import {format} from 'date-fns';
import {fastMerge, Str} from 'expensify-common';
import {InteractionManager} from 'react-native';
import type {NullishDeep, OnyxCollection, OnyxEntry, OnyxInputValue, OnyxUpdate} from 'react-native-onyx';
import Onyx from 'react-native-onyx';
import type {PartialDeep, SetRequired, ValueOf} from 'type-fest';
import ReceiptGeneric from '@assets/images/receipt-generic.png';
import * as API from '@libs/API';
import type {
    ApproveMoneyRequestParams,
    CategorizeTrackedExpenseParams as CategorizeTrackedExpenseApiParams,
    CompleteSplitBillParams,
    CreateDistanceRequestParams,
    CreatePerDiemRequestParams,
    CreateWorkspaceParams,
    DeleteMoneyRequestParams,
    DetachReceiptParams,
    PayInvoiceParams,
    PayMoneyRequestParams,
    ReplaceReceiptParams,
    RequestMoneyParams,
    ResolveDuplicatesParams,
    SendInvoiceParams,
    SendMoneyParams,
    SetNameValuePairParams,
    ShareTrackedExpenseParams,
    SplitBillParams,
    StartSplitBillParams,
    SubmitReportParams,
    TrackExpenseParams,
    TransactionMergeParams,
    UnapproveExpenseReportParams,
    UpdateMoneyRequestParams,
} from '@libs/API/parameters';
import {WRITE_COMMANDS} from '@libs/API/types';
import {convertAmountToDisplayString, convertToDisplayString} from '@libs/CurrencyUtils';
import DateUtils from '@libs/DateUtils';
import DistanceRequestUtils from '@libs/DistanceRequestUtils';
import {getMicroSecondOnyxErrorObject, getMicroSecondOnyxErrorWithTranslationKey} from '@libs/ErrorUtils';
import {readFileAsync} from '@libs/fileDownload/FileUtils';
import GoogleTagManager from '@libs/GoogleTagManager';
import {
    calculateAmount as calculateIOUAmount,
    formatCurrentUserToAttendee,
    isMovingTransactionFromTrackExpense as isMovingTransactionFromTrackExpenseIOUUtils,
    navigateToStartMoneyRequestStep,
    updateIOUOwnerAndTotal,
} from '@libs/IOUUtils';
import isFileUploadable from '@libs/isFileUploadable';
import {formatPhoneNumber} from '@libs/LocalePhoneNumber';
import * as Localize from '@libs/Localize';
import Log from '@libs/Log';
import isSearchTopmostCentralPane from '@libs/Navigation/isSearchTopmostCentralPane';
import Navigation from '@libs/Navigation/Navigation';
import {buildNextStep} from '@libs/NextStepUtils';
import {rand64} from '@libs/NumberUtils';
import {getPersonalDetailsForAccountIDs} from '@libs/OptionsListUtils';
import {getCustomUnitID} from '@libs/PerDiemRequestUtils';
import {getAccountIDsByLogins} from '@libs/PersonalDetailsUtils';
import {addSMSDomainIfPhoneNumber} from '@libs/PhoneNumber';
import {getPerDiemCustomUnit, getPolicy, getSubmitToAccountID, hasDependentTags, isControlPolicy, isPaidGroupPolicy, isPolicyAdmin, isSubmitAndClose} from '@libs/PolicyUtils';
import {
    getAllReportActions,
    getLastVisibleAction,
    getLastVisibleMessage,
    getOriginalMessage,
    getReportAction,
    getReportActionHtml,
    getReportActionMessage,
    getReportActionText,
    getTrackExpenseActionableWhisper,
    isActionableTrackExpense,
    isCreatedAction,
    isDeletedParentAction,
    isMoneyRequestAction,
    isReportPreviewAction,
} from '@libs/ReportActionsUtils';
import type {OptimisticChatReport, OptimisticCreatedReportAction, OptimisticIOUReportAction, OptionData, TransactionDetails} from '@libs/ReportUtils';
import {
    buildOptimisticActionableTrackExpenseWhisper,
    buildOptimisticApprovedReportAction,
    buildOptimisticCancelPaymentReportAction,
    buildOptimisticChatReport,
    buildOptimisticCreatedReportAction,
    buildOptimisticDetachReceipt,
    buildOptimisticDismissedViolationReportAction,
    buildOptimisticExpenseReport,
    buildOptimisticHoldReportAction,
    buildOptimisticHoldReportActionComment,
    buildOptimisticInvoiceReport,
    buildOptimisticIOUReport,
    buildOptimisticIOUReportAction,
    buildOptimisticModifiedExpenseReportAction,
    buildOptimisticMoneyRequestEntities,
    buildOptimisticMovedTrackedExpenseModifiedReportAction,
    buildOptimisticReportPreview,
    buildOptimisticSubmittedReportAction,
    buildOptimisticUnapprovedReportAction,
    buildOptimisticUnHoldReportAction,
    canBeAutoReimbursed,
    canUserPerformWriteAction as canUserPerformWriteActionReportUtils,
    getAllHeldTransactions as getAllHeldTransactionsReportUtils,
    getApprovalChain,
    getChatByParticipants,
    getDisplayedReportID,
    getInvoiceChatByParticipants,
    getMoneyRequestSpendBreakdown,
    getOptimisticDataForParentReportAction,
    getOutstandingChildRequest,
    getPersonalDetailsForAccountID,
    getReportNameValuePairs,
    getReportOrDraftReport,
    getReportTransactions,
    getTransactionDetails,
    hasHeldExpenses as hasHeldExpensesReportUtils,
    hasNonReimbursableTransactions as hasNonReimbursableTransactionsReportUtils,
    isArchivedReport,
    isArchivedReportWithID,
    isDraftReport,
    isExpenseReport,
    isIndividualInvoiceRoom,
    isInvoiceReport as isInvoiceReportReportUtils,
    isInvoiceRoom,
    isMoneyRequestReport as isMoneyRequestReportReportUtils,
    isOpenExpenseReport as isOpenExpenseReportReportUtils,
    isOpenInvoiceReport as isOpenInvoiceReportReportUtils,
    isOptimisticPersonalDetail,
    isPayAtEndExpenseReport as isPayAtEndExpenseReportReportUtils,
    isPayer as isPayerReportUtils,
    isPolicyExpenseChat as isPolicyExpenseChatReportUtil,
    isReportApproved,
    isSelfDM,
    isSettled,
    isTrackExpenseReport,
    shouldCreateNewMoneyRequestReport as shouldCreateNewMoneyRequestReportReportUtils,
    updateReportPreview,
} from '@libs/ReportUtils';
import {getSession} from '@libs/SessionUtils';
import playSound, {SOUNDS} from '@libs/Sound';
import {shouldRestrictUserBillableActions} from '@libs/SubscriptionUtils';
import {
    allHavePendingRTERViolation,
    buildOptimisticTransaction,
    getAmount,
    getCategoryTaxCodeAndAmount,
    getCurrency,
    getMerchant,
    getTransaction,
    getUpdatedTransaction,
    hasReceipt as hasReceiptTransactionUtils,
    isAmountMissing,
    isCustomUnitRateIDForP2P,
    isDistanceRequest as isDistanceRequestTransactionUtils,
    isExpensifyCardTransaction,
    isFetchingWaypointsFromServer,
    isOnHold,
    isPartialMerchant,
    isPending,
    isPerDiemRequest as isPerDiemRequestTransactionUtils,
    isReceiptBeingScanned as isReceiptBeingScannedTransactionUtils,
    isScanRequest as isScanRequestTransactionUtils,
    shouldShowBrokenConnectionViolation,
} from '@libs/TransactionUtils';
import ViolationsUtils from '@libs/Violations/ViolationsUtils';
import type {IOUAction, IOUActionParams, IOUType} from '@src/CONST';
import CONST from '@src/CONST';
import ONYXKEYS from '@src/ONYXKEYS';
import ROUTES from '@src/ROUTES';
import type {Route} from '@src/ROUTES';
import type * as OnyxTypes from '@src/types/onyx';
import type {Attendee, Participant, Split} from '@src/types/onyx/IOU';
import type {ErrorFields, Errors} from '@src/types/onyx/OnyxCommon';
import type {PaymentMethodType} from '@src/types/onyx/OriginalMessage';
import type {InvoiceReceiver, InvoiceReceiverType} from '@src/types/onyx/Report';
import type ReportAction from '@src/types/onyx/ReportAction';
import type {OnyxData} from '@src/types/onyx/Request';
import type {SearchPolicy, SearchReport, SearchTransaction} from '@src/types/onyx/SearchResults';
import type {Comment, Receipt, ReceiptSource, Routes, SplitShares, TransactionChanges, TransactionCustomUnit, WaypointCollection} from '@src/types/onyx/Transaction';
import {isEmptyObject} from '@src/types/utils/EmptyObject';
import {clearByKey as clearPdfByOnyxKey} from './CachedPDFPaths';
import {buildOptimisticPolicyRecentlyUsedCategories} from './Policy/Category';
import {buildOptimisticPolicyRecentlyUsedDestinations} from './Policy/PerDiem';
import {buildOptimisticRecentlyUsedCurrencies, buildPolicyData, generatePolicyID} from './Policy/Policy';
import {buildOptimisticPolicyRecentlyUsedTags} from './Policy/Tag';
import {completeOnboarding, getCurrentUserAccountID, notifyNewAction} from './Report';
import {getRecentWaypoints, sanitizeRecentWaypoints} from './Transaction';
import {removeDraftTransaction} from './TransactionEdit';

type IOURequestType = ValueOf<typeof CONST.IOU.REQUEST_TYPE>;

type OneOnOneIOUReport = OnyxTypes.Report | undefined | null;

type MoneyRequestInformation = {
    payerAccountID: number;
    payerEmail: string;
    iouReport: OnyxTypes.Report;
    chatReport: OnyxTypes.Report;
    transaction: OnyxTypes.Transaction;
    iouAction: OptimisticIOUReportAction;
    createdChatReportActionID?: string;
    createdIOUReportActionID?: string;
    reportPreviewAction: OnyxTypes.ReportAction;
    transactionThreadReportID: string;
    createdReportActionIDForThread: string | undefined;
    onyxData: OnyxData;
};

type TrackExpenseInformation = {
    createdWorkspaceParams?: CreateWorkspaceParams;
    iouReport?: OnyxTypes.Report;
    chatReport: OnyxTypes.Report;
    transaction: OnyxTypes.Transaction;
    iouAction: OptimisticIOUReportAction;
    createdChatReportActionID?: string;
    createdIOUReportActionID?: string;
    reportPreviewAction?: OnyxTypes.ReportAction;
    transactionThreadReportID: string;
    createdReportActionIDForThread: string | undefined;
    actionableWhisperReportActionIDParam?: string;
    onyxData: OnyxData;
};
type TrackedExpenseTransactionParams = {
    transactionID: string | undefined;
    amount: number;
    currency: string;
    comment: string;
    merchant: string;
    created: string;
    taxCode: string;
    taxAmount: number;
    category?: string;
    tag?: string;
    billable?: boolean;
    receipt?: Receipt;
    waypoints?: string;
    customUnitRateID?: string;
};
type TrackedExpensePolicyParams = {
    policyID: string | undefined;
    isDraftPolicy?: boolean;
};
type TrackedExpenseReportInformation = {
    moneyRequestPreviewReportActionID: string | undefined;
    moneyRequestReportID: string | undefined;
    moneyRequestCreatedReportActionID: string | undefined;
    actionableWhisperReportActionID: string;
    linkedTrackedExpenseReportAction: OnyxTypes.ReportAction;
    linkedTrackedExpenseReportID: string;
    transactionThreadReportID: string | undefined;
    reportPreviewReportActionID: string | undefined;
};
type TrackedExpenseParams = {
    onyxData?: OnyxData;
    reportInformation: TrackedExpenseReportInformation;
    transactionParams: TrackedExpenseTransactionParams;
    policyParams: TrackedExpensePolicyParams;
    createdWorkspaceParams?: CreateWorkspaceParams;
};

type SendInvoiceInformation = {
    senderWorkspaceID: string | undefined;
    receiver: Partial<OnyxTypes.PersonalDetails>;
    invoiceRoom: OnyxTypes.Report;
    createdChatReportActionID: string;
    invoiceReportID: string;
    reportPreviewReportActionID: string;
    transactionID: string;
    transactionThreadReportID: string;
    createdIOUReportActionID: string;
    createdReportActionIDForThread: string | undefined;
    reportActionID: string;
    onyxData: OnyxData;
};

type SplitData = {
    chatReportID: string;
    transactionID: string;
    reportActionID: string;
    policyID?: string;
    createdReportActionID?: string;
    chatType?: string;
};

type SplitsAndOnyxData = {
    splitData: SplitData;
    splits: Split[];
    onyxData: OnyxData;
};

type UpdateMoneyRequestData = {
    params: UpdateMoneyRequestParams;
    onyxData: OnyxData;
};

type PayMoneyRequestData = {
    params: PayMoneyRequestParams & Partial<PayInvoiceParams>;
    optimisticData: OnyxUpdate[];
    successData: OnyxUpdate[];
    failureData: OnyxUpdate[];
};

type SendMoneyParamsData = {
    params: SendMoneyParams;
    optimisticData: OnyxUpdate[];
    successData: OnyxUpdate[];
    failureData: OnyxUpdate[];
};

type GPSPoint = {
    lat: number;
    long: number;
};

type RequestMoneyTransactionParams = {
    attendees?: Attendee[];
    amount: number;
    currency: string;
    comment?: string;
    receipt?: Receipt;
    category?: string;
    tag?: string;
    taxCode?: string;
    taxAmount?: number;
    billable?: boolean;
    merchant: string;
    created: string;
    actionableWhisperReportActionID?: string;
    linkedTrackedExpenseReportAction?: OnyxTypes.ReportAction;
    linkedTrackedExpenseReportID?: string;
    waypoints?: WaypointCollection;
    customUnitRateID?: string;
};

type PerDiemExpenseTransactionParams = {
    currency: string;
    comment?: string;
    category?: string;
    tag?: string;
    created: string;
    customUnit: TransactionCustomUnit;
};

type RequestMoneyPolicyParams = {
    policy?: OnyxEntry<OnyxTypes.Policy>;
    policyTagList?: OnyxEntry<OnyxTypes.PolicyTagLists>;
    policyCategories?: OnyxEntry<OnyxTypes.PolicyCategories>;
};

type RequestMoneyParticipantParams = {
    payeeEmail: string | undefined;
    payeeAccountID: number;
    participant: Participant;
};

type PerDiemExpenseInformation = {
    report: OnyxEntry<OnyxTypes.Report>;
    participantParams: RequestMoneyParticipantParams;
    policyParams?: RequestMoneyPolicyParams;
    transactionParams: PerDiemExpenseTransactionParams;
};

type PerDiemExpenseInformationParams = {
    parentChatReport: OnyxEntry<OnyxTypes.Report>;
    transactionParams: PerDiemExpenseTransactionParams;
    participantParams: RequestMoneyParticipantParams;
    policyParams?: RequestMoneyPolicyParams;
    moneyRequestReportID?: string;
};

type RequestMoneyInformation = {
    report: OnyxEntry<OnyxTypes.Report>;
    participantParams: RequestMoneyParticipantParams;
    policyParams?: RequestMoneyPolicyParams;
    gpsPoints?: GPSPoint;
    action?: IOUAction;
    reimbursible?: boolean;
    transactionParams: RequestMoneyTransactionParams;
    isRetry?: boolean;
};

type MoneyRequestInformationParams = {
    parentChatReport: OnyxEntry<OnyxTypes.Report>;
    transactionParams: RequestMoneyTransactionParams;
    participantParams: RequestMoneyParticipantParams;
    policyParams?: RequestMoneyPolicyParams;
    moneyRequestReportID?: string;
    existingTransactionID?: string;
    existingTransaction?: OnyxEntry<OnyxTypes.Transaction>;
    retryParams?: StartSplitBilActionParams | TrackExpense | RequestMoneyInformation | ReplaceReceipt;
};

type MoneyRequestOptimisticParams = {
    chat: {
        report: OnyxTypes.OnyxInputOrEntry<OnyxTypes.Report>;
        createdAction: OptimisticCreatedReportAction;
        reportPreviewAction: ReportAction;
    };
    iou: {
        report: OnyxTypes.Report;
        createdAction: OptimisticCreatedReportAction;
        action: OptimisticIOUReportAction;
    };
    transactionParams: {
        transaction: OnyxTypes.Transaction;
        transactionThreadReport: OptimisticChatReport | null;
        transactionThreadCreatedReportAction: OptimisticCreatedReportAction | null;
    };
    policyRecentlyUsed: {
        categories?: string[];
        tags?: OnyxTypes.RecentlyUsedTags;
        currencies?: string[];
        destinations?: string[];
    };
    personalDetailListAction?: OnyxTypes.PersonalDetailsList;
    nextStep?: OnyxTypes.ReportNextStep | null;
};

type BuildOnyxDataForMoneyRequestParams = {
    isNewChatReport: boolean;
    shouldCreateNewMoneyRequestReport: boolean;
    isOneOnOneSplit?: boolean;
    existingTransactionThreadReportID?: string;
    policyParams?: RequestMoneyPolicyParams;
    optimisticParams: MoneyRequestOptimisticParams;
    retryParams?: StartSplitBilActionParams | TrackExpense | RequestMoneyInformation | ReplaceReceipt;
};

type DistanceRequestTransactionParams = {
    comment: string;
    created: string;
    category?: string;
    tag?: string;
    taxCode?: string;
    taxAmount?: number;
    amount: number;
    currency: string;
    merchant: string;
    billable?: boolean;
    validWaypoints: WaypointCollection;
    customUnitRateID?: string;
    splitShares?: SplitShares;
};
type CreateDistanceRequestInformation = {
    report: OnyxEntry<OnyxTypes.Report>;
    participants: Participant[];
    currentUserLogin?: string;
    currentUserAccountID?: number;
    iouType?: ValueOf<typeof CONST.IOU.TYPE>;
    existingTransaction?: OnyxEntry<OnyxTypes.Transaction>;
    transactionParams: DistanceRequestTransactionParams;
    policyParams?: RequestMoneyPolicyParams;
};

let allPersonalDetails: OnyxTypes.PersonalDetailsList = {};
Onyx.connect({
    key: ONYXKEYS.PERSONAL_DETAILS_LIST,
    callback: (value) => {
        allPersonalDetails = value ?? {};
    },
});

type StartSplitBilActionParams = {
    participants: Participant[];
    currentUserLogin: string;
    currentUserAccountID: number;
    comment: string;
    receipt: Receipt;
    existingSplitChatReportID?: string;
    billable?: boolean;
    category: string | undefined;
    tag: string | undefined;
    currency: string;
    taxCode: string;
    taxAmount: number;
};

type TrackExpense = {
    report: OnyxTypes.Report;
    amount?: number;
    currency: string;
    created: string;
    merchant?: string;
    payeeEmail: string | undefined;
    payeeAccountID: number;
    participant: Participant;
    comment?: string;
    isDraftPolicy?: boolean;
    receipt?: Receipt;
    category?: string;
    tag?: string;
    taxCode?: string;
    taxAmount?: number;
    billable?: boolean;
    policy?: OnyxEntry<OnyxTypes.Policy>;
    policyTagList?: OnyxEntry<OnyxTypes.PolicyTagLists>;
    policyCategories?: OnyxEntry<OnyxTypes.PolicyCategories>;
    gpsPoints?: GPSPoint;
    validWaypoints?: WaypointCollection;
    action?: IOUAction;
    actionableWhisperReportActionID?: string;
    linkedTrackedExpenseReportAction?: OnyxTypes.ReportAction;
    linkedTrackedExpenseReportID?: string;
    customUnitRateID?: string;
};

type ReplaceReceipt = {
    transactionID: string;
    file?: File;
    source: string;
};

let allTransactions: NonNullable<OnyxCollection<OnyxTypes.Transaction>> = {};
Onyx.connect({
    key: ONYXKEYS.COLLECTION.TRANSACTION,
    waitForCollectionCallback: true,
    callback: (value) => {
        if (!value) {
            allTransactions = {};
            return;
        }

        allTransactions = value;
    },
});

let allTransactionDrafts: NonNullable<OnyxCollection<OnyxTypes.Transaction>> = {};
Onyx.connect({
    key: ONYXKEYS.COLLECTION.TRANSACTION_DRAFT,
    waitForCollectionCallback: true,
    callback: (value) => {
        allTransactionDrafts = value ?? {};
    },
});

let allTransactionViolations: NonNullable<OnyxCollection<OnyxTypes.TransactionViolations>> = {};
Onyx.connect({
    key: ONYXKEYS.COLLECTION.TRANSACTION_VIOLATIONS,
    waitForCollectionCallback: true,
    callback: (value) => {
        if (!value) {
            allTransactionViolations = {};
            return;
        }

        allTransactionViolations = value;
    },
});

let allDraftSplitTransactions: NonNullable<OnyxCollection<OnyxTypes.Transaction>> = {};
Onyx.connect({
    key: ONYXKEYS.COLLECTION.SPLIT_TRANSACTION_DRAFT,
    waitForCollectionCallback: true,
    callback: (value) => {
        allDraftSplitTransactions = value ?? {};
    },
});

let allNextSteps: NonNullable<OnyxCollection<OnyxTypes.ReportNextStep>> = {};
Onyx.connect({
    key: ONYXKEYS.COLLECTION.NEXT_STEP,
    waitForCollectionCallback: true,
    callback: (value) => {
        allNextSteps = value ?? {};
    },
});

let allReports: OnyxCollection<OnyxTypes.Report>;
Onyx.connect({
    key: ONYXKEYS.COLLECTION.REPORT,
    waitForCollectionCallback: true,
    callback: (value) => {
        allReports = value;
    },
});

let userAccountID = -1;
let currentUserEmail = '';
Onyx.connect({
    key: ONYXKEYS.SESSION,
    callback: (value) => {
        currentUserEmail = value?.email ?? '';
        userAccountID = value?.accountID ?? CONST.DEFAULT_NUMBER_ID;
    },
});

let currentUserPersonalDetails: OnyxEntry<OnyxTypes.PersonalDetails>;
Onyx.connect({
    key: ONYXKEYS.PERSONAL_DETAILS_LIST,
    callback: (value) => {
        currentUserPersonalDetails = value?.[userAccountID] ?? undefined;
    },
});

let currentDate: OnyxEntry<string> = '';
Onyx.connect({
    key: ONYXKEYS.CURRENT_DATE,
    callback: (value) => {
        currentDate = value;
    },
});

let quickAction: OnyxEntry<OnyxTypes.QuickAction> = {};
Onyx.connect({
    key: ONYXKEYS.NVP_QUICK_ACTION_GLOBAL_CREATE,
    callback: (value) => {
        quickAction = value;
    },
});

let allReportActions: OnyxCollection<OnyxTypes.ReportActions>;
Onyx.connect({
    key: ONYXKEYS.COLLECTION.REPORT_ACTIONS,
    waitForCollectionCallback: true,
    callback: (actions) => {
        if (!actions) {
            return;
        }
        allReportActions = actions;
    },
});

let activePolicyID: OnyxEntry<string>;
Onyx.connect({
    key: ONYXKEYS.NVP_ACTIVE_POLICY_ID,
    callback: (value) => (activePolicyID = value),
});

let introSelected: OnyxEntry<OnyxTypes.IntroSelected>;
Onyx.connect({
    key: ONYXKEYS.NVP_INTRO_SELECTED,
    callback: (value) => (introSelected = value),
});

let personalDetailsList: OnyxEntry<OnyxTypes.PersonalDetailsList>;
Onyx.connect({
    key: ONYXKEYS.PERSONAL_DETAILS_LIST,
    callback: (value) => (personalDetailsList = value),
});

/**
 * Find the report preview action from given chat report and iou report
 */
function getReportPreviewAction(chatReportID: string | undefined, iouReportID: string | undefined): OnyxInputValue<ReportAction<typeof CONST.REPORT.ACTIONS.TYPE.REPORT_PREVIEW>> {
    const reportActions = allReportActions?.[`${ONYXKEYS.COLLECTION.REPORT_ACTIONS}${chatReportID}`] ?? {};

    // Find the report preview action from the chat report
    return (
        Object.values(reportActions).find(
            (reportAction): reportAction is ReportAction<typeof CONST.REPORT.ACTIONS.TYPE.REPORT_PREVIEW> =>
                reportAction && isReportPreviewAction(reportAction) && getOriginalMessage(reportAction)?.linkedReportID === iouReportID,
        ) ?? null
    );
}

/**
 * Initialize expense info
 * @param reportID to attach the transaction to
 * @param policy
 * @param isFromGlobalCreate
 * @param iouRequestType one of manual/scan/distance
 */
function initMoneyRequest(
    reportID: string,
    policy: OnyxEntry<OnyxTypes.Policy>,
    isFromGlobalCreate: boolean,
    currentIouRequestType: IOURequestType | undefined,
    newIouRequestType: IOURequestType,
) {
    // Generate a brand new transactionID
    const newTransactionID = CONST.IOU.OPTIMISTIC_TRANSACTION_ID;
    const currency = policy?.outputCurrency ?? currentUserPersonalDetails?.localCurrencyCode ?? CONST.CURRENCY.USD;
    // Disabling this line since currentDate can be an empty string
    // eslint-disable-next-line @typescript-eslint/prefer-nullish-coalescing
    const created = currentDate || format(new Date(), 'yyyy-MM-dd');

    // in case we have to re-init money request, but the IOU request type is the same with the old draft transaction,
    // we should keep most of the existing data by using the ONYX MERGE operation
    if (currentIouRequestType === newIouRequestType) {
        // so, we just need to update the reportID, isFromGlobalCreate, created, currency
        Onyx.merge(`${ONYXKEYS.COLLECTION.TRANSACTION_DRAFT}${newTransactionID}`, {
            reportID,
            isFromGlobalCreate,
            created,
            currency,
            transactionID: newTransactionID,
        });
        return;
    }

    const comment: Comment = {};
    let requestCategory: string | null = null;

    // Add initial empty waypoints when starting a distance expense
    if (newIouRequestType === CONST.IOU.REQUEST_TYPE.DISTANCE) {
        comment.waypoints = {
            waypoint0: {keyForList: 'start_waypoint'},
            waypoint1: {keyForList: 'stop_waypoint'},
        };
        if (!isFromGlobalCreate) {
            const customUnitRateID = DistanceRequestUtils.getCustomUnitRateID(reportID);
            comment.customUnit = {customUnitRateID};
        }
    }

    if (newIouRequestType === CONST.IOU.REQUEST_TYPE.PER_DIEM) {
        comment.customUnit = {
            attributes: {
                dates: {
                    start: DateUtils.getStartOfToday(),
                    end: DateUtils.getStartOfToday(),
                },
            },
        };
        if (!isFromGlobalCreate) {
            const {customUnitID, category} = getCustomUnitID(reportID);
            comment.customUnit = {...comment.customUnit, customUnitID};
            requestCategory = category ?? null;
        }
    }

    // Store the transaction in Onyx and mark it as not saved so it can be cleaned up later
    // Use set() here so that there is no way that data will be leaked between objects when it gets reset
    Onyx.set(`${ONYXKEYS.COLLECTION.TRANSACTION_DRAFT}${newTransactionID}`, {
        amount: 0,
        attendees: formatCurrentUserToAttendee(currentUserPersonalDetails, reportID),
        comment,
        created,
        currency,
        category: requestCategory,
        iouRequestType: newIouRequestType,
        reportID,
        transactionID: newTransactionID,
        isFromGlobalCreate,
        merchant: CONST.TRANSACTION.PARTIAL_TRANSACTION_MERCHANT,
        splitPayerAccountIDs: currentUserPersonalDetails ? [currentUserPersonalDetails.accountID] : undefined,
    });
}

function createDraftTransaction(transaction: OnyxTypes.Transaction) {
    if (!transaction) {
        return;
    }

    const newTransaction = {
        ...transaction,
    };

    Onyx.set(`${ONYXKEYS.COLLECTION.TRANSACTION_DRAFT}${transaction.transactionID}`, newTransaction);
}

function clearMoneyRequest(transactionID: string, skipConfirmation = false) {
    Onyx.set(`${ONYXKEYS.COLLECTION.SKIP_CONFIRMATION}${transactionID}`, skipConfirmation);
    Onyx.set(`${ONYXKEYS.COLLECTION.TRANSACTION_DRAFT}${transactionID}`, null);
}

function startMoneyRequest(iouType: ValueOf<typeof CONST.IOU.TYPE>, reportID: string, requestType?: IOURequestType, skipConfirmation = false) {
    clearMoneyRequest(CONST.IOU.OPTIMISTIC_TRANSACTION_ID, skipConfirmation);
    switch (requestType) {
        case CONST.IOU.REQUEST_TYPE.MANUAL:
            Navigation.navigate(ROUTES.MONEY_REQUEST_CREATE_TAB_MANUAL.getRoute(CONST.IOU.ACTION.CREATE, iouType, CONST.IOU.OPTIMISTIC_TRANSACTION_ID, reportID));
            return;
        case CONST.IOU.REQUEST_TYPE.SCAN:
            Navigation.navigate(ROUTES.MONEY_REQUEST_CREATE_TAB_SCAN.getRoute(CONST.IOU.ACTION.CREATE, iouType, CONST.IOU.OPTIMISTIC_TRANSACTION_ID, reportID));
            return;
        case CONST.IOU.REQUEST_TYPE.DISTANCE:
            Navigation.navigate(ROUTES.MONEY_REQUEST_CREATE_TAB_DISTANCE.getRoute(CONST.IOU.ACTION.CREATE, iouType, CONST.IOU.OPTIMISTIC_TRANSACTION_ID, reportID));
            return;
        default:
            Navigation.navigate(ROUTES.MONEY_REQUEST_CREATE.getRoute(CONST.IOU.ACTION.CREATE, iouType, CONST.IOU.OPTIMISTIC_TRANSACTION_ID, reportID));
    }
}

function setMoneyRequestAmount(transactionID: string, amount: number, currency: string, shouldShowOriginalAmount = false) {
    Onyx.merge(`${ONYXKEYS.COLLECTION.TRANSACTION_DRAFT}${transactionID}`, {amount, currency, shouldShowOriginalAmount});
}

function setMoneyRequestCreated(transactionID: string, created: string, isDraft: boolean) {
    Onyx.merge(`${isDraft ? ONYXKEYS.COLLECTION.TRANSACTION_DRAFT : ONYXKEYS.COLLECTION.TRANSACTION}${transactionID}`, {created});
}

function setMoneyRequestDateAttribute(transactionID: string, start: string, end: string) {
    Onyx.merge(`${ONYXKEYS.COLLECTION.TRANSACTION_DRAFT}${transactionID}`, {comment: {customUnit: {attributes: {dates: {start, end}}}}});
}

function setMoneyRequestCurrency(transactionID: string, currency: string, isEditing = false) {
    const fieldToUpdate = isEditing ? 'modifiedCurrency' : 'currency';
    Onyx.merge(`${ONYXKEYS.COLLECTION.TRANSACTION_DRAFT}${transactionID}`, {[fieldToUpdate]: currency});
}

function setMoneyRequestDescription(transactionID: string, comment: string, isDraft: boolean) {
    Onyx.merge(`${isDraft ? ONYXKEYS.COLLECTION.TRANSACTION_DRAFT : ONYXKEYS.COLLECTION.TRANSACTION}${transactionID}`, {comment: {comment: comment.trim()}});
}

function setMoneyRequestMerchant(transactionID: string, merchant: string, isDraft: boolean) {
    Onyx.merge(`${isDraft ? ONYXKEYS.COLLECTION.TRANSACTION_DRAFT : ONYXKEYS.COLLECTION.TRANSACTION}${transactionID}`, {merchant});
}

function setMoneyRequestAttendees(transactionID: string, attendees: Attendee[], isDraft: boolean) {
    Onyx.merge(`${isDraft ? ONYXKEYS.COLLECTION.TRANSACTION_DRAFT : ONYXKEYS.COLLECTION.TRANSACTION}${transactionID}`, {attendees});
}

function setMoneyRequestPendingFields(transactionID: string, pendingFields: OnyxTypes.Transaction['pendingFields']) {
    Onyx.merge(`${ONYXKEYS.COLLECTION.TRANSACTION_DRAFT}${transactionID}`, {pendingFields});
}

function setMoneyRequestCategory(transactionID: string, category: string, policyID?: string) {
    Onyx.merge(`${ONYXKEYS.COLLECTION.TRANSACTION_DRAFT}${transactionID}`, {category});
    if (!policyID) {
        setMoneyRequestTaxRate(transactionID, '');
        setMoneyRequestTaxAmount(transactionID, null);
        return;
    }
    const transaction = allTransactionDrafts[`${ONYXKEYS.COLLECTION.TRANSACTION_DRAFT}${transactionID}`];
    const {categoryTaxCode, categoryTaxAmount} = getCategoryTaxCodeAndAmount(category, transaction, getPolicy(policyID));
    if (categoryTaxCode && categoryTaxAmount !== undefined) {
        setMoneyRequestTaxRate(transactionID, categoryTaxCode);
        setMoneyRequestTaxAmount(transactionID, categoryTaxAmount);
    }
}

function setMoneyRequestTag(transactionID: string, tag: string) {
    Onyx.merge(`${ONYXKEYS.COLLECTION.TRANSACTION_DRAFT}${transactionID}`, {tag});
}

function setMoneyRequestBillable(transactionID: string, billable: boolean) {
    Onyx.merge(`${ONYXKEYS.COLLECTION.TRANSACTION_DRAFT}${transactionID}`, {billable});
}

function setMoneyRequestParticipants(transactionID: string, participants: Participant[] = []) {
    Onyx.merge(`${ONYXKEYS.COLLECTION.TRANSACTION_DRAFT}${transactionID}`, {participants});
}

function setSplitPayer(transactionID: string, payerAccountID: number) {
    Onyx.merge(`${ONYXKEYS.COLLECTION.TRANSACTION_DRAFT}${transactionID}`, {splitPayerAccountIDs: [payerAccountID]});
}

function setMoneyRequestReceipt(transactionID: string, source: string, filename: string, isDraft: boolean, type?: string) {
    Onyx.merge(`${isDraft ? ONYXKEYS.COLLECTION.TRANSACTION_DRAFT : ONYXKEYS.COLLECTION.TRANSACTION}${transactionID}`, {
        receipt: {source, type: type ?? ''},
        filename,
    });
}

/**
 * Set custom unit rateID for the transaction draft
 */
function setCustomUnitRateID(transactionID: string, customUnitRateID: string | undefined) {
    const isFakeP2PRate = customUnitRateID === CONST.CUSTOM_UNITS.FAKE_P2P_ID;
    Onyx.merge(`${ONYXKEYS.COLLECTION.TRANSACTION_DRAFT}${transactionID}`, {
        comment: {
            customUnit: {
                customUnitRateID,
                ...(!isFakeP2PRate && {defaultP2PRate: null}),
            },
        },
    });
}

/**
 * Revert custom unit of the draft transaction to the original transaction's value
 */
function resetDraftTransactionsCustomUnit(transactionID: string | undefined) {
    if (!transactionID) {
        return;
    }

    const originalTransaction = allTransactions[`${ONYXKEYS.COLLECTION.TRANSACTION}${transactionID}`];
    if (!originalTransaction) {
        return;
    }

    Onyx.merge(`${ONYXKEYS.COLLECTION.TRANSACTION_DRAFT}${transactionID}`, {
        comment: {
            customUnit: originalTransaction.comment?.customUnit ?? {},
        },
    });
}

/**
 * Set custom unit ID for the transaction draft
 */
function setCustomUnitID(transactionID: string, customUnitID: string) {
    Onyx.merge(`${ONYXKEYS.COLLECTION.TRANSACTION_DRAFT}${transactionID}`, {comment: {customUnit: {customUnitID}}});
}

function removeSubrate(transaction: OnyxEntry<OnyxTypes.Transaction>, currentIndex: string) {
    // Index comes from the route params and is a string
    const index = Number(currentIndex);
    if (index === -1) {
        return;
    }
    const existingSubrates = transaction?.comment?.customUnit?.subRates ?? [];

    const newSubrates = [...existingSubrates];
    newSubrates.splice(index, 1);

    // Onyx.merge won't remove the null nested object values, this is a workaround
    // to remove nested keys while also preserving other object keys
    // Doing a deep clone of the transaction to avoid mutating the original object and running into a cache issue when using Onyx.set
    const newTransaction: OnyxTypes.Transaction = {
        // eslint-disable-next-line @typescript-eslint/non-nullable-type-assertion-style
        ...(transaction as OnyxTypes.Transaction),
        comment: {
            ...transaction?.comment,
            customUnit: {
                ...transaction?.comment?.customUnit,
                subRates: newSubrates,
                quantity: null,
            },
        },
    };

    Onyx.set(`${ONYXKEYS.COLLECTION.TRANSACTION_DRAFT}${transaction?.transactionID}`, newTransaction);
}

function updateSubrate(transaction: OnyxEntry<OnyxTypes.Transaction>, currentIndex: string, quantity: number, id: string, name: string, rate: number) {
    // Index comes from the route params and is a string
    const index = Number(currentIndex);
    if (index === -1) {
        return;
    }
    const existingSubrates = transaction?.comment?.customUnit?.subRates ?? [];

    if (index >= existingSubrates.length) {
        return;
    }

    const newSubrates = [...existingSubrates];
    newSubrates.splice(index, 1, {quantity, id, name, rate});

    // Onyx.merge won't remove the null nested object values, this is a workaround
    // to remove nested keys while also preserving other object keys
    // Doing a deep clone of the transaction to avoid mutating the original object and running into a cache issue when using Onyx.set
    const newTransaction: OnyxTypes.Transaction = {
        // eslint-disable-next-line @typescript-eslint/non-nullable-type-assertion-style
        ...(transaction as OnyxTypes.Transaction),
        comment: {
            ...transaction?.comment,
            customUnit: {
                ...transaction?.comment?.customUnit,
                subRates: newSubrates,
                quantity: null,
            },
        },
    };

    Onyx.set(`${ONYXKEYS.COLLECTION.TRANSACTION_DRAFT}${transaction?.transactionID}`, newTransaction);
}

function clearSubrates(transactionID: string) {
    Onyx.merge(`${ONYXKEYS.COLLECTION.TRANSACTION_DRAFT}${transactionID}`, {comment: {customUnit: {subRates: []}}});
}

function addSubrate(transaction: OnyxEntry<OnyxTypes.Transaction>, currentIndex: string, quantity: number, id: string, name: string, rate: number) {
    // Index comes from the route params and is a string
    const index = Number(currentIndex);
    if (index === -1) {
        return;
    }
    const existingSubrates = transaction?.comment?.customUnit?.subRates ?? [];

    if (index !== existingSubrates.length) {
        return;
    }

    const newSubrates = [...existingSubrates];
    newSubrates.push({quantity, id, name, rate});

    // Onyx.merge won't remove the null nested object values, this is a workaround
    // to remove nested keys while also preserving other object keys
    // Doing a deep clone of the transaction to avoid mutating the original object and running into a cache issue when using Onyx.set
    const newTransaction: OnyxTypes.Transaction = {
        // eslint-disable-next-line @typescript-eslint/non-nullable-type-assertion-style
        ...(transaction as OnyxTypes.Transaction),
        comment: {
            ...transaction?.comment,
            customUnit: {
                ...transaction?.comment?.customUnit,
                subRates: newSubrates,
                quantity: null,
            },
        },
    };

    Onyx.set(`${ONYXKEYS.COLLECTION.TRANSACTION_DRAFT}${transaction?.transactionID}`, newTransaction);
}

/** Set the distance rate of a new  transaction */
function setMoneyRequestDistanceRate(transactionID: string, rateID: string, policyID: string, isDraft: boolean) {
    Onyx.merge(ONYXKEYS.NVP_LAST_SELECTED_DISTANCE_RATES, {[policyID]: rateID});
    Onyx.merge(`${isDraft ? ONYXKEYS.COLLECTION.TRANSACTION_DRAFT : ONYXKEYS.COLLECTION.TRANSACTION}${transactionID}`, {comment: {customUnit: {customUnitRateID: rateID}}});
}

/** Helper function to get the receipt error for expenses, or the generic error if there's no receipt */
function getReceiptError(
    receipt: OnyxEntry<Receipt>,
    filename?: string,
    isScanRequest = true,
    errorKey?: number,
    action?: IOUActionParams,
    retryParams?: StartSplitBilActionParams | TrackExpense | RequestMoneyInformation | ReplaceReceipt,
): Errors | ErrorFields {
    const formattedRetryParams = typeof retryParams === 'string' ? retryParams : JSON.stringify(retryParams);

    return isEmptyObject(receipt) || !isScanRequest
        ? getMicroSecondOnyxErrorWithTranslationKey('iou.error.genericCreateFailureMessage', errorKey)
        : getMicroSecondOnyxErrorObject(
              {
                  error: CONST.IOU.RECEIPT_ERROR,
                  source: receipt.source?.toString() ?? '',
                  filename: filename ?? '',
                  action: action ?? '',
                  retryParams: formattedRetryParams,
              },
              errorKey,
          );
}

/** Helper function to get optimistic fields violations onyx data */
function getFieldViolationsOnyxData(iouReport: OnyxTypes.Report): SetRequired<OnyxData, 'optimisticData' | 'failureData'> {
    const missingFields: OnyxTypes.ReportFieldsViolations = {};
    const excludedFields = Object.values(CONST.REPORT_VIOLATIONS_EXCLUDED_FIELDS) as string[];

    Object.values(iouReport.fieldList ?? {}).forEach((field) => {
        if (excludedFields.includes(field.fieldID) || !!field.value || !!field.defaultValue) {
            return;
        }
        // in case of missing field violation the empty object is indicator.
        missingFields[field.fieldID] = {};
    });

    return {
        optimisticData: [
            {
                onyxMethod: Onyx.METHOD.SET,
                key: `${ONYXKEYS.COLLECTION.REPORT_VIOLATIONS}${iouReport.reportID}`,
                value: {
                    fieldRequired: missingFields,
                },
            },
        ],
        failureData: [
            {
                onyxMethod: Onyx.METHOD.SET,
                key: `${ONYXKEYS.COLLECTION.REPORT_VIOLATIONS}${iouReport.reportID}`,
                value: null,
            },
        ],
    };
}

/** Builds the Onyx data for an expense */
function buildOnyxDataForMoneyRequest(moneyRequestParams: BuildOnyxDataForMoneyRequestParams): [OnyxUpdate[], OnyxUpdate[], OnyxUpdate[]] {
    const {
        isNewChatReport,
        shouldCreateNewMoneyRequestReport,
        isOneOnOneSplit = false,
        existingTransactionThreadReportID,
        policyParams = {},
        optimisticParams,
        retryParams,
    } = moneyRequestParams;
    const {policy, policyCategories, policyTagList} = policyParams;
    const {
        chat,
        iou,
        transactionParams: {transaction, transactionThreadReport, transactionThreadCreatedReportAction},
        policyRecentlyUsed,
        personalDetailListAction,
        nextStep,
    } = optimisticParams;

    const isScanRequest = isScanRequestTransactionUtils(transaction);
    const isPerDiemRequest = isPerDiemRequestTransactionUtils(transaction);
    const outstandingChildRequest = getOutstandingChildRequest(iou.report);
    const clearedPendingFields = Object.fromEntries(Object.keys(transaction.pendingFields ?? {}).map((key) => [key, null]));
    const optimisticData: OnyxUpdate[] = [];
    const successData: OnyxUpdate[] = [];
    let newQuickAction: ValueOf<typeof CONST.QUICK_ACTIONS> = isScanRequest ? CONST.QUICK_ACTIONS.REQUEST_SCAN : CONST.QUICK_ACTIONS.REQUEST_MANUAL;
    if (isDistanceRequestTransactionUtils(transaction)) {
        newQuickAction = CONST.QUICK_ACTIONS.REQUEST_DISTANCE;
    }
    const existingTransactionThreadReport = allReports?.[`${ONYXKEYS.COLLECTION.REPORT}${existingTransactionThreadReportID}`] ?? null;

    if (chat.report) {
        optimisticData.push({
            // Use SET for new reports because it doesn't exist yet, is faster and we need the data to be available when we navigate to the chat page
            onyxMethod: isNewChatReport ? Onyx.METHOD.SET : Onyx.METHOD.MERGE,
            key: `${ONYXKEYS.COLLECTION.REPORT}${chat.report.reportID}`,
            value: {
                ...chat.report,
                lastReadTime: DateUtils.getDBTime(),
                iouReportID: iou.report.reportID,
                ...outstandingChildRequest,
                ...(isNewChatReport ? {pendingFields: {createChat: CONST.RED_BRICK_ROAD_PENDING_ACTION.ADD}} : {}),
            },
        });
    }

    optimisticData.push(
        {
            onyxMethod: shouldCreateNewMoneyRequestReport ? Onyx.METHOD.SET : Onyx.METHOD.MERGE,
            key: `${ONYXKEYS.COLLECTION.REPORT}${iou.report.reportID}`,
            value: {
                ...iou.report,
                lastMessageText: getReportActionText(iou.action),
                lastMessageHtml: getReportActionHtml(iou.action),
                lastVisibleActionCreated: iou.action.created,
                pendingFields: {
                    ...(shouldCreateNewMoneyRequestReport ? {createChat: CONST.RED_BRICK_ROAD_PENDING_ACTION.ADD} : {preview: CONST.RED_BRICK_ROAD_PENDING_ACTION.UPDATE}),
                },
            },
        },
        {
            onyxMethod: Onyx.METHOD.SET,
            key: `${ONYXKEYS.COLLECTION.TRANSACTION}${transaction.transactionID}`,
            value: transaction,
        },
        isNewChatReport
            ? {
                  onyxMethod: Onyx.METHOD.SET,
                  key: `${ONYXKEYS.COLLECTION.REPORT_ACTIONS}${chat.report?.reportID}`,
                  value: {
                      [chat.createdAction.reportActionID]: chat.createdAction,
                      [chat.reportPreviewAction.reportActionID]: chat.reportPreviewAction,
                  },
              }
            : {
                  onyxMethod: Onyx.METHOD.MERGE,
                  key: `${ONYXKEYS.COLLECTION.REPORT_ACTIONS}${chat.report?.reportID}`,
                  value: {
                      [chat.reportPreviewAction.reportActionID]: chat.reportPreviewAction,
                  },
              },
        shouldCreateNewMoneyRequestReport
            ? {
                  onyxMethod: Onyx.METHOD.SET,
                  key: `${ONYXKEYS.COLLECTION.REPORT_ACTIONS}${iou.report.reportID}`,
                  value: {
                      [iou.createdAction.reportActionID]: iou.createdAction as OnyxTypes.ReportAction,
                      [iou.action.reportActionID]: iou.action as OnyxTypes.ReportAction,
                  },
              }
            : {
                  onyxMethod: Onyx.METHOD.MERGE,
                  key: `${ONYXKEYS.COLLECTION.REPORT_ACTIONS}${iou.report.reportID}`,
                  value: {
                      [iou.action.reportActionID]: iou.action as OnyxTypes.ReportAction,
                  },
              },
        {
            onyxMethod: Onyx.METHOD.MERGE,
            key: `${ONYXKEYS.COLLECTION.REPORT}${transactionThreadReport?.reportID}`,
            value: {
                ...transactionThreadReport,
                pendingFields: {createChat: CONST.RED_BRICK_ROAD_PENDING_ACTION.ADD},
            },
        },
    );

    if (!isEmptyObject(transactionThreadCreatedReportAction)) {
        optimisticData.push({
            onyxMethod: Onyx.METHOD.MERGE,
            key: `${ONYXKEYS.COLLECTION.REPORT_ACTIONS}${transactionThreadReport?.reportID}`,
            value: {
                [transactionThreadCreatedReportAction.reportActionID]: transactionThreadCreatedReportAction,
            },
        });
    }

    if (policyRecentlyUsed.categories?.length) {
        optimisticData.push({
            onyxMethod: Onyx.METHOD.SET,
            key: `${ONYXKEYS.COLLECTION.POLICY_RECENTLY_USED_CATEGORIES}${iou.report.policyID}`,
            value: policyRecentlyUsed.categories,
        });
    }

    if (policyRecentlyUsed.currencies?.length) {
        optimisticData.push({
            onyxMethod: Onyx.METHOD.SET,
            key: ONYXKEYS.RECENTLY_USED_CURRENCIES,
            value: policyRecentlyUsed.currencies,
        });
    }

    if (!isEmptyObject(policyRecentlyUsed.tags)) {
        optimisticData.push({
            onyxMethod: Onyx.METHOD.MERGE,
            key: `${ONYXKEYS.COLLECTION.POLICY_RECENTLY_USED_TAGS}${iou.report.policyID}`,
            value: policyRecentlyUsed.tags,
        });
    }

    if (policyRecentlyUsed.destinations?.length) {
        optimisticData.push({
            onyxMethod: Onyx.METHOD.SET,
            key: `${ONYXKEYS.COLLECTION.POLICY_RECENTLY_USED_DESTINATIONS}${iou.report.policyID}`,
            value: policyRecentlyUsed.destinations,
        });
    }

    const redundantParticipants: Record<number, null> = {};
    if (!isEmptyObject(personalDetailListAction)) {
        const successPersonalDetailListAction: Record<number, null> = {};

        // BE will send different participants. We clear the optimistic ones to avoid duplicated entries
        Object.keys(personalDetailListAction).forEach((accountIDKey) => {
            const accountID = Number(accountIDKey);
            successPersonalDetailListAction[accountID] = null;
            redundantParticipants[accountID] = null;
        });

        optimisticData.push({
            onyxMethod: Onyx.METHOD.MERGE,
            key: ONYXKEYS.PERSONAL_DETAILS_LIST,
            value: personalDetailListAction,
        });
        successData.push({
            onyxMethod: Onyx.METHOD.MERGE,
            key: ONYXKEYS.PERSONAL_DETAILS_LIST,
            value: successPersonalDetailListAction,
        });
    }

    if (!isEmptyObject(nextStep)) {
        optimisticData.push({
            onyxMethod: Onyx.METHOD.MERGE,
            key: `${ONYXKEYS.COLLECTION.NEXT_STEP}${iou.report.reportID}`,
            value: nextStep,
        });
    }

    if (isNewChatReport) {
        successData.push(
            {
                onyxMethod: Onyx.METHOD.MERGE,
                key: `${ONYXKEYS.COLLECTION.REPORT}${chat.report?.reportID}`,
                value: {
                    participants: redundantParticipants,
                    pendingFields: null,
                    errorFields: null,
                },
            },
            {
                onyxMethod: Onyx.METHOD.MERGE,
                key: `${ONYXKEYS.COLLECTION.REPORT_METADATA}${chat.report?.reportID}`,
                value: {
                    isOptimisticReport: false,
                },
            },
        );
    }

    successData.push(
        {
            onyxMethod: Onyx.METHOD.MERGE,
            key: `${ONYXKEYS.COLLECTION.REPORT}${iou.report.reportID}`,
            value: {
                participants: redundantParticipants,
                pendingFields: null,
                errorFields: null,
            },
        },
        {
            onyxMethod: Onyx.METHOD.MERGE,
            key: `${ONYXKEYS.COLLECTION.REPORT_METADATA}${iou.report.reportID}`,
            value: {
                isOptimisticReport: false,
            },
        },
        {
            onyxMethod: Onyx.METHOD.MERGE,
            key: `${ONYXKEYS.COLLECTION.REPORT}${transactionThreadReport?.reportID}`,
            value: {
                participants: redundantParticipants,
                pendingFields: null,
                errorFields: null,
            },
        },
        {
            onyxMethod: Onyx.METHOD.MERGE,
            key: `${ONYXKEYS.COLLECTION.REPORT_METADATA}${transactionThreadReport?.reportID}`,
            value: {
                isOptimisticReport: false,
            },
        },
        {
            onyxMethod: Onyx.METHOD.MERGE,
            key: `${ONYXKEYS.COLLECTION.TRANSACTION}${transaction.transactionID}`,
            value: {
                pendingAction: null,
                pendingFields: clearedPendingFields,
                // The routes contains the distance in meters. Clearing the routes ensures we use the distance
                // in the correct unit stored under the transaction customUnit once the request is created.
                // The route is also not saved in the backend, so we can't rely on it.
                routes: null,
            },
        },

        {
            onyxMethod: Onyx.METHOD.MERGE,
            key: `${ONYXKEYS.COLLECTION.REPORT_ACTIONS}${chat.report?.reportID}`,
            value: {
                ...(isNewChatReport
                    ? {
                          [chat.createdAction.reportActionID]: {
                              pendingAction: null,
                              errors: null,
                          },
                      }
                    : {}),
                [chat.reportPreviewAction.reportActionID]: {
                    pendingAction: null,
                },
            },
        },
        {
            onyxMethod: Onyx.METHOD.MERGE,
            key: `${ONYXKEYS.COLLECTION.REPORT_ACTIONS}${iou.report.reportID}`,
            value: {
                ...(shouldCreateNewMoneyRequestReport
                    ? {
                          [iou.createdAction.reportActionID]: {
                              pendingAction: null,
                              errors: null,
                          },
                      }
                    : {}),
                [iou.action.reportActionID]: {
                    pendingAction: null,
                    errors: null,
                },
            },
        },
    );

    if (!isEmptyObject(transactionThreadCreatedReportAction)) {
        successData.push({
            onyxMethod: Onyx.METHOD.MERGE,
            key: `${ONYXKEYS.COLLECTION.REPORT_ACTIONS}${transactionThreadReport?.reportID}`,
            value: {
                [transactionThreadCreatedReportAction.reportActionID]: {
                    pendingAction: null,
                    errors: null,
                },
            },
        });
    }

    const errorKey = DateUtils.getMicroseconds();

    const failureData: OnyxUpdate[] = [
        {
            onyxMethod: Onyx.METHOD.MERGE,
            key: `${ONYXKEYS.COLLECTION.REPORT}${chat.report?.reportID}`,
            value: {
                iouReportID: chat.report?.iouReportID,
                lastReadTime: chat.report?.lastReadTime,
                pendingFields: null,
                hasOutstandingChildRequest: chat.report?.hasOutstandingChildRequest,
                ...(isNewChatReport
                    ? {
                          errorFields: {
                              createChat: getMicroSecondOnyxErrorWithTranslationKey('report.genericCreateReportFailureMessage'),
                          },
                      }
                    : {}),
            },
        },
        {
            onyxMethod: Onyx.METHOD.MERGE,
            key: `${ONYXKEYS.COLLECTION.REPORT}${iou.report.reportID}`,
            value: {
                pendingFields: null,
                errorFields: {
                    ...(shouldCreateNewMoneyRequestReport ? {createChat: getMicroSecondOnyxErrorWithTranslationKey('report.genericCreateReportFailureMessage')} : {}),
                },
            },
        },
        {
            onyxMethod: Onyx.METHOD.MERGE,
            key: `${ONYXKEYS.COLLECTION.REPORT}${transactionThreadReport?.reportID}`,
            value: {
                pendingFields: null,
                errorFields: existingTransactionThreadReport
                    ? null
                    : {
                          createChat: getMicroSecondOnyxErrorWithTranslationKey('report.genericCreateReportFailureMessage'),
                      },
            },
        },
        {
            onyxMethod: Onyx.METHOD.MERGE,
            key: `${ONYXKEYS.COLLECTION.TRANSACTION}${transaction.transactionID}`,
            value: {
                errors: getReceiptError(
                    transaction.receipt,
                    // Disabling this line since transaction.filename can be an empty string
                    // eslint-disable-next-line @typescript-eslint/prefer-nullish-coalescing
                    transaction.filename || transaction.receipt?.filename,
                    isScanRequest,
                    errorKey,
                    CONST.IOU.ACTION_PARAMS.MONEY_REQUEST,
                    retryParams,
                ),
                pendingFields: clearedPendingFields,
            },
        },
        {
            onyxMethod: Onyx.METHOD.MERGE,
            key: `${ONYXKEYS.COLLECTION.REPORT_ACTIONS}${iou.report.reportID}`,
            value: {
                ...(shouldCreateNewMoneyRequestReport
                    ? {
                          [iou.createdAction.reportActionID]: {
                              errors: getReceiptError(
                                  transaction.receipt,
                                  // Disabling this line since transaction.filename can be an empty string
                                  // eslint-disable-next-line @typescript-eslint/prefer-nullish-coalescing
                                  transaction.filename || transaction.receipt?.filename,
                                  isScanRequest,
                                  errorKey,
                                  CONST.IOU.ACTION_PARAMS.MONEY_REQUEST,
                                  retryParams,
                              ),
                          },
                          [iou.action.reportActionID]: {
                              errors: getMicroSecondOnyxErrorWithTranslationKey('iou.error.genericCreateFailureMessage'),
                          },
                      }
                    : {
                          [iou.action.reportActionID]: {
                              errors: getReceiptError(
                                  transaction.receipt,
                                  // Disabling this line since transaction.filename can be an empty string
                                  // eslint-disable-next-line @typescript-eslint/prefer-nullish-coalescing
                                  transaction.filename || transaction.receipt?.filename,
                                  isScanRequest,
                                  errorKey,
                                  CONST.IOU.ACTION_PARAMS.MONEY_REQUEST,
                                  retryParams,
                              ),
                          },
                      }),
            },
        },
    ];

    if (!isOneOnOneSplit && !isPerDiemRequest) {
        optimisticData.push({
            onyxMethod: Onyx.METHOD.SET,
            key: ONYXKEYS.NVP_QUICK_ACTION_GLOBAL_CREATE,
            value: {
                action: newQuickAction,
                chatReportID: chat.report?.reportID,
                isFirstQuickAction: isEmptyObject(quickAction),
            },
        });
        failureData.push({
            onyxMethod: Onyx.METHOD.SET,
            key: ONYXKEYS.NVP_QUICK_ACTION_GLOBAL_CREATE,
            value: quickAction ?? null,
        });
    }

    if (!isEmptyObject(transactionThreadCreatedReportAction)) {
        failureData.push({
            onyxMethod: Onyx.METHOD.MERGE,
            key: `${ONYXKEYS.COLLECTION.REPORT_ACTIONS}${transactionThreadReport?.reportID}`,
            value: {
                [transactionThreadCreatedReportAction.reportActionID]: {
                    errors: getMicroSecondOnyxErrorWithTranslationKey('iou.error.genericCreateFailureMessage'),
                },
            },
        });
    }

    // We don't need to compute violations unless we're on a paid policy
    if (!policy || !isPaidGroupPolicy(policy)) {
        return [optimisticData, successData, failureData];
    }

    const violationsOnyxData = ViolationsUtils.getViolationsOnyxData(transaction, [], policy, policyTagList ?? {}, policyCategories ?? {}, hasDependentTags(policy, policyTagList ?? {}));

    if (violationsOnyxData) {
        optimisticData.push(violationsOnyxData);
        failureData.push({
            onyxMethod: Onyx.METHOD.SET,
            key: `${ONYXKEYS.COLLECTION.TRANSACTION_VIOLATIONS}${transaction.transactionID}`,
            value: [],
        });
    }

    return [optimisticData, successData, failureData];
}

/** Builds the Onyx data for an invoice */
function buildOnyxDataForInvoice(
    chatReport: OnyxEntry<OnyxTypes.Report>,
    iouReport: OnyxTypes.Report,
    transaction: OnyxTypes.Transaction,
    chatCreatedAction: OptimisticCreatedReportAction,
    iouCreatedAction: OptimisticCreatedReportAction,
    iouAction: OptimisticIOUReportAction,
    optimisticPersonalDetailListAction: OnyxTypes.PersonalDetailsList,
    reportPreviewAction: ReportAction,
    optimisticPolicyRecentlyUsedCategories: string[],
    optimisticPolicyRecentlyUsedTags: OnyxTypes.RecentlyUsedTags,
    isNewChatReport: boolean,
    transactionThreadReport: OptimisticChatReport,
    transactionThreadCreatedReportAction: OptimisticCreatedReportAction | null,
    policy?: OnyxEntry<OnyxTypes.Policy>,
    policyTagList?: OnyxEntry<OnyxTypes.PolicyTagLists>,
    policyCategories?: OnyxEntry<OnyxTypes.PolicyCategories>,
    optimisticRecentlyUsedCurrencies?: string[],
    companyName?: string,
    companyWebsite?: string,
): [OnyxUpdate[], OnyxUpdate[], OnyxUpdate[]] {
    const clearedPendingFields = Object.fromEntries(Object.keys(transaction.pendingFields ?? {}).map((key) => [key, null]));
    const optimisticData: OnyxUpdate[] = [
        {
            onyxMethod: Onyx.METHOD.SET,
            key: `${ONYXKEYS.COLLECTION.REPORT}${iouReport.reportID}`,
            value: {
                ...iouReport,
                lastMessageText: getReportActionText(iouAction),
                lastMessageHtml: getReportActionHtml(iouAction),
                pendingFields: {
                    createChat: CONST.RED_BRICK_ROAD_PENDING_ACTION.ADD,
                },
            },
        },
        {
            onyxMethod: Onyx.METHOD.SET,
            key: `${ONYXKEYS.COLLECTION.TRANSACTION}${transaction.transactionID}`,
            value: transaction,
        },
        isNewChatReport
            ? {
                  onyxMethod: Onyx.METHOD.SET,
                  key: `${ONYXKEYS.COLLECTION.REPORT_ACTIONS}${chatReport?.reportID}`,
                  value: {
                      [chatCreatedAction.reportActionID]: chatCreatedAction,
                      [reportPreviewAction.reportActionID]: reportPreviewAction,
                  },
              }
            : {
                  onyxMethod: Onyx.METHOD.MERGE,
                  key: `${ONYXKEYS.COLLECTION.REPORT_ACTIONS}${chatReport?.reportID}`,
                  value: {
                      [reportPreviewAction.reportActionID]: reportPreviewAction,
                  },
              },
        {
            onyxMethod: Onyx.METHOD.MERGE,
            key: `${ONYXKEYS.COLLECTION.REPORT_ACTIONS}${iouReport.reportID}`,
            value: {
                [iouCreatedAction.reportActionID]: iouCreatedAction as OnyxTypes.ReportAction,
                [iouAction.reportActionID]: iouAction as OnyxTypes.ReportAction,
            },
        },
        {
            onyxMethod: Onyx.METHOD.MERGE,
            key: `${ONYXKEYS.COLLECTION.REPORT}${transactionThreadReport.reportID}`,
            value: transactionThreadReport,
        },
    ];

    if (transactionThreadCreatedReportAction?.reportActionID) {
        optimisticData.push({
            onyxMethod: Onyx.METHOD.MERGE,
            key: `${ONYXKEYS.COLLECTION.REPORT_ACTIONS}${transactionThreadReport.reportID}`,
            value: {
                [transactionThreadCreatedReportAction.reportActionID]: transactionThreadCreatedReportAction,
            },
        });
    }

    const successData: OnyxUpdate[] = [];

    if (chatReport) {
        optimisticData.push({
            // Use SET for new reports because it doesn't exist yet, is faster and we need the data to be available when we navigate to the chat page
            onyxMethod: isNewChatReport ? Onyx.METHOD.SET : Onyx.METHOD.MERGE,
            key: `${ONYXKEYS.COLLECTION.REPORT}${chatReport.reportID}`,
            value: {
                ...chatReport,
                lastReadTime: DateUtils.getDBTime(),
                iouReportID: iouReport.reportID,
                ...(isNewChatReport ? {pendingFields: {createChat: CONST.RED_BRICK_ROAD_PENDING_ACTION.ADD}} : {}),
            },
        });
    }

    if (optimisticPolicyRecentlyUsedCategories.length) {
        optimisticData.push({
            onyxMethod: Onyx.METHOD.SET,
            key: `${ONYXKEYS.COLLECTION.POLICY_RECENTLY_USED_CATEGORIES}${iouReport.policyID}`,
            value: optimisticPolicyRecentlyUsedCategories,
        });
    }

    if (optimisticRecentlyUsedCurrencies?.length) {
        optimisticData.push({
            onyxMethod: Onyx.METHOD.SET,
            key: ONYXKEYS.RECENTLY_USED_CURRENCIES,
            value: optimisticRecentlyUsedCurrencies,
        });
    }

    if (!isEmptyObject(optimisticPolicyRecentlyUsedTags)) {
        optimisticData.push({
            onyxMethod: Onyx.METHOD.MERGE,
            key: `${ONYXKEYS.COLLECTION.POLICY_RECENTLY_USED_TAGS}${iouReport.policyID}`,
            value: optimisticPolicyRecentlyUsedTags,
        });
    }

    const redundantParticipants: Record<number, null> = {};
    if (!isEmptyObject(optimisticPersonalDetailListAction)) {
        const successPersonalDetailListAction: Record<number, null> = {};

        // BE will send different participants. We clear the optimistic ones to avoid duplicated entries
        Object.keys(optimisticPersonalDetailListAction).forEach((accountIDKey) => {
            const accountID = Number(accountIDKey);
            successPersonalDetailListAction[accountID] = null;
            redundantParticipants[accountID] = null;
        });

        optimisticData.push({
            onyxMethod: Onyx.METHOD.MERGE,
            key: ONYXKEYS.PERSONAL_DETAILS_LIST,
            value: optimisticPersonalDetailListAction,
        });
        successData.push({
            onyxMethod: Onyx.METHOD.MERGE,
            key: ONYXKEYS.PERSONAL_DETAILS_LIST,
            value: successPersonalDetailListAction,
        });
    }

    successData.push(
        {
            onyxMethod: Onyx.METHOD.MERGE,
            key: `${ONYXKEYS.COLLECTION.REPORT}${iouReport.reportID}`,
            value: {
                participants: redundantParticipants,
                pendingFields: null,
                errorFields: null,
            },
        },
        {
            onyxMethod: Onyx.METHOD.MERGE,
            key: `${ONYXKEYS.COLLECTION.REPORT_METADATA}${iouReport.reportID}`,
            value: {
                isOptimisticReport: false,
            },
        },
        {
            onyxMethod: Onyx.METHOD.MERGE,
            key: `${ONYXKEYS.COLLECTION.REPORT}${transactionThreadReport.reportID}`,
            value: {
                participants: redundantParticipants,
                pendingFields: null,
                errorFields: null,
            },
        },
        {
            onyxMethod: Onyx.METHOD.MERGE,
            key: `${ONYXKEYS.COLLECTION.REPORT_METADATA}${transactionThreadReport.reportID}`,
            value: {
                isOptimisticReport: false,
            },
        },
        {
            onyxMethod: Onyx.METHOD.MERGE,
            key: `${ONYXKEYS.COLLECTION.TRANSACTION}${transaction.transactionID}`,
            value: {
                pendingAction: null,
                pendingFields: clearedPendingFields,
            },
        },
        {
            onyxMethod: Onyx.METHOD.MERGE,
            key: `${ONYXKEYS.COLLECTION.REPORT_ACTIONS}${chatReport?.reportID}`,
            value: {
                ...(isNewChatReport
                    ? {
                          [chatCreatedAction.reportActionID]: {
                              pendingAction: null,
                              errors: null,
                          },
                      }
                    : {}),
                [reportPreviewAction.reportActionID]: {
                    pendingAction: null,
                },
            },
        },
        {
            onyxMethod: Onyx.METHOD.MERGE,
            key: `${ONYXKEYS.COLLECTION.REPORT_ACTIONS}${iouReport.reportID}`,
            value: {
                [iouCreatedAction.reportActionID]: {
                    pendingAction: null,
                    errors: null,
                },
                [iouAction.reportActionID]: {
                    pendingAction: null,
                    errors: null,
                },
            },
        },
    );

    if (transactionThreadCreatedReportAction?.reportActionID) {
        successData.push({
            onyxMethod: Onyx.METHOD.MERGE,
            key: `${ONYXKEYS.COLLECTION.REPORT_ACTIONS}${transactionThreadReport.reportID}`,
            value: {
                [transactionThreadCreatedReportAction.reportActionID]: {
                    pendingAction: null,
                    errors: null,
                },
            },
        });
    }

    if (isNewChatReport) {
        successData.push(
            {
                onyxMethod: Onyx.METHOD.MERGE,
                key: `${ONYXKEYS.COLLECTION.REPORT}${chatReport?.reportID}`,
                value: {
                    participants: redundantParticipants,
                    pendingFields: null,
                    errorFields: null,
                },
            },
            {
                onyxMethod: Onyx.METHOD.MERGE,
                key: `${ONYXKEYS.COLLECTION.REPORT_METADATA}${chatReport?.reportID}`,
                value: {
                    isOptimisticReport: false,
                },
            },
        );
    }

    const errorKey = DateUtils.getMicroseconds();

    const failureData: OnyxUpdate[] = [
        {
            onyxMethod: Onyx.METHOD.MERGE,
            key: `${ONYXKEYS.COLLECTION.REPORT}${chatReport?.reportID}`,
            value: {
                iouReportID: chatReport?.iouReportID,
                lastReadTime: chatReport?.lastReadTime,
                pendingFields: null,
                hasOutstandingChildRequest: chatReport?.hasOutstandingChildRequest,
                ...(isNewChatReport
                    ? {
                          errorFields: {
                              createChat: getMicroSecondOnyxErrorWithTranslationKey('report.genericCreateReportFailureMessage'),
                          },
                      }
                    : {}),
            },
        },
        {
            onyxMethod: Onyx.METHOD.MERGE,
            key: `${ONYXKEYS.COLLECTION.REPORT}${iouReport.reportID}`,
            value: {
                pendingFields: null,
                errorFields: {
                    createChat: getMicroSecondOnyxErrorWithTranslationKey('report.genericCreateReportFailureMessage'),
                },
            },
        },
        {
            onyxMethod: Onyx.METHOD.MERGE,
            key: `${ONYXKEYS.COLLECTION.REPORT}${transactionThreadReport.reportID}`,
            value: {
                errorFields: {
                    createChat: getMicroSecondOnyxErrorWithTranslationKey('report.genericCreateReportFailureMessage'),
                },
            },
        },
        {
            onyxMethod: Onyx.METHOD.MERGE,
            key: `${ONYXKEYS.COLLECTION.TRANSACTION}${transaction.transactionID}`,
            value: {
                errors: getMicroSecondOnyxErrorWithTranslationKey('iou.error.genericCreateInvoiceFailureMessage'),
                pendingFields: clearedPendingFields,
            },
        },
        {
            onyxMethod: Onyx.METHOD.MERGE,
            key: `${ONYXKEYS.COLLECTION.REPORT_ACTIONS}${iouReport.reportID}`,
            value: {
                [iouCreatedAction.reportActionID]: {
                    // Disabling this line since transaction.filename can be an empty string
                    // eslint-disable-next-line @typescript-eslint/prefer-nullish-coalescing
                    errors: getReceiptError(transaction.receipt, transaction.filename || transaction.receipt?.filename, false, errorKey),
                },
                [iouAction.reportActionID]: {
                    errors: getMicroSecondOnyxErrorWithTranslationKey('iou.error.genericCreateInvoiceFailureMessage'),
                },
            },
        },
    ];

    if (transactionThreadCreatedReportAction?.reportActionID) {
        failureData.push({
            onyxMethod: Onyx.METHOD.MERGE,
            key: `${ONYXKEYS.COLLECTION.REPORT_ACTIONS}${transactionThreadReport.reportID}`,
            value: {
                [transactionThreadCreatedReportAction.reportActionID]: {
                    errors: getMicroSecondOnyxErrorWithTranslationKey('iou.error.genericCreateInvoiceFailureMessage', errorKey),
                },
            },
        });
    }

    if (companyName && companyWebsite) {
        optimisticData.push({
            onyxMethod: Onyx.METHOD.MERGE,
            key: `${ONYXKEYS.COLLECTION.POLICY}${policy?.id}`,
            value: {
                invoice: {
                    companyName,
                    companyWebsite,
                    pendingFields: {
                        companyName: CONST.RED_BRICK_ROAD_PENDING_ACTION.UPDATE,
                        companyWebsite: CONST.RED_BRICK_ROAD_PENDING_ACTION.UPDATE,
                    },
                },
            },
        });
        successData.push({
            onyxMethod: Onyx.METHOD.MERGE,
            key: `${ONYXKEYS.COLLECTION.POLICY}${policy?.id}`,
            value: {
                invoice: {
                    pendingFields: {
                        companyName: null,
                        companyWebsite: null,
                    },
                },
            },
        });
        failureData.push({
            onyxMethod: Onyx.METHOD.MERGE,
            key: `${ONYXKEYS.COLLECTION.POLICY}${policy?.id}`,
            value: {
                invoice: {
                    companyName: null,
                    companyWebsite: null,
                    pendingFields: {
                        companyName: null,
                        companyWebsite: null,
                    },
                },
            },
        });
    }

    // We don't need to compute violations unless we're on a paid policy
    if (!policy || !isPaidGroupPolicy(policy)) {
        return [optimisticData, successData, failureData];
    }

    const violationsOnyxData = ViolationsUtils.getViolationsOnyxData(transaction, [], policy, policyTagList ?? {}, policyCategories ?? {}, hasDependentTags(policy, policyTagList ?? {}));

    if (violationsOnyxData) {
        optimisticData.push(violationsOnyxData);
        failureData.push({
            onyxMethod: Onyx.METHOD.SET,
            key: `${ONYXKEYS.COLLECTION.TRANSACTION_VIOLATIONS}${transaction.transactionID}`,
            value: [],
        });
    }

    return [optimisticData, successData, failureData];
}

/** Builds the Onyx data for track expense */
function buildOnyxDataForTrackExpense(
    chatReport: OnyxInputValue<OnyxTypes.Report>,
    iouReport: OnyxInputValue<OnyxTypes.Report>,
    transaction: OnyxTypes.Transaction,
    iouCreatedAction: OptimisticCreatedReportAction,
    iouAction: OptimisticIOUReportAction,
    reportPreviewAction: OnyxInputValue<ReportAction>,
    transactionThreadReport: OptimisticChatReport | null,
    transactionThreadCreatedReportAction: OptimisticCreatedReportAction | null,
    shouldCreateNewMoneyRequestReport: boolean,
    policy?: OnyxInputValue<OnyxTypes.Policy>,
    policyTagList?: OnyxInputValue<OnyxTypes.PolicyTagLists>,
    policyCategories?: OnyxInputValue<OnyxTypes.PolicyCategories>,
    existingTransactionThreadReportID?: string,
    actionableTrackExpenseWhisper?: OnyxInputValue<OnyxTypes.ReportAction>,
    retryParams?: StartSplitBilActionParams | TrackExpense | RequestMoneyInformation | ReplaceReceipt,
): [OnyxUpdate[], OnyxUpdate[], OnyxUpdate[]] {
    const isScanRequest = isScanRequestTransactionUtils(transaction);
    const isDistanceRequest = isDistanceRequestTransactionUtils(transaction);
    const clearedPendingFields = Object.fromEntries(Object.keys(transaction.pendingFields ?? {}).map((key) => [key, null]));
    const optimisticData: OnyxUpdate[] = [];
    const successData: OnyxUpdate[] = [];
    const failureData: OnyxUpdate[] = [];

    let newQuickAction: ValueOf<typeof CONST.QUICK_ACTIONS> = CONST.QUICK_ACTIONS.TRACK_MANUAL;
    if (isScanRequest) {
        newQuickAction = CONST.QUICK_ACTIONS.TRACK_SCAN;
    } else if (isDistanceRequest) {
        newQuickAction = CONST.QUICK_ACTIONS.TRACK_DISTANCE;
    }
    const existingTransactionThreadReport = allReports?.[`${ONYXKEYS.COLLECTION.REPORT}${existingTransactionThreadReportID}`] ?? null;

    if (chatReport) {
        optimisticData.push(
            {
                onyxMethod: Onyx.METHOD.MERGE,
                key: `${ONYXKEYS.COLLECTION.REPORT}${chatReport.reportID}`,
                value: {
                    ...chatReport,
                    lastMessageText: getReportActionText(iouAction),
                    lastMessageHtml: getReportActionHtml(iouAction),
                    lastReadTime: DateUtils.getDBTime(),
                    iouReportID: iouReport?.reportID,
                },
            },
            {
                onyxMethod: Onyx.METHOD.SET,
                key: ONYXKEYS.NVP_QUICK_ACTION_GLOBAL_CREATE,
                value: {
                    action: newQuickAction,
                    chatReportID: chatReport.reportID,
                    isFirstQuickAction: isEmptyObject(quickAction),
                },
            },
        );

        if (actionableTrackExpenseWhisper && !iouReport) {
            optimisticData.push({
                onyxMethod: Onyx.METHOD.MERGE,
                key: `${ONYXKEYS.COLLECTION.REPORT_ACTIONS}${chatReport?.reportID}`,
                value: {
                    [actionableTrackExpenseWhisper.reportActionID]: actionableTrackExpenseWhisper,
                },
            });
            optimisticData.push({
                onyxMethod: Onyx.METHOD.MERGE,
                key: `${ONYXKEYS.COLLECTION.REPORT}${chatReport.reportID}`,
                value: {
                    lastVisibleActionCreated: actionableTrackExpenseWhisper.created,
                    lastMessageText: CONST.ACTIONABLE_TRACK_EXPENSE_WHISPER_MESSAGE,
                },
            });
            successData.push({
                onyxMethod: Onyx.METHOD.MERGE,
                key: `${ONYXKEYS.COLLECTION.REPORT_ACTIONS}${chatReport?.reportID}`,
                value: {
                    [actionableTrackExpenseWhisper.reportActionID]: {pendingAction: null, errors: null},
                },
            });
            failureData.push({
                onyxMethod: Onyx.METHOD.MERGE,
                key: `${ONYXKEYS.COLLECTION.REPORT_ACTIONS}${chatReport?.reportID}`,
                value: {[actionableTrackExpenseWhisper.reportActionID]: null},
            });
        }
    }

    if (iouReport) {
        optimisticData.push(
            {
                onyxMethod: shouldCreateNewMoneyRequestReport ? Onyx.METHOD.SET : Onyx.METHOD.MERGE,
                key: `${ONYXKEYS.COLLECTION.REPORT}${iouReport.reportID}`,
                value: {
                    ...iouReport,
                    lastMessageText: getReportActionText(iouAction),
                    lastMessageHtml: getReportActionHtml(iouAction),
                    pendingFields: {
                        ...(shouldCreateNewMoneyRequestReport ? {createChat: CONST.RED_BRICK_ROAD_PENDING_ACTION.ADD} : {preview: CONST.RED_BRICK_ROAD_PENDING_ACTION.UPDATE}),
                    },
                },
            },
            shouldCreateNewMoneyRequestReport
                ? {
                      onyxMethod: Onyx.METHOD.SET,
                      key: `${ONYXKEYS.COLLECTION.REPORT_ACTIONS}${iouReport.reportID}`,
                      value: {
                          [iouCreatedAction.reportActionID]: iouCreatedAction as OnyxTypes.ReportAction,
                          [iouAction.reportActionID]: iouAction as OnyxTypes.ReportAction,
                      },
                  }
                : {
                      onyxMethod: Onyx.METHOD.MERGE,
                      key: `${ONYXKEYS.COLLECTION.REPORT_ACTIONS}${iouReport.reportID}`,
                      value: {
                          [iouAction.reportActionID]: iouAction as OnyxTypes.ReportAction,
                      },
                  },
            {
                onyxMethod: Onyx.METHOD.MERGE,
                key: `${ONYXKEYS.COLLECTION.REPORT_ACTIONS}${chatReport?.reportID}`,
                value: {
                    ...(reportPreviewAction && {[reportPreviewAction.reportActionID]: reportPreviewAction}),
                },
            },
        );
    } else {
        optimisticData.push({
            onyxMethod: Onyx.METHOD.MERGE,
            key: `${ONYXKEYS.COLLECTION.REPORT_ACTIONS}${chatReport?.reportID}`,
            value: {
                [iouAction.reportActionID]: iouAction as OnyxTypes.ReportAction,
            },
        });
    }

    optimisticData.push(
        {
            onyxMethod: Onyx.METHOD.SET,
            key: `${ONYXKEYS.COLLECTION.TRANSACTION}${transaction.transactionID}`,
            value: transaction,
        },
        {
            onyxMethod: Onyx.METHOD.MERGE,
            key: `${ONYXKEYS.COLLECTION.REPORT}${transactionThreadReport?.reportID}`,
            value: {
                ...transactionThreadReport,
                pendingFields: {createChat: CONST.RED_BRICK_ROAD_PENDING_ACTION.ADD},
            },
        },
    );

    if (!isEmptyObject(transactionThreadCreatedReportAction)) {
        optimisticData.push({
            onyxMethod: Onyx.METHOD.MERGE,
            key: `${ONYXKEYS.COLLECTION.REPORT_ACTIONS}${transactionThreadReport?.reportID}`,
            value: {
                [transactionThreadCreatedReportAction.reportActionID]: transactionThreadCreatedReportAction,
            },
        });
    }

    if (iouReport) {
        successData.push(
            {
                onyxMethod: Onyx.METHOD.MERGE,
                key: `${ONYXKEYS.COLLECTION.REPORT}${iouReport?.reportID}`,
                value: {
                    pendingFields: null,
                    errorFields: null,
                },
            },
            {
                onyxMethod: Onyx.METHOD.MERGE,
                key: `${ONYXKEYS.COLLECTION.REPORT_ACTIONS}${iouReport?.reportID}`,
                value: {
                    ...(shouldCreateNewMoneyRequestReport
                        ? {
                              [iouCreatedAction.reportActionID]: {
                                  pendingAction: null,
                                  errors: null,
                              },
                          }
                        : {}),
                    [iouAction.reportActionID]: {
                        pendingAction: null,
                        errors: null,
                    },
                },
            },
            {
                onyxMethod: Onyx.METHOD.MERGE,
                key: `${ONYXKEYS.COLLECTION.REPORT_ACTIONS}${chatReport?.reportID}`,
                value: {
                    ...(reportPreviewAction && {[reportPreviewAction.reportActionID]: {pendingAction: null}}),
                },
            },
        );
    } else {
        successData.push({
            onyxMethod: Onyx.METHOD.MERGE,
            key: `${ONYXKEYS.COLLECTION.REPORT_ACTIONS}${chatReport?.reportID}`,
            value: {
                [iouAction.reportActionID]: {
                    pendingAction: null,
                    errors: null,
                },
                ...(reportPreviewAction && {[reportPreviewAction.reportActionID]: {pendingAction: null}}),
            },
        });
    }

    successData.push(
        {
            onyxMethod: Onyx.METHOD.MERGE,
            key: `${ONYXKEYS.COLLECTION.REPORT}${transactionThreadReport?.reportID}`,
            value: {
                pendingFields: null,
                errorFields: null,
            },
        },
        {
            onyxMethod: Onyx.METHOD.MERGE,
            key: `${ONYXKEYS.COLLECTION.REPORT_METADATA}${transactionThreadReport?.reportID}`,
            value: {
                isOptimisticReport: false,
            },
        },
        {
            onyxMethod: Onyx.METHOD.MERGE,
            key: `${ONYXKEYS.COLLECTION.TRANSACTION}${transaction.transactionID}`,
            value: {
                pendingAction: null,
                pendingFields: clearedPendingFields,
                routes: null,
            },
        },
    );

    if (!isEmptyObject(transactionThreadCreatedReportAction)) {
        successData.push({
            onyxMethod: Onyx.METHOD.MERGE,
            key: `${ONYXKEYS.COLLECTION.REPORT_ACTIONS}${transactionThreadReport?.reportID}`,
            value: {
                [transactionThreadCreatedReportAction.reportActionID]: {
                    pendingAction: null,
                    errors: null,
                },
            },
        });
    }

    failureData.push({
        onyxMethod: Onyx.METHOD.SET,
        key: ONYXKEYS.NVP_QUICK_ACTION_GLOBAL_CREATE,
        value: quickAction ?? null,
    });

    if (iouReport) {
        failureData.push(
            {
                onyxMethod: Onyx.METHOD.MERGE,
                key: `${ONYXKEYS.COLLECTION.REPORT}${iouReport.reportID}`,
                value: {
                    pendingFields: null,
                    errorFields: {
                        ...(shouldCreateNewMoneyRequestReport ? {createChat: getMicroSecondOnyxErrorWithTranslationKey('report.genericCreateReportFailureMessage')} : {}),
                    },
                },
            },
            {
                onyxMethod: Onyx.METHOD.MERGE,
                key: `${ONYXKEYS.COLLECTION.REPORT_ACTIONS}${iouReport.reportID}`,
                value: {
                    ...(shouldCreateNewMoneyRequestReport
                        ? {
                              [iouCreatedAction.reportActionID]: {
                                  errors: getReceiptError(
                                      transaction.receipt,
                                      // Disabling this line since transaction.filename can be an empty string
                                      // eslint-disable-next-line @typescript-eslint/prefer-nullish-coalescing
                                      transaction.filename || transaction.receipt?.filename,
                                      isScanRequest,
                                      undefined,
                                      CONST.IOU.ACTION_PARAMS.TRACK_EXPENSE,
                                      retryParams,
                                  ),
                              },
                              [iouAction.reportActionID]: {
                                  errors: getMicroSecondOnyxErrorWithTranslationKey('iou.error.genericCreateFailureMessage'),
                              },
                          }
                        : {
                              [iouAction.reportActionID]: {
                                  errors: getReceiptError(
                                      transaction.receipt,
                                      // Disabling this line since transaction.filename can be an empty string
                                      // eslint-disable-next-line @typescript-eslint/prefer-nullish-coalescing
                                      transaction.filename || transaction.receipt?.filename,
                                      isScanRequest,
                                      undefined,
                                      CONST.IOU.ACTION_PARAMS.TRACK_EXPENSE,
                                      retryParams,
                                  ),
                              },
                          }),
                },
            },
        );
    } else {
        failureData.push({
            onyxMethod: Onyx.METHOD.MERGE,
            key: `${ONYXKEYS.COLLECTION.REPORT_ACTIONS}${chatReport?.reportID}`,
            value: {
                [iouAction.reportActionID]: {
                    errors: getReceiptError(
                        transaction.receipt,
                        // Disabling this line since transaction.filename can be an empty string
                        // eslint-disable-next-line @typescript-eslint/prefer-nullish-coalescing
                        transaction.filename || transaction.receipt?.filename,
                        isScanRequest,
                        undefined,
                        CONST.IOU.ACTION_PARAMS.TRACK_EXPENSE,
                        retryParams,
                    ),
                },
            },
        });
    }

    failureData.push(
        {
            onyxMethod: Onyx.METHOD.MERGE,
            key: `${ONYXKEYS.COLLECTION.REPORT}${chatReport?.reportID}`,
            value: {
                lastReadTime: chatReport?.lastReadTime,
                lastMessageText: chatReport?.lastMessageText,
                lastMessageHtml: chatReport?.lastMessageHtml,
            },
        },
        {
            onyxMethod: Onyx.METHOD.MERGE,
            key: `${ONYXKEYS.COLLECTION.REPORT}${transactionThreadReport?.reportID}`,
            value: {
                pendingFields: null,
                errorFields: existingTransactionThreadReport
                    ? null
                    : {
                          createChat: getMicroSecondOnyxErrorWithTranslationKey('report.genericCreateReportFailureMessage'),
                      },
            },
        },
        {
            onyxMethod: Onyx.METHOD.MERGE,
            key: `${ONYXKEYS.COLLECTION.TRANSACTION}${transaction.transactionID}`,
            value: {
                errors: getReceiptError(
                    transaction.receipt,
                    // Disabling this line since transaction.filename can be an empty string
                    // eslint-disable-next-line @typescript-eslint/prefer-nullish-coalescing
                    transaction.filename || transaction.receipt?.filename,
                    isScanRequest,
                    undefined,
                    CONST.IOU.ACTION_PARAMS.TRACK_EXPENSE,
                    retryParams,
                ),
                pendingFields: clearedPendingFields,
            },
        },
    );

    if (transactionThreadCreatedReportAction?.reportActionID) {
        failureData.push({
            onyxMethod: Onyx.METHOD.MERGE,
            key: `${ONYXKEYS.COLLECTION.REPORT_ACTIONS}${transactionThreadReport?.reportID}`,
            value: {
                [transactionThreadCreatedReportAction?.reportActionID]: {
                    errors: getMicroSecondOnyxErrorWithTranslationKey('iou.error.genericCreateFailureMessage'),
                },
            },
        });
    }

    // We don't need to compute violations unless we're on a paid policy
    if (!policy || !isPaidGroupPolicy(policy)) {
        return [optimisticData, successData, failureData];
    }

    const violationsOnyxData = ViolationsUtils.getViolationsOnyxData(transaction, [], policy, policyTagList ?? {}, policyCategories ?? {}, hasDependentTags(policy, policyTagList ?? {}));

    if (violationsOnyxData) {
        optimisticData.push(violationsOnyxData);
        failureData.push({
            onyxMethod: Onyx.METHOD.SET,
            key: `${ONYXKEYS.COLLECTION.TRANSACTION_VIOLATIONS}${transaction.transactionID}`,
            value: [],
        });
    }

    // Show field violations only for control policies
    if (isControlPolicy(policy) && iouReport) {
        const {optimisticData: fieldViolationsOptimisticData, failureData: fieldViolationsFailureData} = getFieldViolationsOnyxData(iouReport);
        optimisticData.push(...fieldViolationsOptimisticData);
        failureData.push(...fieldViolationsFailureData);
    }

    return [optimisticData, successData, failureData];
}

function getDeleteTrackExpenseInformation(
    chatReportID: string,
    transactionID: string | undefined,
    reportAction: OnyxTypes.ReportAction,
    shouldDeleteTransactionFromOnyx = true,
    isMovingTransactionFromTrackExpense = false,
    actionableWhisperReportActionID = '',
    resolution = '',
) {
    // STEP 1: Get all collections we're updating
    const chatReport = allReports?.[`${ONYXKEYS.COLLECTION.REPORT}${chatReportID}`] ?? null;
    const transaction = allTransactions[`${ONYXKEYS.COLLECTION.TRANSACTION}${transactionID}`];
    const transactionViolations = allTransactionViolations[`${ONYXKEYS.COLLECTION.TRANSACTION_VIOLATIONS}${transactionID}`];
    const transactionThreadID = reportAction.childReportID;
    let transactionThread = null;
    if (transactionThreadID) {
        transactionThread = allReports?.[`${ONYXKEYS.COLLECTION.REPORT}${transactionThreadID}`] ?? null;
    }

    // STEP 2: Decide if we need to:
    // 1. Delete the transactionThread - delete if there are no visible comments in the thread and we're not moving the transaction
    // 2. Update the moneyRequestPreview to show [Deleted expense] - update if the transactionThread exists AND it isn't being deleted and we're not moving the transaction
    const shouldDeleteTransactionThread = !isMovingTransactionFromTrackExpense && (transactionThreadID ? (reportAction?.childVisibleActionCount ?? 0) === 0 : false);

    const shouldShowDeletedRequestMessage = !isMovingTransactionFromTrackExpense && !!transactionThreadID && !shouldDeleteTransactionThread;

    // STEP 3: Update the IOU reportAction.
    const updatedReportAction = {
        [reportAction.reportActionID]: {
            pendingAction: shouldShowDeletedRequestMessage ? CONST.RED_BRICK_ROAD_PENDING_ACTION.UPDATE : CONST.RED_BRICK_ROAD_PENDING_ACTION.DELETE,
            previousMessage: reportAction.message,
            message: [
                {
                    type: 'COMMENT',
                    html: '',
                    text: '',
                    isEdited: true,
                    isDeletedParentAction: shouldShowDeletedRequestMessage,
                },
            ],
            originalMessage: {
                IOUTransactionID: null,
            },
            errors: undefined,
        },
        ...(actionableWhisperReportActionID && {[actionableWhisperReportActionID]: {originalMessage: {resolution}}}),
    } as OnyxTypes.ReportActions;
    let canUserPerformWriteAction = true;
    if (chatReport) {
        canUserPerformWriteAction = !!canUserPerformWriteActionReportUtils(chatReport);
    }
    const lastVisibleAction = getLastVisibleAction(chatReportID, canUserPerformWriteAction, updatedReportAction);
    const {lastMessageText = '', lastMessageHtml = ''} = getLastVisibleMessage(chatReportID, canUserPerformWriteAction, updatedReportAction);

    // STEP 4: Build Onyx data
    const optimisticData: OnyxUpdate[] = [];

    if (shouldDeleteTransactionFromOnyx) {
        optimisticData.push({
            onyxMethod: Onyx.METHOD.SET,
            key: `${ONYXKEYS.COLLECTION.TRANSACTION}${transactionID}`,
            value: null,
        });
    }

    optimisticData.push({
        onyxMethod: Onyx.METHOD.SET,
        key: `${ONYXKEYS.COLLECTION.TRANSACTION_VIOLATIONS}${transactionID}`,
        value: null,
    });

    if (shouldDeleteTransactionThread) {
        optimisticData.push(
            // Use merge instead of set to avoid deleting the report too quickly, which could cause a brief "not found" page to appear.
            // The remaining parts of the report object will be removed after the API call is successful.
            {
                onyxMethod: Onyx.METHOD.MERGE,
                key: `${ONYXKEYS.COLLECTION.REPORT}${transactionThreadID}`,
                value: {
                    reportID: null,
                    stateNum: CONST.REPORT.STATE_NUM.APPROVED,
                    statusNum: CONST.REPORT.STATUS_NUM.CLOSED,
                    participants: {
                        [userAccountID]: {
                            notificationPreference: CONST.REPORT.NOTIFICATION_PREFERENCE.HIDDEN,
                        },
                    },
                },
            },
            {
                onyxMethod: Onyx.METHOD.SET,
                key: `${ONYXKEYS.COLLECTION.REPORT_ACTIONS}${transactionThreadID}`,
                value: null,
            },
        );
    }

    optimisticData.push(
        {
            onyxMethod: Onyx.METHOD.MERGE,
            key: `${ONYXKEYS.COLLECTION.REPORT_ACTIONS}${chatReport?.reportID}`,
            value: updatedReportAction,
        },
        {
            onyxMethod: Onyx.METHOD.MERGE,
            key: `${ONYXKEYS.COLLECTION.REPORT}${chatReport?.reportID}`,
            value: {
                lastMessageText,
                lastVisibleActionCreated: lastVisibleAction?.created,
                lastMessageHtml: !lastMessageHtml ? lastMessageText : lastMessageHtml,
            },
        },
    );

    const successData: OnyxUpdate[] = [
        {
            onyxMethod: Onyx.METHOD.MERGE,
            key: `${ONYXKEYS.COLLECTION.REPORT_ACTIONS}${chatReport?.reportID}`,
            value: {
                [reportAction.reportActionID]: {
                    pendingAction: null,
                    errors: null,
                },
            },
        },
    ];

    // Ensure that any remaining data is removed upon successful completion, even if the server sends a report removal response.
    // This is done to prevent the removal update from lingering in the applyHTTPSOnyxUpdates function.
    if (shouldDeleteTransactionThread && transactionThread) {
        successData.push({
            onyxMethod: Onyx.METHOD.MERGE,
            key: `${ONYXKEYS.COLLECTION.REPORT}${transactionThreadID}`,
            value: null,
        });
    }

    const failureData: OnyxUpdate[] = [];

    if (shouldDeleteTransactionFromOnyx) {
        failureData.push({
            onyxMethod: Onyx.METHOD.SET,
            key: `${ONYXKEYS.COLLECTION.TRANSACTION}${transactionID}`,
            value: transaction ?? null,
        });
    }

    failureData.push({
        onyxMethod: Onyx.METHOD.SET,
        key: `${ONYXKEYS.COLLECTION.TRANSACTION_VIOLATIONS}${transactionID}`,
        value: transactionViolations ?? null,
    });

    if (shouldDeleteTransactionThread) {
        failureData.push({
            onyxMethod: Onyx.METHOD.SET,
            key: `${ONYXKEYS.COLLECTION.REPORT}${transactionThreadID}`,
            value: transactionThread,
        });
    }

    if (actionableWhisperReportActionID) {
        const actionableWhisperReportAction = getReportAction(chatReportID, actionableWhisperReportActionID);
        failureData.push({
            onyxMethod: Onyx.METHOD.MERGE,
            key: `${ONYXKEYS.COLLECTION.REPORT_ACTIONS}${chatReport?.reportID}`,
            value: {
                [actionableWhisperReportActionID]: {
                    originalMessage: {
                        resolution: isActionableTrackExpense(actionableWhisperReportAction) ? getOriginalMessage(actionableWhisperReportAction)?.resolution ?? null : null,
                    },
                },
            },
        });
    }
    failureData.push(
        {
            onyxMethod: Onyx.METHOD.MERGE,
            key: `${ONYXKEYS.COLLECTION.REPORT_ACTIONS}${chatReport?.reportID}`,
            value: {
                [reportAction.reportActionID]: {
                    ...reportAction,
                    pendingAction: null,
                    errors: getMicroSecondOnyxErrorWithTranslationKey('iou.error.genericDeleteFailureMessage'),
                },
            },
        },
        {
            onyxMethod: Onyx.METHOD.MERGE,
            key: `${ONYXKEYS.COLLECTION.REPORT}${chatReport?.reportID}`,
            value: chatReport,
        },
    );

    const parameters: DeleteMoneyRequestParams = {
        transactionID,
        reportActionID: reportAction.reportActionID,
    };

    return {parameters, optimisticData, successData, failureData, shouldDeleteTransactionThread, chatReport};
}

/**
 * Get the invoice receiver type based on the receiver participant.
 * @param receiverParticipant The participant who will receive the invoice or the invoice receiver object directly.
 * @returns The invoice receiver type.
 */
function getReceiverType(receiverParticipant: Participant | InvoiceReceiver | undefined): InvoiceReceiverType {
    if (!receiverParticipant) {
        Log.warn('getReceiverType called with no receiverParticipant');
        return CONST.REPORT.INVOICE_RECEIVER_TYPE.INDIVIDUAL;
    }
    if ('type' in receiverParticipant && receiverParticipant.type) {
        return receiverParticipant.type;
    }
    if ('policyID' in receiverParticipant && receiverParticipant.policyID) {
        return CONST.REPORT.INVOICE_RECEIVER_TYPE.BUSINESS;
    }
    return CONST.REPORT.INVOICE_RECEIVER_TYPE.INDIVIDUAL;
}

/** Gathers all the data needed to create an invoice. */
function getSendInvoiceInformation(
    transaction: OnyxEntry<OnyxTypes.Transaction>,
    currentUserAccountID: number,
    invoiceChatReport?: OnyxEntry<OnyxTypes.Report>,
    receipt?: Receipt,
    policy?: OnyxEntry<OnyxTypes.Policy>,
    policyTagList?: OnyxEntry<OnyxTypes.PolicyTagLists>,
    policyCategories?: OnyxEntry<OnyxTypes.PolicyCategories>,
    companyName?: string,
    companyWebsite?: string,
): SendInvoiceInformation {
    const {amount = 0, currency = '', created = '', merchant = '', category = '', tag = '', taxCode = '', taxAmount = 0, billable, comment, participants} = transaction ?? {};
    const trimmedComment = (comment?.comment ?? '').trim();
    const senderWorkspaceID = participants?.find((participant) => participant?.isSender)?.policyID;
    const receiverParticipant: Participant | InvoiceReceiver | undefined = participants?.find((participant) => participant?.accountID) ?? invoiceChatReport?.invoiceReceiver;
    const receiverAccountID = receiverParticipant && 'accountID' in receiverParticipant && receiverParticipant.accountID ? receiverParticipant.accountID : CONST.DEFAULT_NUMBER_ID;
    let receiver = getPersonalDetailsForAccountID(receiverAccountID);
    let optimisticPersonalDetailListAction = {};
    const receiverType = getReceiverType(receiverParticipant);

    // STEP 1: Get existing chat report OR build a new optimistic one
    let isNewChatReport = false;
    let chatReport = !isEmptyObject(invoiceChatReport) && invoiceChatReport?.reportID ? invoiceChatReport : null;

    if (!chatReport) {
        chatReport = getInvoiceChatByParticipants(receiverAccountID, receiverType, senderWorkspaceID) ?? null;
    }

    if (!chatReport) {
        isNewChatReport = true;
        chatReport = buildOptimisticChatReport([receiverAccountID, currentUserAccountID], CONST.REPORT.DEFAULT_REPORT_NAME, CONST.REPORT.CHAT_TYPE.INVOICE, senderWorkspaceID);
    }

    // STEP 2: Create a new optimistic invoice report.
    const optimisticInvoiceReport = buildOptimisticInvoiceReport(
        chatReport.reportID,
        senderWorkspaceID,
        receiverAccountID,
        receiver.displayName ?? (receiverParticipant as Participant)?.login ?? '',
        amount,
        currency,
    );

    // STEP 3: Build optimistic receipt and transaction
    const receiptObject: Receipt = {};
    let filename;
    if (receipt?.source) {
        receiptObject.source = receipt.source;
        receiptObject.state = receipt.state ?? CONST.IOU.RECEIPT_STATE.SCANREADY;
        filename = receipt.name;
    }
    const optimisticTransaction = buildOptimisticTransaction({
        transactionParams: {
            amount,
            currency,
            reportID: optimisticInvoiceReport.reportID,
            comment: trimmedComment,
            created,
            merchant,
            receipt: receiptObject,
            category,
            tag,
            taxCode,
            taxAmount,
            billable,
            filename,
        },
    });

    const optimisticPolicyRecentlyUsedCategories = buildOptimisticPolicyRecentlyUsedCategories(optimisticInvoiceReport.policyID, category);
    const optimisticPolicyRecentlyUsedTags = buildOptimisticPolicyRecentlyUsedTags(optimisticInvoiceReport.policyID, tag);
    const optimisticRecentlyUsedCurrencies = buildOptimisticRecentlyUsedCurrencies(currency);

    // STEP 4: Add optimistic personal details for participant
    const shouldCreateOptimisticPersonalDetails = isNewChatReport && !allPersonalDetails[receiverAccountID];
    if (shouldCreateOptimisticPersonalDetails) {
        const receiverLogin = receiverParticipant && 'login' in receiverParticipant && receiverParticipant.login ? receiverParticipant.login : '';
        receiver = {
            accountID: receiverAccountID,
            displayName: formatPhoneNumber(receiverLogin),
            login: receiverLogin,
            isOptimisticPersonalDetail: true,
        };

        optimisticPersonalDetailListAction = {[receiverAccountID]: receiver};
    }

    // STEP 5: Build optimistic reportActions.
    const reportPreviewAction = buildOptimisticReportPreview(chatReport, optimisticInvoiceReport, trimmedComment, optimisticTransaction);
    optimisticInvoiceReport.parentReportActionID = reportPreviewAction.reportActionID;
    chatReport.lastVisibleActionCreated = reportPreviewAction.created;
    const [optimisticCreatedActionForChat, optimisticCreatedActionForIOUReport, iouAction, optimisticTransactionThread, optimisticCreatedActionForTransactionThread] =
        buildOptimisticMoneyRequestEntities(
            optimisticInvoiceReport,
            CONST.IOU.REPORT_ACTION_TYPE.CREATE,
            amount,
            currency,
            trimmedComment,
            receiver.login ?? '',
            [receiver],
            optimisticTransaction.transactionID,
            undefined,
            false,
            false,
            false,
        );

    // STEP 6: Build Onyx Data
    const [optimisticData, successData, failureData] = buildOnyxDataForInvoice(
        chatReport,
        optimisticInvoiceReport,
        optimisticTransaction,
        optimisticCreatedActionForChat,
        optimisticCreatedActionForIOUReport,
        iouAction,
        optimisticPersonalDetailListAction,
        reportPreviewAction,
        optimisticPolicyRecentlyUsedCategories,
        optimisticPolicyRecentlyUsedTags,
        isNewChatReport,
        optimisticTransactionThread,
        optimisticCreatedActionForTransactionThread,
        policy,
        policyTagList,
        policyCategories,
        optimisticRecentlyUsedCurrencies,
        companyName,
        companyWebsite,
    );

    return {
        createdIOUReportActionID: optimisticCreatedActionForIOUReport.reportActionID,
        createdReportActionIDForThread: optimisticCreatedActionForTransactionThread?.reportActionID,
        reportActionID: iouAction.reportActionID,
        senderWorkspaceID,
        receiver,
        invoiceRoom: chatReport,
        createdChatReportActionID: optimisticCreatedActionForChat.reportActionID,
        invoiceReportID: optimisticInvoiceReport.reportID,
        reportPreviewReportActionID: reportPreviewAction.reportActionID,
        transactionID: optimisticTransaction.transactionID,
        transactionThreadReportID: optimisticTransactionThread.reportID,
        onyxData: {
            optimisticData,
            successData,
            failureData,
        },
    };
}

/**
 * Gathers all the data needed to submit an expense. It attempts to find existing reports, iouReports, and receipts. If it doesn't find them, then
 * it creates optimistic versions of them and uses those instead
 */
function getMoneyRequestInformation(moneyRequestInformation: MoneyRequestInformationParams): MoneyRequestInformation {
    const {
        parentChatReport,
        transactionParams,
        participantParams,
        policyParams = {},
        existingTransaction,
        existingTransactionID,
        moneyRequestReportID = '',
        retryParams,
    } = moneyRequestInformation;
    const {payeeAccountID = userAccountID, payeeEmail = currentUserEmail, participant} = participantParams;
    const {policy, policyCategories, policyTagList} = policyParams;
    const {attendees, amount, comment = '', currency, created, merchant, receipt, category, tag, taxCode, taxAmount, billable, linkedTrackedExpenseReportAction} = transactionParams;

    const payerEmail = addSMSDomainIfPhoneNumber(participant.login ?? '');
    const payerAccountID = Number(participant.accountID);
    const isPolicyExpenseChat = participant.isPolicyExpenseChat;

    // STEP 1: Get existing chat report OR build a new optimistic one
    let isNewChatReport = false;
    let chatReport = !isEmptyObject(parentChatReport) && parentChatReport?.reportID ? parentChatReport : null;

    // If this is a policyExpenseChat, the chatReport must exist and we can get it from Onyx.
    // report is null if the flow is initiated from the global create menu. However, participant always stores the reportID if it exists, which is the case for policyExpenseChats
    if (!chatReport && isPolicyExpenseChat) {
        chatReport = allReports?.[`${ONYXKEYS.COLLECTION.REPORT}${participant.reportID}`] ?? null;
    }

    if (!chatReport) {
        chatReport = getChatByParticipants([payerAccountID, payeeAccountID]) ?? null;
    }

    // If we still don't have a report, it likely doens't exist and we need to build an optimistic one
    if (!chatReport) {
        isNewChatReport = true;
        chatReport = buildOptimisticChatReport([payerAccountID, payeeAccountID]);
    }

    // STEP 2: Get the Expense/IOU report. If the moneyRequestReportID has been provided, we want to add the transaction to this specific report.
    // If no such reportID has been provided, let's use the chatReport.iouReportID property. In case that is not present, build a new optimistic Expense/IOU report.
    let iouReport: OnyxInputValue<OnyxTypes.Report> = null;
    if (moneyRequestReportID) {
        iouReport = allReports?.[`${ONYXKEYS.COLLECTION.REPORT}${moneyRequestReportID}`] ?? null;
    } else {
        iouReport = allReports?.[`${ONYXKEYS.COLLECTION.REPORT}${chatReport.iouReportID}`] ?? null;
    }

    const shouldCreateNewMoneyRequestReport = shouldCreateNewMoneyRequestReportReportUtils(iouReport, chatReport);

    if (!iouReport || shouldCreateNewMoneyRequestReport) {
        iouReport = isPolicyExpenseChat
            ? buildOptimisticExpenseReport(chatReport.reportID, chatReport.policyID, payeeAccountID, amount, currency)
            : buildOptimisticIOUReport(payeeAccountID, payerAccountID, amount, chatReport.reportID, currency);
    } else if (isPolicyExpenseChat) {
        iouReport = {...iouReport};
        // Because of the Expense reports are stored as negative values, we subtract the total from the amount
        if (iouReport?.currency === currency) {
            if (typeof iouReport.total === 'number') {
                iouReport.total -= amount;
            }

            if (typeof iouReport.unheldTotal === 'number') {
                iouReport.unheldTotal -= amount;
            }
        }
    } else {
        iouReport = updateIOUOwnerAndTotal(iouReport, payeeAccountID, amount, currency);
    }

    // STEP 3: Build an optimistic transaction with the receipt
    const isDistanceRequest = existingTransaction && existingTransaction.iouRequestType === CONST.IOU.REQUEST_TYPE.DISTANCE;
    let optimisticTransaction = buildOptimisticTransaction({
        existingTransactionID,
        existingTransaction,
        policy,
        transactionParams: {
            amount: isExpenseReport(iouReport) ? -amount : amount,
            currency,
            reportID: iouReport.reportID,
            comment,
            attendees,
            created,
            merchant,
            receipt,
            category,
            tag,
            taxCode,
            taxAmount: isExpenseReport(iouReport) ? -(taxAmount ?? 0) : taxAmount,
            billable,
            pendingFields: isDistanceRequest ? {waypoints: CONST.RED_BRICK_ROAD_PENDING_ACTION.ADD} : undefined,
        },
    });

    const optimisticPolicyRecentlyUsedCategories = buildOptimisticPolicyRecentlyUsedCategories(iouReport.policyID, category);
    const optimisticPolicyRecentlyUsedTags = buildOptimisticPolicyRecentlyUsedTags(iouReport.policyID, tag);
    const optimisticPolicyRecentlyUsedCurrencies = buildOptimisticRecentlyUsedCurrencies(currency);

    // If there is an existing transaction (which is the case for distance requests), then the data from the existing transaction
    // needs to be manually merged into the optimistic transaction. This is because buildOnyxDataForMoneyRequest() uses `Onyx.set()` for the transaction
    // data. This is a big can of worms to change it to `Onyx.merge()` as explored in https://expensify.slack.com/archives/C05DWUDHVK7/p1692139468252109.
    // I want to clean this up at some point, but it's possible this will live in the code for a while so I've created https://github.com/Expensify/App/issues/25417
    // to remind me to do this.
    if (isDistanceRequest) {
        optimisticTransaction = fastMerge(existingTransaction, optimisticTransaction, false);
    }

    // STEP 4: Build optimistic reportActions. We need:
    // 1. CREATED action for the chatReport
    // 2. CREATED action for the iouReport
    // 3. IOU action for the iouReport
    // 4. The transaction thread, which requires the iouAction, and CREATED action for the transaction thread
    // 5. REPORT_PREVIEW action for the chatReport
    // Note: The CREATED action for the IOU report must be optimistically generated before the IOU action so there's no chance that it appears after the IOU action in the chat
    const [optimisticCreatedActionForChat, optimisticCreatedActionForIOUReport, iouAction, optimisticTransactionThread, optimisticCreatedActionForTransactionThread] =
        buildOptimisticMoneyRequestEntities(
            iouReport,
            CONST.IOU.REPORT_ACTION_TYPE.CREATE,
            amount,
            currency,
            comment,
            payeeEmail,
            [participant],
            optimisticTransaction.transactionID,
            undefined,
            false,
            false,
            false,
            undefined,
            linkedTrackedExpenseReportAction?.childReportID,
            linkedTrackedExpenseReportAction,
        );

    let reportPreviewAction = shouldCreateNewMoneyRequestReport ? null : getReportPreviewAction(chatReport.reportID, iouReport.reportID);

    if (reportPreviewAction) {
        reportPreviewAction = updateReportPreview(iouReport, reportPreviewAction, false, comment, optimisticTransaction);
    } else {
        reportPreviewAction = buildOptimisticReportPreview(chatReport, iouReport, comment, optimisticTransaction);
        chatReport.lastVisibleActionCreated = reportPreviewAction.created;

        // Generated ReportPreview action is a parent report action of the iou report.
        // We are setting the iou report's parentReportActionID to display subtitle correctly in IOU page when offline.
        iouReport.parentReportActionID = reportPreviewAction.reportActionID;
    }

    const shouldCreateOptimisticPersonalDetails = isNewChatReport && !allPersonalDetails[payerAccountID];
    // Add optimistic personal details for participant
    const optimisticPersonalDetailListAction = shouldCreateOptimisticPersonalDetails
        ? {
              [payerAccountID]: {
                  accountID: payerAccountID,
                  // Disabling this line since participant.displayName can be an empty string
                  // eslint-disable-next-line @typescript-eslint/prefer-nullish-coalescing
                  displayName: formatPhoneNumber(participant.displayName || payerEmail),
                  login: participant.login,
                  isOptimisticPersonalDetail: true,
              },
          }
        : {};

    const predictedNextStatus = policy?.reimbursementChoice === CONST.POLICY.REIMBURSEMENT_CHOICES.REIMBURSEMENT_NO ? CONST.REPORT.STATUS_NUM.CLOSED : CONST.REPORT.STATUS_NUM.OPEN;
    const optimisticNextStep = buildNextStep(iouReport, predictedNextStatus);

    // STEP 5: Build Onyx Data
    const [optimisticData, successData, failureData] = buildOnyxDataForMoneyRequest({
        isNewChatReport,
        shouldCreateNewMoneyRequestReport,
        policyParams: {
            policy,
            policyCategories,
            policyTagList,
        },
        optimisticParams: {
            chat: {
                report: chatReport,
                createdAction: optimisticCreatedActionForChat,
                reportPreviewAction,
            },
            iou: {
                report: iouReport,
                createdAction: optimisticCreatedActionForIOUReport,
                action: iouAction,
            },
            transactionParams: {
                transaction: optimisticTransaction,
                transactionThreadReport: optimisticTransactionThread,
                transactionThreadCreatedReportAction: optimisticCreatedActionForTransactionThread,
            },
            policyRecentlyUsed: {
                categories: optimisticPolicyRecentlyUsedCategories,
                tags: optimisticPolicyRecentlyUsedTags,
                currencies: optimisticPolicyRecentlyUsedCurrencies,
            },
            personalDetailListAction: optimisticPersonalDetailListAction,
            nextStep: optimisticNextStep,
        },
        retryParams,
    });

    return {
        payerAccountID,
        payerEmail,
        iouReport,
        chatReport,
        transaction: optimisticTransaction,
        iouAction,
        createdChatReportActionID: isNewChatReport ? optimisticCreatedActionForChat.reportActionID : undefined,
        createdIOUReportActionID: shouldCreateNewMoneyRequestReport ? optimisticCreatedActionForIOUReport.reportActionID : undefined,
        reportPreviewAction,
        transactionThreadReportID: optimisticTransactionThread?.reportID,
        createdReportActionIDForThread: optimisticCreatedActionForTransactionThread?.reportActionID,
        onyxData: {
            optimisticData,
            successData,
            failureData,
        },
    };
}

function computePerDiemExpenseAmount(customUnit: TransactionCustomUnit) {
    const subRates = customUnit.subRates ?? [];
    return subRates.reduce((total, subRate) => total + (subRate.rate ?? 0), 0);
}

function computePerDiemExpenseMerchant(customUnit: TransactionCustomUnit, policy: OnyxEntry<OnyxTypes.Policy>) {
    if (!customUnit.customUnitRateID) {
        return '';
    }
    const policyCustomUnit = getPerDiemCustomUnit(policy);
    const rate = policyCustomUnit?.rates?.[customUnit.customUnitRateID];
    const locationName = rate?.name ?? '';
    const startDate = customUnit.attributes?.dates.start;
    const endDate = customUnit.attributes?.dates.end;
    if (!startDate || !endDate) {
        return locationName;
    }
    const formattedTime = DateUtils.getFormattedDateRangeForPerDiem(new Date(startDate), new Date(endDate));
    return `${locationName}, ${formattedTime}`;
}

function computeDefaultPerDiemExpenseComment(customUnit: TransactionCustomUnit, currency: string) {
    const subRates = customUnit.subRates ?? [];
    const subRateComments = subRates.map((subRate) => {
        const rate = subRate.rate ?? 0;
        const rateComment = subRate.name ?? '';
        const quantity = subRate.quantity ?? 0;
        return `${quantity}x ${rateComment} @ ${convertAmountToDisplayString(rate, currency)}`;
    });
    return subRateComments.join(', ');
}

/**
 * Gathers all the data needed to submit a per diem expense. It attempts to find existing reports, iouReports, and receipts. If it doesn't find them, then
 * it creates optimistic versions of them and uses those instead
 */
function getPerDiemExpenseInformation(perDiemExpenseInformation: PerDiemExpenseInformationParams): MoneyRequestInformation {
    const {parentChatReport, transactionParams, participantParams, policyParams = {}, moneyRequestReportID = ''} = perDiemExpenseInformation;
    const {payeeAccountID = userAccountID, payeeEmail = currentUserEmail, participant} = participantParams;
    const {policy, policyCategories, policyTagList} = policyParams;
    const {comment = '', currency, created, category, tag, customUnit} = transactionParams;

    const amount = computePerDiemExpenseAmount(customUnit);
    const merchant = computePerDiemExpenseMerchant(customUnit, policy);
    const defaultComment = computeDefaultPerDiemExpenseComment(customUnit, currency);
    const finalComment = comment || defaultComment;

    const payerEmail = addSMSDomainIfPhoneNumber(participant.login ?? '');
    const payerAccountID = Number(participant.accountID);
    const isPolicyExpenseChat = participant.isPolicyExpenseChat;

    // STEP 1: Get existing chat report OR build a new optimistic one
    let isNewChatReport = false;
    let chatReport = !isEmptyObject(parentChatReport) && parentChatReport?.reportID ? parentChatReport : null;

    // If this is a policyExpenseChat, the chatReport must exist and we can get it from Onyx.
    // report is null if the flow is initiated from the global create menu. However, participant always stores the reportID if it exists, which is the case for policyExpenseChats
    if (!chatReport && isPolicyExpenseChat) {
        chatReport = allReports?.[`${ONYXKEYS.COLLECTION.REPORT}${participant.reportID}`] ?? null;
    }

    if (!chatReport) {
        chatReport = getChatByParticipants([payerAccountID, payeeAccountID]) ?? null;
    }

    // If we still don't have a report, it likely doens't exist and we need to build an optimistic one
    if (!chatReport) {
        isNewChatReport = true;
        chatReport = buildOptimisticChatReport([payerAccountID, payeeAccountID]);
    }

    // STEP 2: Get the Expense/IOU report. If the moneyRequestReportID has been provided, we want to add the transaction to this specific report.
    // If no such reportID has been provided, let's use the chatReport.iouReportID property. In case that is not present, build a new optimistic Expense/IOU report.
    let iouReport: OnyxInputValue<OnyxTypes.Report> = null;
    if (moneyRequestReportID) {
        iouReport = allReports?.[`${ONYXKEYS.COLLECTION.REPORT}${moneyRequestReportID}`] ?? null;
    } else {
        iouReport = allReports?.[`${ONYXKEYS.COLLECTION.REPORT}${chatReport.iouReportID}`] ?? null;
    }

    const shouldCreateNewMoneyRequestReport = shouldCreateNewMoneyRequestReportReportUtils(iouReport, chatReport);

    if (!iouReport || shouldCreateNewMoneyRequestReport) {
        iouReport = isPolicyExpenseChat
            ? buildOptimisticExpenseReport(chatReport.reportID, chatReport.policyID, payeeAccountID, amount, currency)
            : buildOptimisticIOUReport(payeeAccountID, payerAccountID, amount, chatReport.reportID, currency);
    } else if (isPolicyExpenseChat) {
        iouReport = {...iouReport};
        // Because of the Expense reports are stored as negative values, we subtract the total from the amount
        if (iouReport?.currency === currency) {
            if (typeof iouReport.total === 'number') {
                iouReport.total -= amount;
            }

            if (typeof iouReport.unheldTotal === 'number') {
                iouReport.unheldTotal -= amount;
            }
        }
    } else {
        iouReport = updateIOUOwnerAndTotal(iouReport, payeeAccountID, amount, currency);
    }

    // STEP 3: Build an optimistic transaction
    const optimisticTransaction = buildOptimisticTransaction({
        policy,
        transactionParams: {
            amount: isExpenseReport(iouReport) ? -amount : amount,
            currency,
            reportID: iouReport.reportID,
            comment: finalComment,
            created,
            category,
            merchant,
            tag,
            customUnit,
            pendingFields: {subRates: CONST.RED_BRICK_ROAD_PENDING_ACTION.ADD},
        },
    });
    // This is to differentiate between a normal expense and a per diem expense
    optimisticTransaction.iouRequestType = CONST.IOU.REQUEST_TYPE.PER_DIEM;
    optimisticTransaction.hasEReceipt = true;

    const optimisticPolicyRecentlyUsedCategories = buildOptimisticPolicyRecentlyUsedCategories(iouReport.policyID, category);
    const optimisticPolicyRecentlyUsedTags = buildOptimisticPolicyRecentlyUsedTags(iouReport.policyID, tag);
    const optimisticPolicyRecentlyUsedCurrencies = buildOptimisticRecentlyUsedCurrencies(currency);
    const optimisticPolicyRecentlyUsedDestinations = buildOptimisticPolicyRecentlyUsedDestinations(iouReport.policyID, customUnit.customUnitRateID);

    // STEP 4: Build optimistic reportActions. We need:
    // 1. CREATED action for the chatReport
    // 2. CREATED action for the iouReport
    // 3. IOU action for the iouReport
    // 4. The transaction thread, which requires the iouAction, and CREATED action for the transaction thread
    // 5. REPORT_PREVIEW action for the chatReport
    // Note: The CREATED action for the IOU report must be optimistically generated before the IOU action so there's no chance that it appears after the IOU action in the chat
    const [optimisticCreatedActionForChat, optimisticCreatedActionForIOUReport, iouAction, optimisticTransactionThread, optimisticCreatedActionForTransactionThread] =
        buildOptimisticMoneyRequestEntities(
            iouReport,
            CONST.IOU.REPORT_ACTION_TYPE.CREATE,
            amount,
            currency,
            comment,
            payeeEmail,
            [participant],
            optimisticTransaction.transactionID,
            undefined,
            false,
            false,
            false,
        );

    let reportPreviewAction = shouldCreateNewMoneyRequestReport ? null : getReportPreviewAction(chatReport.reportID, iouReport.reportID);

    if (reportPreviewAction) {
        reportPreviewAction = updateReportPreview(iouReport, reportPreviewAction, false, comment, optimisticTransaction);
    } else {
        reportPreviewAction = buildOptimisticReportPreview(chatReport, iouReport, comment, optimisticTransaction);
        chatReport.lastVisibleActionCreated = reportPreviewAction.created;

        // Generated ReportPreview action is a parent report action of the iou report.
        // We are setting the iou report's parentReportActionID to display subtitle correctly in IOU page when offline.
        iouReport.parentReportActionID = reportPreviewAction.reportActionID;
    }

    const shouldCreateOptimisticPersonalDetails = isNewChatReport && !allPersonalDetails[payerAccountID];
    // Add optimistic personal details for participant
    const optimisticPersonalDetailListAction = shouldCreateOptimisticPersonalDetails
        ? {
              [payerAccountID]: {
                  accountID: payerAccountID,
                  // Disabling this line since participant.displayName can be an empty string
                  // eslint-disable-next-line @typescript-eslint/prefer-nullish-coalescing
                  displayName: formatPhoneNumber(participant.displayName || payerEmail),
                  login: participant.login,
                  isOptimisticPersonalDetail: true,
              },
          }
        : {};

    const predictedNextStatus = policy?.reimbursementChoice === CONST.POLICY.REIMBURSEMENT_CHOICES.REIMBURSEMENT_NO ? CONST.REPORT.STATUS_NUM.CLOSED : CONST.REPORT.STATUS_NUM.OPEN;
    const optimisticNextStep = buildNextStep(iouReport, predictedNextStatus);

    // STEP 5: Build Onyx Data
    const [optimisticData, successData, failureData] = buildOnyxDataForMoneyRequest({
        isNewChatReport,
        shouldCreateNewMoneyRequestReport,
        policyParams: {
            policy,
            policyCategories,
            policyTagList,
        },
        optimisticParams: {
            chat: {
                report: chatReport,
                createdAction: optimisticCreatedActionForChat,
                reportPreviewAction,
            },
            iou: {
                report: iouReport,
                createdAction: optimisticCreatedActionForIOUReport,
                action: iouAction,
            },
            transactionParams: {
                transaction: optimisticTransaction,
                transactionThreadReport: optimisticTransactionThread,
                transactionThreadCreatedReportAction: optimisticCreatedActionForTransactionThread,
            },
            policyRecentlyUsed: {
                categories: optimisticPolicyRecentlyUsedCategories,
                tags: optimisticPolicyRecentlyUsedTags,
                currencies: optimisticPolicyRecentlyUsedCurrencies,
                destinations: optimisticPolicyRecentlyUsedDestinations,
            },
            personalDetailListAction: optimisticPersonalDetailListAction,
            nextStep: optimisticNextStep,
        },
    });

    return {
        payerAccountID,
        payerEmail,
        iouReport,
        chatReport,
        transaction: optimisticTransaction,
        iouAction,
        createdChatReportActionID: isNewChatReport ? optimisticCreatedActionForChat.reportActionID : undefined,
        createdIOUReportActionID: shouldCreateNewMoneyRequestReport ? optimisticCreatedActionForIOUReport.reportActionID : undefined,
        reportPreviewAction,
        transactionThreadReportID: optimisticTransactionThread?.reportID,
        createdReportActionIDForThread: optimisticCreatedActionForTransactionThread?.reportActionID,
        onyxData: {
            optimisticData,
            successData,
            failureData,
        },
    };
}

/**
 * Gathers all the data needed to make an expense. It attempts to find existing reports, iouReports, and receipts. If it doesn't find them, then
 * it creates optimistic versions of them and uses those instead
 */
function getTrackExpenseInformation(
    parentChatReport: OnyxEntry<OnyxTypes.Report>,
    participant: Participant,
    comment: string,
    amount: number,
    currency: string,
    created: string,
    merchant: string,
    receipt: OnyxEntry<Receipt>,
    category: string | undefined,
    tag: string | undefined,
    taxCode: string | undefined,
    taxAmount: number | undefined,
    billable: boolean | undefined,
    policy: OnyxEntry<OnyxTypes.Policy> | undefined,
    policyTagList: OnyxEntry<OnyxTypes.PolicyTagLists> | undefined,
    policyCategories: OnyxEntry<OnyxTypes.PolicyCategories> | undefined,
    payeeEmail = currentUserEmail,
    payeeAccountID = userAccountID,
    moneyRequestReportID = '',
    linkedTrackedExpenseReportAction?: OnyxTypes.ReportAction,
    existingTransactionID?: string,
    retryParams?: StartSplitBilActionParams | TrackExpense | RequestMoneyInformation | ReplaceReceipt,
): TrackExpenseInformation | null {
    const optimisticData: OnyxUpdate[] = [];
    const successData: OnyxUpdate[] = [];
    const failureData: OnyxUpdate[] = [];

    const isPolicyExpenseChat = participant.isPolicyExpenseChat;

    // STEP 1: Get existing chat report
    let chatReport = !isEmptyObject(parentChatReport) && parentChatReport?.reportID ? parentChatReport : null;
    // The chatReport always exists, and we can get it from Onyx if chatReport is null.
    if (!chatReport) {
        chatReport = allReports?.[`${ONYXKEYS.COLLECTION.REPORT}${participant.reportID}`] ?? null;
    }

    // If we still don't have a report, it likely doesn't exist, and we will early return here as it should not happen
    // Maybe later, we can build an optimistic selfDM chat.
    if (!chatReport) {
        return null;
    }

    // Check if the report is a draft
    const isDraftReportLocal = isDraftReport(chatReport?.reportID);

    let createdWorkspaceParams: CreateWorkspaceParams | undefined;

    if (isDraftReportLocal) {
        const workspaceData = buildPolicyData(undefined, policy?.makeMeAdmin, policy?.name, policy?.id, chatReport?.reportID, CONST.ONBOARDING_CHOICES.TRACK_WORKSPACE);
        createdWorkspaceParams = workspaceData.params;
        optimisticData.push(...workspaceData.optimisticData);
        successData.push(...workspaceData.successData);
        failureData.push(...workspaceData.failureData);
    }

    // STEP 2: If not in the self-DM flow, we need to use the expense report.
    // For this, first use the chatReport.iouReportID property. Build a new optimistic expense report if needed.
    const shouldUseMoneyReport = !!isPolicyExpenseChat;

    let iouReport: OnyxInputValue<OnyxTypes.Report> = null;
    let shouldCreateNewMoneyRequestReport = false;

    if (shouldUseMoneyReport) {
        if (moneyRequestReportID) {
            iouReport = allReports?.[`${ONYXKEYS.COLLECTION.REPORT}${moneyRequestReportID}`] ?? null;
        } else {
            iouReport = allReports?.[`${ONYXKEYS.COLLECTION.REPORT}${chatReport.iouReportID}`] ?? null;
        }

        shouldCreateNewMoneyRequestReport = shouldCreateNewMoneyRequestReportReportUtils(iouReport, chatReport);
        if (!iouReport || shouldCreateNewMoneyRequestReport) {
            iouReport = buildOptimisticExpenseReport(chatReport.reportID, chatReport.policyID, payeeAccountID, amount, currency, amount);
        } else {
            iouReport = {...iouReport};
            // Because of the Expense reports are stored as negative values, we subtract the total from the amount
            if (iouReport?.currency === currency) {
                if (typeof iouReport.total === 'number' && typeof iouReport.nonReimbursableTotal === 'number') {
                    iouReport.total -= amount;
                    iouReport.nonReimbursableTotal -= amount;
                }

                if (typeof iouReport.unheldTotal === 'number' && typeof iouReport.unheldNonReimbursableTotal === 'number') {
                    iouReport.unheldTotal -= amount;
                    iouReport.unheldNonReimbursableTotal -= amount;
                }
            }
        }
    }

    // If shouldUseMoneyReport is true, the iouReport was defined.
    // But we'll use the `shouldUseMoneyReport && iouReport` check further instead of `shouldUseMoneyReport` to avoid TS errors.

    // STEP 3: Build optimistic receipt and transaction
    const receiptObject: Receipt = {};
    let filename;
    if (receipt?.source) {
        receiptObject.source = receipt.source;
        receiptObject.state = receipt.state ?? CONST.IOU.RECEIPT_STATE.SCANREADY;
        filename = receipt.name;
    }
    const existingTransaction = allTransactionDrafts[`${ONYXKEYS.COLLECTION.TRANSACTION_DRAFT}${existingTransactionID ?? CONST.IOU.OPTIMISTIC_TRANSACTION_ID}`];
    if (!filename) {
        filename = existingTransaction?.filename;
    }
    const isDistanceRequest = existingTransaction && isDistanceRequestTransactionUtils(existingTransaction);
    let optimisticTransaction = buildOptimisticTransaction({
        existingTransactionID,
        existingTransaction,
        policy,
        transactionParams: {
            amount: isExpenseReport(iouReport) ? -amount : amount,
            currency,
            reportID: shouldUseMoneyReport && iouReport ? iouReport.reportID : undefined,
            comment,
            created,
            merchant,
            receipt: receiptObject,
            category,
            tag,
            taxCode,
            taxAmount,
            billable,
            pendingFields: isDistanceRequest ? {waypoints: CONST.RED_BRICK_ROAD_PENDING_ACTION.ADD} : undefined,
            reimbursable: false,
            filename,
        },
    });

    // If there is an existing transaction (which is the case for distance requests), then the data from the existing transaction
    // needs to be manually merged into the optimistic transaction. This is because buildOnyxDataForMoneyRequest() uses `Onyx.set()` for the transaction
    // data. This is a big can of worms to change it to `Onyx.merge()` as explored in https://expensify.slack.com/archives/C05DWUDHVK7/p1692139468252109.
    // I want to clean this up at some point, but it's possible this will live in the code for a while so I've created https://github.com/Expensify/App/issues/25417
    // to remind me to do this.
    if (isDistanceRequest) {
        optimisticTransaction = fastMerge(existingTransaction, optimisticTransaction, false);
    }

    // STEP 4: Build optimistic reportActions. We need:
    // 1. CREATED action for the iouReport (if tracking in the Expense chat)
    // 2. IOU action for the iouReport (if tracking in the Expense chat), otherwise – for chatReport
    // 3. The transaction thread, which requires the iouAction, and CREATED action for the transaction thread
    // 4. REPORT_PREVIEW action for the chatReport (if tracking in the Expense chat)
    const [, optimisticCreatedActionForIOUReport, iouAction, optimisticTransactionThread, optimisticCreatedActionForTransactionThread] = buildOptimisticMoneyRequestEntities(
        shouldUseMoneyReport && iouReport ? iouReport : chatReport,
        CONST.IOU.REPORT_ACTION_TYPE.TRACK,
        amount,
        currency,
        comment,
        payeeEmail,
        [participant],
        optimisticTransaction.transactionID,
        undefined,
        false,
        false,
        false,
        !shouldUseMoneyReport,
        linkedTrackedExpenseReportAction?.childReportID,
        linkedTrackedExpenseReportAction,
    );

    let reportPreviewAction: OnyxInputValue<OnyxTypes.ReportAction<typeof CONST.REPORT.ACTIONS.TYPE.REPORT_PREVIEW>> = null;
    if (shouldUseMoneyReport && iouReport) {
        reportPreviewAction = shouldCreateNewMoneyRequestReport ? null : getReportPreviewAction(chatReport.reportID, iouReport.reportID);

        if (reportPreviewAction) {
            reportPreviewAction = updateReportPreview(iouReport, reportPreviewAction, false, comment, optimisticTransaction);
        } else {
            reportPreviewAction = buildOptimisticReportPreview(chatReport, iouReport, comment, optimisticTransaction);
            // Generated ReportPreview action is a parent report action of the iou report.
            // We are setting the iou report's parentReportActionID to display subtitle correctly in IOU page when offline.
            iouReport.parentReportActionID = reportPreviewAction.reportActionID;
        }
    }

    let actionableTrackExpenseWhisper: OnyxInputValue<OnyxTypes.ReportAction> = null;
    if (!isPolicyExpenseChat) {
        actionableTrackExpenseWhisper = buildOptimisticActionableTrackExpenseWhisper(iouAction, optimisticTransaction.transactionID);
    }

    // STEP 5: Build Onyx Data
    const trackExpenseOnyxData = buildOnyxDataForTrackExpense(
        chatReport,
        iouReport,
        optimisticTransaction,
        optimisticCreatedActionForIOUReport,
        iouAction,
        reportPreviewAction,
        optimisticTransactionThread ?? {},
        optimisticCreatedActionForTransactionThread,
        shouldCreateNewMoneyRequestReport,
        policy,
        policyTagList,
        policyCategories,
        undefined,
        actionableTrackExpenseWhisper,
        retryParams,
    );

    return {
        createdWorkspaceParams,
        chatReport,
        iouReport: iouReport ?? undefined,
        transaction: optimisticTransaction,
        iouAction,
        createdIOUReportActionID: shouldCreateNewMoneyRequestReport ? optimisticCreatedActionForIOUReport.reportActionID : undefined,
        reportPreviewAction: reportPreviewAction ?? undefined,
        transactionThreadReportID: optimisticTransactionThread.reportID,
        createdReportActionIDForThread: optimisticCreatedActionForTransactionThread?.reportActionID,
        actionableWhisperReportActionIDParam: actionableTrackExpenseWhisper?.reportActionID,
        onyxData: {
            optimisticData: optimisticData.concat(trackExpenseOnyxData[0]),
            successData: successData.concat(trackExpenseOnyxData[1]),
            failureData: failureData.concat(trackExpenseOnyxData[2]),
        },
    };
}

/**
 * Compute the diff amount when we update the transaction
 */
function calculateDiffAmount(
    iouReport: OnyxTypes.OnyxInputOrEntry<OnyxTypes.Report>,
    updatedTransaction: OnyxTypes.OnyxInputOrEntry<OnyxTypes.Transaction>,
    transaction: OnyxEntry<OnyxTypes.Transaction>,
): number {
    if (!iouReport) {
        return 0;
    }
    const isExpenseReportLocal = isExpenseReport(iouReport);
    const updatedCurrency = getCurrency(updatedTransaction);
    const currentCurrency = getCurrency(transaction);

    const currentAmount = getAmount(transaction, isExpenseReportLocal);
    const updatedAmount = getAmount(updatedTransaction, isExpenseReportLocal);

    if (updatedCurrency === iouReport?.currency && currentCurrency !== iouReport?.currency) {
        // Add the diff to the total if we change the currency from a different currency to the currency of the IOU report
        return updatedAmount;
    }

    if (updatedCurrency === iouReport?.currency && updatedAmount !== currentAmount) {
        // Calculate the diff between the updated amount and the current amount if we change the amount and the currency of the transaction is the currency of the report
        return updatedAmount - currentAmount;
    }

    return 0;
}

/**
 * @param transactionID
 * @param transactionThreadReportID
 * @param transactionChanges
 * @param [transactionChanges.created] Present when updated the date field
 * @param policy  May be undefined, an empty object, or an object matching the Policy type (src/types/onyx/Policy.ts)
 * @param policyTagList
 * @param policyCategories
 */
function getUpdateMoneyRequestParams(
    transactionID: string | undefined,
    transactionThreadReportID: string | undefined,
    transactionChanges: TransactionChanges,
    policy: OnyxEntry<OnyxTypes.Policy>,
    policyTagList: OnyxTypes.OnyxInputOrEntry<OnyxTypes.PolicyTagLists>,
    policyCategories: OnyxTypes.OnyxInputOrEntry<OnyxTypes.PolicyCategories>,
    violations?: OnyxEntry<OnyxTypes.TransactionViolations>,
    hash?: number,
): UpdateMoneyRequestData {
    const optimisticData: OnyxUpdate[] = [];
    const successData: OnyxUpdate[] = [];
    const failureData: OnyxUpdate[] = [];

    // Step 1: Set any "pending fields" (ones updated while the user was offline) to have error messages in the failureData
    const pendingFields: OnyxTypes.Transaction['pendingFields'] = Object.fromEntries(Object.keys(transactionChanges).map((key) => [key, CONST.RED_BRICK_ROAD_PENDING_ACTION.UPDATE]));
    const clearedPendingFields = Object.fromEntries(Object.keys(transactionChanges).map((key) => [key, null]));
    const errorFields = Object.fromEntries(Object.keys(pendingFields).map((key) => [key, {[DateUtils.getMicroseconds()]: Localize.translateLocal('iou.error.genericEditFailureMessage')}]));

    // Step 2: Get all the collections being updated
    const transactionThread = allReports?.[`${ONYXKEYS.COLLECTION.REPORT}${transactionThreadReportID}`] ?? null;
    const transaction = allTransactions?.[`${ONYXKEYS.COLLECTION.TRANSACTION}${transactionID}`];
    const isTransactionOnHold = isOnHold(transaction);
    const iouReport = allReports?.[`${ONYXKEYS.COLLECTION.REPORT}${transactionThread?.parentReportID}`] ?? null;
    const isFromExpenseReport = isExpenseReport(iouReport);
    const isScanning = hasReceiptTransactionUtils(transaction) && isReceiptBeingScannedTransactionUtils(transaction);
    const updatedTransaction: OnyxEntry<OnyxTypes.Transaction> = transaction
        ? getUpdatedTransaction({
              transaction,
              transactionChanges,
              isFromExpenseReport,
              policy,
          })
        : undefined;
    const transactionDetails = getTransactionDetails(updatedTransaction);

    if (transactionDetails?.waypoints) {
        // This needs to be a JSON string since we're sending this to the MapBox API
        transactionDetails.waypoints = JSON.stringify(transactionDetails.waypoints);
    }

    const dataToIncludeInParams: Partial<TransactionDetails> = Object.fromEntries(Object.entries(transactionDetails ?? {}).filter(([key]) => Object.keys(transactionChanges).includes(key)));

    const params: UpdateMoneyRequestParams = {
        ...dataToIncludeInParams,
        reportID: iouReport?.reportID,
        transactionID,
    };

    const hasPendingWaypoints = 'waypoints' in transactionChanges;
    const hasModifiedDistanceRate = 'customUnitRateID' in transactionChanges;
    if (transaction && updatedTransaction && (hasPendingWaypoints || hasModifiedDistanceRate)) {
        // Delete the draft transaction when editing waypoints when the server responds successfully and there are no errors
        successData.push({
            onyxMethod: Onyx.METHOD.SET,
            key: `${ONYXKEYS.COLLECTION.TRANSACTION_DRAFT}${transactionID}`,
            value: null,
        });

        // Revert the transaction's amount to the original value on failure.
        // The IOU Report will be fully reverted in the failureData further below.
        failureData.push({
            onyxMethod: Onyx.METHOD.MERGE,
            key: `${ONYXKEYS.COLLECTION.TRANSACTION}${transactionID}`,
            value: {
                amount: transaction.amount,
                modifiedAmount: transaction.modifiedAmount,
                modifiedMerchant: transaction.modifiedMerchant,
                modifiedCurrency: transaction.modifiedCurrency,
            },
        });
    }

    // Step 3: Build the modified expense report actions
    // We don't create a modified report action if:
    // - we're updating the waypoints
    // - we're updating the distance rate while the waypoints are still pending
    // In these cases, there isn't a valid optimistic mileage data we can use,
    // and the report action is created on the server with the distance-related response from the MapBox API
    const updatedReportAction = buildOptimisticModifiedExpenseReportAction(transactionThread, transaction, transactionChanges, isFromExpenseReport, policy, updatedTransaction);
    if (!hasPendingWaypoints && !(hasModifiedDistanceRate && isFetchingWaypointsFromServer(transaction))) {
        params.reportActionID = updatedReportAction.reportActionID;

        optimisticData.push({
            onyxMethod: Onyx.METHOD.MERGE,
            key: `${ONYXKEYS.COLLECTION.REPORT_ACTIONS}${transactionThread?.reportID}`,
            value: {
                [updatedReportAction.reportActionID]: updatedReportAction as OnyxTypes.ReportAction,
            },
        });
        optimisticData.push({
            onyxMethod: Onyx.METHOD.MERGE,
            key: `${ONYXKEYS.COLLECTION.REPORT}${transactionThread?.reportID}`,
            value: {
                lastVisibleActionCreated: updatedReportAction.created,
                lastReadTime: updatedReportAction.created,
            },
        });
        failureData.push({
            onyxMethod: Onyx.METHOD.MERGE,
            key: `${ONYXKEYS.COLLECTION.REPORT}${transactionThread?.reportID}`,
            value: {
                lastVisibleActionCreated: transactionThread?.lastVisibleActionCreated,
                lastReadTime: transactionThread?.lastReadTime,
            },
        });
        successData.push({
            onyxMethod: Onyx.METHOD.MERGE,
            key: `${ONYXKEYS.COLLECTION.REPORT_ACTIONS}${transactionThread?.reportID}`,
            value: {
                [updatedReportAction.reportActionID]: {pendingAction: null},
            },
        });
        failureData.push({
            onyxMethod: Onyx.METHOD.MERGE,
            key: `${ONYXKEYS.COLLECTION.REPORT_ACTIONS}${transactionThread?.reportID}`,
            value: {
                [updatedReportAction.reportActionID]: {
                    ...(updatedReportAction as OnyxTypes.ReportAction),
                    errors: getMicroSecondOnyxErrorWithTranslationKey('iou.error.genericEditFailureMessage'),
                },
            },
        });
    }

    // Step 4: Compute the IOU total and update the report preview message (and report header) so LHN amount owed is correct.
    const diff = calculateDiffAmount(iouReport, updatedTransaction, transaction);

    let updatedMoneyRequestReport: OnyxTypes.OnyxInputOrEntry<OnyxTypes.Report>;
    if (!iouReport) {
        updatedMoneyRequestReport = null;
    } else if ((isExpenseReport(iouReport) || isInvoiceReportReportUtils(iouReport)) && typeof iouReport.total === 'number') {
        // For expense report, the amount is negative, so we should subtract total from diff
        updatedMoneyRequestReport = {
            ...iouReport,
            total: iouReport.total - diff,
        };
        if (!transaction?.reimbursable && typeof updatedMoneyRequestReport.nonReimbursableTotal === 'number') {
            updatedMoneyRequestReport.nonReimbursableTotal -= diff;
        }
        if (!isTransactionOnHold) {
            if (typeof updatedMoneyRequestReport.unheldTotal === 'number') {
                updatedMoneyRequestReport.unheldTotal -= diff;
            }
            if (!transaction?.reimbursable && typeof updatedMoneyRequestReport.unheldNonReimbursableTotal === 'number') {
                updatedMoneyRequestReport.unheldNonReimbursableTotal -= diff;
            }
        }
    } else {
        updatedMoneyRequestReport = updateIOUOwnerAndTotal(
            iouReport,
            updatedReportAction.actorAccountID ?? CONST.DEFAULT_NUMBER_ID,
            diff,
            getCurrency(transaction),
            false,
            true,
            isTransactionOnHold,
        );
    }

    optimisticData.push(
        {
            onyxMethod: Onyx.METHOD.MERGE,
            key: `${ONYXKEYS.COLLECTION.REPORT}${iouReport?.reportID}`,
            value: updatedMoneyRequestReport,
        },
        {
            onyxMethod: Onyx.METHOD.MERGE,
            key: `${ONYXKEYS.COLLECTION.REPORT}${iouReport?.parentReportID}`,
            value: getOutstandingChildRequest(updatedMoneyRequestReport),
        },
    );
    successData.push({
        onyxMethod: Onyx.METHOD.MERGE,
        key: `${ONYXKEYS.COLLECTION.REPORT}${iouReport?.reportID}`,
        value: {pendingAction: null},
    });

    // Optimistically modify the transaction and the transaction thread
    optimisticData.push({
        onyxMethod: Onyx.METHOD.MERGE,
        key: `${ONYXKEYS.COLLECTION.TRANSACTION}${transactionID}`,
        value: {
            ...updatedTransaction,
            pendingFields,
            errorFields: null,
        },
    });

    optimisticData.push({
        onyxMethod: Onyx.METHOD.MERGE,
        key: `${ONYXKEYS.COLLECTION.REPORT}${transactionThreadReportID}`,
        value: {
            lastActorAccountID: updatedReportAction.actorAccountID,
        },
    });

    if (isScanning && ('amount' in transactionChanges || 'currency' in transactionChanges)) {
        if (transactionThread?.parentReportActionID) {
            optimisticData.push({
                onyxMethod: Onyx.METHOD.MERGE,
                key: `${ONYXKEYS.COLLECTION.REPORT_ACTIONS}${iouReport?.reportID}`,
                value: {
                    [transactionThread?.parentReportActionID]: {
                        originalMessage: {
                            whisperedTo: [],
                        },
                    },
                },
            });
        }

        if (iouReport?.parentReportActionID) {
            optimisticData.push({
                onyxMethod: Onyx.METHOD.MERGE,
                key: `${ONYXKEYS.COLLECTION.REPORT_ACTIONS}${iouReport?.parentReportID}`,
                value: {
                    [iouReport.parentReportActionID]: {
                        originalMessage: {
                            whisperedTo: [],
                        },
                    },
                },
            });
        }
    }

    // Update recently used categories if the category is changed
    const hasModifiedCategory = 'category' in transactionChanges;
    if (hasModifiedCategory) {
        const optimisticPolicyRecentlyUsedCategories = buildOptimisticPolicyRecentlyUsedCategories(iouReport?.policyID, transactionChanges.category);
        if (optimisticPolicyRecentlyUsedCategories.length) {
            optimisticData.push({
                onyxMethod: Onyx.METHOD.SET,
                key: `${ONYXKEYS.COLLECTION.POLICY_RECENTLY_USED_CATEGORIES}${iouReport?.policyID}`,
                value: optimisticPolicyRecentlyUsedCategories,
            });
        }
    }

    // Update recently used currencies if the currency is changed
    if ('currency' in transactionChanges) {
        const optimisticRecentlyUsedCurrencies = buildOptimisticRecentlyUsedCurrencies(transactionChanges.currency);
        if (optimisticRecentlyUsedCurrencies.length) {
            optimisticData.push({
                onyxMethod: Onyx.METHOD.SET,
                key: ONYXKEYS.RECENTLY_USED_CURRENCIES,
                value: optimisticRecentlyUsedCurrencies,
            });
        }
    }

    // Update recently used categories if the tag is changed
    const hasModifiedTag = 'tag' in transactionChanges;
    if (hasModifiedTag) {
        const optimisticPolicyRecentlyUsedTags = buildOptimisticPolicyRecentlyUsedTags(iouReport?.policyID, transactionChanges.tag);
        if (!isEmptyObject(optimisticPolicyRecentlyUsedTags)) {
            optimisticData.push({
                onyxMethod: Onyx.METHOD.MERGE,
                key: `${ONYXKEYS.COLLECTION.POLICY_RECENTLY_USED_TAGS}${iouReport?.policyID}`,
                value: optimisticPolicyRecentlyUsedTags,
            });
        }
    }

    const overLimitViolation = violations?.find((violation) => violation.name === 'overLimit');
    // Update violation limit, if we modify attendees. The given limit value is for a single attendee, if we have multiple attendees we should multpiply limit by attende count
    if ('attendees' in transactionChanges && !!overLimitViolation) {
        const limitForSingleAttendee = ViolationsUtils.getViolationAmountLimit(overLimitViolation);
        if (limitForSingleAttendee * (transactionChanges?.attendees?.length ?? 1) > Math.abs(getAmount(transaction))) {
            optimisticData.push({
                onyxMethod: Onyx.METHOD.MERGE,
                key: `${ONYXKEYS.COLLECTION.TRANSACTION_VIOLATIONS}${transactionID}`,
                value: violations?.filter((violation) => violation.name !== 'overLimit') ?? [],
            });
        }
    }

    // Clear out the error fields and loading states on success
    successData.push({
        onyxMethod: Onyx.METHOD.MERGE,
        key: `${ONYXKEYS.COLLECTION.TRANSACTION}${transactionID}`,
        value: {
            pendingFields: clearedPendingFields,
            isLoading: false,
            errorFields: null,
            routes: null,
        },
    });

    // Clear out loading states, pending fields, and add the error fields
    failureData.push({
        onyxMethod: Onyx.METHOD.MERGE,
        key: `${ONYXKEYS.COLLECTION.TRANSACTION}${transactionID}`,
        value: {
            pendingFields: clearedPendingFields,
            isLoading: false,
            errorFields,
        },
    });

    if (iouReport) {
        // Reset the iouReport to its original state
        failureData.push({
            onyxMethod: Onyx.METHOD.MERGE,
            key: `${ONYXKEYS.COLLECTION.REPORT}${iouReport.reportID}`,
            value: iouReport,
        });
    }

    if (policy && isPaidGroupPolicy(policy) && updatedTransaction && (hasModifiedTag || hasModifiedCategory || hasModifiedDistanceRate)) {
        const currentTransactionViolations = allTransactionViolations[`${ONYXKEYS.COLLECTION.TRANSACTION_VIOLATIONS}${transactionID}`] ?? [];
        const violationsOnyxdata = ViolationsUtils.getViolationsOnyxData(
            updatedTransaction,
            currentTransactionViolations,
            policy,
            policyTagList ?? {},
            policyCategories ?? {},
            hasDependentTags(policy, policyTagList ?? {}),
        );
        optimisticData.push(violationsOnyxdata);
        failureData.push({
            onyxMethod: Onyx.METHOD.MERGE,
            key: `${ONYXKEYS.COLLECTION.TRANSACTION_VIOLATIONS}${transactionID}`,
            value: currentTransactionViolations,
        });
        if (hash) {
            optimisticData.push({
                onyxMethod: Onyx.METHOD.MERGE,
                key: `${ONYXKEYS.COLLECTION.SNAPSHOT}${hash}`,
                value: {
                    data: {
                        [`${ONYXKEYS.COLLECTION.TRANSACTION_VIOLATIONS}${transactionID}`]: violationsOnyxdata.value,
                    },
                },
            });
            failureData.push({
                onyxMethod: Onyx.METHOD.MERGE,
                key: `${ONYXKEYS.COLLECTION.SNAPSHOT}${hash}`,
                value: {
                    data: {
                        [`${ONYXKEYS.COLLECTION.TRANSACTION_VIOLATIONS}${transactionID}`]: currentTransactionViolations,
                    },
                },
            });
        }
    }

    // Reset the transaction thread to its original state
    failureData.push({
        onyxMethod: Onyx.METHOD.MERGE,
        key: `${ONYXKEYS.COLLECTION.REPORT}${transactionThreadReportID}`,
        value: transactionThread,
    });

    return {
        params,
        onyxData: {optimisticData, successData, failureData},
    };
}

/**
 * @param transactionID
 * @param transactionThreadReportID
 * @param transactionChanges
 * @param [transactionChanges.created] Present when updated the date field
 * @param policy  May be undefined, an empty object, or an object matching the Policy type (src/types/onyx/Policy.ts)
 */
function getUpdateTrackExpenseParams(
    transactionID: string | undefined,
    transactionThreadReportID: string | undefined,
    transactionChanges: TransactionChanges,
    policy: OnyxEntry<OnyxTypes.Policy>,
): UpdateMoneyRequestData {
    const optimisticData: OnyxUpdate[] = [];
    const successData: OnyxUpdate[] = [];
    const failureData: OnyxUpdate[] = [];

    // Step 1: Set any "pending fields" (ones updated while the user was offline) to have error messages in the failureData
    const pendingFields = Object.fromEntries(Object.keys(transactionChanges).map((key) => [key, CONST.RED_BRICK_ROAD_PENDING_ACTION.UPDATE]));
    const clearedPendingFields = Object.fromEntries(Object.keys(transactionChanges).map((key) => [key, null]));
    const errorFields = Object.fromEntries(Object.keys(pendingFields).map((key) => [key, {[DateUtils.getMicroseconds()]: Localize.translateLocal('iou.error.genericEditFailureMessage')}]));

    // Step 2: Get all the collections being updated
    const transactionThread = allReports?.[`${ONYXKEYS.COLLECTION.REPORT}${transactionThreadReportID}`] ?? null;
    const transaction = allTransactions?.[`${ONYXKEYS.COLLECTION.TRANSACTION}${transactionID}`];
    const chatReport = allReports?.[`${ONYXKEYS.COLLECTION.REPORT}${transactionThread?.parentReportID}`] ?? null;
    const isScanning = hasReceiptTransactionUtils(transaction) && isReceiptBeingScannedTransactionUtils(transaction);
    const updatedTransaction = transaction
        ? getUpdatedTransaction({
              transaction,
              transactionChanges,
              isFromExpenseReport: false,
              policy,
          })
        : null;
    const transactionDetails = getTransactionDetails(updatedTransaction);

    if (transactionDetails?.waypoints) {
        // This needs to be a JSON string since we're sending this to the MapBox API
        transactionDetails.waypoints = JSON.stringify(transactionDetails.waypoints);
    }

    const dataToIncludeInParams: Partial<TransactionDetails> = Object.fromEntries(Object.entries(transactionDetails ?? {}).filter(([key]) => Object.keys(transactionChanges).includes(key)));

    const params: UpdateMoneyRequestParams = {
        ...dataToIncludeInParams,
        reportID: chatReport?.reportID,
        transactionID,
    };

    const hasPendingWaypoints = 'waypoints' in transactionChanges;
    const hasModifiedDistanceRate = 'customUnitRateID' in transactionChanges;
    if (transaction && updatedTransaction && (hasPendingWaypoints || hasModifiedDistanceRate)) {
        // Delete the draft transaction when editing waypoints when the server responds successfully and there are no errors
        successData.push({
            onyxMethod: Onyx.METHOD.SET,
            key: `${ONYXKEYS.COLLECTION.TRANSACTION_DRAFT}${transactionID}`,
            value: null,
        });

        // Revert the transaction's amount to the original value on failure.
        // The IOU Report will be fully reverted in the failureData further below.
        failureData.push({
            onyxMethod: Onyx.METHOD.MERGE,
            key: `${ONYXKEYS.COLLECTION.TRANSACTION}${transactionID}`,
            value: {
                amount: transaction.amount,
                modifiedAmount: transaction.modifiedAmount,
                modifiedMerchant: transaction.modifiedMerchant,
            },
        });
    }

    // Step 3: Build the modified expense report actions
    // We don't create a modified report action if:
    // - we're updating the waypoints
    // - we're updating the distance rate while the waypoints are still pending
    // In these cases, there isn't a valid optimistic mileage data we can use,
    // and the report action is created on the server with the distance-related response from the MapBox API
    const updatedReportAction = buildOptimisticModifiedExpenseReportAction(transactionThread, transaction, transactionChanges, false, policy, updatedTransaction);
    if (!hasPendingWaypoints && !(hasModifiedDistanceRate && isFetchingWaypointsFromServer(transaction))) {
        params.reportActionID = updatedReportAction.reportActionID;

        optimisticData.push({
            onyxMethod: Onyx.METHOD.MERGE,
            key: `${ONYXKEYS.COLLECTION.REPORT_ACTIONS}${transactionThread?.reportID}`,
            value: {
                [updatedReportAction.reportActionID]: updatedReportAction as OnyxTypes.ReportAction,
            },
        });
        successData.push({
            onyxMethod: Onyx.METHOD.MERGE,
            key: `${ONYXKEYS.COLLECTION.REPORT_ACTIONS}${transactionThread?.reportID}`,
            value: {
                [updatedReportAction.reportActionID]: {pendingAction: null},
            },
        });
        failureData.push({
            onyxMethod: Onyx.METHOD.MERGE,
            key: `${ONYXKEYS.COLLECTION.REPORT_ACTIONS}${transactionThread?.reportID}`,
            value: {
                [updatedReportAction.reportActionID]: {
                    ...(updatedReportAction as OnyxTypes.ReportAction),
                    errors: getMicroSecondOnyxErrorWithTranslationKey('iou.error.genericEditFailureMessage'),
                },
            },
        });
    }

    // Step 4: Update the report preview message (and report header) so LHN amount tracked is correct.
    // Optimistically modify the transaction and the transaction thread
    optimisticData.push({
        onyxMethod: Onyx.METHOD.MERGE,
        key: `${ONYXKEYS.COLLECTION.TRANSACTION}${transactionID}`,
        value: {
            ...updatedTransaction,
            pendingFields,
            errorFields: null,
        },
    });

    optimisticData.push({
        onyxMethod: Onyx.METHOD.MERGE,
        key: `${ONYXKEYS.COLLECTION.REPORT}${transactionThreadReportID}`,
        value: {
            lastActorAccountID: updatedReportAction.actorAccountID,
        },
    });

    if (isScanning && transactionThread?.parentReportActionID && ('amount' in transactionChanges || 'currency' in transactionChanges)) {
        optimisticData.push({
            onyxMethod: Onyx.METHOD.MERGE,
            key: `${ONYXKEYS.COLLECTION.REPORT_ACTIONS}${chatReport?.reportID}`,
            value: {[transactionThread.parentReportActionID]: {originalMessage: {whisperedTo: []}}},
        });
    }

    // Clear out the error fields and loading states on success
    successData.push({
        onyxMethod: Onyx.METHOD.MERGE,
        key: `${ONYXKEYS.COLLECTION.TRANSACTION}${transactionID}`,
        value: {
            pendingFields: clearedPendingFields,
            isLoading: false,
            errorFields: null,
            routes: null,
        },
    });

    // Clear out loading states, pending fields, and add the error fields
    failureData.push({
        onyxMethod: Onyx.METHOD.MERGE,
        key: `${ONYXKEYS.COLLECTION.TRANSACTION}${transactionID}`,
        value: {
            pendingFields: clearedPendingFields,
            isLoading: false,
            errorFields,
        },
    });

    // Reset the transaction thread to its original state
    failureData.push({
        onyxMethod: Onyx.METHOD.MERGE,
        key: `${ONYXKEYS.COLLECTION.REPORT}${transactionThreadReportID}`,
        value: transactionThread,
    });

    return {
        params,
        onyxData: {optimisticData, successData, failureData},
    };
}

/** Updates the created date of an expense */
function updateMoneyRequestDate(
    transactionID: string,
    transactionThreadReportID: string,
    value: string,
    policy: OnyxEntry<OnyxTypes.Policy>,
    policyTags: OnyxEntry<OnyxTypes.PolicyTagLists>,
    policyCategories: OnyxEntry<OnyxTypes.PolicyCategories>,
) {
    const transactionChanges: TransactionChanges = {
        created: value,
    };
    const transactionThreadReport = allReports?.[`${ONYXKEYS.COLLECTION.REPORT}${transactionThreadReportID}`] ?? null;
    const parentReport = allReports?.[`${ONYXKEYS.COLLECTION.REPORT}${transactionThreadReport?.parentReportID}`] ?? null;
    let data: UpdateMoneyRequestData;
    if (isTrackExpenseReport(transactionThreadReport) && isSelfDM(parentReport)) {
        data = getUpdateTrackExpenseParams(transactionID, transactionThreadReportID, transactionChanges, policy);
    } else {
        data = getUpdateMoneyRequestParams(transactionID, transactionThreadReportID, transactionChanges, policy, policyTags, policyCategories);
    }
    const {params, onyxData} = data;
    API.write(WRITE_COMMANDS.UPDATE_MONEY_REQUEST_DATE, params, onyxData);
}

/** Updates the billable field of an expense */
function updateMoneyRequestBillable(
    transactionID: string,
    transactionThreadReportID: string,
    value: boolean,
    policy: OnyxEntry<OnyxTypes.Policy>,
    policyTagList: OnyxEntry<OnyxTypes.PolicyTagLists>,
    policyCategories: OnyxEntry<OnyxTypes.PolicyCategories>,
) {
    const transactionChanges: TransactionChanges = {
        billable: value,
    };
    const {params, onyxData} = getUpdateMoneyRequestParams(transactionID, transactionThreadReportID, transactionChanges, policy, policyTagList, policyCategories);
    API.write(WRITE_COMMANDS.UPDATE_MONEY_REQUEST_BILLABLE, params, onyxData);
}

/** Updates the merchant field of an expense */
function updateMoneyRequestMerchant(
    transactionID: string,
    transactionThreadReportID: string,
    value: string,
    policy: OnyxEntry<OnyxTypes.Policy>,
    policyTagList: OnyxEntry<OnyxTypes.PolicyTagLists>,
    policyCategories: OnyxEntry<OnyxTypes.PolicyCategories>,
) {
    const transactionChanges: TransactionChanges = {
        merchant: value,
    };
    const transactionThreadReport = allReports?.[`${ONYXKEYS.COLLECTION.REPORT}${transactionThreadReportID}`] ?? null;
    const parentReport = allReports?.[`${ONYXKEYS.COLLECTION.REPORT}${transactionThreadReport?.parentReportID}`] ?? null;
    let data: UpdateMoneyRequestData;
    if (isTrackExpenseReport(transactionThreadReport) && isSelfDM(parentReport)) {
        data = getUpdateTrackExpenseParams(transactionID, transactionThreadReportID, transactionChanges, policy);
    } else {
        data = getUpdateMoneyRequestParams(transactionID, transactionThreadReportID, transactionChanges, policy, policyTagList, policyCategories);
    }
    const {params, onyxData} = data;
    API.write(WRITE_COMMANDS.UPDATE_MONEY_REQUEST_MERCHANT, params, onyxData);
}

/** Updates the attendees list of an expense */
function updateMoneyRequestAttendees(
    transactionID: string,
    transactionThreadReportID: string,
    attendees: Attendee[],
    policy: OnyxEntry<OnyxTypes.Policy>,
    policyTagList: OnyxEntry<OnyxTypes.PolicyTagLists>,
    policyCategories: OnyxEntry<OnyxTypes.PolicyCategories>,
    violations: OnyxEntry<OnyxTypes.TransactionViolations>,
) {
    const transactionChanges: TransactionChanges = {
        attendees,
    };
    const data = getUpdateMoneyRequestParams(transactionID, transactionThreadReportID, transactionChanges, policy, policyTagList, policyCategories, violations);
    const {params, onyxData} = data;
    API.write(WRITE_COMMANDS.UPDATE_MONEY_REQUEST_ATTENDEES, params, onyxData);
}

/** Updates the tag of an expense */
function updateMoneyRequestTag(
    transactionID: string,
    transactionThreadReportID: string | undefined,
    tag: string,
    policy: OnyxEntry<OnyxTypes.Policy>,
    policyTagList: OnyxEntry<OnyxTypes.PolicyTagLists>,
    policyCategories: OnyxEntry<OnyxTypes.PolicyCategories>,
    hash?: number,
) {
    const transactionChanges: TransactionChanges = {
        tag,
    };
    const {params, onyxData} = getUpdateMoneyRequestParams(transactionID, transactionThreadReportID, transactionChanges, policy, policyTagList, policyCategories, undefined, hash);
    API.write(WRITE_COMMANDS.UPDATE_MONEY_REQUEST_TAG, params, onyxData);
}

/** Updates the created tax amount of an expense */
function updateMoneyRequestTaxAmount(
    transactionID: string,
    optimisticReportActionID: string,
    taxAmount: number,
    policy: OnyxEntry<OnyxTypes.Policy>,
    policyTagList: OnyxEntry<OnyxTypes.PolicyTagLists>,
    policyCategories: OnyxEntry<OnyxTypes.PolicyCategories>,
) {
    const transactionChanges = {
        taxAmount,
    };
    const {params, onyxData} = getUpdateMoneyRequestParams(transactionID, optimisticReportActionID, transactionChanges, policy, policyTagList, policyCategories);
    API.write('UpdateMoneyRequestTaxAmount', params, onyxData);
}

type UpdateMoneyRequestTaxRateParams = {
    transactionID: string;
    optimisticReportActionID: string;
    taxCode: string;
    taxAmount: number;
    policy: OnyxEntry<OnyxTypes.Policy>;
    policyTagList: OnyxEntry<OnyxTypes.PolicyTagLists>;
    policyCategories: OnyxEntry<OnyxTypes.PolicyCategories>;
};

/** Updates the created tax rate of an expense */
function updateMoneyRequestTaxRate({transactionID, optimisticReportActionID, taxCode, taxAmount, policy, policyTagList, policyCategories}: UpdateMoneyRequestTaxRateParams) {
    const transactionChanges = {
        taxCode,
        taxAmount,
    };
    const {params, onyxData} = getUpdateMoneyRequestParams(transactionID, optimisticReportActionID, transactionChanges, policy, policyTagList, policyCategories);
    API.write('UpdateMoneyRequestTaxRate', params, onyxData);
}

type UpdateMoneyRequestDistanceParams = {
    transactionID: string | undefined;
    transactionThreadReportID: string | undefined;
    waypoints: WaypointCollection;
    routes?: Routes;
    policy?: OnyxEntry<OnyxTypes.Policy>;
    policyTagList?: OnyxEntry<OnyxTypes.PolicyTagLists>;
    policyCategories?: OnyxEntry<OnyxTypes.PolicyCategories>;
    transactionBackup: OnyxEntry<OnyxTypes.Transaction>;
};

/** Updates the waypoints of a distance expense */
function updateMoneyRequestDistance({
    transactionID,
    transactionThreadReportID,
    waypoints,
    routes = undefined,
    policy = {} as OnyxTypes.Policy,
    policyTagList = {},
    policyCategories = {},
    transactionBackup,
}: UpdateMoneyRequestDistanceParams) {
    const transactionChanges: TransactionChanges = {
        waypoints: sanitizeRecentWaypoints(waypoints),
        routes,
    };
    const transactionThreadReport = allReports?.[`${ONYXKEYS.COLLECTION.REPORT}${transactionThreadReportID}`] ?? null;
    const parentReport = allReports?.[`${ONYXKEYS.COLLECTION.REPORT}${transactionThreadReport?.parentReportID}`] ?? null;
    let data: UpdateMoneyRequestData;
    if (isTrackExpenseReport(transactionThreadReport) && isSelfDM(parentReport)) {
        data = getUpdateTrackExpenseParams(transactionID, transactionThreadReportID, transactionChanges, policy);
    } else {
        data = getUpdateMoneyRequestParams(transactionID, transactionThreadReportID, transactionChanges, policy, policyTagList, policyCategories);
    }
    const {params, onyxData} = data;

    const recentServerValidatedWaypoints = getRecentWaypoints().filter((item) => !item.pendingAction);
    onyxData?.failureData?.push({
        onyxMethod: Onyx.METHOD.SET,
        key: `${ONYXKEYS.NVP_RECENT_WAYPOINTS}`,
        value: recentServerValidatedWaypoints,
    });

    if (transactionBackup) {
        const transaction = allTransactions?.[`${ONYXKEYS.COLLECTION.TRANSACTION}${transactionID}`];

        // We need to include all keys of the optimisticData's waypoints in the failureData for onyx merge to properly reset
        // waypoint keys that do not exist in the failureData's waypoints. For instance, if the optimisticData waypoints had
        // three keys and the failureData waypoint had only 2 keys then the third key that doesn't exist in the failureData
        // waypoints should be explicitly reset otherwise onyx merge will leave it intact.
        const allWaypointKeys = [...new Set([...Object.keys(transactionBackup.comment?.waypoints ?? {}), ...Object.keys(transaction?.comment?.waypoints ?? {})])];
        const onyxWaypoints = allWaypointKeys.reduce((acc: NullishDeep<WaypointCollection>, key) => {
            acc[key] = transactionBackup.comment?.waypoints?.[key] ? {...transactionBackup.comment?.waypoints?.[key]} : null;
            return acc;
        }, {});
        const allModifiedWaypointsKeys = [...new Set([...Object.keys(waypoints ?? {}), ...Object.keys(transaction?.modifiedWaypoints ?? {})])];
        const onyxModifiedWaypoints = allModifiedWaypointsKeys.reduce((acc: NullishDeep<WaypointCollection>, key) => {
            acc[key] = transactionBackup.modifiedWaypoints?.[key] ? {...transactionBackup.modifiedWaypoints?.[key]} : null;
            return acc;
        }, {});
        onyxData?.failureData?.push({
            onyxMethod: Onyx.METHOD.MERGE,
            key: `${ONYXKEYS.COLLECTION.TRANSACTION}${transactionID}`,
            value: {
                comment: {
                    waypoints: onyxWaypoints,
                    customUnit: {
                        quantity: transactionBackup?.comment?.customUnit?.quantity,
                    },
                },
                modifiedWaypoints: onyxModifiedWaypoints,
                routes: null,
            },
        });
    }

    API.write(WRITE_COMMANDS.UPDATE_MONEY_REQUEST_DISTANCE, params, onyxData);
}

/** Updates the category of an expense */
function updateMoneyRequestCategory(
    transactionID: string,
    transactionThreadReportID: string,
    category: string,
    policy: OnyxEntry<OnyxTypes.Policy>,
    policyTagList: OnyxEntry<OnyxTypes.PolicyTagLists>,
    policyCategories: OnyxEntry<OnyxTypes.PolicyCategories>,
    hash?: number,
) {
    const transactionChanges: TransactionChanges = {
        category,
    };

    const {params, onyxData} = getUpdateMoneyRequestParams(transactionID, transactionThreadReportID, transactionChanges, policy, policyTagList, policyCategories, undefined, hash);
    API.write(WRITE_COMMANDS.UPDATE_MONEY_REQUEST_CATEGORY, params, onyxData);
}

/** Updates the description of an expense */
function updateMoneyRequestDescription(
    transactionID: string,
    transactionThreadReportID: string,
    comment: string,
    policy: OnyxEntry<OnyxTypes.Policy>,
    policyTagList: OnyxEntry<OnyxTypes.PolicyTagLists>,
    policyCategories: OnyxEntry<OnyxTypes.PolicyCategories>,
) {
    const transactionChanges: TransactionChanges = {
        comment,
    };
    const transactionThreadReport = allReports?.[`${ONYXKEYS.COLLECTION.REPORT}${transactionThreadReportID}`] ?? null;
    const parentReport = allReports?.[`${ONYXKEYS.COLLECTION.REPORT}${transactionThreadReport?.parentReportID}`] ?? null;
    let data: UpdateMoneyRequestData;
    if (isTrackExpenseReport(transactionThreadReport) && isSelfDM(parentReport)) {
        data = getUpdateTrackExpenseParams(transactionID, transactionThreadReportID, transactionChanges, policy);
    } else {
        data = getUpdateMoneyRequestParams(transactionID, transactionThreadReportID, transactionChanges, policy, policyTagList, policyCategories);
    }
    const {params, onyxData} = data;
    API.write(WRITE_COMMANDS.UPDATE_MONEY_REQUEST_DESCRIPTION, params, onyxData);
}

/** Updates the distance rate of an expense */
function updateMoneyRequestDistanceRate(
    transactionID: string,
    transactionThreadReportID: string,
    rateID: string,
    policy: OnyxEntry<OnyxTypes.Policy>,
    policyTagList: OnyxEntry<OnyxTypes.PolicyTagLists>,
    policyCategories: OnyxEntry<OnyxTypes.PolicyCategories>,
    updatedTaxAmount?: number,
    updatedTaxCode?: string,
) {
    const transactionChanges: TransactionChanges = {
        customUnitRateID: rateID,
        ...(typeof updatedTaxAmount === 'number' ? {taxAmount: updatedTaxAmount} : {}),
        ...(updatedTaxCode ? {taxCode: updatedTaxCode} : {}),
    };
    const transactionThreadReport = allReports?.[`${ONYXKEYS.COLLECTION.REPORT}${transactionThreadReportID}`] ?? null;
    const parentReport = allReports?.[`${ONYXKEYS.COLLECTION.REPORT}${transactionThreadReport?.parentReportID}`] ?? null;

    const transaction = allTransactions?.[`${ONYXKEYS.COLLECTION.TRANSACTION}${transactionID}`];
    if (transaction) {
        const existingDistanceUnit = transaction?.comment?.customUnit?.distanceUnit;
        const newDistanceUnit = DistanceRequestUtils.getRateByCustomUnitRateID({customUnitRateID: rateID, policy})?.unit;

        // If the distanceUnit is set and the rate is changed to one that has a different unit, mark the merchant as modified to make the distance field pending
        if (existingDistanceUnit && newDistanceUnit && newDistanceUnit !== existingDistanceUnit) {
            transactionChanges.merchant = getMerchant(transaction);
        }
    }

    let data: UpdateMoneyRequestData;
    if (isTrackExpenseReport(transactionThreadReport) && isSelfDM(parentReport)) {
        data = getUpdateTrackExpenseParams(transactionID, transactionThreadReportID, transactionChanges, policy);
    } else {
        data = getUpdateMoneyRequestParams(transactionID, transactionThreadReportID, transactionChanges, policy, policyTagList, policyCategories);
    }
    const {params, onyxData} = data;
    // `taxAmount` & `taxCode` only needs to be updated in the optimistic data, so we need to remove them from the params
    const {taxAmount, taxCode, ...paramsWithoutTaxUpdated} = params;
    API.write(WRITE_COMMANDS.UPDATE_MONEY_REQUEST_DISTANCE_RATE, paramsWithoutTaxUpdated, onyxData);
}

const getConvertTrackedExpenseInformation = (
    transactionID: string | undefined,
    actionableWhisperReportActionID: string,
    moneyRequestReportID: string | undefined,
    linkedTrackedExpenseReportAction: OnyxTypes.ReportAction,
    linkedTrackedExpenseReportID: string,
    transactionThreadReportID: string | undefined,
    resolution: IOUAction,
) => {
    const optimisticData: OnyxUpdate[] = [];
    const successData: OnyxUpdate[] = [];
    const failureData: OnyxUpdate[] = [];

    // Delete the transaction from the track expense report
    const {
        optimisticData: deleteOptimisticData,
        successData: deleteSuccessData,
        failureData: deleteFailureData,
    } = getDeleteTrackExpenseInformation(linkedTrackedExpenseReportID, transactionID, linkedTrackedExpenseReportAction, false, true, actionableWhisperReportActionID, resolution);

    optimisticData?.push(...deleteOptimisticData);
    successData?.push(...deleteSuccessData);
    failureData?.push(...deleteFailureData);

    // Build modified expense report action with the transaction changes
    const modifiedExpenseReportAction = buildOptimisticMovedTrackedExpenseModifiedReportAction(transactionThreadReportID, moneyRequestReportID);

    optimisticData?.push({
        onyxMethod: Onyx.METHOD.MERGE,
        key: `${ONYXKEYS.COLLECTION.REPORT_ACTIONS}${transactionThreadReportID}`,
        value: {
            [modifiedExpenseReportAction.reportActionID]: modifiedExpenseReportAction as OnyxTypes.ReportAction,
        },
    });
    successData?.push({
        onyxMethod: Onyx.METHOD.MERGE,
        key: `${ONYXKEYS.COLLECTION.REPORT_ACTIONS}${transactionThreadReportID}`,
        value: {
            [modifiedExpenseReportAction.reportActionID]: {pendingAction: null},
        },
    });
    failureData?.push({
        onyxMethod: Onyx.METHOD.MERGE,
        key: `${ONYXKEYS.COLLECTION.REPORT_ACTIONS}${transactionThreadReportID}`,
        value: {
            [modifiedExpenseReportAction.reportActionID]: {
                ...(modifiedExpenseReportAction as OnyxTypes.ReportAction),
                errors: getMicroSecondOnyxErrorWithTranslationKey('iou.error.genericEditFailureMessage'),
            },
        },
    });

    return {optimisticData, successData, failureData, modifiedExpenseReportActionID: modifiedExpenseReportAction.reportActionID};
};

type ConvertTrackedWorkspaceParams = {
    category: string | undefined;
    tag: string | undefined;
    taxCode: string;
    taxAmount: number;
    billable: boolean | undefined;
    policyID: string;
    receipt: Receipt | undefined;
    waypoints?: string;
    customUnitRateID?: string;
};

type AddTrackedExpenseToPolicyParam = {
    amount: number;
    currency: string;
    comment: string;
    created: string;
    merchant: string;
    transactionID: string;
    reimbursable: boolean;
    actionableWhisperReportActionID: string;
    moneyRequestReportID: string;
    reportPreviewReportActionID: string;
    modifiedExpenseReportActionID: string;
    moneyRequestCreatedReportActionID: string | undefined;
    moneyRequestPreviewReportActionID: string;
} & ConvertTrackedWorkspaceParams;

function addTrackedExpenseToPolicy(parameters: AddTrackedExpenseToPolicyParam, onyxData: OnyxData) {
    API.write(WRITE_COMMANDS.ADD_TRACKED_EXPENSE_TO_POLICY, parameters, onyxData);
}

function convertTrackedExpenseToRequest(
    payerAccountID: number,
    payerEmail: string,
    chatReportID: string,
    transactionID: string,
    actionableWhisperReportActionID: string,
    createdChatReportActionID: string | undefined,
    moneyRequestReportID: string,
    moneyRequestCreatedReportActionID: string | undefined,
    moneyRequestPreviewReportActionID: string,
    linkedTrackedExpenseReportAction: OnyxTypes.ReportAction,
    linkedTrackedExpenseReportID: string,
    transactionThreadReportID: string,
    reportPreviewReportActionID: string,
    onyxData: OnyxData,
    amount: number,
    currency: string,
    comment: string,
    merchant: string,
    created: string,
    attendees?: Attendee[],
    workspaceParams?: ConvertTrackedWorkspaceParams,
) {
    const {optimisticData, successData, failureData} = onyxData;

    const {
        optimisticData: moveTransactionOptimisticData,
        successData: moveTransactionSuccessData,
        failureData: moveTransactionFailureData,
        modifiedExpenseReportActionID,
    } = getConvertTrackedExpenseInformation(
        transactionID,
        actionableWhisperReportActionID,
        moneyRequestReportID,
        linkedTrackedExpenseReportAction,
        linkedTrackedExpenseReportID,
        transactionThreadReportID,
        CONST.IOU.ACTION.SUBMIT,
    );

    optimisticData?.push(...moveTransactionOptimisticData);
    successData?.push(...moveTransactionSuccessData);
    failureData?.push(...moveTransactionFailureData);

    if (workspaceParams) {
        const params = {
            amount,
            currency,
            comment,
            created,
            merchant,
            reimbursable: true,
            transactionID,
            actionableWhisperReportActionID,
            moneyRequestReportID,
            moneyRequestCreatedReportActionID,
            moneyRequestPreviewReportActionID,
            modifiedExpenseReportActionID,
            reportPreviewReportActionID,
            ...workspaceParams,
        };

        addTrackedExpenseToPolicy(params, {optimisticData, successData, failureData});
        return;
    }

    const parameters = {
        attendees,
        amount,
        currency,
        comment,
        created,
        merchant,
        payerAccountID,
        payerEmail,
        chatReportID,
        transactionID,
        actionableWhisperReportActionID,
        createdChatReportActionID,
        moneyRequestReportID,
        moneyRequestCreatedReportActionID,
        moneyRequestPreviewReportActionID,
        transactionThreadReportID,
        modifiedExpenseReportActionID,
        reportPreviewReportActionID,
    };
    API.write(WRITE_COMMANDS.CONVERT_TRACKED_EXPENSE_TO_REQUEST, parameters, {optimisticData, successData, failureData});
}

function categorizeTrackedExpense(trackedExpenseParams: TrackedExpenseParams) {
    const {onyxData, reportInformation, transactionParams, policyParams, createdWorkspaceParams} = trackedExpenseParams;
    const {optimisticData, successData, failureData} = onyxData ?? {};
    const {transactionID} = transactionParams;
    const {isDraftPolicy} = policyParams;
    const {actionableWhisperReportActionID, moneyRequestReportID, linkedTrackedExpenseReportAction, linkedTrackedExpenseReportID, transactionThreadReportID} = reportInformation;
    const {
        optimisticData: moveTransactionOptimisticData,
        successData: moveTransactionSuccessData,
        failureData: moveTransactionFailureData,
        modifiedExpenseReportActionID,
    } = getConvertTrackedExpenseInformation(
        transactionID,
        actionableWhisperReportActionID,
        moneyRequestReportID,
        linkedTrackedExpenseReportAction,
        linkedTrackedExpenseReportID,
        transactionThreadReportID,
        CONST.IOU.ACTION.CATEGORIZE,
    );

    optimisticData?.push(...moveTransactionOptimisticData);
    successData?.push(...moveTransactionSuccessData);
    failureData?.push(...moveTransactionFailureData);

    const parameters: CategorizeTrackedExpenseApiParams = {
        ...{
            ...reportInformation,
            linkedTrackedExpenseReportAction: undefined,
        },
        ...policyParams,
        ...transactionParams,
        modifiedExpenseReportActionID,
        policyExpenseChatReportID: createdWorkspaceParams?.expenseChatReportID,
        policyExpenseCreatedReportActionID: createdWorkspaceParams?.expenseCreatedReportActionID,
        adminsChatReportID: createdWorkspaceParams?.adminsChatReportID,
        adminsCreatedReportActionID: createdWorkspaceParams?.adminsCreatedReportActionID,
        engagementChoice: createdWorkspaceParams?.engagementChoice,
        guidedSetupData: createdWorkspaceParams?.guidedSetupData,
    };

    API.write(WRITE_COMMANDS.CATEGORIZE_TRACKED_EXPENSE, parameters, {optimisticData, successData, failureData});

    // If a draft policy was used, then the CategorizeTrackedExpense command will create a real one
    // so let's track that conversion here
    if (isDraftPolicy) {
        GoogleTagManager.publishEvent(CONST.ANALYTICS.EVENT.WORKSPACE_CREATED, userAccountID);
    }
}

function shareTrackedExpense(trackedExpenseParams: TrackedExpenseParams) {
    const {onyxData, reportInformation, transactionParams, policyParams, createdWorkspaceParams} = trackedExpenseParams;
    const {optimisticData, successData, failureData} = onyxData ?? {};
    const {transactionID} = transactionParams;
    const {
        actionableWhisperReportActionID,
        moneyRequestPreviewReportActionID,
        moneyRequestCreatedReportActionID,
        reportPreviewReportActionID,
        moneyRequestReportID,
        linkedTrackedExpenseReportAction,
        linkedTrackedExpenseReportID,
        transactionThreadReportID,
    } = reportInformation;

    const {
        optimisticData: moveTransactionOptimisticData,
        successData: moveTransactionSuccessData,
        failureData: moveTransactionFailureData,
        modifiedExpenseReportActionID,
    } = getConvertTrackedExpenseInformation(
        transactionID,
        actionableWhisperReportActionID,
        moneyRequestReportID,
        linkedTrackedExpenseReportAction,
        linkedTrackedExpenseReportID,
        transactionThreadReportID,
        CONST.IOU.ACTION.SHARE,
    );

    optimisticData?.push(...moveTransactionOptimisticData);
    successData?.push(...moveTransactionSuccessData);
    failureData?.push(...moveTransactionFailureData);

    const parameters: ShareTrackedExpenseParams = {
        ...transactionParams,
        policyID: policyParams?.policyID,
        moneyRequestPreviewReportActionID,
        moneyRequestReportID,
        moneyRequestCreatedReportActionID,
        actionableWhisperReportActionID,
        modifiedExpenseReportActionID,
        reportPreviewReportActionID,
        policyExpenseChatReportID: createdWorkspaceParams?.expenseChatReportID,
        policyExpenseCreatedReportActionID: createdWorkspaceParams?.expenseCreatedReportActionID,
        adminsChatReportID: createdWorkspaceParams?.adminsChatReportID,
        adminsCreatedReportActionID: createdWorkspaceParams?.adminsCreatedReportActionID,
        engagementChoice: createdWorkspaceParams?.engagementChoice,
        guidedSetupData: createdWorkspaceParams?.guidedSetupData,
    };

    API.write(WRITE_COMMANDS.SHARE_TRACKED_EXPENSE, parameters, {optimisticData, successData, failureData});
}

/**
 * Submit expense to another user
 */
function requestMoney(requestMoneyInformation: RequestMoneyInformation) {
    const {report, participantParams, policyParams = {}, transactionParams, gpsPoints, action, reimbursible} = requestMoneyInformation;
    const {payeeAccountID} = participantParams;
    const {
        amount,
        currency,
        merchant,
        comment = '',
        receipt,
        category,
        tag,
        taxCode = '',
        taxAmount = 0,
        billable,
        created,
        attendees,
        actionableWhisperReportActionID,
        linkedTrackedExpenseReportAction,
        linkedTrackedExpenseReportID,
        waypoints,
        customUnitRateID,
    } = transactionParams;

    const sanitizedWaypoints = waypoints ? JSON.stringify(sanitizeRecentWaypoints(waypoints)) : undefined;

    // If the report is iou or expense report, we should get the linked chat report to be passed to the getMoneyRequestInformation function
    const isMoneyRequestReport = isMoneyRequestReportReportUtils(report);
    const currentChatReport = isMoneyRequestReport ? getReportOrDraftReport(report?.chatReportID) : report;
    const moneyRequestReportID = isMoneyRequestReport ? report?.reportID : '';
    const isMovingTransactionFromTrackExpense = isMovingTransactionFromTrackExpenseIOUUtils(action);
    const existingTransactionID =
        isMovingTransactionFromTrackExpense && linkedTrackedExpenseReportAction && isMoneyRequestAction(linkedTrackedExpenseReportAction)
            ? getOriginalMessage(linkedTrackedExpenseReportAction)?.IOUTransactionID
            : undefined;
    const existingTransaction = allTransactions[`${ONYXKEYS.COLLECTION.TRANSACTION}${existingTransactionID}`];

    const retryParams = {
        ...requestMoneyInformation,
        participantParams: {
            ...requestMoneyInformation.participantParams,
            participant: (({icons, ...rest}) => rest)(requestMoneyInformation.participantParams.participant),
        },
        transactionParams: {
            ...requestMoneyInformation.transactionParams,
            receipt: undefined,
        },
    };

    const {
        payerAccountID,
        payerEmail,
        iouReport,
        chatReport,
        transaction,
        iouAction,
        createdChatReportActionID,
        createdIOUReportActionID,
        reportPreviewAction,
        transactionThreadReportID,
        createdReportActionIDForThread,
        onyxData,
    } = getMoneyRequestInformation({
        parentChatReport: isMovingTransactionFromTrackExpense ? undefined : currentChatReport,
        participantParams,
        policyParams,
        transactionParams,
        moneyRequestReportID,
<<<<<<< HEAD
        existingTransactionID:
            isMovingTransactionFromTrackExpense && linkedTrackedExpenseReportAction && isMoneyRequestAction(linkedTrackedExpenseReportAction)
                ? getOriginalMessage(linkedTrackedExpenseReportAction)?.IOUTransactionID
                : undefined,
        retryParams,
=======
        existingTransactionID,
        existingTransaction: isDistanceRequestTransactionUtils(existingTransaction) ? existingTransaction : undefined,
>>>>>>> 7ef32542
    });
    const activeReportID = isMoneyRequestReport ? report?.reportID : chatReport.reportID;

    switch (action) {
        case CONST.IOU.ACTION.SUBMIT: {
            if (!linkedTrackedExpenseReportAction || !actionableWhisperReportActionID || !linkedTrackedExpenseReportID) {
                return;
            }
            const workspaceParams =
                isPolicyExpenseChatReportUtil(chatReport) && chatReport.policyID
                    ? {
                          receipt: isFileUploadable(receipt) ? receipt : undefined,
                          category,
                          tag,
                          taxCode,
                          taxAmount,
                          billable,
                          policyID: chatReport.policyID,
                          waypoints: sanitizedWaypoints,
                          customUnitRateID,
                      }
                    : undefined;
            convertTrackedExpenseToRequest(
                payerAccountID,
                payerEmail,
                chatReport.reportID,
                transaction.transactionID,
                actionableWhisperReportActionID,
                createdChatReportActionID,
                iouReport.reportID,
                createdIOUReportActionID,
                iouAction.reportActionID,
                linkedTrackedExpenseReportAction,
                linkedTrackedExpenseReportID,
                transactionThreadReportID,
                reportPreviewAction.reportActionID,
                onyxData,
                amount,
                currency,
                comment,
                merchant,
                created,
                attendees,
                workspaceParams,
            );
            break;
        }
        default: {
            const parameters: RequestMoneyParams = {
                debtorEmail: payerEmail,
                debtorAccountID: payerAccountID,
                amount,
                currency,
                comment,
                created,
                merchant,
                iouReportID: iouReport.reportID,
                chatReportID: chatReport.reportID,
                transactionID: transaction.transactionID,
                reportActionID: iouAction.reportActionID,
                createdChatReportActionID,
                createdIOUReportActionID,
                reportPreviewReportActionID: reportPreviewAction.reportActionID,
                receipt: isFileUploadable(receipt) ? receipt : undefined,
                receiptState: receipt?.state,
                category,
                tag,
                taxCode,
                taxAmount,
                billable,
                // This needs to be a string of JSON because of limitations with the fetch() API and nested objects
                receiptGpsPoints: gpsPoints ? JSON.stringify(gpsPoints) : undefined,
                transactionThreadReportID,
                createdReportActionIDForThread,
                reimbursible,
            };

            // eslint-disable-next-line rulesdir/no-multiple-api-calls
            API.write(WRITE_COMMANDS.REQUEST_MONEY, parameters, onyxData);
        }
    }

    InteractionManager.runAfterInteractions(() => removeDraftTransaction(CONST.IOU.OPTIMISTIC_TRANSACTION_ID));
    if (!requestMoneyInformation.isRetry) {
        Navigation.dismissModal(isSearchTopmostCentralPane() ? undefined : activeReportID);
    }
    if (activeReportID) {
        notifyNewAction(activeReportID, payeeAccountID);
    }
}

/**
 * Submit per diem expense to another user
 */
function submitPerDiemExpense(submitPerDiemExpenseInformation: PerDiemExpenseInformation) {
    const {report, participantParams, policyParams = {}, transactionParams} = submitPerDiemExpenseInformation;
    const {payeeAccountID} = participantParams;
    const {currency, comment = '', category, tag, created, customUnit} = transactionParams;

    if (
        isEmptyObject(policyParams.policy) ||
        isEmptyObject(customUnit) ||
        !customUnit.customUnitID ||
        !customUnit.customUnitRateID ||
        (customUnit.subRates ?? []).length === 0 ||
        isEmptyObject(customUnit.attributes)
    ) {
        return;
    }

    // If the report is iou or expense report, we should get the linked chat report to be passed to the getMoneyRequestInformation function
    const isMoneyRequestReport = isMoneyRequestReportReportUtils(report);
    const currentChatReport = isMoneyRequestReport ? getReportOrDraftReport(report?.chatReportID) : report;
    const moneyRequestReportID = isMoneyRequestReport ? report?.reportID : '';

    const {
        iouReport,
        chatReport,
        transaction,
        iouAction,
        createdChatReportActionID,
        createdIOUReportActionID,
        reportPreviewAction,
        transactionThreadReportID,
        createdReportActionIDForThread,
        onyxData,
    } = getPerDiemExpenseInformation({
        parentChatReport: currentChatReport,
        participantParams,
        policyParams,
        transactionParams,
        moneyRequestReportID,
    });
    const activeReportID = isMoneyRequestReport ? report?.reportID : chatReport.reportID;

    const parameters: CreatePerDiemRequestParams = {
        policyID: policyParams.policy.id,
        customUnitID: customUnit.customUnitID,
        customUnitRateID: customUnit.customUnitRateID,
        subRates: JSON.stringify(customUnit.subRates),
        startDateTime: customUnit.attributes.dates.start,
        endDateTime: customUnit.attributes.dates.end,
        currency,
        description: comment,
        created,
        iouReportID: iouReport.reportID,
        chatReportID: chatReport.reportID,
        transactionID: transaction.transactionID,
        reportActionID: iouAction.reportActionID,
        createdChatReportActionID,
        createdIOUReportActionID,
        reportPreviewReportActionID: reportPreviewAction.reportActionID,
        category,
        tag,
        transactionThreadReportID,
        createdReportActionIDForThread,
    };

    API.write(WRITE_COMMANDS.CREATE_PER_DIEM_REQUEST, parameters, onyxData);

    InteractionManager.runAfterInteractions(() => removeDraftTransaction(CONST.IOU.OPTIMISTIC_TRANSACTION_ID));
    Navigation.dismissModal(isSearchTopmostCentralPane() ? undefined : activeReportID);
    if (activeReportID) {
        notifyNewAction(activeReportID, payeeAccountID);
    }
}

function sendInvoice(
    currentUserAccountID: number,
    transaction: OnyxEntry<OnyxTypes.Transaction>,
    invoiceChatReport?: OnyxEntry<OnyxTypes.Report>,
    receiptFile?: Receipt,
    policy?: OnyxEntry<OnyxTypes.Policy>,
    policyTagList?: OnyxEntry<OnyxTypes.PolicyTagLists>,
    policyCategories?: OnyxEntry<OnyxTypes.PolicyCategories>,
    companyName?: string,
    companyWebsite?: string,
) {
    const {
        senderWorkspaceID,
        receiver,
        invoiceRoom,
        createdChatReportActionID,
        invoiceReportID,
        reportPreviewReportActionID,
        transactionID,
        transactionThreadReportID,
        createdIOUReportActionID,
        createdReportActionIDForThread,
        reportActionID,
        onyxData,
    } = getSendInvoiceInformation(transaction, currentUserAccountID, invoiceChatReport, receiptFile, policy, policyTagList, policyCategories, companyName, companyWebsite);

    const parameters: SendInvoiceParams = {
        createdIOUReportActionID,
        createdReportActionIDForThread,
        reportActionID,
        senderWorkspaceID,
        accountID: currentUserAccountID,
        amount: transaction?.amount ?? 0,
        currency: transaction?.currency ?? '',
        comment: transaction?.comment?.comment?.trim() ?? '',
        merchant: transaction?.merchant ?? '',
        category: transaction?.category,
        date: transaction?.created ?? '',
        invoiceRoomReportID: invoiceRoom.reportID,
        createdChatReportActionID,
        invoiceReportID,
        reportPreviewReportActionID,
        transactionID,
        transactionThreadReportID,
        companyName,
        companyWebsite,
        ...(invoiceChatReport?.reportID ? {receiverInvoiceRoomID: invoiceChatReport.reportID} : {receiverEmail: receiver.login ?? ''}),
    };

    API.write(WRITE_COMMANDS.SEND_INVOICE, parameters, onyxData);
    InteractionManager.runAfterInteractions(() => removeDraftTransaction(CONST.IOU.OPTIMISTIC_TRANSACTION_ID));

    if (isSearchTopmostCentralPane()) {
        Navigation.dismissModal();
    } else {
        Navigation.dismissModalWithReport(invoiceRoom);
    }

    notifyNewAction(invoiceRoom.reportID, receiver.accountID);
}

/**
 * Track an expense
 */
function trackExpense({
    report,
    amount = 0,
    currency,
    created,
    merchant = '',
    payeeEmail,
    payeeAccountID,
    participant,
    comment = '',
    isDraftPolicy = false,
    receipt = {},
    category = '',
    tag = '',
    taxCode = '',
    taxAmount = 0,
    billable = false,
    policy,
    policyTagList,
    policyCategories,
    gpsPoints,
    validWaypoints,
    action,
    actionableWhisperReportActionID,
    linkedTrackedExpenseReportAction,
    linkedTrackedExpenseReportID,
    customUnitRateID,
}: TrackExpense) {
    const isMoneyRequestReport = isMoneyRequestReportReportUtils(report);
    const currentChatReport = isMoneyRequestReport ? getReportOrDraftReport(report.chatReportID) : report;
    const moneyRequestReportID = isMoneyRequestReport ? report.reportID : '';
    const isMovingTransactionFromTrackExpense = isMovingTransactionFromTrackExpenseIOUUtils(action);

    // Pass an open receipt so the distance expense will show a map with the route optimistically
    const trackedReceipt = validWaypoints ? {source: ReceiptGeneric as ReceiptSource, state: CONST.IOU.RECEIPT_STATE.OPEN} : receipt;
    const sanitizedWaypoints = validWaypoints ? JSON.stringify(sanitizeRecentWaypoints(validWaypoints)) : undefined;

    const retryParams = {
        report,
        amount,
        currency,
        created,
        merchant,
        payeeEmail,
        payeeAccountID,
        participant,
        comment,
        isDraftPolicy,
        receipt: undefined,
        category,
        tag,
        taxCode,
        taxAmount,
        billable,
        policy,
        policyTagList,
        policyCategories,
        gpsPoints,
        validWaypoints,
        action,
        actionableWhisperReportActionID,
        linkedTrackedExpenseReportAction,
        linkedTrackedExpenseReportID,
        customUnitRateID,
    };

    const {
        createdWorkspaceParams,
        iouReport,
        chatReport,
        transaction,
        iouAction,
        createdChatReportActionID,
        createdIOUReportActionID,
        reportPreviewAction,
        transactionThreadReportID,
        createdReportActionIDForThread,
        actionableWhisperReportActionIDParam,
        onyxData,
    } =
        getTrackExpenseInformation(
            currentChatReport,
            participant,
            comment,
            amount,
            currency,
            created,
            merchant,
            trackedReceipt,
            category,
            tag,
            taxCode,
            taxAmount,
            billable,
            policy,
            policyTagList,
            policyCategories,
            payeeEmail,
            payeeAccountID,
            moneyRequestReportID,
            linkedTrackedExpenseReportAction,
            isMovingTransactionFromTrackExpense && linkedTrackedExpenseReportAction && isMoneyRequestAction(linkedTrackedExpenseReportAction)
                ? getOriginalMessage(linkedTrackedExpenseReportAction)?.IOUTransactionID
                : undefined,
            retryParams,
        ) ?? {};
    const activeReportID = isMoneyRequestReport ? report.reportID : chatReport?.reportID;

    const recentServerValidatedWaypoints = getRecentWaypoints().filter((item) => !item.pendingAction);
    onyxData?.failureData?.push({
        onyxMethod: Onyx.METHOD.SET,
        key: `${ONYXKEYS.NVP_RECENT_WAYPOINTS}`,
        value: recentServerValidatedWaypoints,
    });

<<<<<<< HEAD
    // Type guard that checks if trackedReceipt is of type Receipt
    function isReceipt(receiptParam: Receipt | Blob): receiptParam is Receipt {
        return (receiptParam as Receipt).state !== undefined;
    }
    const receiptState = isReceipt(trackedReceipt) ? trackedReceipt.state : undefined;
=======
    const mileageRate = isCustomUnitRateIDForP2P(transaction) ? undefined : customUnitRateID;
>>>>>>> 7ef32542

    switch (action) {
        case CONST.IOU.ACTION.CATEGORIZE: {
            if (!linkedTrackedExpenseReportAction || !actionableWhisperReportActionID || !linkedTrackedExpenseReportID) {
                return;
            }
            const transactionParams: TrackedExpenseTransactionParams = {
                transactionID: transaction?.transactionID,
                amount,
                currency,
                comment,
                merchant,
                created,
                taxCode,
                taxAmount,
                category,
                tag,
                billable,
                receipt: isFileUploadable(trackedReceipt) ? trackedReceipt : undefined,
                waypoints: sanitizedWaypoints,
                customUnitRateID: mileageRate,
            };
            const policyParams: TrackedExpensePolicyParams = {
                policyID: chatReport?.policyID,
                isDraftPolicy,
            };
            const reportInformation: TrackedExpenseReportInformation = {
                moneyRequestPreviewReportActionID: iouAction?.reportActionID,
                moneyRequestReportID: iouReport?.reportID,
                moneyRequestCreatedReportActionID: createdIOUReportActionID,
                actionableWhisperReportActionID,
                linkedTrackedExpenseReportAction,
                linkedTrackedExpenseReportID,
                transactionThreadReportID,
                reportPreviewReportActionID: reportPreviewAction?.reportActionID,
            };
            const trackedExpenseParams: TrackedExpenseParams = {
                onyxData,
                reportInformation,
                transactionParams,
                policyParams,
                createdWorkspaceParams,
            };

            categorizeTrackedExpense(trackedExpenseParams);
            break;
        }
        case CONST.IOU.ACTION.SHARE: {
            if (!linkedTrackedExpenseReportAction || !actionableWhisperReportActionID || !linkedTrackedExpenseReportID) {
                return;
            }
            const transactionParams: TrackedExpenseTransactionParams = {
                transactionID: transaction?.transactionID,
                amount,
                currency,
                comment,
                merchant,
                created,
                taxCode: taxCode ?? '',
                taxAmount: taxAmount ?? 0,
                category,
                tag,
                billable,
                receipt: isFileUploadable(trackedReceipt) ? trackedReceipt : undefined,
                waypoints: sanitizedWaypoints,
                customUnitRateID: mileageRate,
            };
            const policyParams: TrackedExpensePolicyParams = {
                policyID: chatReport?.policyID,
            };
            const reportInformation: TrackedExpenseReportInformation = {
                moneyRequestPreviewReportActionID: iouAction?.reportActionID,
                moneyRequestReportID: iouReport?.reportID,
                moneyRequestCreatedReportActionID: createdIOUReportActionID,
                actionableWhisperReportActionID,
                linkedTrackedExpenseReportAction,
                linkedTrackedExpenseReportID,
                transactionThreadReportID,
                reportPreviewReportActionID: reportPreviewAction?.reportActionID,
            };
            const trackedExpenseParams: TrackedExpenseParams = {
                onyxData,
                reportInformation,
                transactionParams,
                policyParams,
                createdWorkspaceParams,
            };
            shareTrackedExpense(trackedExpenseParams);
            break;
        }
        default: {
            const parameters: TrackExpenseParams = {
                amount,
                currency,
                comment,
                created,
                merchant,
                iouReportID: iouReport?.reportID,
                chatReportID: chatReport?.reportID,
                transactionID: transaction?.transactionID,
                reportActionID: iouAction?.reportActionID,
                createdChatReportActionID,
                createdIOUReportActionID,
                reportPreviewReportActionID: reportPreviewAction?.reportActionID,
<<<<<<< HEAD
                receipt: trackedReceipt instanceof Blob ? trackedReceipt : undefined,
                receiptState,
=======
                receipt: isFileUploadable(trackedReceipt) ? trackedReceipt : undefined,
                receiptState: trackedReceipt?.state,
>>>>>>> 7ef32542
                category,
                tag,
                taxCode,
                taxAmount,
                billable,
                // This needs to be a string of JSON because of limitations with the fetch() API and nested objects
                receiptGpsPoints: gpsPoints ? JSON.stringify(gpsPoints) : undefined,
                transactionThreadReportID,
                createdReportActionIDForThread,
                waypoints: sanitizedWaypoints,
                customUnitRateID,
            };
            if (actionableWhisperReportActionIDParam) {
                parameters.actionableWhisperReportActionID = actionableWhisperReportActionIDParam;
            }
            API.write(WRITE_COMMANDS.TRACK_EXPENSE, parameters, onyxData);
        }
    }
    InteractionManager.runAfterInteractions(() => removeDraftTransaction(CONST.IOU.OPTIMISTIC_TRANSACTION_ID));
    Navigation.dismissModal(isSearchTopmostCentralPane() ? undefined : activeReportID);

    if (action === CONST.IOU.ACTION.SHARE) {
        if (isSearchTopmostCentralPane() && activeReportID) {
            Navigation.goBack();
            Navigation.navigate(ROUTES.REPORT_WITH_ID.getRoute(activeReportID));
        }
        Navigation.setNavigationActionToMicrotaskQueue(() => Navigation.navigate(ROUTES.ROOM_INVITE.getRoute(activeReportID, CONST.IOU.SHARE.ROLE.ACCOUNTANT)));
    }

    notifyNewAction(activeReportID, payeeAccountID);
}

function getOrCreateOptimisticSplitChatReport(existingSplitChatReportID: string, participants: Participant[], participantAccountIDs: number[], currentUserAccountID: number) {
    // The existing chat report could be passed as reportID or exist on the sole "participant" (in this case a report option)
    const existingChatReportID = existingSplitChatReportID || participants.at(0)?.reportID;

    // Check if the report is available locally if we do have one
    let existingSplitChatReport = existingChatReportID ? allReports?.[`${ONYXKEYS.COLLECTION.REPORT}${existingChatReportID}`] : null;

    const allParticipantsAccountIDs = [...participantAccountIDs, currentUserAccountID];
    if (!existingSplitChatReport) {
        existingSplitChatReport = getChatByParticipants(allParticipantsAccountIDs, undefined, participantAccountIDs.length > 1);
    }

    // We found an existing chat report we are done...
    if (existingSplitChatReport) {
        // Yes, these are the same, but give the caller a way to identify if we created a new report or not
        return {existingSplitChatReport, splitChatReport: existingSplitChatReport};
    }

    // Create a Group Chat if we have multiple participants
    if (participants.length > 1) {
        const splitChatReport = buildOptimisticChatReport(
            allParticipantsAccountIDs,
            '',
            CONST.REPORT.CHAT_TYPE.GROUP,
            undefined,
            undefined,
            undefined,
            undefined,
            undefined,
            undefined,
            CONST.REPORT.NOTIFICATION_PREFERENCE.ALWAYS,
        );
        return {existingSplitChatReport: null, splitChatReport};
    }

    // Otherwise, create a new 1:1 chat report
    const splitChatReport = buildOptimisticChatReport(participantAccountIDs);
    return {existingSplitChatReport: null, splitChatReport};
}

/**
 * Build the Onyx data and IOU split necessary for splitting a bill with 3+ users.
 * 1. Build the optimistic Onyx data for the group chat, i.e. chatReport and iouReportAction creating the former if it doesn't yet exist.
 * 2. Loop over the group chat participant list, building optimistic or updating existing chatReports, iouReports and iouReportActions between the user and each participant.
 * We build both Onyx data and the IOU split that is sent as a request param and is used by Auth to create the chatReports, iouReports and iouReportActions in the database.
 * The IOU split has the following shape:
 *  [
 *      {email: 'currentUser', amount: 100},
 *      {email: 'user2', amount: 100, iouReportID: '100', chatReportID: '110', transactionID: '120', reportActionID: '130'},
 *      {email: 'user3', amount: 100, iouReportID: '200', chatReportID: '210', transactionID: '220', reportActionID: '230'}
 *  ]
 * @param amount - always in the smallest unit of the currency
 * @param existingSplitChatReportID - the report ID where the split expense happens, could be a group chat or a workspace chat
 */
function createSplitsAndOnyxData(
    participants: Participant[],
    currentUserLogin: string,
    currentUserAccountID: number,
    amount: number,
    comment: string,
    currency: string,
    merchant: string,
    created: string,
    category: string,
    tag: string,
    splitShares: SplitShares = {},
    existingSplitChatReportID = '',
    billable = false,
    iouRequestType: IOURequestType = CONST.IOU.REQUEST_TYPE.MANUAL,
    taxCode = '',
    taxAmount = 0,
): SplitsAndOnyxData {
    const currentUserEmailForIOUSplit = addSMSDomainIfPhoneNumber(currentUserLogin);
    const participantAccountIDs = participants.map((participant) => Number(participant.accountID));

    const {splitChatReport, existingSplitChatReport} = getOrCreateOptimisticSplitChatReport(existingSplitChatReportID, participants, participantAccountIDs, currentUserAccountID);
    const isOwnPolicyExpenseChat = !!splitChatReport.isOwnPolicyExpenseChat;

    // Pass an open receipt so the distance expense will show a map with the route optimistically
    const receipt: Receipt | undefined = iouRequestType === CONST.IOU.REQUEST_TYPE.DISTANCE ? {source: ReceiptGeneric as ReceiptSource, state: CONST.IOU.RECEIPT_STATE.OPEN} : undefined;

    const existingTransaction = allTransactionDrafts[`${ONYXKEYS.COLLECTION.TRANSACTION_DRAFT}${CONST.IOU.OPTIMISTIC_TRANSACTION_ID}`];
    const isDistanceRequest = existingTransaction && existingTransaction.iouRequestType === CONST.IOU.REQUEST_TYPE.DISTANCE;
    let splitTransaction = buildOptimisticTransaction({
        existingTransaction,
        transactionParams: {
            amount,
            currency,
            reportID: CONST.REPORT.SPLIT_REPORTID,
            comment,
            created,
            merchant: merchant || Localize.translateLocal('iou.expense'),
            receipt,
            category,
            tag,
            taxCode,
            taxAmount,
            billable,
            pendingFields: isDistanceRequest ? {waypoints: CONST.RED_BRICK_ROAD_PENDING_ACTION.ADD} : undefined,
        },
    });

    // Important data is set on the draft distance transaction, such as the iouRequestType marking it as a distance request, so merge it into the optimistic split transaction
    if (isDistanceRequest) {
        splitTransaction = fastMerge(existingTransaction, splitTransaction, false);
    }

    // Note: The created action must be optimistically generated before the IOU action so there's no chance that the created action appears after the IOU action in the chat
    const splitCreatedReportAction = buildOptimisticCreatedReportAction(currentUserEmailForIOUSplit);
    const splitIOUReportAction = buildOptimisticIOUReportAction(
        CONST.IOU.REPORT_ACTION_TYPE.SPLIT,
        amount,
        currency,
        comment,
        participants,
        splitTransaction.transactionID,
        undefined,
        '',
        false,
        false,
        isOwnPolicyExpenseChat,
    );

    splitChatReport.lastReadTime = DateUtils.getDBTime();
    splitChatReport.lastMessageText = getReportActionText(splitIOUReportAction);
    splitChatReport.lastMessageHtml = getReportActionHtml(splitIOUReportAction);
    splitChatReport.lastActorAccountID = currentUserAccountID;
    splitChatReport.lastVisibleActionCreated = splitIOUReportAction.created;

    // If we have an existing splitChatReport (group chat or workspace) use it's pending fields, otherwise indicate that we are adding a chat
    if (!existingSplitChatReport) {
        splitChatReport.pendingFields = {
            createChat: CONST.RED_BRICK_ROAD_PENDING_ACTION.ADD,
        };
    }

    const optimisticData: OnyxUpdate[] = [
        {
            // Use set for new reports because it doesn't exist yet, is faster,
            // and we need the data to be available when we navigate to the chat page
            onyxMethod: existingSplitChatReport ? Onyx.METHOD.MERGE : Onyx.METHOD.SET,
            key: `${ONYXKEYS.COLLECTION.REPORT}${splitChatReport.reportID}`,
            value: splitChatReport,
        },
        {
            onyxMethod: Onyx.METHOD.SET,
            key: ONYXKEYS.NVP_QUICK_ACTION_GLOBAL_CREATE,
            value: {
                action: iouRequestType === CONST.IOU.REQUEST_TYPE.DISTANCE ? CONST.QUICK_ACTIONS.SPLIT_DISTANCE : CONST.QUICK_ACTIONS.SPLIT_MANUAL,
                chatReportID: splitChatReport.reportID,
                isFirstQuickAction: isEmptyObject(quickAction),
            },
        },
        existingSplitChatReport
            ? {
                  onyxMethod: Onyx.METHOD.MERGE,
                  key: `${ONYXKEYS.COLLECTION.REPORT_ACTIONS}${splitChatReport.reportID}`,
                  value: {
                      [splitIOUReportAction.reportActionID]: splitIOUReportAction as OnyxTypes.ReportAction,
                  },
              }
            : {
                  onyxMethod: Onyx.METHOD.SET,
                  key: `${ONYXKEYS.COLLECTION.REPORT_ACTIONS}${splitChatReport.reportID}`,
                  value: {
                      [splitCreatedReportAction.reportActionID]: splitCreatedReportAction as OnyxTypes.ReportAction,
                      [splitIOUReportAction.reportActionID]: splitIOUReportAction as OnyxTypes.ReportAction,
                  },
              },
        {
            onyxMethod: Onyx.METHOD.SET,
            key: `${ONYXKEYS.COLLECTION.TRANSACTION}${splitTransaction.transactionID}`,
            value: splitTransaction,
        },
    ];
    const successData: OnyxUpdate[] = [
        {
            onyxMethod: Onyx.METHOD.MERGE,
            key: `${ONYXKEYS.COLLECTION.REPORT_ACTIONS}${splitChatReport.reportID}`,
            value: {
                ...(existingSplitChatReport ? {} : {[splitCreatedReportAction.reportActionID]: {pendingAction: null}}),
                [splitIOUReportAction.reportActionID]: {pendingAction: null},
            },
        },
        {
            onyxMethod: Onyx.METHOD.MERGE,
            key: `${ONYXKEYS.COLLECTION.TRANSACTION}${splitTransaction.transactionID}`,
            value: {pendingAction: null, pendingFields: null},
        },
    ];

    const redundantParticipants: Record<number, null> = {};
    if (!existingSplitChatReport) {
        successData.push({
            onyxMethod: Onyx.METHOD.MERGE,
            key: `${ONYXKEYS.COLLECTION.REPORT}${splitChatReport.reportID}`,
            value: {pendingFields: {createChat: null}, participants: redundantParticipants},
        });
    }

    const failureData: OnyxUpdate[] = [
        {
            onyxMethod: Onyx.METHOD.MERGE,
            key: `${ONYXKEYS.COLLECTION.TRANSACTION}${splitTransaction.transactionID}`,
            value: {
                errors: getMicroSecondOnyxErrorWithTranslationKey('iou.error.genericCreateFailureMessage'),
                pendingAction: null,
                pendingFields: null,
            },
        },
        {
            onyxMethod: Onyx.METHOD.SET,
            key: ONYXKEYS.NVP_QUICK_ACTION_GLOBAL_CREATE,
            value: quickAction ?? null,
        },
    ];

    if (existingSplitChatReport) {
        failureData.push({
            onyxMethod: Onyx.METHOD.MERGE,
            key: `${ONYXKEYS.COLLECTION.REPORT_ACTIONS}${splitChatReport.reportID}`,
            value: {
                [splitIOUReportAction.reportActionID]: {
                    errors: getMicroSecondOnyxErrorWithTranslationKey('iou.error.genericCreateFailureMessage'),
                },
            },
        });
    } else {
        failureData.push(
            {
                onyxMethod: Onyx.METHOD.MERGE,
                key: `${ONYXKEYS.COLLECTION.REPORT}${splitChatReport.reportID}`,
                value: {
                    errorFields: {
                        createChat: getMicroSecondOnyxErrorWithTranslationKey('report.genericCreateReportFailureMessage'),
                    },
                },
            },
            {
                onyxMethod: Onyx.METHOD.MERGE,
                key: `${ONYXKEYS.COLLECTION.REPORT_ACTIONS}${splitChatReport.reportID}`,
                value: {
                    [splitIOUReportAction.reportActionID]: {
                        errors: getMicroSecondOnyxErrorWithTranslationKey('iou.error.genericCreateFailureMessage'),
                    },
                },
            },
        );
    }

    // Loop through participants creating individual chats, iouReports and reportActionIDs as needed
    const currentUserAmount = splitShares?.[currentUserAccountID]?.amount ?? calculateIOUAmount(participants.length, amount, currency, true);
    const currentUserTaxAmount = calculateIOUAmount(participants.length, taxAmount, currency, true);

    const splits: Split[] = [{email: currentUserEmailForIOUSplit, accountID: currentUserAccountID, amount: currentUserAmount, taxAmount: currentUserTaxAmount}];

    const hasMultipleParticipants = participants.length > 1;
    participants.forEach((participant) => {
        // In a case when a participant is a workspace, even when a current user is not an owner of the workspace
        const isPolicyExpenseChat = isPolicyExpenseChatReportUtil(participant);
        const splitAmount = splitShares?.[participant.accountID ?? CONST.DEFAULT_NUMBER_ID]?.amount ?? calculateIOUAmount(participants.length, amount, currency, false);
        const splitTaxAmount = calculateIOUAmount(participants.length, taxAmount, currency, false);

        // To exclude someone from a split, the amount can be 0. The scenario for this is when creating a split from a group chat, we have remove the option to deselect users to exclude them.
        // We can input '0' next to someone we want to exclude.
        if (splitAmount === 0) {
            return;
        }

        // In case the participant is a workspace, email & accountID should remain undefined and won't be used in the rest of this code
        // participant.login is undefined when the request is initiated from a group DM with an unknown user, so we need to add a default
        const email = isOwnPolicyExpenseChat || isPolicyExpenseChat ? '' : addSMSDomainIfPhoneNumber(participant.login ?? '').toLowerCase();
        const accountID = isOwnPolicyExpenseChat || isPolicyExpenseChat ? 0 : Number(participant.accountID);
        if (email === currentUserEmailForIOUSplit) {
            return;
        }

        // STEP 1: Get existing chat report OR build a new optimistic one
        // If we only have one participant and the request was initiated from the global create menu, i.e. !existingGroupChatReportID, the oneOnOneChatReport is the groupChatReport
        let oneOnOneChatReport: OnyxTypes.Report | OptimisticChatReport;
        let isNewOneOnOneChatReport = false;
        let shouldCreateOptimisticPersonalDetails = false;
        const personalDetailExists = accountID in allPersonalDetails;

        // If this is a split between two people only and the function
        // wasn't provided with an existing group chat report id
        // or, if the split is being made from the workspace chat, then the oneOnOneChatReport is the same as the splitChatReport
        // in this case existingSplitChatReport will belong to the policy expense chat and we won't be
        // entering code that creates optimistic personal details
        if ((!hasMultipleParticipants && !existingSplitChatReportID) || isOwnPolicyExpenseChat) {
            oneOnOneChatReport = splitChatReport;
            shouldCreateOptimisticPersonalDetails = !existingSplitChatReport && !personalDetailExists;
        } else {
            const existingChatReport = getChatByParticipants([accountID, currentUserAccountID]);
            isNewOneOnOneChatReport = !existingChatReport;
            shouldCreateOptimisticPersonalDetails = isNewOneOnOneChatReport && !personalDetailExists;
            oneOnOneChatReport = existingChatReport ?? buildOptimisticChatReport([accountID, currentUserAccountID]);
        }

        // STEP 2: Get existing IOU/Expense report and update its total OR build a new optimistic one
        let oneOnOneIOUReport: OneOnOneIOUReport = oneOnOneChatReport.iouReportID ? allReports?.[`${ONYXKEYS.COLLECTION.REPORT}${oneOnOneChatReport.iouReportID}`] : null;
        const shouldCreateNewOneOnOneIOUReport = shouldCreateNewMoneyRequestReportReportUtils(oneOnOneIOUReport, oneOnOneChatReport);

        if (!oneOnOneIOUReport || shouldCreateNewOneOnOneIOUReport) {
            oneOnOneIOUReport = isOwnPolicyExpenseChat
                ? buildOptimisticExpenseReport(oneOnOneChatReport.reportID, oneOnOneChatReport.policyID, currentUserAccountID, splitAmount, currency)
                : buildOptimisticIOUReport(currentUserAccountID, accountID, splitAmount, oneOnOneChatReport.reportID, currency);
        } else if (isOwnPolicyExpenseChat) {
            // Because of the Expense reports are stored as negative values, we subtract the total from the amount
            if (oneOnOneIOUReport?.currency === currency) {
                if (typeof oneOnOneIOUReport.total === 'number') {
                    oneOnOneIOUReport.total -= splitAmount;
                }

                if (typeof oneOnOneIOUReport.unheldTotal === 'number') {
                    oneOnOneIOUReport.unheldTotal -= splitAmount;
                }
            }
        } else {
            oneOnOneIOUReport = updateIOUOwnerAndTotal(oneOnOneIOUReport, currentUserAccountID, splitAmount, currency);
        }

        // STEP 3: Build optimistic transaction
        const oneOnOneTransaction = buildOptimisticTransaction({
            originalTransactionID: splitTransaction.transactionID,
            transactionParams: {
                amount: isExpenseReport(oneOnOneIOUReport) ? -splitAmount : splitAmount,
                currency,
                reportID: oneOnOneIOUReport.reportID,
                comment,
                created,
                merchant: merchant || Localize.translateLocal('iou.expense'),
                category,
                tag,
                taxCode,
                taxAmount: isExpenseReport(oneOnOneIOUReport) ? -splitTaxAmount : splitTaxAmount,
                billable,
                source: CONST.IOU.TYPE.SPLIT,
            },
        });

        // STEP 4: Build optimistic reportActions. We need:
        // 1. CREATED action for the chatReport
        // 2. CREATED action for the iouReport
        // 3. IOU action for the iouReport
        // 4. Transaction Thread and the CREATED action for it
        // 5. REPORT_PREVIEW action for the chatReport
        const [oneOnOneCreatedActionForChat, oneOnOneCreatedActionForIOU, oneOnOneIOUAction, optimisticTransactionThread, optimisticCreatedActionForTransactionThread] =
            buildOptimisticMoneyRequestEntities(
                oneOnOneIOUReport,
                CONST.IOU.REPORT_ACTION_TYPE.CREATE,
                splitAmount,
                currency,
                comment,
                currentUserEmailForIOUSplit,
                [participant],
                oneOnOneTransaction.transactionID,
            );

        // Add optimistic personal details for new participants
        const oneOnOnePersonalDetailListAction: OnyxTypes.PersonalDetailsList = shouldCreateOptimisticPersonalDetails
            ? {
                  [accountID]: {
                      accountID,
                      // Disabling this line since participant.displayName can be an empty string
                      // eslint-disable-next-line @typescript-eslint/prefer-nullish-coalescing
                      displayName: formatPhoneNumber(participant.displayName || email),
                      login: participant.login,
                      isOptimisticPersonalDetail: true,
                  },
              }
            : {};

        if (shouldCreateOptimisticPersonalDetails) {
            // BE will send different participants. We clear the optimistic ones to avoid duplicated entries
            redundantParticipants[accountID] = null;
        }

        let oneOnOneReportPreviewAction = getReportPreviewAction(oneOnOneChatReport.reportID, oneOnOneIOUReport.reportID);
        if (oneOnOneReportPreviewAction) {
            oneOnOneReportPreviewAction = updateReportPreview(oneOnOneIOUReport, oneOnOneReportPreviewAction);
        } else {
            oneOnOneReportPreviewAction = buildOptimisticReportPreview(oneOnOneChatReport, oneOnOneIOUReport);
        }

        // Add category to optimistic policy recently used categories when a participant is a workspace
        const optimisticPolicyRecentlyUsedCategories = isPolicyExpenseChat ? buildOptimisticPolicyRecentlyUsedCategories(participant.policyID, category) : [];

        const optimisticRecentlyUsedCurrencies = buildOptimisticRecentlyUsedCurrencies(currency);

        // Add tag to optimistic policy recently used tags when a participant is a workspace
        const optimisticPolicyRecentlyUsedTags = isPolicyExpenseChat ? buildOptimisticPolicyRecentlyUsedTags(participant.policyID, tag) : {};

        // STEP 5: Build Onyx Data
        const [oneOnOneOptimisticData, oneOnOneSuccessData, oneOnOneFailureData] = buildOnyxDataForMoneyRequest({
            isNewChatReport: isNewOneOnOneChatReport,
            shouldCreateNewMoneyRequestReport: shouldCreateNewOneOnOneIOUReport,
            isOneOnOneSplit: true,
            optimisticParams: {
                chat: {
                    report: oneOnOneChatReport,
                    createdAction: oneOnOneCreatedActionForChat,
                    reportPreviewAction: oneOnOneReportPreviewAction,
                },
                iou: {
                    report: oneOnOneIOUReport,
                    createdAction: oneOnOneCreatedActionForIOU,
                    action: oneOnOneIOUAction,
                },
                transactionParams: {
                    transaction: oneOnOneTransaction,
                    transactionThreadReport: optimisticTransactionThread,
                    transactionThreadCreatedReportAction: optimisticCreatedActionForTransactionThread,
                },
                policyRecentlyUsed: {
                    categories: optimisticPolicyRecentlyUsedCategories,
                    tags: optimisticPolicyRecentlyUsedTags,
                    currencies: optimisticRecentlyUsedCurrencies,
                },
                personalDetailListAction: oneOnOnePersonalDetailListAction,
            },
        });

        const individualSplit = {
            email,
            accountID,
            isOptimisticAccount: isOptimisticPersonalDetail(accountID),
            amount: splitAmount,
            iouReportID: oneOnOneIOUReport.reportID,
            chatReportID: oneOnOneChatReport.reportID,
            transactionID: oneOnOneTransaction.transactionID,
            reportActionID: oneOnOneIOUAction.reportActionID,
            createdChatReportActionID: oneOnOneCreatedActionForChat.reportActionID,
            createdIOUReportActionID: oneOnOneCreatedActionForIOU.reportActionID,
            reportPreviewReportActionID: oneOnOneReportPreviewAction.reportActionID,
            transactionThreadReportID: optimisticTransactionThread.reportID,
            createdReportActionIDForThread: optimisticCreatedActionForTransactionThread?.reportActionID,
            taxAmount: splitTaxAmount,
        };

        splits.push(individualSplit);
        optimisticData.push(...oneOnOneOptimisticData);
        successData.push(...oneOnOneSuccessData);
        failureData.push(...oneOnOneFailureData);
    });

    optimisticData.push({
        onyxMethod: Onyx.METHOD.MERGE,
        key: `${ONYXKEYS.COLLECTION.TRANSACTION}${splitTransaction.transactionID}`,
        value: {
            comment: {
                splits: splits.map((split) => ({accountID: split.accountID, amount: split.amount})),
            },
        },
    });

    const splitData: SplitData = {
        chatReportID: splitChatReport.reportID,
        transactionID: splitTransaction.transactionID,
        reportActionID: splitIOUReportAction.reportActionID,
        policyID: splitChatReport.policyID,
        chatType: splitChatReport.chatType,
    };

    if (!existingSplitChatReport) {
        splitData.createdReportActionID = splitCreatedReportAction.reportActionID;
    }

    return {
        splitData,
        splits,
        onyxData: {optimisticData, successData, failureData},
    };
}

type SplitBillActionsParams = {
    participants: Participant[];
    currentUserLogin: string;
    currentUserAccountID: number;
    amount: number;
    comment: string;
    currency: string;
    merchant: string;
    created: string;
    category?: string;
    tag?: string;
    billable?: boolean;
    iouRequestType?: IOURequestType;
    existingSplitChatReportID?: string;
    splitShares?: SplitShares;
    splitPayerAccountIDs?: number[];
    taxCode?: string;
    taxAmount?: number;
    isRetry?: boolean;
};

/**
 * @param amount - always in smallest currency unit
 * @param existingSplitChatReportID - Either a group DM or a workspace chat
 */
function splitBill({
    participants,
    currentUserLogin,
    currentUserAccountID,
    amount,
    comment,
    currency,
    merchant,
    created,
    category = '',
    tag = '',
    billable = false,
    iouRequestType = CONST.IOU.REQUEST_TYPE.MANUAL,
    existingSplitChatReportID = '',
    splitShares = {},
    splitPayerAccountIDs = [],
    taxCode = '',
    taxAmount = 0,
}: SplitBillActionsParams) {
    const {splitData, splits, onyxData} = createSplitsAndOnyxData(
        participants,
        currentUserLogin,
        currentUserAccountID,
        amount,
        comment,
        currency,
        merchant,
        created,
        category,
        tag,
        splitShares,
        existingSplitChatReportID,
        billable,
        iouRequestType,
        taxCode,
        taxAmount,
    );

    const parameters: SplitBillParams = {
        reportID: splitData.chatReportID,
        amount,
        splits: JSON.stringify(splits),
        currency,
        comment,
        category,
        merchant,
        created,
        tag,
        billable,
        transactionID: splitData.transactionID,
        reportActionID: splitData.reportActionID,
        createdReportActionID: splitData.createdReportActionID,
        policyID: splitData.policyID,
        chatType: splitData.chatType,
        splitPayerAccountIDs,
        taxCode,
        taxAmount,
    };

    API.write(WRITE_COMMANDS.SPLIT_BILL, parameters, onyxData);
    InteractionManager.runAfterInteractions(() => removeDraftTransaction(CONST.IOU.OPTIMISTIC_TRANSACTION_ID));

    Navigation.dismissModal(isSearchTopmostCentralPane() ? undefined : existingSplitChatReportID);
    notifyNewAction(splitData.chatReportID, currentUserAccountID);
}

/**
 * @param amount - always in the smallest currency unit
 */
function splitBillAndOpenReport({
    participants,
    currentUserLogin,
    currentUserAccountID,
    amount,
    comment,
    currency,
    merchant,
    created,
    category = '',
    tag = '',
    billable = false,
    iouRequestType = CONST.IOU.REQUEST_TYPE.MANUAL,
    splitShares = {},
    splitPayerAccountIDs = [],
    taxCode = '',
    taxAmount = 0,
}: SplitBillActionsParams) {
    const {splitData, splits, onyxData} = createSplitsAndOnyxData(
        participants,
        currentUserLogin,
        currentUserAccountID,
        amount,
        comment,
        currency,
        merchant,
        created,
        category,
        tag,
        splitShares,
        '',
        billable,
        iouRequestType,
        taxCode,
        taxAmount,
    );

    const parameters: SplitBillParams = {
        reportID: splitData.chatReportID,
        amount,
        splits: JSON.stringify(splits),
        currency,
        merchant,
        created,
        comment,
        category,
        tag,
        billable,
        transactionID: splitData.transactionID,
        reportActionID: splitData.reportActionID,
        createdReportActionID: splitData.createdReportActionID,
        policyID: splitData.policyID,
        chatType: splitData.chatType,
        splitPayerAccountIDs,
        taxCode,
        taxAmount,
    };

    API.write(WRITE_COMMANDS.SPLIT_BILL_AND_OPEN_REPORT, parameters, onyxData);
    InteractionManager.runAfterInteractions(() => removeDraftTransaction(CONST.IOU.OPTIMISTIC_TRANSACTION_ID));

    Navigation.dismissModal(isSearchTopmostCentralPane() ? undefined : splitData.chatReportID);
    notifyNewAction(splitData.chatReportID, currentUserAccountID);
}

/** Used exclusively for starting a split expense request that contains a receipt, the split request will be completed once the receipt is scanned
 *  or user enters details manually.
 *
 * @param existingSplitChatReportID - Either a group DM or a workspace chat
 */
function startSplitBill({
    participants,
    currentUserLogin,
    currentUserAccountID,
    comment,
    receipt,
    existingSplitChatReportID = '',
    billable = false,
    category = '',
    tag = '',
    currency,
    taxCode = '',
    taxAmount = 0,
}: StartSplitBilActionParams) {
    const currentUserEmailForIOUSplit = addSMSDomainIfPhoneNumber(currentUserLogin);
    const participantAccountIDs = participants.map((participant) => Number(participant.accountID));
    const {splitChatReport, existingSplitChatReport} = getOrCreateOptimisticSplitChatReport(existingSplitChatReportID, participants, participantAccountIDs, currentUserAccountID);
    const isOwnPolicyExpenseChat = !!splitChatReport.isOwnPolicyExpenseChat;

    const {name: filename, source, state = CONST.IOU.RECEIPT_STATE.SCANREADY} = receipt;
    const receiptObject: Receipt = {state, source};

    // ReportID is -2 (aka "deleted") on the group transaction
    const splitTransaction = buildOptimisticTransaction({
        transactionParams: {
            amount: 0,
            currency,
            reportID: CONST.REPORT.SPLIT_REPORTID,
            comment,
            merchant: CONST.TRANSACTION.PARTIAL_TRANSACTION_MERCHANT,
            receipt: receiptObject,
            category,
            tag,
            taxCode,
            taxAmount,
            billable,
            filename,
        },
    });

    // Note: The created action must be optimistically generated before the IOU action so there's no chance that the created action appears after the IOU action in the chat
    const splitChatCreatedReportAction = buildOptimisticCreatedReportAction(currentUserEmailForIOUSplit);
    const splitIOUReportAction = buildOptimisticIOUReportAction(
        CONST.IOU.REPORT_ACTION_TYPE.SPLIT,
        0,
        CONST.CURRENCY.USD,
        comment,
        participants,
        splitTransaction.transactionID,
        undefined,
        '',
        false,
        false,
        isOwnPolicyExpenseChat,
    );

    splitChatReport.lastReadTime = DateUtils.getDBTime();
    splitChatReport.lastMessageText = getReportActionText(splitIOUReportAction);
    splitChatReport.lastMessageHtml = getReportActionHtml(splitIOUReportAction);

    // If we have an existing splitChatReport (group chat or workspace) use it's pending fields, otherwise indicate that we are adding a chat
    if (!existingSplitChatReport) {
        splitChatReport.pendingFields = {
            createChat: CONST.RED_BRICK_ROAD_PENDING_ACTION.ADD,
        };
    }

    const optimisticData: OnyxUpdate[] = [
        {
            // Use set for new reports because it doesn't exist yet, is faster,
            // and we need the data to be available when we navigate to the chat page
            onyxMethod: existingSplitChatReport ? Onyx.METHOD.MERGE : Onyx.METHOD.SET,
            key: `${ONYXKEYS.COLLECTION.REPORT}${splitChatReport.reportID}`,
            value: splitChatReport,
        },
        {
            onyxMethod: Onyx.METHOD.SET,
            key: ONYXKEYS.NVP_QUICK_ACTION_GLOBAL_CREATE,
            value: {
                action: CONST.QUICK_ACTIONS.SPLIT_SCAN,
                chatReportID: splitChatReport.reportID,
                isFirstQuickAction: isEmptyObject(quickAction),
            },
        },
        existingSplitChatReport
            ? {
                  onyxMethod: Onyx.METHOD.MERGE,
                  key: `${ONYXKEYS.COLLECTION.REPORT_ACTIONS}${splitChatReport.reportID}`,
                  value: {
                      [splitIOUReportAction.reportActionID]: splitIOUReportAction as OnyxTypes.ReportAction,
                  },
              }
            : {
                  onyxMethod: Onyx.METHOD.SET,
                  key: `${ONYXKEYS.COLLECTION.REPORT_ACTIONS}${splitChatReport.reportID}`,
                  value: {
                      [splitChatCreatedReportAction.reportActionID]: splitChatCreatedReportAction,
                      [splitIOUReportAction.reportActionID]: splitIOUReportAction as OnyxTypes.ReportAction,
                  },
              },
        {
            onyxMethod: Onyx.METHOD.SET,
            key: `${ONYXKEYS.COLLECTION.TRANSACTION}${splitTransaction.transactionID}`,
            value: splitTransaction,
        },
    ];

    const successData: OnyxUpdate[] = [
        {
            onyxMethod: Onyx.METHOD.MERGE,
            key: `${ONYXKEYS.COLLECTION.REPORT_ACTIONS}${splitChatReport.reportID}`,
            value: {
                ...(existingSplitChatReport ? {} : {[splitChatCreatedReportAction.reportActionID]: {pendingAction: null}}),
                [splitIOUReportAction.reportActionID]: {pendingAction: null},
            },
        },
        {
            onyxMethod: Onyx.METHOD.MERGE,
            key: `${ONYXKEYS.COLLECTION.TRANSACTION}${splitTransaction.transactionID}`,
            value: {pendingAction: null},
        },
    ];

    const redundantParticipants: Record<number, null> = {};
    if (!existingSplitChatReport) {
        successData.push({
            onyxMethod: Onyx.METHOD.MERGE,
            key: `${ONYXKEYS.COLLECTION.REPORT}${splitChatReport.reportID}`,
            value: {pendingFields: {createChat: null}, participants: redundantParticipants},
        });
    }

    const failureData: OnyxUpdate[] = [
        {
            onyxMethod: Onyx.METHOD.MERGE,
            key: `${ONYXKEYS.COLLECTION.TRANSACTION}${splitTransaction.transactionID}`,
            value: {
                errors: getMicroSecondOnyxErrorWithTranslationKey('iou.error.genericCreateFailureMessage'),
            },
        },
        {
            onyxMethod: Onyx.METHOD.SET,
            key: ONYXKEYS.NVP_QUICK_ACTION_GLOBAL_CREATE,
            value: quickAction ?? null,
        },
    ];

    const retryParams = {
        participants: participants.map(({icons, ...rest}) => rest),
        currentUserLogin,
        currentUserAccountID,
        comment,
        receipt: receiptObject,
        existingSplitChatReportID,
        billable,
        category,
        tag,
        currency,
        taxCode,
        taxAmount,
    };

    if (existingSplitChatReport) {
        failureData.push({
            onyxMethod: Onyx.METHOD.MERGE,
            key: `${ONYXKEYS.COLLECTION.REPORT_ACTIONS}${splitChatReport.reportID}`,
            value: {
                [splitIOUReportAction.reportActionID]: {
                    errors: getReceiptError(receipt, filename, undefined, undefined, CONST.IOU.ACTION_PARAMS.START_SPLIT_BILL, retryParams),
                },
            },
        });
    } else {
        failureData.push(
            {
                onyxMethod: Onyx.METHOD.MERGE,
                key: `${ONYXKEYS.COLLECTION.REPORT}${splitChatReport.reportID}`,
                value: {
                    errorFields: {
                        createChat: getMicroSecondOnyxErrorWithTranslationKey('report.genericCreateReportFailureMessage'),
                    },
                },
            },
            {
                onyxMethod: Onyx.METHOD.MERGE,
                key: `${ONYXKEYS.COLLECTION.REPORT_ACTIONS}${splitChatReport.reportID}`,
                value: {
                    [splitChatCreatedReportAction.reportActionID]: {
                        errors: getMicroSecondOnyxErrorWithTranslationKey('report.genericCreateReportFailureMessage'),
                    },
                    [splitIOUReportAction.reportActionID]: {
                        errors: getReceiptError(receipt, filename, undefined, undefined, CONST.IOU.ACTION_PARAMS.START_SPLIT_BILL, retryParams),
                    },
                },
            },
        );
    }

    const splits: Split[] = [{email: currentUserEmailForIOUSplit, accountID: currentUserAccountID}];

    participants.forEach((participant) => {
        // Disabling this line since participant.login can be an empty string
        // eslint-disable-next-line @typescript-eslint/prefer-nullish-coalescing
        const email = participant.isOwnPolicyExpenseChat ? '' : addSMSDomainIfPhoneNumber(participant.login || participant.text || '').toLowerCase();
        const accountID = participant.isOwnPolicyExpenseChat ? 0 : Number(participant.accountID);
        if (email === currentUserEmailForIOUSplit) {
            return;
        }

        // When splitting with a workspace chat, we only need to supply the policyID and the workspace reportID as it's needed so we can update the report preview
        if (participant.isOwnPolicyExpenseChat) {
            splits.push({
                policyID: participant.policyID,
                chatReportID: splitChatReport.reportID,
            });
            return;
        }

        const participantPersonalDetails = allPersonalDetails[participant?.accountID ?? CONST.DEFAULT_NUMBER_ID];
        if (!participantPersonalDetails) {
            optimisticData.push({
                onyxMethod: Onyx.METHOD.MERGE,
                key: ONYXKEYS.PERSONAL_DETAILS_LIST,
                value: {
                    [accountID]: {
                        accountID,
                        // Disabling this line since participant.displayName can be an empty string
                        // eslint-disable-next-line @typescript-eslint/prefer-nullish-coalescing
                        displayName: formatPhoneNumber(participant.displayName || email),
                        // Disabling this line since participant.login can be an empty string
                        // eslint-disable-next-line @typescript-eslint/prefer-nullish-coalescing
                        login: participant.login || participant.text,
                        isOptimisticPersonalDetail: true,
                    },
                },
            });
            // BE will send different participants. We clear the optimistic ones to avoid duplicated entries
            redundantParticipants[accountID] = null;
        }

        splits.push({
            email,
            accountID,
        });
    });

    participants.forEach((participant) => {
        const isPolicyExpenseChat = isPolicyExpenseChatReportUtil(participant);
        if (!isPolicyExpenseChat) {
            return;
        }

        const optimisticPolicyRecentlyUsedCategories = buildOptimisticPolicyRecentlyUsedCategories(participant.policyID, category);
        const optimisticPolicyRecentlyUsedTags = buildOptimisticPolicyRecentlyUsedTags(participant.policyID, tag);
        const optimisticRecentlyUsedCurrencies = buildOptimisticRecentlyUsedCurrencies(currency);

        if (optimisticPolicyRecentlyUsedCategories.length > 0) {
            optimisticData.push({
                onyxMethod: Onyx.METHOD.SET,
                key: `${ONYXKEYS.COLLECTION.POLICY_RECENTLY_USED_CATEGORIES}${participant.policyID}`,
                value: optimisticPolicyRecentlyUsedCategories,
            });
        }

        if (optimisticRecentlyUsedCurrencies.length > 0) {
            optimisticData.push({
                onyxMethod: Onyx.METHOD.SET,
                key: ONYXKEYS.RECENTLY_USED_CURRENCIES,
                value: optimisticRecentlyUsedCurrencies,
            });
        }

        if (!isEmptyObject(optimisticPolicyRecentlyUsedTags)) {
            optimisticData.push({
                onyxMethod: Onyx.METHOD.MERGE,
                key: `${ONYXKEYS.COLLECTION.POLICY_RECENTLY_USED_TAGS}${participant.policyID}`,
                value: optimisticPolicyRecentlyUsedTags,
            });
        }
    });

    // Save the new splits array into the transaction's comment in case the user calls CompleteSplitBill while offline
    optimisticData.push({
        onyxMethod: Onyx.METHOD.MERGE,
        key: `${ONYXKEYS.COLLECTION.TRANSACTION}${splitTransaction.transactionID}`,
        value: {
            comment: {
                splits,
            },
        },
    });

    const parameters: StartSplitBillParams = {
        chatReportID: splitChatReport.reportID,
        reportActionID: splitIOUReportAction.reportActionID,
        transactionID: splitTransaction.transactionID,
        splits: JSON.stringify(splits),
        receipt,
        comment,
        category,
        tag,
        currency,
        isFromGroupDM: !existingSplitChatReport,
        billable,
        ...(existingSplitChatReport ? {} : {createdReportActionID: splitChatCreatedReportAction.reportActionID}),
        chatType: splitChatReport?.chatType,
        taxCode,
        taxAmount,
    };

    API.write(WRITE_COMMANDS.START_SPLIT_BILL, parameters, {optimisticData, successData, failureData});

    Navigation.dismissModalWithReport(splitChatReport);
    notifyNewAction(splitChatReport.reportID, currentUserAccountID);
}

/** Used for editing a split expense while it's still scanning or when SmartScan fails, it completes a split expense started by startSplitBill above.
 *
 * @param chatReportID - The group chat or workspace reportID
 * @param reportAction - The split action that lives in the chatReport above
 * @param updatedTransaction - The updated **draft** split transaction
 * @param sessionAccountID - accountID of the current user
 * @param sessionEmail - email of the current user
 */
function completeSplitBill(
    chatReportID: string,
    reportAction: OnyxTypes.ReportAction,
    updatedTransaction: OnyxEntry<OnyxTypes.Transaction>,
    sessionAccountID: number,
    sessionEmail?: string,
) {
    const currentUserEmailForIOUSplit = addSMSDomainIfPhoneNumber(sessionEmail);
    const transactionID = updatedTransaction?.transactionID;
    const unmodifiedTransaction = allTransactions[`${ONYXKEYS.COLLECTION.TRANSACTION}${transactionID}`];

    // Save optimistic updated transaction and action
    const optimisticData: OnyxUpdate[] = [
        {
            onyxMethod: Onyx.METHOD.MERGE,
            key: `${ONYXKEYS.COLLECTION.TRANSACTION}${transactionID}`,
            value: {
                ...updatedTransaction,
                receipt: {
                    state: CONST.IOU.RECEIPT_STATE.OPEN,
                },
            },
        },
        {
            onyxMethod: Onyx.METHOD.MERGE,
            key: `${ONYXKEYS.COLLECTION.REPORT_ACTIONS}${chatReportID}`,
            value: {
                [reportAction.reportActionID]: {
                    lastModified: DateUtils.getDBTime(),
                    originalMessage: {
                        whisperedTo: [],
                    },
                },
            },
        },
    ];

    const successData: OnyxUpdate[] = [
        {
            onyxMethod: Onyx.METHOD.MERGE,
            key: `${ONYXKEYS.COLLECTION.TRANSACTION}${transactionID}`,
            value: {pendingAction: null},
        },
        {
            onyxMethod: Onyx.METHOD.MERGE,
            key: `${ONYXKEYS.COLLECTION.SPLIT_TRANSACTION_DRAFT}${transactionID}`,
            value: {pendingAction: null},
        },
    ];

    const failureData: OnyxUpdate[] = [
        {
            onyxMethod: Onyx.METHOD.MERGE,
            key: `${ONYXKEYS.COLLECTION.TRANSACTION}${transactionID}`,
            value: {
                ...unmodifiedTransaction,
                errors: getMicroSecondOnyxErrorWithTranslationKey('iou.error.genericCreateFailureMessage'),
            },
        },
        {
            onyxMethod: Onyx.METHOD.MERGE,
            key: `${ONYXKEYS.COLLECTION.REPORT_ACTIONS}${chatReportID}`,
            value: {
                [reportAction.reportActionID]: {
                    ...reportAction,
                    errors: getMicroSecondOnyxErrorWithTranslationKey('iou.error.genericCreateFailureMessage'),
                },
            },
        },
    ];

    const splitParticipants: Split[] = updatedTransaction?.comment?.splits ?? [];
    const amount = updatedTransaction?.modifiedAmount;
    const currency = updatedTransaction?.modifiedCurrency;

    // Exclude the current user when calculating the split amount, `calculateAmount` takes it into account
    const splitAmount = calculateIOUAmount(splitParticipants.length - 1, amount ?? 0, currency ?? '', false);
    const splitTaxAmount = calculateIOUAmount(splitParticipants.length - 1, updatedTransaction?.taxAmount ?? 0, currency ?? '', false);

    const splits: Split[] = [{email: currentUserEmailForIOUSplit}];
    splitParticipants.forEach((participant) => {
        // Skip creating the transaction for the current user
        if (participant.email === currentUserEmailForIOUSplit) {
            return;
        }
        const isPolicyExpenseChat = !!participant.policyID;

        if (!isPolicyExpenseChat) {
            // In case this is still the optimistic accountID saved in the splits array, return early as we cannot know
            // if there is an existing chat between the split creator and this participant
            // Instead, we will rely on Auth generating the report IDs and the user won't see any optimistic chats or reports created
            const participantPersonalDetails: OnyxTypes.PersonalDetails | null = allPersonalDetails[participant?.accountID ?? CONST.DEFAULT_NUMBER_ID];
            if (!participantPersonalDetails || participantPersonalDetails.isOptimisticPersonalDetail) {
                splits.push({
                    email: participant.email,
                });
                return;
            }
        }

        let oneOnOneChatReport: OnyxEntry<OnyxTypes.Report>;
        let isNewOneOnOneChatReport = false;
        if (isPolicyExpenseChat) {
            // The workspace chat reportID is saved in the splits array when starting a split expense with a workspace
            oneOnOneChatReport = allReports?.[`${ONYXKEYS.COLLECTION.REPORT}${participant.chatReportID}`];
        } else {
            const existingChatReport = getChatByParticipants(participant.accountID ? [participant.accountID, sessionAccountID] : []);
            isNewOneOnOneChatReport = !existingChatReport;
            oneOnOneChatReport = existingChatReport ?? buildOptimisticChatReport(participant.accountID ? [participant.accountID, sessionAccountID] : []);
        }

        let oneOnOneIOUReport: OneOnOneIOUReport = oneOnOneChatReport?.iouReportID ? allReports?.[`${ONYXKEYS.COLLECTION.REPORT}${oneOnOneChatReport.iouReportID}`] : null;
        const shouldCreateNewOneOnOneIOUReport = shouldCreateNewMoneyRequestReportReportUtils(oneOnOneIOUReport, oneOnOneChatReport);

        if (!oneOnOneIOUReport || shouldCreateNewOneOnOneIOUReport) {
            oneOnOneIOUReport = isPolicyExpenseChat
                ? buildOptimisticExpenseReport(oneOnOneChatReport?.reportID, participant.policyID, sessionAccountID, splitAmount, currency ?? '')
                : buildOptimisticIOUReport(sessionAccountID, participant.accountID ?? CONST.DEFAULT_NUMBER_ID, splitAmount, oneOnOneChatReport?.reportID, currency ?? '');
        } else if (isPolicyExpenseChat) {
            if (typeof oneOnOneIOUReport?.total === 'number') {
                // Because of the Expense reports are stored as negative values, we subtract the total from the amount
                oneOnOneIOUReport.total -= splitAmount;
            }
        } else {
            oneOnOneIOUReport = updateIOUOwnerAndTotal(oneOnOneIOUReport, sessionAccountID, splitAmount, currency ?? '');
        }

        const oneOnOneTransaction = buildOptimisticTransaction({
            originalTransactionID: transactionID,
            transactionParams: {
                amount: isPolicyExpenseChat ? -splitAmount : splitAmount,
                currency: currency ?? '',
                reportID: oneOnOneIOUReport?.reportID,
                comment: updatedTransaction?.comment?.comment,
                created: updatedTransaction?.modifiedCreated,
                merchant: updatedTransaction?.modifiedMerchant,
                receipt: {...updatedTransaction?.receipt, state: CONST.IOU.RECEIPT_STATE.OPEN},
                category: updatedTransaction?.category,
                tag: updatedTransaction?.tag,
                taxCode: updatedTransaction?.taxCode,
                taxAmount: isPolicyExpenseChat ? -splitTaxAmount : splitAmount,
                billable: updatedTransaction?.billable,
                source: CONST.IOU.TYPE.SPLIT,
                filename: updatedTransaction?.filename,
            },
        });

        const [oneOnOneCreatedActionForChat, oneOnOneCreatedActionForIOU, oneOnOneIOUAction, optimisticTransactionThread, optimisticCreatedActionForTransactionThread] =
            buildOptimisticMoneyRequestEntities(
                oneOnOneIOUReport,
                CONST.IOU.REPORT_ACTION_TYPE.CREATE,
                splitAmount,
                currency ?? '',
                updatedTransaction?.comment?.comment ?? '',
                currentUserEmailForIOUSplit,
                [participant],
                oneOnOneTransaction.transactionID,
                undefined,
            );

        let oneOnOneReportPreviewAction = getReportPreviewAction(oneOnOneChatReport?.reportID, oneOnOneIOUReport?.reportID);
        if (oneOnOneReportPreviewAction) {
            oneOnOneReportPreviewAction = updateReportPreview(oneOnOneIOUReport, oneOnOneReportPreviewAction);
        } else {
            oneOnOneReportPreviewAction = buildOptimisticReportPreview(oneOnOneChatReport, oneOnOneIOUReport, '', oneOnOneTransaction);
        }

        const [oneOnOneOptimisticData, oneOnOneSuccessData, oneOnOneFailureData] = buildOnyxDataForMoneyRequest({
            isNewChatReport: isNewOneOnOneChatReport,
            isOneOnOneSplit: true,
            shouldCreateNewMoneyRequestReport: shouldCreateNewOneOnOneIOUReport,
            optimisticParams: {
                chat: {
                    report: oneOnOneChatReport,
                    createdAction: oneOnOneCreatedActionForChat,
                    reportPreviewAction: oneOnOneReportPreviewAction,
                },
                iou: {
                    report: oneOnOneIOUReport,
                    createdAction: oneOnOneCreatedActionForIOU,
                    action: oneOnOneIOUAction,
                },
                transactionParams: {
                    transaction: oneOnOneTransaction,
                    transactionThreadReport: optimisticTransactionThread,
                    transactionThreadCreatedReportAction: optimisticCreatedActionForTransactionThread,
                },
                policyRecentlyUsed: {},
            },
        });

        splits.push({
            email: participant.email,
            accountID: participant.accountID,
            policyID: participant.policyID,
            iouReportID: oneOnOneIOUReport?.reportID,
            chatReportID: oneOnOneChatReport?.reportID,
            transactionID: oneOnOneTransaction.transactionID,
            reportActionID: oneOnOneIOUAction.reportActionID,
            createdChatReportActionID: oneOnOneCreatedActionForChat.reportActionID,
            createdIOUReportActionID: oneOnOneCreatedActionForIOU.reportActionID,
            reportPreviewReportActionID: oneOnOneReportPreviewAction.reportActionID,
            transactionThreadReportID: optimisticTransactionThread.reportID,
            createdReportActionIDForThread: optimisticCreatedActionForTransactionThread?.reportActionID,
        });

        optimisticData.push(...oneOnOneOptimisticData);
        successData.push(...oneOnOneSuccessData);
        failureData.push(...oneOnOneFailureData);
    });

    const {
        amount: transactionAmount,
        currency: transactionCurrency,
        created: transactionCreated,
        merchant: transactionMerchant,
        comment: transactionComment,
        category: transactionCategory,
        tag: transactionTag,
        taxCode: transactionTaxCode,
        taxAmount: transactionTaxAmount,
        billable: transactionBillable,
    } = getTransactionDetails(updatedTransaction) ?? {};

    const parameters: CompleteSplitBillParams = {
        transactionID,
        amount: transactionAmount,
        currency: transactionCurrency,
        created: transactionCreated,
        merchant: transactionMerchant,
        comment: transactionComment,
        category: transactionCategory,
        tag: transactionTag,
        splits: JSON.stringify(splits),
        taxCode: transactionTaxCode,
        taxAmount: transactionTaxAmount,
        billable: transactionBillable,
    };

    API.write(WRITE_COMMANDS.COMPLETE_SPLIT_BILL, parameters, {optimisticData, successData, failureData});
    InteractionManager.runAfterInteractions(() => removeDraftTransaction(CONST.IOU.OPTIMISTIC_TRANSACTION_ID));
    Navigation.dismissModal(isSearchTopmostCentralPane() ? undefined : chatReportID);
    notifyNewAction(chatReportID, sessionAccountID);
}

function setDraftSplitTransaction(transactionID: string | undefined, transactionChanges: TransactionChanges = {}, policy?: OnyxEntry<OnyxTypes.Policy>) {
    if (!transactionID) {
        return undefined;
    }
    let draftSplitTransaction = allDraftSplitTransactions[`${ONYXKEYS.COLLECTION.SPLIT_TRANSACTION_DRAFT}${transactionID}`];

    if (!draftSplitTransaction) {
        draftSplitTransaction = allTransactions[`${ONYXKEYS.COLLECTION.TRANSACTION}${transactionID}`];
    }

    const updatedTransaction = draftSplitTransaction
        ? getUpdatedTransaction({
              transaction: draftSplitTransaction,
              transactionChanges,
              isFromExpenseReport: false,
              shouldUpdateReceiptState: false,
              policy,
          })
        : null;

    Onyx.merge(`${ONYXKEYS.COLLECTION.SPLIT_TRANSACTION_DRAFT}${transactionID}`, updatedTransaction);
}

/** Requests money based on a distance (e.g. mileage from a map) */
function createDistanceRequest(distanceRequestInformation: CreateDistanceRequestInformation) {
    const {
        report,
        participants,
        currentUserLogin = '',
        currentUserAccountID = -1,
        iouType = CONST.IOU.TYPE.SUBMIT,
        existingTransaction,
        transactionParams,
        policyParams = {},
    } = distanceRequestInformation;
    const {policy, policyCategories, policyTagList} = policyParams;
    const {amount, comment, currency, created, category, tag, taxAmount, taxCode, merchant, billable, validWaypoints, customUnitRateID = '', splitShares = {}} = transactionParams;

    // If the report is an iou or expense report, we should get the linked chat report to be passed to the getMoneyRequestInformation function
    const isMoneyRequestReport = isMoneyRequestReportReportUtils(report);
    const currentChatReport = isMoneyRequestReport ? getReportOrDraftReport(report?.chatReportID) : report;
    const moneyRequestReportID = isMoneyRequestReport ? report?.reportID : '';

    const optimisticReceipt: Receipt = {
        source: ReceiptGeneric as ReceiptSource,
        state: CONST.IOU.RECEIPT_STATE.OPEN,
    };

    let parameters: CreateDistanceRequestParams;
    let onyxData: OnyxData;
    const sanitizedWaypoints = sanitizeRecentWaypoints(validWaypoints);
    if (iouType === CONST.IOU.TYPE.SPLIT) {
        const {
            splitData,
            splits,
            onyxData: splitOnyxData,
        } = createSplitsAndOnyxData(
            participants,
            currentUserLogin ?? '',
            currentUserAccountID,
            amount,
            comment,
            currency,
            merchant,
            created,
            category ?? '',
            tag ?? '',
            splitShares,
            report?.reportID,
            billable,
            CONST.IOU.REQUEST_TYPE.DISTANCE,
            taxCode,
            taxAmount,
        );
        onyxData = splitOnyxData;

        // Splits don't use the IOU report param. The split transaction isn't linked to a report shown in the UI, it's linked to a special default reportID of -2.
        // Therefore, any params related to the IOU report are irrelevant and omitted below.
        parameters = {
            transactionID: splitData.transactionID,
            chatReportID: splitData.chatReportID,
            createdChatReportActionID: splitData.createdReportActionID,
            reportActionID: splitData.reportActionID,
            waypoints: JSON.stringify(sanitizedWaypoints),
            customUnitRateID,
            comment,
            created,
            category,
            tag,
            taxCode,
            taxAmount,
            billable,
            splits: JSON.stringify(splits),
            chatType: splitData.chatType,
        };
    } else {
        const participant = participants.at(0) ?? {};
        const {
            iouReport,
            chatReport,
            transaction,
            iouAction,
            createdChatReportActionID,
            createdIOUReportActionID,
            reportPreviewAction,
            transactionThreadReportID,
            createdReportActionIDForThread,
            payerEmail,
            onyxData: moneyRequestOnyxData,
        } = getMoneyRequestInformation({
            parentChatReport: currentChatReport,
            existingTransaction,
            moneyRequestReportID,
            participantParams: {
                participant,
                payeeAccountID: userAccountID,
                payeeEmail: currentUserEmail,
            },
            policyParams: {
                policy,
                policyCategories,
                policyTagList,
            },
            transactionParams: {
                amount,
                currency,
                comment,
                created,
                merchant,
                receipt: optimisticReceipt,
                category,
                tag,
                taxCode,
                taxAmount,
                billable,
            },
        });

        onyxData = moneyRequestOnyxData;

        parameters = {
            comment,
            iouReportID: iouReport.reportID,
            chatReportID: chatReport.reportID,
            transactionID: transaction.transactionID,
            reportActionID: iouAction.reportActionID,
            createdChatReportActionID,
            createdIOUReportActionID,
            reportPreviewReportActionID: reportPreviewAction.reportActionID,
            waypoints: JSON.stringify(sanitizedWaypoints),
            created,
            category,
            tag,
            taxCode,
            taxAmount,
            billable,
            transactionThreadReportID,
            createdReportActionIDForThread,
            payerEmail,
            customUnitRateID,
        };
    }

    const recentServerValidatedWaypoints = getRecentWaypoints().filter((item) => !item.pendingAction);
    onyxData?.failureData?.push({
        onyxMethod: Onyx.METHOD.SET,
        key: `${ONYXKEYS.NVP_RECENT_WAYPOINTS}`,
        value: recentServerValidatedWaypoints,
    });

    API.write(WRITE_COMMANDS.CREATE_DISTANCE_REQUEST, parameters, onyxData);
    InteractionManager.runAfterInteractions(() => removeDraftTransaction(CONST.IOU.OPTIMISTIC_TRANSACTION_ID));
    const activeReportID = isMoneyRequestReport && report?.reportID ? report.reportID : parameters.chatReportID;
    Navigation.dismissModal(isSearchTopmostCentralPane() ? undefined : activeReportID);
    notifyNewAction(activeReportID, userAccountID);
}

type UpdateMoneyRequestAmountAndCurrencyParams = {
    transactionID: string;
    transactionThreadReportID: string;
    currency: string;
    amount: number;
    taxAmount: number;
    policy?: OnyxEntry<OnyxTypes.Policy>;
    policyTagList?: OnyxEntry<OnyxTypes.PolicyTagLists>;
    policyCategories?: OnyxEntry<OnyxTypes.PolicyCategories>;
    taxCode: string;
};

/** Updates the amount and currency fields of an expense */
function updateMoneyRequestAmountAndCurrency({
    transactionID,
    transactionThreadReportID,
    currency,
    amount,
    taxAmount,
    policy,
    policyTagList,
    policyCategories,
    taxCode,
}: UpdateMoneyRequestAmountAndCurrencyParams) {
    const transactionChanges = {
        amount,
        currency,
        taxCode,
        taxAmount,
    };
    const transactionThreadReport = allReports?.[`${ONYXKEYS.COLLECTION.REPORT}${transactionThreadReportID}`] ?? null;
    const parentReport = allReports?.[`${ONYXKEYS.COLLECTION.REPORT}${transactionThreadReport?.parentReportID}`] ?? null;
    let data: UpdateMoneyRequestData;
    if (isTrackExpenseReport(transactionThreadReport) && isSelfDM(parentReport)) {
        data = getUpdateTrackExpenseParams(transactionID, transactionThreadReportID, transactionChanges, policy);
    } else {
        data = getUpdateMoneyRequestParams(transactionID, transactionThreadReportID, transactionChanges, policy, policyTagList ?? null, policyCategories ?? null);
    }
    const {params, onyxData} = data;
    API.write(WRITE_COMMANDS.UPDATE_MONEY_REQUEST_AMOUNT_AND_CURRENCY, params, onyxData);
}

/**
 *
 * @param transactionID  - The transactionID of IOU
 * @param reportAction - The reportAction of the transaction in the IOU report
 * @return the url to navigate back once the money request is deleted
 */
function prepareToCleanUpMoneyRequest(transactionID: string, reportAction: OnyxTypes.ReportAction) {
    // STEP 1: Get all collections we're updating
    const iouReportID = isMoneyRequestAction(reportAction) ? getOriginalMessage(reportAction)?.IOUReportID : undefined;
    const iouReport = allReports?.[`${ONYXKEYS.COLLECTION.REPORT}${iouReportID}`] ?? null;
    const chatReport = allReports?.[`${ONYXKEYS.COLLECTION.REPORT}${iouReport?.chatReportID}`];
    const reportPreviewAction = getReportPreviewAction(iouReport?.chatReportID, iouReport?.reportID);
    const transaction = allTransactions[`${ONYXKEYS.COLLECTION.TRANSACTION}${transactionID}`];
    const isTransactionOnHold = isOnHold(transaction);
    const transactionViolations = allTransactionViolations[`${ONYXKEYS.COLLECTION.TRANSACTION_VIOLATIONS}${transactionID}`];
    const transactionThreadID = reportAction.childReportID;
    let transactionThread = null;
    if (transactionThreadID) {
        transactionThread = allReports?.[`${ONYXKEYS.COLLECTION.REPORT}${transactionThreadID}`] ?? null;
    }

    // STEP 2: Decide if we need to:
    // 1. Delete the transactionThread - delete if there are no visible comments in the thread
    // 2. Update the moneyRequestPreview to show [Deleted expense] - update if the transactionThread exists AND it isn't being deleted
    const shouldDeleteTransactionThread = transactionThreadID ? (reportAction?.childVisibleActionCount ?? 0) === 0 : false;
    const shouldShowDeletedRequestMessage = !!transactionThreadID && !shouldDeleteTransactionThread;

    // STEP 3: Update the IOU reportAction and decide if the iouReport should be deleted. We delete the iouReport if there are no visible comments left in the report.
    const updatedReportAction = {
        [reportAction.reportActionID]: {
            pendingAction: shouldShowDeletedRequestMessage ? CONST.RED_BRICK_ROAD_PENDING_ACTION.UPDATE : CONST.RED_BRICK_ROAD_PENDING_ACTION.DELETE,
            previousMessage: reportAction.message,
            message: [
                {
                    type: 'COMMENT',
                    html: '',
                    text: '',
                    isEdited: true,
                    isDeletedParentAction: shouldShowDeletedRequestMessage,
                },
            ],
            originalMessage: {
                IOUTransactionID: null,
            },
            errors: null,
        },
    } as Record<string, NullishDeep<OnyxTypes.ReportAction>>;

    let canUserPerformWriteAction = true;
    if (chatReport) {
        canUserPerformWriteAction = !!canUserPerformWriteActionReportUtils(chatReport);
    }
    const lastVisibleAction = getLastVisibleAction(iouReport?.reportID, canUserPerformWriteAction, updatedReportAction);
    const iouReportLastMessageText = getLastVisibleMessage(iouReport?.reportID, canUserPerformWriteAction, updatedReportAction).lastMessageText;
    const shouldDeleteIOUReport = iouReportLastMessageText.length === 0 && !isDeletedParentAction(lastVisibleAction) && (!transactionThreadID || shouldDeleteTransactionThread);

    // STEP 4: Update the iouReport and reportPreview with new totals and messages if it wasn't deleted
    let updatedIOUReport: OnyxInputValue<OnyxTypes.Report>;
    const currency = getCurrency(transaction);
    const updatedReportPreviewAction: Partial<OnyxTypes.ReportAction<typeof CONST.REPORT.ACTIONS.TYPE.REPORT_PREVIEW>> = {...reportPreviewAction};
    updatedReportPreviewAction.pendingAction = shouldDeleteIOUReport ? CONST.RED_BRICK_ROAD_PENDING_ACTION.DELETE : CONST.RED_BRICK_ROAD_PENDING_ACTION.UPDATE;
    if (iouReport && isExpenseReport(iouReport)) {
        updatedIOUReport = {...iouReport};

        if (typeof updatedIOUReport.total === 'number' && currency === iouReport?.currency) {
            // Because of the Expense reports are stored as negative values, we add the total from the amount
            const amountDiff = getAmount(transaction, true);
            updatedIOUReport.total += amountDiff;

            if (!transaction?.reimbursable && typeof updatedIOUReport.nonReimbursableTotal === 'number') {
                updatedIOUReport.nonReimbursableTotal += amountDiff;
            }

            if (!isTransactionOnHold) {
                if (typeof updatedIOUReport.unheldTotal === 'number') {
                    updatedIOUReport.unheldTotal += amountDiff;
                }

                if (!transaction?.reimbursable && typeof updatedIOUReport.unheldNonReimbursableTotal === 'number') {
                    updatedIOUReport.unheldNonReimbursableTotal += amountDiff;
                }
            }
        }
    } else {
        updatedIOUReport = updateIOUOwnerAndTotal(
            iouReport,
            reportAction.actorAccountID ?? CONST.DEFAULT_NUMBER_ID,
            getAmount(transaction, false),
            currency,
            true,
            false,
            isTransactionOnHold,
        );
    }

    if (updatedIOUReport) {
        updatedIOUReport.lastMessageText = iouReportLastMessageText;
        updatedIOUReport.lastVisibleActionCreated = lastVisibleAction?.created;
    }

    const hasNonReimbursableTransactions = hasNonReimbursableTransactionsReportUtils(iouReport?.reportID);
    const messageText = Localize.translateLocal(hasNonReimbursableTransactions ? 'iou.payerSpentAmount' : 'iou.payerOwesAmount', {
        payer: getPersonalDetailsForAccountID(updatedIOUReport?.managerID ?? CONST.DEFAULT_NUMBER_ID).login ?? '',
        amount: convertToDisplayString(updatedIOUReport?.total, updatedIOUReport?.currency),
    });

    if (getReportActionMessage(updatedReportPreviewAction)) {
        if (Array.isArray(updatedReportPreviewAction?.message)) {
            const message = updatedReportPreviewAction.message.at(0);
            if (message) {
                message.text = messageText;
                message.deleted = shouldDeleteIOUReport ? DateUtils.getDBTime() : '';
            }
        } else if (!Array.isArray(updatedReportPreviewAction.message) && updatedReportPreviewAction.message) {
            updatedReportPreviewAction.message.text = messageText;
            updatedReportPreviewAction.message.deleted = shouldDeleteIOUReport ? DateUtils.getDBTime() : '';
        }
    }

    if (updatedReportPreviewAction && reportPreviewAction?.childMoneyRequestCount && reportPreviewAction?.childMoneyRequestCount > 0) {
        updatedReportPreviewAction.childMoneyRequestCount = reportPreviewAction.childMoneyRequestCount - 1;
    }

    return {
        shouldDeleteTransactionThread,
        shouldDeleteIOUReport,
        updatedReportAction,
        updatedIOUReport,
        updatedReportPreviewAction,
        transactionThreadID,
        transactionThread,
        chatReport,
        transaction,
        transactionViolations,
        reportPreviewAction,
        iouReport,
    };
}

/**
 * Calculate the URL to navigate to after a money request deletion
 * @param transactionID - The ID of the money request being deleted
 * @param reportAction - The report action associated with the money request
 * @param isSingleTransactionView - whether we are in the transaction thread report
 * @returns The URL to navigate to
 */
function getNavigationUrlOnMoneyRequestDelete(transactionID: string | undefined, reportAction: OnyxTypes.ReportAction, isSingleTransactionView = false): Route | undefined {
    if (!transactionID) {
        return undefined;
    }

    const {shouldDeleteTransactionThread, shouldDeleteIOUReport, iouReport} = prepareToCleanUpMoneyRequest(transactionID, reportAction);

    // Determine which report to navigate back to
    if (iouReport && isSingleTransactionView && shouldDeleteTransactionThread && !shouldDeleteIOUReport) {
        return ROUTES.REPORT_WITH_ID.getRoute(iouReport.reportID);
    }

    if (iouReport?.chatReportID && shouldDeleteIOUReport) {
        return ROUTES.REPORT_WITH_ID.getRoute(iouReport.chatReportID);
    }

    return undefined;
}

/**
 * Calculate the URL to navigate to after a track expense deletion
 * @param chatReportID - The ID of the chat report containing the track expense
 * @param transactionID - The ID of the track expense being deleted
 * @param reportAction - The report action associated with the track expense
 * @param isSingleTransactionView - Whether we're in single transaction view
 * @returns The URL to navigate to
 */
function getNavigationUrlAfterTrackExpenseDelete(
    chatReportID: string | undefined,
    transactionID: string | undefined,
    reportAction: OnyxTypes.ReportAction,
    isSingleTransactionView = false,
): Route | undefined {
    if (!chatReportID || !transactionID) {
        return undefined;
    }

    const chatReport = allReports?.[`${ONYXKEYS.COLLECTION.REPORT}${chatReportID}`] ?? null;

    // If not a self DM, handle it as a regular money request
    if (!isSelfDM(chatReport)) {
        return getNavigationUrlOnMoneyRequestDelete(transactionID, reportAction, isSingleTransactionView);
    }

    const transactionThreadID = reportAction.childReportID;
    const shouldDeleteTransactionThread = transactionThreadID ? (reportAction?.childVisibleActionCount ?? 0) === 0 : false;

    // Only navigate if in single transaction view and the thread will be deleted
    if (isSingleTransactionView && shouldDeleteTransactionThread && chatReport?.reportID) {
        // Pop the deleted report screen before navigating. This prevents navigating to the Concierge chat due to the missing report.
        return ROUTES.REPORT_WITH_ID.getRoute(chatReport.reportID);
    }

    return undefined;
}

/**
 *
 * @param transactionID  - The transactionID of IOU
 * @param reportAction - The reportAction of the transaction in the IOU report
 * @param isSingleTransactionView - whether we are in the transaction thread report
 * @return the url to navigate back once the money request is deleted
 */
function cleanUpMoneyRequest(transactionID: string, reportAction: OnyxTypes.ReportAction, isSingleTransactionView = false) {
    const {
        shouldDeleteTransactionThread,
        shouldDeleteIOUReport,
        updatedReportAction,
        updatedIOUReport,
        updatedReportPreviewAction,
        transactionThreadID,
        chatReport,
        iouReport,
        reportPreviewAction,
    } = prepareToCleanUpMoneyRequest(transactionID, reportAction);

    const urlToNavigateBack = getNavigationUrlOnMoneyRequestDelete(transactionID, reportAction, isSingleTransactionView);
    // build Onyx data

    // Onyx operations to delete the transaction, update the IOU report action and chat report action
    const reportActionsOnyxUpdates: OnyxUpdate[] = [];
    const onyxUpdates: OnyxUpdate[] = [
        {
            onyxMethod: Onyx.METHOD.SET,
            key: `${ONYXKEYS.COLLECTION.TRANSACTION}${transactionID}`,
            value: null,
        },
    ];
    reportActionsOnyxUpdates.push({
        onyxMethod: Onyx.METHOD.MERGE,
        key: `${ONYXKEYS.COLLECTION.REPORT_ACTIONS}${iouReport?.reportID}`,
        value: {
            [reportAction.reportActionID]: shouldDeleteIOUReport
                ? null
                : {
                      pendingAction: null,
                  },
        },
    });

    if (reportPreviewAction?.reportActionID) {
        reportActionsOnyxUpdates.push({
            onyxMethod: Onyx.METHOD.MERGE,
            key: `${ONYXKEYS.COLLECTION.REPORT_ACTIONS}${chatReport?.reportID}`,
            value: {
                [reportPreviewAction.reportActionID]: {
                    ...updatedReportPreviewAction,
                    pendingAction: null,
                    errors: null,
                },
            },
        });
    }

    // added the operation to delete associated transaction violations
    onyxUpdates.push({
        onyxMethod: Onyx.METHOD.SET,
        key: `${ONYXKEYS.COLLECTION.TRANSACTION_VIOLATIONS}${transactionID}`,
        value: null,
    });

    // added the operation to delete transaction thread
    if (shouldDeleteTransactionThread) {
        onyxUpdates.push(
            {
                onyxMethod: Onyx.METHOD.SET,
                key: `${ONYXKEYS.COLLECTION.REPORT}${transactionThreadID}`,
                value: null,
            },
            {
                onyxMethod: Onyx.METHOD.SET,
                key: `${ONYXKEYS.COLLECTION.REPORT_ACTIONS}${transactionThreadID}`,
                value: null,
            },
        );
    }

    // added operations to update IOU report and chat report
    reportActionsOnyxUpdates.push({
        onyxMethod: Onyx.METHOD.MERGE,
        key: `${ONYXKEYS.COLLECTION.REPORT_ACTIONS}${iouReport?.reportID}`,
        value: updatedReportAction,
    });
    onyxUpdates.push(
        {
            onyxMethod: Onyx.METHOD.MERGE,
            key: `${ONYXKEYS.COLLECTION.REPORT}${iouReport?.reportID}`,
            value: updatedIOUReport,
        },
        {
            onyxMethod: Onyx.METHOD.MERGE,
            key: `${ONYXKEYS.COLLECTION.REPORT}${chatReport?.reportID}`,
            value: getOutstandingChildRequest(updatedIOUReport),
        },
    );

    if (!shouldDeleteIOUReport && updatedReportPreviewAction.childMoneyRequestCount === 0) {
        onyxUpdates.push({
            onyxMethod: Onyx.METHOD.MERGE,
            key: `${ONYXKEYS.COLLECTION.REPORT}${chatReport?.reportID}`,
            value: {
                hasOutstandingChildRequest: false,
            },
        });
    }

    if (shouldDeleteIOUReport) {
        let canUserPerformWriteAction = true;
        if (chatReport) {
            canUserPerformWriteAction = !!canUserPerformWriteActionReportUtils(chatReport);
        }

        const lastMessageText = getLastVisibleMessage(
            iouReport?.chatReportID,
            canUserPerformWriteAction,
            reportPreviewAction?.reportActionID ? {[reportPreviewAction.reportActionID]: null} : {},
        )?.lastMessageText;
        const lastVisibleActionCreated = getLastVisibleAction(
            iouReport?.chatReportID,
            canUserPerformWriteAction,
            reportPreviewAction?.reportActionID ? {[reportPreviewAction.reportActionID]: null} : {},
        )?.created;

        onyxUpdates.push(
            {
                onyxMethod: Onyx.METHOD.MERGE,
                key: `${ONYXKEYS.COLLECTION.REPORT}${chatReport?.reportID}`,
                value: {
                    hasOutstandingChildRequest: false,
                    iouReportID: null,
                    lastMessageText,
                    lastVisibleActionCreated,
                },
            },
            {
                onyxMethod: Onyx.METHOD.SET,
                key: `${ONYXKEYS.COLLECTION.REPORT}${iouReport?.reportID}`,
                value: null,
            },
        );
    }

    // First, update the reportActions to ensure related actions are not displayed.
    Onyx.update(reportActionsOnyxUpdates).then(() => {
        Navigation.goBack(urlToNavigateBack);
        InteractionManager.runAfterInteractions(() => {
            // After navigation, update the remaining data.
            Onyx.update(onyxUpdates);
        });
    });
}

/**
 *
 * @param transactionID  - The transactionID of IOU
 * @param reportAction - The reportAction of the transaction in the IOU report
 * @param isSingleTransactionView - whether we are in the transaction thread report
 * @return the url to navigate back once the money request is deleted
 */
function deleteMoneyRequest(transactionID: string | undefined, reportAction: OnyxTypes.ReportAction, isSingleTransactionView = false) {
    if (!transactionID) {
        return;
    }

    // STEP 1: Calculate and prepare the data
    const {
        shouldDeleteTransactionThread,
        shouldDeleteIOUReport,
        updatedReportAction,
        updatedIOUReport,
        updatedReportPreviewAction,
        transactionThreadID,
        transactionThread,
        chatReport,
        transaction,
        transactionViolations,
        iouReport,
        reportPreviewAction,
    } = prepareToCleanUpMoneyRequest(transactionID, reportAction);

    const urlToNavigateBack = getNavigationUrlOnMoneyRequestDelete(transactionID, reportAction, isSingleTransactionView);

    // STEP 2: Build Onyx data
    // The logic mostly resembles the cleanUpMoneyRequest function
    const optimisticData: OnyxUpdate[] = [
        {
            onyxMethod: Onyx.METHOD.SET,
            key: `${ONYXKEYS.COLLECTION.TRANSACTION}${transactionID}`,
            value: null,
        },
    ];

    optimisticData.push({
        onyxMethod: Onyx.METHOD.SET,
        key: `${ONYXKEYS.COLLECTION.TRANSACTION_VIOLATIONS}${transactionID}`,
        value: null,
    });

    if (shouldDeleteTransactionThread) {
        optimisticData.push(
            // Use merge instead of set to avoid deleting the report too quickly, which could cause a brief "not found" page to appear.
            // The remaining parts of the report object will be removed after the API call is successful.
            {
                onyxMethod: Onyx.METHOD.MERGE,
                key: `${ONYXKEYS.COLLECTION.REPORT}${transactionThreadID}`,
                value: {
                    reportID: null,
                    stateNum: CONST.REPORT.STATE_NUM.APPROVED,
                    statusNum: CONST.REPORT.STATUS_NUM.CLOSED,
                    participants: {
                        [userAccountID]: {
                            notificationPreference: CONST.REPORT.NOTIFICATION_PREFERENCE.HIDDEN,
                        },
                    },
                },
            },
            {
                onyxMethod: Onyx.METHOD.SET,
                key: `${ONYXKEYS.COLLECTION.REPORT_ACTIONS}${transactionThreadID}`,
                value: null,
            },
        );
    }

    optimisticData.push(
        {
            onyxMethod: Onyx.METHOD.MERGE,
            key: `${ONYXKEYS.COLLECTION.REPORT_ACTIONS}${iouReport?.reportID}`,
            value: updatedReportAction,
        },
        {
            onyxMethod: Onyx.METHOD.MERGE,
            key: `${ONYXKEYS.COLLECTION.REPORT}${iouReport?.reportID}`,
            value: updatedIOUReport,
        },
        {
            onyxMethod: Onyx.METHOD.MERGE,
            key: `${ONYXKEYS.COLLECTION.REPORT}${chatReport?.reportID}`,
            value: getOutstandingChildRequest(updatedIOUReport),
        },
    );

    if (reportPreviewAction?.reportActionID) {
        optimisticData.push({
            onyxMethod: Onyx.METHOD.MERGE,
            key: `${ONYXKEYS.COLLECTION.REPORT_ACTIONS}${chatReport?.reportID}`,
            value: {[reportPreviewAction.reportActionID]: updatedReportPreviewAction},
        });
    }

    if (!shouldDeleteIOUReport && updatedReportPreviewAction?.childMoneyRequestCount === 0) {
        optimisticData.push({
            onyxMethod: Onyx.METHOD.MERGE,
            key: `${ONYXKEYS.COLLECTION.REPORT}${chatReport?.reportID}`,
            value: {
                hasOutstandingChildRequest: false,
            },
        });
    }

    if (shouldDeleteIOUReport) {
        let canUserPerformWriteAction = true;
        if (chatReport) {
            canUserPerformWriteAction = !!canUserPerformWriteActionReportUtils(chatReport);
        }

        const lastMessageText = getLastVisibleMessage(
            iouReport?.chatReportID,
            canUserPerformWriteAction,
            reportPreviewAction?.reportActionID ? {[reportPreviewAction.reportActionID]: null} : {},
        )?.lastMessageText;
        const lastVisibleActionCreated = getLastVisibleAction(
            iouReport?.chatReportID,
            canUserPerformWriteAction,
            reportPreviewAction?.reportActionID ? {[reportPreviewAction.reportActionID]: null} : {},
        )?.created;

        optimisticData.push({
            onyxMethod: Onyx.METHOD.MERGE,
            key: `${ONYXKEYS.COLLECTION.REPORT}${chatReport?.reportID}`,
            value: {
                hasOutstandingChildRequest: false,
                iouReportID: null,
                lastMessageText,
                lastVisibleActionCreated,
            },
        });
        optimisticData.push({
            onyxMethod: Onyx.METHOD.MERGE,
            key: `${ONYXKEYS.COLLECTION.REPORT}${iouReport?.reportID}`,
            value: {
                pendingFields: {
                    preview: CONST.RED_BRICK_ROAD_PENDING_ACTION.DELETE,
                },
            },
        });
    }

    const successData: OnyxUpdate[] = [
        {
            onyxMethod: Onyx.METHOD.MERGE,
            key: `${ONYXKEYS.COLLECTION.REPORT_ACTIONS}${iouReport?.reportID}`,
            value: {
                [reportAction.reportActionID]: shouldDeleteIOUReport
                    ? null
                    : {
                          pendingAction: null,
                      },
            },
        },
    ];

    if (reportPreviewAction?.reportActionID) {
        successData.push({
            onyxMethod: Onyx.METHOD.MERGE,
            key: `${ONYXKEYS.COLLECTION.REPORT_ACTIONS}${chatReport?.reportID}`,
            value: {
                [reportPreviewAction.reportActionID]: {
                    pendingAction: null,
                    errors: null,
                },
            },
        });
    }

    // Ensure that any remaining data is removed upon successful completion, even if the server sends a report removal response.
    // This is done to prevent the removal update from lingering in the applyHTTPSOnyxUpdates function.
    if (shouldDeleteTransactionThread && transactionThread) {
        successData.push({
            onyxMethod: Onyx.METHOD.MERGE,
            key: `${ONYXKEYS.COLLECTION.REPORT}${transactionThreadID}`,
            value: null,
        });
    }

    if (shouldDeleteIOUReport) {
        successData.push({
            onyxMethod: Onyx.METHOD.SET,
            key: `${ONYXKEYS.COLLECTION.REPORT}${iouReport?.reportID}`,
            value: null,
        });
    }

    const failureData: OnyxUpdate[] = [
        {
            onyxMethod: Onyx.METHOD.SET,
            key: `${ONYXKEYS.COLLECTION.TRANSACTION}${transactionID}`,
            value: transaction ?? null,
        },
    ];

    failureData.push({
        onyxMethod: Onyx.METHOD.SET,
        key: `${ONYXKEYS.COLLECTION.TRANSACTION_VIOLATIONS}${transactionID}`,
        value: transactionViolations ?? null,
    });

    if (shouldDeleteTransactionThread) {
        failureData.push({
            onyxMethod: Onyx.METHOD.SET,
            key: `${ONYXKEYS.COLLECTION.REPORT}${transactionThreadID}`,
            value: transactionThread,
        });
    }

    const errorKey = DateUtils.getMicroseconds();

    failureData.push(
        {
            onyxMethod: Onyx.METHOD.MERGE,
            key: `${ONYXKEYS.COLLECTION.REPORT_ACTIONS}${iouReport?.reportID}`,
            value: {
                [reportAction.reportActionID]: {
                    ...reportAction,
                    pendingAction: null,
                    errors: {
                        [errorKey]: Localize.translateLocal('iou.error.genericDeleteFailureMessage'),
                    },
                },
            },
        },
        shouldDeleteIOUReport
            ? {
                  onyxMethod: Onyx.METHOD.SET,
                  key: `${ONYXKEYS.COLLECTION.REPORT}${iouReport?.reportID}`,
                  value: iouReport,
              }
            : {
                  onyxMethod: Onyx.METHOD.MERGE,
                  key: `${ONYXKEYS.COLLECTION.REPORT}${iouReport?.reportID}`,
                  value: iouReport,
              },
    );

    if (reportPreviewAction?.reportActionID) {
        failureData.push({
            onyxMethod: Onyx.METHOD.MERGE,
            key: `${ONYXKEYS.COLLECTION.REPORT_ACTIONS}${chatReport?.reportID}`,
            value: {
                [reportPreviewAction.reportActionID]: {
                    ...reportPreviewAction,
                    pendingAction: null,
                    errors: {
                        [errorKey]: Localize.translateLocal('iou.error.genericDeleteFailureMessage'),
                    },
                },
            },
        });
    }

    if (chatReport && shouldDeleteIOUReport) {
        failureData.push({
            onyxMethod: Onyx.METHOD.MERGE,
            key: `${ONYXKEYS.COLLECTION.REPORT}${chatReport.reportID}`,
            value: chatReport,
        });
    }

    if (!shouldDeleteIOUReport && updatedReportPreviewAction?.childMoneyRequestCount === 0) {
        failureData.push({
            onyxMethod: Onyx.METHOD.MERGE,
            key: `${ONYXKEYS.COLLECTION.REPORT}${chatReport?.reportID}`,
            value: {
                hasOutstandingChildRequest: true,
            },
        });
    }

    const parameters: DeleteMoneyRequestParams = {
        transactionID,
        reportActionID: reportAction.reportActionID,
    };

    // STEP 3: Make the API request
    API.write(WRITE_COMMANDS.DELETE_MONEY_REQUEST, parameters, {optimisticData, successData, failureData});
    clearPdfByOnyxKey(transactionID);

    return urlToNavigateBack;
}

function deleteTrackExpense(chatReportID: string | undefined, transactionID: string | undefined, reportAction: OnyxTypes.ReportAction, isSingleTransactionView = false) {
    if (!chatReportID || !transactionID) {
        return;
    }

    const urlToNavigateBack = getNavigationUrlAfterTrackExpenseDelete(chatReportID, transactionID, reportAction, isSingleTransactionView);

    // STEP 1: Get all collections we're updating
    const chatReport = allReports?.[`${ONYXKEYS.COLLECTION.REPORT}${chatReportID}`] ?? null;
    if (!isSelfDM(chatReport)) {
        deleteMoneyRequest(transactionID, reportAction, isSingleTransactionView);
        return urlToNavigateBack;
    }

    const whisperAction = getTrackExpenseActionableWhisper(transactionID, chatReportID);
    const actionableWhisperReportActionID = whisperAction?.reportActionID;
    const {parameters, optimisticData, successData, failureData} = getDeleteTrackExpenseInformation(
        chatReportID,
        transactionID,
        reportAction,
        undefined,
        undefined,
        actionableWhisperReportActionID,
        CONST.REPORT.ACTIONABLE_TRACK_EXPENSE_WHISPER_RESOLUTION.NOTHING,
    );

    // STEP 6: Make the API request
    API.write(WRITE_COMMANDS.DELETE_MONEY_REQUEST, parameters, {optimisticData, successData, failureData});
    clearPdfByOnyxKey(transactionID);

    // STEP 7: Navigate the user depending on which page they are on and which resources were deleted
    return urlToNavigateBack;
}

/**
 * @param managerID - Account ID of the person sending the money
 * @param recipient - The user receiving the money
 */
function getSendMoneyParams(
    report: OnyxEntry<OnyxTypes.Report>,
    amount: number,
    currency: string,
    comment: string,
    paymentMethodType: PaymentMethodType,
    managerID: number,
    recipient: Participant,
): SendMoneyParamsData {
    const recipientEmail = addSMSDomainIfPhoneNumber(recipient.login ?? '');
    const recipientAccountID = Number(recipient.accountID);
    const newIOUReportDetails = JSON.stringify({
        amount,
        currency,
        requestorEmail: recipientEmail,
        requestorAccountID: recipientAccountID,
        comment,
        idempotencyKey: Str.guid(),
    });

    let chatReport = !isEmptyObject(report) && report?.reportID ? report : getChatByParticipants([recipientAccountID, managerID]);
    let isNewChat = false;
    if (!chatReport) {
        chatReport = buildOptimisticChatReport([recipientAccountID, managerID]);
        isNewChat = true;
    }
    const optimisticIOUReport = buildOptimisticIOUReport(recipientAccountID, managerID, amount, chatReport.reportID, currency, true);

    const optimisticTransaction = buildOptimisticTransaction({
        transactionParams: {
            amount,
            currency,
            reportID: optimisticIOUReport.reportID,
            comment,
        },
    });
    const optimisticTransactionData: OnyxUpdate = {
        onyxMethod: Onyx.METHOD.SET,
        key: `${ONYXKEYS.COLLECTION.TRANSACTION}${optimisticTransaction.transactionID}`,
        value: optimisticTransaction,
    };

    const [optimisticCreatedActionForChat, optimisticCreatedActionForIOUReport, optimisticIOUReportAction, optimisticTransactionThread, optimisticCreatedActionForTransactionThread] =
        buildOptimisticMoneyRequestEntities(
            optimisticIOUReport,
            CONST.IOU.REPORT_ACTION_TYPE.PAY,
            amount,
            currency,
            comment,
            recipientEmail,
            [recipient],
            optimisticTransaction.transactionID,
            paymentMethodType,
            false,
            true,
        );

    const reportPreviewAction = buildOptimisticReportPreview(chatReport, optimisticIOUReport);

    // Change the method to set for new reports because it doesn't exist yet, is faster,
    // and we need the data to be available when we navigate to the chat page
    const optimisticChatReportData: OnyxUpdate = isNewChat
        ? {
              onyxMethod: Onyx.METHOD.SET,
              key: `${ONYXKEYS.COLLECTION.REPORT}${chatReport.reportID}`,
              value: {
                  ...chatReport,
                  // Set and clear pending fields on the chat report
                  pendingFields: {createChat: CONST.RED_BRICK_ROAD_PENDING_ACTION.ADD},
                  lastReadTime: DateUtils.getDBTime(),
                  lastVisibleActionCreated: reportPreviewAction.created,
              },
          }
        : {
              onyxMethod: Onyx.METHOD.MERGE,
              key: `${ONYXKEYS.COLLECTION.REPORT}${chatReport.reportID}`,
              value: {
                  ...chatReport,
                  lastReadTime: DateUtils.getDBTime(),
                  lastVisibleActionCreated: reportPreviewAction.created,
              },
          };
    const optimisticQuickActionData: OnyxUpdate = {
        onyxMethod: Onyx.METHOD.SET,
        key: ONYXKEYS.NVP_QUICK_ACTION_GLOBAL_CREATE,
        value: {
            action: CONST.QUICK_ACTIONS.SEND_MONEY,
            chatReportID: chatReport.reportID,
            isFirstQuickAction: isEmptyObject(quickAction),
        },
    };
    const optimisticIOUReportData: OnyxUpdate = {
        onyxMethod: Onyx.METHOD.SET,
        key: `${ONYXKEYS.COLLECTION.REPORT}${optimisticIOUReport.reportID}`,
        value: {
            ...optimisticIOUReport,
            lastMessageText: getReportActionText(optimisticIOUReportAction),
            lastMessageHtml: getReportActionHtml(optimisticIOUReportAction),
        },
    };
    const optimisticTransactionThreadData: OnyxUpdate = {
        onyxMethod: Onyx.METHOD.SET,
        key: `${ONYXKEYS.COLLECTION.REPORT}${optimisticTransactionThread.reportID}`,
        value: optimisticTransactionThread,
    };
    const optimisticIOUReportActionsData: OnyxUpdate = {
        onyxMethod: Onyx.METHOD.MERGE,
        key: `${ONYXKEYS.COLLECTION.REPORT_ACTIONS}${optimisticIOUReport.reportID}`,
        value: {
            [optimisticCreatedActionForIOUReport.reportActionID]: optimisticCreatedActionForIOUReport,
            [optimisticIOUReportAction.reportActionID]: {
                ...(optimisticIOUReportAction as OnyxTypes.ReportAction),
                pendingAction: CONST.RED_BRICK_ROAD_PENDING_ACTION.ADD,
            },
        },
    };
    const optimisticChatReportActionsData: OnyxUpdate = {
        onyxMethod: Onyx.METHOD.MERGE,
        key: `${ONYXKEYS.COLLECTION.REPORT_ACTIONS}${chatReport.reportID}`,
        value: {
            [reportPreviewAction.reportActionID]: reportPreviewAction,
        },
    };
    const optimisticTransactionThreadReportActionsData: OnyxUpdate | undefined = optimisticCreatedActionForTransactionThread
        ? {
              onyxMethod: Onyx.METHOD.MERGE,
              key: `${ONYXKEYS.COLLECTION.REPORT_ACTIONS}${optimisticTransactionThread.reportID}`,
              value: {[optimisticCreatedActionForTransactionThread?.reportActionID]: optimisticCreatedActionForTransactionThread},
          }
        : undefined;

    const successData: OnyxUpdate[] = [];

    // Add optimistic personal details for recipient
    let optimisticPersonalDetailListData: OnyxUpdate | null = null;
    const optimisticPersonalDetailListAction = isNewChat
        ? {
              [recipientAccountID]: {
                  accountID: recipientAccountID,
                  // Disabling this line since participant.displayName can be an empty string
                  // eslint-disable-next-line @typescript-eslint/prefer-nullish-coalescing
                  displayName: recipient.displayName || recipient.login,
                  login: recipient.login,
              },
          }
        : {};

    const redundantParticipants: Record<number, null> = {};
    if (!isEmptyObject(optimisticPersonalDetailListAction)) {
        const successPersonalDetailListAction: Record<number, null> = {};

        // BE will send different participants. We clear the optimistic ones to avoid duplicated entries
        Object.keys(optimisticPersonalDetailListAction).forEach((accountIDKey) => {
            const accountID = Number(accountIDKey);
            successPersonalDetailListAction[accountID] = null;
            redundantParticipants[accountID] = null;
        });

        optimisticPersonalDetailListData = {
            onyxMethod: Onyx.METHOD.MERGE,
            key: ONYXKEYS.PERSONAL_DETAILS_LIST,
            value: optimisticPersonalDetailListAction,
        };
        successData.push({
            onyxMethod: Onyx.METHOD.MERGE,
            key: ONYXKEYS.PERSONAL_DETAILS_LIST,
            value: successPersonalDetailListAction,
        });
    }

    successData.push(
        {
            onyxMethod: Onyx.METHOD.MERGE,
            key: `${ONYXKEYS.COLLECTION.REPORT}${optimisticIOUReport.reportID}`,
            value: {
                participants: redundantParticipants,
            },
        },
        {
            onyxMethod: Onyx.METHOD.MERGE,
            key: `${ONYXKEYS.COLLECTION.REPORT}${optimisticTransactionThread.reportID}`,
            value: {
                participants: redundantParticipants,
            },
        },
        {
            onyxMethod: Onyx.METHOD.MERGE,
            key: `${ONYXKEYS.COLLECTION.REPORT_METADATA}${optimisticTransactionThread.reportID}`,
            value: {
                isOptimisticReport: false,
            },
        },
        {
            onyxMethod: Onyx.METHOD.MERGE,
            key: `${ONYXKEYS.COLLECTION.REPORT_ACTIONS}${optimisticIOUReport.reportID}`,
            value: {
                [optimisticIOUReportAction.reportActionID]: {
                    pendingAction: null,
                },
            },
        },
        {
            onyxMethod: Onyx.METHOD.MERGE,
            key: `${ONYXKEYS.COLLECTION.TRANSACTION}${optimisticTransaction.transactionID}`,
            value: {pendingAction: null},
        },
        {
            onyxMethod: Onyx.METHOD.MERGE,
            key: `${ONYXKEYS.COLLECTION.REPORT_METADATA}${chatReport.reportID}`,
            value: {
                isOptimisticReport: false,
            },
        },
        {
            onyxMethod: Onyx.METHOD.MERGE,
            key: `${ONYXKEYS.COLLECTION.REPORT_ACTIONS}${chatReport.reportID}`,
            value: {
                [reportPreviewAction.reportActionID]: {
                    pendingAction: null,
                },
            },
        },
    );

    const failureData: OnyxUpdate[] = [
        {
            onyxMethod: Onyx.METHOD.MERGE,
            key: `${ONYXKEYS.COLLECTION.TRANSACTION}${optimisticTransaction.transactionID}`,
            value: {
                errors: getMicroSecondOnyxErrorWithTranslationKey('iou.error.other'),
            },
        },
        {
            onyxMethod: Onyx.METHOD.MERGE,
            key: `${ONYXKEYS.COLLECTION.REPORT}${optimisticTransactionThread.reportID}`,
            value: {
                errorFields: {
                    createChat: getMicroSecondOnyxErrorWithTranslationKey('report.genericCreateReportFailureMessage'),
                },
            },
        },
        {
            onyxMethod: Onyx.METHOD.SET,
            key: ONYXKEYS.NVP_QUICK_ACTION_GLOBAL_CREATE,
            value: quickAction ?? null,
        },
    ];

    if (optimisticCreatedActionForTransactionThread?.reportActionID) {
        successData.push({
            onyxMethod: Onyx.METHOD.MERGE,
            key: `${ONYXKEYS.COLLECTION.REPORT_ACTIONS}${optimisticTransactionThread.reportID}`,
            value: {[optimisticCreatedActionForTransactionThread?.reportActionID]: {pendingAction: null}},
        });
        failureData.push({
            onyxMethod: Onyx.METHOD.MERGE,
            key: `${ONYXKEYS.COLLECTION.REPORT_ACTIONS}${optimisticTransactionThread.reportID}`,
            value: {[optimisticCreatedActionForTransactionThread?.reportActionID]: {errors: getMicroSecondOnyxErrorWithTranslationKey('iou.error.genericCreateFailureMessage')}},
        });
    }

    // Now, let's add the data we need just when we are creating a new chat report
    if (isNewChat) {
        successData.push({
            onyxMethod: Onyx.METHOD.MERGE,
            key: `${ONYXKEYS.COLLECTION.REPORT}${chatReport.reportID}`,
            value: {pendingFields: null, participants: redundantParticipants},
        });
        failureData.push(
            {
                onyxMethod: Onyx.METHOD.MERGE,
                key: `${ONYXKEYS.COLLECTION.REPORT}${chatReport.reportID}`,
                value: {
                    errorFields: {
                        createChat: getMicroSecondOnyxErrorWithTranslationKey('report.genericCreateReportFailureMessage'),
                    },
                },
            },
            {
                onyxMethod: Onyx.METHOD.MERGE,
                key: `${ONYXKEYS.COLLECTION.REPORT_ACTIONS}${optimisticIOUReport.reportID}`,
                value: {
                    [optimisticIOUReportAction.reportActionID]: {
                        errors: getMicroSecondOnyxErrorWithTranslationKey('iou.error.genericCreateFailureMessage'),
                    },
                },
            },
        );

        const optimisticChatReportActionsValue = optimisticChatReportActionsData.value as Record<string, OnyxTypes.ReportAction>;

        if (optimisticChatReportActionsValue) {
            // Add an optimistic created action to the optimistic chat reportActions data
            optimisticChatReportActionsValue[optimisticCreatedActionForChat.reportActionID] = optimisticCreatedActionForChat;
        }
    } else {
        failureData.push({
            onyxMethod: Onyx.METHOD.MERGE,
            key: `${ONYXKEYS.COLLECTION.REPORT_ACTIONS}${optimisticIOUReport.reportID}`,
            value: {
                [optimisticIOUReportAction.reportActionID]: {
                    errors: getMicroSecondOnyxErrorWithTranslationKey('iou.error.other'),
                },
            },
        });
    }

    const optimisticData: OnyxUpdate[] = [
        optimisticChatReportData,
        optimisticQuickActionData,
        optimisticIOUReportData,
        optimisticChatReportActionsData,
        optimisticIOUReportActionsData,
        optimisticTransactionData,
        optimisticTransactionThreadData,
    ];

    if (optimisticTransactionThreadReportActionsData) {
        optimisticData.push(optimisticTransactionThreadReportActionsData);
    }
    if (!isEmptyObject(optimisticPersonalDetailListData)) {
        optimisticData.push(optimisticPersonalDetailListData);
    }

    return {
        params: {
            iouReportID: optimisticIOUReport.reportID,
            chatReportID: chatReport.reportID,
            reportActionID: optimisticIOUReportAction.reportActionID,
            paymentMethodType,
            transactionID: optimisticTransaction.transactionID,
            newIOUReportDetails,
            createdReportActionID: isNewChat ? optimisticCreatedActionForChat.reportActionID : undefined,
            reportPreviewReportActionID: reportPreviewAction.reportActionID,
            createdIOUReportActionID: optimisticCreatedActionForIOUReport.reportActionID,
            transactionThreadReportID: optimisticTransactionThread.reportID,
            createdReportActionIDForThread: optimisticCreatedActionForTransactionThread?.reportActionID,
        },
        optimisticData,
        successData,
        failureData,
    };
}

type OptimisticHoldReportExpenseActionID = {
    optimisticReportActionID: string;
    oldReportActionID: string;
};

function getHoldReportActionsAndTransactions(reportID: string | undefined) {
    const iouReportActions = getAllReportActions(reportID);
    const holdReportActions: Array<OnyxTypes.ReportAction<typeof CONST.REPORT.ACTIONS.TYPE.IOU>> = [];
    const holdTransactions: OnyxTypes.Transaction[] = [];

    Object.values(iouReportActions).forEach((action) => {
        const transactionID = isMoneyRequestAction(action) ? getOriginalMessage(action)?.IOUTransactionID : undefined;
        const transaction = getTransaction(transactionID);

        if (transaction?.comment?.hold) {
            holdReportActions.push(action as OnyxTypes.ReportAction<typeof CONST.REPORT.ACTIONS.TYPE.IOU>);
            holdTransactions.push(transaction);
        }
    });

    return {holdReportActions, holdTransactions};
}

function getReportFromHoldRequestsOnyxData(
    chatReport: OnyxTypes.Report,
    iouReport: OnyxEntry<OnyxTypes.Report>,
    recipient: Participant,
): {
    optimisticHoldReportID: string;
    optimisticHoldActionID: string;
    optimisticHoldReportExpenseActionIDs: OptimisticHoldReportExpenseActionID[];
    optimisticData: OnyxUpdate[];
    successData: OnyxUpdate[];
    failureData: OnyxUpdate[];
} {
    const {holdReportActions, holdTransactions} = getHoldReportActionsAndTransactions(iouReport?.reportID);
    const firstHoldTransaction = holdTransactions.at(0);
    const newParentReportActionID = rand64();

    const coefficient = isExpenseReport(iouReport) ? -1 : 1;
    const isPolicyExpenseChat = isPolicyExpenseChatReportUtil(chatReport);
    const holdAmount = ((iouReport?.total ?? 0) - (iouReport?.unheldTotal ?? 0)) * coefficient;
    const holdNonReimbursableAmount = ((iouReport?.nonReimbursableTotal ?? 0) - (iouReport?.unheldNonReimbursableTotal ?? 0)) * coefficient;
    const optimisticExpenseReport = isPolicyExpenseChat
        ? buildOptimisticExpenseReport(
              chatReport.reportID,
              chatReport.policyID ?? iouReport?.policyID,
              recipient.accountID ?? 1,
              holdAmount,
              iouReport?.currency ?? '',
              holdNonReimbursableAmount,
              newParentReportActionID,
          )
        : buildOptimisticIOUReport(
              iouReport?.ownerAccountID ?? CONST.DEFAULT_NUMBER_ID,
              iouReport?.managerID ?? CONST.DEFAULT_NUMBER_ID,
              holdAmount,
              chatReport.reportID,
              iouReport?.currency ?? '',
              false,
              newParentReportActionID,
          );

    const optimisticExpenseReportPreview = buildOptimisticReportPreview(
        chatReport,
        optimisticExpenseReport,
        '',
        firstHoldTransaction,
        optimisticExpenseReport.reportID,
        newParentReportActionID,
    );

    const updateHeldReports: Record<string, Pick<OnyxTypes.Report, 'parentReportActionID' | 'parentReportID' | 'chatReportID'>> = {};
    const addHoldReportActions: OnyxTypes.ReportActions = {};
    const addHoldReportActionsSuccess: OnyxCollection<NullishDeep<ReportAction>> = {};
    const deleteHoldReportActions: Record<string, Pick<OnyxTypes.ReportAction, 'message'>> = {};
    const optimisticHoldReportExpenseActionIDs: OptimisticHoldReportExpenseActionID[] = [];

    holdReportActions.forEach((holdReportAction) => {
        const originalMessage = getOriginalMessage(holdReportAction);

        deleteHoldReportActions[holdReportAction.reportActionID] = {
            message: [
                {
                    deleted: DateUtils.getDBTime(),
                    type: CONST.REPORT.MESSAGE.TYPE.TEXT,
                    text: '',
                },
            ],
        };

        const reportActionID = rand64();
        addHoldReportActions[reportActionID] = {
            ...holdReportAction,
            reportActionID,
            originalMessage: {
                ...originalMessage,
                IOUReportID: optimisticExpenseReport.reportID,
            },
            pendingAction: CONST.RED_BRICK_ROAD_PENDING_ACTION.ADD,
        };
        addHoldReportActionsSuccess[reportActionID] = {
            pendingAction: null,
        };

        const heldReport = getReportOrDraftReport(holdReportAction.childReportID);
        if (heldReport) {
            optimisticHoldReportExpenseActionIDs.push({optimisticReportActionID: reportActionID, oldReportActionID: holdReportAction.reportActionID});

            updateHeldReports[`${ONYXKEYS.COLLECTION.REPORT}${heldReport.reportID}`] = {
                parentReportActionID: reportActionID,
                parentReportID: optimisticExpenseReport.reportID,
                chatReportID: optimisticExpenseReport.reportID,
            };
        }
    });

    const updateHeldTransactions: Record<string, Pick<OnyxTypes.Transaction, 'reportID'>> = {};
    holdTransactions.forEach((transaction) => {
        updateHeldTransactions[`${ONYXKEYS.COLLECTION.TRANSACTION}${transaction.transactionID}`] = {
            reportID: optimisticExpenseReport.reportID,
        };
    });

    const optimisticData: OnyxUpdate[] = [
        {
            onyxMethod: Onyx.METHOD.MERGE,
            key: `${ONYXKEYS.COLLECTION.REPORT}${chatReport.reportID}`,
            value: {
                iouReportID: optimisticExpenseReport.reportID,
                lastVisibleActionCreated: optimisticExpenseReportPreview.created,
            },
        },
        // add new optimistic expense report
        {
            onyxMethod: Onyx.METHOD.MERGE,
            key: `${ONYXKEYS.COLLECTION.REPORT}${optimisticExpenseReport.reportID}`,
            value: {
                ...optimisticExpenseReport,
                unheldTotal: 0,
                unheldNonReimbursableTotal: 0,
            },
        },
        // add preview report action to main chat
        {
            onyxMethod: Onyx.METHOD.MERGE,
            key: `${ONYXKEYS.COLLECTION.REPORT_ACTIONS}${chatReport.reportID}`,
            value: {
                [optimisticExpenseReportPreview.reportActionID]: optimisticExpenseReportPreview,
            },
        },
        // remove hold report actions from old iou report
        {
            onyxMethod: Onyx.METHOD.MERGE,
            key: `${ONYXKEYS.COLLECTION.REPORT_ACTIONS}${iouReport?.reportID}`,
            value: deleteHoldReportActions,
        },
        // add hold report actions to new iou report
        {
            onyxMethod: Onyx.METHOD.MERGE,
            key: `${ONYXKEYS.COLLECTION.REPORT_ACTIONS}${optimisticExpenseReport.reportID}`,
            value: addHoldReportActions,
        },
        // update held reports with new parentReportActionID
        {
            onyxMethod: Onyx.METHOD.MERGE_COLLECTION,
            key: `${ONYXKEYS.COLLECTION.REPORT}`,
            value: updateHeldReports,
        },
        // update transactions with new iouReportID
        {
            onyxMethod: Onyx.METHOD.MERGE_COLLECTION,
            key: `${ONYXKEYS.COLLECTION.TRANSACTION}`,
            value: updateHeldTransactions,
        },
    ];

    const bringReportActionsBack: Record<string, OnyxTypes.ReportAction> = {};
    holdReportActions.forEach((reportAction) => {
        bringReportActionsBack[reportAction.reportActionID] = reportAction;
    });

    const bringHeldTransactionsBack: Record<string, OnyxTypes.Transaction> = {};
    holdTransactions.forEach((transaction) => {
        bringHeldTransactionsBack[`${ONYXKEYS.COLLECTION.TRANSACTION}${transaction.transactionID}`] = transaction;
    });

    const successData: OnyxUpdate[] = [
        {
            onyxMethod: Onyx.METHOD.MERGE,
            key: `${ONYXKEYS.COLLECTION.REPORT_ACTIONS}${chatReport.reportID}`,
            value: {
                [optimisticExpenseReportPreview.reportActionID]: {
                    pendingAction: null,
                },
            },
        },
        {
            onyxMethod: Onyx.METHOD.MERGE,
            key: `${ONYXKEYS.COLLECTION.REPORT_ACTIONS}${optimisticExpenseReport.reportID}`,
            value: addHoldReportActionsSuccess,
        },
    ];

    const failureData: OnyxUpdate[] = [
        {
            onyxMethod: Onyx.METHOD.MERGE,
            key: `${ONYXKEYS.COLLECTION.REPORT}${chatReport.reportID}`,
            value: {
                iouReportID: chatReport.iouReportID,
                lastVisibleActionCreated: chatReport.lastVisibleActionCreated,
            },
        },
        // remove added optimistic expense report
        {
            onyxMethod: Onyx.METHOD.MERGE,
            key: `${ONYXKEYS.COLLECTION.REPORT}${optimisticExpenseReport.reportID}`,
            value: null,
        },
        // remove preview report action from the main chat
        {
            onyxMethod: Onyx.METHOD.MERGE,
            key: `${ONYXKEYS.COLLECTION.REPORT_ACTIONS}${chatReport.reportID}`,
            value: {
                [optimisticExpenseReportPreview.reportActionID]: null,
            },
        },
        // add hold report actions back to old iou report
        {
            onyxMethod: Onyx.METHOD.MERGE,
            key: `${ONYXKEYS.COLLECTION.REPORT_ACTIONS}${iouReport?.reportID}`,
            value: bringReportActionsBack,
        },
        // remove hold report actions from the new iou report
        {
            onyxMethod: Onyx.METHOD.MERGE,
            key: `${ONYXKEYS.COLLECTION.REPORT_ACTIONS}${optimisticExpenseReport.reportID}`,
            value: null,
        },
        // add hold transactions back to old iou report
        {
            onyxMethod: Onyx.METHOD.MERGE_COLLECTION,
            key: `${ONYXKEYS.COLLECTION.TRANSACTION}`,
            value: bringHeldTransactionsBack,
        },
    ];

    return {
        optimisticData,
        optimisticHoldActionID: optimisticExpenseReportPreview.reportActionID,
        failureData,
        successData,
        optimisticHoldReportID: optimisticExpenseReport.reportID,
        optimisticHoldReportExpenseActionIDs,
    };
}

function getPayMoneyRequestParams(
    initialChatReport: OnyxTypes.Report,
    iouReport: OnyxEntry<OnyxTypes.Report>,
    recipient: Participant,
    paymentMethodType: PaymentMethodType,
    full: boolean,
    payAsBusiness?: boolean,
): PayMoneyRequestData {
    const isInvoiceReport = isInvoiceReportReportUtils(iouReport);
    const activePolicy = getPolicy(activePolicyID);
    let payerPolicyID = activePolicyID;
    let chatReport = initialChatReport;
    let policyParams = {};
    const optimisticData: OnyxUpdate[] = [];
    const successData: OnyxUpdate[] = [];
    const failureData: OnyxUpdate[] = [];
    const shouldCreatePolicy = !activePolicy || !isPolicyAdmin(activePolicy) || !isPaidGroupPolicy(activePolicy);

    if (isIndividualInvoiceRoom(chatReport) && payAsBusiness && shouldCreatePolicy) {
        payerPolicyID = generatePolicyID();
        const {
            optimisticData: policyOptimisticData,
            failureData: policyFailureData,
            successData: policySuccessData,
            params,
        } = buildPolicyData(currentUserEmail, true, undefined, payerPolicyID);
        const {adminsChatReportID, adminsCreatedReportActionID, expenseChatReportID, expenseCreatedReportActionID, customUnitRateID, customUnitID, ownerEmail, policyName} = params;

        policyParams = {
            policyID: payerPolicyID,
            adminsChatReportID,
            adminsCreatedReportActionID,
            expenseChatReportID,
            expenseCreatedReportActionID,
            customUnitRateID,
            customUnitID,
            ownerEmail,
            policyName,
        };

        optimisticData.push(...policyOptimisticData, {onyxMethod: Onyx.METHOD.MERGE, key: ONYXKEYS.NVP_ACTIVE_POLICY_ID, value: payerPolicyID});
        successData.push(...policySuccessData);
        failureData.push(...policyFailureData, {onyxMethod: Onyx.METHOD.MERGE, key: ONYXKEYS.NVP_ACTIVE_POLICY_ID, value: activePolicyID ?? null});
    }

    if (isIndividualInvoiceRoom(chatReport) && payAsBusiness && activePolicyID) {
        const existingB2BInvoiceRoom = getInvoiceChatByParticipants(activePolicyID, CONST.REPORT.INVOICE_RECEIVER_TYPE.BUSINESS, chatReport.policyID);
        if (existingB2BInvoiceRoom) {
            chatReport = existingB2BInvoiceRoom;
        }
    }

    let total = (iouReport?.total ?? 0) - (iouReport?.nonReimbursableTotal ?? 0);
    if (hasHeldExpensesReportUtils(iouReport?.reportID) && !full && !!iouReport?.unheldTotal) {
        total = iouReport.unheldTotal - (iouReport?.unheldNonReimbursableTotal ?? 0);
    }

    const optimisticIOUReportAction = buildOptimisticIOUReportAction(
        CONST.IOU.REPORT_ACTION_TYPE.PAY,
        isExpenseReport(iouReport) ? -total : total,
        iouReport?.currency ?? '',
        '',
        [recipient],
        '',
        paymentMethodType,
        iouReport?.reportID,
        true,
    );

    // In some instances, the report preview action might not be available to the payer (only whispered to the requestor)
    // hence we need to make the updates to the action safely.
    let optimisticReportPreviewAction = null;
    const reportPreviewAction = getReportPreviewAction(chatReport.reportID, iouReport?.reportID);
    if (reportPreviewAction) {
        optimisticReportPreviewAction = updateReportPreview(iouReport, reportPreviewAction, true);
    }
    let currentNextStep = null;
    let optimisticNextStep = null;
    if (!isInvoiceReport) {
        currentNextStep = allNextSteps[`${ONYXKEYS.COLLECTION.NEXT_STEP}${iouReport?.reportID}`] ?? null;
        optimisticNextStep = buildNextStep(iouReport, CONST.REPORT.STATUS_NUM.REIMBURSED);
    }

    const optimisticChatReport = {
        ...chatReport,
        lastReadTime: DateUtils.getDBTime(),
        hasOutstandingChildRequest: false,
        iouReportID: null,
        lastMessageText: getReportActionText(optimisticIOUReportAction),
        lastMessageHtml: getReportActionHtml(optimisticIOUReportAction),
    };
    if (isIndividualInvoiceRoom(chatReport) && payAsBusiness && payerPolicyID) {
        optimisticChatReport.invoiceReceiver = {
            type: CONST.REPORT.INVOICE_RECEIVER_TYPE.BUSINESS,
            policyID: payerPolicyID,
        };
    }

    optimisticData.push(
        {
            onyxMethod: Onyx.METHOD.MERGE,
            key: `${ONYXKEYS.COLLECTION.REPORT}${chatReport.reportID}`,
            value: optimisticChatReport,
        },
        {
            onyxMethod: Onyx.METHOD.MERGE,
            key: `${ONYXKEYS.COLLECTION.REPORT_ACTIONS}${iouReport?.reportID}`,
            value: {
                [optimisticIOUReportAction.reportActionID]: {
                    ...(optimisticIOUReportAction as OnyxTypes.ReportAction),
                    pendingAction: CONST.RED_BRICK_ROAD_PENDING_ACTION.ADD,
                },
            },
        },
        {
            onyxMethod: Onyx.METHOD.MERGE,
            key: `${ONYXKEYS.COLLECTION.REPORT}${iouReport?.reportID}`,
            value: {
                ...iouReport,
                lastMessageText: getReportActionText(optimisticIOUReportAction),
                lastMessageHtml: getReportActionHtml(optimisticIOUReportAction),
                lastVisibleActionCreated: optimisticIOUReportAction.created,
                hasOutstandingChildRequest: false,
                statusNum: CONST.REPORT.STATUS_NUM.REIMBURSED,
                pendingFields: {
                    preview: CONST.RED_BRICK_ROAD_PENDING_ACTION.UPDATE,
                    reimbursed: CONST.RED_BRICK_ROAD_PENDING_ACTION.UPDATE,
                    partial: full ? null : CONST.RED_BRICK_ROAD_PENDING_ACTION.UPDATE,
                },
                errors: null,
            },
        },
        {
            onyxMethod: Onyx.METHOD.MERGE,
            key: `${ONYXKEYS.COLLECTION.NEXT_STEP}${iouReport?.reportID}`,
            value: optimisticNextStep,
        },
    );

    if (iouReport?.policyID) {
        optimisticData.push({
            onyxMethod: Onyx.METHOD.MERGE,
            key: ONYXKEYS.NVP_LAST_PAYMENT_METHOD,
            value: {
                [iouReport.policyID]: paymentMethodType,
            },
        });
    }

    successData.push({
        onyxMethod: Onyx.METHOD.MERGE,
        key: `${ONYXKEYS.COLLECTION.REPORT}${iouReport?.reportID}`,
        value: {
            pendingFields: {
                preview: null,
                reimbursed: null,
                partial: null,
            },
            errors: null,
        },
    });

    failureData.push(
        {
            onyxMethod: Onyx.METHOD.MERGE,
            key: `${ONYXKEYS.COLLECTION.REPORT_ACTIONS}${iouReport?.reportID}`,
            value: {
                [optimisticIOUReportAction.reportActionID]: {
                    errors: getMicroSecondOnyxErrorWithTranslationKey('iou.error.other'),
                },
            },
        },
        {
            onyxMethod: Onyx.METHOD.MERGE,
            key: `${ONYXKEYS.COLLECTION.REPORT}${iouReport?.reportID}`,
            value: {
                ...iouReport,
            },
        },
        {
            onyxMethod: Onyx.METHOD.MERGE,
            key: `${ONYXKEYS.COLLECTION.REPORT}${chatReport.reportID}`,
            value: chatReport,
        },
        {
            onyxMethod: Onyx.METHOD.MERGE,
            key: `${ONYXKEYS.COLLECTION.NEXT_STEP}${iouReport?.reportID}`,
            value: currentNextStep,
        },
    );

    // In case the report preview action is loaded locally, let's update it.
    if (optimisticReportPreviewAction) {
        optimisticData.push({
            onyxMethod: Onyx.METHOD.MERGE,
            key: `${ONYXKEYS.COLLECTION.REPORT_ACTIONS}${chatReport.reportID}`,
            value: {
                [optimisticReportPreviewAction.reportActionID]: optimisticReportPreviewAction,
            },
        });
        failureData.push({
            onyxMethod: Onyx.METHOD.MERGE,
            key: `${ONYXKEYS.COLLECTION.REPORT_ACTIONS}${chatReport.reportID}`,
            value: {
                [optimisticReportPreviewAction.reportActionID]: {
                    created: optimisticReportPreviewAction.created,
                },
            },
        });
    }

    // Optimistically unhold all transactions if we pay all requests
    if (full) {
        const reportTransactions = getReportTransactions(iouReport?.reportID);
        for (const transaction of reportTransactions) {
            optimisticData.push({
                onyxMethod: Onyx.METHOD.MERGE,
                key: `${ONYXKEYS.COLLECTION.TRANSACTION}${transaction.transactionID}`,
                value: {
                    comment: {
                        hold: null,
                    },
                },
            });
            failureData.push({
                onyxMethod: Onyx.METHOD.MERGE,
                key: `${ONYXKEYS.COLLECTION.TRANSACTION}${transaction.transactionID}`,
                value: {
                    comment: {
                        hold: transaction.comment?.hold,
                    },
                },
            });
        }

        const optimisticTransactionViolations: OnyxUpdate[] = reportTransactions.map(({transactionID}) => {
            return {
                onyxMethod: Onyx.METHOD.MERGE,
                key: `${ONYXKEYS.COLLECTION.TRANSACTION_VIOLATIONS}${transactionID}`,
                value: null,
            };
        });
        optimisticData.push(...optimisticTransactionViolations);

        const failureTransactionViolations: OnyxUpdate[] = reportTransactions.map(({transactionID}) => {
            const violations = allTransactionViolations[`${ONYXKEYS.COLLECTION.TRANSACTION_VIOLATIONS}${transactionID}`] ?? [];
            return {
                onyxMethod: Onyx.METHOD.MERGE,
                key: `${ONYXKEYS.COLLECTION.TRANSACTION_VIOLATIONS}${transactionID}`,
                value: violations,
            };
        });
        failureData.push(...failureTransactionViolations);
    }

    let optimisticHoldReportID;
    let optimisticHoldActionID;
    let optimisticHoldReportExpenseActionIDs;
    if (!full) {
        const holdReportOnyxData = getReportFromHoldRequestsOnyxData(chatReport, iouReport, recipient);

        optimisticData.push(...holdReportOnyxData.optimisticData);
        successData.push(...holdReportOnyxData.successData);
        failureData.push(...holdReportOnyxData.failureData);
        optimisticHoldReportID = holdReportOnyxData.optimisticHoldReportID;
        optimisticHoldActionID = holdReportOnyxData.optimisticHoldActionID;
        optimisticHoldReportExpenseActionIDs = JSON.stringify(holdReportOnyxData.optimisticHoldReportExpenseActionIDs);
    }

    return {
        params: {
            iouReportID: iouReport?.reportID,
            chatReportID: chatReport.reportID,
            reportActionID: optimisticIOUReportAction.reportActionID,
            paymentMethodType,
            full,
            amount: Math.abs(total),
            optimisticHoldReportID,
            optimisticHoldActionID,
            optimisticHoldReportExpenseActionIDs,
            ...policyParams,
        },
        optimisticData,
        successData,
        failureData,
    };
}

/**
 * @param managerID - Account ID of the person sending the money
 * @param recipient - The user receiving the money
 */
function sendMoneyElsewhere(report: OnyxEntry<OnyxTypes.Report>, amount: number, currency: string, comment: string, managerID: number, recipient: Participant) {
    const {params, optimisticData, successData, failureData} = getSendMoneyParams(report, amount, currency, comment, CONST.IOU.PAYMENT_TYPE.ELSEWHERE, managerID, recipient);

    API.write(WRITE_COMMANDS.SEND_MONEY_ELSEWHERE, params, {optimisticData, successData, failureData});

    Navigation.dismissModal(isSearchTopmostCentralPane() ? undefined : params.chatReportID);
    notifyNewAction(params.chatReportID, managerID);
}

/**
 * @param managerID - Account ID of the person sending the money
 * @param recipient - The user receiving the money
 */
function sendMoneyWithWallet(report: OnyxEntry<OnyxTypes.Report>, amount: number, currency: string, comment: string, managerID: number, recipient: Participant | OptionData) {
    const {params, optimisticData, successData, failureData} = getSendMoneyParams(report, amount, currency, comment, CONST.IOU.PAYMENT_TYPE.EXPENSIFY, managerID, recipient);

    API.write(WRITE_COMMANDS.SEND_MONEY_WITH_WALLET, params, {optimisticData, successData, failureData});

    Navigation.dismissModal(isSearchTopmostCentralPane() ? undefined : params.chatReportID);
    notifyNewAction(params.chatReportID, managerID);
}

function canApproveIOU(
    iouReport: OnyxTypes.OnyxInputOrEntry<OnyxTypes.Report> | SearchReport,
    policy: OnyxTypes.OnyxInputOrEntry<OnyxTypes.Policy> | SearchPolicy,
    chatReportRNVP?: OnyxTypes.ReportNameValuePairs,
) {
    // Only expense reports can be approved
    if (!isExpenseReport(iouReport) || !(policy && isPaidGroupPolicy(policy))) {
        return false;
    }

    const isOnSubmitAndClosePolicy = isSubmitAndClose(policy);
    if (isOnSubmitAndClosePolicy) {
        return false;
    }

    const managerID = iouReport?.managerID ?? CONST.DEFAULT_NUMBER_ID;
    const isCurrentUserManager = managerID === userAccountID;
    const isOpenExpenseReport = isOpenExpenseReportReportUtils(iouReport);
    const isApproved = isReportApproved(iouReport);
    const iouSettled = isSettled(iouReport?.reportID);
    const reportNameValuePairs = chatReportRNVP ?? getReportNameValuePairs(iouReport?.reportID);
    const isArchivedExpenseReport = isArchivedReport(reportNameValuePairs);
    let isTransactionBeingScanned = false;
    const reportTransactions = getReportTransactions(iouReport?.reportID);
    for (const transaction of reportTransactions) {
        const hasReceipt = hasReceiptTransactionUtils(transaction);
        const isReceiptBeingScanned = isReceiptBeingScannedTransactionUtils(transaction);

        // If transaction has receipt (scan) and its receipt is being scanned, we shouldn't be able to Approve
        if (hasReceipt && isReceiptBeingScanned) {
            isTransactionBeingScanned = true;
        }
    }
    const isPayAtEndExpenseReport = isPayAtEndExpenseReportReportUtils(iouReport?.reportID, reportTransactions);

    return isCurrentUserManager && !isOpenExpenseReport && !isApproved && !iouSettled && !isArchivedExpenseReport && !isTransactionBeingScanned && !isPayAtEndExpenseReport;
}

function canIOUBePaid(
    iouReport: OnyxTypes.OnyxInputOrEntry<OnyxTypes.Report> | SearchReport,
    chatReport: OnyxTypes.OnyxInputOrEntry<OnyxTypes.Report> | SearchReport,
    policy: OnyxTypes.OnyxInputOrEntry<OnyxTypes.Policy> | SearchPolicy,
    transactions?: OnyxTypes.Transaction[] | SearchTransaction[],
    onlyShowPayElsewhere = false,
    chatReportRNVP?: OnyxTypes.ReportNameValuePairs,
    invoiceReceiverPolicy?: SearchPolicy,
    shouldCheckApprovedState = true,
) {
    const isPolicyExpenseChat = isPolicyExpenseChatReportUtil(chatReport);
    const reportNameValuePairs = chatReportRNVP ?? getReportNameValuePairs(chatReport?.reportID);
    const isChatReportArchived = isArchivedReport(reportNameValuePairs);
    const iouSettled = isSettled(iouReport);

    if (isEmptyObject(iouReport)) {
        return false;
    }

    if (policy?.reimbursementChoice === CONST.POLICY.REIMBURSEMENT_CHOICES.REIMBURSEMENT_NO) {
        if (!onlyShowPayElsewhere) {
            return false;
        }
        if (iouReport?.statusNum !== CONST.REPORT.STATUS_NUM.SUBMITTED) {
            return false;
        }
    }

    if (isInvoiceReportReportUtils(iouReport)) {
        if (isOpenInvoiceReportReportUtils(iouReport)) {
            return false;
        }
        if (iouSettled) {
            return false;
        }
        if (chatReport?.invoiceReceiver?.type === CONST.REPORT.INVOICE_RECEIVER_TYPE.INDIVIDUAL) {
            return chatReport?.invoiceReceiver?.accountID === userAccountID;
        }
        return (invoiceReceiverPolicy ?? getPolicy(chatReport?.invoiceReceiver?.policyID))?.role === CONST.POLICY.ROLE.ADMIN;
    }

    const isPayer = isPayerReportUtils(
        {
            email: currentUserEmail,
            accountID: userAccountID,
        },
        iouReport,
        onlyShowPayElsewhere,
        policy,
    );

    const isOpenExpenseReport = isPolicyExpenseChat && isOpenExpenseReportReportUtils(iouReport);

    const {reimbursableSpend} = getMoneyRequestSpendBreakdown(iouReport);
    const isAutoReimbursable = policy?.reimbursementChoice === CONST.POLICY.REIMBURSEMENT_CHOICES.REIMBURSEMENT_YES ? false : canBeAutoReimbursed(iouReport, policy);
    const shouldBeApproved = canApproveIOU(iouReport, policy);

    const isPayAtEndExpenseReport = isPayAtEndExpenseReportReportUtils(iouReport?.reportID, transactions);
    return (
        isPayer &&
        !isOpenExpenseReport &&
        !iouSettled &&
        !iouReport?.isWaitingOnBankAccount &&
        reimbursableSpend !== 0 &&
        !isChatReportArchived &&
        !isAutoReimbursable &&
        (!shouldBeApproved || !shouldCheckApprovedState) &&
        !isPayAtEndExpenseReport
    );
}

function canSubmitReport(
    report: OnyxEntry<OnyxTypes.Report> | SearchReport,
    policy: OnyxEntry<OnyxTypes.Policy> | SearchPolicy,
    transactions: OnyxTypes.Transaction[] | SearchTransaction[],
    allViolations?: OnyxCollection<OnyxTypes.TransactionViolations>,
) {
    const currentUserAccountID = getCurrentUserAccountID();
    const isOpenExpenseReport = isOpenExpenseReportReportUtils(report);
    const isArchived = isArchivedReportWithID(report?.reportID);
    const isAdmin = policy?.role === CONST.POLICY.ROLE.ADMIN;
    const transactionIDList = transactions.map((transaction) => transaction.transactionID);
    const hasAllPendingRTERViolations = allHavePendingRTERViolation(transactionIDList, allViolations);
    const hasBrokenConnectionViolation = shouldShowBrokenConnectionViolation(transactionIDList, report, policy, allViolations);

    const hasOnlyPendingCardOrScanFailTransactions =
        transactions.length > 0 &&
        transactions.every((t) => (isExpensifyCardTransaction(t) && isPending(t)) || (isPartialMerchant(getMerchant(t)) && isAmountMissing(t)) || isReceiptBeingScannedTransactionUtils(t));

    return (
        transactions.length > 0 &&
        isOpenExpenseReport &&
        !isArchived &&
        !hasOnlyPendingCardOrScanFailTransactions &&
        !hasAllPendingRTERViolations &&
        !hasBrokenConnectionViolation &&
        (report?.ownerAccountID === currentUserAccountID || isAdmin || report?.managerID === currentUserAccountID)
    );
}

function getIOUReportActionToApproveOrPay(chatReport: OnyxEntry<OnyxTypes.Report>, excludedIOUReportID: string | undefined): OnyxEntry<ReportAction> {
    const chatReportActions = allReportActions?.[`${ONYXKEYS.COLLECTION.REPORT_ACTIONS}${chatReport?.reportID}`] ?? {};

    return Object.values(chatReportActions).find((action) => {
        const iouReport = getReportOrDraftReport(action.childReportID);
        const policy = getPolicy(iouReport?.policyID);
        const shouldShowSettlementButton = canIOUBePaid(iouReport, chatReport, policy) || canApproveIOU(iouReport, policy);
        return action.childReportID?.toString() !== excludedIOUReportID && action.actionName === CONST.REPORT.ACTIONS.TYPE.REPORT_PREVIEW && shouldShowSettlementButton;
    });
}

function hasIOUToApproveOrPay(chatReport: OnyxEntry<OnyxTypes.Report>, excludedIOUReportID: string | undefined): boolean {
    return !!getIOUReportActionToApproveOrPay(chatReport, excludedIOUReportID);
}

function isLastApprover(approvalChain: string[]): boolean {
    if (approvalChain.length === 0) {
        return true;
    }
    return approvalChain.at(-1) === currentUserEmail;
}

function getNextApproverAccountID(report: OnyxEntry<OnyxTypes.Report>) {
    const policy = getPolicy(report?.policyID);
    const approvalChain = getApprovalChain(policy, report);
    const submitToAccountID = getSubmitToAccountID(policy, report);

    if (approvalChain.length === 0) {
        return submitToAccountID;
    }

    const nextApproverEmail = approvalChain.length === 1 ? approvalChain.at(0) : approvalChain.at(approvalChain.indexOf(currentUserEmail) + 1);
    if (!nextApproverEmail) {
        return submitToAccountID;
    }

    return getAccountIDsByLogins([nextApproverEmail]).at(0);
}

function approveMoneyRequest(expenseReport: OnyxEntry<OnyxTypes.Report>, full?: boolean) {
    if (!expenseReport) {
        return;
    }

    if (expenseReport.policyID && shouldRestrictUserBillableActions(expenseReport.policyID)) {
        Navigation.navigate(ROUTES.RESTRICTED_ACTION.getRoute(expenseReport.policyID));
        return;
    }

    const currentNextStep = allNextSteps[`${ONYXKEYS.COLLECTION.NEXT_STEP}${expenseReport.reportID}`] ?? null;
    let total = expenseReport.total ?? 0;
    const hasHeldExpenses = hasHeldExpensesReportUtils(expenseReport.reportID);
    if (hasHeldExpenses && !full && !!expenseReport.unheldTotal) {
        total = expenseReport.unheldTotal;
    }
    const optimisticApprovedReportAction = buildOptimisticApprovedReportAction(total, expenseReport.currency ?? '', expenseReport.reportID);

    const approvalChain = getApprovalChain(getPolicy(expenseReport.policyID), expenseReport);

    const predictedNextStatus = isLastApprover(approvalChain) ? CONST.REPORT.STATUS_NUM.APPROVED : CONST.REPORT.STATUS_NUM.SUBMITTED;
    const predictedNextState = isLastApprover(approvalChain) ? CONST.REPORT.STATE_NUM.APPROVED : CONST.REPORT.STATE_NUM.SUBMITTED;
    const managerID = isLastApprover(approvalChain) ? expenseReport.managerID : getNextApproverAccountID(expenseReport);

    const optimisticNextStep = buildNextStep(expenseReport, predictedNextStatus);
    const chatReport = getReportOrDraftReport(expenseReport.chatReportID);

    const optimisticReportActionsData: OnyxUpdate = {
        onyxMethod: Onyx.METHOD.MERGE,
        key: `${ONYXKEYS.COLLECTION.REPORT_ACTIONS}${expenseReport.reportID}`,
        value: {
            [optimisticApprovedReportAction.reportActionID]: {
                ...(optimisticApprovedReportAction as OnyxTypes.ReportAction),
                pendingAction: CONST.RED_BRICK_ROAD_PENDING_ACTION.ADD,
            },
        },
    };
    const optimisticIOUReportData: OnyxUpdate = {
        onyxMethod: Onyx.METHOD.MERGE,
        key: `${ONYXKEYS.COLLECTION.REPORT}${expenseReport.reportID}`,
        value: {
            ...expenseReport,
            lastMessageText: getReportActionText(optimisticApprovedReportAction),
            lastMessageHtml: getReportActionHtml(optimisticApprovedReportAction),
            stateNum: predictedNextState,
            statusNum: predictedNextStatus,
            managerID,
            pendingFields: {
                partial: full ? null : CONST.RED_BRICK_ROAD_PENDING_ACTION.UPDATE,
            },
        },
    };

    const optimisticChatReportData: OnyxUpdate = {
        onyxMethod: Onyx.METHOD.MERGE,
        key: `${ONYXKEYS.COLLECTION.REPORT}${expenseReport.chatReportID}`,
        value: {
            hasOutstandingChildRequest: hasIOUToApproveOrPay(chatReport, expenseReport.reportID),
        },
    };

    const optimisticNextStepData: OnyxUpdate = {
        onyxMethod: Onyx.METHOD.MERGE,
        key: `${ONYXKEYS.COLLECTION.NEXT_STEP}${expenseReport.reportID}`,
        value: optimisticNextStep,
    };
    const optimisticData: OnyxUpdate[] = [optimisticIOUReportData, optimisticReportActionsData, optimisticNextStepData, optimisticChatReportData];

    const successData: OnyxUpdate[] = [
        {
            onyxMethod: Onyx.METHOD.MERGE,
            key: `${ONYXKEYS.COLLECTION.REPORT_ACTIONS}${expenseReport.reportID}`,
            value: {
                [optimisticApprovedReportAction.reportActionID]: {
                    pendingAction: null,
                },
            },
        },
        {
            onyxMethod: Onyx.METHOD.MERGE,
            key: `${ONYXKEYS.COLLECTION.REPORT}${expenseReport.reportID}`,
            value: {
                pendingFields: {
                    partial: null,
                },
            },
        },
    ];

    const failureData: OnyxUpdate[] = [
        {
            onyxMethod: Onyx.METHOD.MERGE,
            key: `${ONYXKEYS.COLLECTION.REPORT_ACTIONS}${expenseReport.reportID}`,
            value: {
                [optimisticApprovedReportAction.reportActionID]: {
                    errors: getMicroSecondOnyxErrorWithTranslationKey('iou.error.other'),
                },
            },
        },
        {
            onyxMethod: Onyx.METHOD.MERGE,
            key: `${ONYXKEYS.COLLECTION.REPORT}${expenseReport.chatReportID}`,
            value: {
                hasOutstandingChildRequest: chatReport?.hasOutstandingChildRequest,
                pendingFields: {
                    partial: null,
                },
            },
        },
        {
            onyxMethod: Onyx.METHOD.MERGE,
            key: `${ONYXKEYS.COLLECTION.NEXT_STEP}${expenseReport.reportID}`,
            value: currentNextStep,
        },
    ];

    // Clear hold reason of all transactions if we approve all requests
    if (full && hasHeldExpenses) {
        const heldTransactions = getAllHeldTransactionsReportUtils(expenseReport.reportID);
        heldTransactions.forEach((heldTransaction) => {
            optimisticData.push({
                onyxMethod: Onyx.METHOD.MERGE,
                key: `${ONYXKEYS.COLLECTION.TRANSACTION}${heldTransaction.transactionID}`,
                value: {
                    comment: {
                        hold: '',
                    },
                },
            });
            failureData.push({
                onyxMethod: Onyx.METHOD.MERGE,
                key: `${ONYXKEYS.COLLECTION.TRANSACTION}${heldTransaction.transactionID}`,
                value: {
                    comment: {
                        hold: heldTransaction.comment?.hold,
                    },
                },
            });
        });
    }

    let optimisticHoldReportID;
    let optimisticHoldActionID;
    let optimisticHoldReportExpenseActionIDs;
    if (!full && !!chatReport && !!expenseReport) {
        const holdReportOnyxData = getReportFromHoldRequestsOnyxData(chatReport, expenseReport, {accountID: expenseReport.ownerAccountID});

        optimisticData.push(...holdReportOnyxData.optimisticData);
        successData.push(...holdReportOnyxData.successData);
        failureData.push(...holdReportOnyxData.failureData);
        optimisticHoldReportID = holdReportOnyxData.optimisticHoldReportID;
        optimisticHoldActionID = holdReportOnyxData.optimisticHoldActionID;
        optimisticHoldReportExpenseActionIDs = JSON.stringify(holdReportOnyxData.optimisticHoldReportExpenseActionIDs);
    }

    const parameters: ApproveMoneyRequestParams = {
        reportID: expenseReport.reportID,
        approvedReportActionID: optimisticApprovedReportAction.reportActionID,
        full,
        optimisticHoldReportID,
        optimisticHoldActionID,
        optimisticHoldReportExpenseActionIDs,
    };

    API.write(WRITE_COMMANDS.APPROVE_MONEY_REQUEST, parameters, {optimisticData, successData, failureData});
}

function unapproveExpenseReport(expenseReport: OnyxEntry<OnyxTypes.Report>) {
    if (isEmptyObject(expenseReport)) {
        return;
    }

    const currentNextStep = allNextSteps[`${ONYXKEYS.COLLECTION.NEXT_STEP}${expenseReport.reportID}`] ?? null;

    const optimisticUnapprovedReportAction = buildOptimisticUnapprovedReportAction(expenseReport.total ?? 0, expenseReport.currency ?? '', expenseReport.reportID);
    const optimisticNextStep = buildNextStep(expenseReport, CONST.REPORT.STATUS_NUM.SUBMITTED);

    const optimisticReportActionData: OnyxUpdate = {
        onyxMethod: Onyx.METHOD.MERGE,
        key: `${ONYXKEYS.COLLECTION.REPORT_ACTIONS}${expenseReport.reportID}`,
        value: {
            [optimisticUnapprovedReportAction.reportActionID]: {
                ...(optimisticUnapprovedReportAction as OnyxTypes.ReportAction),
                pendingAction: CONST.RED_BRICK_ROAD_PENDING_ACTION.ADD,
            },
        },
    };
    const optimisticIOUReportData: OnyxUpdate = {
        onyxMethod: Onyx.METHOD.MERGE,
        key: `${ONYXKEYS.COLLECTION.REPORT}${expenseReport.reportID}`,
        value: {
            ...expenseReport,
            lastMessageText: getReportActionText(optimisticUnapprovedReportAction),
            lastMessageHtml: getReportActionHtml(optimisticUnapprovedReportAction),
            stateNum: CONST.REPORT.STATE_NUM.SUBMITTED,
            statusNum: CONST.REPORT.STATUS_NUM.SUBMITTED,
            pendingFields: {
                partial: CONST.RED_BRICK_ROAD_PENDING_ACTION.UPDATE,
            },
        },
    };

    const optimisticNextStepData: OnyxUpdate = {
        onyxMethod: Onyx.METHOD.MERGE,
        key: `${ONYXKEYS.COLLECTION.NEXT_STEP}${expenseReport.reportID}`,
        value: optimisticNextStep,
    };

    const optimisticData: OnyxUpdate[] = [optimisticIOUReportData, optimisticReportActionData, optimisticNextStepData];

    const successData: OnyxUpdate[] = [
        {
            onyxMethod: Onyx.METHOD.MERGE,
            key: `${ONYXKEYS.COLLECTION.REPORT_ACTIONS}${expenseReport.reportID}`,
            value: {
                [optimisticUnapprovedReportAction.reportActionID]: {
                    pendingAction: null,
                },
            },
        },
        {
            onyxMethod: Onyx.METHOD.MERGE,
            key: `${ONYXKEYS.COLLECTION.REPORT}${expenseReport.reportID}`,
            value: {
                pendingFields: {
                    partial: null,
                },
            },
        },
    ];

    const failureData: OnyxUpdate[] = [
        {
            onyxMethod: Onyx.METHOD.MERGE,
            key: `${ONYXKEYS.COLLECTION.REPORT_ACTIONS}${expenseReport.reportID}`,
            value: {
                [optimisticUnapprovedReportAction.reportActionID]: {
                    errors: getMicroSecondOnyxErrorWithTranslationKey('iou.error.other'),
                },
            },
        },
        {
            onyxMethod: Onyx.METHOD.MERGE,
            key: `${ONYXKEYS.COLLECTION.NEXT_STEP}${expenseReport.reportID}`,
            value: currentNextStep,
        },
    ];

    if (expenseReport.parentReportID && expenseReport.parentReportActionID) {
        optimisticData.push({
            onyxMethod: Onyx.METHOD.MERGE,
            key: `${ONYXKEYS.COLLECTION.REPORT_ACTIONS}${expenseReport.parentReportID}`,
            value: {
                [expenseReport.parentReportActionID]: {
                    childStateNum: CONST.REPORT.STATE_NUM.SUBMITTED,
                    childStatusNum: CONST.REPORT.STATUS_NUM.SUBMITTED,
                },
            },
        });

        failureData.push({
            onyxMethod: Onyx.METHOD.MERGE,
            key: `${ONYXKEYS.COLLECTION.REPORT_ACTIONS}${expenseReport.parentReportID}`,
            value: {
                [expenseReport.parentReportActionID]: {
                    childStateNum: expenseReport.stateNum,
                    childStatusNum: expenseReport.statusNum,
                },
            },
        });
    }

    const parameters: UnapproveExpenseReportParams = {
        reportID: expenseReport.reportID,
        reportActionID: optimisticUnapprovedReportAction.reportActionID,
    };

    API.write(WRITE_COMMANDS.UNAPPROVE_EXPENSE_REPORT, parameters, {optimisticData, successData, failureData});
}

function submitReport(expenseReport: OnyxTypes.Report) {
    if (expenseReport.policyID && shouldRestrictUserBillableActions(expenseReport.policyID)) {
        Navigation.navigate(ROUTES.RESTRICTED_ACTION.getRoute(expenseReport.policyID));
        return;
    }

    const currentNextStep = allNextSteps[`${ONYXKEYS.COLLECTION.NEXT_STEP}${expenseReport.reportID}`] ?? null;
    const parentReport = getReportOrDraftReport(expenseReport.parentReportID);
    const policy = getPolicy(expenseReport.policyID);
    const isCurrentUserManager = currentUserPersonalDetails?.accountID === expenseReport.managerID;
    const isSubmitAndClosePolicy = isSubmitAndClose(policy);
    const adminAccountID = policy?.role === CONST.POLICY.ROLE.ADMIN ? currentUserPersonalDetails?.accountID : undefined;
    const optimisticSubmittedReportAction = buildOptimisticSubmittedReportAction(expenseReport?.total ?? 0, expenseReport.currency ?? '', expenseReport.reportID, adminAccountID);
    const optimisticNextStep = buildNextStep(expenseReport, isSubmitAndClosePolicy ? CONST.REPORT.STATUS_NUM.CLOSED : CONST.REPORT.STATUS_NUM.SUBMITTED);
    const approvalChain = getApprovalChain(policy, expenseReport);
    const managerID = getAccountIDsByLogins(approvalChain).at(0);

    const optimisticData: OnyxUpdate[] = !isSubmitAndClosePolicy
        ? [
              {
                  onyxMethod: Onyx.METHOD.MERGE,
                  key: `${ONYXKEYS.COLLECTION.REPORT_ACTIONS}${expenseReport.reportID}`,
                  value: {
                      [optimisticSubmittedReportAction.reportActionID]: {
                          ...(optimisticSubmittedReportAction as OnyxTypes.ReportAction),
                          pendingAction: CONST.RED_BRICK_ROAD_PENDING_ACTION.ADD,
                      },
                  },
              },
              {
                  onyxMethod: Onyx.METHOD.MERGE,
                  key: `${ONYXKEYS.COLLECTION.REPORT}${expenseReport.reportID}`,
                  value: {
                      ...expenseReport,
                      managerID,
                      lastMessageText: getReportActionText(optimisticSubmittedReportAction),
                      lastMessageHtml: getReportActionHtml(optimisticSubmittedReportAction),
                      stateNum: CONST.REPORT.STATE_NUM.SUBMITTED,
                      statusNum: CONST.REPORT.STATUS_NUM.SUBMITTED,
                  },
              },
          ]
        : [
              {
                  onyxMethod: Onyx.METHOD.MERGE,
                  key: `${ONYXKEYS.COLLECTION.REPORT}${expenseReport.reportID}`,
                  value: {
                      ...expenseReport,
                      stateNum: CONST.REPORT.STATE_NUM.APPROVED,
                      statusNum: CONST.REPORT.STATUS_NUM.CLOSED,
                  },
              },
          ];

    optimisticData.push({
        onyxMethod: Onyx.METHOD.MERGE,
        key: `${ONYXKEYS.COLLECTION.NEXT_STEP}${expenseReport.reportID}`,
        value: optimisticNextStep,
    });

    if (parentReport?.reportID) {
        optimisticData.push({
            onyxMethod: Onyx.METHOD.MERGE,
            key: `${ONYXKEYS.COLLECTION.REPORT}${parentReport.reportID}`,
            value: {
                ...parentReport,
                // In case its a manager who force submitted the report, they are the next user who needs to take an action
                hasOutstandingChildRequest: isCurrentUserManager,
                iouReportID: null,
            },
        });
    }

    const successData: OnyxUpdate[] = [];
    if (!isSubmitAndClosePolicy) {
        successData.push({
            onyxMethod: Onyx.METHOD.MERGE,
            key: `${ONYXKEYS.COLLECTION.REPORT_ACTIONS}${expenseReport.reportID}`,
            value: {
                [optimisticSubmittedReportAction.reportActionID]: {
                    pendingAction: null,
                },
            },
        });
    }

    const failureData: OnyxUpdate[] = [
        {
            onyxMethod: Onyx.METHOD.MERGE,
            key: `${ONYXKEYS.COLLECTION.REPORT}${expenseReport.reportID}`,
            value: {
                statusNum: CONST.REPORT.STATUS_NUM.OPEN,
                stateNum: CONST.REPORT.STATE_NUM.OPEN,
            },
        },
        {
            onyxMethod: Onyx.METHOD.MERGE,
            key: `${ONYXKEYS.COLLECTION.NEXT_STEP}${expenseReport.reportID}`,
            value: currentNextStep,
        },
    ];
    if (!isSubmitAndClosePolicy) {
        failureData.push({
            onyxMethod: Onyx.METHOD.MERGE,
            key: `${ONYXKEYS.COLLECTION.REPORT_ACTIONS}${expenseReport.reportID}`,
            value: {
                [optimisticSubmittedReportAction.reportActionID]: {
                    errors: getMicroSecondOnyxErrorWithTranslationKey('iou.error.other'),
                },
            },
        });
    }

    if (parentReport?.reportID) {
        failureData.push({
            onyxMethod: Onyx.METHOD.MERGE,
            key: `${ONYXKEYS.COLLECTION.REPORT}${parentReport.reportID}`,
            value: {
                hasOutstandingChildRequest: parentReport.hasOutstandingChildRequest,
                iouReportID: expenseReport.reportID,
            },
        });
    }

    const parameters: SubmitReportParams = {
        reportID: expenseReport.reportID,
        managerAccountID: getSubmitToAccountID(policy, expenseReport) ?? expenseReport.managerID,
        reportActionID: optimisticSubmittedReportAction.reportActionID,
    };

    API.write(WRITE_COMMANDS.SUBMIT_REPORT, parameters, {optimisticData, successData, failureData});
}

function cancelPayment(expenseReport: OnyxEntry<OnyxTypes.Report>, chatReport: OnyxTypes.Report, backTo?: Route) {
    if (isEmptyObject(expenseReport)) {
        return;
    }

    const optimisticReportAction = buildOptimisticCancelPaymentReportAction(expenseReport.reportID, -(expenseReport.total ?? 0), expenseReport.currency ?? '');
    const policy = getPolicy(chatReport.policyID);
    const approvalMode = policy?.approvalMode ?? CONST.POLICY.APPROVAL_MODE.BASIC;
    const stateNum: ValueOf<typeof CONST.REPORT.STATE_NUM> = approvalMode === CONST.POLICY.APPROVAL_MODE.OPTIONAL ? CONST.REPORT.STATE_NUM.SUBMITTED : CONST.REPORT.STATE_NUM.APPROVED;
    const statusNum: ValueOf<typeof CONST.REPORT.STATUS_NUM> = approvalMode === CONST.POLICY.APPROVAL_MODE.OPTIONAL ? CONST.REPORT.STATUS_NUM.CLOSED : CONST.REPORT.STATUS_NUM.APPROVED;
    const optimisticNextStep = buildNextStep(expenseReport, statusNum);
    const iouReportActions = getAllReportActions(chatReport.iouReportID);
    const expenseReportActions = getAllReportActions(expenseReport.reportID);
    const iouCreatedAction = Object.values(iouReportActions).find((action) => isCreatedAction(action));
    const expenseCreatedAction = Object.values(expenseReportActions).find((action) => isCreatedAction(action));
    const optimisticData: OnyxUpdate[] = [
        {
            onyxMethod: Onyx.METHOD.MERGE,
            key: `${ONYXKEYS.COLLECTION.REPORT_ACTIONS}${expenseReport.reportID}`,
            value: {
                [optimisticReportAction.reportActionID]: {
                    ...(optimisticReportAction as OnyxTypes.ReportAction),
                    pendingAction: CONST.RED_BRICK_ROAD_PENDING_ACTION.ADD,
                },
            },
        },
        {
            onyxMethod: Onyx.METHOD.MERGE,
            key: `${ONYXKEYS.COLLECTION.REPORT}${chatReport.reportID}`,
            value: {
                // The report created later will become the iouReportID of the chat report
                iouReportID: (iouCreatedAction?.created ?? '') > (expenseCreatedAction?.created ?? '') ? chatReport?.iouReportID : expenseReport.reportID,
            },
        },
        {
            onyxMethod: Onyx.METHOD.MERGE,
            key: `${ONYXKEYS.COLLECTION.REPORT}${expenseReport.reportID}`,
            value: {
                ...expenseReport,
                lastVisibleActionCreated: optimisticReportAction?.created,
                lastMessageText: getReportActionText(optimisticReportAction),
                lastMessageHtml: getReportActionHtml(optimisticReportAction),
                stateNum,
                statusNum,
            },
        },
    ];

    optimisticData.push({
        onyxMethod: Onyx.METHOD.MERGE,
        key: `${ONYXKEYS.COLLECTION.NEXT_STEP}${expenseReport.reportID}`,
        value: optimisticNextStep,
    });

    const successData: OnyxUpdate[] = [
        {
            onyxMethod: Onyx.METHOD.MERGE,
            key: `${ONYXKEYS.COLLECTION.REPORT_ACTIONS}${expenseReport.reportID}`,
            value: {
                [optimisticReportAction.reportActionID]: {
                    pendingAction: null,
                },
            },
        },
    ];

    const failureData: OnyxUpdate[] = [
        {
            onyxMethod: Onyx.METHOD.MERGE,
            key: `${ONYXKEYS.COLLECTION.REPORT_ACTIONS}${expenseReport.reportID}`,
            value: {
                [optimisticReportAction.reportActionID]: {
                    errors: getMicroSecondOnyxErrorWithTranslationKey('iou.error.other'),
                },
            },
        },
        {
            onyxMethod: Onyx.METHOD.MERGE,
            key: `${ONYXKEYS.COLLECTION.REPORT}${expenseReport.reportID}`,
            value: {
                statusNum: CONST.REPORT.STATUS_NUM.REIMBURSED,
            },
        },
    ];

    if (expenseReport.parentReportID && expenseReport.parentReportActionID) {
        optimisticData.push({
            onyxMethod: Onyx.METHOD.MERGE,
            key: `${ONYXKEYS.COLLECTION.REPORT_ACTIONS}${expenseReport.parentReportID}`,
            value: {
                [expenseReport.parentReportActionID]: {
                    childStateNum: stateNum,
                    childStatusNum: statusNum,
                },
            },
        });

        failureData.push({
            onyxMethod: Onyx.METHOD.MERGE,
            key: `${ONYXKEYS.COLLECTION.REPORT_ACTIONS}${expenseReport.parentReportID}`,
            value: {
                [expenseReport.parentReportActionID]: {
                    childStateNum: expenseReport.stateNum,
                    childStatusNum: expenseReport.statusNum,
                },
            },
        });
    }

    if (chatReport?.reportID) {
        optimisticData.push({
            onyxMethod: Onyx.METHOD.MERGE,
            key: `${ONYXKEYS.COLLECTION.REPORT}${chatReport.reportID}`,
            value: {
                hasOutstandingChildRequest: true,
                iouReportID: expenseReport.reportID,
            },
        });
        failureData.push({
            onyxMethod: Onyx.METHOD.MERGE,
            key: `${ONYXKEYS.COLLECTION.REPORT}${chatReport.reportID}`,
            value: {
                hasOutstandingChildRequest: chatReport.hasOutstandingChildRequest,
                iouReportID: chatReport.iouReportID,
            },
        });
    }
    failureData.push({
        onyxMethod: Onyx.METHOD.MERGE,
        key: `${ONYXKEYS.COLLECTION.NEXT_STEP}${expenseReport.reportID}`,
        value: buildNextStep(expenseReport, CONST.REPORT.STATUS_NUM.REIMBURSED),
    });

    API.write(
        WRITE_COMMANDS.CANCEL_PAYMENT,
        {
            iouReportID: expenseReport.reportID,
            chatReportID: chatReport.reportID,
            managerAccountID: expenseReport.managerID ?? CONST.DEFAULT_NUMBER_ID,
            reportActionID: optimisticReportAction.reportActionID,
        },
        {optimisticData, successData, failureData},
    );
    Navigation.goBack(backTo);
    notifyNewAction(expenseReport.reportID, userAccountID);
}

/**
 * Completes onboarding for invite link flow based on the selected payment option
 *
 * @param paymentSelected based on which we choose the onboarding choice and concierge message
 */
function completePaymentOnboarding(paymentSelected: ValueOf<typeof CONST.PAYMENT_SELECTED>, adminsChatReportID?: string, onboardingPolicyID?: string) {
    const isInviteOnboardingComplete = introSelected?.isInviteOnboardingComplete ?? false;

    if (isInviteOnboardingComplete || !introSelected?.choice || !introSelected?.inviteType) {
        return;
    }

    const session = getSession();

    const personalDetailsListValues = Object.values(getPersonalDetailsForAccountIDs(session?.accountID ? [session.accountID] : [], personalDetailsList));
    const personalDetails = personalDetailsListValues.at(0);

    let onboardingPurpose = introSelected?.choice;
    if (introSelected?.inviteType === CONST.ONBOARDING_INVITE_TYPES.IOU && paymentSelected === CONST.IOU.PAYMENT_SELECTED.BBA) {
        onboardingPurpose = CONST.ONBOARDING_CHOICES.MANAGE_TEAM;
    }

    if (introSelected?.inviteType === CONST.ONBOARDING_INVITE_TYPES.INVOICE && paymentSelected !== CONST.IOU.PAYMENT_SELECTED.BBA) {
        onboardingPurpose = CONST.ONBOARDING_CHOICES.CHAT_SPLIT;
    }

    completeOnboarding(
        onboardingPurpose,
        CONST.ONBOARDING_MESSAGES[onboardingPurpose],
        personalDetails?.firstName ?? '',
        personalDetails?.lastName ?? '',
        adminsChatReportID,
        onboardingPolicyID,
        paymentSelected,
        undefined,
        undefined,
        true,
    );
}
function payMoneyRequest(paymentType: PaymentMethodType, chatReport: OnyxTypes.Report, iouReport: OnyxEntry<OnyxTypes.Report>, full = true) {
    if (chatReport.policyID && shouldRestrictUserBillableActions(chatReport.policyID)) {
        Navigation.navigate(ROUTES.RESTRICTED_ACTION.getRoute(chatReport.policyID));
        return;
    }

    const paymentSelected = paymentType === CONST.IOU.PAYMENT_TYPE.VBBA ? CONST.IOU.PAYMENT_SELECTED.BBA : CONST.IOU.PAYMENT_SELECTED.PBA;
    completePaymentOnboarding(paymentSelected);

    const recipient = {accountID: iouReport?.ownerAccountID ?? CONST.DEFAULT_NUMBER_ID};
    const {params, optimisticData, successData, failureData} = getPayMoneyRequestParams(chatReport, iouReport, recipient, paymentType, full);

    // For now, we need to call the PayMoneyRequestWithWallet API since PayMoneyRequest was not updated to work with
    // Expensify Wallets.
    const apiCommand = paymentType === CONST.IOU.PAYMENT_TYPE.EXPENSIFY ? WRITE_COMMANDS.PAY_MONEY_REQUEST_WITH_WALLET : WRITE_COMMANDS.PAY_MONEY_REQUEST;

    playSound(SOUNDS.SUCCESS);
    API.write(apiCommand, params, {optimisticData, successData, failureData});
    notifyNewAction(Navigation.getTopmostReportId() ?? iouReport?.reportID, userAccountID);
}

function payInvoice(paymentMethodType: PaymentMethodType, chatReport: OnyxTypes.Report, invoiceReport: OnyxEntry<OnyxTypes.Report>, payAsBusiness = false) {
    const recipient = {accountID: invoiceReport?.ownerAccountID ?? CONST.DEFAULT_NUMBER_ID};
    const {
        optimisticData,
        successData,
        failureData,
        params: {
            reportActionID,
            policyID,
            adminsChatReportID,
            adminsCreatedReportActionID,
            expenseChatReportID,
            expenseCreatedReportActionID,
            customUnitRateID,
            customUnitID,
            ownerEmail,
            policyName,
        },
    } = getPayMoneyRequestParams(chatReport, invoiceReport, recipient, paymentMethodType, true, payAsBusiness);

    const paymentSelected = paymentMethodType === CONST.IOU.PAYMENT_TYPE.VBBA ? CONST.IOU.PAYMENT_SELECTED.BBA : CONST.IOU.PAYMENT_SELECTED.PBA;
    completePaymentOnboarding(paymentSelected);

    let params: PayInvoiceParams = {
        reportID: invoiceReport?.reportID,
        reportActionID,
        paymentMethodType,
        payAsBusiness,
    };

    if (policyID) {
        params = {
            ...params,
            policyID,
            adminsChatReportID,
            adminsCreatedReportActionID,
            expenseChatReportID,
            expenseCreatedReportActionID,
            customUnitRateID,
            customUnitID,
            ownerEmail,
            policyName,
        };
    }

    playSound(SOUNDS.SUCCESS);
    API.write(WRITE_COMMANDS.PAY_INVOICE, params, {optimisticData, successData, failureData});
}

function detachReceipt(transactionID: string | undefined) {
    if (!transactionID) {
        return;
    }
    const transaction = allTransactions[`${ONYXKEYS.COLLECTION.TRANSACTION}${transactionID}`];
    const newTransaction = transaction
        ? {
              ...transaction,
              filename: '',
              receipt: {
                  source: '',
              },
          }
        : null;

    const optimisticData: OnyxUpdate[] = [
        {
            onyxMethod: Onyx.METHOD.SET,
            key: `${ONYXKEYS.COLLECTION.TRANSACTION}${transactionID}`,
            value: {
                ...newTransaction,
                pendingFields: {
                    receipt: CONST.RED_BRICK_ROAD_PENDING_ACTION.UPDATE,
                },
            },
        },
    ];

    const successData: OnyxUpdate[] = [
        {
            onyxMethod: Onyx.METHOD.MERGE,
            key: `${ONYXKEYS.COLLECTION.TRANSACTION}${transactionID}`,
            value: {
                pendingFields: {
                    receipt: null,
                },
            },
        },
    ];
    const failureData: OnyxUpdate[] = [
        {
            onyxMethod: Onyx.METHOD.MERGE,
            key: `${ONYXKEYS.COLLECTION.TRANSACTION}${transactionID}`,
            value: {
                ...(transaction ?? null),
                errors: getMicroSecondOnyxErrorWithTranslationKey('iou.error.receiptDeleteFailureError'),
                pendingFields: {
                    receipt: null,
                },
            },
        },
    ];
    const expenseReport = allReports?.[`${ONYXKEYS.COLLECTION.REPORT}${transaction?.reportID}`] ?? null;
    const updatedReportAction = buildOptimisticDetachReceipt(expenseReport?.reportID, transactionID, transaction?.merchant);

    optimisticData.push({
        onyxMethod: Onyx.METHOD.MERGE,
        key: `${ONYXKEYS.COLLECTION.REPORT_ACTIONS}${updatedReportAction?.reportID}`,
        value: {
            [updatedReportAction.reportActionID]: updatedReportAction as OnyxTypes.ReportAction,
        },
    });
    optimisticData.push({
        onyxMethod: Onyx.METHOD.MERGE,
        key: `${ONYXKEYS.COLLECTION.REPORT}${updatedReportAction?.reportID}`,
        value: {
            lastVisibleActionCreated: updatedReportAction.created,
            lastReadTime: updatedReportAction.created,
        },
    });
    failureData.push({
        onyxMethod: Onyx.METHOD.MERGE,
        key: `${ONYXKEYS.COLLECTION.REPORT}${updatedReportAction?.reportID}`,
        value: {
            lastVisibleActionCreated: expenseReport?.lastVisibleActionCreated,
            lastReadTime: expenseReport?.lastReadTime,
        },
    });
    successData.push({
        onyxMethod: Onyx.METHOD.MERGE,
        key: `${ONYXKEYS.COLLECTION.REPORT_ACTIONS}${expenseReport?.reportID}`,
        value: {
            [updatedReportAction.reportActionID]: {pendingAction: null},
        },
    });
    failureData.push({
        onyxMethod: Onyx.METHOD.MERGE,
        key: `${ONYXKEYS.COLLECTION.REPORT_ACTIONS}${expenseReport?.reportID}`,
        value: {
            [updatedReportAction.reportActionID]: {
                ...(updatedReportAction as OnyxTypes.ReportAction),
                errors: getMicroSecondOnyxErrorWithTranslationKey('iou.error.genericEditFailureMessage'),
            },
        },
    });

    const parameters: DetachReceiptParams = {transactionID, reportActionID: updatedReportAction.reportActionID};

    API.write(WRITE_COMMANDS.DETACH_RECEIPT, parameters, {optimisticData, successData, failureData});
}

function replaceReceipt({transactionID, file, source}: ReplaceReceipt) {
    if (!file) {
        return;
    }

    const transaction = allTransactions[`${ONYXKEYS.COLLECTION.TRANSACTION}${transactionID}`];
    const oldReceipt = transaction?.receipt ?? {};
    const receiptOptimistic = {
        source,
        state: CONST.IOU.RECEIPT_STATE.OPEN,
    };

    const retryParams = {transactionID, file: undefined, source};

    const optimisticData: OnyxUpdate[] = [
        {
            onyxMethod: Onyx.METHOD.MERGE,
            key: `${ONYXKEYS.COLLECTION.TRANSACTION}${transactionID}`,
            value: {
                receipt: receiptOptimistic,
                filename: file.name,
                pendingFields: {
                    receipt: CONST.RED_BRICK_ROAD_PENDING_ACTION.UPDATE,
                },
                errors: null,
            },
        },
    ];

    const successData: OnyxUpdate[] = [
        {
            onyxMethod: Onyx.METHOD.MERGE,
            key: `${ONYXKEYS.COLLECTION.TRANSACTION}${transactionID}`,
            value: {
                pendingFields: {
                    receipt: null,
                },
            },
        },
    ];

    const failureData: OnyxUpdate[] = [
        {
            onyxMethod: Onyx.METHOD.MERGE,
            key: `${ONYXKEYS.COLLECTION.TRANSACTION}${transactionID}`,
            value: {
                receipt: !isEmptyObject(oldReceipt) ? oldReceipt : null,
                filename: transaction?.filename,
                errors: getReceiptError(receiptOptimistic, file.name, undefined, undefined, CONST.IOU.ACTION_PARAMS.REPLACE_RECEIPT, retryParams),
                pendingFields: {
                    receipt: null,
                },
            },
        },
    ];

    const parameters: ReplaceReceiptParams = {
        transactionID,
        receipt: file,
    };

    API.write(WRITE_COMMANDS.REPLACE_RECEIPT, parameters, {optimisticData, successData, failureData});
}

/**
 * Finds the participants for an IOU based on the attached report
 * @param transactionID of the transaction to set the participants of
 * @param report attached to the transaction
 */
function setMoneyRequestParticipantsFromReport(transactionID: string, report: OnyxEntry<OnyxTypes.Report>): Participant[] {
    // If the report is iou or expense report, we should get the chat report to set participant for request money
    const chatReport = isMoneyRequestReportReportUtils(report) ? getReportOrDraftReport(report?.chatReportID) : report;
    const currentUserAccountID = currentUserPersonalDetails?.accountID;
    const shouldAddAsReport = !isEmptyObject(chatReport) && isSelfDM(chatReport);
    let participants: Participant[] = [];

    if (isPolicyExpenseChatReportUtil(chatReport) || shouldAddAsReport) {
        participants = [{accountID: 0, reportID: chatReport?.reportID, isPolicyExpenseChat: isPolicyExpenseChatReportUtil(chatReport), selected: true}];
    } else if (isInvoiceRoom(chatReport)) {
        participants = [
            {reportID: chatReport?.reportID, selected: true},
            {
                policyID: chatReport?.policyID,
                isSender: true,
                selected: false,
            },
        ];
    } else {
        const chatReportOtherParticipants = Object.keys(chatReport?.participants ?? {})
            .map(Number)
            .filter((accountID) => accountID !== currentUserAccountID);
        participants = chatReportOtherParticipants.map((accountID) => ({accountID, selected: true}));
    }

    Onyx.merge(`${ONYXKEYS.COLLECTION.TRANSACTION_DRAFT}${transactionID}`, {participants, participantsAutoAssigned: true});

    return participants;
}

function setMoneyRequestTaxRate(transactionID: string, taxCode: string) {
    Onyx.merge(`${ONYXKEYS.COLLECTION.TRANSACTION_DRAFT}${transactionID}`, {taxCode});
}

function setMoneyRequestTaxAmount(transactionID: string, taxAmount: number | null) {
    Onyx.merge(`${ONYXKEYS.COLLECTION.TRANSACTION_DRAFT}${transactionID}`, {taxAmount});
}

function dismissHoldUseExplanation() {
    const parameters: SetNameValuePairParams = {
        name: ONYXKEYS.NVP_DISMISSED_HOLD_USE_EXPLANATION,
        value: true,
    };

    const optimisticData: OnyxUpdate[] = [
        {
            onyxMethod: Onyx.METHOD.MERGE,
            key: ONYXKEYS.NVP_DISMISSED_HOLD_USE_EXPLANATION,
            value: true,
        },
    ];

    API.write(WRITE_COMMANDS.SET_NAME_VALUE_PAIR, parameters, {
        optimisticData,
    });
}

/**
 * Sets the `splitShares` map that holds individual shares of a split bill
 */
function setSplitShares(transaction: OnyxEntry<OnyxTypes.Transaction>, amount: number, currency: string, newAccountIDs: number[]) {
    if (!transaction) {
        return;
    }
    const oldAccountIDs = Object.keys(transaction.splitShares ?? {}).map((key) => Number(key));

    // Create an array containing unique IDs of the current transaction participants and the new ones
    // The current userAccountID might not be included in newAccountIDs if this is called from the participants step using Global Create
    // If this is called from an existing group chat, it'll be included. So we manually add them to account for both cases.
    const accountIDs = [...new Set<number>([userAccountID, ...newAccountIDs, ...oldAccountIDs])];

    const splitShares: SplitShares = accountIDs.reduce((acc: SplitShares, accountID): SplitShares => {
        // We want to replace the contents of splitShares to contain only `newAccountIDs` entries
        // In the case of going back to the participants page and removing a participant
        // a simple merge will have the previous participant still present in the splitshares object
        // So we manually set their entry to null
        if (!newAccountIDs.includes(accountID) && accountID !== userAccountID) {
            acc[accountID] = null;
            return acc;
        }

        const isPayer = accountID === userAccountID;
        const participantsLength = newAccountIDs.includes(userAccountID) ? newAccountIDs.length - 1 : newAccountIDs.length;
        const splitAmount = calculateIOUAmount(participantsLength, amount, currency, isPayer);
        acc[accountID] = {
            amount: splitAmount,
            isModified: false,
        };
        return acc;
    }, {});

    Onyx.merge(`${ONYXKEYS.COLLECTION.TRANSACTION_DRAFT}${transaction.transactionID}`, {splitShares});
}

function resetSplitShares(transaction: OnyxEntry<OnyxTypes.Transaction>, newAmount?: number, currency?: string) {
    if (!transaction) {
        return;
    }
    const accountIDs = Object.keys(transaction.splitShares ?? {}).map((key) => Number(key));
    if (!accountIDs) {
        return;
    }
    setSplitShares(transaction, newAmount ?? transaction.amount, currency ?? transaction.currency, accountIDs);
}

/**
 * Sets an individual split share of the participant accountID supplied
 */
function setIndividualShare(transactionID: string, participantAccountID: number, participantShare: number) {
    Onyx.merge(`${ONYXKEYS.COLLECTION.TRANSACTION_DRAFT}${transactionID}`, {
        splitShares: {
            [participantAccountID]: {amount: participantShare, isModified: true},
        },
    });
}

/**
 * Adjusts remaining unmodified shares when another share is modified
 * E.g. if total bill is $100 and split between 3 participants, when the user changes the first share to $50, the remaining unmodified shares will become $25 each.
 */
function adjustRemainingSplitShares(transaction: NonNullable<OnyxTypes.Transaction>) {
    const modifiedShares = Object.keys(transaction.splitShares ?? {}).filter((key: string) => transaction?.splitShares?.[Number(key)]?.isModified);

    if (!modifiedShares.length) {
        return;
    }

    const sumOfManualShares = modifiedShares
        .map((key: string): number => transaction?.splitShares?.[Number(key)]?.amount ?? 0)
        .reduce((prev: number, current: number): number => prev + current, 0);

    const unmodifiedSharesAccountIDs = Object.keys(transaction.splitShares ?? {})
        .filter((key: string) => !transaction?.splitShares?.[Number(key)]?.isModified)
        .map((key: string) => Number(key));

    const remainingTotal = transaction.amount - sumOfManualShares;
    if (remainingTotal < 0) {
        return;
    }

    const splitShares: SplitShares = unmodifiedSharesAccountIDs.reduce((acc: SplitShares, accountID: number, index: number): SplitShares => {
        const splitAmount = calculateIOUAmount(unmodifiedSharesAccountIDs.length - 1, remainingTotal, transaction.currency, index === 0);
        acc[accountID] = {
            amount: splitAmount,
        };
        return acc;
    }, {});

    Onyx.merge(`${ONYXKEYS.COLLECTION.TRANSACTION_DRAFT}${transaction.transactionID}`, {splitShares});
}

/**
 * Put expense on HOLD
 */
function putOnHold(transactionID: string, comment: string, reportID: string, searchHash?: number) {
    const currentTime = DateUtils.getDBTime();
    const createdReportAction = buildOptimisticHoldReportAction(currentTime);
    const createdReportActionComment = buildOptimisticHoldReportActionComment(comment, DateUtils.addMillisecondsFromDateTime(currentTime, 1));
    const newViolation = {name: CONST.VIOLATIONS.HOLD, type: CONST.VIOLATION_TYPES.VIOLATION, showInReview: true};
    const transactionViolations = allTransactionViolations[`${ONYXKEYS.COLLECTION.TRANSACTION_VIOLATIONS}${transactionID}`] ?? [];
    const updatedViolations = [...transactionViolations, newViolation];
    const parentReportActionOptimistic = getOptimisticDataForParentReportAction(reportID, createdReportActionComment.created, CONST.RED_BRICK_ROAD_PENDING_ACTION.ADD);
    const transaction = allTransactions[`${ONYXKEYS.COLLECTION.TRANSACTION}${transactionID}`];
    const iouReport = allReports?.[`${ONYXKEYS.COLLECTION.REPORT}${transaction?.reportID}`];
    const report = allReports?.[`${ONYXKEYS.COLLECTION.REPORT}${reportID}`];

    const optimisticData: OnyxUpdate[] = [
        {
            onyxMethod: Onyx.METHOD.MERGE,
            key: `${ONYXKEYS.COLLECTION.REPORT_ACTIONS}${reportID}`,
            value: {
                [createdReportAction.reportActionID]: createdReportAction as ReportAction,
                [createdReportActionComment.reportActionID]: createdReportActionComment as ReportAction,
            },
        },
        {
            onyxMethod: Onyx.METHOD.MERGE,
            key: `${ONYXKEYS.COLLECTION.TRANSACTION}${transactionID}`,
            value: {
                pendingAction: CONST.RED_BRICK_ROAD_PENDING_ACTION.UPDATE,
                comment: {
                    hold: createdReportAction.reportActionID,
                },
            },
        },
        {
            onyxMethod: Onyx.METHOD.MERGE,
            key: `${ONYXKEYS.COLLECTION.TRANSACTION_VIOLATIONS}${transactionID}`,
            value: updatedViolations,
        },
        {
            onyxMethod: Onyx.METHOD.MERGE,
            key: `${ONYXKEYS.COLLECTION.REPORT}${reportID}`,
            value: {
                lastVisibleActionCreated: createdReportActionComment.created,
            },
        },
    ];

    if (iouReport && iouReport.currency === transaction?.currency) {
        const isExpenseReportLocal = isExpenseReport(iouReport);
        const coefficient = isExpenseReportLocal ? -1 : 1;
        const transactionAmount = getAmount(transaction, isExpenseReportLocal) * coefficient;
        optimisticData.push({
            onyxMethod: Onyx.METHOD.MERGE,
            key: `${ONYXKEYS.COLLECTION.REPORT}${iouReport.reportID}`,
            value: {
                unheldTotal: (iouReport.unheldTotal ?? 0) - transactionAmount,
                unheldNonReimbursableTotal: !transaction?.reimbursable ? (iouReport.unheldNonReimbursableTotal ?? 0) - transactionAmount : iouReport.unheldNonReimbursableTotal,
            },
        });
    }

    parentReportActionOptimistic.forEach((parentActionData) => {
        if (!parentActionData) {
            return;
        }
        optimisticData.push(parentActionData);
    });

    const successData: OnyxUpdate[] = [
        {
            onyxMethod: Onyx.METHOD.MERGE,
            key: `${ONYXKEYS.COLLECTION.TRANSACTION}${transactionID}`,
            value: {
                pendingAction: null,
            },
        },
    ];

    const failureData: OnyxUpdate[] = [
        {
            onyxMethod: Onyx.METHOD.MERGE,
            key: `${ONYXKEYS.COLLECTION.TRANSACTION}${transactionID}`,
            value: {
                pendingAction: null,
                comment: {
                    hold: null,
                },
                errors: getMicroSecondOnyxErrorWithTranslationKey('iou.error.genericHoldExpenseFailureMessage'),
            },
        },
        {
            onyxMethod: Onyx.METHOD.MERGE,
            key: `${ONYXKEYS.COLLECTION.REPORT_ACTIONS}${reportID}`,
            value: {
                [createdReportAction.reportActionID]: null,
                [createdReportActionComment.reportActionID]: null,
            },
        },
        {
            onyxMethod: Onyx.METHOD.MERGE,
            key: `${ONYXKEYS.COLLECTION.REPORT}${reportID}`,
            value: {
                lastVisibleActionCreated: report?.lastVisibleActionCreated,
            },
        },
    ];

    // If we are holding from the search page, we optimistically update the snapshot data that search uses so that it is kept in sync
    if (searchHash) {
        optimisticData.push({
            onyxMethod: Onyx.METHOD.MERGE,
            key: `${ONYXKEYS.COLLECTION.SNAPSHOT}${searchHash}`,
            value: {
                data: {
                    [`${ONYXKEYS.COLLECTION.TRANSACTION}${transactionID}`]: {
                        canHold: false,
                        canUnhold: true,
                    },
                },
            } as Record<string, Record<string, Partial<SearchTransaction>>>,
        });
        failureData.push({
            onyxMethod: Onyx.METHOD.MERGE,
            key: `${ONYXKEYS.COLLECTION.SNAPSHOT}${searchHash}`,
            value: {
                data: {
                    [`${ONYXKEYS.COLLECTION.TRANSACTION}${transactionID}`]: {
                        canHold: true,
                        canUnhold: false,
                    },
                },
            } as Record<string, Record<string, Partial<SearchTransaction>>>,
        });
    }

    API.write(
        'HoldRequest',
        {
            transactionID,
            comment,
            reportActionID: createdReportAction.reportActionID,
            commentReportActionID: createdReportActionComment.reportActionID,
        },
        {optimisticData, successData, failureData},
    );

    const currentReportID = getDisplayedReportID(reportID);
    notifyNewAction(currentReportID, userAccountID);
}

/**
 * Remove expense from HOLD
 */
function unholdRequest(transactionID: string, reportID: string, searchHash?: number) {
    const createdReportAction = buildOptimisticUnHoldReportAction();
    const transactionViolations = allTransactionViolations[`${ONYXKEYS.COLLECTION.TRANSACTION_VIOLATIONS}${transactionID}`];
    const transaction = allTransactions[`${ONYXKEYS.COLLECTION.TRANSACTION}${transactionID}`];
    const iouReport = allReports?.[`${ONYXKEYS.COLLECTION.REPORT}${transaction?.reportID}`];
    const report = allReports?.[`${ONYXKEYS.COLLECTION.REPORT}${reportID}`];

    const optimisticData: OnyxUpdate[] = [
        {
            onyxMethod: Onyx.METHOD.MERGE,
            key: `${ONYXKEYS.COLLECTION.REPORT_ACTIONS}${reportID}`,
            value: {
                [createdReportAction.reportActionID]: createdReportAction as ReportAction,
            },
        },
        {
            onyxMethod: Onyx.METHOD.MERGE,
            key: `${ONYXKEYS.COLLECTION.TRANSACTION}${transactionID}`,
            value: {
                pendingAction: CONST.RED_BRICK_ROAD_PENDING_ACTION.UPDATE,
                comment: {
                    hold: null,
                },
            },
        },
        {
            onyxMethod: Onyx.METHOD.SET,
            key: `${ONYXKEYS.COLLECTION.TRANSACTION_VIOLATIONS}${transactionID}`,
            value: transactionViolations?.filter((violation) => violation.name !== CONST.VIOLATIONS.HOLD) ?? [],
        },
        {
            onyxMethod: Onyx.METHOD.MERGE,
            key: `${ONYXKEYS.COLLECTION.REPORT}${reportID}`,
            value: {
                lastVisibleActionCreated: createdReportAction.created,
            },
        },
    ];

    if (iouReport && iouReport.currency === transaction?.currency) {
        const isExpenseReportLocal = isExpenseReport(iouReport);
        const coefficient = isExpenseReportLocal ? -1 : 1;
        const transactionAmount = getAmount(transaction, isExpenseReportLocal) * coefficient;
        optimisticData.push({
            onyxMethod: Onyx.METHOD.MERGE,
            key: `${ONYXKEYS.COLLECTION.REPORT}${iouReport.reportID}`,
            value: {
                unheldTotal: (iouReport.unheldTotal ?? 0) + transactionAmount,
                unheldNonReimbursableTotal: !transaction?.reimbursable ? (iouReport.unheldNonReimbursableTotal ?? 0) + transactionAmount : iouReport.unheldNonReimbursableTotal,
            },
        });
    }

    const successData: OnyxUpdate[] = [
        {
            onyxMethod: Onyx.METHOD.MERGE,
            key: `${ONYXKEYS.COLLECTION.TRANSACTION}${transactionID}`,
            value: {
                pendingAction: null,
                comment: {
                    hold: null,
                },
            },
        },
    ];

    const failureData: OnyxUpdate[] = [
        {
            onyxMethod: Onyx.METHOD.MERGE,
            key: `${ONYXKEYS.COLLECTION.REPORT_ACTIONS}${reportID}`,
            value: {
                [createdReportAction.reportActionID]: null,
            },
        },
        {
            onyxMethod: Onyx.METHOD.MERGE,
            key: `${ONYXKEYS.COLLECTION.TRANSACTION}${transactionID}`,
            value: {
                pendingAction: null,
                errors: getMicroSecondOnyxErrorWithTranslationKey('iou.error.genericUnholdExpenseFailureMessage'),
            },
        },
        {
            onyxMethod: Onyx.METHOD.SET,
            key: `${ONYXKEYS.COLLECTION.TRANSACTION_VIOLATIONS}${transactionID}`,
            value: transactionViolations ?? null,
        },
        {
            onyxMethod: Onyx.METHOD.MERGE,
            key: `${ONYXKEYS.COLLECTION.REPORT}${reportID}`,
            value: {
                lastVisibleActionCreated: report?.lastVisibleActionCreated,
            },
        },
    ];

    // If we are unholding from the search page, we optimistically update the snapshot data that search uses so that it is kept in sync
    if (searchHash) {
        optimisticData.push({
            onyxMethod: Onyx.METHOD.MERGE,
            key: `${ONYXKEYS.COLLECTION.SNAPSHOT}${searchHash}`,
            value: {
                data: {
                    [`${ONYXKEYS.COLLECTION.TRANSACTION}${transactionID}`]: {
                        canHold: true,
                        canUnhold: false,
                    },
                },
            } as Record<string, Record<string, Partial<SearchTransaction>>>,
        });
        failureData.push({
            onyxMethod: Onyx.METHOD.MERGE,
            key: `${ONYXKEYS.COLLECTION.SNAPSHOT}${searchHash}`,
            value: {
                data: {
                    [`${ONYXKEYS.COLLECTION.TRANSACTION}${transactionID}`]: {
                        canHold: false,
                        canUnhold: true,
                    },
                },
            } as Record<string, Record<string, Partial<SearchTransaction>>>,
        });
    }

    API.write(
        'UnHoldRequest',
        {
            transactionID,
            reportActionID: createdReportAction.reportActionID,
        },
        {optimisticData, successData, failureData},
    );

    const currentReportID = getDisplayedReportID(reportID);
    notifyNewAction(currentReportID, userAccountID);
}
// eslint-disable-next-line rulesdir/no-negated-variables
function navigateToStartStepIfScanFileCannotBeRead(
    receiptFilename: string | undefined,
    receiptPath: ReceiptSource | undefined,
    onSuccess: (file: File) => void,
    requestType: IOURequestType,
    iouType: IOUType,
    transactionID: string,
    reportID: string,
    receiptType: string | undefined,
) {
    if (!receiptFilename || !receiptPath) {
        return;
    }

    const onFailure = () => {
        setMoneyRequestReceipt(transactionID, '', '', true);
        if (requestType === CONST.IOU.REQUEST_TYPE.MANUAL) {
            Navigation.navigate(ROUTES.MONEY_REQUEST_STEP_SCAN.getRoute(CONST.IOU.ACTION.CREATE, iouType, transactionID, reportID, Navigation.getActiveRouteWithoutParams()));
            return;
        }
        navigateToStartMoneyRequestStep(requestType, iouType, transactionID, reportID);
    };
    readFileAsync(receiptPath.toString(), receiptFilename, onSuccess, onFailure, receiptType);
}

/** Save the preferred payment method for a policy */
function savePreferredPaymentMethod(policyID: string, paymentMethod: PaymentMethodType) {
    Onyx.merge(`${ONYXKEYS.NVP_LAST_PAYMENT_METHOD}`, {[policyID]: paymentMethod});
}

/** Get report policy id of IOU request */
function getIOURequestPolicyID(transaction: OnyxEntry<OnyxTypes.Transaction>, report: OnyxEntry<OnyxTypes.Report>): string | undefined {
    // Workspace sender will exist for invoices
    const workspaceSender = transaction?.participants?.find((participant) => participant.isSender);
    return workspaceSender?.policyID ?? report?.policyID;
}

function getIOUActionForTransactions(transactionIDList: Array<string | undefined>, iouReportID: string | undefined): Array<ReportAction<typeof CONST.REPORT.ACTIONS.TYPE.IOU>> {
    return Object.values(allReportActions?.[`${ONYXKEYS.COLLECTION.REPORT_ACTIONS}${iouReportID}`] ?? {})?.filter(
        (reportAction): reportAction is ReportAction<typeof CONST.REPORT.ACTIONS.TYPE.IOU> => {
            if (!isMoneyRequestAction(reportAction)) {
                return false;
            }
            const message = getOriginalMessage(reportAction);
            if (!message?.IOUTransactionID) {
                return false;
            }
            return transactionIDList.includes(message.IOUTransactionID);
        },
    );
}

/** Merge several transactions into one by updating the fields of the one we want to keep and deleting the rest */
function mergeDuplicates(params: TransactionMergeParams) {
    const originalSelectedTransaction = allTransactions[`${ONYXKEYS.COLLECTION.TRANSACTION}${params.transactionID}`];

    const optimisticTransactionData: OnyxUpdate = {
        onyxMethod: Onyx.METHOD.MERGE,
        key: `${ONYXKEYS.COLLECTION.TRANSACTION}${params.transactionID}`,
        value: {
            ...originalSelectedTransaction,
            billable: params.billable,
            comment: {
                comment: params.comment,
            },
            category: params.category,
            created: params.created,
            currency: params.currency,
            modifiedMerchant: params.merchant,
            reimbursable: params.reimbursable,
            tag: params.tag,
        },
    };

    const failureTransactionData: OnyxUpdate = {
        onyxMethod: Onyx.METHOD.MERGE,
        key: `${ONYXKEYS.COLLECTION.TRANSACTION}${params.transactionID}`,
        // eslint-disable-next-line @typescript-eslint/non-nullable-type-assertion-style
        value: originalSelectedTransaction as OnyxTypes.Transaction,
    };

    const optimisticTransactionDuplicatesData: OnyxUpdate[] = params.transactionIDList.map((id) => ({
        onyxMethod: Onyx.METHOD.SET,
        key: `${ONYXKEYS.COLLECTION.TRANSACTION}${id}`,
        value: null,
    }));

    const failureTransactionDuplicatesData: OnyxUpdate[] = params.transactionIDList.map((id) => ({
        onyxMethod: Onyx.METHOD.MERGE,
        key: `${ONYXKEYS.COLLECTION.TRANSACTION}${id}`,
        // eslint-disable-next-line @typescript-eslint/non-nullable-type-assertion-style
        value: allTransactions[`${ONYXKEYS.COLLECTION.TRANSACTION}${id}`] as OnyxTypes.Transaction,
    }));

    const optimisticTransactionViolations: OnyxUpdate[] = [...params.transactionIDList, params.transactionID].map((id) => {
        const violations = allTransactionViolations[`${ONYXKEYS.COLLECTION.TRANSACTION_VIOLATIONS}${id}`] ?? [];
        return {
            onyxMethod: Onyx.METHOD.MERGE,
            key: `${ONYXKEYS.COLLECTION.TRANSACTION_VIOLATIONS}${id}`,
            value: violations.filter((violation) => violation.name !== CONST.VIOLATIONS.DUPLICATED_TRANSACTION),
        };
    });

    const failureTransactionViolations: OnyxUpdate[] = [...params.transactionIDList, params.transactionID].map((id) => {
        const violations = allTransactionViolations[`${ONYXKEYS.COLLECTION.TRANSACTION_VIOLATIONS}${id}`] ?? [];
        return {
            onyxMethod: Onyx.METHOD.MERGE,
            key: `${ONYXKEYS.COLLECTION.TRANSACTION_VIOLATIONS}${id}`,
            value: violations,
        };
    });

    const duplicateTransactionTotals = params.transactionIDList.reduce((total, id) => {
        const duplicateTransaction = allTransactions[`${ONYXKEYS.COLLECTION.TRANSACTION}${id}`];
        if (!duplicateTransaction) {
            return total;
        }
        return total + duplicateTransaction.amount;
    }, 0);

    const expenseReport = allReports?.[`${ONYXKEYS.COLLECTION.REPORT}${params.reportID}`];
    const expenseReportOptimisticData: OnyxUpdate = {
        onyxMethod: Onyx.METHOD.MERGE,
        key: `${ONYXKEYS.COLLECTION.REPORT}${params.reportID}`,
        value: {
            total: (expenseReport?.total ?? 0) - duplicateTransactionTotals,
        },
    };
    const expenseReportFailureData: OnyxUpdate = {
        onyxMethod: Onyx.METHOD.MERGE,
        key: `${ONYXKEYS.COLLECTION.REPORT}${params.reportID}`,
        value: {
            total: expenseReport?.total,
        },
    };

    const iouActionsToDelete = params.reportID ? getIOUActionForTransactions(params.transactionIDList, params.reportID) : [];

    const deletedTime = DateUtils.getDBTime();
    const expenseReportActionsOptimisticData: OnyxUpdate = {
        onyxMethod: Onyx.METHOD.MERGE,
        key: `${ONYXKEYS.COLLECTION.REPORT_ACTIONS}${params.reportID}`,
        value: iouActionsToDelete.reduce<Record<string, PartialDeep<ReportAction<typeof CONST.REPORT.ACTIONS.TYPE.IOU>>>>((val, reportAction) => {
            const firstMessage = Array.isArray(reportAction.message) ? reportAction.message.at(0) : null;
            // eslint-disable-next-line no-param-reassign
            val[reportAction.reportActionID] = {
                originalMessage: {
                    deleted: deletedTime,
                },
                ...(firstMessage && {
                    message: [
                        {
                            ...firstMessage,
                            deleted: deletedTime,
                        },
                        ...(Array.isArray(reportAction.message) ? reportAction.message.slice(1) : []),
                    ],
                }),
                ...(!Array.isArray(reportAction.message) && {
                    message: {
                        deleted: deletedTime,
                    },
                }),
            };
            return val;
        }, {}),
    };
    const expenseReportActionsFailureData: OnyxUpdate = {
        onyxMethod: Onyx.METHOD.MERGE,
        key: `${ONYXKEYS.COLLECTION.REPORT_ACTIONS}${params.reportID}`,
        value: iouActionsToDelete.reduce<Record<string, NullishDeep<PartialDeep<ReportAction<typeof CONST.REPORT.ACTIONS.TYPE.IOU>>>>>((val, reportAction) => {
            // eslint-disable-next-line no-param-reassign
            val[reportAction.reportActionID] = {
                originalMessage: {
                    deleted: null,
                },
                message: reportAction.message,
            };
            return val;
        }, {}),
    };

    const optimisticData: OnyxUpdate[] = [];
    const failureData: OnyxUpdate[] = [];

    optimisticData.push(
        optimisticTransactionData,
        ...optimisticTransactionDuplicatesData,
        ...optimisticTransactionViolations,
        expenseReportOptimisticData,
        expenseReportActionsOptimisticData,
    );
    failureData.push(failureTransactionData, ...failureTransactionDuplicatesData, ...failureTransactionViolations, expenseReportFailureData, expenseReportActionsFailureData);

    API.write(WRITE_COMMANDS.TRANSACTION_MERGE, params, {optimisticData, failureData});
}

function updateLastLocationPermissionPrompt() {
    Onyx.set(ONYXKEYS.NVP_LAST_LOCATION_PERMISSION_PROMPT, new Date().toISOString());
}

/** Instead of merging the duplicates, it updates the transaction we want to keep and puts the others on hold without deleting them */
function resolveDuplicates(params: TransactionMergeParams) {
    if (!params.transactionID) {
        return;
    }

    const originalSelectedTransaction = allTransactions[`${ONYXKEYS.COLLECTION.TRANSACTION}${params.transactionID}`];

    const optimisticTransactionData: OnyxUpdate = {
        onyxMethod: Onyx.METHOD.MERGE,
        key: `${ONYXKEYS.COLLECTION.TRANSACTION}${params.transactionID}`,
        value: {
            ...originalSelectedTransaction,
            billable: params.billable,
            comment: {
                comment: params.comment,
            },
            category: params.category,
            created: params.created,
            currency: params.currency,
            modifiedMerchant: params.merchant,
            reimbursable: params.reimbursable,
            tag: params.tag,
        },
    };

    const failureTransactionData: OnyxUpdate = {
        onyxMethod: Onyx.METHOD.MERGE,
        key: `${ONYXKEYS.COLLECTION.TRANSACTION}${params.transactionID}`,
        // eslint-disable-next-line @typescript-eslint/non-nullable-type-assertion-style
        value: originalSelectedTransaction as OnyxTypes.Transaction,
    };

    const optimisticTransactionViolations: OnyxUpdate[] = [...params.transactionIDList, params.transactionID].map((id) => {
        const violations = allTransactionViolations[`${ONYXKEYS.COLLECTION.TRANSACTION_VIOLATIONS}${id}`] ?? [];
        const newViolation = {name: CONST.VIOLATIONS.HOLD, type: CONST.VIOLATION_TYPES.VIOLATION};
        const updatedViolations = id === params.transactionID ? violations : [...violations, newViolation];
        return {
            onyxMethod: Onyx.METHOD.MERGE,
            key: `${ONYXKEYS.COLLECTION.TRANSACTION_VIOLATIONS}${id}`,
            value: updatedViolations.filter((violation) => violation.name !== CONST.VIOLATIONS.DUPLICATED_TRANSACTION),
        };
    });

    const failureTransactionViolations: OnyxUpdate[] = [...params.transactionIDList, params.transactionID].map((id) => {
        const violations = allTransactionViolations[`${ONYXKEYS.COLLECTION.TRANSACTION_VIOLATIONS}${id}`] ?? [];
        return {
            onyxMethod: Onyx.METHOD.MERGE,
            key: `${ONYXKEYS.COLLECTION.TRANSACTION_VIOLATIONS}${id}`,
            value: violations,
        };
    });

    const iouActionList = params.reportID ? getIOUActionForTransactions(params.transactionIDList, params.reportID) : [];
    const orderedTransactionIDList = iouActionList
        .map((action) => {
            const message = getOriginalMessage(action);
            return message?.IOUTransactionID;
        })
        .filter((id): id is string => !!id);

    const optimisticHoldActions: OnyxUpdate[] = [];
    const failureHoldActions: OnyxUpdate[] = [];
    const reportActionIDList: string[] = [];
    const optimisticHoldTransactionActions: OnyxUpdate[] = [];
    const failureHoldTransactionActions: OnyxUpdate[] = [];
    iouActionList.forEach((action) => {
        const transactionThreadReportID = action?.childReportID;
        const createdReportAction = buildOptimisticHoldReportAction();
        reportActionIDList.push(createdReportAction.reportActionID);
        const transactionID = isMoneyRequestAction(action) ? getOriginalMessage(action)?.IOUTransactionID ?? CONST.DEFAULT_NUMBER_ID : CONST.DEFAULT_NUMBER_ID;
        optimisticHoldTransactionActions.push({
            onyxMethod: Onyx.METHOD.MERGE,
            key: `${ONYXKEYS.COLLECTION.TRANSACTION}${transactionID}`,
            value: {
                comment: {
                    hold: createdReportAction.reportActionID,
                },
            },
        });
        failureHoldTransactionActions.push({
            onyxMethod: Onyx.METHOD.MERGE,
            key: `${ONYXKEYS.COLLECTION.TRANSACTION}${transactionID}`,
            value: {
                comment: {
                    hold: null,
                },
            },
        });
        optimisticHoldActions.push({
            onyxMethod: Onyx.METHOD.MERGE,
            key: `${ONYXKEYS.COLLECTION.REPORT_ACTIONS}${transactionThreadReportID}`,
            value: {
                [createdReportAction.reportActionID]: createdReportAction,
            },
        });
        failureHoldActions.push({
            onyxMethod: Onyx.METHOD.MERGE,
            key: `${ONYXKEYS.COLLECTION.REPORT_ACTIONS}${transactionThreadReportID}`,
            value: {
                [createdReportAction.reportActionID]: {
                    errors: getMicroSecondOnyxErrorWithTranslationKey('iou.error.genericHoldExpenseFailureMessage'),
                },
            },
        });
    });

    const transactionThreadReportID = params.reportID ? getIOUActionForTransactions([params.transactionID], params.reportID).at(0)?.childReportID : undefined;
    const optimisticReportAction = buildOptimisticDismissedViolationReportAction({
        reason: 'manual',
        violationName: CONST.VIOLATIONS.DUPLICATED_TRANSACTION,
    });

    const optimisticReportActionData: OnyxUpdate = {
        onyxMethod: Onyx.METHOD.MERGE,
        key: `${ONYXKEYS.COLLECTION.REPORT_ACTIONS}${transactionThreadReportID}`,
        value: {
            [optimisticReportAction.reportActionID]: optimisticReportAction,
        },
    };

    const failureReportActionData: OnyxUpdate = {
        onyxMethod: Onyx.METHOD.MERGE,
        key: `${ONYXKEYS.COLLECTION.REPORT_ACTIONS}${transactionThreadReportID}`,
        value: {
            [optimisticReportAction.reportActionID]: null,
        },
    };

    const optimisticData: OnyxUpdate[] = [];
    const failureData: OnyxUpdate[] = [];

    optimisticData.push(optimisticTransactionData, ...optimisticTransactionViolations, ...optimisticHoldActions, ...optimisticHoldTransactionActions, optimisticReportActionData);
    failureData.push(failureTransactionData, ...failureTransactionViolations, ...failureHoldActions, ...failureHoldTransactionActions, failureReportActionData);
    const {reportID, transactionIDList, receiptID, ...otherParams} = params;

    const parameters: ResolveDuplicatesParams = {
        ...otherParams,
        transactionID: params.transactionID,
        reportActionIDList,
        transactionIDList: orderedTransactionIDList,
        dismissedViolationReportActionID: optimisticReportAction.reportActionID,
    };

    API.write(WRITE_COMMANDS.RESOLVE_DUPLICATES, parameters, {optimisticData, failureData});
}

export {
    adjustRemainingSplitShares,
    getNextApproverAccountID,
    approveMoneyRequest,
    canApproveIOU,
    cancelPayment,
    canIOUBePaid,
    cleanUpMoneyRequest,
    clearMoneyRequest,
    completeSplitBill,
    createDistanceRequest,
    createDraftTransaction,
    deleteMoneyRequest,
    deleteTrackExpense,
    detachReceipt,
    dismissHoldUseExplanation,
    getIOURequestPolicyID,
    initMoneyRequest,
    navigateToStartStepIfScanFileCannotBeRead,
    completePaymentOnboarding,
    payInvoice,
    payMoneyRequest,
    putOnHold,
    replaceReceipt,
    requestMoney,
    resetSplitShares,
    resetDraftTransactionsCustomUnit,
    savePreferredPaymentMethod,
    sendInvoice,
    sendMoneyElsewhere,
    sendMoneyWithWallet,
    setCustomUnitRateID,
    setCustomUnitID,
    removeSubrate,
    addSubrate,
    updateSubrate,
    clearSubrates,
    setDraftSplitTransaction,
    setIndividualShare,
    setMoneyRequestAmount,
    setMoneyRequestAttendees,
    setMoneyRequestBillable,
    setMoneyRequestCategory,
    setMoneyRequestCreated,
    setMoneyRequestDateAttribute,
    setMoneyRequestCurrency,
    setMoneyRequestDescription,
    setMoneyRequestDistanceRate,
    setMoneyRequestMerchant,
    setMoneyRequestParticipants,
    setMoneyRequestParticipantsFromReport,
    setMoneyRequestPendingFields,
    setMoneyRequestReceipt,
    setMoneyRequestTag,
    setMoneyRequestTaxAmount,
    setMoneyRequestTaxRate,
    setSplitPayer,
    setSplitShares,
    splitBill,
    splitBillAndOpenReport,
    startMoneyRequest,
    startSplitBill,
    submitReport,
    trackExpense,
    unapproveExpenseReport,
    unholdRequest,
    updateMoneyRequestAttendees,
    updateMoneyRequestAmountAndCurrency,
    updateMoneyRequestBillable,
    updateMoneyRequestCategory,
    updateMoneyRequestDate,
    updateMoneyRequestDescription,
    updateMoneyRequestDistance,
    updateMoneyRequestDistanceRate,
    updateMoneyRequestMerchant,
    updateMoneyRequestTag,
    updateMoneyRequestTaxAmount,
    updateMoneyRequestTaxRate,
    mergeDuplicates,
    updateLastLocationPermissionPrompt,
    resolveDuplicates,
    getIOUReportActionToApproveOrPay,
    getNavigationUrlOnMoneyRequestDelete,
    getNavigationUrlAfterTrackExpenseDelete,
    canSubmitReport,
    submitPerDiemExpense,
};
export type {GPSPoint as GpsPoint, IOURequestType, StartSplitBilActionParams, TrackExpense, RequestMoneyInformation, ReplaceReceipt};<|MERGE_RESOLUTION|>--- conflicted
+++ resolved
@@ -4571,16 +4571,9 @@
         policyParams,
         transactionParams,
         moneyRequestReportID,
-<<<<<<< HEAD
-        existingTransactionID:
-            isMovingTransactionFromTrackExpense && linkedTrackedExpenseReportAction && isMoneyRequestAction(linkedTrackedExpenseReportAction)
-                ? getOriginalMessage(linkedTrackedExpenseReportAction)?.IOUTransactionID
-                : undefined,
-        retryParams,
-=======
         existingTransactionID,
         existingTransaction: isDistanceRequestTransactionUtils(existingTransaction) ? existingTransaction : undefined,
->>>>>>> 7ef32542
+        retryParams,
     });
     const activeReportID = isMoneyRequestReport ? report?.reportID : chatReport.reportID;
 
@@ -4927,15 +4920,7 @@
         value: recentServerValidatedWaypoints,
     });
 
-<<<<<<< HEAD
-    // Type guard that checks if trackedReceipt is of type Receipt
-    function isReceipt(receiptParam: Receipt | Blob): receiptParam is Receipt {
-        return (receiptParam as Receipt).state !== undefined;
-    }
-    const receiptState = isReceipt(trackedReceipt) ? trackedReceipt.state : undefined;
-=======
     const mileageRate = isCustomUnitRateIDForP2P(transaction) ? undefined : customUnitRateID;
->>>>>>> 7ef32542
 
     switch (action) {
         case CONST.IOU.ACTION.CATEGORIZE: {
@@ -5040,13 +5025,8 @@
                 createdChatReportActionID,
                 createdIOUReportActionID,
                 reportPreviewReportActionID: reportPreviewAction?.reportActionID,
-<<<<<<< HEAD
-                receipt: trackedReceipt instanceof Blob ? trackedReceipt : undefined,
-                receiptState,
-=======
                 receipt: isFileUploadable(trackedReceipt) ? trackedReceipt : undefined,
                 receiptState: trackedReceipt?.state,
->>>>>>> 7ef32542
                 category,
                 tag,
                 taxCode,
