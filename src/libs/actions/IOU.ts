import {format} from 'date-fns';
import {fastMerge, Str} from 'expensify-common';
import {InteractionManager} from 'react-native';
import type {NullishDeep, OnyxCollection, OnyxEntry, OnyxInputValue, OnyxUpdate} from 'react-native-onyx';
import Onyx from 'react-native-onyx';
import type {PartialDeep, SetRequired, ValueOf} from 'type-fest';
import ReceiptGeneric from '@assets/images/receipt-generic.png';
import * as API from '@libs/API';
import type {
    ApproveMoneyRequestParams,
    CompleteSplitBillParams,
    CreateDistanceRequestParams,
    CreateWorkspaceParams,
    DeleteMoneyRequestParams,
    DetachReceiptParams,
    PayInvoiceParams,
    PayMoneyRequestParams,
    ReplaceReceiptParams,
    RequestMoneyParams,
    ResolveDuplicatesParams,
    SendInvoiceParams,
    SendMoneyParams,
    SetNameValuePairParams,
    SplitBillParams,
    StartSplitBillParams,
    SubmitReportParams,
    TrackExpenseParams,
    TransactionMergeParams,
    UnapproveExpenseReportParams,
    UpdateMoneyRequestParams,
} from '@libs/API/parameters';
import {WRITE_COMMANDS} from '@libs/API/types';
import * as CurrencyUtils from '@libs/CurrencyUtils';
import DateUtils from '@libs/DateUtils';
import DistanceRequestUtils from '@libs/DistanceRequestUtils';
import * as ErrorUtils from '@libs/ErrorUtils';
import * as FileUtils from '@libs/fileDownload/FileUtils';
import GoogleTagManager from '@libs/GoogleTagManager';
import * as IOUUtils from '@libs/IOUUtils';
import * as LocalePhoneNumber from '@libs/LocalePhoneNumber';
import * as Localize from '@libs/Localize';
import isSearchTopmostCentralPane from '@libs/Navigation/isSearchTopmostCentralPane';
import Navigation from '@libs/Navigation/Navigation';
import * as NextStepUtils from '@libs/NextStepUtils';
import {rand64} from '@libs/NumberUtils';
import * as OptionsListUtils from '@libs/OptionsListUtils';
import * as PersonalDetailsUtils from '@libs/PersonalDetailsUtils';
import * as PhoneNumber from '@libs/PhoneNumber';
import * as PolicyUtils from '@libs/PolicyUtils';
import * as ReportActionsUtils from '@libs/ReportActionsUtils';
import * as ReportConnection from '@libs/ReportConnection';
import type {OptimisticChatReport, OptimisticCreatedReportAction, OptimisticIOUReportAction, TransactionDetails} from '@libs/ReportUtils';
import * as ReportUtils from '@libs/ReportUtils';
import * as SessionUtils from '@libs/SessionUtils';
import playSound, {SOUNDS} from '@libs/Sound';
import * as SubscriptionUtils from '@libs/SubscriptionUtils';
import * as TransactionUtils from '@libs/TransactionUtils';
import {getTransaction} from '@libs/TransactionUtils';
import ViolationsUtils from '@libs/Violations/ViolationsUtils';
import type {IOUAction, IOUType} from '@src/CONST';
import CONST from '@src/CONST';
import ONYXKEYS from '@src/ONYXKEYS';
import ROUTES from '@src/ROUTES';
import type {Route} from '@src/ROUTES';
import type * as OnyxTypes from '@src/types/onyx';
import type {Attendee, Participant, Split} from '@src/types/onyx/IOU';
import type {ErrorFields, Errors} from '@src/types/onyx/OnyxCommon';
import type {PaymentMethodType} from '@src/types/onyx/OriginalMessage';
import type ReportAction from '@src/types/onyx/ReportAction';
import type {OnyxData} from '@src/types/onyx/Request';
import type {SearchPolicy, SearchReport, SearchTransaction} from '@src/types/onyx/SearchResults';
import type {Comment, Receipt, ReceiptSource, Routes, SplitShares, TransactionChanges, WaypointCollection} from '@src/types/onyx/Transaction';
import {isEmptyObject} from '@src/types/utils/EmptyObject';
import * as CachedPDFPaths from './CachedPDFPaths';
import * as Category from './Policy/Category';
import * as Policy from './Policy/Policy';
import * as Tag from './Policy/Tag';
import * as Report from './Report';
import {getRecentWaypoints, sanitizeRecentWaypoints} from './Transaction';
import * as TransactionEdit from './TransactionEdit';

type IOURequestType = ValueOf<typeof CONST.IOU.REQUEST_TYPE>;

type OneOnOneIOUReport = OnyxTypes.Report | undefined | null;

type MoneyRequestInformation = {
    payerAccountID: number;
    payerEmail: string;
    iouReport: OnyxTypes.Report;
    chatReport: OnyxTypes.Report;
    transaction: OnyxTypes.Transaction;
    iouAction: OptimisticIOUReportAction;
    createdChatReportActionID: string;
    createdIOUReportActionID: string;
    reportPreviewAction: OnyxTypes.ReportAction;
    transactionThreadReportID: string;
    createdReportActionIDForThread: string;
    onyxData: OnyxData;
};

type TrackExpenseInformation = {
    createdWorkspaceParams?: CreateWorkspaceParams;
    iouReport?: OnyxTypes.Report;
    chatReport: OnyxTypes.Report;
    transaction: OnyxTypes.Transaction;
    iouAction: OptimisticIOUReportAction;
    createdChatReportActionID: string;
    createdIOUReportActionID?: string;
    reportPreviewAction?: OnyxTypes.ReportAction;
    transactionThreadReportID: string;
    createdReportActionIDForThread: string;
    actionableWhisperReportActionIDParam?: string;
    onyxData: OnyxData;
};

type SendInvoiceInformation = {
    senderWorkspaceID: string;
    receiver: Partial<OnyxTypes.PersonalDetails>;
    invoiceRoom: OnyxTypes.Report;
    createdChatReportActionID: string;
    invoiceReportID: string;
    reportPreviewReportActionID: string;
    transactionID: string;
    transactionThreadReportID: string;
    createdIOUReportActionID: string;
    createdReportActionIDForThread: string;
    reportActionID: string;
    onyxData: OnyxData;
};

type SplitData = {
    chatReportID: string;
    transactionID: string;
    reportActionID: string;
    policyID?: string;
    createdReportActionID?: string;
    chatType?: string;
};

type SplitsAndOnyxData = {
    splitData: SplitData;
    splits: Split[];
    onyxData: OnyxData;
};

type UpdateMoneyRequestData = {
    params: UpdateMoneyRequestParams;
    onyxData: OnyxData;
};

type PayMoneyRequestData = {
    params: PayMoneyRequestParams & Partial<PayInvoiceParams>;
    optimisticData: OnyxUpdate[];
    successData: OnyxUpdate[];
    failureData: OnyxUpdate[];
};

type SendMoneyParamsData = {
    params: SendMoneyParams;
    optimisticData: OnyxUpdate[];
    successData: OnyxUpdate[];
    failureData: OnyxUpdate[];
};

type GPSPoint = {
    lat: number;
    long: number;
};

type RequestMoneyTransactionParams = {
    attendees?: Attendee[];
    amount: number;
    currency: string;
    comment?: string;
    receipt?: Receipt;
    category?: string;
    tag?: string;
    taxCode?: string;
    taxAmount?: number;
    billable?: boolean;
    merchant: string;
    created: string;
    actionableWhisperReportActionID?: string;
    linkedTrackedExpenseReportAction?: OnyxTypes.ReportAction;
    linkedTrackedExpenseReportID?: string;
};

type RequestMoneyPolicyParams = {
    policy?: OnyxEntry<OnyxTypes.Policy>;
    policyTagList?: OnyxEntry<OnyxTypes.PolicyTagLists>;
    policyCategories?: OnyxEntry<OnyxTypes.PolicyCategories>;
};

type RequestMoneyParticipantParams = {
    payeeEmail: string | undefined;
    payeeAccountID: number;
    participant: Participant;
};

type RequestMoneyInformation = {
    report: OnyxEntry<OnyxTypes.Report>;
    participantParams: RequestMoneyParticipantParams;
    policyParams?: RequestMoneyPolicyParams;
    gpsPoints?: GPSPoint;
    action?: IOUAction;
    reimbursible?: boolean;
    transactionParams: RequestMoneyTransactionParams;
};

type MoneyRequestInformationParams = {
    parentChatReport: OnyxEntry<OnyxTypes.Report>;
    transactionParams: RequestMoneyTransactionParams;
    participantParams: RequestMoneyParticipantParams;
    policyParams?: RequestMoneyPolicyParams;
    moneyRequestReportID?: string;
    existingTransactionID?: string;
    existingTransaction?: OnyxEntry<OnyxTypes.Transaction>;
};

let allPersonalDetails: OnyxTypes.PersonalDetailsList = {};
Onyx.connect({
    key: ONYXKEYS.PERSONAL_DETAILS_LIST,
    callback: (value) => {
        allPersonalDetails = value ?? {};
    },
});

let allTransactions: NonNullable<OnyxCollection<OnyxTypes.Transaction>> = {};
Onyx.connect({
    key: ONYXKEYS.COLLECTION.TRANSACTION,
    waitForCollectionCallback: true,
    callback: (value) => {
        if (!value) {
            allTransactions = {};
            return;
        }

        allTransactions = value;
    },
});

let allTransactionDrafts: NonNullable<OnyxCollection<OnyxTypes.Transaction>> = {};
Onyx.connect({
    key: ONYXKEYS.COLLECTION.TRANSACTION_DRAFT,
    waitForCollectionCallback: true,
    callback: (value) => {
        allTransactionDrafts = value ?? {};
    },
});

let allTransactionViolations: NonNullable<OnyxCollection<OnyxTypes.TransactionViolations>> = {};
Onyx.connect({
    key: ONYXKEYS.COLLECTION.TRANSACTION_VIOLATIONS,
    waitForCollectionCallback: true,
    callback: (value) => {
        if (!value) {
            allTransactionViolations = {};
            return;
        }

        allTransactionViolations = value;
    },
});

let allDraftSplitTransactions: NonNullable<OnyxCollection<OnyxTypes.Transaction>> = {};
Onyx.connect({
    key: ONYXKEYS.COLLECTION.SPLIT_TRANSACTION_DRAFT,
    waitForCollectionCallback: true,
    callback: (value) => {
        allDraftSplitTransactions = value ?? {};
    },
});

let allNextSteps: NonNullable<OnyxCollection<OnyxTypes.ReportNextStep>> = {};
Onyx.connect({
    key: ONYXKEYS.COLLECTION.NEXT_STEP,
    waitForCollectionCallback: true,
    callback: (value) => {
        allNextSteps = value ?? {};
    },
});

let userAccountID = -1;
let currentUserEmail = '';
Onyx.connect({
    key: ONYXKEYS.SESSION,
    callback: (value) => {
        currentUserEmail = value?.email ?? '';
        userAccountID = value?.accountID ?? -1;
    },
});

let currentUserPersonalDetails: OnyxEntry<OnyxTypes.PersonalDetails>;
Onyx.connect({
    key: ONYXKEYS.PERSONAL_DETAILS_LIST,
    callback: (value) => {
        currentUserPersonalDetails = value?.[userAccountID] ?? undefined;
    },
});

let currentDate: OnyxEntry<string> = '';
Onyx.connect({
    key: ONYXKEYS.CURRENT_DATE,
    callback: (value) => {
        currentDate = value;
    },
});

let quickAction: OnyxEntry<OnyxTypes.QuickAction> = {};
Onyx.connect({
    key: ONYXKEYS.NVP_QUICK_ACTION_GLOBAL_CREATE,
    callback: (value) => {
        quickAction = value;
    },
});

let allReportActions: OnyxCollection<OnyxTypes.ReportActions>;
Onyx.connect({
    key: ONYXKEYS.COLLECTION.REPORT_ACTIONS,
    waitForCollectionCallback: true,
    callback: (actions) => {
        if (!actions) {
            return;
        }
        allReportActions = actions;
    },
});

let activePolicyID: OnyxEntry<string>;
Onyx.connect({
    key: ONYXKEYS.NVP_ACTIVE_POLICY_ID,
    callback: (value) => (activePolicyID = value),
});

let introSelected: OnyxEntry<OnyxTypes.IntroSelected>;
Onyx.connect({
    key: ONYXKEYS.NVP_INTRO_SELECTED,
    callback: (value) => (introSelected = value),
});

let personalDetailsList: OnyxEntry<OnyxTypes.PersonalDetailsList>;
Onyx.connect({
    key: ONYXKEYS.PERSONAL_DETAILS_LIST,
    callback: (value) => (personalDetailsList = value),
});

/**
 * Find the report preview action from given chat report and iou report
 */
function getReportPreviewAction(chatReportID: string, iouReportID: string): OnyxInputValue<ReportAction<typeof CONST.REPORT.ACTIONS.TYPE.REPORT_PREVIEW>> {
    const reportActions = allReportActions?.[`${ONYXKEYS.COLLECTION.REPORT_ACTIONS}${chatReportID}`] ?? {};

    // Find the report preview action from the chat report
    return (
        Object.values(reportActions).find(
            (reportAction): reportAction is ReportAction<typeof CONST.REPORT.ACTIONS.TYPE.REPORT_PREVIEW> =>
                reportAction && ReportActionsUtils.isReportPreviewAction(reportAction) && ReportActionsUtils.getOriginalMessage(reportAction)?.linkedReportID === iouReportID,
        ) ?? null
    );
}

/**
 * Initialize expense info
 * @param reportID to attach the transaction to
 * @param policy
 * @param isFromGlobalCreate
 * @param iouRequestType one of manual/scan/distance
 */
function initMoneyRequest(
    reportID: string,
    policy: OnyxEntry<OnyxTypes.Policy>,
    isFromGlobalCreate: boolean,
    currentIouRequestType: IOURequestType | undefined,
    newIouRequestType: IOURequestType,
) {
    // Generate a brand new transactionID
    const newTransactionID = CONST.IOU.OPTIMISTIC_TRANSACTION_ID;
    const currency = policy?.outputCurrency ?? currentUserPersonalDetails?.localCurrencyCode ?? CONST.CURRENCY.USD;
    // Disabling this line since currentDate can be an empty string
    // eslint-disable-next-line @typescript-eslint/prefer-nullish-coalescing
    const created = currentDate || format(new Date(), 'yyyy-MM-dd');

    // in case we have to re-init money request, but the IOU request type is the same with the old draft transaction,
    // we should keep most of the existing data by using the ONYX MERGE operation
    if (currentIouRequestType === newIouRequestType) {
        // so, we just need to update the reportID, isFromGlobalCreate, created, currency
        Onyx.merge(`${ONYXKEYS.COLLECTION.TRANSACTION_DRAFT}${newTransactionID}`, {
            reportID,
            isFromGlobalCreate,
            created,
            currency,
            transactionID: newTransactionID,
        });
        return;
    }

    const comment: Comment = {};

    // Add initial empty waypoints when starting a distance expense
    if (newIouRequestType === CONST.IOU.REQUEST_TYPE.DISTANCE) {
        comment.waypoints = {
            waypoint0: {keyForList: 'start_waypoint'},
            waypoint1: {keyForList: 'stop_waypoint'},
        };
        if (!isFromGlobalCreate) {
            const customUnitRateID = DistanceRequestUtils.getCustomUnitRateID(reportID);
            comment.customUnit = {customUnitRateID};
        }
    }

    // Store the transaction in Onyx and mark it as not saved so it can be cleaned up later
    // Use set() here so that there is no way that data will be leaked between objects when it gets reset
    Onyx.set(`${ONYXKEYS.COLLECTION.TRANSACTION_DRAFT}${newTransactionID}`, {
        amount: 0,
        attendees: IOUUtils.formatCurrentUserToAttendee(currentUserPersonalDetails, reportID),
        comment,
        created,
        currency,
        iouRequestType: newIouRequestType,
        reportID,
        transactionID: newTransactionID,
        isFromGlobalCreate,
        merchant: CONST.TRANSACTION.PARTIAL_TRANSACTION_MERCHANT,
        splitPayerAccountIDs: currentUserPersonalDetails ? [currentUserPersonalDetails.accountID] : undefined,
    });
}

function createDraftTransaction(transaction: OnyxTypes.Transaction) {
    if (!transaction) {
        return;
    }

    const newTransaction = {
        ...transaction,
    };

    Onyx.set(`${ONYXKEYS.COLLECTION.TRANSACTION_DRAFT}${transaction.transactionID}`, newTransaction);
}

function clearMoneyRequest(transactionID: string, skipConfirmation = false) {
    Onyx.set(`${ONYXKEYS.COLLECTION.SKIP_CONFIRMATION}${transactionID}`, skipConfirmation);
    Onyx.set(`${ONYXKEYS.COLLECTION.TRANSACTION_DRAFT}${transactionID}`, null);
}

function startMoneyRequest(iouType: ValueOf<typeof CONST.IOU.TYPE>, reportID: string, requestType?: IOURequestType, skipConfirmation = false) {
    clearMoneyRequest(CONST.IOU.OPTIMISTIC_TRANSACTION_ID, skipConfirmation);
    switch (requestType) {
        case CONST.IOU.REQUEST_TYPE.MANUAL:
            Navigation.navigate(ROUTES.MONEY_REQUEST_CREATE_TAB_MANUAL.getRoute(CONST.IOU.ACTION.CREATE, iouType, CONST.IOU.OPTIMISTIC_TRANSACTION_ID, reportID));
            return;
        case CONST.IOU.REQUEST_TYPE.SCAN:
            Navigation.navigate(ROUTES.MONEY_REQUEST_CREATE_TAB_SCAN.getRoute(CONST.IOU.ACTION.CREATE, iouType, CONST.IOU.OPTIMISTIC_TRANSACTION_ID, reportID));
            return;
        case CONST.IOU.REQUEST_TYPE.DISTANCE:
            Navigation.navigate(ROUTES.MONEY_REQUEST_CREATE_TAB_DISTANCE.getRoute(CONST.IOU.ACTION.CREATE, iouType, CONST.IOU.OPTIMISTIC_TRANSACTION_ID, reportID));
            return;
        default:
            Navigation.navigate(ROUTES.MONEY_REQUEST_CREATE.getRoute(CONST.IOU.ACTION.CREATE, iouType, CONST.IOU.OPTIMISTIC_TRANSACTION_ID, reportID));
    }
}

function setMoneyRequestAmount(transactionID: string, amount: number, currency: string, shouldShowOriginalAmount = false) {
    Onyx.merge(`${ONYXKEYS.COLLECTION.TRANSACTION_DRAFT}${transactionID}`, {amount, currency, shouldShowOriginalAmount});
}

function setMoneyRequestCreated(transactionID: string, created: string, isDraft: boolean) {
    Onyx.merge(`${isDraft ? ONYXKEYS.COLLECTION.TRANSACTION_DRAFT : ONYXKEYS.COLLECTION.TRANSACTION}${transactionID}`, {created});
}

function setMoneyRequestCurrency(transactionID: string, currency: string, isEditing = false) {
    const fieldToUpdate = isEditing ? 'modifiedCurrency' : 'currency';
    Onyx.merge(`${ONYXKEYS.COLLECTION.TRANSACTION_DRAFT}${transactionID}`, {[fieldToUpdate]: currency});
}

function setMoneyRequestDescription(transactionID: string, comment: string, isDraft: boolean) {
    Onyx.merge(`${isDraft ? ONYXKEYS.COLLECTION.TRANSACTION_DRAFT : ONYXKEYS.COLLECTION.TRANSACTION}${transactionID}`, {comment: {comment: comment.trim()}});
}

function setMoneyRequestMerchant(transactionID: string, merchant: string, isDraft: boolean) {
    Onyx.merge(`${isDraft ? ONYXKEYS.COLLECTION.TRANSACTION_DRAFT : ONYXKEYS.COLLECTION.TRANSACTION}${transactionID}`, {merchant});
}

function setMoneyRequestAttendees(transactionID: string, attendees: Attendee[], isDraft: boolean) {
    Onyx.merge(`${isDraft ? ONYXKEYS.COLLECTION.TRANSACTION_DRAFT : ONYXKEYS.COLLECTION.TRANSACTION}${transactionID}`, {attendees});
}

function setMoneyRequestPendingFields(transactionID: string, pendingFields: OnyxTypes.Transaction['pendingFields']) {
    Onyx.merge(`${ONYXKEYS.COLLECTION.TRANSACTION_DRAFT}${transactionID}`, {pendingFields});
}

function setMoneyRequestCategory(transactionID: string, category: string) {
    Onyx.merge(`${ONYXKEYS.COLLECTION.TRANSACTION_DRAFT}${transactionID}`, {category});
}

function setMoneyRequestTag(transactionID: string, tag: string) {
    Onyx.merge(`${ONYXKEYS.COLLECTION.TRANSACTION_DRAFT}${transactionID}`, {tag});
}

function setMoneyRequestBillable(transactionID: string, billable: boolean) {
    Onyx.merge(`${ONYXKEYS.COLLECTION.TRANSACTION_DRAFT}${transactionID}`, {billable});
}

function setMoneyRequestParticipants(transactionID: string, participants: Participant[] = []) {
    Onyx.merge(`${ONYXKEYS.COLLECTION.TRANSACTION_DRAFT}${transactionID}`, {participants});
}

function setSplitPayer(transactionID: string, payerAccountID: number) {
    Onyx.merge(`${ONYXKEYS.COLLECTION.TRANSACTION_DRAFT}${transactionID}`, {splitPayerAccountIDs: [payerAccountID]});
}

function setMoneyRequestReceipt(transactionID: string, source: string, filename: string, isDraft: boolean, type?: string) {
    Onyx.merge(`${isDraft ? ONYXKEYS.COLLECTION.TRANSACTION_DRAFT : ONYXKEYS.COLLECTION.TRANSACTION}${transactionID}`, {
        receipt: {source, type: type ?? ''},
        filename,
    });
}

/**
 * Set custom unit rateID for the transaction draft
 */
function setCustomUnitRateID(transactionID: string, customUnitRateID: string) {
    Onyx.merge(`${ONYXKEYS.COLLECTION.TRANSACTION_DRAFT}${transactionID}`, {comment: {customUnit: {customUnitRateID}}});
}

/** Set the distance rate of a new  transaction */
function setMoneyRequestDistanceRate(transactionID: string, rateID: string, policyID: string, isDraft: boolean) {
    Onyx.merge(ONYXKEYS.NVP_LAST_SELECTED_DISTANCE_RATES, {[policyID]: rateID});
    Onyx.merge(`${isDraft ? ONYXKEYS.COLLECTION.TRANSACTION_DRAFT : ONYXKEYS.COLLECTION.TRANSACTION}${transactionID}`, {comment: {customUnit: {customUnitRateID: rateID}}});
}

/** Helper function to get the receipt error for expenses, or the generic error if there's no receipt */
function getReceiptError(receipt: OnyxEntry<Receipt>, filename?: string, isScanRequest = true, errorKey?: number): Errors | ErrorFields {
    return isEmptyObject(receipt) || !isScanRequest
        ? ErrorUtils.getMicroSecondOnyxErrorWithTranslationKey('iou.error.genericCreateFailureMessage', errorKey)
        : ErrorUtils.getMicroSecondOnyxErrorObject({error: CONST.IOU.RECEIPT_ERROR, source: receipt.source?.toString() ?? '', filename: filename ?? ''}, errorKey);
}

/** Helper function to get optimistic fields violations onyx data */
function getFieldViolationsOnyxData(iouReport: OnyxTypes.Report): SetRequired<OnyxData, 'optimisticData' | 'failureData'> {
    const missingFields: OnyxTypes.ReportFieldsViolations = {};
    const excludedFields = Object.values(CONST.REPORT_VIOLATIONS_EXCLUDED_FIELDS) as string[];

    Object.values(iouReport.fieldList ?? {}).forEach((field) => {
        if (excludedFields.includes(field.fieldID) || !!field.value || !!field.defaultValue) {
            return;
        }
        // in case of missing field violation the empty object is indicator.
        missingFields[field.fieldID] = {};
    });

    return {
        optimisticData: [
            {
                onyxMethod: Onyx.METHOD.SET,
                key: `${ONYXKEYS.COLLECTION.REPORT_VIOLATIONS}${iouReport.reportID}`,
                value: {
                    fieldRequired: missingFields,
                },
            },
        ],
        failureData: [
            {
                onyxMethod: Onyx.METHOD.SET,
                key: `${ONYXKEYS.COLLECTION.REPORT_VIOLATIONS}${iouReport.reportID}`,
                value: null,
            },
        ],
    };
}

/** Builds the Onyx data for an expense */
function buildOnyxDataForMoneyRequest(
    chatReport: OnyxTypes.OnyxInputOrEntry<OnyxTypes.Report>,
    iouReport: OnyxTypes.Report,
    transaction: OnyxTypes.Transaction,
    chatCreatedAction: OptimisticCreatedReportAction,
    iouCreatedAction: OptimisticCreatedReportAction,
    iouAction: OptimisticIOUReportAction,
    optimisticPersonalDetailListAction: OnyxTypes.PersonalDetailsList,
    reportPreviewAction: ReportAction,
    optimisticPolicyRecentlyUsedCategories: string[],
    optimisticPolicyRecentlyUsedTags: OnyxTypes.RecentlyUsedTags,
    isNewChatReport: boolean,
    transactionThreadReport: OptimisticChatReport | null,
    transactionThreadCreatedReportAction: OptimisticCreatedReportAction | null,
    shouldCreateNewMoneyRequestReport: boolean,
    policy?: OnyxTypes.OnyxInputOrEntry<OnyxTypes.Policy>,
    policyTagList?: OnyxTypes.OnyxInputOrEntry<OnyxTypes.PolicyTagLists>,
    policyCategories?: OnyxTypes.OnyxInputOrEntry<OnyxTypes.PolicyCategories>,
    optimisticNextStep?: OnyxTypes.ReportNextStep | null,
    isOneOnOneSplit = false,
    existingTransactionThreadReportID?: string,
    optimisticRecentlyUsedCurrencies?: string[],
): [OnyxUpdate[], OnyxUpdate[], OnyxUpdate[]] {
    const isScanRequest = TransactionUtils.isScanRequest(transaction);
    const outstandingChildRequest = ReportUtils.getOutstandingChildRequest(iouReport);
    const clearedPendingFields = Object.fromEntries(Object.keys(transaction.pendingFields ?? {}).map((key) => [key, null]));
    const optimisticData: OnyxUpdate[] = [];
    const successData: OnyxUpdate[] = [];
    let newQuickAction: ValueOf<typeof CONST.QUICK_ACTIONS> = isScanRequest ? CONST.QUICK_ACTIONS.REQUEST_SCAN : CONST.QUICK_ACTIONS.REQUEST_MANUAL;
    if (TransactionUtils.isDistanceRequest(transaction)) {
        newQuickAction = CONST.QUICK_ACTIONS.REQUEST_DISTANCE;
    }
    const existingTransactionThreadReport = ReportConnection.getAllReports()?.[`${ONYXKEYS.COLLECTION.REPORT}${existingTransactionThreadReportID}`] ?? null;

    if (chatReport) {
        optimisticData.push({
            // Use SET for new reports because it doesn't exist yet, is faster and we need the data to be available when we navigate to the chat page
            onyxMethod: isNewChatReport ? Onyx.METHOD.SET : Onyx.METHOD.MERGE,
            key: `${ONYXKEYS.COLLECTION.REPORT}${chatReport.reportID}`,
            value: {
                ...chatReport,
                lastReadTime: DateUtils.getDBTime(),
                lastMessageTranslationKey: '',
                iouReportID: iouReport.reportID,
                ...outstandingChildRequest,
                ...(isNewChatReport ? {pendingFields: {createChat: CONST.RED_BRICK_ROAD_PENDING_ACTION.ADD}} : {}),
            },
        });
    }

    optimisticData.push(
        {
            onyxMethod: shouldCreateNewMoneyRequestReport ? Onyx.METHOD.SET : Onyx.METHOD.MERGE,
            key: `${ONYXKEYS.COLLECTION.REPORT}${iouReport.reportID}`,
            value: {
                ...iouReport,
                lastMessageText: ReportActionsUtils.getReportActionText(iouAction),
                lastMessageHtml: ReportActionsUtils.getReportActionHtml(iouAction),
                lastVisibleActionCreated: iouAction.created,
                pendingFields: {
                    ...(shouldCreateNewMoneyRequestReport ? {createChat: CONST.RED_BRICK_ROAD_PENDING_ACTION.ADD} : {preview: CONST.RED_BRICK_ROAD_PENDING_ACTION.UPDATE}),
                },
            },
        },
        {
            onyxMethod: Onyx.METHOD.SET,
            key: `${ONYXKEYS.COLLECTION.TRANSACTION}${transaction.transactionID}`,
            value: transaction,
        },
        isNewChatReport
            ? {
                  onyxMethod: Onyx.METHOD.SET,
                  key: `${ONYXKEYS.COLLECTION.REPORT_ACTIONS}${chatReport?.reportID}`,
                  value: {
                      [chatCreatedAction.reportActionID]: chatCreatedAction,
                      [reportPreviewAction.reportActionID]: reportPreviewAction,
                  },
              }
            : {
                  onyxMethod: Onyx.METHOD.MERGE,
                  key: `${ONYXKEYS.COLLECTION.REPORT_ACTIONS}${chatReport?.reportID}`,
                  value: {
                      [reportPreviewAction.reportActionID]: reportPreviewAction,
                  },
              },
        shouldCreateNewMoneyRequestReport
            ? {
                  onyxMethod: Onyx.METHOD.SET,
                  key: `${ONYXKEYS.COLLECTION.REPORT_ACTIONS}${iouReport.reportID}`,
                  value: {
                      [iouCreatedAction.reportActionID]: iouCreatedAction as OnyxTypes.ReportAction,
                      [iouAction.reportActionID]: iouAction as OnyxTypes.ReportAction,
                  },
              }
            : {
                  onyxMethod: Onyx.METHOD.MERGE,
                  key: `${ONYXKEYS.COLLECTION.REPORT_ACTIONS}${iouReport.reportID}`,
                  value: {
                      [iouAction.reportActionID]: iouAction as OnyxTypes.ReportAction,
                  },
              },
        {
            onyxMethod: Onyx.METHOD.MERGE,
            key: `${ONYXKEYS.COLLECTION.REPORT}${transactionThreadReport?.reportID}`,
            value: {
                ...transactionThreadReport,
                pendingFields: {createChat: CONST.RED_BRICK_ROAD_PENDING_ACTION.ADD},
            },
        },
    );

    if (!isEmptyObject(transactionThreadCreatedReportAction)) {
        optimisticData.push({
            onyxMethod: Onyx.METHOD.MERGE,
            key: `${ONYXKEYS.COLLECTION.REPORT_ACTIONS}${transactionThreadReport?.reportID}`,
            value: {
                [transactionThreadCreatedReportAction.reportActionID]: transactionThreadCreatedReportAction,
            },
        });
    }

    if (optimisticPolicyRecentlyUsedCategories.length) {
        optimisticData.push({
            onyxMethod: Onyx.METHOD.SET,
            key: `${ONYXKEYS.COLLECTION.POLICY_RECENTLY_USED_CATEGORIES}${iouReport.policyID}`,
            value: optimisticPolicyRecentlyUsedCategories,
        });
    }

    if (optimisticRecentlyUsedCurrencies?.length) {
        optimisticData.push({
            onyxMethod: Onyx.METHOD.SET,
            key: ONYXKEYS.RECENTLY_USED_CURRENCIES,
            value: optimisticRecentlyUsedCurrencies,
        });
    }

    if (!isEmptyObject(optimisticPolicyRecentlyUsedTags)) {
        optimisticData.push({
            onyxMethod: Onyx.METHOD.MERGE,
            key: `${ONYXKEYS.COLLECTION.POLICY_RECENTLY_USED_TAGS}${iouReport.policyID}`,
            value: optimisticPolicyRecentlyUsedTags,
        });
    }

    const redundantParticipants: Record<number, null> = {};
    if (!isEmptyObject(optimisticPersonalDetailListAction)) {
        const successPersonalDetailListAction: Record<number, null> = {};

        // BE will send different participants. We clear the optimistic ones to avoid duplicated entries
        Object.keys(optimisticPersonalDetailListAction).forEach((accountIDKey) => {
            const accountID = Number(accountIDKey);
            successPersonalDetailListAction[accountID] = null;
            redundantParticipants[accountID] = null;
        });

        optimisticData.push({
            onyxMethod: Onyx.METHOD.MERGE,
            key: ONYXKEYS.PERSONAL_DETAILS_LIST,
            value: optimisticPersonalDetailListAction,
        });
        successData.push({
            onyxMethod: Onyx.METHOD.MERGE,
            key: ONYXKEYS.PERSONAL_DETAILS_LIST,
            value: successPersonalDetailListAction,
        });
    }

    if (!isEmptyObject(optimisticNextStep)) {
        optimisticData.push({
            onyxMethod: Onyx.METHOD.MERGE,
            key: `${ONYXKEYS.COLLECTION.NEXT_STEP}${iouReport.reportID}`,
            value: optimisticNextStep,
        });
    }

    if (isNewChatReport) {
        successData.push(
            {
                onyxMethod: Onyx.METHOD.MERGE,
                key: `${ONYXKEYS.COLLECTION.REPORT}${chatReport?.reportID}`,
                value: {
                    participants: redundantParticipants,
                    pendingFields: null,
                    errorFields: null,
                },
            },
            {
                onyxMethod: Onyx.METHOD.MERGE,
                key: `${ONYXKEYS.COLLECTION.REPORT_METADATA}${chatReport?.reportID}`,
                value: {
                    isOptimisticReport: false,
                },
            },
        );
    }

    successData.push(
        {
            onyxMethod: Onyx.METHOD.MERGE,
            key: `${ONYXKEYS.COLLECTION.REPORT}${iouReport.reportID}`,
            value: {
                participants: redundantParticipants,
                pendingFields: null,
                errorFields: null,
            },
        },
        {
            onyxMethod: Onyx.METHOD.MERGE,
            key: `${ONYXKEYS.COLLECTION.REPORT_METADATA}${iouReport.reportID}`,
            value: {
                isOptimisticReport: false,
            },
        },
        {
            onyxMethod: Onyx.METHOD.MERGE,
            key: `${ONYXKEYS.COLLECTION.REPORT}${transactionThreadReport?.reportID}`,
            value: {
                participants: redundantParticipants,
                pendingFields: null,
                errorFields: null,
            },
        },
        {
            onyxMethod: Onyx.METHOD.MERGE,
            key: `${ONYXKEYS.COLLECTION.REPORT_METADATA}${transactionThreadReport?.reportID}`,
            value: {
                isOptimisticReport: false,
            },
        },
        {
            onyxMethod: Onyx.METHOD.MERGE,
            key: `${ONYXKEYS.COLLECTION.TRANSACTION}${transaction.transactionID}`,
            value: {
                pendingAction: null,
                pendingFields: clearedPendingFields,
                // The routes contains the distance in meters. Clearing the routes ensures we use the distance
                // in the correct unit stored under the transaction customUnit once the request is created.
                // The route is also not saved in the backend, so we can't rely on it.
                routes: null,
            },
        },

        {
            onyxMethod: Onyx.METHOD.MERGE,
            key: `${ONYXKEYS.COLLECTION.REPORT_ACTIONS}${chatReport?.reportID}`,
            value: {
                ...(isNewChatReport
                    ? {
                          [chatCreatedAction.reportActionID]: {
                              pendingAction: null,
                              errors: null,
                          },
                      }
                    : {}),
                [reportPreviewAction.reportActionID]: {
                    pendingAction: null,
                },
            },
        },
        {
            onyxMethod: Onyx.METHOD.MERGE,
            key: `${ONYXKEYS.COLLECTION.REPORT_ACTIONS}${iouReport.reportID}`,
            value: {
                ...(shouldCreateNewMoneyRequestReport
                    ? {
                          [iouCreatedAction.reportActionID]: {
                              pendingAction: null,
                              errors: null,
                          },
                      }
                    : {}),
                [iouAction.reportActionID]: {
                    pendingAction: null,
                    errors: null,
                },
            },
        },
    );

    if (!isEmptyObject(transactionThreadCreatedReportAction)) {
        successData.push({
            onyxMethod: Onyx.METHOD.MERGE,
            key: `${ONYXKEYS.COLLECTION.REPORT_ACTIONS}${transactionThreadReport?.reportID}`,
            value: {
                [transactionThreadCreatedReportAction.reportActionID]: {
                    pendingAction: null,
                    errors: null,
                },
            },
        });
    }

    const errorKey = DateUtils.getMicroseconds();

    const failureData: OnyxUpdate[] = [
        {
            onyxMethod: Onyx.METHOD.MERGE,
            key: `${ONYXKEYS.COLLECTION.REPORT}${chatReport?.reportID}`,
            value: {
                iouReportID: chatReport?.iouReportID,
                lastReadTime: chatReport?.lastReadTime,
                pendingFields: null,
                hasOutstandingChildRequest: chatReport?.hasOutstandingChildRequest,
                ...(isNewChatReport
                    ? {
                          errorFields: {
                              createChat: ErrorUtils.getMicroSecondOnyxErrorWithTranslationKey('report.genericCreateReportFailureMessage'),
                          },
                      }
                    : {}),
            },
        },
        {
            onyxMethod: Onyx.METHOD.MERGE,
            key: `${ONYXKEYS.COLLECTION.REPORT}${iouReport.reportID}`,
            value: {
                pendingFields: null,
                errorFields: {
                    ...(shouldCreateNewMoneyRequestReport ? {createChat: ErrorUtils.getMicroSecondOnyxErrorWithTranslationKey('report.genericCreateReportFailureMessage')} : {}),
                },
            },
        },
        {
            onyxMethod: Onyx.METHOD.MERGE,
            key: `${ONYXKEYS.COLLECTION.REPORT}${transactionThreadReport?.reportID}`,
            value: {
                pendingFields: null,
                errorFields: existingTransactionThreadReport
                    ? null
                    : {
                          createChat: ErrorUtils.getMicroSecondOnyxErrorWithTranslationKey('report.genericCreateReportFailureMessage'),
                      },
            },
        },
        {
            onyxMethod: Onyx.METHOD.MERGE,
            key: `${ONYXKEYS.COLLECTION.TRANSACTION}${transaction.transactionID}`,
            value: {
                // Disabling this line since transaction.filename can be an empty string
                // eslint-disable-next-line @typescript-eslint/prefer-nullish-coalescing
                errors: getReceiptError(transaction.receipt, transaction.filename || transaction.receipt?.filename, isScanRequest, errorKey),
                pendingFields: clearedPendingFields,
            },
        },
        {
            onyxMethod: Onyx.METHOD.MERGE,
            key: `${ONYXKEYS.COLLECTION.REPORT_ACTIONS}${iouReport.reportID}`,
            value: {
                ...(shouldCreateNewMoneyRequestReport
                    ? {
                          [iouCreatedAction.reportActionID]: {
                              // Disabling this line since transaction.filename can be an empty string
                              // eslint-disable-next-line @typescript-eslint/prefer-nullish-coalescing
                              errors: getReceiptError(transaction.receipt, transaction.filename || transaction.receipt?.filename, isScanRequest, errorKey),
                          },
                          [iouAction.reportActionID]: {
                              errors: ErrorUtils.getMicroSecondOnyxErrorWithTranslationKey('iou.error.genericCreateFailureMessage'),
                          },
                      }
                    : {
                          [iouAction.reportActionID]: {
                              // Disabling this line since transaction.filename can be an empty string
                              // eslint-disable-next-line @typescript-eslint/prefer-nullish-coalescing
                              errors: getReceiptError(transaction.receipt, transaction.filename || transaction.receipt?.filename, isScanRequest, errorKey),
                          },
                      }),
            },
        },
    ];

    if (!isOneOnOneSplit) {
        optimisticData.push({
            onyxMethod: Onyx.METHOD.SET,
            key: ONYXKEYS.NVP_QUICK_ACTION_GLOBAL_CREATE,
            value: {
                action: newQuickAction,
                chatReportID: chatReport?.reportID,
                isFirstQuickAction: isEmptyObject(quickAction),
            },
        });
        failureData.push({
            onyxMethod: Onyx.METHOD.SET,
            key: ONYXKEYS.NVP_QUICK_ACTION_GLOBAL_CREATE,
            value: quickAction ?? null,
        });
    }

    if (!isEmptyObject(transactionThreadCreatedReportAction)) {
        failureData.push({
            onyxMethod: Onyx.METHOD.MERGE,
            key: `${ONYXKEYS.COLLECTION.REPORT_ACTIONS}${transactionThreadReport?.reportID}`,
            value: {
                [transactionThreadCreatedReportAction.reportActionID]: {
                    errors: ErrorUtils.getMicroSecondOnyxErrorWithTranslationKey('iou.error.genericCreateFailureMessage'),
                },
            },
        });
    }

    // We don't need to compute violations unless we're on a paid policy
    if (!policy || !PolicyUtils.isPaidGroupPolicy(policy)) {
        return [optimisticData, successData, failureData];
    }

    const violationsOnyxData = ViolationsUtils.getViolationsOnyxData(
        transaction,
        [],
        policy,
        policyTagList ?? {},
        policyCategories ?? {},
        PolicyUtils.hasDependentTags(policy, policyTagList ?? {}),
    );

    if (violationsOnyxData) {
        optimisticData.push(violationsOnyxData);
        failureData.push({
            onyxMethod: Onyx.METHOD.SET,
            key: `${ONYXKEYS.COLLECTION.TRANSACTION_VIOLATIONS}${transaction.transactionID}`,
            value: [],
        });
    }

    return [optimisticData, successData, failureData];
}

/** Builds the Onyx data for an invoice */
function buildOnyxDataForInvoice(
    chatReport: OnyxEntry<OnyxTypes.Report>,
    iouReport: OnyxTypes.Report,
    transaction: OnyxTypes.Transaction,
    chatCreatedAction: OptimisticCreatedReportAction,
    iouCreatedAction: OptimisticCreatedReportAction,
    iouAction: OptimisticIOUReportAction,
    optimisticPersonalDetailListAction: OnyxTypes.PersonalDetailsList,
    reportPreviewAction: ReportAction,
    optimisticPolicyRecentlyUsedCategories: string[],
    optimisticPolicyRecentlyUsedTags: OnyxTypes.RecentlyUsedTags,
    isNewChatReport: boolean,
    transactionThreadReport: OptimisticChatReport,
    transactionThreadCreatedReportAction: OptimisticCreatedReportAction | null,
    policy?: OnyxEntry<OnyxTypes.Policy>,
    policyTagList?: OnyxEntry<OnyxTypes.PolicyTagLists>,
    policyCategories?: OnyxEntry<OnyxTypes.PolicyCategories>,
    optimisticRecentlyUsedCurrencies?: string[],
    companyName?: string,
    companyWebsite?: string,
): [OnyxUpdate[], OnyxUpdate[], OnyxUpdate[]] {
    const clearedPendingFields = Object.fromEntries(Object.keys(transaction.pendingFields ?? {}).map((key) => [key, null]));
    const optimisticData: OnyxUpdate[] = [
        {
            onyxMethod: Onyx.METHOD.SET,
            key: `${ONYXKEYS.COLLECTION.REPORT}${iouReport.reportID}`,
            value: {
                ...iouReport,
                lastMessageText: ReportActionsUtils.getReportActionText(iouAction),
                lastMessageHtml: ReportActionsUtils.getReportActionHtml(iouAction),
                pendingFields: {
                    createChat: CONST.RED_BRICK_ROAD_PENDING_ACTION.ADD,
                },
            },
        },
        {
            onyxMethod: Onyx.METHOD.SET,
            key: `${ONYXKEYS.COLLECTION.TRANSACTION}${transaction.transactionID}`,
            value: transaction,
        },
        isNewChatReport
            ? {
                  onyxMethod: Onyx.METHOD.SET,
                  key: `${ONYXKEYS.COLLECTION.REPORT_ACTIONS}${chatReport?.reportID}`,
                  value: {
                      [chatCreatedAction.reportActionID]: chatCreatedAction,
                      [reportPreviewAction.reportActionID]: reportPreviewAction,
                  },
              }
            : {
                  onyxMethod: Onyx.METHOD.MERGE,
                  key: `${ONYXKEYS.COLLECTION.REPORT_ACTIONS}${chatReport?.reportID}`,
                  value: {
                      [reportPreviewAction.reportActionID]: reportPreviewAction,
                  },
              },
        {
            onyxMethod: Onyx.METHOD.MERGE,
            key: `${ONYXKEYS.COLLECTION.REPORT_ACTIONS}${iouReport.reportID}`,
            value: {
                [iouCreatedAction.reportActionID]: iouCreatedAction as OnyxTypes.ReportAction,
                [iouAction.reportActionID]: iouAction as OnyxTypes.ReportAction,
            },
        },
        {
            onyxMethod: Onyx.METHOD.MERGE,
            key: `${ONYXKEYS.COLLECTION.REPORT}${transactionThreadReport.reportID}`,
            value: transactionThreadReport,
        },
        {
            onyxMethod: Onyx.METHOD.MERGE,
            key: `${ONYXKEYS.COLLECTION.REPORT_ACTIONS}${transactionThreadReport.reportID}`,
            value: {
                [transactionThreadCreatedReportAction?.reportActionID ?? '-1']: transactionThreadCreatedReportAction,
            },
        },
    ];
    const successData: OnyxUpdate[] = [];

    if (chatReport) {
        optimisticData.push({
            // Use SET for new reports because it doesn't exist yet, is faster and we need the data to be available when we navigate to the chat page
            onyxMethod: isNewChatReport ? Onyx.METHOD.SET : Onyx.METHOD.MERGE,
            key: `${ONYXKEYS.COLLECTION.REPORT}${chatReport.reportID}`,
            value: {
                ...chatReport,
                lastReadTime: DateUtils.getDBTime(),
                lastMessageTranslationKey: '',
                iouReportID: iouReport.reportID,
                ...(isNewChatReport ? {pendingFields: {createChat: CONST.RED_BRICK_ROAD_PENDING_ACTION.ADD}} : {}),
            },
        });
    }

    if (optimisticPolicyRecentlyUsedCategories.length) {
        optimisticData.push({
            onyxMethod: Onyx.METHOD.SET,
            key: `${ONYXKEYS.COLLECTION.POLICY_RECENTLY_USED_CATEGORIES}${iouReport.policyID}`,
            value: optimisticPolicyRecentlyUsedCategories,
        });
    }

    if (optimisticRecentlyUsedCurrencies?.length) {
        optimisticData.push({
            onyxMethod: Onyx.METHOD.SET,
            key: ONYXKEYS.RECENTLY_USED_CURRENCIES,
            value: optimisticRecentlyUsedCurrencies,
        });
    }

    if (!isEmptyObject(optimisticPolicyRecentlyUsedTags)) {
        optimisticData.push({
            onyxMethod: Onyx.METHOD.MERGE,
            key: `${ONYXKEYS.COLLECTION.POLICY_RECENTLY_USED_TAGS}${iouReport.policyID}`,
            value: optimisticPolicyRecentlyUsedTags,
        });
    }

    const redundantParticipants: Record<number, null> = {};
    if (!isEmptyObject(optimisticPersonalDetailListAction)) {
        const successPersonalDetailListAction: Record<number, null> = {};

        // BE will send different participants. We clear the optimistic ones to avoid duplicated entries
        Object.keys(optimisticPersonalDetailListAction).forEach((accountIDKey) => {
            const accountID = Number(accountIDKey);
            successPersonalDetailListAction[accountID] = null;
            redundantParticipants[accountID] = null;
        });

        optimisticData.push({
            onyxMethod: Onyx.METHOD.MERGE,
            key: ONYXKEYS.PERSONAL_DETAILS_LIST,
            value: optimisticPersonalDetailListAction,
        });
        successData.push({
            onyxMethod: Onyx.METHOD.MERGE,
            key: ONYXKEYS.PERSONAL_DETAILS_LIST,
            value: successPersonalDetailListAction,
        });
    }

    successData.push(
        {
            onyxMethod: Onyx.METHOD.MERGE,
            key: `${ONYXKEYS.COLLECTION.REPORT}${iouReport.reportID}`,
            value: {
                participants: redundantParticipants,
                pendingFields: null,
                errorFields: null,
            },
        },
        {
            onyxMethod: Onyx.METHOD.MERGE,
            key: `${ONYXKEYS.COLLECTION.REPORT_METADATA}${iouReport.reportID}`,
            value: {
                isOptimisticReport: false,
            },
        },
        {
            onyxMethod: Onyx.METHOD.MERGE,
            key: `${ONYXKEYS.COLLECTION.REPORT}${transactionThreadReport.reportID}`,
            value: {
                participants: redundantParticipants,
                pendingFields: null,
                errorFields: null,
            },
        },
        {
            onyxMethod: Onyx.METHOD.MERGE,
            key: `${ONYXKEYS.COLLECTION.REPORT_METADATA}${transactionThreadReport.reportID}`,
            value: {
                isOptimisticReport: false,
            },
        },
        {
            onyxMethod: Onyx.METHOD.MERGE,
            key: `${ONYXKEYS.COLLECTION.TRANSACTION}${transaction.transactionID}`,
            value: {
                pendingAction: null,
                pendingFields: clearedPendingFields,
            },
        },
        {
            onyxMethod: Onyx.METHOD.MERGE,
            key: `${ONYXKEYS.COLLECTION.REPORT_ACTIONS}${chatReport?.reportID}`,
            value: {
                ...(isNewChatReport
                    ? {
                          [chatCreatedAction.reportActionID]: {
                              pendingAction: null,
                              errors: null,
                          },
                      }
                    : {}),
                [reportPreviewAction.reportActionID]: {
                    pendingAction: null,
                },
            },
        },
        {
            onyxMethod: Onyx.METHOD.MERGE,
            key: `${ONYXKEYS.COLLECTION.REPORT_ACTIONS}${iouReport.reportID}`,
            value: {
                [iouCreatedAction.reportActionID]: {
                    pendingAction: null,
                    errors: null,
                },
                [iouAction.reportActionID]: {
                    pendingAction: null,
                    errors: null,
                },
            },
        },
        {
            onyxMethod: Onyx.METHOD.MERGE,
            key: `${ONYXKEYS.COLLECTION.REPORT_ACTIONS}${transactionThreadReport.reportID}`,
            value: {
                [transactionThreadCreatedReportAction?.reportActionID ?? '-1']: {
                    pendingAction: null,
                    errors: null,
                },
            },
        },
    );

    if (isNewChatReport) {
        successData.push(
            {
                onyxMethod: Onyx.METHOD.MERGE,
                key: `${ONYXKEYS.COLLECTION.REPORT}${chatReport?.reportID}`,
                value: {
                    participants: redundantParticipants,
                    pendingFields: null,
                    errorFields: null,
                },
            },
            {
                onyxMethod: Onyx.METHOD.MERGE,
                key: `${ONYXKEYS.COLLECTION.REPORT_METADATA}${chatReport?.reportID}`,
                value: {
                    isOptimisticReport: false,
                },
            },
        );
    }

    const errorKey = DateUtils.getMicroseconds();

    const failureData: OnyxUpdate[] = [
        {
            onyxMethod: Onyx.METHOD.MERGE,
            key: `${ONYXKEYS.COLLECTION.REPORT}${chatReport?.reportID}`,
            value: {
                iouReportID: chatReport?.iouReportID,
                lastReadTime: chatReport?.lastReadTime,
                pendingFields: null,
                hasOutstandingChildRequest: chatReport?.hasOutstandingChildRequest,
                ...(isNewChatReport
                    ? {
                          errorFields: {
                              createChat: ErrorUtils.getMicroSecondOnyxErrorWithTranslationKey('report.genericCreateReportFailureMessage'),
                          },
                      }
                    : {}),
            },
        },
        {
            onyxMethod: Onyx.METHOD.MERGE,
            key: `${ONYXKEYS.COLLECTION.REPORT}${iouReport.reportID}`,
            value: {
                pendingFields: null,
                errorFields: {
                    createChat: ErrorUtils.getMicroSecondOnyxErrorWithTranslationKey('report.genericCreateReportFailureMessage'),
                },
            },
        },
        {
            onyxMethod: Onyx.METHOD.MERGE,
            key: `${ONYXKEYS.COLLECTION.REPORT}${transactionThreadReport.reportID}`,
            value: {
                errorFields: {
                    createChat: ErrorUtils.getMicroSecondOnyxErrorWithTranslationKey('report.genericCreateReportFailureMessage'),
                },
            },
        },
        {
            onyxMethod: Onyx.METHOD.MERGE,
            key: `${ONYXKEYS.COLLECTION.TRANSACTION}${transaction.transactionID}`,
            value: {
                errors: ErrorUtils.getMicroSecondOnyxErrorWithTranslationKey('iou.error.genericCreateInvoiceFailureMessage'),
                pendingAction: null,
                pendingFields: clearedPendingFields,
            },
        },
        {
            onyxMethod: Onyx.METHOD.MERGE,
            key: `${ONYXKEYS.COLLECTION.REPORT_ACTIONS}${iouReport.reportID}`,
            value: {
                [iouCreatedAction.reportActionID]: {
                    // Disabling this line since transaction.filename can be an empty string
                    // eslint-disable-next-line @typescript-eslint/prefer-nullish-coalescing
                    errors: getReceiptError(transaction.receipt, transaction.filename || transaction.receipt?.filename, false, errorKey),
                },
                [iouAction.reportActionID]: {
                    errors: ErrorUtils.getMicroSecondOnyxErrorWithTranslationKey('iou.error.genericCreateInvoiceFailureMessage'),
                },
            },
        },
        {
            onyxMethod: Onyx.METHOD.MERGE,
            key: `${ONYXKEYS.COLLECTION.REPORT_ACTIONS}${transactionThreadReport.reportID}`,
            value: {
                [transactionThreadCreatedReportAction?.reportActionID ?? '-1']: {
                    errors: ErrorUtils.getMicroSecondOnyxErrorWithTranslationKey('iou.error.genericCreateInvoiceFailureMessage', errorKey),
                },
            },
        },
    ];

    if (companyName && companyWebsite) {
        optimisticData.push({
            onyxMethod: Onyx.METHOD.MERGE,
            key: `${ONYXKEYS.COLLECTION.POLICY}${policy?.id}`,
            value: {
                invoice: {
                    companyName,
                    companyWebsite,
                    pendingFields: {
                        companyName: CONST.RED_BRICK_ROAD_PENDING_ACTION.UPDATE,
                        companyWebsite: CONST.RED_BRICK_ROAD_PENDING_ACTION.UPDATE,
                    },
                },
            },
        });
        successData.push({
            onyxMethod: Onyx.METHOD.MERGE,
            key: `${ONYXKEYS.COLLECTION.POLICY}${policy?.id}`,
            value: {
                invoice: {
                    pendingFields: {
                        companyName: null,
                        companyWebsite: null,
                    },
                },
            },
        });
        failureData.push({
            onyxMethod: Onyx.METHOD.MERGE,
            key: `${ONYXKEYS.COLLECTION.POLICY}${policy?.id}`,
            value: {
                invoice: {
                    companyName: null,
                    companyWebsite: null,
                    pendingFields: {
                        companyName: null,
                        companyWebsite: null,
                    },
                },
            },
        });
    }

    // We don't need to compute violations unless we're on a paid policy
    if (!policy || !PolicyUtils.isPaidGroupPolicy(policy)) {
        return [optimisticData, successData, failureData];
    }

    const violationsOnyxData = ViolationsUtils.getViolationsOnyxData(
        transaction,
        [],
        policy,
        policyTagList ?? {},
        policyCategories ?? {},
        PolicyUtils.hasDependentTags(policy, policyTagList ?? {}),
    );

    if (violationsOnyxData) {
        optimisticData.push(violationsOnyxData);
        failureData.push({
            onyxMethod: Onyx.METHOD.SET,
            key: `${ONYXKEYS.COLLECTION.TRANSACTION_VIOLATIONS}${transaction.transactionID}`,
            value: [],
        });
    }

    return [optimisticData, successData, failureData];
}

/** Builds the Onyx data for track expense */
function buildOnyxDataForTrackExpense(
    chatReport: OnyxInputValue<OnyxTypes.Report>,
    iouReport: OnyxInputValue<OnyxTypes.Report>,
    transaction: OnyxTypes.Transaction,
    iouCreatedAction: OptimisticCreatedReportAction,
    iouAction: OptimisticIOUReportAction,
    reportPreviewAction: OnyxInputValue<ReportAction>,
    transactionThreadReport: OptimisticChatReport | null,
    transactionThreadCreatedReportAction: OptimisticCreatedReportAction | null,
    shouldCreateNewMoneyRequestReport: boolean,
    policy?: OnyxInputValue<OnyxTypes.Policy>,
    policyTagList?: OnyxInputValue<OnyxTypes.PolicyTagLists>,
    policyCategories?: OnyxInputValue<OnyxTypes.PolicyCategories>,
    existingTransactionThreadReportID?: string,
    actionableTrackExpenseWhisper?: OnyxInputValue<OnyxTypes.ReportAction>,
): [OnyxUpdate[], OnyxUpdate[], OnyxUpdate[]] {
    const isScanRequest = TransactionUtils.isScanRequest(transaction);
    const isDistanceRequest = TransactionUtils.isDistanceRequest(transaction);
    const clearedPendingFields = Object.fromEntries(Object.keys(transaction.pendingFields ?? {}).map((key) => [key, null]));
    const optimisticData: OnyxUpdate[] = [];
    const successData: OnyxUpdate[] = [];
    const failureData: OnyxUpdate[] = [];

    let newQuickAction: ValueOf<typeof CONST.QUICK_ACTIONS> = CONST.QUICK_ACTIONS.TRACK_MANUAL;
    if (isScanRequest) {
        newQuickAction = CONST.QUICK_ACTIONS.TRACK_SCAN;
    } else if (isDistanceRequest) {
        newQuickAction = CONST.QUICK_ACTIONS.TRACK_DISTANCE;
    }
    const existingTransactionThreadReport = ReportConnection.getAllReports()?.[`${ONYXKEYS.COLLECTION.REPORT}${existingTransactionThreadReportID}`] ?? null;

    if (chatReport) {
        optimisticData.push(
            {
                onyxMethod: Onyx.METHOD.MERGE,
                key: `${ONYXKEYS.COLLECTION.REPORT}${chatReport.reportID}`,
                value: {
                    ...chatReport,
                    lastMessageText: ReportActionsUtils.getReportActionText(iouAction),
                    lastMessageHtml: ReportActionsUtils.getReportActionHtml(iouAction),
                    lastReadTime: DateUtils.getDBTime(),
                    iouReportID: iouReport?.reportID,
                },
            },
            {
                onyxMethod: Onyx.METHOD.SET,
                key: ONYXKEYS.NVP_QUICK_ACTION_GLOBAL_CREATE,
                value: {
                    action: newQuickAction,
                    chatReportID: chatReport.reportID,
                    isFirstQuickAction: isEmptyObject(quickAction),
                },
            },
        );

        if (actionableTrackExpenseWhisper && !iouReport) {
            optimisticData.push({
                onyxMethod: Onyx.METHOD.MERGE,
                key: `${ONYXKEYS.COLLECTION.REPORT_ACTIONS}${chatReport?.reportID}`,
                value: {
                    [actionableTrackExpenseWhisper.reportActionID]: actionableTrackExpenseWhisper,
                },
            });
            optimisticData.push({
                onyxMethod: Onyx.METHOD.MERGE,
                key: `${ONYXKEYS.COLLECTION.REPORT}${chatReport.reportID}`,
                value: {
                    lastVisibleActionCreated: actionableTrackExpenseWhisper.created,
                    lastMessageText: CONST.ACTIONABLE_TRACK_EXPENSE_WHISPER_MESSAGE,
                },
            });
            successData.push({
                onyxMethod: Onyx.METHOD.MERGE,
                key: `${ONYXKEYS.COLLECTION.REPORT_ACTIONS}${chatReport?.reportID}`,
                value: {
                    [actionableTrackExpenseWhisper.reportActionID]: {pendingAction: null, errors: null},
                },
            });
            failureData.push({
                onyxMethod: Onyx.METHOD.SET,
                key: `${ONYXKEYS.COLLECTION.REPORT_ACTIONS}${chatReport?.reportID}`,
                value: {[actionableTrackExpenseWhisper.reportActionID]: {} as ReportAction},
            });
        }
    }

    if (iouReport) {
        optimisticData.push(
            {
                onyxMethod: shouldCreateNewMoneyRequestReport ? Onyx.METHOD.SET : Onyx.METHOD.MERGE,
                key: `${ONYXKEYS.COLLECTION.REPORT}${iouReport.reportID}`,
                value: {
                    ...iouReport,
                    lastMessageText: ReportActionsUtils.getReportActionText(iouAction),
                    lastMessageHtml: ReportActionsUtils.getReportActionHtml(iouAction),
                    pendingFields: {
                        ...(shouldCreateNewMoneyRequestReport ? {createChat: CONST.RED_BRICK_ROAD_PENDING_ACTION.ADD} : {preview: CONST.RED_BRICK_ROAD_PENDING_ACTION.UPDATE}),
                    },
                },
            },
            shouldCreateNewMoneyRequestReport
                ? {
                      onyxMethod: Onyx.METHOD.SET,
                      key: `${ONYXKEYS.COLLECTION.REPORT_ACTIONS}${iouReport.reportID}`,
                      value: {
                          [iouCreatedAction.reportActionID]: iouCreatedAction as OnyxTypes.ReportAction,
                          [iouAction.reportActionID]: iouAction as OnyxTypes.ReportAction,
                      },
                  }
                : {
                      onyxMethod: Onyx.METHOD.MERGE,
                      key: `${ONYXKEYS.COLLECTION.REPORT_ACTIONS}${iouReport.reportID}`,
                      value: {
                          [iouAction.reportActionID]: iouAction as OnyxTypes.ReportAction,
                      },
                  },
            {
                onyxMethod: Onyx.METHOD.MERGE,
                key: `${ONYXKEYS.COLLECTION.REPORT_ACTIONS}${chatReport?.reportID}`,
                value: {
                    ...(reportPreviewAction && {[reportPreviewAction.reportActionID]: reportPreviewAction}),
                },
            },
        );
    } else {
        optimisticData.push({
            onyxMethod: Onyx.METHOD.MERGE,
            key: `${ONYXKEYS.COLLECTION.REPORT_ACTIONS}${chatReport?.reportID}`,
            value: {
                [iouAction.reportActionID]: iouAction as OnyxTypes.ReportAction,
            },
        });
    }

    optimisticData.push(
        {
            onyxMethod: Onyx.METHOD.SET,
            key: `${ONYXKEYS.COLLECTION.TRANSACTION}${transaction.transactionID}`,
            value: transaction,
        },
        {
            onyxMethod: Onyx.METHOD.MERGE,
            key: `${ONYXKEYS.COLLECTION.REPORT}${transactionThreadReport?.reportID}`,
            value: {
                ...transactionThreadReport,
                pendingFields: {createChat: CONST.RED_BRICK_ROAD_PENDING_ACTION.ADD},
            },
        },
    );

    if (!isEmptyObject(transactionThreadCreatedReportAction)) {
        optimisticData.push({
            onyxMethod: Onyx.METHOD.MERGE,
            key: `${ONYXKEYS.COLLECTION.REPORT_ACTIONS}${transactionThreadReport?.reportID}`,
            value: {
                [transactionThreadCreatedReportAction.reportActionID]: transactionThreadCreatedReportAction,
            },
        });
    }

    if (iouReport) {
        successData.push(
            {
                onyxMethod: Onyx.METHOD.MERGE,
                key: `${ONYXKEYS.COLLECTION.REPORT}${iouReport?.reportID}`,
                value: {
                    pendingFields: null,
                    errorFields: null,
                },
            },
            {
                onyxMethod: Onyx.METHOD.MERGE,
                key: `${ONYXKEYS.COLLECTION.REPORT_ACTIONS}${iouReport?.reportID}`,
                value: {
                    ...(shouldCreateNewMoneyRequestReport
                        ? {
                              [iouCreatedAction.reportActionID]: {
                                  pendingAction: null,
                                  errors: null,
                              },
                          }
                        : {}),
                    [iouAction.reportActionID]: {
                        pendingAction: null,
                        errors: null,
                    },
                },
            },
            {
                onyxMethod: Onyx.METHOD.MERGE,
                key: `${ONYXKEYS.COLLECTION.REPORT_ACTIONS}${chatReport?.reportID}`,
                value: {
                    ...(reportPreviewAction && {[reportPreviewAction.reportActionID]: {pendingAction: null}}),
                },
            },
        );
    } else {
        successData.push({
            onyxMethod: Onyx.METHOD.MERGE,
            key: `${ONYXKEYS.COLLECTION.REPORT_ACTIONS}${chatReport?.reportID}`,
            value: {
                [iouAction.reportActionID]: {
                    pendingAction: null,
                    errors: null,
                },
                ...(reportPreviewAction && {[reportPreviewAction.reportActionID]: {pendingAction: null}}),
            },
        });
    }

    successData.push(
        {
            onyxMethod: Onyx.METHOD.MERGE,
            key: `${ONYXKEYS.COLLECTION.REPORT}${transactionThreadReport?.reportID}`,
            value: {
                pendingFields: null,
                errorFields: null,
            },
        },
        {
            onyxMethod: Onyx.METHOD.MERGE,
            key: `${ONYXKEYS.COLLECTION.REPORT_METADATA}${transactionThreadReport?.reportID}`,
            value: {
                isOptimisticReport: false,
            },
        },
        {
            onyxMethod: Onyx.METHOD.MERGE,
            key: `${ONYXKEYS.COLLECTION.TRANSACTION}${transaction.transactionID}`,
            value: {
                pendingAction: null,
                pendingFields: clearedPendingFields,
                routes: null,
            },
        },
    );

    if (!isEmptyObject(transactionThreadCreatedReportAction)) {
        successData.push({
            onyxMethod: Onyx.METHOD.MERGE,
            key: `${ONYXKEYS.COLLECTION.REPORT_ACTIONS}${transactionThreadReport?.reportID}`,
            value: {
                [transactionThreadCreatedReportAction.reportActionID]: {
                    pendingAction: null,
                    errors: null,
                },
            },
        });
    }

    failureData.push({
        onyxMethod: Onyx.METHOD.SET,
        key: ONYXKEYS.NVP_QUICK_ACTION_GLOBAL_CREATE,
        value: quickAction ?? null,
    });

    if (iouReport) {
        failureData.push(
            {
                onyxMethod: Onyx.METHOD.MERGE,
                key: `${ONYXKEYS.COLLECTION.REPORT}${iouReport.reportID}`,
                value: {
                    pendingFields: null,
                    errorFields: {
                        ...(shouldCreateNewMoneyRequestReport ? {createChat: ErrorUtils.getMicroSecondOnyxErrorWithTranslationKey('report.genericCreateReportFailureMessage')} : {}),
                    },
                },
            },
            {
                onyxMethod: Onyx.METHOD.MERGE,
                key: `${ONYXKEYS.COLLECTION.REPORT_ACTIONS}${iouReport.reportID}`,
                value: {
                    ...(shouldCreateNewMoneyRequestReport
                        ? {
                              [iouCreatedAction.reportActionID]: {
                                  // Disabling this line since transaction.filename can be an empty string
                                  // eslint-disable-next-line @typescript-eslint/prefer-nullish-coalescing
                                  errors: getReceiptError(transaction.receipt, transaction.filename || transaction.receipt?.filename, isScanRequest),
                              },
                              [iouAction.reportActionID]: {
                                  errors: ErrorUtils.getMicroSecondOnyxErrorWithTranslationKey('iou.error.genericCreateFailureMessage'),
                              },
                          }
                        : {
                              [iouAction.reportActionID]: {
                                  // Disabling this line since transaction.filename can be an empty string
                                  // eslint-disable-next-line @typescript-eslint/prefer-nullish-coalescing
                                  errors: getReceiptError(transaction.receipt, transaction.filename || transaction.receipt?.filename, isScanRequest),
                              },
                          }),
                },
            },
        );
    } else {
        failureData.push({
            onyxMethod: Onyx.METHOD.MERGE,
            key: `${ONYXKEYS.COLLECTION.REPORT_ACTIONS}${chatReport?.reportID}`,
            value: {
                [iouAction.reportActionID]: {
                    // Disabling this line since transaction.filename can be an empty string
                    // eslint-disable-next-line @typescript-eslint/prefer-nullish-coalescing
                    errors: getReceiptError(transaction.receipt, transaction.filename || transaction.receipt?.filename, isScanRequest),
                },
            },
        });
    }

    failureData.push(
        {
            onyxMethod: Onyx.METHOD.MERGE,
            key: `${ONYXKEYS.COLLECTION.REPORT}${chatReport?.reportID}`,
            value: {
                lastReadTime: chatReport?.lastReadTime,
                lastMessageText: chatReport?.lastMessageText,
                lastMessageHtml: chatReport?.lastMessageHtml,
            },
        },
        {
            onyxMethod: Onyx.METHOD.MERGE,
            key: `${ONYXKEYS.COLLECTION.REPORT}${transactionThreadReport?.reportID}`,
            value: {
                pendingFields: null,
                errorFields: existingTransactionThreadReport
                    ? null
                    : {
                          createChat: ErrorUtils.getMicroSecondOnyxErrorWithTranslationKey('report.genericCreateReportFailureMessage'),
                      },
            },
        },
        {
            onyxMethod: Onyx.METHOD.MERGE,
            key: `${ONYXKEYS.COLLECTION.TRANSACTION}${transaction.transactionID}`,
            value: {
                // Disabling this line since transaction.filename can be an empty string
                // eslint-disable-next-line @typescript-eslint/prefer-nullish-coalescing
                errors: getReceiptError(transaction.receipt, transaction.filename || transaction.receipt?.filename, isScanRequest),
                pendingFields: clearedPendingFields,
            },
        },
        {
            onyxMethod: Onyx.METHOD.MERGE,
            key: `${ONYXKEYS.COLLECTION.REPORT_ACTIONS}${transactionThreadReport?.reportID}`,
            value: {
                [transactionThreadCreatedReportAction?.reportActionID ?? '-1']: {
                    errors: ErrorUtils.getMicroSecondOnyxErrorWithTranslationKey('iou.error.genericCreateFailureMessage'),
                },
            },
        },
    );

    // We don't need to compute violations unless we're on a paid policy
    if (!policy || !PolicyUtils.isPaidGroupPolicy(policy)) {
        return [optimisticData, successData, failureData];
    }

    const violationsOnyxData = ViolationsUtils.getViolationsOnyxData(
        transaction,
        [],
        policy,
        policyTagList ?? {},
        policyCategories ?? {},
        PolicyUtils.hasDependentTags(policy, policyTagList ?? {}),
    );

    if (violationsOnyxData) {
        optimisticData.push(violationsOnyxData);
        failureData.push({
            onyxMethod: Onyx.METHOD.SET,
            key: `${ONYXKEYS.COLLECTION.TRANSACTION_VIOLATIONS}${transaction.transactionID}`,
            value: [],
        });
    }

    // Show field violations only for control policies
    if (PolicyUtils.isControlPolicy(policy) && iouReport) {
        const {optimisticData: fieldViolationsOptimisticData, failureData: fieldViolationsFailureData} = getFieldViolationsOnyxData(iouReport);
        optimisticData.push(...fieldViolationsOptimisticData);
        failureData.push(...fieldViolationsFailureData);
    }

    return [optimisticData, successData, failureData];
}

function getDeleteTrackExpenseInformation(
    chatReportID: string,
    transactionID: string,
    reportAction: OnyxTypes.ReportAction,
    shouldDeleteTransactionFromOnyx = true,
    isMovingTransactionFromTrackExpense = false,
    actionableWhisperReportActionID = '',
    resolution = '',
) {
    const allReports = ReportConnection.getAllReports();
    // STEP 1: Get all collections we're updating
    const chatReport = allReports?.[`${ONYXKEYS.COLLECTION.REPORT}${chatReportID}`] ?? null;
    const transaction = allTransactions[`${ONYXKEYS.COLLECTION.TRANSACTION}${transactionID}`];
    const transactionViolations = allTransactionViolations[`${ONYXKEYS.COLLECTION.TRANSACTION_VIOLATIONS}${transactionID}`];
    const transactionThreadID = reportAction.childReportID;
    let transactionThread = null;
    if (transactionThreadID) {
        transactionThread = allReports?.[`${ONYXKEYS.COLLECTION.REPORT}${transactionThreadID}`] ?? null;
    }

    // STEP 2: Decide if we need to:
    // 1. Delete the transactionThread - delete if there are no visible comments in the thread and we're not moving the transaction
    // 2. Update the moneyRequestPreview to show [Deleted expense] - update if the transactionThread exists AND it isn't being deleted and we're not moving the transaction
    const shouldDeleteTransactionThread = !isMovingTransactionFromTrackExpense && (transactionThreadID ? (reportAction?.childVisibleActionCount ?? 0) === 0 : false);

    const shouldShowDeletedRequestMessage = !isMovingTransactionFromTrackExpense && !!transactionThreadID && !shouldDeleteTransactionThread;

    // STEP 3: Update the IOU reportAction.
    const updatedReportAction = {
        [reportAction.reportActionID]: {
            pendingAction: shouldShowDeletedRequestMessage ? CONST.RED_BRICK_ROAD_PENDING_ACTION.UPDATE : CONST.RED_BRICK_ROAD_PENDING_ACTION.DELETE,
            previousMessage: reportAction.message,
            message: [
                {
                    type: 'COMMENT',
                    html: '',
                    text: '',
                    isEdited: true,
                    isDeletedParentAction: shouldShowDeletedRequestMessage,
                },
            ],
            originalMessage: {
                IOUTransactionID: null,
            },
            errors: undefined,
        },
        ...(actionableWhisperReportActionID && {[actionableWhisperReportActionID]: {originalMessage: {resolution}}}),
    } as OnyxTypes.ReportActions;
    let canUserPerformWriteAction = true;
    if (chatReport) {
        canUserPerformWriteAction = !!ReportUtils.canUserPerformWriteAction(chatReport);
    }
    const lastVisibleAction = ReportActionsUtils.getLastVisibleAction(chatReport?.reportID ?? '-1', canUserPerformWriteAction, updatedReportAction);
    const {lastMessageText = '', lastMessageHtml = ''} = ReportActionsUtils.getLastVisibleMessage(chatReport?.reportID ?? '-1', canUserPerformWriteAction, updatedReportAction);

    // STEP 4: Build Onyx data
    const optimisticData: OnyxUpdate[] = [];

    if (shouldDeleteTransactionFromOnyx) {
        optimisticData.push({
            onyxMethod: Onyx.METHOD.SET,
            key: `${ONYXKEYS.COLLECTION.TRANSACTION}${transactionID}`,
            value: null,
        });
    }

    optimisticData.push({
        onyxMethod: Onyx.METHOD.SET,
        key: `${ONYXKEYS.COLLECTION.TRANSACTION_VIOLATIONS}${transactionID}`,
        value: null,
    });

    if (shouldDeleteTransactionThread) {
        optimisticData.push(
            // Use merge instead of set to avoid deleting the report too quickly, which could cause a brief "not found" page to appear.
            // The remaining parts of the report object will be removed after the API call is successful.
            {
                onyxMethod: Onyx.METHOD.MERGE,
                key: `${ONYXKEYS.COLLECTION.REPORT}${transactionThreadID}`,
                value: {
                    reportID: null,
                    stateNum: CONST.REPORT.STATE_NUM.APPROVED,
                    statusNum: CONST.REPORT.STATUS_NUM.CLOSED,
                    participants: {
                        [userAccountID]: {
                            notificationPreference: CONST.REPORT.NOTIFICATION_PREFERENCE.HIDDEN,
                        },
                    },
                },
            },
            {
                onyxMethod: Onyx.METHOD.SET,
                key: `${ONYXKEYS.COLLECTION.REPORT_ACTIONS}${transactionThreadID}`,
                value: null,
            },
        );
    }

    optimisticData.push(
        {
            onyxMethod: Onyx.METHOD.MERGE,
            key: `${ONYXKEYS.COLLECTION.REPORT_ACTIONS}${chatReport?.reportID}`,
            value: updatedReportAction,
        },
        {
            onyxMethod: Onyx.METHOD.MERGE,
            key: `${ONYXKEYS.COLLECTION.REPORT}${chatReport?.reportID}`,
            value: {
                lastMessageText,
                lastVisibleActionCreated: lastVisibleAction?.created,
                lastMessageHtml: !lastMessageHtml ? lastMessageText : lastMessageHtml,
            },
        },
    );

    const successData: OnyxUpdate[] = [
        {
            onyxMethod: Onyx.METHOD.MERGE,
            key: `${ONYXKEYS.COLLECTION.REPORT_ACTIONS}${chatReport?.reportID}`,
            value: {
                [reportAction.reportActionID]: {
                    pendingAction: null,
                    errors: null,
                },
            },
        },
    ];

    // Ensure that any remaining data is removed upon successful completion, even if the server sends a report removal response.
    // This is done to prevent the removal update from lingering in the applyHTTPSOnyxUpdates function.
    if (shouldDeleteTransactionThread && transactionThread) {
        successData.push({
            onyxMethod: Onyx.METHOD.MERGE,
            key: `${ONYXKEYS.COLLECTION.REPORT}${transactionThreadID}`,
            value: null,
        });
    }

    const failureData: OnyxUpdate[] = [];

    if (shouldDeleteTransactionFromOnyx) {
        failureData.push({
            onyxMethod: Onyx.METHOD.SET,
            key: `${ONYXKEYS.COLLECTION.TRANSACTION}${transactionID}`,
            value: transaction ?? null,
        });
    }

    failureData.push({
        onyxMethod: Onyx.METHOD.SET,
        key: `${ONYXKEYS.COLLECTION.TRANSACTION_VIOLATIONS}${transactionID}`,
        value: transactionViolations ?? null,
    });

    if (shouldDeleteTransactionThread) {
        failureData.push({
            onyxMethod: Onyx.METHOD.SET,
            key: `${ONYXKEYS.COLLECTION.REPORT}${transactionThreadID}`,
            value: transactionThread,
        });
    }

    if (actionableWhisperReportActionID) {
        const actionableWhisperReportAction = ReportActionsUtils.getReportAction(chatReportID, actionableWhisperReportActionID);
        failureData.push({
            onyxMethod: Onyx.METHOD.MERGE,
            key: `${ONYXKEYS.COLLECTION.REPORT_ACTIONS}${chatReport?.reportID}`,
            value: {
                [actionableWhisperReportActionID]: {
                    originalMessage: {
                        resolution: ReportActionsUtils.isActionableTrackExpense(actionableWhisperReportAction)
                            ? ReportActionsUtils.getOriginalMessage(actionableWhisperReportAction)?.resolution ?? null
                            : null,
                    },
                },
            },
        });
    }
    failureData.push(
        {
            onyxMethod: Onyx.METHOD.MERGE,
            key: `${ONYXKEYS.COLLECTION.REPORT_ACTIONS}${chatReport?.reportID}`,
            value: {
                [reportAction.reportActionID]: {
                    ...reportAction,
                    pendingAction: null,
                    errors: ErrorUtils.getMicroSecondOnyxErrorWithTranslationKey('iou.error.genericDeleteFailureMessage'),
                },
            },
        },
        {
            onyxMethod: Onyx.METHOD.MERGE,
            key: `${ONYXKEYS.COLLECTION.REPORT}${chatReport?.reportID}`,
            value: chatReport,
        },
    );

    const parameters: DeleteMoneyRequestParams = {
        transactionID,
        reportActionID: reportAction.reportActionID,
    };

    return {parameters, optimisticData, successData, failureData, shouldDeleteTransactionThread, chatReport};
}

/** Gathers all the data needed to create an invoice. */
function getSendInvoiceInformation(
    transaction: OnyxEntry<OnyxTypes.Transaction>,
    currentUserAccountID: number,
    invoiceChatReport?: OnyxEntry<OnyxTypes.Report>,
    receipt?: Receipt,
    policy?: OnyxEntry<OnyxTypes.Policy>,
    policyTagList?: OnyxEntry<OnyxTypes.PolicyTagLists>,
    policyCategories?: OnyxEntry<OnyxTypes.PolicyCategories>,
    companyName?: string,
    companyWebsite?: string,
): SendInvoiceInformation {
    const {amount = 0, currency = '', created = '', merchant = '', category = '', tag = '', taxCode = '', taxAmount = 0, billable, comment, participants} = transaction ?? {};
    const trimmedComment = (comment?.comment ?? '').trim();
    const senderWorkspaceID = participants?.find((participant) => participant?.isSender)?.policyID ?? '-1';
    const receiverParticipant = participants?.find((participant) => participant?.accountID) ?? invoiceChatReport?.invoiceReceiver;
    const receiverAccountID = receiverParticipant && 'accountID' in receiverParticipant && receiverParticipant.accountID ? receiverParticipant.accountID : -1;
    let receiver = ReportUtils.getPersonalDetailsForAccountID(receiverAccountID);
    let optimisticPersonalDetailListAction = {};

    // STEP 1: Get existing chat report OR build a new optimistic one
    let isNewChatReport = false;
    let chatReport = !isEmptyObject(invoiceChatReport) && invoiceChatReport?.reportID ? invoiceChatReport : null;

    if (!chatReport) {
        chatReport = ReportUtils.getInvoiceChatByParticipants(senderWorkspaceID, receiverAccountID) ?? null;
    }

    if (!chatReport) {
        isNewChatReport = true;
        chatReport = ReportUtils.buildOptimisticChatReport([receiverAccountID, currentUserAccountID], CONST.REPORT.DEFAULT_REPORT_NAME, CONST.REPORT.CHAT_TYPE.INVOICE, senderWorkspaceID);
    }

    // STEP 2: Create a new optimistic invoice report.
    const optimisticInvoiceReport = ReportUtils.buildOptimisticInvoiceReport(chatReport.reportID, senderWorkspaceID, receiverAccountID, receiver.displayName ?? '', amount, currency);

    // STEP 3: Build optimistic receipt and transaction
    const receiptObject: Receipt = {};
    let filename;
    if (receipt?.source) {
        receiptObject.source = receipt.source;
        receiptObject.state = receipt.state ?? CONST.IOU.RECEIPT_STATE.SCANREADY;
        filename = receipt.name;
    }
    const optimisticTransaction = TransactionUtils.buildOptimisticTransaction(
        amount,
        currency,
        optimisticInvoiceReport.reportID,
        trimmedComment,
        [],
        created,
        '',
        '',
        merchant,
        receiptObject,
        filename,
        undefined,
        category,
        tag,
        taxCode,
        taxAmount,
        billable,
    );

    const optimisticPolicyRecentlyUsedCategories = Category.buildOptimisticPolicyRecentlyUsedCategories(optimisticInvoiceReport.policyID, category);
    const optimisticPolicyRecentlyUsedTags = Tag.buildOptimisticPolicyRecentlyUsedTags(optimisticInvoiceReport.policyID, tag);
    const optimisticRecentlyUsedCurrencies = Policy.buildOptimisticRecentlyUsedCurrencies(currency);

    // STEP 4: Add optimistic personal details for participant
    const shouldCreateOptimisticPersonalDetails = isNewChatReport && !allPersonalDetails[receiverAccountID];
    if (shouldCreateOptimisticPersonalDetails) {
        const receiverLogin = receiverParticipant && 'login' in receiverParticipant && receiverParticipant.login ? receiverParticipant.login : '';
        receiver = {
            accountID: receiverAccountID,
            displayName: LocalePhoneNumber.formatPhoneNumber(receiverLogin),
            login: receiverLogin,
            isOptimisticPersonalDetail: true,
        };

        optimisticPersonalDetailListAction = {[receiverAccountID]: receiver};
    }

    // STEP 5: Build optimistic reportActions.
    const reportPreviewAction = ReportUtils.buildOptimisticReportPreview(chatReport, optimisticInvoiceReport, trimmedComment, optimisticTransaction);
    optimisticInvoiceReport.parentReportActionID = reportPreviewAction.reportActionID;
    chatReport.lastVisibleActionCreated = reportPreviewAction.created;
    const [optimisticCreatedActionForChat, optimisticCreatedActionForIOUReport, iouAction, optimisticTransactionThread, optimisticCreatedActionForTransactionThread] =
        ReportUtils.buildOptimisticMoneyRequestEntities(
            optimisticInvoiceReport,
            CONST.IOU.REPORT_ACTION_TYPE.CREATE,
            amount,
            currency,
            trimmedComment,
            receiver.login ?? '',
            [receiver],
            optimisticTransaction.transactionID,
            undefined,
            false,
            false,
            false,
        );

    // STEP 6: Build Onyx Data
    const [optimisticData, successData, failureData] = buildOnyxDataForInvoice(
        chatReport,
        optimisticInvoiceReport,
        optimisticTransaction,
        optimisticCreatedActionForChat,
        optimisticCreatedActionForIOUReport,
        iouAction,
        optimisticPersonalDetailListAction,
        reportPreviewAction,
        optimisticPolicyRecentlyUsedCategories,
        optimisticPolicyRecentlyUsedTags,
        isNewChatReport,
        optimisticTransactionThread,
        optimisticCreatedActionForTransactionThread,
        policy,
        policyTagList,
        policyCategories,
        optimisticRecentlyUsedCurrencies,
        companyName,
        companyWebsite,
    );

    return {
        createdIOUReportActionID: optimisticCreatedActionForIOUReport.reportActionID,
        createdReportActionIDForThread: optimisticCreatedActionForTransactionThread?.reportActionID ?? '-1',
        reportActionID: iouAction.reportActionID,
        senderWorkspaceID,
        receiver,
        invoiceRoom: chatReport,
        createdChatReportActionID: optimisticCreatedActionForChat.reportActionID,
        invoiceReportID: optimisticInvoiceReport.reportID,
        reportPreviewReportActionID: reportPreviewAction.reportActionID,
        transactionID: optimisticTransaction.transactionID,
        transactionThreadReportID: optimisticTransactionThread.reportID,
        onyxData: {
            optimisticData,
            successData,
            failureData,
        },
    };
}

/**
 * Gathers all the data needed to submit an expense. It attempts to find existing reports, iouReports, and receipts. If it doesn't find them, then
 * it creates optimistic versions of them and uses those instead
 */
function getMoneyRequestInformation(moneyRequestInformation: MoneyRequestInformationParams): MoneyRequestInformation {
    const {parentChatReport, transactionParams, participantParams, policyParams = {}, existingTransaction, existingTransactionID, moneyRequestReportID = ''} = moneyRequestInformation;
    const {payeeAccountID = userAccountID, payeeEmail = currentUserEmail, participant} = participantParams;
    const {policy, policyCategories, policyTagList} = policyParams;
    const {attendees, amount, comment = '', currency, created, merchant, receipt, category, tag, taxCode, taxAmount, billable, linkedTrackedExpenseReportAction} = transactionParams;

    const payerEmail = PhoneNumber.addSMSDomainIfPhoneNumber(participant.login ?? '');
    const payerAccountID = Number(participant.accountID);
    const isPolicyExpenseChat = participant.isPolicyExpenseChat;

    // STEP 1: Get existing chat report OR build a new optimistic one
    let isNewChatReport = false;
    let chatReport = !isEmptyObject(parentChatReport) && parentChatReport?.reportID ? parentChatReport : null;

    const allReports = ReportConnection.getAllReports();
    // If this is a policyExpenseChat, the chatReport must exist and we can get it from Onyx.
    // report is null if the flow is initiated from the global create menu. However, participant always stores the reportID if it exists, which is the case for policyExpenseChats
    if (!chatReport && isPolicyExpenseChat) {
        chatReport = allReports?.[`${ONYXKEYS.COLLECTION.REPORT}${participant.reportID}`] ?? null;
    }

    if (!chatReport) {
        chatReport = ReportUtils.getChatByParticipants([payerAccountID, payeeAccountID]) ?? null;
    }

    // If we still don't have a report, it likely doens't exist and we need to build an optimistic one
    if (!chatReport) {
        isNewChatReport = true;
        chatReport = ReportUtils.buildOptimisticChatReport([payerAccountID, payeeAccountID]);
    }

    // STEP 2: Get the Expense/IOU report. If the moneyRequestReportID has been provided, we want to add the transaction to this specific report.
    // If no such reportID has been provided, let's use the chatReport.iouReportID property. In case that is not present, build a new optimistic Expense/IOU report.
    let iouReport: OnyxInputValue<OnyxTypes.Report> = null;
    if (moneyRequestReportID) {
        iouReport = allReports?.[`${ONYXKEYS.COLLECTION.REPORT}${moneyRequestReportID}`] ?? null;
    } else {
        iouReport = allReports?.[`${ONYXKEYS.COLLECTION.REPORT}${chatReport.iouReportID}`] ?? null;
    }

    const shouldCreateNewMoneyRequestReport = ReportUtils.shouldCreateNewMoneyRequestReport(iouReport, chatReport);

    if (!iouReport || shouldCreateNewMoneyRequestReport) {
        iouReport = isPolicyExpenseChat
            ? ReportUtils.buildOptimisticExpenseReport(chatReport.reportID, chatReport.policyID ?? '-1', payeeAccountID, amount, currency)
            : ReportUtils.buildOptimisticIOUReport(payeeAccountID, payerAccountID, amount, chatReport.reportID, currency);
    } else if (isPolicyExpenseChat) {
        iouReport = {...iouReport};
        // Because of the Expense reports are stored as negative values, we subtract the total from the amount
        if (iouReport?.currency === currency) {
            if (typeof iouReport.total === 'number') {
                iouReport.total -= amount;
            }

            if (typeof iouReport.unheldTotal === 'number') {
                iouReport.unheldTotal -= amount;
            }
        }
    } else {
        iouReport = IOUUtils.updateIOUOwnerAndTotal(iouReport, payeeAccountID, amount, currency);
    }

    // STEP 3: Build an optimistic transaction with the receipt
    const isDistanceRequest = existingTransaction && existingTransaction.iouRequestType === CONST.IOU.REQUEST_TYPE.DISTANCE;
    let optimisticTransaction = TransactionUtils.buildOptimisticTransaction(
        ReportUtils.isExpenseReport(iouReport) ? -amount : amount,
        currency,
        iouReport.reportID,
        comment,
        attendees,
        created,
        '',
        '',
        merchant,
        receipt,
        '',
        existingTransactionID,
        category,
        tag,
        taxCode,
        ReportUtils.isExpenseReport(iouReport) ? -(taxAmount ?? 0) : taxAmount,
        billable,
        isDistanceRequest ? {waypoints: CONST.RED_BRICK_ROAD_PENDING_ACTION.ADD} : undefined,
        undefined,
        existingTransaction,
        policy,
    );

    const optimisticPolicyRecentlyUsedCategories = Category.buildOptimisticPolicyRecentlyUsedCategories(iouReport.policyID, category);
    const optimisticPolicyRecentlyUsedTags = Tag.buildOptimisticPolicyRecentlyUsedTags(iouReport.policyID, tag);
    const optimisticPolicyRecentluUsedCurrencies = Policy.buildOptimisticRecentlyUsedCurrencies(currency);

    // If there is an existing transaction (which is the case for distance requests), then the data from the existing transaction
    // needs to be manually merged into the optimistic transaction. This is because buildOnyxDataForMoneyRequest() uses `Onyx.set()` for the transaction
    // data. This is a big can of worms to change it to `Onyx.merge()` as explored in https://expensify.slack.com/archives/C05DWUDHVK7/p1692139468252109.
    // I want to clean this up at some point, but it's possible this will live in the code for a while so I've created https://github.com/Expensify/App/issues/25417
    // to remind me to do this.
    if (isDistanceRequest) {
        optimisticTransaction = fastMerge(existingTransaction, optimisticTransaction, false);
    }

    // STEP 4: Build optimistic reportActions. We need:
    // 1. CREATED action for the chatReport
    // 2. CREATED action for the iouReport
    // 3. IOU action for the iouReport
    // 4. The transaction thread, which requires the iouAction, and CREATED action for the transaction thread
    // 5. REPORT_PREVIEW action for the chatReport
    // Note: The CREATED action for the IOU report must be optimistically generated before the IOU action so there's no chance that it appears after the IOU action in the chat
    const [optimisticCreatedActionForChat, optimisticCreatedActionForIOUReport, iouAction, optimisticTransactionThread, optimisticCreatedActionForTransactionThread] =
        ReportUtils.buildOptimisticMoneyRequestEntities(
            iouReport,
            CONST.IOU.REPORT_ACTION_TYPE.CREATE,
            amount,
            currency,
            comment,
            payeeEmail,
            [participant],
            optimisticTransaction.transactionID,
            undefined,
            false,
            false,
            false,
            undefined,
            linkedTrackedExpenseReportAction?.childReportID,
            linkedTrackedExpenseReportAction,
        );

    let reportPreviewAction = shouldCreateNewMoneyRequestReport ? null : getReportPreviewAction(chatReport.reportID, iouReport.reportID);

    if (reportPreviewAction) {
        reportPreviewAction = ReportUtils.updateReportPreview(iouReport, reportPreviewAction, false, comment, optimisticTransaction);
    } else {
        reportPreviewAction = ReportUtils.buildOptimisticReportPreview(chatReport, iouReport, comment, optimisticTransaction);
        chatReport.lastVisibleActionCreated = reportPreviewAction.created;

        // Generated ReportPreview action is a parent report action of the iou report.
        // We are setting the iou report's parentReportActionID to display subtitle correctly in IOU page when offline.
        iouReport.parentReportActionID = reportPreviewAction.reportActionID;
    }

    const shouldCreateOptimisticPersonalDetails = isNewChatReport && !allPersonalDetails[payerAccountID];
    // Add optimistic personal details for participant
    const optimisticPersonalDetailListAction = shouldCreateOptimisticPersonalDetails
        ? {
              [payerAccountID]: {
                  accountID: payerAccountID,
                  // Disabling this line since participant.displayName can be an empty string
                  // eslint-disable-next-line @typescript-eslint/prefer-nullish-coalescing
                  displayName: LocalePhoneNumber.formatPhoneNumber(participant.displayName || payerEmail),
                  login: participant.login,
                  isOptimisticPersonalDetail: true,
              },
          }
        : {};

    const predictedNextStatus = policy?.reimbursementChoice === CONST.POLICY.REIMBURSEMENT_CHOICES.REIMBURSEMENT_NO ? CONST.REPORT.STATUS_NUM.CLOSED : CONST.REPORT.STATUS_NUM.OPEN;
    const optimisticNextStep = NextStepUtils.buildNextStep(iouReport, predictedNextStatus);

    // STEP 5: Build Onyx Data
    const [optimisticData, successData, failureData] = buildOnyxDataForMoneyRequest(
        chatReport,
        iouReport,
        optimisticTransaction,
        optimisticCreatedActionForChat,
        optimisticCreatedActionForIOUReport,
        iouAction,
        optimisticPersonalDetailListAction,
        reportPreviewAction,
        optimisticPolicyRecentlyUsedCategories,
        optimisticPolicyRecentlyUsedTags,
        isNewChatReport,
        optimisticTransactionThread ?? {},
        optimisticCreatedActionForTransactionThread,
        shouldCreateNewMoneyRequestReport,
        policy,
        policyTagList,
        policyCategories,
        optimisticNextStep,
        undefined,
        undefined,
        optimisticPolicyRecentluUsedCurrencies,
    );

    return {
        payerAccountID,
        payerEmail,
        iouReport,
        chatReport,
        transaction: optimisticTransaction,
        iouAction,
        createdChatReportActionID: isNewChatReport ? optimisticCreatedActionForChat.reportActionID : '-1',
        createdIOUReportActionID: shouldCreateNewMoneyRequestReport ? optimisticCreatedActionForIOUReport.reportActionID : '-1',
        reportPreviewAction,
        transactionThreadReportID: optimisticTransactionThread?.reportID ?? '-1',
        createdReportActionIDForThread: optimisticCreatedActionForTransactionThread?.reportActionID ?? '-1',
        onyxData: {
            optimisticData,
            successData,
            failureData,
        },
    };
}

/**
 * Gathers all the data needed to make an expense. It attempts to find existing reports, iouReports, and receipts. If it doesn't find them, then
 * it creates optimistic versions of them and uses those instead
 */
function getTrackExpenseInformation(
    parentChatReport: OnyxEntry<OnyxTypes.Report>,
    participant: Participant,
    comment: string,
    amount: number,
    currency: string,
    created: string,
    merchant: string,
    receipt: OnyxEntry<Receipt>,
    category: string | undefined,
    tag: string | undefined,
    taxCode: string | undefined,
    taxAmount: number | undefined,
    billable: boolean | undefined,
    policy: OnyxEntry<OnyxTypes.Policy> | undefined,
    policyTagList: OnyxEntry<OnyxTypes.PolicyTagLists> | undefined,
    policyCategories: OnyxEntry<OnyxTypes.PolicyCategories> | undefined,
    payeeEmail = currentUserEmail,
    payeeAccountID = userAccountID,
    moneyRequestReportID = '',
    linkedTrackedExpenseReportAction?: OnyxTypes.ReportAction,
    existingTransactionID?: string,
): TrackExpenseInformation | null {
    const optimisticData: OnyxUpdate[] = [];
    const successData: OnyxUpdate[] = [];
    const failureData: OnyxUpdate[] = [];

    const isPolicyExpenseChat = participant.isPolicyExpenseChat;

    // STEP 1: Get existing chat report
    let chatReport = !isEmptyObject(parentChatReport) && parentChatReport?.reportID ? parentChatReport : null;
    const allReports = ReportConnection.getAllReports();
    // The chatReport always exists, and we can get it from Onyx if chatReport is null.
    if (!chatReport) {
        chatReport = allReports?.[`${ONYXKEYS.COLLECTION.REPORT}${participant.reportID}`] ?? null;
    }

    // If we still don't have a report, it likely doesn't exist, and we will early return here as it should not happen
    // Maybe later, we can build an optimistic selfDM chat.
    if (!chatReport) {
        return null;
    }

    // Check if the report is a draft
    const isDraftReport = ReportUtils.isDraftReport(chatReport?.reportID);

    let createdWorkspaceParams: CreateWorkspaceParams | undefined;

    if (isDraftReport) {
        const workspaceData = Policy.buildPolicyData(undefined, policy?.makeMeAdmin, policy?.name, policy?.id, chatReport?.reportID);
        createdWorkspaceParams = workspaceData.params;
        optimisticData.push(...workspaceData.optimisticData);
        successData.push(...workspaceData.successData);
        failureData.push(...workspaceData.failureData);
    }

    // STEP 2: If not in the self-DM flow, we need to use the expense report.
    // For this, first use the chatReport.iouReportID property. Build a new optimistic expense report if needed.
    const shouldUseMoneyReport = !!isPolicyExpenseChat;

    let iouReport: OnyxInputValue<OnyxTypes.Report> = null;
    let shouldCreateNewMoneyRequestReport = false;

    if (shouldUseMoneyReport) {
        if (moneyRequestReportID) {
            iouReport = allReports?.[`${ONYXKEYS.COLLECTION.REPORT}${moneyRequestReportID}`] ?? null;
        } else {
            iouReport = allReports?.[`${ONYXKEYS.COLLECTION.REPORT}${chatReport.iouReportID}`] ?? null;
        }

        shouldCreateNewMoneyRequestReport = ReportUtils.shouldCreateNewMoneyRequestReport(iouReport, chatReport);
        if (!iouReport || shouldCreateNewMoneyRequestReport) {
            iouReport = ReportUtils.buildOptimisticExpenseReport(chatReport.reportID, chatReport.policyID ?? '-1', payeeAccountID, amount, currency, amount);
        } else {
            iouReport = {...iouReport};
            // Because of the Expense reports are stored as negative values, we subtract the total from the amount
            if (iouReport?.currency === currency) {
                if (typeof iouReport.total === 'number' && typeof iouReport.nonReimbursableTotal === 'number') {
                    iouReport.total -= amount;
                    iouReport.nonReimbursableTotal -= amount;
                }

                if (typeof iouReport.unheldTotal === 'number' && typeof iouReport.unheldNonReimbursableTotal === 'number') {
                    iouReport.unheldTotal -= amount;
                    iouReport.unheldNonReimbursableTotal -= amount;
                }
            }
        }
    }

    // If shouldUseMoneyReport is true, the iouReport was defined.
    // But we'll use the `shouldUseMoneyReport && iouReport` check further instead of `shouldUseMoneyReport` to avoid TS errors.

    // STEP 3: Build optimistic receipt and transaction
    const receiptObject: Receipt = {};
    let filename;
    if (receipt?.source) {
        receiptObject.source = receipt.source;
        receiptObject.state = receipt.state ?? CONST.IOU.RECEIPT_STATE.SCANREADY;
        filename = receipt.name;
    }
    const existingTransaction = allTransactionDrafts[`${ONYXKEYS.COLLECTION.TRANSACTION_DRAFT}${existingTransactionID ?? CONST.IOU.OPTIMISTIC_TRANSACTION_ID}`];
    if (!filename) {
        filename = existingTransaction?.filename;
    }
    const isDistanceRequest = existingTransaction && existingTransaction.iouRequestType === CONST.IOU.REQUEST_TYPE.DISTANCE;
    let optimisticTransaction = TransactionUtils.buildOptimisticTransaction(
        ReportUtils.isExpenseReport(iouReport) ? -amount : amount,
        currency,
        shouldUseMoneyReport && iouReport ? iouReport.reportID : '-1',
        comment,
        [],
        created,
        '',
        '',
        merchant,
        receiptObject,
        filename,
        existingTransactionID ?? null,
        category,
        tag,
        taxCode,
        taxAmount,
        billable,
        isDistanceRequest ? {waypoints: CONST.RED_BRICK_ROAD_PENDING_ACTION.ADD} : undefined,
        false,
        existingTransaction,
        policy,
    );

    // If there is an existing transaction (which is the case for distance requests), then the data from the existing transaction
    // needs to be manually merged into the optimistic transaction. This is because buildOnyxDataForMoneyRequest() uses `Onyx.set()` for the transaction
    // data. This is a big can of worms to change it to `Onyx.merge()` as explored in https://expensify.slack.com/archives/C05DWUDHVK7/p1692139468252109.
    // I want to clean this up at some point, but it's possible this will live in the code for a while so I've created https://github.com/Expensify/App/issues/25417
    // to remind me to do this.
    if (isDistanceRequest) {
        optimisticTransaction = fastMerge(existingTransaction, optimisticTransaction, false);
    }

    // STEP 4: Build optimistic reportActions. We need:
    // 1. CREATED action for the iouReport (if tracking in the Expense chat)
    // 2. IOU action for the iouReport (if tracking in the Expense chat), otherwise – for chatReport
    // 3. The transaction thread, which requires the iouAction, and CREATED action for the transaction thread
    // 4. REPORT_PREVIEW action for the chatReport (if tracking in the Expense chat)
    const [, optimisticCreatedActionForIOUReport, iouAction, optimisticTransactionThread, optimisticCreatedActionForTransactionThread] = ReportUtils.buildOptimisticMoneyRequestEntities(
        shouldUseMoneyReport && iouReport ? iouReport : chatReport,
        CONST.IOU.REPORT_ACTION_TYPE.TRACK,
        amount,
        currency,
        comment,
        payeeEmail,
        [participant],
        optimisticTransaction.transactionID,
        undefined,
        false,
        false,
        false,
        !shouldUseMoneyReport,
        linkedTrackedExpenseReportAction?.childReportID,
        linkedTrackedExpenseReportAction,
    );

    let reportPreviewAction: OnyxInputValue<OnyxTypes.ReportAction<typeof CONST.REPORT.ACTIONS.TYPE.REPORT_PREVIEW>> = null;
    if (shouldUseMoneyReport && iouReport) {
        reportPreviewAction = shouldCreateNewMoneyRequestReport ? null : getReportPreviewAction(chatReport.reportID, iouReport.reportID);

        if (reportPreviewAction) {
            reportPreviewAction = ReportUtils.updateReportPreview(iouReport, reportPreviewAction, false, comment, optimisticTransaction);
        } else {
            reportPreviewAction = ReportUtils.buildOptimisticReportPreview(chatReport, iouReport, comment, optimisticTransaction);
            // Generated ReportPreview action is a parent report action of the iou report.
            // We are setting the iou report's parentReportActionID to display subtitle correctly in IOU page when offline.
            iouReport.parentReportActionID = reportPreviewAction.reportActionID;
        }
    }

    let actionableTrackExpenseWhisper: OnyxInputValue<OnyxTypes.ReportAction> = null;
    if (!isPolicyExpenseChat) {
        actionableTrackExpenseWhisper = ReportUtils.buildOptimisticActionableTrackExpenseWhisper(iouAction, optimisticTransaction.transactionID);
    }

    // STEP 5: Build Onyx Data
    const trackExpenseOnyxData = buildOnyxDataForTrackExpense(
        chatReport,
        iouReport,
        optimisticTransaction,
        optimisticCreatedActionForIOUReport,
        iouAction,
        reportPreviewAction,
        optimisticTransactionThread ?? {},
        optimisticCreatedActionForTransactionThread,
        shouldCreateNewMoneyRequestReport,
        policy,
        policyTagList,
        policyCategories,
        undefined,
        actionableTrackExpenseWhisper,
    );

    return {
        createdWorkspaceParams,
        chatReport,
        iouReport: iouReport ?? undefined,
        transaction: optimisticTransaction,
        iouAction,
        createdChatReportActionID: '-1',
        createdIOUReportActionID: shouldCreateNewMoneyRequestReport ? optimisticCreatedActionForIOUReport.reportActionID : '-1',
        reportPreviewAction: reportPreviewAction ?? undefined,
        transactionThreadReportID: optimisticTransactionThread.reportID,
        createdReportActionIDForThread: optimisticCreatedActionForTransactionThread?.reportActionID ?? '-1',
        actionableWhisperReportActionIDParam: actionableTrackExpenseWhisper?.reportActionID ?? '',
        onyxData: {
            optimisticData: optimisticData.concat(trackExpenseOnyxData[0]),
            successData: successData.concat(trackExpenseOnyxData[1]),
            failureData: failureData.concat(trackExpenseOnyxData[2]),
        },
    };
}

/**
 * Compute the diff amount when we update the transaction
 */
function calculateDiffAmount(
    iouReport: OnyxTypes.OnyxInputOrEntry<OnyxTypes.Report>,
    updatedTransaction: OnyxTypes.OnyxInputOrEntry<OnyxTypes.Transaction>,
    transaction: OnyxEntry<OnyxTypes.Transaction>,
): number {
    if (!iouReport) {
        return 0;
    }
    const isExpenseReport = ReportUtils.isExpenseReport(iouReport);
    const updatedCurrency = TransactionUtils.getCurrency(updatedTransaction);
    const currentCurrency = TransactionUtils.getCurrency(transaction);

    const currentAmount = TransactionUtils.getAmount(transaction, isExpenseReport);
    const updatedAmount = TransactionUtils.getAmount(updatedTransaction, isExpenseReport);

    if (updatedCurrency === iouReport?.currency && currentCurrency !== iouReport?.currency) {
        // Add the diff to the total if we change the currency from a different currency to the currency of the IOU report
        return updatedAmount;
    }

    if (updatedCurrency === iouReport?.currency && updatedAmount !== currentAmount) {
        // Calculate the diff between the updated amount and the current amount if we change the amount and the currency of the transaction is the currency of the report
        return updatedAmount - currentAmount;
    }

    return 0;
}

/**
 * @param transactionID
 * @param transactionThreadReportID
 * @param transactionChanges
 * @param [transactionChanges.created] Present when updated the date field
 * @param policy  May be undefined, an empty object, or an object matching the Policy type (src/types/onyx/Policy.ts)
 * @param policyTagList
 * @param policyCategories
 */
function getUpdateMoneyRequestParams(
    transactionID: string,
    transactionThreadReportID: string,
    transactionChanges: TransactionChanges,
    policy: OnyxEntry<OnyxTypes.Policy>,
    policyTagList: OnyxTypes.OnyxInputOrEntry<OnyxTypes.PolicyTagLists>,
    policyCategories: OnyxTypes.OnyxInputOrEntry<OnyxTypes.PolicyCategories>,
    violations?: OnyxEntry<OnyxTypes.TransactionViolations>,
): UpdateMoneyRequestData {
    const optimisticData: OnyxUpdate[] = [];
    const successData: OnyxUpdate[] = [];
    const failureData: OnyxUpdate[] = [];

    // Step 1: Set any "pending fields" (ones updated while the user was offline) to have error messages in the failureData
    const pendingFields: OnyxTypes.Transaction['pendingFields'] = Object.fromEntries(Object.keys(transactionChanges).map((key) => [key, CONST.RED_BRICK_ROAD_PENDING_ACTION.UPDATE]));
    const clearedPendingFields = Object.fromEntries(Object.keys(transactionChanges).map((key) => [key, null]));
    const errorFields = Object.fromEntries(Object.keys(pendingFields).map((key) => [key, {[DateUtils.getMicroseconds()]: Localize.translateLocal('iou.error.genericEditFailureMessage')}]));

    const allReports = ReportConnection.getAllReports();
    // Step 2: Get all the collections being updated
    const transactionThread = allReports?.[`${ONYXKEYS.COLLECTION.REPORT}${transactionThreadReportID}`] ?? null;
    const transaction = allTransactions?.[`${ONYXKEYS.COLLECTION.TRANSACTION}${transactionID}`];
    const isTransactionOnHold = TransactionUtils.isOnHold(transaction);
    const iouReport = allReports?.[`${ONYXKEYS.COLLECTION.REPORT}${transactionThread?.parentReportID}`] ?? null;
    const isFromExpenseReport = ReportUtils.isExpenseReport(iouReport);
    const isScanning = TransactionUtils.hasReceipt(transaction) && TransactionUtils.isReceiptBeingScanned(transaction);
    const updatedTransaction: OnyxEntry<OnyxTypes.Transaction> = transaction
        ? TransactionUtils.getUpdatedTransaction({
              transaction,
              transactionChanges,
              isFromExpenseReport,
              policy,
          })
        : undefined;
    const transactionDetails = ReportUtils.getTransactionDetails(updatedTransaction);

    if (transactionDetails?.waypoints) {
        // This needs to be a JSON string since we're sending this to the MapBox API
        transactionDetails.waypoints = JSON.stringify(transactionDetails.waypoints);
    }

    const dataToIncludeInParams: Partial<TransactionDetails> = Object.fromEntries(Object.entries(transactionDetails ?? {}).filter(([key]) => Object.keys(transactionChanges).includes(key)));

    const params: UpdateMoneyRequestParams = {
        ...dataToIncludeInParams,
        reportID: iouReport?.reportID,
        transactionID,
    };

    const hasPendingWaypoints = 'waypoints' in transactionChanges;
    const hasModifiedDistanceRate = 'customUnitRateID' in transactionChanges;
    if (transaction && updatedTransaction && (hasPendingWaypoints || hasModifiedDistanceRate)) {
        // Delete the draft transaction when editing waypoints when the server responds successfully and there are no errors
        successData.push({
            onyxMethod: Onyx.METHOD.SET,
            key: `${ONYXKEYS.COLLECTION.TRANSACTION_DRAFT}${transactionID}`,
            value: null,
        });

        // Revert the transaction's amount to the original value on failure.
        // The IOU Report will be fully reverted in the failureData further below.
        failureData.push({
            onyxMethod: Onyx.METHOD.MERGE,
            key: `${ONYXKEYS.COLLECTION.TRANSACTION}${transactionID}`,
            value: {
                amount: transaction.amount,
                modifiedAmount: transaction.modifiedAmount,
                modifiedMerchant: transaction.modifiedMerchant,
                modifiedCurrency: transaction.modifiedCurrency,
            },
        });
    }

    // Step 3: Build the modified expense report actions
    // We don't create a modified report action if:
    // - we're updating the waypoints
    // - we're updating the distance rate while the waypoints are still pending
    // In these cases, there isn't a valid optimistic mileage data we can use,
    // and the report action is created on the server with the distance-related response from the MapBox API
    const updatedReportAction = ReportUtils.buildOptimisticModifiedExpenseReportAction(transactionThread, transaction, transactionChanges, isFromExpenseReport, policy, updatedTransaction);
    if (!hasPendingWaypoints && !(hasModifiedDistanceRate && TransactionUtils.isFetchingWaypointsFromServer(transaction))) {
        params.reportActionID = updatedReportAction.reportActionID;

        optimisticData.push({
            onyxMethod: Onyx.METHOD.MERGE,
            key: `${ONYXKEYS.COLLECTION.REPORT_ACTIONS}${transactionThread?.reportID}`,
            value: {
                [updatedReportAction.reportActionID]: updatedReportAction as OnyxTypes.ReportAction,
            },
        });
        optimisticData.push({
            onyxMethod: Onyx.METHOD.MERGE,
            key: `${ONYXKEYS.COLLECTION.REPORT}${transactionThread?.reportID}`,
            value: {
                lastVisibleActionCreated: updatedReportAction.created,
                lastReadTime: updatedReportAction.created,
            },
        });
        failureData.push({
            onyxMethod: Onyx.METHOD.MERGE,
            key: `${ONYXKEYS.COLLECTION.REPORT}${transactionThread?.reportID}`,
            value: {
                lastVisibleActionCreated: transactionThread?.lastVisibleActionCreated,
                lastReadTime: transactionThread?.lastReadTime,
            },
        });
        successData.push({
            onyxMethod: Onyx.METHOD.MERGE,
            key: `${ONYXKEYS.COLLECTION.REPORT_ACTIONS}${transactionThread?.reportID}`,
            value: {
                [updatedReportAction.reportActionID]: {pendingAction: null},
            },
        });
        failureData.push({
            onyxMethod: Onyx.METHOD.MERGE,
            key: `${ONYXKEYS.COLLECTION.REPORT_ACTIONS}${transactionThread?.reportID}`,
            value: {
                [updatedReportAction.reportActionID]: {
                    ...(updatedReportAction as OnyxTypes.ReportAction),
                    errors: ErrorUtils.getMicroSecondOnyxErrorWithTranslationKey('iou.error.genericEditFailureMessage'),
                },
            },
        });
    }

    // Step 4: Compute the IOU total and update the report preview message (and report header) so LHN amount owed is correct.
    const diff = calculateDiffAmount(iouReport, updatedTransaction, transaction);

    let updatedMoneyRequestReport: OnyxTypes.OnyxInputOrEntry<OnyxTypes.Report>;
    if (!iouReport) {
        updatedMoneyRequestReport = null;
    } else if ((ReportUtils.isExpenseReport(iouReport) || ReportUtils.isInvoiceReport(iouReport)) && typeof iouReport.total === 'number') {
        // For expense report, the amount is negative, so we should subtract total from diff
        updatedMoneyRequestReport = {
            ...iouReport,
            total: iouReport.total - diff,
        };
        if (!transaction?.reimbursable && typeof updatedMoneyRequestReport.nonReimbursableTotal === 'number') {
            updatedMoneyRequestReport.nonReimbursableTotal -= diff;
        }
        if (!isTransactionOnHold) {
            if (typeof updatedMoneyRequestReport.unheldTotal === 'number') {
                updatedMoneyRequestReport.unheldTotal -= diff;
            }
            if (!transaction?.reimbursable && typeof updatedMoneyRequestReport.unheldNonReimbursableTotal === 'number') {
                updatedMoneyRequestReport.unheldNonReimbursableTotal -= diff;
            }
        }
    } else {
        updatedMoneyRequestReport = IOUUtils.updateIOUOwnerAndTotal(
            iouReport,
            updatedReportAction.actorAccountID ?? -1,
            diff,
            TransactionUtils.getCurrency(transaction),
            false,
            true,
            isTransactionOnHold,
        );
    }

    optimisticData.push(
        {
            onyxMethod: Onyx.METHOD.MERGE,
            key: `${ONYXKEYS.COLLECTION.REPORT}${iouReport?.reportID}`,
            value: updatedMoneyRequestReport,
        },
        {
            onyxMethod: Onyx.METHOD.MERGE,
            key: `${ONYXKEYS.COLLECTION.REPORT}${iouReport?.parentReportID}`,
            value: ReportUtils.getOutstandingChildRequest(updatedMoneyRequestReport),
        },
    );
    successData.push({
        onyxMethod: Onyx.METHOD.MERGE,
        key: `${ONYXKEYS.COLLECTION.REPORT}${iouReport?.reportID}`,
        value: {pendingAction: null},
    });

    // Optimistically modify the transaction and the transaction thread
    optimisticData.push({
        onyxMethod: Onyx.METHOD.MERGE,
        key: `${ONYXKEYS.COLLECTION.TRANSACTION}${transactionID}`,
        value: {
            ...updatedTransaction,
            pendingFields,
            errorFields: null,
        },
    });

    optimisticData.push({
        onyxMethod: Onyx.METHOD.MERGE,
        key: `${ONYXKEYS.COLLECTION.REPORT}${transactionThreadReportID}`,
        value: {
            lastActorAccountID: updatedReportAction.actorAccountID,
        },
    });

    if (isScanning && ('amount' in transactionChanges || 'currency' in transactionChanges)) {
        optimisticData.push(
            {
                onyxMethod: Onyx.METHOD.MERGE,
                key: `${ONYXKEYS.COLLECTION.REPORT_ACTIONS}${iouReport?.reportID}`,
                value: {
                    [transactionThread?.parentReportActionID ?? '-1']: {
                        originalMessage: {
                            whisperedTo: [],
                        },
                    },
                },
            },
            {
                onyxMethod: Onyx.METHOD.MERGE,
                key: `${ONYXKEYS.COLLECTION.REPORT_ACTIONS}${iouReport?.parentReportID}`,
                value: {
                    [iouReport?.parentReportActionID ?? '-1']: {
                        originalMessage: {
                            whisperedTo: [],
                        },
                    },
                },
            },
        );
    }

    // Update recently used categories if the category is changed
    const hasModifiedCategory = 'category' in transactionChanges;
    if (hasModifiedCategory) {
        const optimisticPolicyRecentlyUsedCategories = Category.buildOptimisticPolicyRecentlyUsedCategories(iouReport?.policyID, transactionChanges.category);
        if (optimisticPolicyRecentlyUsedCategories.length) {
            optimisticData.push({
                onyxMethod: Onyx.METHOD.SET,
                key: `${ONYXKEYS.COLLECTION.POLICY_RECENTLY_USED_CATEGORIES}${iouReport?.policyID}`,
                value: optimisticPolicyRecentlyUsedCategories,
            });
        }
    }

    // Update recently used currencies if the currency is changed
    if ('currency' in transactionChanges) {
        const optimisticRecentlyUsedCurrencies = Policy.buildOptimisticRecentlyUsedCurrencies(transactionChanges.currency);
        if (optimisticRecentlyUsedCurrencies.length) {
            optimisticData.push({
                onyxMethod: Onyx.METHOD.SET,
                key: ONYXKEYS.RECENTLY_USED_CURRENCIES,
                value: optimisticRecentlyUsedCurrencies,
            });
        }
    }

    // Update recently used categories if the tag is changed
    const hasModifiedTag = 'tag' in transactionChanges;
    if (hasModifiedTag) {
        const optimisticPolicyRecentlyUsedTags = Tag.buildOptimisticPolicyRecentlyUsedTags(iouReport?.policyID, transactionChanges.tag);
        if (!isEmptyObject(optimisticPolicyRecentlyUsedTags)) {
            optimisticData.push({
                onyxMethod: Onyx.METHOD.MERGE,
                key: `${ONYXKEYS.COLLECTION.POLICY_RECENTLY_USED_TAGS}${iouReport?.policyID}`,
                value: optimisticPolicyRecentlyUsedTags,
            });
        }
    }

    const overLimitViolation = violations?.find((violation) => violation.name === 'overLimit');
    // Update violation limit, if we modify attendees. The given limit value is for a single attendee, if we have multiple attendees we should multpiply limit by attende count
    if ('attendees' in transactionChanges && !!overLimitViolation) {
        const limitForSingleAttendee = ViolationsUtils.getViolationAmountLimit(overLimitViolation);
        if (limitForSingleAttendee * (transactionChanges?.attendees?.length ?? 1) > Math.abs(TransactionUtils.getAmount(transaction))) {
            optimisticData.push({
                onyxMethod: Onyx.METHOD.MERGE,
                key: `${ONYXKEYS.COLLECTION.TRANSACTION_VIOLATIONS}${transactionID}`,
                value: violations?.filter((violation) => violation.name !== 'overLimit') ?? [],
            });
        }
    }

    // Clear out the error fields and loading states on success
    successData.push({
        onyxMethod: Onyx.METHOD.MERGE,
        key: `${ONYXKEYS.COLLECTION.TRANSACTION}${transactionID}`,
        value: {
            pendingFields: clearedPendingFields,
            isLoading: false,
            errorFields: null,
            routes: null,
        },
    });

    // Clear out loading states, pending fields, and add the error fields
    failureData.push({
        onyxMethod: Onyx.METHOD.MERGE,
        key: `${ONYXKEYS.COLLECTION.TRANSACTION}${transactionID}`,
        value: {
            pendingFields: clearedPendingFields,
            isLoading: false,
            errorFields,
        },
    });

    if (iouReport) {
        // Reset the iouReport to its original state
        failureData.push({
            onyxMethod: Onyx.METHOD.MERGE,
            key: `${ONYXKEYS.COLLECTION.REPORT}${iouReport.reportID}`,
            value: iouReport,
        });
    }

    if (policy && PolicyUtils.isPaidGroupPolicy(policy) && updatedTransaction && (hasModifiedTag || hasModifiedCategory || hasModifiedDistanceRate)) {
        const currentTransactionViolations = allTransactionViolations[`${ONYXKEYS.COLLECTION.TRANSACTION_VIOLATIONS}${transactionID}`] ?? [];
        optimisticData.push(
            ViolationsUtils.getViolationsOnyxData(
                updatedTransaction,
                currentTransactionViolations,
                policy,
                policyTagList ?? {},
                policyCategories ?? {},
                PolicyUtils.hasDependentTags(policy, policyTagList ?? {}),
            ),
        );
        failureData.push({
            onyxMethod: Onyx.METHOD.MERGE,
            key: `${ONYXKEYS.COLLECTION.TRANSACTION_VIOLATIONS}${transactionID}`,
            value: currentTransactionViolations,
        });
    }

    // Reset the transaction thread to its original state
    failureData.push({
        onyxMethod: Onyx.METHOD.MERGE,
        key: `${ONYXKEYS.COLLECTION.REPORT}${transactionThreadReportID}`,
        value: transactionThread,
    });

    return {
        params,
        onyxData: {optimisticData, successData, failureData},
    };
}

/**
 * @param transactionID
 * @param transactionThreadReportID
 * @param transactionChanges
 * @param [transactionChanges.created] Present when updated the date field
 * @param policy  May be undefined, an empty object, or an object matching the Policy type (src/types/onyx/Policy.ts)
 */
function getUpdateTrackExpenseParams(
    transactionID: string,
    transactionThreadReportID: string,
    transactionChanges: TransactionChanges,
    policy: OnyxEntry<OnyxTypes.Policy>,
): UpdateMoneyRequestData {
    const optimisticData: OnyxUpdate[] = [];
    const successData: OnyxUpdate[] = [];
    const failureData: OnyxUpdate[] = [];

    // Step 1: Set any "pending fields" (ones updated while the user was offline) to have error messages in the failureData
    const pendingFields = Object.fromEntries(Object.keys(transactionChanges).map((key) => [key, CONST.RED_BRICK_ROAD_PENDING_ACTION.UPDATE]));
    const clearedPendingFields = Object.fromEntries(Object.keys(transactionChanges).map((key) => [key, null]));
    const errorFields = Object.fromEntries(Object.keys(pendingFields).map((key) => [key, {[DateUtils.getMicroseconds()]: Localize.translateLocal('iou.error.genericEditFailureMessage')}]));

    const allReports = ReportConnection.getAllReports();
    // Step 2: Get all the collections being updated
    const transactionThread = allReports?.[`${ONYXKEYS.COLLECTION.REPORT}${transactionThreadReportID}`] ?? null;
    const transaction = allTransactions?.[`${ONYXKEYS.COLLECTION.TRANSACTION}${transactionID}`];
    const chatReport = allReports?.[`${ONYXKEYS.COLLECTION.REPORT}${transactionThread?.parentReportID}`] ?? null;
    const isScanning = TransactionUtils.hasReceipt(transaction) && TransactionUtils.isReceiptBeingScanned(transaction);
    const updatedTransaction = transaction
        ? TransactionUtils.getUpdatedTransaction({
              transaction,
              transactionChanges,
              isFromExpenseReport: false,
              policy,
          })
        : null;
    const transactionDetails = ReportUtils.getTransactionDetails(updatedTransaction);

    if (transactionDetails?.waypoints) {
        // This needs to be a JSON string since we're sending this to the MapBox API
        transactionDetails.waypoints = JSON.stringify(transactionDetails.waypoints);
    }

    const dataToIncludeInParams: Partial<TransactionDetails> = Object.fromEntries(Object.entries(transactionDetails ?? {}).filter(([key]) => Object.keys(transactionChanges).includes(key)));

    const params: UpdateMoneyRequestParams = {
        ...dataToIncludeInParams,
        reportID: chatReport?.reportID,
        transactionID,
    };

    const hasPendingWaypoints = 'waypoints' in transactionChanges;
    const hasModifiedDistanceRate = 'customUnitRateID' in transactionChanges;
    if (transaction && updatedTransaction && (hasPendingWaypoints || hasModifiedDistanceRate)) {
        // Delete the draft transaction when editing waypoints when the server responds successfully and there are no errors
        successData.push({
            onyxMethod: Onyx.METHOD.SET,
            key: `${ONYXKEYS.COLLECTION.TRANSACTION_DRAFT}${transactionID}`,
            value: null,
        });

        // Revert the transaction's amount to the original value on failure.
        // The IOU Report will be fully reverted in the failureData further below.
        failureData.push({
            onyxMethod: Onyx.METHOD.MERGE,
            key: `${ONYXKEYS.COLLECTION.TRANSACTION}${transactionID}`,
            value: {
                amount: transaction.amount,
                modifiedAmount: transaction.modifiedAmount,
                modifiedMerchant: transaction.modifiedMerchant,
            },
        });
    }

    // Step 3: Build the modified expense report actions
    // We don't create a modified report action if:
    // - we're updating the waypoints
    // - we're updating the distance rate while the waypoints are still pending
    // In these cases, there isn't a valid optimistic mileage data we can use,
    // and the report action is created on the server with the distance-related response from the MapBox API
    const updatedReportAction = ReportUtils.buildOptimisticModifiedExpenseReportAction(transactionThread, transaction, transactionChanges, false, policy, updatedTransaction);
    if (!hasPendingWaypoints && !(hasModifiedDistanceRate && TransactionUtils.isFetchingWaypointsFromServer(transaction))) {
        params.reportActionID = updatedReportAction.reportActionID;

        optimisticData.push({
            onyxMethod: Onyx.METHOD.MERGE,
            key: `${ONYXKEYS.COLLECTION.REPORT_ACTIONS}${transactionThread?.reportID}`,
            value: {
                [updatedReportAction.reportActionID]: updatedReportAction as OnyxTypes.ReportAction,
            },
        });
        successData.push({
            onyxMethod: Onyx.METHOD.MERGE,
            key: `${ONYXKEYS.COLLECTION.REPORT_ACTIONS}${transactionThread?.reportID}`,
            value: {
                [updatedReportAction.reportActionID]: {pendingAction: null},
            },
        });
        failureData.push({
            onyxMethod: Onyx.METHOD.MERGE,
            key: `${ONYXKEYS.COLLECTION.REPORT_ACTIONS}${transactionThread?.reportID}`,
            value: {
                [updatedReportAction.reportActionID]: {
                    ...(updatedReportAction as OnyxTypes.ReportAction),
                    errors: ErrorUtils.getMicroSecondOnyxErrorWithTranslationKey('iou.error.genericEditFailureMessage'),
                },
            },
        });
    }

    // Step 4: Update the report preview message (and report header) so LHN amount tracked is correct.
    // Optimistically modify the transaction and the transaction thread
    optimisticData.push({
        onyxMethod: Onyx.METHOD.MERGE,
        key: `${ONYXKEYS.COLLECTION.TRANSACTION}${transactionID}`,
        value: {
            ...updatedTransaction,
            pendingFields,
            errorFields: null,
        },
    });

    optimisticData.push({
        onyxMethod: Onyx.METHOD.MERGE,
        key: `${ONYXKEYS.COLLECTION.REPORT}${transactionThreadReportID}`,
        value: {
            lastActorAccountID: updatedReportAction.actorAccountID,
        },
    });

    if (isScanning && ('amount' in transactionChanges || 'currency' in transactionChanges)) {
        optimisticData.push({
            onyxMethod: Onyx.METHOD.MERGE,
            key: `${ONYXKEYS.COLLECTION.REPORT_ACTIONS}${chatReport?.reportID}`,
            value: {
                [transactionThread?.parentReportActionID ?? '-1']: {
                    originalMessage: {
                        whisperedTo: [],
                    },
                },
            },
        });
    }

    // Clear out the error fields and loading states on success
    successData.push({
        onyxMethod: Onyx.METHOD.MERGE,
        key: `${ONYXKEYS.COLLECTION.TRANSACTION}${transactionID}`,
        value: {
            pendingFields: clearedPendingFields,
            isLoading: false,
            errorFields: null,
            routes: null,
        },
    });

    // Clear out loading states, pending fields, and add the error fields
    failureData.push({
        onyxMethod: Onyx.METHOD.MERGE,
        key: `${ONYXKEYS.COLLECTION.TRANSACTION}${transactionID}`,
        value: {
            pendingFields: clearedPendingFields,
            isLoading: false,
            errorFields,
        },
    });

    // Reset the transaction thread to its original state
    failureData.push({
        onyxMethod: Onyx.METHOD.MERGE,
        key: `${ONYXKEYS.COLLECTION.REPORT}${transactionThreadReportID}`,
        value: transactionThread,
    });

    return {
        params,
        onyxData: {optimisticData, successData, failureData},
    };
}

/** Updates the created date of an expense */
function updateMoneyRequestDate(
    transactionID: string,
    transactionThreadReportID: string,
    value: string,
    policy: OnyxEntry<OnyxTypes.Policy>,
    policyTags: OnyxEntry<OnyxTypes.PolicyTagLists>,
    policyCategories: OnyxEntry<OnyxTypes.PolicyCategories>,
) {
    const transactionChanges: TransactionChanges = {
        created: value,
    };
    const allReports = ReportConnection.getAllReports();
    const transactionThreadReport = allReports?.[`${ONYXKEYS.COLLECTION.REPORT}${transactionThreadReportID}`] ?? null;
    const parentReport = allReports?.[`${ONYXKEYS.COLLECTION.REPORT}${transactionThreadReport?.parentReportID}`] ?? null;
    let data: UpdateMoneyRequestData;
    if (ReportUtils.isTrackExpenseReport(transactionThreadReport) && ReportUtils.isSelfDM(parentReport)) {
        data = getUpdateTrackExpenseParams(transactionID, transactionThreadReportID, transactionChanges, policy);
    } else {
        data = getUpdateMoneyRequestParams(transactionID, transactionThreadReportID, transactionChanges, policy, policyTags, policyCategories);
    }
    const {params, onyxData} = data;
    API.write(WRITE_COMMANDS.UPDATE_MONEY_REQUEST_DATE, params, onyxData);
}

/** Updates the billable field of an expense */
function updateMoneyRequestBillable(
    transactionID: string,
    transactionThreadReportID: string,
    value: boolean,
    policy: OnyxEntry<OnyxTypes.Policy>,
    policyTagList: OnyxEntry<OnyxTypes.PolicyTagLists>,
    policyCategories: OnyxEntry<OnyxTypes.PolicyCategories>,
) {
    const transactionChanges: TransactionChanges = {
        billable: value,
    };
    const {params, onyxData} = getUpdateMoneyRequestParams(transactionID, transactionThreadReportID, transactionChanges, policy, policyTagList, policyCategories);
    API.write(WRITE_COMMANDS.UPDATE_MONEY_REQUEST_BILLABLE, params, onyxData);
}

/** Updates the merchant field of an expense */
function updateMoneyRequestMerchant(
    transactionID: string,
    transactionThreadReportID: string,
    value: string,
    policy: OnyxEntry<OnyxTypes.Policy>,
    policyTagList: OnyxEntry<OnyxTypes.PolicyTagLists>,
    policyCategories: OnyxEntry<OnyxTypes.PolicyCategories>,
) {
    const transactionChanges: TransactionChanges = {
        merchant: value,
    };
    const allReports = ReportConnection.getAllReports();
    const transactionThreadReport = allReports?.[`${ONYXKEYS.COLLECTION.REPORT}${transactionThreadReportID}`] ?? null;
    const parentReport = allReports?.[`${ONYXKEYS.COLLECTION.REPORT}${transactionThreadReport?.parentReportID}`] ?? null;
    let data: UpdateMoneyRequestData;
    if (ReportUtils.isTrackExpenseReport(transactionThreadReport) && ReportUtils.isSelfDM(parentReport)) {
        data = getUpdateTrackExpenseParams(transactionID, transactionThreadReportID, transactionChanges, policy);
    } else {
        data = getUpdateMoneyRequestParams(transactionID, transactionThreadReportID, transactionChanges, policy, policyTagList, policyCategories);
    }
    const {params, onyxData} = data;
    API.write(WRITE_COMMANDS.UPDATE_MONEY_REQUEST_MERCHANT, params, onyxData);
}

/** Updates the attendees list of an expense */
function updateMoneyRequestAttendees(
    transactionID: string,
    transactionThreadReportID: string,
    attendees: Attendee[],
    policy: OnyxEntry<OnyxTypes.Policy>,
    policyTagList: OnyxEntry<OnyxTypes.PolicyTagLists>,
    policyCategories: OnyxEntry<OnyxTypes.PolicyCategories>,
    violations: OnyxEntry<OnyxTypes.TransactionViolations>,
) {
    const transactionChanges: TransactionChanges = {
        attendees,
    };
    const data = getUpdateMoneyRequestParams(transactionID, transactionThreadReportID, transactionChanges, policy, policyTagList, policyCategories, violations);
    const {params, onyxData} = data;
    API.write(WRITE_COMMANDS.UPDATE_MONEY_REQUEST_ATTENDEES, params, onyxData);
}

/** Updates the tag of an expense */
function updateMoneyRequestTag(
    transactionID: string,
    transactionThreadReportID: string,
    tag: string,
    policy: OnyxEntry<OnyxTypes.Policy>,
    policyTagList: OnyxEntry<OnyxTypes.PolicyTagLists>,
    policyCategories: OnyxEntry<OnyxTypes.PolicyCategories>,
) {
    const transactionChanges: TransactionChanges = {
        tag,
    };
    const {params, onyxData} = getUpdateMoneyRequestParams(transactionID, transactionThreadReportID, transactionChanges, policy, policyTagList, policyCategories);
    API.write(WRITE_COMMANDS.UPDATE_MONEY_REQUEST_TAG, params, onyxData);
}

/** Updates the created tax amount of an expense */
function updateMoneyRequestTaxAmount(
    transactionID: string,
    optimisticReportActionID: string,
    taxAmount: number,
    policy: OnyxEntry<OnyxTypes.Policy>,
    policyTagList: OnyxEntry<OnyxTypes.PolicyTagLists>,
    policyCategories: OnyxEntry<OnyxTypes.PolicyCategories>,
) {
    const transactionChanges = {
        taxAmount,
    };
    const {params, onyxData} = getUpdateMoneyRequestParams(transactionID, optimisticReportActionID, transactionChanges, policy, policyTagList, policyCategories);
    API.write('UpdateMoneyRequestTaxAmount', params, onyxData);
}

type UpdateMoneyRequestTaxRateParams = {
    transactionID: string;
    optimisticReportActionID: string;
    taxCode: string;
    taxAmount: number;
    policy: OnyxEntry<OnyxTypes.Policy>;
    policyTagList: OnyxEntry<OnyxTypes.PolicyTagLists>;
    policyCategories: OnyxEntry<OnyxTypes.PolicyCategories>;
};

/** Updates the created tax rate of an expense */
function updateMoneyRequestTaxRate({transactionID, optimisticReportActionID, taxCode, taxAmount, policy, policyTagList, policyCategories}: UpdateMoneyRequestTaxRateParams) {
    const transactionChanges = {
        taxCode,
        taxAmount,
    };
    const {params, onyxData} = getUpdateMoneyRequestParams(transactionID, optimisticReportActionID, transactionChanges, policy, policyTagList, policyCategories);
    API.write('UpdateMoneyRequestTaxRate', params, onyxData);
}

type UpdateMoneyRequestDistanceParams = {
    transactionID: string;
    transactionThreadReportID: string;
    waypoints: WaypointCollection;
    routes?: Routes;
    policy?: OnyxEntry<OnyxTypes.Policy>;
    policyTagList?: OnyxEntry<OnyxTypes.PolicyTagLists>;
    policyCategories?: OnyxEntry<OnyxTypes.PolicyCategories>;
};

/** Updates the waypoints of a distance expense */
function updateMoneyRequestDistance({
    transactionID,
    transactionThreadReportID,
    waypoints,
    routes = undefined,
    policy = {} as OnyxTypes.Policy,
    policyTagList = {},
    policyCategories = {},
}: UpdateMoneyRequestDistanceParams) {
    const transactionChanges: TransactionChanges = {
        waypoints: sanitizeRecentWaypoints(waypoints),
        routes,
    };
    const allReports = ReportConnection.getAllReports();
    const transactionThreadReport = allReports?.[`${ONYXKEYS.COLLECTION.REPORT}${transactionThreadReportID}`] ?? null;
    const parentReport = allReports?.[`${ONYXKEYS.COLLECTION.REPORT}${transactionThreadReport?.parentReportID}`] ?? null;
    let data: UpdateMoneyRequestData;
    if (ReportUtils.isTrackExpenseReport(transactionThreadReport) && ReportUtils.isSelfDM(parentReport)) {
        data = getUpdateTrackExpenseParams(transactionID, transactionThreadReportID, transactionChanges, policy);
    } else {
        data = getUpdateMoneyRequestParams(transactionID, transactionThreadReportID, transactionChanges, policy, policyTagList, policyCategories);
    }
    const {params, onyxData} = data;

    const recentServerValidatedWaypoints = getRecentWaypoints().filter((item) => !item.pendingAction);
    onyxData?.failureData?.push({
        onyxMethod: Onyx.METHOD.SET,
        key: `${ONYXKEYS.NVP_RECENT_WAYPOINTS}`,
        value: recentServerValidatedWaypoints,
    });

    API.write(WRITE_COMMANDS.UPDATE_MONEY_REQUEST_DISTANCE, params, onyxData);
}

/** Updates the category of an expense */
function updateMoneyRequestCategory(
    transactionID: string,
    transactionThreadReportID: string,
    category: string,
    policy: OnyxEntry<OnyxTypes.Policy>,
    policyTagList: OnyxEntry<OnyxTypes.PolicyTagLists>,
    policyCategories: OnyxEntry<OnyxTypes.PolicyCategories>,
) {
    const transactionChanges: TransactionChanges = {
        category,
    };
    const {params, onyxData} = getUpdateMoneyRequestParams(transactionID, transactionThreadReportID, transactionChanges, policy, policyTagList, policyCategories);
    API.write(WRITE_COMMANDS.UPDATE_MONEY_REQUEST_CATEGORY, params, onyxData);
}

/** Updates the description of an expense */
function updateMoneyRequestDescription(
    transactionID: string,
    transactionThreadReportID: string,
    comment: string,
    policy: OnyxEntry<OnyxTypes.Policy>,
    policyTagList: OnyxEntry<OnyxTypes.PolicyTagLists>,
    policyCategories: OnyxEntry<OnyxTypes.PolicyCategories>,
) {
    const transactionChanges: TransactionChanges = {
        comment,
    };
    const allReports = ReportConnection.getAllReports();
    const transactionThreadReport = allReports?.[`${ONYXKEYS.COLLECTION.REPORT}${transactionThreadReportID}`] ?? null;
    const parentReport = allReports?.[`${ONYXKEYS.COLLECTION.REPORT}${transactionThreadReport?.parentReportID}`] ?? null;
    let data: UpdateMoneyRequestData;
    if (ReportUtils.isTrackExpenseReport(transactionThreadReport) && ReportUtils.isSelfDM(parentReport)) {
        data = getUpdateTrackExpenseParams(transactionID, transactionThreadReportID, transactionChanges, policy);
    } else {
        data = getUpdateMoneyRequestParams(transactionID, transactionThreadReportID, transactionChanges, policy, policyTagList, policyCategories);
    }
    const {params, onyxData} = data;
    API.write(WRITE_COMMANDS.UPDATE_MONEY_REQUEST_DESCRIPTION, params, onyxData);
}

/** Updates the distance rate of an expense */
function updateMoneyRequestDistanceRate(
    transactionID: string,
    transactionThreadReportID: string,
    rateID: string,
    policy: OnyxEntry<OnyxTypes.Policy>,
    policyTagList: OnyxEntry<OnyxTypes.PolicyTagLists>,
    policyCategories: OnyxEntry<OnyxTypes.PolicyCategories>,
    updatedTaxAmount?: number,
    updatedTaxCode?: string,
) {
    const transactionChanges: TransactionChanges = {
        customUnitRateID: rateID,
        ...(typeof updatedTaxAmount === 'number' ? {taxAmount: updatedTaxAmount} : {}),
        ...(updatedTaxCode ? {taxCode: updatedTaxCode} : {}),
    };
    const allReports = ReportConnection.getAllReports();
    const transactionThreadReport = allReports?.[`${ONYXKEYS.COLLECTION.REPORT}${transactionThreadReportID}`] ?? null;
    const parentReport = allReports?.[`${ONYXKEYS.COLLECTION.REPORT}${transactionThreadReport?.parentReportID}`] ?? null;

    const transaction = allTransactions?.[`${ONYXKEYS.COLLECTION.TRANSACTION}${transactionID}`];
    if (transaction) {
        const existingDistanceUnit = transaction?.comment?.customUnit?.distanceUnit;
        const newDistanceUnit = DistanceRequestUtils.getRateByCustomUnitRateID({customUnitRateID: rateID, policy})?.unit;

        // If the distanceUnit is set and the rate is changed to one that has a different unit, mark the merchant as modified to make the distance field pending
        if (existingDistanceUnit && newDistanceUnit && newDistanceUnit !== existingDistanceUnit) {
            transactionChanges.merchant = TransactionUtils.getMerchant(transaction);
        }
    }

    let data: UpdateMoneyRequestData;
    if (ReportUtils.isTrackExpenseReport(transactionThreadReport) && ReportUtils.isSelfDM(parentReport)) {
        data = getUpdateTrackExpenseParams(transactionID, transactionThreadReportID, transactionChanges, policy);
    } else {
        data = getUpdateMoneyRequestParams(transactionID, transactionThreadReportID, transactionChanges, policy, policyTagList, policyCategories);
    }
    const {params, onyxData} = data;
    // `taxAmount` & `taxCode` only needs to be updated in the optimistic data, so we need to remove them from the params
    const {taxAmount, taxCode, ...paramsWithoutTaxUpdated} = params;
    API.write(WRITE_COMMANDS.UPDATE_MONEY_REQUEST_DISTANCE_RATE, paramsWithoutTaxUpdated, onyxData);
}

const getConvertTrackedExpenseInformation = (
    transactionID: string,
    actionableWhisperReportActionID: string,
    moneyRequestReportID: string,
    linkedTrackedExpenseReportAction: OnyxTypes.ReportAction,
    linkedTrackedExpenseReportID: string,
    transactionThreadReportID: string,
    resolution: IOUAction,
) => {
    const optimisticData: OnyxUpdate[] = [];
    const successData: OnyxUpdate[] = [];
    const failureData: OnyxUpdate[] = [];

    // Delete the transaction from the track expense report
    const {
        optimisticData: deleteOptimisticData,
        successData: deleteSuccessData,
        failureData: deleteFailureData,
    } = getDeleteTrackExpenseInformation(linkedTrackedExpenseReportID, transactionID, linkedTrackedExpenseReportAction, false, true, actionableWhisperReportActionID, resolution);

    optimisticData?.push(...deleteOptimisticData);
    successData?.push(...deleteSuccessData);
    failureData?.push(...deleteFailureData);

    // Build modified expense report action with the transaction changes
    const modifiedExpenseReportAction = ReportUtils.buildOptimisticMovedTrackedExpenseModifiedReportAction(transactionThreadReportID, moneyRequestReportID);

    optimisticData?.push({
        onyxMethod: Onyx.METHOD.MERGE,
        key: `${ONYXKEYS.COLLECTION.REPORT_ACTIONS}${transactionThreadReportID}`,
        value: {
            [modifiedExpenseReportAction.reportActionID]: modifiedExpenseReportAction as OnyxTypes.ReportAction,
        },
    });
    successData?.push({
        onyxMethod: Onyx.METHOD.MERGE,
        key: `${ONYXKEYS.COLLECTION.REPORT_ACTIONS}${transactionThreadReportID}`,
        value: {
            [modifiedExpenseReportAction.reportActionID]: {pendingAction: null},
        },
    });
    failureData?.push({
        onyxMethod: Onyx.METHOD.MERGE,
        key: `${ONYXKEYS.COLLECTION.REPORT_ACTIONS}${transactionThreadReportID}`,
        value: {
            [modifiedExpenseReportAction.reportActionID]: {
                ...(modifiedExpenseReportAction as OnyxTypes.ReportAction),
                errors: ErrorUtils.getMicroSecondOnyxErrorWithTranslationKey('iou.error.genericEditFailureMessage'),
            },
        },
    });

    return {optimisticData, successData, failureData, modifiedExpenseReportActionID: modifiedExpenseReportAction.reportActionID};
};

function convertTrackedExpenseToRequest(
    payerAccountID: number,
    payerEmail: string,
    chatReportID: string,
    transactionID: string,
    actionableWhisperReportActionID: string,
    createdChatReportActionID: string,
    moneyRequestReportID: string,
    moneyRequestCreatedReportActionID: string,
    moneyRequestPreviewReportActionID: string,
    linkedTrackedExpenseReportAction: OnyxTypes.ReportAction,
    linkedTrackedExpenseReportID: string,
    transactionThreadReportID: string,
    reportPreviewReportActionID: string,
    onyxData: OnyxData,
    amount: number,
    currency: string,
    comment: string,
    merchant: string,
    created: string,
    attendees?: Attendee[],
    receipt?: Receipt,
) {
    const {optimisticData, successData, failureData} = onyxData;

    const {
        optimisticData: moveTransactionOptimisticData,
        successData: moveTransactionSuccessData,
        failureData: moveTransactionFailureData,
        modifiedExpenseReportActionID,
    } = getConvertTrackedExpenseInformation(
        transactionID,
        actionableWhisperReportActionID,
        moneyRequestReportID,
        linkedTrackedExpenseReportAction,
        linkedTrackedExpenseReportID,
        transactionThreadReportID,
        CONST.IOU.ACTION.SUBMIT,
    );

    optimisticData?.push(...moveTransactionOptimisticData);
    successData?.push(...moveTransactionSuccessData);
    failureData?.push(...moveTransactionFailureData);

    const parameters = {
        attendees,
        amount,
        currency,
        comment,
        created,
        merchant,
        receipt,
        payerAccountID,
        payerEmail,
        chatReportID,
        transactionID,
        actionableWhisperReportActionID,
        createdChatReportActionID,
        moneyRequestReportID,
        moneyRequestCreatedReportActionID,
        moneyRequestPreviewReportActionID,
        transactionThreadReportID,
        modifiedExpenseReportActionID,
        reportPreviewReportActionID,
    };
    API.write(WRITE_COMMANDS.CONVERT_TRACKED_EXPENSE_TO_REQUEST, parameters, {optimisticData, successData, failureData});
}

function categorizeTrackedExpense(
    policyID: string,
    transactionID: string,
    moneyRequestPreviewReportActionID: string,
    moneyRequestReportID: string,
    moneyRequestCreatedReportActionID: string,
    actionableWhisperReportActionID: string,
    linkedTrackedExpenseReportAction: OnyxTypes.ReportAction,
    linkedTrackedExpenseReportID: string,
    transactionThreadReportID: string,
    reportPreviewReportActionID: string,
    onyxData: OnyxData | undefined,
    amount: number,
    currency: string,
    comment: string,
    merchant: string,
    created: string,
    isDraftPolicy: boolean,
    category?: string,
    tag?: string,
    taxCode = '',
    taxAmount = 0,
    billable?: boolean,
    receipt?: Receipt,
    createdWorkspaceParams?: CreateWorkspaceParams,
) {
    const {optimisticData, successData, failureData} = onyxData ?? {};

    const {
        optimisticData: moveTransactionOptimisticData,
        successData: moveTransactionSuccessData,
        failureData: moveTransactionFailureData,
        modifiedExpenseReportActionID,
    } = getConvertTrackedExpenseInformation(
        transactionID,
        actionableWhisperReportActionID,
        moneyRequestReportID,
        linkedTrackedExpenseReportAction,
        linkedTrackedExpenseReportID,
        transactionThreadReportID,
        CONST.IOU.ACTION.CATEGORIZE,
    );

    optimisticData?.push(...moveTransactionOptimisticData);
    successData?.push(...moveTransactionSuccessData);
    failureData?.push(...moveTransactionFailureData);

    const parameters = {
        policyID,
        transactionID,
        moneyRequestPreviewReportActionID,
        moneyRequestReportID,
        moneyRequestCreatedReportActionID,
        actionableWhisperReportActionID,
        modifiedExpenseReportActionID,
        reportPreviewReportActionID,
        amount,
        currency,
        comment,
        merchant,
        category,
        tag,
        taxCode,
        taxAmount,
        billable,
        created,
        receipt,
        policyExpenseChatReportID: createdWorkspaceParams?.expenseChatReportID,
        policyExpenseCreatedReportActionID: createdWorkspaceParams?.expenseCreatedReportActionID,
        adminsChatReportID: createdWorkspaceParams?.adminsChatReportID,
        adminsCreatedReportActionID: createdWorkspaceParams?.adminsCreatedReportActionID,
    };

    API.write(WRITE_COMMANDS.CATEGORIZE_TRACKED_EXPENSE, parameters, {optimisticData, successData, failureData});

    // If a draft policy was used, then the CategorizeTrackedExpense command will create a real one
    // so let's track that conversion here
    if (isDraftPolicy) {
        GoogleTagManager.publishEvent(CONST.ANALYTICS.EVENT.WORKSPACE_CREATED, userAccountID);
    }
}

function shareTrackedExpense(
    policyID: string,
    transactionID: string,
    moneyRequestPreviewReportActionID: string,
    moneyRequestReportID: string,
    moneyRequestCreatedReportActionID: string,
    actionableWhisperReportActionID: string,
    linkedTrackedExpenseReportAction: OnyxTypes.ReportAction,
    linkedTrackedExpenseReportID: string,
    transactionThreadReportID: string,
    reportPreviewReportActionID: string,
    onyxData: OnyxData | undefined,
    amount: number,
    currency: string,
    comment: string,
    merchant: string,
    created: string,
    category?: string,
    tag?: string,
    taxCode = '',
    taxAmount = 0,
    billable?: boolean,
    receipt?: Receipt,
    createdWorkspaceParams?: CreateWorkspaceParams,
) {
    const {optimisticData, successData, failureData} = onyxData ?? {};

    const {
        optimisticData: moveTransactionOptimisticData,
        successData: moveTransactionSuccessData,
        failureData: moveTransactionFailureData,
        modifiedExpenseReportActionID,
    } = getConvertTrackedExpenseInformation(
        transactionID,
        actionableWhisperReportActionID,
        moneyRequestReportID,
        linkedTrackedExpenseReportAction,
        linkedTrackedExpenseReportID,
        transactionThreadReportID,
        CONST.IOU.ACTION.SHARE,
    );

    optimisticData?.push(...moveTransactionOptimisticData);
    successData?.push(...moveTransactionSuccessData);
    failureData?.push(...moveTransactionFailureData);

    const parameters = {
        policyID,
        transactionID,
        moneyRequestPreviewReportActionID,
        moneyRequestReportID,
        moneyRequestCreatedReportActionID,
        actionableWhisperReportActionID,
        modifiedExpenseReportActionID,
        reportPreviewReportActionID,
        amount,
        currency,
        comment,
        merchant,
        created,
        category,
        tag,
        taxCode,
        taxAmount,
        billable,
        receipt,
        policyExpenseChatReportID: createdWorkspaceParams?.expenseChatReportID,
        policyExpenseCreatedReportActionID: createdWorkspaceParams?.expenseCreatedReportActionID,
        adminsChatReportID: createdWorkspaceParams?.adminsChatReportID,
        adminsCreatedReportActionID: createdWorkspaceParams?.adminsCreatedReportActionID,
    };

    API.write(WRITE_COMMANDS.SHARE_TRACKED_EXPENSE, parameters, {optimisticData, successData, failureData});
}

/**
 * Submit expense to another user
 */
function requestMoney(requestMoneyInformation: RequestMoneyInformation) {
    const {report, participantParams, policyParams = {}, transactionParams, gpsPoints, action, reimbursible} = requestMoneyInformation;
    const {payeeAccountID} = participantParams;
    const {
        amount,
        currency,
        merchant,
        comment = '',
        receipt,
        category,
        tag,
        taxCode = '',
        taxAmount = 0,
        billable,
        created,
        attendees,
        actionableWhisperReportActionID,
        linkedTrackedExpenseReportAction,
        linkedTrackedExpenseReportID,
    } = transactionParams;

    // If the report is iou or expense report, we should get the linked chat report to be passed to the getMoneyRequestInformation function
    const isMoneyRequestReport = ReportUtils.isMoneyRequestReport(report);
    const currentChatReport = isMoneyRequestReport ? ReportUtils.getReportOrDraftReport(report?.chatReportID) : report;
    const moneyRequestReportID = isMoneyRequestReport ? report?.reportID : '';
    const isMovingTransactionFromTrackExpense = IOUUtils.isMovingTransactionFromTrackExpense(action);

    const {
        payerAccountID,
        payerEmail,
        iouReport,
        chatReport,
        transaction,
        iouAction,
        createdChatReportActionID,
        createdIOUReportActionID,
        reportPreviewAction,
        transactionThreadReportID,
        createdReportActionIDForThread,
        onyxData,
    } = getMoneyRequestInformation({
        parentChatReport: isMovingTransactionFromTrackExpense ? undefined : currentChatReport,
        participantParams,
        policyParams,
        transactionParams,
        moneyRequestReportID,
        existingTransactionID:
            isMovingTransactionFromTrackExpense && linkedTrackedExpenseReportAction && ReportActionsUtils.isMoneyRequestAction(linkedTrackedExpenseReportAction)
                ? ReportActionsUtils.getOriginalMessage(linkedTrackedExpenseReportAction)?.IOUTransactionID
                : undefined,
    });
    const activeReportID = isMoneyRequestReport ? report?.reportID : chatReport.reportID;

    switch (action) {
        case CONST.IOU.ACTION.SUBMIT: {
            if (!linkedTrackedExpenseReportAction || !actionableWhisperReportActionID || !linkedTrackedExpenseReportID) {
                return;
            }

            convertTrackedExpenseToRequest(
                payerAccountID,
                payerEmail,
                chatReport.reportID,
                transaction.transactionID,
                actionableWhisperReportActionID,
                createdChatReportActionID,
                iouReport.reportID,
                createdIOUReportActionID,
                iouAction.reportActionID,
                linkedTrackedExpenseReportAction,
                linkedTrackedExpenseReportID,
                transactionThreadReportID,
                reportPreviewAction.reportActionID,
                onyxData,
                amount,
                currency,
                comment,
                merchant,
                created,
                attendees,
                receipt,
            );
            break;
        }
        default: {
            const parameters: RequestMoneyParams = {
                debtorEmail: payerEmail,
                debtorAccountID: payerAccountID,
                amount,
                currency,
                comment,
                created,
                merchant,
                iouReportID: iouReport.reportID,
                chatReportID: chatReport.reportID,
                transactionID: transaction.transactionID,
                reportActionID: iouAction.reportActionID,
                createdChatReportActionID,
                createdIOUReportActionID,
                reportPreviewReportActionID: reportPreviewAction.reportActionID,
                receipt,
                receiptState: receipt?.state,
                category,
                tag,
                taxCode,
                taxAmount,
                billable,
                // This needs to be a string of JSON because of limitations with the fetch() API and nested objects
                receiptGpsPoints: gpsPoints ? JSON.stringify(gpsPoints) : undefined,
                transactionThreadReportID,
                createdReportActionIDForThread,
                reimbursible,
            };

            // eslint-disable-next-line rulesdir/no-multiple-api-calls
            API.write(WRITE_COMMANDS.REQUEST_MONEY, parameters, onyxData);
        }
    }

    InteractionManager.runAfterInteractions(() => TransactionEdit.removeDraftTransaction(CONST.IOU.OPTIMISTIC_TRANSACTION_ID));
    Navigation.dismissModal(isSearchTopmostCentralPane() ? undefined : activeReportID);
    if (activeReportID) {
        Report.notifyNewAction(activeReportID, payeeAccountID);
    }
}

function sendInvoice(
    currentUserAccountID: number,
    transaction: OnyxEntry<OnyxTypes.Transaction>,
    invoiceChatReport?: OnyxEntry<OnyxTypes.Report>,
    receiptFile?: Receipt,
    policy?: OnyxEntry<OnyxTypes.Policy>,
    policyTagList?: OnyxEntry<OnyxTypes.PolicyTagLists>,
    policyCategories?: OnyxEntry<OnyxTypes.PolicyCategories>,
    companyName?: string,
    companyWebsite?: string,
) {
    const {
        senderWorkspaceID,
        receiver,
        invoiceRoom,
        createdChatReportActionID,
        invoiceReportID,
        reportPreviewReportActionID,
        transactionID,
        transactionThreadReportID,
        createdIOUReportActionID,
        createdReportActionIDForThread,
        reportActionID,
        onyxData,
    } = getSendInvoiceInformation(transaction, currentUserAccountID, invoiceChatReport, receiptFile, policy, policyTagList, policyCategories, companyName, companyWebsite);

    const parameters: SendInvoiceParams = {
        createdIOUReportActionID,
        createdReportActionIDForThread,
        reportActionID,
        senderWorkspaceID,
        accountID: currentUserAccountID,
        amount: transaction?.amount ?? 0,
        currency: transaction?.currency ?? '',
        comment: transaction?.comment?.comment?.trim() ?? '',
        merchant: transaction?.merchant ?? '',
        category: transaction?.category,
        date: transaction?.created ?? '',
        invoiceRoomReportID: invoiceRoom.reportID,
        createdChatReportActionID,
        invoiceReportID,
        reportPreviewReportActionID,
        transactionID,
        transactionThreadReportID,
        companyName,
        companyWebsite,
        ...(invoiceChatReport?.reportID ? {receiverInvoiceRoomID: invoiceChatReport.reportID} : {receiverEmail: receiver.login ?? ''}),
    };

    API.write(WRITE_COMMANDS.SEND_INVOICE, parameters, onyxData);
    InteractionManager.runAfterInteractions(() => TransactionEdit.removeDraftTransaction(CONST.IOU.OPTIMISTIC_TRANSACTION_ID));

    if (isSearchTopmostCentralPane()) {
        Navigation.dismissModal();
    } else {
        Navigation.dismissModalWithReport(invoiceRoom);
    }

    Report.notifyNewAction(invoiceRoom.reportID, receiver.accountID);
}

/**
 * Track an expense
 */
function trackExpense(
    report: OnyxTypes.Report,
    amount: number,
    currency: string,
    created: string,
    merchant: string,
    payeeEmail: string | undefined,
    payeeAccountID: number,
    participant: Participant,
    comment: string,
    isDraftPolicy: boolean,
    receipt?: Receipt,
    category?: string,
    tag?: string,
    taxCode = '',
    taxAmount = 0,
    billable?: boolean,
    policy?: OnyxEntry<OnyxTypes.Policy>,
    policyTagList?: OnyxEntry<OnyxTypes.PolicyTagLists>,
    policyCategories?: OnyxEntry<OnyxTypes.PolicyCategories>,
    gpsPoints?: GPSPoint,
    validWaypoints?: WaypointCollection,
    action?: IOUAction,
    actionableWhisperReportActionID?: string,
    linkedTrackedExpenseReportAction?: OnyxTypes.ReportAction,
    linkedTrackedExpenseReportID?: string,
    customUnitRateID?: string,
) {
    const isMoneyRequestReport = ReportUtils.isMoneyRequestReport(report);
    const currentChatReport = isMoneyRequestReport ? ReportUtils.getReportOrDraftReport(report.chatReportID) : report;
    const moneyRequestReportID = isMoneyRequestReport ? report.reportID : '';
    const isMovingTransactionFromTrackExpense = IOUUtils.isMovingTransactionFromTrackExpense(action);

    // Pass an open receipt so the distance expense will show a map with the route optimistically
    const trackedReceipt = validWaypoints ? {source: ReceiptGeneric as ReceiptSource, state: CONST.IOU.RECEIPT_STATE.OPEN} : receipt;

    const {
        createdWorkspaceParams,
        iouReport,
        chatReport,
        transaction,
        iouAction,
        createdChatReportActionID,
        createdIOUReportActionID,
        reportPreviewAction,
        transactionThreadReportID,
        createdReportActionIDForThread,
        actionableWhisperReportActionIDParam,
        onyxData,
    } =
        getTrackExpenseInformation(
            currentChatReport,
            participant,
            comment,
            amount,
            currency,
            created,
            merchant,
            trackedReceipt,
            category,
            tag,
            taxCode,
            taxAmount,
            billable,
            policy,
            policyTagList,
            policyCategories,
            payeeEmail,
            payeeAccountID,
            moneyRequestReportID,
            linkedTrackedExpenseReportAction,
            isMovingTransactionFromTrackExpense && linkedTrackedExpenseReportAction && ReportActionsUtils.isMoneyRequestAction(linkedTrackedExpenseReportAction)
                ? ReportActionsUtils.getOriginalMessage(linkedTrackedExpenseReportAction)?.IOUTransactionID
                : undefined,
        ) ?? {};
    const activeReportID = isMoneyRequestReport ? report.reportID : chatReport?.reportID;

    const recentServerValidatedWaypoints = getRecentWaypoints().filter((item) => !item.pendingAction);
    onyxData?.failureData?.push({
        onyxMethod: Onyx.METHOD.SET,
        key: `${ONYXKEYS.NVP_RECENT_WAYPOINTS}`,
        value: recentServerValidatedWaypoints,
    });

    switch (action) {
        case CONST.IOU.ACTION.CATEGORIZE: {
            if (!linkedTrackedExpenseReportAction || !actionableWhisperReportActionID || !linkedTrackedExpenseReportID) {
                return;
            }
            categorizeTrackedExpense(
                chatReport?.policyID ?? '-1',
                transaction?.transactionID ?? '-1',
                iouAction?.reportActionID ?? '-1',
                iouReport?.reportID ?? '-1',
                createdIOUReportActionID ?? '-1',
                actionableWhisperReportActionID,
                linkedTrackedExpenseReportAction,
                linkedTrackedExpenseReportID,
                transactionThreadReportID ?? '-1',
                reportPreviewAction?.reportActionID ?? '-1',
                onyxData,
                amount,
                currency,
                comment,
                merchant,
                created,
                isDraftPolicy,
                category,
                tag,
                taxCode,
                taxAmount,
                billable,
                trackedReceipt,
                createdWorkspaceParams,
            );
            break;
        }
        case CONST.IOU.ACTION.SHARE: {
            if (!linkedTrackedExpenseReportAction || !actionableWhisperReportActionID || !linkedTrackedExpenseReportID) {
                return;
            }
            shareTrackedExpense(
                chatReport?.policyID ?? '-1',
                transaction?.transactionID ?? '-1',
                iouAction?.reportActionID ?? '-1',
                iouReport?.reportID ?? '-1',
                createdIOUReportActionID ?? '-1',
                actionableWhisperReportActionID,
                linkedTrackedExpenseReportAction,
                linkedTrackedExpenseReportID,
                transactionThreadReportID ?? '-1',
                reportPreviewAction?.reportActionID ?? '-1',
                onyxData,
                amount,
                currency,
                comment,
                merchant,
                created,
                category,
                tag,
                taxCode,
                taxAmount,
                billable,
                trackedReceipt,
                createdWorkspaceParams,
            );
            break;
        }
        default: {
            const parameters: TrackExpenseParams = {
                amount,
                currency,
                comment,
                created,
                merchant,
                iouReportID: iouReport?.reportID,
                chatReportID: chatReport?.reportID ?? '-1',
                transactionID: transaction?.transactionID ?? '-1',
                reportActionID: iouAction?.reportActionID ?? '-1',
                createdChatReportActionID: createdChatReportActionID ?? '-1',
                createdIOUReportActionID,
                reportPreviewReportActionID: reportPreviewAction?.reportActionID,
                receipt: trackedReceipt,
                receiptState: trackedReceipt?.state,
                category,
                tag,
                taxCode,
                taxAmount,
                billable,
                // This needs to be a string of JSON because of limitations with the fetch() API and nested objects
                receiptGpsPoints: gpsPoints ? JSON.stringify(gpsPoints) : undefined,
                transactionThreadReportID: transactionThreadReportID ?? '-1',
                createdReportActionIDForThread: createdReportActionIDForThread ?? '-1',
                waypoints: validWaypoints ? JSON.stringify(sanitizeRecentWaypoints(validWaypoints)) : undefined,
                customUnitRateID,
            };
            if (actionableWhisperReportActionIDParam) {
                parameters.actionableWhisperReportActionID = actionableWhisperReportActionIDParam;
            }
            API.write(WRITE_COMMANDS.TRACK_EXPENSE, parameters, onyxData);
        }
    }
    InteractionManager.runAfterInteractions(() => TransactionEdit.removeDraftTransaction(CONST.IOU.OPTIMISTIC_TRANSACTION_ID));
    Navigation.dismissModal(isSearchTopmostCentralPane() ? undefined : activeReportID);

    if (action === CONST.IOU.ACTION.SHARE) {
        if (isSearchTopmostCentralPane() && activeReportID) {
            Navigation.goBack();
            Navigation.navigate(ROUTES.REPORT_WITH_ID.getRoute(activeReportID));
        }
        Navigation.setNavigationActionToMicrotaskQueue(() => Navigation.navigate(ROUTES.ROOM_INVITE.getRoute(activeReportID ?? '-1', CONST.IOU.SHARE.ROLE.ACCOUNTANT)));
    }

    Report.notifyNewAction(activeReportID ?? '', payeeAccountID);
}

function getOrCreateOptimisticSplitChatReport(existingSplitChatReportID: string, participants: Participant[], participantAccountIDs: number[], currentUserAccountID: number) {
    // The existing chat report could be passed as reportID or exist on the sole "participant" (in this case a report option)
    const existingChatReportID = existingSplitChatReportID || (participants.at(0)?.reportID ?? '-1');

    // Check if the report is available locally if we do have one
    let existingSplitChatReport = existingChatReportID ? ReportConnection.getAllReports()?.[`${ONYXKEYS.COLLECTION.REPORT}${existingChatReportID}`] : null;

    const allParticipantsAccountIDs = [...participantAccountIDs, currentUserAccountID];
    if (!existingSplitChatReport) {
        existingSplitChatReport = ReportUtils.getChatByParticipants(allParticipantsAccountIDs, undefined, participantAccountIDs.length > 1);
    }

    // We found an existing chat report we are done...
    if (existingSplitChatReport) {
        // Yes, these are the same, but give the caller a way to identify if we created a new report or not
        return {existingSplitChatReport, splitChatReport: existingSplitChatReport};
    }

    // Create a Group Chat if we have multiple participants
    if (participants.length > 1) {
        const splitChatReport = ReportUtils.buildOptimisticChatReport(
            allParticipantsAccountIDs,
            '',
            CONST.REPORT.CHAT_TYPE.GROUP,
            undefined,
            undefined,
            undefined,
            undefined,
            undefined,
            undefined,
            CONST.REPORT.NOTIFICATION_PREFERENCE.ALWAYS,
        );
        return {existingSplitChatReport: null, splitChatReport};
    }

    // Otherwise, create a new 1:1 chat report
    const splitChatReport = ReportUtils.buildOptimisticChatReport(participantAccountIDs);
    return {existingSplitChatReport: null, splitChatReport};
}

/**
 * Build the Onyx data and IOU split necessary for splitting a bill with 3+ users.
 * 1. Build the optimistic Onyx data for the group chat, i.e. chatReport and iouReportAction creating the former if it doesn't yet exist.
 * 2. Loop over the group chat participant list, building optimistic or updating existing chatReports, iouReports and iouReportActions between the user and each participant.
 * We build both Onyx data and the IOU split that is sent as a request param and is used by Auth to create the chatReports, iouReports and iouReportActions in the database.
 * The IOU split has the following shape:
 *  [
 *      {email: 'currentUser', amount: 100},
 *      {email: 'user2', amount: 100, iouReportID: '100', chatReportID: '110', transactionID: '120', reportActionID: '130'},
 *      {email: 'user3', amount: 100, iouReportID: '200', chatReportID: '210', transactionID: '220', reportActionID: '230'}
 *  ]
 * @param amount - always in the smallest unit of the currency
 * @param existingSplitChatReportID - the report ID where the split expense happens, could be a group chat or a workspace chat
 */
function createSplitsAndOnyxData(
    participants: Participant[],
    currentUserLogin: string,
    currentUserAccountID: number,
    amount: number,
    comment: string,
    currency: string,
    merchant: string,
    created: string,
    category: string,
    tag: string,
    splitShares: SplitShares = {},
    existingSplitChatReportID = '',
    billable = false,
    iouRequestType: IOURequestType = CONST.IOU.REQUEST_TYPE.MANUAL,
    taxCode = '',
    taxAmount = 0,
): SplitsAndOnyxData {
    const currentUserEmailForIOUSplit = PhoneNumber.addSMSDomainIfPhoneNumber(currentUserLogin);
    const participantAccountIDs = participants.map((participant) => Number(participant.accountID));

    const {splitChatReport, existingSplitChatReport} = getOrCreateOptimisticSplitChatReport(existingSplitChatReportID, participants, participantAccountIDs, currentUserAccountID);
    const isOwnPolicyExpenseChat = !!splitChatReport.isOwnPolicyExpenseChat;

    // Pass an open receipt so the distance expense will show a map with the route optimistically
    const receipt: Receipt | undefined = iouRequestType === CONST.IOU.REQUEST_TYPE.DISTANCE ? {source: ReceiptGeneric as ReceiptSource, state: CONST.IOU.RECEIPT_STATE.OPEN} : undefined;

    const existingTransaction = allTransactionDrafts[`${ONYXKEYS.COLLECTION.TRANSACTION_DRAFT}${CONST.IOU.OPTIMISTIC_TRANSACTION_ID}`];
    const isDistanceRequest = existingTransaction && existingTransaction.iouRequestType === CONST.IOU.REQUEST_TYPE.DISTANCE;
    let splitTransaction = TransactionUtils.buildOptimisticTransaction(
        amount,
        currency,
        CONST.REPORT.SPLIT_REPORTID,
        comment,
        [],
        created,
        '',
        '',
        merchant || Localize.translateLocal('iou.expense'),
        receipt,
        undefined,
        undefined,
        category,
        tag,
        taxCode,
        taxAmount,
        billable,
        isDistanceRequest ? {waypoints: CONST.RED_BRICK_ROAD_PENDING_ACTION.ADD} : undefined,
        undefined,
        existingTransaction,
    );

    // Important data is set on the draft distance transaction, such as the iouRequestType marking it as a distance request, so merge it into the optimistic split transaction
    if (isDistanceRequest) {
        splitTransaction = fastMerge(existingTransaction, splitTransaction, false);
    }

    // Note: The created action must be optimistically generated before the IOU action so there's no chance that the created action appears after the IOU action in the chat
    const splitCreatedReportAction = ReportUtils.buildOptimisticCreatedReportAction(currentUserEmailForIOUSplit);
    const splitIOUReportAction = ReportUtils.buildOptimisticIOUReportAction(
        CONST.IOU.REPORT_ACTION_TYPE.SPLIT,
        amount,
        currency,
        comment,
        participants,
        splitTransaction.transactionID,
        undefined,
        '',
        false,
        false,
        isOwnPolicyExpenseChat,
    );

    splitChatReport.lastReadTime = DateUtils.getDBTime();
    splitChatReport.lastMessageText = ReportActionsUtils.getReportActionText(splitIOUReportAction);
    splitChatReport.lastMessageHtml = ReportActionsUtils.getReportActionHtml(splitIOUReportAction);
    splitChatReport.lastActorAccountID = currentUserAccountID;
    splitChatReport.lastVisibleActionCreated = splitIOUReportAction.created;

    // If we have an existing splitChatReport (group chat or workspace) use it's pending fields, otherwise indicate that we are adding a chat
    if (!existingSplitChatReport) {
        splitChatReport.pendingFields = {
            createChat: CONST.RED_BRICK_ROAD_PENDING_ACTION.ADD,
        };
    }

    const optimisticData: OnyxUpdate[] = [
        {
            // Use set for new reports because it doesn't exist yet, is faster,
            // and we need the data to be available when we navigate to the chat page
            onyxMethod: existingSplitChatReport ? Onyx.METHOD.MERGE : Onyx.METHOD.SET,
            key: `${ONYXKEYS.COLLECTION.REPORT}${splitChatReport.reportID}`,
            value: splitChatReport,
        },
        {
            onyxMethod: Onyx.METHOD.SET,
            key: ONYXKEYS.NVP_QUICK_ACTION_GLOBAL_CREATE,
            value: {
                action: iouRequestType === CONST.IOU.REQUEST_TYPE.DISTANCE ? CONST.QUICK_ACTIONS.SPLIT_DISTANCE : CONST.QUICK_ACTIONS.SPLIT_MANUAL,
                chatReportID: splitChatReport.reportID,
                isFirstQuickAction: isEmptyObject(quickAction),
            },
        },
        existingSplitChatReport
            ? {
                  onyxMethod: Onyx.METHOD.MERGE,
                  key: `${ONYXKEYS.COLLECTION.REPORT_ACTIONS}${splitChatReport.reportID}`,
                  value: {
                      [splitIOUReportAction.reportActionID]: splitIOUReportAction as OnyxTypes.ReportAction,
                  },
              }
            : {
                  onyxMethod: Onyx.METHOD.SET,
                  key: `${ONYXKEYS.COLLECTION.REPORT_ACTIONS}${splitChatReport.reportID}`,
                  value: {
                      [splitCreatedReportAction.reportActionID]: splitCreatedReportAction as OnyxTypes.ReportAction,
                      [splitIOUReportAction.reportActionID]: splitIOUReportAction as OnyxTypes.ReportAction,
                  },
              },
        {
            onyxMethod: Onyx.METHOD.SET,
            key: `${ONYXKEYS.COLLECTION.TRANSACTION}${splitTransaction.transactionID}`,
            value: splitTransaction,
        },
    ];
    const successData: OnyxUpdate[] = [
        {
            onyxMethod: Onyx.METHOD.MERGE,
            key: `${ONYXKEYS.COLLECTION.REPORT_ACTIONS}${splitChatReport.reportID}`,
            value: {
                ...(existingSplitChatReport ? {} : {[splitCreatedReportAction.reportActionID]: {pendingAction: null}}),
                [splitIOUReportAction.reportActionID]: {pendingAction: null},
            },
        },
        {
            onyxMethod: Onyx.METHOD.MERGE,
            key: `${ONYXKEYS.COLLECTION.TRANSACTION}${splitTransaction.transactionID}`,
            value: {pendingAction: null, pendingFields: null},
        },
    ];

    const redundantParticipants: Record<number, null> = {};
    if (!existingSplitChatReport) {
        successData.push({
            onyxMethod: Onyx.METHOD.MERGE,
            key: `${ONYXKEYS.COLLECTION.REPORT}${splitChatReport.reportID}`,
            value: {pendingFields: {createChat: null}, participants: redundantParticipants},
        });
    }

    const failureData: OnyxUpdate[] = [
        {
            onyxMethod: Onyx.METHOD.MERGE,
            key: `${ONYXKEYS.COLLECTION.TRANSACTION}${splitTransaction.transactionID}`,
            value: {
                errors: ErrorUtils.getMicroSecondOnyxErrorWithTranslationKey('iou.error.genericCreateFailureMessage'),
                pendingAction: null,
                pendingFields: null,
            },
        },
        {
            onyxMethod: Onyx.METHOD.SET,
            key: ONYXKEYS.NVP_QUICK_ACTION_GLOBAL_CREATE,
            value: quickAction ?? null,
        },
    ];

    if (existingSplitChatReport) {
        failureData.push({
            onyxMethod: Onyx.METHOD.MERGE,
            key: `${ONYXKEYS.COLLECTION.REPORT_ACTIONS}${splitChatReport.reportID}`,
            value: {
                [splitIOUReportAction.reportActionID]: {
                    errors: ErrorUtils.getMicroSecondOnyxErrorWithTranslationKey('iou.error.genericCreateFailureMessage'),
                },
            },
        });
    } else {
        failureData.push(
            {
                onyxMethod: Onyx.METHOD.MERGE,
                key: `${ONYXKEYS.COLLECTION.REPORT}${splitChatReport.reportID}`,
                value: {
                    errorFields: {
                        createChat: ErrorUtils.getMicroSecondOnyxErrorWithTranslationKey('report.genericCreateReportFailureMessage'),
                    },
                },
            },
            {
                onyxMethod: Onyx.METHOD.MERGE,
                key: `${ONYXKEYS.COLLECTION.REPORT_ACTIONS}${splitChatReport.reportID}`,
                value: {
                    [splitIOUReportAction.reportActionID]: {
                        errors: ErrorUtils.getMicroSecondOnyxErrorWithTranslationKey('iou.error.genericCreateFailureMessage'),
                    },
                },
            },
        );
    }

    // Loop through participants creating individual chats, iouReports and reportActionIDs as needed
    const currentUserAmount = splitShares?.[currentUserAccountID]?.amount ?? IOUUtils.calculateAmount(participants.length, amount, currency, true);
    const currentUserTaxAmount = IOUUtils.calculateAmount(participants.length, taxAmount, currency, true);

    const splits: Split[] = [{email: currentUserEmailForIOUSplit, accountID: currentUserAccountID, amount: currentUserAmount, taxAmount: currentUserTaxAmount}];

    const hasMultipleParticipants = participants.length > 1;
    participants.forEach((participant) => {
        // In a case when a participant is a workspace, even when a current user is not an owner of the workspace
        const isPolicyExpenseChat = ReportUtils.isPolicyExpenseChat(participant);
        const splitAmount = splitShares?.[participant.accountID ?? -1]?.amount ?? IOUUtils.calculateAmount(participants.length, amount, currency, false);
        const splitTaxAmount = IOUUtils.calculateAmount(participants.length, taxAmount, currency, false);

        // To exclude someone from a split, the amount can be 0. The scenario for this is when creating a split from a group chat, we have remove the option to deselect users to exclude them.
        // We can input '0' next to someone we want to exclude.
        if (splitAmount === 0) {
            return;
        }

        // In case the participant is a workspace, email & accountID should remain undefined and won't be used in the rest of this code
        // participant.login is undefined when the request is initiated from a group DM with an unknown user, so we need to add a default
        const email = isOwnPolicyExpenseChat || isPolicyExpenseChat ? '' : PhoneNumber.addSMSDomainIfPhoneNumber(participant.login ?? '').toLowerCase();
        const accountID = isOwnPolicyExpenseChat || isPolicyExpenseChat ? 0 : Number(participant.accountID);
        if (email === currentUserEmailForIOUSplit) {
            return;
        }

        // STEP 1: Get existing chat report OR build a new optimistic one
        // If we only have one participant and the request was initiated from the global create menu, i.e. !existingGroupChatReportID, the oneOnOneChatReport is the groupChatReport
        let oneOnOneChatReport: OnyxTypes.Report | OptimisticChatReport;
        let isNewOneOnOneChatReport = false;
        let shouldCreateOptimisticPersonalDetails = false;
        const personalDetailExists = accountID in allPersonalDetails;

        // If this is a split between two people only and the function
        // wasn't provided with an existing group chat report id
        // or, if the split is being made from the workspace chat, then the oneOnOneChatReport is the same as the splitChatReport
        // in this case existingSplitChatReport will belong to the policy expense chat and we won't be
        // entering code that creates optimistic personal details
        if ((!hasMultipleParticipants && !existingSplitChatReportID) || isOwnPolicyExpenseChat) {
            oneOnOneChatReport = splitChatReport;
            shouldCreateOptimisticPersonalDetails = !existingSplitChatReport && !personalDetailExists;
        } else {
            const existingChatReport = ReportUtils.getChatByParticipants([accountID, currentUserAccountID]);
            isNewOneOnOneChatReport = !existingChatReport;
            shouldCreateOptimisticPersonalDetails = isNewOneOnOneChatReport && !personalDetailExists;
            oneOnOneChatReport = existingChatReport ?? ReportUtils.buildOptimisticChatReport([accountID, currentUserAccountID]);
        }

        // STEP 2: Get existing IOU/Expense report and update its total OR build a new optimistic one
        let oneOnOneIOUReport: OneOnOneIOUReport = oneOnOneChatReport.iouReportID
            ? ReportConnection.getAllReports()?.[`${ONYXKEYS.COLLECTION.REPORT}${oneOnOneChatReport.iouReportID}`]
            : null;
        const shouldCreateNewOneOnOneIOUReport = ReportUtils.shouldCreateNewMoneyRequestReport(oneOnOneIOUReport, oneOnOneChatReport);

        if (!oneOnOneIOUReport || shouldCreateNewOneOnOneIOUReport) {
            oneOnOneIOUReport = isOwnPolicyExpenseChat
                ? ReportUtils.buildOptimisticExpenseReport(oneOnOneChatReport.reportID, oneOnOneChatReport.policyID ?? '-1', currentUserAccountID, splitAmount, currency)
                : ReportUtils.buildOptimisticIOUReport(currentUserAccountID, accountID, splitAmount, oneOnOneChatReport.reportID, currency);
        } else if (isOwnPolicyExpenseChat) {
            // Because of the Expense reports are stored as negative values, we subtract the total from the amount
            if (oneOnOneIOUReport?.currency === currency) {
                if (typeof oneOnOneIOUReport.total === 'number') {
                    oneOnOneIOUReport.total -= splitAmount;
                }

                if (typeof oneOnOneIOUReport.unheldTotal === 'number') {
                    oneOnOneIOUReport.unheldTotal -= splitAmount;
                }
            }
        } else {
            oneOnOneIOUReport = IOUUtils.updateIOUOwnerAndTotal(oneOnOneIOUReport, currentUserAccountID, splitAmount, currency);
        }

        // STEP 3: Build optimistic transaction
        const oneOnOneTransaction = TransactionUtils.buildOptimisticTransaction(
            ReportUtils.isExpenseReport(oneOnOneIOUReport) ? -splitAmount : splitAmount,
            currency,
            oneOnOneIOUReport.reportID,
            comment,
            [],
            created,
            CONST.IOU.TYPE.SPLIT,
            splitTransaction.transactionID,
            merchant || Localize.translateLocal('iou.expense'),
            undefined,
            undefined,
            undefined,
            category,
            tag,
            taxCode,
            ReportUtils.isExpenseReport(oneOnOneIOUReport) ? -splitTaxAmount : splitTaxAmount,
            billable,
        );

        // STEP 4: Build optimistic reportActions. We need:
        // 1. CREATED action for the chatReport
        // 2. CREATED action for the iouReport
        // 3. IOU action for the iouReport
        // 4. Transaction Thread and the CREATED action for it
        // 5. REPORT_PREVIEW action for the chatReport
        const [oneOnOneCreatedActionForChat, oneOnOneCreatedActionForIOU, oneOnOneIOUAction, optimisticTransactionThread, optimisticCreatedActionForTransactionThread] =
            ReportUtils.buildOptimisticMoneyRequestEntities(
                oneOnOneIOUReport,
                CONST.IOU.REPORT_ACTION_TYPE.CREATE,
                splitAmount,
                currency,
                comment,
                currentUserEmailForIOUSplit,
                [participant],
                oneOnOneTransaction.transactionID,
            );

        // Add optimistic personal details for new participants
        const oneOnOnePersonalDetailListAction: OnyxTypes.PersonalDetailsList = shouldCreateOptimisticPersonalDetails
            ? {
                  [accountID]: {
                      accountID,
                      // Disabling this line since participant.displayName can be an empty string
                      // eslint-disable-next-line @typescript-eslint/prefer-nullish-coalescing
                      displayName: LocalePhoneNumber.formatPhoneNumber(participant.displayName || email),
                      login: participant.login,
                      isOptimisticPersonalDetail: true,
                  },
              }
            : {};

        if (shouldCreateOptimisticPersonalDetails) {
            // BE will send different participants. We clear the optimistic ones to avoid duplicated entries
            redundantParticipants[accountID] = null;
        }

        let oneOnOneReportPreviewAction = getReportPreviewAction(oneOnOneChatReport.reportID, oneOnOneIOUReport.reportID);
        if (oneOnOneReportPreviewAction) {
            oneOnOneReportPreviewAction = ReportUtils.updateReportPreview(oneOnOneIOUReport, oneOnOneReportPreviewAction);
        } else {
            oneOnOneReportPreviewAction = ReportUtils.buildOptimisticReportPreview(oneOnOneChatReport, oneOnOneIOUReport);
        }

        // Add category to optimistic policy recently used categories when a participant is a workspace
        const optimisticPolicyRecentlyUsedCategories = isPolicyExpenseChat ? Category.buildOptimisticPolicyRecentlyUsedCategories(participant.policyID, category) : [];

        const optimisticRecentlyUsedCurrencies = Policy.buildOptimisticRecentlyUsedCurrencies(currency);

        // Add tag to optimistic policy recently used tags when a participant is a workspace
        const optimisticPolicyRecentlyUsedTags = isPolicyExpenseChat ? Tag.buildOptimisticPolicyRecentlyUsedTags(participant.policyID, tag) : {};

        // STEP 5: Build Onyx Data
        const [oneOnOneOptimisticData, oneOnOneSuccessData, oneOnOneFailureData] = buildOnyxDataForMoneyRequest(
            oneOnOneChatReport,
            oneOnOneIOUReport,
            oneOnOneTransaction,
            oneOnOneCreatedActionForChat,
            oneOnOneCreatedActionForIOU,
            oneOnOneIOUAction,
            oneOnOnePersonalDetailListAction,
            oneOnOneReportPreviewAction,
            optimisticPolicyRecentlyUsedCategories,
            optimisticPolicyRecentlyUsedTags,
            isNewOneOnOneChatReport,
            optimisticTransactionThread,
            optimisticCreatedActionForTransactionThread,
            shouldCreateNewOneOnOneIOUReport,
            null,
            null,
            null,
            null,
            true,
            undefined,
            optimisticRecentlyUsedCurrencies,
        );

        const individualSplit = {
            email,
            accountID,
            isOptimisticAccount: ReportUtils.isOptimisticPersonalDetail(accountID),
            amount: splitAmount,
            iouReportID: oneOnOneIOUReport.reportID,
            chatReportID: oneOnOneChatReport.reportID,
            transactionID: oneOnOneTransaction.transactionID,
            reportActionID: oneOnOneIOUAction.reportActionID,
            createdChatReportActionID: oneOnOneCreatedActionForChat.reportActionID,
            createdIOUReportActionID: oneOnOneCreatedActionForIOU.reportActionID,
            reportPreviewReportActionID: oneOnOneReportPreviewAction.reportActionID,
            transactionThreadReportID: optimisticTransactionThread.reportID,
            createdReportActionIDForThread: optimisticCreatedActionForTransactionThread?.reportActionID,
            taxAmount: splitTaxAmount,
        };

        splits.push(individualSplit);
        optimisticData.push(...oneOnOneOptimisticData);
        successData.push(...oneOnOneSuccessData);
        failureData.push(...oneOnOneFailureData);
    });

    optimisticData.push({
        onyxMethod: Onyx.METHOD.MERGE,
        key: `${ONYXKEYS.COLLECTION.TRANSACTION}${splitTransaction.transactionID}`,
        value: {
            comment: {
                splits: splits.map((split) => ({accountID: split.accountID, amount: split.amount})),
            },
        },
    });

    const splitData: SplitData = {
        chatReportID: splitChatReport.reportID,
        transactionID: splitTransaction.transactionID,
        reportActionID: splitIOUReportAction.reportActionID,
        policyID: splitChatReport.policyID,
        chatType: splitChatReport.chatType,
    };

    if (!existingSplitChatReport) {
        splitData.createdReportActionID = splitCreatedReportAction.reportActionID;
    }

    return {
        splitData,
        splits,
        onyxData: {optimisticData, successData, failureData},
    };
}

type SplitBillActionsParams = {
    participants: Participant[];
    currentUserLogin: string;
    currentUserAccountID: number;
    amount: number;
    comment: string;
    currency: string;
    merchant: string;
    created: string;
    category?: string;
    tag?: string;
    billable?: boolean;
    iouRequestType?: IOURequestType;
    existingSplitChatReportID?: string;
    splitShares?: SplitShares;
    splitPayerAccountIDs?: number[];
    taxCode?: string;
    taxAmount?: number;
};

/**
 * @param amount - always in smallest currency unit
 * @param existingSplitChatReportID - Either a group DM or a workspace chat
 */
function splitBill({
    participants,
    currentUserLogin,
    currentUserAccountID,
    amount,
    comment,
    currency,
    merchant,
    created,
    category = '',
    tag = '',
    billable = false,
    iouRequestType = CONST.IOU.REQUEST_TYPE.MANUAL,
    existingSplitChatReportID = '',
    splitShares = {},
    splitPayerAccountIDs = [],
    taxCode = '',
    taxAmount = 0,
}: SplitBillActionsParams) {
    const {splitData, splits, onyxData} = createSplitsAndOnyxData(
        participants,
        currentUserLogin,
        currentUserAccountID,
        amount,
        comment,
        currency,
        merchant,
        created,
        category,
        tag,
        splitShares,
        existingSplitChatReportID,
        billable,
        iouRequestType,
        taxCode,
        taxAmount,
    );

    const parameters: SplitBillParams = {
        reportID: splitData.chatReportID,
        amount,
        splits: JSON.stringify(splits),
        currency,
        comment,
        category,
        merchant,
        created,
        tag,
        billable,
        transactionID: splitData.transactionID,
        reportActionID: splitData.reportActionID,
        createdReportActionID: splitData.createdReportActionID,
        policyID: splitData.policyID,
        chatType: splitData.chatType,
        splitPayerAccountIDs,
        taxCode,
        taxAmount,
    };

    API.write(WRITE_COMMANDS.SPLIT_BILL, parameters, onyxData);
    InteractionManager.runAfterInteractions(() => TransactionEdit.removeDraftTransaction(CONST.IOU.OPTIMISTIC_TRANSACTION_ID));

    Navigation.dismissModal(isSearchTopmostCentralPane() ? undefined : existingSplitChatReportID);
    Report.notifyNewAction(splitData.chatReportID, currentUserAccountID);
}

/**
 * @param amount - always in the smallest currency unit
 */
function splitBillAndOpenReport({
    participants,
    currentUserLogin,
    currentUserAccountID,
    amount,
    comment,
    currency,
    merchant,
    created,
    category = '',
    tag = '',
    billable = false,
    iouRequestType = CONST.IOU.REQUEST_TYPE.MANUAL,
    splitShares = {},
    splitPayerAccountIDs = [],
    taxCode = '',
    taxAmount = 0,
}: SplitBillActionsParams) {
    const {splitData, splits, onyxData} = createSplitsAndOnyxData(
        participants,
        currentUserLogin,
        currentUserAccountID,
        amount,
        comment,
        currency,
        merchant,
        created,
        category,
        tag,
        splitShares,
        '',
        billable,
        iouRequestType,
        taxCode,
        taxAmount,
    );

    const parameters: SplitBillParams = {
        reportID: splitData.chatReportID,
        amount,
        splits: JSON.stringify(splits),
        currency,
        merchant,
        created,
        comment,
        category,
        tag,
        billable,
        transactionID: splitData.transactionID,
        reportActionID: splitData.reportActionID,
        createdReportActionID: splitData.createdReportActionID,
        policyID: splitData.policyID,
        chatType: splitData.chatType,
        splitPayerAccountIDs,
        taxCode,
        taxAmount,
    };

    API.write(WRITE_COMMANDS.SPLIT_BILL_AND_OPEN_REPORT, parameters, onyxData);
    InteractionManager.runAfterInteractions(() => TransactionEdit.removeDraftTransaction(CONST.IOU.OPTIMISTIC_TRANSACTION_ID));

    Navigation.dismissModal(isSearchTopmostCentralPane() ? undefined : splitData.chatReportID);
    Report.notifyNewAction(splitData.chatReportID, currentUserAccountID);
}

type StartSplitBilActionParams = {
    participants: Participant[];
    currentUserLogin: string;
    currentUserAccountID: number;
    comment: string;
    receipt: Receipt;
    existingSplitChatReportID?: string;
    billable?: boolean;
    category: string | undefined;
    tag: string | undefined;
    currency: string;
    taxCode: string;
    taxAmount: number;
};

/** Used exclusively for starting a split expense request that contains a receipt, the split request will be completed once the receipt is scanned
 *  or user enters details manually.
 *
 * @param existingSplitChatReportID - Either a group DM or a workspace chat
 */
function startSplitBill({
    participants,
    currentUserLogin,
    currentUserAccountID,
    comment,
    receipt,
    existingSplitChatReportID = '',
    billable = false,
    category = '',
    tag = '',
    currency,
    taxCode = '',
    taxAmount = 0,
}: StartSplitBilActionParams) {
    const currentUserEmailForIOUSplit = PhoneNumber.addSMSDomainIfPhoneNumber(currentUserLogin);
    const participantAccountIDs = participants.map((participant) => Number(participant.accountID));
    const {splitChatReport, existingSplitChatReport} = getOrCreateOptimisticSplitChatReport(existingSplitChatReportID, participants, participantAccountIDs, currentUserAccountID);
    const isOwnPolicyExpenseChat = !!splitChatReport.isOwnPolicyExpenseChat;

    const {name: filename, source, state = CONST.IOU.RECEIPT_STATE.SCANREADY} = receipt;
    const receiptObject: Receipt = {state, source};

    // ReportID is -2 (aka "deleted") on the group transaction
    const splitTransaction = TransactionUtils.buildOptimisticTransaction(
        0,
        currency,
        CONST.REPORT.SPLIT_REPORTID,
        comment,
        [],
        '',
        '',
        '',
        CONST.TRANSACTION.PARTIAL_TRANSACTION_MERCHANT,
        receiptObject,
        filename,
        undefined,
        category,
        tag,
        taxCode,
        taxAmount,
        billable,
    );

    // Note: The created action must be optimistically generated before the IOU action so there's no chance that the created action appears after the IOU action in the chat
    const splitChatCreatedReportAction = ReportUtils.buildOptimisticCreatedReportAction(currentUserEmailForIOUSplit);
    const splitIOUReportAction = ReportUtils.buildOptimisticIOUReportAction(
        CONST.IOU.REPORT_ACTION_TYPE.SPLIT,
        0,
        CONST.CURRENCY.USD,
        comment,
        participants,
        splitTransaction.transactionID,
        undefined,
        '',
        false,
        false,
        isOwnPolicyExpenseChat,
    );

    splitChatReport.lastReadTime = DateUtils.getDBTime();
    splitChatReport.lastMessageText = ReportActionsUtils.getReportActionText(splitIOUReportAction);
    splitChatReport.lastMessageHtml = ReportActionsUtils.getReportActionHtml(splitIOUReportAction);

    // If we have an existing splitChatReport (group chat or workspace) use it's pending fields, otherwise indicate that we are adding a chat
    if (!existingSplitChatReport) {
        splitChatReport.pendingFields = {
            createChat: CONST.RED_BRICK_ROAD_PENDING_ACTION.ADD,
        };
    }

    const optimisticData: OnyxUpdate[] = [
        {
            // Use set for new reports because it doesn't exist yet, is faster,
            // and we need the data to be available when we navigate to the chat page
            onyxMethod: existingSplitChatReport ? Onyx.METHOD.MERGE : Onyx.METHOD.SET,
            key: `${ONYXKEYS.COLLECTION.REPORT}${splitChatReport.reportID}`,
            value: splitChatReport,
        },
        {
            onyxMethod: Onyx.METHOD.SET,
            key: ONYXKEYS.NVP_QUICK_ACTION_GLOBAL_CREATE,
            value: {
                action: CONST.QUICK_ACTIONS.SPLIT_SCAN,
                chatReportID: splitChatReport.reportID,
                isFirstQuickAction: isEmptyObject(quickAction),
            },
        },
        existingSplitChatReport
            ? {
                  onyxMethod: Onyx.METHOD.MERGE,
                  key: `${ONYXKEYS.COLLECTION.REPORT_ACTIONS}${splitChatReport.reportID}`,
                  value: {
                      [splitIOUReportAction.reportActionID]: splitIOUReportAction as OnyxTypes.ReportAction,
                  },
              }
            : {
                  onyxMethod: Onyx.METHOD.SET,
                  key: `${ONYXKEYS.COLLECTION.REPORT_ACTIONS}${splitChatReport.reportID}`,
                  value: {
                      [splitChatCreatedReportAction.reportActionID]: splitChatCreatedReportAction,
                      [splitIOUReportAction.reportActionID]: splitIOUReportAction as OnyxTypes.ReportAction,
                  },
              },
        {
            onyxMethod: Onyx.METHOD.SET,
            key: `${ONYXKEYS.COLLECTION.TRANSACTION}${splitTransaction.transactionID}`,
            value: splitTransaction,
        },
    ];

    const successData: OnyxUpdate[] = [
        {
            onyxMethod: Onyx.METHOD.MERGE,
            key: `${ONYXKEYS.COLLECTION.REPORT_ACTIONS}${splitChatReport.reportID}`,
            value: {
                ...(existingSplitChatReport ? {} : {[splitChatCreatedReportAction.reportActionID]: {pendingAction: null}}),
                [splitIOUReportAction.reportActionID]: {pendingAction: null},
            },
        },
        {
            onyxMethod: Onyx.METHOD.MERGE,
            key: `${ONYXKEYS.COLLECTION.TRANSACTION}${splitTransaction.transactionID}`,
            value: {pendingAction: null},
        },
    ];

    const redundantParticipants: Record<number, null> = {};
    if (!existingSplitChatReport) {
        successData.push({
            onyxMethod: Onyx.METHOD.MERGE,
            key: `${ONYXKEYS.COLLECTION.REPORT}${splitChatReport.reportID}`,
            value: {pendingFields: {createChat: null}, participants: redundantParticipants},
        });
    }

    const failureData: OnyxUpdate[] = [
        {
            onyxMethod: Onyx.METHOD.MERGE,
            key: `${ONYXKEYS.COLLECTION.TRANSACTION}${splitTransaction.transactionID}`,
            value: {
                errors: ErrorUtils.getMicroSecondOnyxErrorWithTranslationKey('iou.error.genericCreateFailureMessage'),
            },
        },
        {
            onyxMethod: Onyx.METHOD.SET,
            key: ONYXKEYS.NVP_QUICK_ACTION_GLOBAL_CREATE,
            value: quickAction ?? null,
        },
    ];

    if (existingSplitChatReport) {
        failureData.push({
            onyxMethod: Onyx.METHOD.MERGE,
            key: `${ONYXKEYS.COLLECTION.REPORT_ACTIONS}${splitChatReport.reportID}`,
            value: {
                [splitIOUReportAction.reportActionID]: {
                    errors: getReceiptError(receipt, filename),
                },
            },
        });
    } else {
        failureData.push(
            {
                onyxMethod: Onyx.METHOD.MERGE,
                key: `${ONYXKEYS.COLLECTION.REPORT}${splitChatReport.reportID}`,
                value: {
                    errorFields: {
                        createChat: ErrorUtils.getMicroSecondOnyxErrorWithTranslationKey('report.genericCreateReportFailureMessage'),
                    },
                },
            },
            {
                onyxMethod: Onyx.METHOD.MERGE,
                key: `${ONYXKEYS.COLLECTION.REPORT_ACTIONS}${splitChatReport.reportID}`,
                value: {
                    [splitChatCreatedReportAction.reportActionID]: {
                        errors: ErrorUtils.getMicroSecondOnyxErrorWithTranslationKey('report.genericCreateReportFailureMessage'),
                    },
                    [splitIOUReportAction.reportActionID]: {
                        errors: getReceiptError(receipt, filename),
                    },
                },
            },
        );
    }

    const splits: Split[] = [{email: currentUserEmailForIOUSplit, accountID: currentUserAccountID}];

    participants.forEach((participant) => {
        // Disabling this line since participant.login can be an empty string
        // eslint-disable-next-line @typescript-eslint/prefer-nullish-coalescing
        const email = participant.isOwnPolicyExpenseChat ? '' : PhoneNumber.addSMSDomainIfPhoneNumber(participant.login || participant.text || '').toLowerCase();
        const accountID = participant.isOwnPolicyExpenseChat ? 0 : Number(participant.accountID);
        if (email === currentUserEmailForIOUSplit) {
            return;
        }

        // When splitting with a workspace chat, we only need to supply the policyID and the workspace reportID as it's needed so we can update the report preview
        if (participant.isOwnPolicyExpenseChat) {
            splits.push({
                policyID: participant.policyID,
                chatReportID: splitChatReport.reportID,
            });
            return;
        }

        const participantPersonalDetails = allPersonalDetails[participant?.accountID ?? -1];
        if (!participantPersonalDetails) {
            optimisticData.push({
                onyxMethod: Onyx.METHOD.MERGE,
                key: ONYXKEYS.PERSONAL_DETAILS_LIST,
                value: {
                    [accountID]: {
                        accountID,
                        // Disabling this line since participant.displayName can be an empty string
                        // eslint-disable-next-line @typescript-eslint/prefer-nullish-coalescing
                        displayName: LocalePhoneNumber.formatPhoneNumber(participant.displayName || email),
                        // Disabling this line since participant.login can be an empty string
                        // eslint-disable-next-line @typescript-eslint/prefer-nullish-coalescing
                        login: participant.login || participant.text,
                        isOptimisticPersonalDetail: true,
                    },
                },
            });
            // BE will send different participants. We clear the optimistic ones to avoid duplicated entries
            redundantParticipants[accountID] = null;
        }

        splits.push({
            email,
            accountID,
        });
    });

    participants.forEach((participant) => {
        const isPolicyExpenseChat = ReportUtils.isPolicyExpenseChat(participant);
        if (!isPolicyExpenseChat) {
            return;
        }

        const optimisticPolicyRecentlyUsedCategories = Category.buildOptimisticPolicyRecentlyUsedCategories(participant.policyID, category);
        const optimisticPolicyRecentlyUsedTags = Tag.buildOptimisticPolicyRecentlyUsedTags(participant.policyID, tag);
        const optimisticRecentlyUsedCurrencies = Policy.buildOptimisticRecentlyUsedCurrencies(currency);

        if (optimisticPolicyRecentlyUsedCategories.length > 0) {
            optimisticData.push({
                onyxMethod: Onyx.METHOD.SET,
                key: `${ONYXKEYS.COLLECTION.POLICY_RECENTLY_USED_CATEGORIES}${participant.policyID}`,
                value: optimisticPolicyRecentlyUsedCategories,
            });
        }

        if (optimisticRecentlyUsedCurrencies.length > 0) {
            optimisticData.push({
                onyxMethod: Onyx.METHOD.SET,
                key: ONYXKEYS.RECENTLY_USED_CURRENCIES,
                value: optimisticRecentlyUsedCurrencies,
            });
        }

        if (!isEmptyObject(optimisticPolicyRecentlyUsedTags)) {
            optimisticData.push({
                onyxMethod: Onyx.METHOD.MERGE,
                key: `${ONYXKEYS.COLLECTION.POLICY_RECENTLY_USED_TAGS}${participant.policyID}`,
                value: optimisticPolicyRecentlyUsedTags,
            });
        }
    });

    // Save the new splits array into the transaction's comment in case the user calls CompleteSplitBill while offline
    optimisticData.push({
        onyxMethod: Onyx.METHOD.MERGE,
        key: `${ONYXKEYS.COLLECTION.TRANSACTION}${splitTransaction.transactionID}`,
        value: {
            comment: {
                splits,
            },
        },
    });

    const parameters: StartSplitBillParams = {
        chatReportID: splitChatReport.reportID,
        reportActionID: splitIOUReportAction.reportActionID,
        transactionID: splitTransaction.transactionID,
        splits: JSON.stringify(splits),
        receipt,
        comment,
        category,
        tag,
        currency,
        isFromGroupDM: !existingSplitChatReport,
        billable,
        ...(existingSplitChatReport ? {} : {createdReportActionID: splitChatCreatedReportAction.reportActionID}),
        chatType: splitChatReport?.chatType,
        taxCode,
        taxAmount,
    };

    API.write(WRITE_COMMANDS.START_SPLIT_BILL, parameters, {optimisticData, successData, failureData});

    Navigation.dismissModalWithReport(splitChatReport);
    Report.notifyNewAction(splitChatReport.reportID ?? '-1', currentUserAccountID);
}

/** Used for editing a split expense while it's still scanning or when SmartScan fails, it completes a split expense started by startSplitBill above.
 *
 * @param chatReportID - The group chat or workspace reportID
 * @param reportAction - The split action that lives in the chatReport above
 * @param updatedTransaction - The updated **draft** split transaction
 * @param sessionAccountID - accountID of the current user
 * @param sessionEmail - email of the current user
 */
function completeSplitBill(chatReportID: string, reportAction: OnyxTypes.ReportAction, updatedTransaction: OnyxEntry<OnyxTypes.Transaction>, sessionAccountID: number, sessionEmail: string) {
    const currentUserEmailForIOUSplit = PhoneNumber.addSMSDomainIfPhoneNumber(sessionEmail);
    const transactionID = updatedTransaction?.transactionID ?? '-1';
    const unmodifiedTransaction = allTransactions[`${ONYXKEYS.COLLECTION.TRANSACTION}${transactionID}`];

    // Save optimistic updated transaction and action
    const optimisticData: OnyxUpdate[] = [
        {
            onyxMethod: Onyx.METHOD.MERGE,
            key: `${ONYXKEYS.COLLECTION.TRANSACTION}${transactionID}`,
            value: {
                ...updatedTransaction,
                receipt: {
                    state: CONST.IOU.RECEIPT_STATE.OPEN,
                },
            },
        },
        {
            onyxMethod: Onyx.METHOD.MERGE,
            key: `${ONYXKEYS.COLLECTION.REPORT_ACTIONS}${chatReportID}`,
            value: {
                [reportAction.reportActionID]: {
                    lastModified: DateUtils.getDBTime(),
                    originalMessage: {
                        whisperedTo: [],
                    },
                },
            },
        },
    ];

    const successData: OnyxUpdate[] = [
        {
            onyxMethod: Onyx.METHOD.MERGE,
            key: `${ONYXKEYS.COLLECTION.TRANSACTION}${transactionID}`,
            value: {pendingAction: null},
        },
        {
            onyxMethod: Onyx.METHOD.MERGE,
            key: `${ONYXKEYS.COLLECTION.SPLIT_TRANSACTION_DRAFT}${transactionID}`,
            value: {pendingAction: null},
        },
    ];

    const failureData: OnyxUpdate[] = [
        {
            onyxMethod: Onyx.METHOD.MERGE,
            key: `${ONYXKEYS.COLLECTION.TRANSACTION}${transactionID}`,
            value: {
                ...unmodifiedTransaction,
                errors: ErrorUtils.getMicroSecondOnyxErrorWithTranslationKey('iou.error.genericCreateFailureMessage'),
            },
        },
        {
            onyxMethod: Onyx.METHOD.MERGE,
            key: `${ONYXKEYS.COLLECTION.REPORT_ACTIONS}${chatReportID}`,
            value: {
                [reportAction.reportActionID]: {
                    ...reportAction,
                    errors: ErrorUtils.getMicroSecondOnyxErrorWithTranslationKey('iou.error.genericCreateFailureMessage'),
                },
            },
        },
    ];

    const splitParticipants: Split[] = updatedTransaction?.comment?.splits ?? [];
    const amount = updatedTransaction?.modifiedAmount;
    const currency = updatedTransaction?.modifiedCurrency;

    // Exclude the current user when calculating the split amount, `calculateAmount` takes it into account
    const splitAmount = IOUUtils.calculateAmount(splitParticipants.length - 1, amount ?? 0, currency ?? '', false);
    const splitTaxAmount = IOUUtils.calculateAmount(splitParticipants.length - 1, updatedTransaction?.taxAmount ?? 0, currency ?? '', false);

    const splits: Split[] = [{email: currentUserEmailForIOUSplit}];
    splitParticipants.forEach((participant) => {
        // Skip creating the transaction for the current user
        if (participant.email === currentUserEmailForIOUSplit) {
            return;
        }
        const isPolicyExpenseChat = !!participant.policyID;

        if (!isPolicyExpenseChat) {
            // In case this is still the optimistic accountID saved in the splits array, return early as we cannot know
            // if there is an existing chat between the split creator and this participant
            // Instead, we will rely on Auth generating the report IDs and the user won't see any optimistic chats or reports created
            const participantPersonalDetails: OnyxTypes.PersonalDetails | null = allPersonalDetails[participant?.accountID ?? -1];
            if (!participantPersonalDetails || participantPersonalDetails.isOptimisticPersonalDetail) {
                splits.push({
                    email: participant.email,
                });
                return;
            }
        }

        let oneOnOneChatReport: OnyxEntry<OnyxTypes.Report>;
        let isNewOneOnOneChatReport = false;
        const allReports = ReportConnection.getAllReports();
        if (isPolicyExpenseChat) {
            // The workspace chat reportID is saved in the splits array when starting a split expense with a workspace
            oneOnOneChatReport = allReports?.[`${ONYXKEYS.COLLECTION.REPORT}${participant.chatReportID}`];
        } else {
            const existingChatReport = ReportUtils.getChatByParticipants(participant.accountID ? [participant.accountID, sessionAccountID] : []);
            isNewOneOnOneChatReport = !existingChatReport;
            oneOnOneChatReport = existingChatReport ?? ReportUtils.buildOptimisticChatReport(participant.accountID ? [participant.accountID, sessionAccountID] : []);
        }

        let oneOnOneIOUReport: OneOnOneIOUReport = oneOnOneChatReport?.iouReportID ? allReports?.[`${ONYXKEYS.COLLECTION.REPORT}${oneOnOneChatReport.iouReportID}`] : null;
        const shouldCreateNewOneOnOneIOUReport = ReportUtils.shouldCreateNewMoneyRequestReport(oneOnOneIOUReport, oneOnOneChatReport);

        if (!oneOnOneIOUReport || shouldCreateNewOneOnOneIOUReport) {
            oneOnOneIOUReport = isPolicyExpenseChat
                ? ReportUtils.buildOptimisticExpenseReport(oneOnOneChatReport?.reportID ?? '-1', participant.policyID ?? '-1', sessionAccountID, splitAmount, currency ?? '')
                : ReportUtils.buildOptimisticIOUReport(sessionAccountID, participant.accountID ?? -1, splitAmount, oneOnOneChatReport?.reportID ?? '-1', currency ?? '');
        } else if (isPolicyExpenseChat) {
            if (typeof oneOnOneIOUReport?.total === 'number') {
                // Because of the Expense reports are stored as negative values, we subtract the total from the amount
                oneOnOneIOUReport.total -= splitAmount;
            }
        } else {
            oneOnOneIOUReport = IOUUtils.updateIOUOwnerAndTotal(oneOnOneIOUReport, sessionAccountID, splitAmount, currency ?? '');
        }

        const oneOnOneTransaction = TransactionUtils.buildOptimisticTransaction(
            isPolicyExpenseChat ? -splitAmount : splitAmount,
            currency ?? '',
            oneOnOneIOUReport?.reportID ?? '-1',
            updatedTransaction?.comment?.comment,
            [],
            updatedTransaction?.modifiedCreated,
            CONST.IOU.TYPE.SPLIT,
            transactionID,
            updatedTransaction?.modifiedMerchant,
            {...updatedTransaction?.receipt, state: CONST.IOU.RECEIPT_STATE.OPEN},
            updatedTransaction?.filename,
            undefined,
            updatedTransaction?.category,
            updatedTransaction?.tag,
            updatedTransaction?.taxCode,
            isPolicyExpenseChat ? -splitTaxAmount : splitAmount,
            updatedTransaction?.billable,
        );

        const [oneOnOneCreatedActionForChat, oneOnOneCreatedActionForIOU, oneOnOneIOUAction, optimisticTransactionThread, optimisticCreatedActionForTransactionThread] =
            ReportUtils.buildOptimisticMoneyRequestEntities(
                oneOnOneIOUReport,
                CONST.IOU.REPORT_ACTION_TYPE.CREATE,
                splitAmount,
                currency ?? '',
                updatedTransaction?.comment?.comment ?? '',
                currentUserEmailForIOUSplit,
                [participant],
                oneOnOneTransaction.transactionID,
                undefined,
            );

        let oneOnOneReportPreviewAction = getReportPreviewAction(oneOnOneChatReport?.reportID ?? '-1', oneOnOneIOUReport?.reportID ?? '-1');
        if (oneOnOneReportPreviewAction) {
            oneOnOneReportPreviewAction = ReportUtils.updateReportPreview(oneOnOneIOUReport, oneOnOneReportPreviewAction);
        } else {
            oneOnOneReportPreviewAction = ReportUtils.buildOptimisticReportPreview(oneOnOneChatReport, oneOnOneIOUReport, '', oneOnOneTransaction);
        }

        const [oneOnOneOptimisticData, oneOnOneSuccessData, oneOnOneFailureData] = buildOnyxDataForMoneyRequest(
            oneOnOneChatReport,
            oneOnOneIOUReport,
            oneOnOneTransaction,
            oneOnOneCreatedActionForChat,
            oneOnOneCreatedActionForIOU,
            oneOnOneIOUAction,
            {},
            oneOnOneReportPreviewAction,
            [],
            {},
            isNewOneOnOneChatReport,
            optimisticTransactionThread,
            optimisticCreatedActionForTransactionThread,
            shouldCreateNewOneOnOneIOUReport,
            null,
            null,
            null,
            null,
            true,
        );

        splits.push({
            email: participant.email,
            accountID: participant.accountID,
            policyID: participant.policyID,
            iouReportID: oneOnOneIOUReport?.reportID,
            chatReportID: oneOnOneChatReport?.reportID,
            transactionID: oneOnOneTransaction.transactionID,
            reportActionID: oneOnOneIOUAction.reportActionID,
            createdChatReportActionID: oneOnOneCreatedActionForChat.reportActionID,
            createdIOUReportActionID: oneOnOneCreatedActionForIOU.reportActionID,
            reportPreviewReportActionID: oneOnOneReportPreviewAction.reportActionID,
            transactionThreadReportID: optimisticTransactionThread.reportID,
            createdReportActionIDForThread: optimisticCreatedActionForTransactionThread?.reportActionID,
        });

        optimisticData.push(...oneOnOneOptimisticData);
        successData.push(...oneOnOneSuccessData);
        failureData.push(...oneOnOneFailureData);
    });

    const {
        amount: transactionAmount,
        currency: transactionCurrency,
        created: transactionCreated,
        merchant: transactionMerchant,
        comment: transactionComment,
        category: transactionCategory,
        tag: transactionTag,
        taxCode: transactionTaxCode,
        taxAmount: transactionTaxAmount,
        billable: transactionBillable,
    } = ReportUtils.getTransactionDetails(updatedTransaction) ?? {};

    const parameters: CompleteSplitBillParams = {
        transactionID,
        amount: transactionAmount,
        currency: transactionCurrency,
        created: transactionCreated,
        merchant: transactionMerchant,
        comment: transactionComment,
        category: transactionCategory,
        tag: transactionTag,
        splits: JSON.stringify(splits),
        taxCode: transactionTaxCode,
        taxAmount: transactionTaxAmount,
        billable: transactionBillable,
    };

    API.write(WRITE_COMMANDS.COMPLETE_SPLIT_BILL, parameters, {optimisticData, successData, failureData});
    InteractionManager.runAfterInteractions(() => TransactionEdit.removeDraftTransaction(CONST.IOU.OPTIMISTIC_TRANSACTION_ID));
    Navigation.dismissModal(isSearchTopmostCentralPane() ? undefined : chatReportID);
    Report.notifyNewAction(chatReportID, sessionAccountID);
}

function setDraftSplitTransaction(transactionID: string, transactionChanges: TransactionChanges = {}) {
    let draftSplitTransaction = allDraftSplitTransactions[`${ONYXKEYS.COLLECTION.SPLIT_TRANSACTION_DRAFT}${transactionID}`];

    if (!draftSplitTransaction) {
        draftSplitTransaction = allTransactions[`${ONYXKEYS.COLLECTION.TRANSACTION}${transactionID}`];
    }

    const updatedTransaction = draftSplitTransaction
        ? TransactionUtils.getUpdatedTransaction({
              transaction: draftSplitTransaction,
              transactionChanges,
              isFromExpenseReport: false,
              shouldUpdateReceiptState: false,
          })
        : null;

    Onyx.merge(`${ONYXKEYS.COLLECTION.SPLIT_TRANSACTION_DRAFT}${transactionID}`, updatedTransaction);
}

/** Requests money based on a distance (e.g. mileage from a map) */
function createDistanceRequest(
    report: OnyxEntry<OnyxTypes.Report>,
    participants: Participant[],
    comment: string,
    created: string,
    category: string | undefined,
    tag: string | undefined,
    taxCode: string | undefined,
    taxAmount: number | undefined,
    amount: number,
    currency: string,
    merchant: string,
    billable: boolean | undefined,
    validWaypoints: WaypointCollection,
    policy?: OnyxEntry<OnyxTypes.Policy>,
    policyTagList?: OnyxEntry<OnyxTypes.PolicyTagLists>,
    policyCategories?: OnyxEntry<OnyxTypes.PolicyCategories>,
    customUnitRateID = '',
    currentUserLogin = '',
    currentUserAccountID = -1,
    splitShares: SplitShares = {},
    iouType: ValueOf<typeof CONST.IOU.TYPE> = CONST.IOU.TYPE.SUBMIT,
    existingTransaction: OnyxEntry<OnyxTypes.Transaction> | undefined = undefined,
) {
    // If the report is an iou or expense report, we should get the linked chat report to be passed to the getMoneyRequestInformation function
    const isMoneyRequestReport = ReportUtils.isMoneyRequestReport(report);
    const currentChatReport = isMoneyRequestReport ? ReportUtils.getReportOrDraftReport(report?.chatReportID) : report;
    const moneyRequestReportID = isMoneyRequestReport ? report?.reportID : '';

    const optimisticReceipt: Receipt = {
        source: ReceiptGeneric as ReceiptSource,
        state: CONST.IOU.RECEIPT_STATE.OPEN,
    };

    let parameters: CreateDistanceRequestParams;
    let onyxData: OnyxData;
    const sanitizedWaypoints = sanitizeRecentWaypoints(validWaypoints);
    if (iouType === CONST.IOU.TYPE.SPLIT) {
        const {
            splitData,
            splits,
            onyxData: splitOnyxData,
        } = createSplitsAndOnyxData(
            participants,
            currentUserLogin ?? '',
            currentUserAccountID,
            amount,
            comment,
            currency,
            merchant,
            created,
            category ?? '',
            tag ?? '',
            splitShares,
            report?.reportID ?? '',
            billable,
            CONST.IOU.REQUEST_TYPE.DISTANCE,
            taxCode,
            taxAmount,
        );
        onyxData = splitOnyxData;

        // Splits don't use the IOU report param. The split transaction isn't linked to a report shown in the UI, it's linked to a special default reportID of -2.
        // Therefore, any params related to the IOU report are irrelevant and omitted below.
        parameters = {
            transactionID: splitData.transactionID,
            chatReportID: splitData.chatReportID,
            createdChatReportActionID: splitData.createdReportActionID ?? '',
            reportActionID: splitData.reportActionID,
            waypoints: JSON.stringify(sanitizedWaypoints),
            customUnitRateID,
            comment,
            created,
            category,
            tag,
            taxCode,
            taxAmount,
            billable,
            splits: JSON.stringify(splits),
            chatType: splitData.chatType,
        };
    } else {
        const participant = participants.at(0) ?? {};
        const {
            iouReport,
            chatReport,
            transaction,
            iouAction,
            createdChatReportActionID,
            createdIOUReportActionID,
            reportPreviewAction,
            transactionThreadReportID,
            createdReportActionIDForThread,
            payerEmail,
            onyxData: moneyRequestOnyxData,
        } = getMoneyRequestInformation({
            parentChatReport: currentChatReport,
            existingTransaction,
            moneyRequestReportID,
            participantParams: {
                participant,
                payeeAccountID: userAccountID,
                payeeEmail: currentUserEmail,
            },
            policyParams: {
                policy,
                policyCategories,
                policyTagList,
            },
            transactionParams: {
                amount,
                currency,
                comment,
                created,
                merchant,
                receipt: optimisticReceipt,
                category,
                tag,
                taxCode,
                taxAmount,
                billable,
            },
        });

        onyxData = moneyRequestOnyxData;

        parameters = {
            comment,
            iouReportID: iouReport.reportID,
            chatReportID: chatReport.reportID,
            transactionID: transaction.transactionID,
            reportActionID: iouAction.reportActionID,
            createdChatReportActionID,
            createdIOUReportActionID,
            reportPreviewReportActionID: reportPreviewAction.reportActionID,
            waypoints: JSON.stringify(sanitizedWaypoints),
            created,
            category,
            tag,
            taxCode,
            taxAmount,
            billable,
            transactionThreadReportID,
            createdReportActionIDForThread,
            payerEmail,
            customUnitRateID,
        };
    }

    const recentServerValidatedWaypoints = getRecentWaypoints().filter((item) => !item.pendingAction);
    onyxData?.failureData?.push({
        onyxMethod: Onyx.METHOD.SET,
        key: `${ONYXKEYS.NVP_RECENT_WAYPOINTS}`,
        value: recentServerValidatedWaypoints,
    });

    API.write(WRITE_COMMANDS.CREATE_DISTANCE_REQUEST, parameters, onyxData);
    InteractionManager.runAfterInteractions(() => TransactionEdit.removeDraftTransaction(CONST.IOU.OPTIMISTIC_TRANSACTION_ID));
    const activeReportID = isMoneyRequestReport ? report?.reportID ?? '-1' : parameters.chatReportID;
    Navigation.dismissModal(isSearchTopmostCentralPane() ? undefined : activeReportID);
    Report.notifyNewAction(activeReportID, userAccountID);
}

type UpdateMoneyRequestAmountAndCurrencyParams = {
    transactionID: string;
    transactionThreadReportID: string;
    currency: string;
    amount: number;
    taxAmount: number;
    policy?: OnyxEntry<OnyxTypes.Policy>;
    policyTagList?: OnyxEntry<OnyxTypes.PolicyTagLists>;
    policyCategories?: OnyxEntry<OnyxTypes.PolicyCategories>;
    taxCode: string;
};

/** Updates the amount and currency fields of an expense */
function updateMoneyRequestAmountAndCurrency({
    transactionID,
    transactionThreadReportID,
    currency,
    amount,
    taxAmount,
    policy,
    policyTagList,
    policyCategories,
    taxCode,
}: UpdateMoneyRequestAmountAndCurrencyParams) {
    const transactionChanges = {
        amount,
        currency,
        taxCode,
        taxAmount,
    };
    const allReports = ReportConnection.getAllReports();
    const transactionThreadReport = allReports?.[`${ONYXKEYS.COLLECTION.REPORT}${transactionThreadReportID}`] ?? null;
    const parentReport = allReports?.[`${ONYXKEYS.COLLECTION.REPORT}${transactionThreadReport?.parentReportID}`] ?? null;
    let data: UpdateMoneyRequestData;
    if (ReportUtils.isTrackExpenseReport(transactionThreadReport) && ReportUtils.isSelfDM(parentReport)) {
        data = getUpdateTrackExpenseParams(transactionID, transactionThreadReportID, transactionChanges, policy);
    } else {
        data = getUpdateMoneyRequestParams(transactionID, transactionThreadReportID, transactionChanges, policy, policyTagList ?? null, policyCategories ?? null);
    }
    const {params, onyxData} = data;
    API.write(WRITE_COMMANDS.UPDATE_MONEY_REQUEST_AMOUNT_AND_CURRENCY, params, onyxData);
}

/**
 *
 * @param transactionID  - The transactionID of IOU
 * @param reportAction - The reportAction of the transaction in the IOU report
 * @return the url to navigate back once the money request is deleted
 */
function prepareToCleanUpMoneyRequest(transactionID: string, reportAction: OnyxTypes.ReportAction) {
    // STEP 1: Get all collections we're updating
    const allReports = ReportConnection.getAllReports();
    const iouReportID = ReportActionsUtils.isMoneyRequestAction(reportAction) ? ReportActionsUtils.getOriginalMessage(reportAction)?.IOUReportID : '-1';
    const iouReport = allReports?.[`${ONYXKEYS.COLLECTION.REPORT}${iouReportID}`] ?? null;
    const chatReport = allReports?.[`${ONYXKEYS.COLLECTION.REPORT}${iouReport?.chatReportID}`];
    // eslint-disable-next-line @typescript-eslint/no-non-null-assertion
    const reportPreviewAction = getReportPreviewAction(iouReport?.chatReportID ?? '-1', iouReport?.reportID ?? '-1')!;
    const transaction = allTransactions[`${ONYXKEYS.COLLECTION.TRANSACTION}${transactionID}`];
    const isTransactionOnHold = TransactionUtils.isOnHold(transaction);
    const transactionViolations = allTransactionViolations[`${ONYXKEYS.COLLECTION.TRANSACTION_VIOLATIONS}${transactionID}`];
    const transactionThreadID = reportAction.childReportID;
    let transactionThread = null;
    if (transactionThreadID) {
        transactionThread = allReports?.[`${ONYXKEYS.COLLECTION.REPORT}${transactionThreadID}`] ?? null;
    }

    // STEP 2: Decide if we need to:
    // 1. Delete the transactionThread - delete if there are no visible comments in the thread
    // 2. Update the moneyRequestPreview to show [Deleted expense] - update if the transactionThread exists AND it isn't being deleted
    const shouldDeleteTransactionThread = transactionThreadID ? (reportAction?.childVisibleActionCount ?? 0) === 0 : false;
    const shouldShowDeletedRequestMessage = !!transactionThreadID && !shouldDeleteTransactionThread;

    // STEP 3: Update the IOU reportAction and decide if the iouReport should be deleted. We delete the iouReport if there are no visible comments left in the report.
    const updatedReportAction = {
        [reportAction.reportActionID]: {
            pendingAction: shouldShowDeletedRequestMessage ? CONST.RED_BRICK_ROAD_PENDING_ACTION.UPDATE : CONST.RED_BRICK_ROAD_PENDING_ACTION.DELETE,
            previousMessage: reportAction.message,
            message: [
                {
                    type: 'COMMENT',
                    html: '',
                    text: '',
                    isEdited: true,
                    isDeletedParentAction: shouldShowDeletedRequestMessage,
                },
            ],
            originalMessage: {
                IOUTransactionID: null,
            },
            errors: null,
        },
    } as Record<string, NullishDeep<OnyxTypes.ReportAction>>;

    let canUserPerformWriteAction = true;
    if (chatReport) {
        canUserPerformWriteAction = !!ReportUtils.canUserPerformWriteAction(chatReport);
    }
    const lastVisibleAction = ReportActionsUtils.getLastVisibleAction(iouReport?.reportID ?? '-1', canUserPerformWriteAction, updatedReportAction);
    const iouReportLastMessageText = ReportActionsUtils.getLastVisibleMessage(iouReport?.reportID ?? '-1', canUserPerformWriteAction, updatedReportAction).lastMessageText;
    const shouldDeleteIOUReport =
        iouReportLastMessageText.length === 0 && !ReportActionsUtils.isDeletedParentAction(lastVisibleAction) && (!transactionThreadID || shouldDeleteTransactionThread);

    // STEP 4: Update the iouReport and reportPreview with new totals and messages if it wasn't deleted
    let updatedIOUReport: OnyxInputValue<OnyxTypes.Report>;
    const currency = TransactionUtils.getCurrency(transaction);
    const updatedReportPreviewAction: OnyxTypes.ReportAction<typeof CONST.REPORT.ACTIONS.TYPE.REPORT_PREVIEW> = {...reportPreviewAction};
    updatedReportPreviewAction.pendingAction = shouldDeleteIOUReport ? CONST.RED_BRICK_ROAD_PENDING_ACTION.DELETE : CONST.RED_BRICK_ROAD_PENDING_ACTION.UPDATE;
    if (iouReport && ReportUtils.isExpenseReport(iouReport)) {
        updatedIOUReport = {...iouReport};

        if (typeof updatedIOUReport.total === 'number' && currency === iouReport?.currency) {
            // Because of the Expense reports are stored as negative values, we add the total from the amount
            const amountDiff = TransactionUtils.getAmount(transaction, true);
            updatedIOUReport.total += amountDiff;

            if (!transaction?.reimbursable && typeof updatedIOUReport.nonReimbursableTotal === 'number') {
                updatedIOUReport.nonReimbursableTotal += amountDiff;
            }

            if (!isTransactionOnHold) {
                if (typeof updatedIOUReport.unheldTotal === 'number') {
                    updatedIOUReport.unheldTotal += amountDiff;
                }

                if (!transaction?.reimbursable && typeof updatedIOUReport.unheldNonReimbursableTotal === 'number') {
                    updatedIOUReport.unheldNonReimbursableTotal += amountDiff;
                }
            }
        }
    } else {
        updatedIOUReport = IOUUtils.updateIOUOwnerAndTotal(
            iouReport,
            reportAction.actorAccountID ?? -1,
            TransactionUtils.getAmount(transaction, false),
            currency,
            true,
            false,
            isTransactionOnHold,
        );
    }

    if (updatedIOUReport) {
        updatedIOUReport.lastMessageText = iouReportLastMessageText;
        updatedIOUReport.lastVisibleActionCreated = lastVisibleAction?.created;
    }

    const hasNonReimbursableTransactions = ReportUtils.hasNonReimbursableTransactions(iouReport?.reportID);
    const messageText = Localize.translateLocal(hasNonReimbursableTransactions ? 'iou.payerSpentAmount' : 'iou.payerOwesAmount', {
        payer: ReportUtils.getPersonalDetailsForAccountID(updatedIOUReport?.managerID ?? -1).login ?? '',
        amount: CurrencyUtils.convertToDisplayString(updatedIOUReport?.total, updatedIOUReport?.currency),
    });

    if (ReportActionsUtils.getReportActionMessage(updatedReportPreviewAction)) {
        if (Array.isArray(updatedReportPreviewAction?.message)) {
            const message = updatedReportPreviewAction.message.at(0);
            if (message) {
                message.text = messageText;
                message.deleted = shouldDeleteIOUReport ? DateUtils.getDBTime() : '';
            }
        } else if (!Array.isArray(updatedReportPreviewAction.message) && updatedReportPreviewAction.message) {
            updatedReportPreviewAction.message.text = messageText;
            updatedReportPreviewAction.message.deleted = shouldDeleteIOUReport ? DateUtils.getDBTime() : '';
        }
    }

    if (updatedReportPreviewAction && reportPreviewAction?.childMoneyRequestCount && reportPreviewAction?.childMoneyRequestCount > 0) {
        updatedReportPreviewAction.childMoneyRequestCount = reportPreviewAction.childMoneyRequestCount - 1;
    }

    return {
        shouldDeleteTransactionThread,
        shouldDeleteIOUReport,
        updatedReportAction,
        updatedIOUReport,
        updatedReportPreviewAction,
        transactionThreadID,
        transactionThread,
        chatReport,
        transaction,
        transactionViolations,
        reportPreviewAction,
        iouReport,
    };
}

/**
 * Calculate the URL to navigate to after a money request deletion
 * @param transactionID - The ID of the money request being deleted
 * @param reportAction - The report action associated with the money request
 * @param isSingleTransactionView - whether we are in the transaction thread report
 * @returns The URL to navigate to
 */
function getNavigationUrlOnMoneyRequestDelete(transactionID: string, reportAction: OnyxTypes.ReportAction, isSingleTransactionView = false): Route | undefined {
    const {shouldDeleteTransactionThread, shouldDeleteIOUReport, iouReport} = prepareToCleanUpMoneyRequest(transactionID, reportAction);

    // Determine which report to navigate back to
    if (iouReport && isSingleTransactionView && shouldDeleteTransactionThread && !shouldDeleteIOUReport) {
        return ROUTES.REPORT_WITH_ID.getRoute(iouReport.reportID);
    }

    if (iouReport?.chatReportID && shouldDeleteIOUReport) {
        return ROUTES.REPORT_WITH_ID.getRoute(iouReport.chatReportID);
    }

    return undefined;
}

/**
 * Calculate the URL to navigate to after a track expense deletion
 * @param chatReportID - The ID of the chat report containing the track expense
 * @param transactionID - The ID of the track expense being deleted
 * @param reportAction - The report action associated with the track expense
 * @param isSingleTransactionView - Whether we're in single transaction view
 * @returns The URL to navigate to
 */
function getNavigationUrlAfterTrackExpenseDelete(chatReportID: string, transactionID: string, reportAction: OnyxTypes.ReportAction, isSingleTransactionView = false): Route | undefined {
    const chatReport = ReportConnection.getAllReports()?.[`${ONYXKEYS.COLLECTION.REPORT}${chatReportID}`] ?? null;

    // If not a self DM, handle it as a regular money request
    if (!ReportUtils.isSelfDM(chatReport)) {
        return getNavigationUrlOnMoneyRequestDelete(transactionID, reportAction, isSingleTransactionView);
    }

    const transactionThreadID = reportAction.childReportID;
    const shouldDeleteTransactionThread = transactionThreadID ? (reportAction?.childVisibleActionCount ?? 0) === 0 : false;

    // Only navigate if in single transaction view and the thread will be deleted
    if (isSingleTransactionView && shouldDeleteTransactionThread && chatReport?.reportID) {
        // Pop the deleted report screen before navigating. This prevents navigating to the Concierge chat due to the missing report.
        return ROUTES.REPORT_WITH_ID.getRoute(chatReport.reportID);
    }

    return undefined;
}

/**
 *
 * @param transactionID  - The transactionID of IOU
 * @param reportAction - The reportAction of the transaction in the IOU report
 * @param isSingleTransactionView - whether we are in the transaction thread report
 * @return the url to navigate back once the money request is deleted
 */
function cleanUpMoneyRequest(transactionID: string, reportAction: OnyxTypes.ReportAction, isSingleTransactionView = false) {
    const {
        shouldDeleteTransactionThread,
        shouldDeleteIOUReport,
        updatedReportAction,
        updatedIOUReport,
        updatedReportPreviewAction,
        transactionThreadID,
        chatReport,
        iouReport,
        reportPreviewAction,
    } = prepareToCleanUpMoneyRequest(transactionID, reportAction);

    const urlToNavigateBack = getNavigationUrlOnMoneyRequestDelete(transactionID, reportAction, isSingleTransactionView);
    // build Onyx data

    // Onyx operations to delete the transaction, update the IOU report action and chat report action
    const onyxUpdates: OnyxUpdate[] = [
        {
            onyxMethod: Onyx.METHOD.SET,
            key: `${ONYXKEYS.COLLECTION.TRANSACTION}${transactionID}`,
            value: null,
        },
        {
            onyxMethod: Onyx.METHOD.MERGE,
            key: `${ONYXKEYS.COLLECTION.REPORT_ACTIONS}${iouReport?.reportID}`,
            value: {
                [reportAction.reportActionID]: shouldDeleteIOUReport
                    ? null
                    : {
                          pendingAction: null,
                      },
            },
        },
    ];

    if (reportPreviewAction?.reportActionID) {
        onyxUpdates.push({
            onyxMethod: Onyx.METHOD.MERGE,
            key: `${ONYXKEYS.COLLECTION.REPORT_ACTIONS}${chatReport?.reportID}`,
            value: {
                [reportPreviewAction.reportActionID]: {
                    ...updatedReportPreviewAction,
                    pendingAction: null,
                    errors: null,
                },
            },
        });
    }

    // added the operation to delete associated transaction violations
    onyxUpdates.push({
        onyxMethod: Onyx.METHOD.SET,
        key: `${ONYXKEYS.COLLECTION.TRANSACTION_VIOLATIONS}${transactionID}`,
        value: null,
    });

    // added the operation to delete transaction thread
    if (shouldDeleteTransactionThread) {
        onyxUpdates.push(
            {
                onyxMethod: Onyx.METHOD.SET,
                key: `${ONYXKEYS.COLLECTION.REPORT}${transactionThreadID}`,
                value: null,
            },
            {
                onyxMethod: Onyx.METHOD.SET,
                key: `${ONYXKEYS.COLLECTION.REPORT_ACTIONS}${transactionThreadID}`,
                value: null,
            },
        );
    }

    // added operations to update IOU report and chat report
    onyxUpdates.push(
        {
            onyxMethod: Onyx.METHOD.MERGE,
            key: `${ONYXKEYS.COLLECTION.REPORT_ACTIONS}${iouReport?.reportID}`,
            value: updatedReportAction,
        },
        {
            onyxMethod: Onyx.METHOD.MERGE,
            key: `${ONYXKEYS.COLLECTION.REPORT}${iouReport?.reportID}`,
            value: updatedIOUReport,
        },
        {
            onyxMethod: Onyx.METHOD.MERGE,
            key: `${ONYXKEYS.COLLECTION.REPORT}${chatReport?.reportID}`,
            value: ReportUtils.getOutstandingChildRequest(updatedIOUReport),
        },
    );

    if (!shouldDeleteIOUReport && updatedReportPreviewAction.childMoneyRequestCount === 0) {
        onyxUpdates.push({
            onyxMethod: Onyx.METHOD.MERGE,
            key: `${ONYXKEYS.COLLECTION.REPORT}${chatReport?.reportID}`,
            value: {
                hasOutstandingChildRequest: false,
            },
        });
    }

    if (shouldDeleteIOUReport) {
        let canUserPerformWriteAction = true;
        if (chatReport) {
            canUserPerformWriteAction = !!ReportUtils.canUserPerformWriteAction(chatReport);
        }
        onyxUpdates.push(
            {
                onyxMethod: Onyx.METHOD.MERGE,
                key: `${ONYXKEYS.COLLECTION.REPORT}${chatReport?.reportID}`,
                value: {
                    hasOutstandingChildRequest: false,
                    iouReportID: null,
                    lastMessageText: ReportActionsUtils.getLastVisibleMessage(iouReport?.chatReportID ?? '-1', canUserPerformWriteAction, {
                        [reportPreviewAction?.reportActionID ?? '-1']: null,
                    })?.lastMessageText,
                    lastVisibleActionCreated: ReportActionsUtils.getLastVisibleAction(iouReport?.chatReportID ?? '-1', canUserPerformWriteAction, {
                        [reportPreviewAction?.reportActionID ?? '-1']: null,
                    })?.created,
                },
            },
            {
                onyxMethod: Onyx.METHOD.SET,
                key: `${ONYXKEYS.COLLECTION.REPORT}${iouReport?.reportID}`,
                value: null,
            },
        );
    }

    Onyx.update(onyxUpdates);

    return urlToNavigateBack;
}

/**
 *
 * @param transactionID  - The transactionID of IOU
 * @param reportAction - The reportAction of the transaction in the IOU report
 * @param isSingleTransactionView - whether we are in the transaction thread report
 * @return the url to navigate back once the money request is deleted
 */
function deleteMoneyRequest(transactionID: string, reportAction: OnyxTypes.ReportAction, isSingleTransactionView = false) {
    // STEP 1: Calculate and prepare the data
    const {
        shouldDeleteTransactionThread,
        shouldDeleteIOUReport,
        updatedReportAction,
        updatedIOUReport,
        updatedReportPreviewAction,
        transactionThreadID,
        transactionThread,
        chatReport,
        transaction,
        transactionViolations,
        iouReport,
        reportPreviewAction,
    } = prepareToCleanUpMoneyRequest(transactionID, reportAction);

    const urlToNavigateBack = getNavigationUrlOnMoneyRequestDelete(transactionID, reportAction, isSingleTransactionView);

    // STEP 2: Build Onyx data
    // The logic mostly resembles the cleanUpMoneyRequest function
    const optimisticData: OnyxUpdate[] = [
        {
            onyxMethod: Onyx.METHOD.SET,
            key: `${ONYXKEYS.COLLECTION.TRANSACTION}${transactionID}`,
            value: null,
        },
    ];

    optimisticData.push({
        onyxMethod: Onyx.METHOD.SET,
        key: `${ONYXKEYS.COLLECTION.TRANSACTION_VIOLATIONS}${transactionID}`,
        value: null,
    });

    if (shouldDeleteTransactionThread) {
        optimisticData.push(
            // Use merge instead of set to avoid deleting the report too quickly, which could cause a brief "not found" page to appear.
            // The remaining parts of the report object will be removed after the API call is successful.
            {
                onyxMethod: Onyx.METHOD.MERGE,
                key: `${ONYXKEYS.COLLECTION.REPORT}${transactionThreadID}`,
                value: {
                    reportID: null,
                    stateNum: CONST.REPORT.STATE_NUM.APPROVED,
                    statusNum: CONST.REPORT.STATUS_NUM.CLOSED,
                    participants: {
                        [userAccountID]: {
                            notificationPreference: CONST.REPORT.NOTIFICATION_PREFERENCE.HIDDEN,
                        },
                    },
                },
            },
            {
                onyxMethod: Onyx.METHOD.SET,
                key: `${ONYXKEYS.COLLECTION.REPORT_ACTIONS}${transactionThreadID}`,
                value: null,
            },
        );
    }

    optimisticData.push(
        {
            onyxMethod: Onyx.METHOD.MERGE,
            key: `${ONYXKEYS.COLLECTION.REPORT_ACTIONS}${iouReport?.reportID}`,
            value: updatedReportAction,
        },
        {
            onyxMethod: Onyx.METHOD.MERGE,
            key: `${ONYXKEYS.COLLECTION.REPORT}${iouReport?.reportID}`,
            value: updatedIOUReport,
        },
        {
            onyxMethod: Onyx.METHOD.MERGE,
            key: `${ONYXKEYS.COLLECTION.REPORT_ACTIONS}${chatReport?.reportID}`,
            value: {
                [reportPreviewAction?.reportActionID ?? '-1']: updatedReportPreviewAction,
            },
        },
        {
            onyxMethod: Onyx.METHOD.MERGE,
            key: `${ONYXKEYS.COLLECTION.REPORT}${chatReport?.reportID}`,
            value: ReportUtils.getOutstandingChildRequest(updatedIOUReport),
        },
    );

    if (!shouldDeleteIOUReport && updatedReportPreviewAction?.childMoneyRequestCount === 0) {
        optimisticData.push({
            onyxMethod: Onyx.METHOD.MERGE,
            key: `${ONYXKEYS.COLLECTION.REPORT}${chatReport?.reportID}`,
            value: {
                hasOutstandingChildRequest: false,
            },
        });
    }

    if (shouldDeleteIOUReport) {
        let canUserPerformWriteAction = true;
        if (chatReport) {
            canUserPerformWriteAction = !!ReportUtils.canUserPerformWriteAction(chatReport);
        }
        optimisticData.push({
            onyxMethod: Onyx.METHOD.MERGE,
            key: `${ONYXKEYS.COLLECTION.REPORT}${chatReport?.reportID}`,
            value: {
                hasOutstandingChildRequest: false,
                iouReportID: null,
                lastMessageText: ReportActionsUtils.getLastVisibleMessage(iouReport?.chatReportID ?? '-1', canUserPerformWriteAction, {[reportPreviewAction?.reportActionID ?? '-1']: null})
                    ?.lastMessageText,
                lastVisibleActionCreated: ReportActionsUtils.getLastVisibleAction(iouReport?.chatReportID ?? '-1', canUserPerformWriteAction, {
                    [reportPreviewAction?.reportActionID ?? '-1']: null,
                })?.created,
            },
        });
        optimisticData.push({
            onyxMethod: Onyx.METHOD.MERGE,
            key: `${ONYXKEYS.COLLECTION.REPORT}${iouReport?.reportID}`,
            value: {
                pendingFields: {
                    preview: CONST.RED_BRICK_ROAD_PENDING_ACTION.DELETE,
                },
            },
        });
    }

    const successData: OnyxUpdate[] = [
        {
            onyxMethod: Onyx.METHOD.MERGE,
            key: `${ONYXKEYS.COLLECTION.REPORT_ACTIONS}${iouReport?.reportID}`,
            value: {
                [reportAction.reportActionID]: shouldDeleteIOUReport
                    ? null
                    : {
                          pendingAction: null,
                      },
            },
        },
        {
            onyxMethod: Onyx.METHOD.MERGE,
            key: `${ONYXKEYS.COLLECTION.REPORT_ACTIONS}${chatReport?.reportID}`,
            value: {
                [reportPreviewAction?.reportActionID ?? '-1']: {
                    pendingAction: null,
                    errors: null,
                },
            },
        },
    ];

    // Ensure that any remaining data is removed upon successful completion, even if the server sends a report removal response.
    // This is done to prevent the removal update from lingering in the applyHTTPSOnyxUpdates function.
    if (shouldDeleteTransactionThread && transactionThread) {
        successData.push({
            onyxMethod: Onyx.METHOD.MERGE,
            key: `${ONYXKEYS.COLLECTION.REPORT}${transactionThreadID}`,
            value: null,
        });
    }

    if (shouldDeleteIOUReport) {
        successData.push({
            onyxMethod: Onyx.METHOD.SET,
            key: `${ONYXKEYS.COLLECTION.REPORT}${iouReport?.reportID}`,
            value: null,
        });
    }

    const failureData: OnyxUpdate[] = [
        {
            onyxMethod: Onyx.METHOD.SET,
            key: `${ONYXKEYS.COLLECTION.TRANSACTION}${transactionID}`,
            value: transaction ?? null,
        },
    ];

    failureData.push({
        onyxMethod: Onyx.METHOD.SET,
        key: `${ONYXKEYS.COLLECTION.TRANSACTION_VIOLATIONS}${transactionID}`,
        value: transactionViolations ?? null,
    });

    if (shouldDeleteTransactionThread) {
        failureData.push({
            onyxMethod: Onyx.METHOD.SET,
            key: `${ONYXKEYS.COLLECTION.REPORT}${transactionThreadID}`,
            value: transactionThread,
        });
    }

    const errorKey = DateUtils.getMicroseconds();

    failureData.push(
        {
            onyxMethod: Onyx.METHOD.MERGE,
            key: `${ONYXKEYS.COLLECTION.REPORT_ACTIONS}${iouReport?.reportID}`,
            value: {
                [reportAction.reportActionID]: {
                    ...reportAction,
                    pendingAction: null,
                    errors: {
                        [errorKey]: Localize.translateLocal('iou.error.genericDeleteFailureMessage'),
                    },
                },
            },
        },
        shouldDeleteIOUReport
            ? {
                  onyxMethod: Onyx.METHOD.SET,
                  key: `${ONYXKEYS.COLLECTION.REPORT}${iouReport?.reportID}`,
                  value: iouReport,
              }
            : {
                  onyxMethod: Onyx.METHOD.MERGE,
                  key: `${ONYXKEYS.COLLECTION.REPORT}${iouReport?.reportID}`,
                  value: iouReport,
              },
        {
            onyxMethod: Onyx.METHOD.MERGE,
            key: `${ONYXKEYS.COLLECTION.REPORT_ACTIONS}${chatReport?.reportID}`,
            value: {
                [reportPreviewAction?.reportActionID ?? '-1']: {
                    ...reportPreviewAction,
                    pendingAction: null,
                    errors: {
                        [errorKey]: Localize.translateLocal('iou.error.genericDeleteFailureMessage'),
                    },
                },
            },
        },
    );

    if (chatReport && shouldDeleteIOUReport) {
        failureData.push({
            onyxMethod: Onyx.METHOD.MERGE,
            key: `${ONYXKEYS.COLLECTION.REPORT}${chatReport.reportID}`,
            value: chatReport,
        });
    }

    if (!shouldDeleteIOUReport && updatedReportPreviewAction?.childMoneyRequestCount === 0) {
        failureData.push({
            onyxMethod: Onyx.METHOD.MERGE,
            key: `${ONYXKEYS.COLLECTION.REPORT}${chatReport?.reportID}`,
            value: {
                hasOutstandingChildRequest: true,
            },
        });
    }

    const parameters: DeleteMoneyRequestParams = {
        transactionID,
        reportActionID: reportAction.reportActionID,
    };

    // STEP 3: Make the API request
    API.write(WRITE_COMMANDS.DELETE_MONEY_REQUEST, parameters, {optimisticData, successData, failureData});
    CachedPDFPaths.clearByKey(transactionID);

    return urlToNavigateBack;
}

function deleteTrackExpense(chatReportID: string, transactionID: string, reportAction: OnyxTypes.ReportAction, isSingleTransactionView = false) {
    const urlToNavigateBack = getNavigationUrlAfterTrackExpenseDelete(chatReportID, transactionID, reportAction, isSingleTransactionView);

    // STEP 1: Get all collections we're updating
    const chatReport = ReportConnection.getAllReports()?.[`${ONYXKEYS.COLLECTION.REPORT}${chatReportID}`] ?? null;
    if (!ReportUtils.isSelfDM(chatReport)) {
        deleteMoneyRequest(transactionID, reportAction, isSingleTransactionView);
        return urlToNavigateBack;
    }

    const whisperAction = ReportActionsUtils.getTrackExpenseActionableWhisper(transactionID, chatReportID);
    const actionableWhisperReportActionID = whisperAction?.reportActionID;
    const {parameters, optimisticData, successData, failureData} = getDeleteTrackExpenseInformation(
        chatReportID,
        transactionID,
        reportAction,
        undefined,
        undefined,
        actionableWhisperReportActionID,
        CONST.REPORT.ACTIONABLE_TRACK_EXPENSE_WHISPER_RESOLUTION.NOTHING,
    );

    // STEP 6: Make the API request
    API.write(WRITE_COMMANDS.DELETE_MONEY_REQUEST, parameters, {optimisticData, successData, failureData});
    CachedPDFPaths.clearByKey(transactionID);

    // STEP 7: Navigate the user depending on which page they are on and which resources were deleted
    return urlToNavigateBack;
}

/**
 * @param managerID - Account ID of the person sending the money
 * @param recipient - The user receiving the money
 */
function getSendMoneyParams(
    report: OnyxEntry<OnyxTypes.Report>,
    amount: number,
    currency: string,
    comment: string,
    paymentMethodType: PaymentMethodType,
    managerID: number,
    recipient: Participant,
): SendMoneyParamsData {
    const recipientEmail = PhoneNumber.addSMSDomainIfPhoneNumber(recipient.login ?? '');
    const recipientAccountID = Number(recipient.accountID);
    const newIOUReportDetails = JSON.stringify({
        amount,
        currency,
        requestorEmail: recipientEmail,
        requestorAccountID: recipientAccountID,
        comment,
        idempotencyKey: Str.guid(),
    });

    let chatReport = !isEmptyObject(report) && report?.reportID ? report : ReportUtils.getChatByParticipants([recipientAccountID, managerID]);
    let isNewChat = false;
    if (!chatReport) {
        chatReport = ReportUtils.buildOptimisticChatReport([recipientAccountID, managerID]);
        isNewChat = true;
    }
    const optimisticIOUReport = ReportUtils.buildOptimisticIOUReport(recipientAccountID, managerID, amount, chatReport.reportID, currency, true);

    const optimisticTransaction = TransactionUtils.buildOptimisticTransaction(amount, currency, optimisticIOUReport.reportID, comment);
    const optimisticTransactionData: OnyxUpdate = {
        onyxMethod: Onyx.METHOD.SET,
        key: `${ONYXKEYS.COLLECTION.TRANSACTION}${optimisticTransaction.transactionID}`,
        value: optimisticTransaction,
    };

    const [optimisticCreatedActionForChat, optimisticCreatedActionForIOUReport, optimisticIOUReportAction, optimisticTransactionThread, optimisticCreatedActionForTransactionThread] =
        ReportUtils.buildOptimisticMoneyRequestEntities(
            optimisticIOUReport,
            CONST.IOU.REPORT_ACTION_TYPE.PAY,
            amount,
            currency,
            comment,
            recipientEmail,
            [recipient],
            optimisticTransaction.transactionID,
            paymentMethodType,
            false,
            true,
        );

    const reportPreviewAction = ReportUtils.buildOptimisticReportPreview(chatReport, optimisticIOUReport);

    // Change the method to set for new reports because it doesn't exist yet, is faster,
    // and we need the data to be available when we navigate to the chat page
    const optimisticChatReportData: OnyxUpdate = isNewChat
        ? {
              onyxMethod: Onyx.METHOD.SET,
              key: `${ONYXKEYS.COLLECTION.REPORT}${chatReport.reportID}`,
              value: {
                  ...chatReport,
                  // Set and clear pending fields on the chat report
                  pendingFields: {createChat: CONST.RED_BRICK_ROAD_PENDING_ACTION.ADD},
                  lastReadTime: DateUtils.getDBTime(),
                  lastVisibleActionCreated: reportPreviewAction.created,
              },
          }
        : {
              onyxMethod: Onyx.METHOD.MERGE,
              key: `${ONYXKEYS.COLLECTION.REPORT}${chatReport.reportID}`,
              value: {
                  ...chatReport,
                  lastReadTime: DateUtils.getDBTime(),
                  lastVisibleActionCreated: reportPreviewAction.created,
              },
          };
    const optimisticQuickActionData: OnyxUpdate = {
        onyxMethod: Onyx.METHOD.SET,
        key: ONYXKEYS.NVP_QUICK_ACTION_GLOBAL_CREATE,
        value: {
            action: CONST.QUICK_ACTIONS.SEND_MONEY,
            chatReportID: chatReport.reportID,
            isFirstQuickAction: isEmptyObject(quickAction),
        },
    };
    const optimisticIOUReportData: OnyxUpdate = {
        onyxMethod: Onyx.METHOD.SET,
        key: `${ONYXKEYS.COLLECTION.REPORT}${optimisticIOUReport.reportID}`,
        value: {
            ...optimisticIOUReport,
            lastMessageText: ReportActionsUtils.getReportActionText(optimisticIOUReportAction),
            lastMessageHtml: ReportActionsUtils.getReportActionHtml(optimisticIOUReportAction),
        },
    };
    const optimisticTransactionThreadData: OnyxUpdate = {
        onyxMethod: Onyx.METHOD.SET,
        key: `${ONYXKEYS.COLLECTION.REPORT}${optimisticTransactionThread.reportID}`,
        value: optimisticTransactionThread,
    };
    const optimisticIOUReportActionsData: OnyxUpdate = {
        onyxMethod: Onyx.METHOD.MERGE,
        key: `${ONYXKEYS.COLLECTION.REPORT_ACTIONS}${optimisticIOUReport.reportID}`,
        value: {
            [optimisticCreatedActionForIOUReport.reportActionID]: optimisticCreatedActionForIOUReport,
            [optimisticIOUReportAction.reportActionID]: {
                ...(optimisticIOUReportAction as OnyxTypes.ReportAction),
                pendingAction: CONST.RED_BRICK_ROAD_PENDING_ACTION.ADD,
            },
        },
    };
    const optimisticChatReportActionsData: OnyxUpdate = {
        onyxMethod: Onyx.METHOD.MERGE,
        key: `${ONYXKEYS.COLLECTION.REPORT_ACTIONS}${chatReport.reportID}`,
        value: {
            [reportPreviewAction.reportActionID]: reportPreviewAction,
        },
    };
    const optimisticTransactionThreadReportActionsData: OnyxUpdate = {
        onyxMethod: Onyx.METHOD.MERGE,
        key: `${ONYXKEYS.COLLECTION.REPORT_ACTIONS}${optimisticTransactionThread.reportID}`,
        value: {
            [optimisticCreatedActionForTransactionThread?.reportActionID ?? '-1']: optimisticCreatedActionForTransactionThread,
        },
    };

    const successData: OnyxUpdate[] = [];

    // Add optimistic personal details for recipient
    let optimisticPersonalDetailListData: OnyxUpdate | null = null;
    const optimisticPersonalDetailListAction = isNewChat
        ? {
              [recipientAccountID]: {
                  accountID: recipientAccountID,
                  // Disabling this line since participant.displayName can be an empty string
                  // eslint-disable-next-line @typescript-eslint/prefer-nullish-coalescing
                  displayName: recipient.displayName || recipient.login,
                  login: recipient.login,
              },
          }
        : {};

    const redundantParticipants: Record<number, null> = {};
    if (!isEmptyObject(optimisticPersonalDetailListAction)) {
        const successPersonalDetailListAction: Record<number, null> = {};

        // BE will send different participants. We clear the optimistic ones to avoid duplicated entries
        Object.keys(optimisticPersonalDetailListAction).forEach((accountIDKey) => {
            const accountID = Number(accountIDKey);
            successPersonalDetailListAction[accountID] = null;
            redundantParticipants[accountID] = null;
        });

        optimisticPersonalDetailListData = {
            onyxMethod: Onyx.METHOD.MERGE,
            key: ONYXKEYS.PERSONAL_DETAILS_LIST,
            value: optimisticPersonalDetailListAction,
        };
        successData.push({
            onyxMethod: Onyx.METHOD.MERGE,
            key: ONYXKEYS.PERSONAL_DETAILS_LIST,
            value: successPersonalDetailListAction,
        });
    }

    successData.push(
        {
            onyxMethod: Onyx.METHOD.MERGE,
            key: `${ONYXKEYS.COLLECTION.REPORT}${optimisticIOUReport.reportID}`,
            value: {
                participants: redundantParticipants,
            },
        },
        {
            onyxMethod: Onyx.METHOD.MERGE,
            key: `${ONYXKEYS.COLLECTION.REPORT}${optimisticTransactionThread.reportID}`,
            value: {
                participants: redundantParticipants,
            },
        },
        {
            onyxMethod: Onyx.METHOD.MERGE,
            key: `${ONYXKEYS.COLLECTION.REPORT_METADATA}${optimisticTransactionThread.reportID}`,
            value: {
                isOptimisticReport: false,
            },
        },
        {
            onyxMethod: Onyx.METHOD.MERGE,
            key: `${ONYXKEYS.COLLECTION.REPORT_ACTIONS}${optimisticIOUReport.reportID}`,
            value: {
                [optimisticIOUReportAction.reportActionID]: {
                    pendingAction: null,
                },
            },
        },
        {
            onyxMethod: Onyx.METHOD.MERGE,
            key: `${ONYXKEYS.COLLECTION.TRANSACTION}${optimisticTransaction.transactionID}`,
            value: {pendingAction: null},
        },
        {
            onyxMethod: Onyx.METHOD.MERGE,
            key: `${ONYXKEYS.COLLECTION.REPORT_METADATA}${chatReport.reportID}`,
            value: {
                isOptimisticReport: false,
            },
        },
        {
            onyxMethod: Onyx.METHOD.MERGE,
            key: `${ONYXKEYS.COLLECTION.REPORT_ACTIONS}${chatReport.reportID}`,
            value: {
                [reportPreviewAction.reportActionID]: {
                    pendingAction: null,
                },
            },
        },
        {
            onyxMethod: Onyx.METHOD.MERGE,
            key: `${ONYXKEYS.COLLECTION.REPORT_ACTIONS}${optimisticTransactionThread.reportID}`,
            value: {
                [optimisticCreatedActionForTransactionThread?.reportActionID ?? '-1']: {
                    pendingAction: null,
                },
            },
        },
    );

    const failureData: OnyxUpdate[] = [
        {
            onyxMethod: Onyx.METHOD.MERGE,
            key: `${ONYXKEYS.COLLECTION.TRANSACTION}${optimisticTransaction.transactionID}`,
            value: {
                errors: ErrorUtils.getMicroSecondOnyxErrorWithTranslationKey('iou.error.other'),
            },
        },
        {
            onyxMethod: Onyx.METHOD.MERGE,
            key: `${ONYXKEYS.COLLECTION.REPORT}${optimisticTransactionThread.reportID}`,
            value: {
                errorFields: {
                    createChat: ErrorUtils.getMicroSecondOnyxErrorWithTranslationKey('report.genericCreateReportFailureMessage'),
                },
            },
        },
        {
            onyxMethod: Onyx.METHOD.MERGE,
            key: `${ONYXKEYS.COLLECTION.REPORT_ACTIONS}${optimisticTransactionThread.reportID}`,
            value: {
                [optimisticCreatedActionForTransactionThread?.reportActionID ?? '-1']: {
                    errors: ErrorUtils.getMicroSecondOnyxErrorWithTranslationKey('iou.error.genericCreateFailureMessage'),
                },
            },
        },
        {
            onyxMethod: Onyx.METHOD.SET,
            key: ONYXKEYS.NVP_QUICK_ACTION_GLOBAL_CREATE,
            value: quickAction ?? null,
        },
    ];

    // Now, let's add the data we need just when we are creating a new chat report
    if (isNewChat) {
        successData.push({
            onyxMethod: Onyx.METHOD.MERGE,
            key: `${ONYXKEYS.COLLECTION.REPORT}${chatReport.reportID}`,
            value: {pendingFields: null, participants: redundantParticipants},
        });
        failureData.push(
            {
                onyxMethod: Onyx.METHOD.MERGE,
                key: `${ONYXKEYS.COLLECTION.REPORT}${chatReport.reportID}`,
                value: {
                    errorFields: {
                        createChat: ErrorUtils.getMicroSecondOnyxErrorWithTranslationKey('report.genericCreateReportFailureMessage'),
                    },
                },
            },
            {
                onyxMethod: Onyx.METHOD.MERGE,
                key: `${ONYXKEYS.COLLECTION.REPORT_ACTIONS}${optimisticIOUReport.reportID}`,
                value: {
                    [optimisticIOUReportAction.reportActionID]: {
                        errors: ErrorUtils.getMicroSecondOnyxErrorWithTranslationKey('iou.error.genericCreateFailureMessage'),
                    },
                },
            },
        );

        const optimisticChatReportActionsValue = optimisticChatReportActionsData.value as Record<string, OnyxTypes.ReportAction>;

        if (optimisticChatReportActionsValue) {
            // Add an optimistic created action to the optimistic chat reportActions data
            optimisticChatReportActionsValue[optimisticCreatedActionForChat.reportActionID] = optimisticCreatedActionForChat;
        }
    } else {
        failureData.push({
            onyxMethod: Onyx.METHOD.MERGE,
            key: `${ONYXKEYS.COLLECTION.REPORT_ACTIONS}${optimisticIOUReport.reportID}`,
            value: {
                [optimisticIOUReportAction.reportActionID]: {
                    errors: ErrorUtils.getMicroSecondOnyxErrorWithTranslationKey('iou.error.other'),
                },
            },
        });
    }

    const optimisticData: OnyxUpdate[] = [
        optimisticChatReportData,
        optimisticQuickActionData,
        optimisticIOUReportData,
        optimisticChatReportActionsData,
        optimisticIOUReportActionsData,
        optimisticTransactionData,
        optimisticTransactionThreadData,
        optimisticTransactionThreadReportActionsData,
    ];

    if (!isEmptyObject(optimisticPersonalDetailListData)) {
        optimisticData.push(optimisticPersonalDetailListData);
    }

    return {
        params: {
            iouReportID: optimisticIOUReport.reportID,
            chatReportID: chatReport.reportID,
            reportActionID: optimisticIOUReportAction.reportActionID,
            paymentMethodType,
            transactionID: optimisticTransaction.transactionID,
            newIOUReportDetails,
            createdReportActionID: isNewChat ? optimisticCreatedActionForChat.reportActionID : '-1',
            reportPreviewReportActionID: reportPreviewAction.reportActionID,
            createdIOUReportActionID: optimisticCreatedActionForIOUReport.reportActionID,
            transactionThreadReportID: optimisticTransactionThread.reportID,
            createdReportActionIDForThread: optimisticCreatedActionForTransactionThread?.reportActionID ?? '-1',
        },
        optimisticData,
        successData,
        failureData,
    };
}

type OptimisticHoldReportExpenseActionID = {
    optimisticReportActionID: string;
    oldReportActionID: string;
};

function getHoldReportActionsAndTransactions(reportID: string) {
    const iouReportActions = ReportActionsUtils.getAllReportActions(reportID);
    const holdReportActions: Array<OnyxTypes.ReportAction<typeof CONST.REPORT.ACTIONS.TYPE.IOU>> = [];
    const holdTransactions: OnyxTypes.Transaction[] = [];

    Object.values(iouReportActions).forEach((action) => {
        const transactionID = ReportActionsUtils.isMoneyRequestAction(action) ? ReportActionsUtils.getOriginalMessage(action)?.IOUTransactionID ?? null : null;
        const transaction = getTransaction(transactionID ?? '-1');

        if (transaction?.comment?.hold) {
            holdReportActions.push(action as OnyxTypes.ReportAction<typeof CONST.REPORT.ACTIONS.TYPE.IOU>);
            holdTransactions.push(transaction);
        }
    });

    return {holdReportActions, holdTransactions};
}

function getReportFromHoldRequestsOnyxData(
    chatReport: OnyxTypes.Report,
    iouReport: OnyxEntry<OnyxTypes.Report>,
    recipient: Participant,
): {
    optimisticHoldReportID: string;
    optimisticHoldActionID: string;
    optimisticHoldReportExpenseActionIDs: OptimisticHoldReportExpenseActionID[];
    optimisticData: OnyxUpdate[];
    successData: OnyxUpdate[];
    failureData: OnyxUpdate[];
} {
    const {holdReportActions, holdTransactions} = getHoldReportActionsAndTransactions(iouReport?.reportID ?? '');
    const firstHoldTransaction = holdTransactions.at(0);
    const newParentReportActionID = rand64();

    const coefficient = ReportUtils.isExpenseReport(iouReport) ? -1 : 1;
    const isPolicyExpenseChat = ReportUtils.isPolicyExpenseChat(chatReport);
    const holdAmount = ((iouReport?.total ?? 0) - (iouReport?.unheldTotal ?? 0)) * coefficient;
    const holdNonReimbursableAmount = ((iouReport?.nonReimbursableTotal ?? 0) - (iouReport?.unheldNonReimbursableTotal ?? 0)) * coefficient;
    const optimisticExpenseReport = isPolicyExpenseChat
        ? ReportUtils.buildOptimisticExpenseReport(
              chatReport.reportID,
              chatReport.policyID ?? iouReport?.policyID ?? '',
              recipient.accountID ?? 1,
              holdAmount,
              iouReport?.currency ?? '',
              holdNonReimbursableAmount,
              newParentReportActionID,
          )
        : ReportUtils.buildOptimisticIOUReport(
              iouReport?.ownerAccountID ?? -1,
              iouReport?.managerID ?? -1,
              holdAmount,
              chatReport.reportID,
              iouReport?.currency ?? '',
              false,
              newParentReportActionID,
          );

    const optimisticExpenseReportPreview = ReportUtils.buildOptimisticReportPreview(
        chatReport,
        optimisticExpenseReport,
        '',
        firstHoldTransaction,
        optimisticExpenseReport.reportID,
        newParentReportActionID,
    );

    const updateHeldReports: Record<string, Pick<OnyxTypes.Report, 'parentReportActionID' | 'parentReportID' | 'chatReportID'>> = {};
    const addHoldReportActions: OnyxTypes.ReportActions = {};
    const addHoldReportActionsSuccess: OnyxCollection<NullishDeep<ReportAction>> = {};
    const deleteHoldReportActions: Record<string, Pick<OnyxTypes.ReportAction, 'message'>> = {};
    const optimisticHoldReportExpenseActionIDs: OptimisticHoldReportExpenseActionID[] = [];

    holdReportActions.forEach((holdReportAction) => {
        const originalMessage = ReportActionsUtils.getOriginalMessage(holdReportAction);

        deleteHoldReportActions[holdReportAction.reportActionID] = {
            message: [
                {
                    deleted: DateUtils.getDBTime(),
                    type: CONST.REPORT.MESSAGE.TYPE.TEXT,
                    text: '',
                },
            ],
        };

        const reportActionID = rand64();
        addHoldReportActions[reportActionID] = {
            ...holdReportAction,
            reportActionID,
            originalMessage: {
                ...originalMessage,
                IOUReportID: optimisticExpenseReport.reportID,
            },
            pendingAction: CONST.RED_BRICK_ROAD_PENDING_ACTION.ADD,
        };
        addHoldReportActionsSuccess[reportActionID] = {
            pendingAction: null,
        };

        const heldReport = ReportUtils.getReportOrDraftReport(holdReportAction.childReportID);
        if (heldReport) {
            optimisticHoldReportExpenseActionIDs.push({optimisticReportActionID: reportActionID, oldReportActionID: holdReportAction.reportActionID});

            updateHeldReports[`${ONYXKEYS.COLLECTION.REPORT}${heldReport.reportID}`] = {
                parentReportActionID: reportActionID,
                parentReportID: optimisticExpenseReport.reportID,
                chatReportID: optimisticExpenseReport.reportID,
            };
        }
    });

    const updateHeldTransactions: Record<string, Pick<OnyxTypes.Transaction, 'reportID'>> = {};
    holdTransactions.forEach((transaction) => {
        updateHeldTransactions[`${ONYXKEYS.COLLECTION.TRANSACTION}${transaction.transactionID}`] = {
            reportID: optimisticExpenseReport.reportID,
        };
    });

    const optimisticData: OnyxUpdate[] = [
        {
            onyxMethod: Onyx.METHOD.MERGE,
            key: `${ONYXKEYS.COLLECTION.REPORT}${chatReport.reportID}`,
            value: {
                iouReportID: optimisticExpenseReport.reportID,
            },
        },
        // add new optimistic expense report
        {
            onyxMethod: Onyx.METHOD.MERGE,
            key: `${ONYXKEYS.COLLECTION.REPORT}${optimisticExpenseReport.reportID}`,
            value: {
                ...optimisticExpenseReport,
                unheldTotal: 0,
                unheldNonReimbursableTotal: 0,
            },
        },
        // add preview report action to main chat
        {
            onyxMethod: Onyx.METHOD.MERGE,
            key: `${ONYXKEYS.COLLECTION.REPORT_ACTIONS}${chatReport.reportID}`,
            value: {
                [optimisticExpenseReportPreview.reportActionID]: optimisticExpenseReportPreview,
            },
        },
        // remove hold report actions from old iou report
        {
            onyxMethod: Onyx.METHOD.MERGE,
            key: `${ONYXKEYS.COLLECTION.REPORT_ACTIONS}${iouReport?.reportID ?? ''}`,
            value: deleteHoldReportActions,
        },
        // add hold report actions to new iou report
        {
            onyxMethod: Onyx.METHOD.MERGE,
            key: `${ONYXKEYS.COLLECTION.REPORT_ACTIONS}${optimisticExpenseReport.reportID}`,
            value: addHoldReportActions,
        },
        // update held reports with new parentReportActionID
        {
            onyxMethod: Onyx.METHOD.MERGE_COLLECTION,
            key: `${ONYXKEYS.COLLECTION.REPORT}`,
            value: updateHeldReports,
        },
        // update transactions with new iouReportID
        {
            onyxMethod: Onyx.METHOD.MERGE_COLLECTION,
            key: `${ONYXKEYS.COLLECTION.TRANSACTION}`,
            value: updateHeldTransactions,
        },
    ];

    const bringReportActionsBack: Record<string, OnyxTypes.ReportAction> = {};
    holdReportActions.forEach((reportAction) => {
        bringReportActionsBack[reportAction.reportActionID] = reportAction;
    });

    const bringHeldTransactionsBack: Record<string, OnyxTypes.Transaction> = {};
    holdTransactions.forEach((transaction) => {
        bringHeldTransactionsBack[`${ONYXKEYS.COLLECTION.TRANSACTION}${transaction.transactionID}`] = transaction;
    });

    const successData: OnyxUpdate[] = [
        {
            onyxMethod: Onyx.METHOD.MERGE,
            key: `${ONYXKEYS.COLLECTION.REPORT_ACTIONS}${chatReport.reportID}`,
            value: {
                [optimisticExpenseReportPreview.reportActionID]: {
                    pendingAction: null,
                },
            },
        },
        {
            onyxMethod: Onyx.METHOD.MERGE,
            key: `${ONYXKEYS.COLLECTION.REPORT_ACTIONS}${optimisticExpenseReport.reportID}`,
            value: addHoldReportActionsSuccess,
        },
    ];

    const failureData: OnyxUpdate[] = [
        // remove added optimistic expense report
        {
            onyxMethod: Onyx.METHOD.MERGE,
            key: `${ONYXKEYS.COLLECTION.REPORT}${optimisticExpenseReport.reportID}`,
            value: null,
        },
        // remove preview report action from the main chat
        {
            onyxMethod: Onyx.METHOD.MERGE,
            key: `${ONYXKEYS.COLLECTION.REPORT_ACTIONS}${chatReport.reportID}`,
            value: {
                [optimisticExpenseReportPreview.reportActionID]: null,
            },
        },
        // add hold report actions back to old iou report
        {
            onyxMethod: Onyx.METHOD.MERGE,
            key: `${ONYXKEYS.COLLECTION.REPORT_ACTIONS}${iouReport?.reportID ?? ''}`,
            value: bringReportActionsBack,
        },
        // remove hold report actions from the new iou report
        {
            onyxMethod: Onyx.METHOD.MERGE,
            key: `${ONYXKEYS.COLLECTION.REPORT_ACTIONS}${optimisticExpenseReport.reportID}`,
            value: null,
        },
        // add hold transactions back to old iou report
        {
            onyxMethod: Onyx.METHOD.MERGE_COLLECTION,
            key: `${ONYXKEYS.COLLECTION.TRANSACTION}`,
            value: bringHeldTransactionsBack,
        },
    ];

    return {
        optimisticData,
        optimisticHoldActionID: optimisticExpenseReportPreview.reportActionID,
        failureData,
        successData,
        optimisticHoldReportID: optimisticExpenseReport.reportID,
        optimisticHoldReportExpenseActionIDs,
    };
}

function getPayMoneyRequestParams(
    initialChatReport: OnyxTypes.Report,
    iouReport: OnyxEntry<OnyxTypes.Report>,
    recipient: Participant,
    paymentMethodType: PaymentMethodType,
    full: boolean,
    payAsBusiness?: boolean,
): PayMoneyRequestData {
    const isInvoiceReport = ReportUtils.isInvoiceReport(iouReport);
    const activePolicy = PolicyUtils.getPolicy(activePolicyID);
    let payerPolicyID = activePolicyID;
    let chatReport = initialChatReport;
    let policyParams = {};
    const optimisticData: OnyxUpdate[] = [];
    const successData: OnyxUpdate[] = [];
    const failureData: OnyxUpdate[] = [];
    const shouldCreatePolicy = !activePolicy || !PolicyUtils.isPolicyAdmin(activePolicy) || !PolicyUtils.isPaidGroupPolicy(activePolicy);

    if (ReportUtils.isIndividualInvoiceRoom(chatReport) && payAsBusiness && shouldCreatePolicy) {
        payerPolicyID = Policy.generatePolicyID();
        const {
            optimisticData: policyOptimisticData,
            failureData: policyFailureData,
            successData: policySuccessData,
            params,
        } = Policy.buildPolicyData(currentUserEmail, true, undefined, payerPolicyID);
        const {adminsChatReportID, adminsCreatedReportActionID, expenseChatReportID, expenseCreatedReportActionID, customUnitRateID, customUnitID, ownerEmail, policyName} = params;

        policyParams = {
            policyID: payerPolicyID,
            adminsChatReportID,
            adminsCreatedReportActionID,
            expenseChatReportID,
            expenseCreatedReportActionID,
            customUnitRateID,
            customUnitID,
            ownerEmail,
            policyName,
        };

        optimisticData.push(...policyOptimisticData, {onyxMethod: Onyx.METHOD.MERGE, key: ONYXKEYS.NVP_ACTIVE_POLICY_ID, value: payerPolicyID});
        successData.push(...policySuccessData);
        failureData.push(...policyFailureData, {onyxMethod: Onyx.METHOD.MERGE, key: ONYXKEYS.NVP_ACTIVE_POLICY_ID, value: activePolicyID ?? null});
    }

    if (ReportUtils.isIndividualInvoiceRoom(chatReport) && payAsBusiness && activePolicyID) {
        const existingB2BInvoiceRoom = ReportUtils.getInvoiceChatByParticipants(chatReport.policyID ?? '', activePolicyID);
        if (existingB2BInvoiceRoom) {
            chatReport = existingB2BInvoiceRoom;
        }
    }

    let total = (iouReport?.total ?? 0) - (iouReport?.nonReimbursableTotal ?? 0);
    if (ReportUtils.hasHeldExpenses(iouReport?.reportID ?? '') && !full && !!iouReport?.unheldTotal) {
        total = iouReport.unheldTotal - (iouReport?.unheldNonReimbursableTotal ?? 0);
    }

    const optimisticIOUReportAction = ReportUtils.buildOptimisticIOUReportAction(
        CONST.IOU.REPORT_ACTION_TYPE.PAY,
        ReportUtils.isExpenseReport(iouReport) ? -total : total,
        iouReport?.currency ?? '',
        '',
        [recipient],
        '',
        paymentMethodType,
        iouReport?.reportID,
        true,
    );

    // In some instances, the report preview action might not be available to the payer (only whispered to the requestor)
    // hence we need to make the updates to the action safely.
    let optimisticReportPreviewAction = null;
    const reportPreviewAction = getReportPreviewAction(chatReport.reportID, iouReport?.reportID ?? '');
    if (reportPreviewAction) {
        optimisticReportPreviewAction = ReportUtils.updateReportPreview(iouReport, reportPreviewAction, true);
    }
    let currentNextStep = null;
    let optimisticNextStep = null;
    if (!isInvoiceReport) {
        currentNextStep = allNextSteps[`${ONYXKEYS.COLLECTION.NEXT_STEP}${iouReport?.reportID ?? ''}`] ?? null;
        optimisticNextStep = NextStepUtils.buildNextStep(iouReport, CONST.REPORT.STATUS_NUM.REIMBURSED);
    }

    const optimisticChatReport = {
        ...chatReport,
        lastReadTime: DateUtils.getDBTime(),
        lastVisibleActionCreated: optimisticIOUReportAction.created,
        hasOutstandingChildRequest: false,
        iouReportID: null,
        lastMessageText: ReportActionsUtils.getReportActionText(optimisticIOUReportAction),
        lastMessageHtml: ReportActionsUtils.getReportActionHtml(optimisticIOUReportAction),
    };
    if (ReportUtils.isIndividualInvoiceRoom(chatReport) && payAsBusiness && payerPolicyID) {
        optimisticChatReport.invoiceReceiver = {
            type: CONST.REPORT.INVOICE_RECEIVER_TYPE.BUSINESS,
            policyID: payerPolicyID,
        };
    }

    optimisticData.push(
        {
            onyxMethod: Onyx.METHOD.MERGE,
            key: `${ONYXKEYS.COLLECTION.REPORT}${chatReport.reportID}`,
            value: optimisticChatReport,
        },
        {
            onyxMethod: Onyx.METHOD.MERGE,
            key: `${ONYXKEYS.COLLECTION.REPORT_ACTIONS}${iouReport?.reportID ?? ''}`,
            value: {
                [optimisticIOUReportAction.reportActionID]: {
                    ...(optimisticIOUReportAction as OnyxTypes.ReportAction),
                    pendingAction: CONST.RED_BRICK_ROAD_PENDING_ACTION.ADD,
                },
            },
        },
        {
            onyxMethod: Onyx.METHOD.MERGE,
            key: `${ONYXKEYS.COLLECTION.REPORT}${iouReport?.reportID ?? ''}`,
            value: {
                ...iouReport,
                lastMessageText: ReportActionsUtils.getReportActionText(optimisticIOUReportAction),
                lastMessageHtml: ReportActionsUtils.getReportActionHtml(optimisticIOUReportAction),
                hasOutstandingChildRequest: false,
                statusNum: CONST.REPORT.STATUS_NUM.REIMBURSED,
                pendingFields: {
                    preview: CONST.RED_BRICK_ROAD_PENDING_ACTION.UPDATE,
                    reimbursed: CONST.RED_BRICK_ROAD_PENDING_ACTION.UPDATE,
                    partial: full ? null : CONST.RED_BRICK_ROAD_PENDING_ACTION.UPDATE,
                },
            },
        },
        {
            onyxMethod: Onyx.METHOD.MERGE,
            key: ONYXKEYS.NVP_LAST_PAYMENT_METHOD,
            value: {[iouReport?.policyID ?? '-1']: paymentMethodType},
        },
        {
            onyxMethod: Onyx.METHOD.MERGE,
            key: `${ONYXKEYS.COLLECTION.NEXT_STEP}${iouReport?.reportID ?? ''}`,
            value: optimisticNextStep,
        },
    );

    successData.push({
        onyxMethod: Onyx.METHOD.MERGE,
        key: `${ONYXKEYS.COLLECTION.REPORT}${iouReport?.reportID ?? ''}`,
        value: {
            pendingFields: {
                preview: null,
                reimbursed: null,
                partial: null,
            },
        },
    });

    failureData.push(
        {
            onyxMethod: Onyx.METHOD.MERGE,
            key: `${ONYXKEYS.COLLECTION.REPORT_ACTIONS}${iouReport?.reportID ?? ''}`,
            value: {
                [optimisticIOUReportAction.reportActionID]: {
                    errors: ErrorUtils.getMicroSecondOnyxErrorWithTranslationKey('iou.error.other'),
                },
            },
        },
        {
            onyxMethod: Onyx.METHOD.MERGE,
            key: `${ONYXKEYS.COLLECTION.REPORT}${iouReport?.reportID ?? ''}`,
            value: {
                ...iouReport,
            },
        },
        {
            onyxMethod: Onyx.METHOD.MERGE,
            key: `${ONYXKEYS.COLLECTION.REPORT}${chatReport.reportID}`,
            value: chatReport,
        },
        {
            onyxMethod: Onyx.METHOD.MERGE,
            key: `${ONYXKEYS.COLLECTION.NEXT_STEP}${iouReport?.reportID ?? ''}`,
            value: currentNextStep,
        },
    );

    // In case the report preview action is loaded locally, let's update it.
    if (optimisticReportPreviewAction) {
        optimisticData.push({
            onyxMethod: Onyx.METHOD.MERGE,
            key: `${ONYXKEYS.COLLECTION.REPORT_ACTIONS}${chatReport.reportID}`,
            value: {
                [optimisticReportPreviewAction.reportActionID]: optimisticReportPreviewAction,
            },
        });
        failureData.push({
            onyxMethod: Onyx.METHOD.MERGE,
            key: `${ONYXKEYS.COLLECTION.REPORT_ACTIONS}${chatReport.reportID}`,
            value: {
                [optimisticReportPreviewAction.reportActionID]: {
                    created: optimisticReportPreviewAction.created,
                },
            },
        });
    }

    // Optimistically unhold all transactions if we pay all requests
    if (full) {
        const reportTransactions = TransactionUtils.getAllReportTransactions(iouReport?.reportID);
        for (const transaction of reportTransactions) {
            optimisticData.push({
                onyxMethod: Onyx.METHOD.MERGE,
                key: `${ONYXKEYS.COLLECTION.TRANSACTION}${transaction.transactionID}`,
                value: {
                    comment: {
                        hold: null,
                    },
                },
            });
            failureData.push({
                onyxMethod: Onyx.METHOD.MERGE,
                key: `${ONYXKEYS.COLLECTION.TRANSACTION}${transaction.transactionID}`,
                value: {
                    comment: {
                        hold: transaction.comment?.hold,
                    },
                },
            });
        }

        const optimisticTransactionViolations: OnyxUpdate[] = reportTransactions.map(({transactionID}) => {
            return {
                onyxMethod: Onyx.METHOD.MERGE,
                key: `${ONYXKEYS.COLLECTION.TRANSACTION_VIOLATIONS}${transactionID}`,
                value: null,
            };
        });
        optimisticData.push(...optimisticTransactionViolations);

        const failureTransactionViolations: OnyxUpdate[] = reportTransactions.map(({transactionID}) => {
            const violations = allTransactionViolations[`${ONYXKEYS.COLLECTION.TRANSACTION_VIOLATIONS}${transactionID}`] ?? [];
            return {
                onyxMethod: Onyx.METHOD.MERGE,
                key: `${ONYXKEYS.COLLECTION.TRANSACTION_VIOLATIONS}${transactionID}`,
                value: violations,
            };
        });
        failureData.push(...failureTransactionViolations);
    }

    let optimisticHoldReportID;
    let optimisticHoldActionID;
    let optimisticHoldReportExpenseActionIDs;
    if (!full) {
        const holdReportOnyxData = getReportFromHoldRequestsOnyxData(chatReport, iouReport, recipient);

        optimisticData.push(...holdReportOnyxData.optimisticData);
        successData.push(...holdReportOnyxData.successData);
        failureData.push(...holdReportOnyxData.failureData);
        optimisticHoldReportID = holdReportOnyxData.optimisticHoldReportID;
        optimisticHoldActionID = holdReportOnyxData.optimisticHoldActionID;
        optimisticHoldReportExpenseActionIDs = JSON.stringify(holdReportOnyxData.optimisticHoldReportExpenseActionIDs);
    }

    return {
        params: {
            iouReportID: iouReport?.reportID ?? '',
            chatReportID: chatReport.reportID,
            reportActionID: optimisticIOUReportAction.reportActionID,
            paymentMethodType,
            full,
            amount: Math.abs(total),
            optimisticHoldReportID,
            optimisticHoldActionID,
            optimisticHoldReportExpenseActionIDs,
            ...policyParams,
        },
        optimisticData,
        successData,
        failureData,
    };
}

/**
 * @param managerID - Account ID of the person sending the money
 * @param recipient - The user receiving the money
 */
function sendMoneyElsewhere(report: OnyxEntry<OnyxTypes.Report>, amount: number, currency: string, comment: string, managerID: number, recipient: Participant) {
    const {params, optimisticData, successData, failureData} = getSendMoneyParams(report, amount, currency, comment, CONST.IOU.PAYMENT_TYPE.ELSEWHERE, managerID, recipient);

    API.write(WRITE_COMMANDS.SEND_MONEY_ELSEWHERE, params, {optimisticData, successData, failureData});

    Navigation.dismissModal(isSearchTopmostCentralPane() ? undefined : params.chatReportID);
    Report.notifyNewAction(params.chatReportID, managerID);
}

/**
 * @param managerID - Account ID of the person sending the money
 * @param recipient - The user receiving the money
 */
function sendMoneyWithWallet(report: OnyxEntry<OnyxTypes.Report>, amount: number, currency: string, comment: string, managerID: number, recipient: Participant | ReportUtils.OptionData) {
    const {params, optimisticData, successData, failureData} = getSendMoneyParams(report, amount, currency, comment, CONST.IOU.PAYMENT_TYPE.EXPENSIFY, managerID, recipient);

    API.write(WRITE_COMMANDS.SEND_MONEY_WITH_WALLET, params, {optimisticData, successData, failureData});

    Navigation.dismissModal(isSearchTopmostCentralPane() ? undefined : params.chatReportID);
    Report.notifyNewAction(params.chatReportID, managerID);
}

function canApproveIOU(
    iouReport: OnyxTypes.OnyxInputOrEntry<OnyxTypes.Report> | SearchReport,
    policy: OnyxTypes.OnyxInputOrEntry<OnyxTypes.Policy> | SearchPolicy,
    chatReportRNVP?: OnyxTypes.ReportNameValuePairs,
) {
    // Only expense reports can be approved
    const isPaidGroupPolicy = policy && PolicyUtils.isPaidGroupPolicy(policy);
    if (!ReportUtils.isExpenseReport(iouReport) || !isPaidGroupPolicy) {
        return false;
    }

    const isOnSubmitAndClosePolicy = PolicyUtils.isSubmitAndClose(policy);
    if (isOnSubmitAndClosePolicy) {
        return false;
    }

    const managerID = iouReport?.managerID ?? -1;
    const isCurrentUserManager = managerID === userAccountID;
    const isOpenExpenseReport = ReportUtils.isOpenExpenseReport(iouReport);
    const isApproved = ReportUtils.isReportApproved(iouReport);
    const iouSettled = ReportUtils.isSettled(iouReport?.reportID);
<<<<<<< HEAD
    const reportNameValuePairs = ReportUtils.getReportNameValuePairs(iouReport?.reportID);
    const isArchivedReport = ReportUtils.isArchivedRoom(reportNameValuePairs);
=======
    const reportNameValuePairs = chatReportRNVP ?? ReportUtils.getReportNameValuePairs(iouReport?.reportID);
    const isArchivedReport = ReportUtils.isArchivedRoom(iouReport, reportNameValuePairs);
>>>>>>> 7925c9b5
    let isTransactionBeingScanned = false;
    const reportTransactions = TransactionUtils.getAllReportTransactions(iouReport?.reportID);
    for (const transaction of reportTransactions) {
        const hasReceipt = TransactionUtils.hasReceipt(transaction);
        const isReceiptBeingScanned = TransactionUtils.isReceiptBeingScanned(transaction);

        // If transaction has receipt (scan) and its receipt is being scanned, we shouldn't be able to Approve
        if (hasReceipt && isReceiptBeingScanned) {
            isTransactionBeingScanned = true;
        }
    }

    return isCurrentUserManager && !isOpenExpenseReport && !isApproved && !iouSettled && !isArchivedReport && !isTransactionBeingScanned;
}

function canIOUBePaid(
    iouReport: OnyxTypes.OnyxInputOrEntry<OnyxTypes.Report> | SearchReport,
    chatReport: OnyxTypes.OnyxInputOrEntry<OnyxTypes.Report> | SearchReport,
    policy: OnyxTypes.OnyxInputOrEntry<OnyxTypes.Policy> | SearchPolicy,
    transactions?: OnyxTypes.Transaction[] | SearchTransaction[],
    onlyShowPayElsewhere = false,
    chatReportRNVP?: OnyxTypes.ReportNameValuePairs,
    invoiceReceiverPolicy?: SearchPolicy,
) {
    const isPolicyExpenseChat = ReportUtils.isPolicyExpenseChat(chatReport);
<<<<<<< HEAD
    const reportNameValuePairs = ReportUtils.getReportNameValuePairs(chatReport?.reportID);
    const isChatReportArchived = ReportUtils.isArchivedRoom(reportNameValuePairs);
    const iouSettled = ReportUtils.isSettled(iouReport?.reportID);
=======
    const reportNameValuePairs = chatReportRNVP ?? ReportUtils.getReportNameValuePairs(chatReport?.reportID);
    const isChatReportArchived = ReportUtils.isArchivedRoom(chatReport, reportNameValuePairs);
    const iouSettled = ReportUtils.isSettled(iouReport);
>>>>>>> 7925c9b5

    if (isEmptyObject(iouReport)) {
        return false;
    }

    if (policy?.reimbursementChoice === CONST.POLICY.REIMBURSEMENT_CHOICES.REIMBURSEMENT_NO) {
        if (!onlyShowPayElsewhere) {
            return false;
        }
        if (iouReport?.statusNum !== CONST.REPORT.STATUS_NUM.SUBMITTED) {
            return false;
        }
    }

    if (ReportUtils.isInvoiceReport(iouReport)) {
        if (iouSettled) {
            return false;
        }
        if (chatReport?.invoiceReceiver?.type === CONST.REPORT.INVOICE_RECEIVER_TYPE.INDIVIDUAL) {
            return chatReport?.invoiceReceiver?.accountID === userAccountID;
        }
        return (invoiceReceiverPolicy ?? PolicyUtils.getPolicy(chatReport?.invoiceReceiver?.policyID))?.role === CONST.POLICY.ROLE.ADMIN;
    }

    const isPayer = ReportUtils.isPayer(
        {
            email: currentUserEmail,
            accountID: userAccountID,
        },
        iouReport,
        onlyShowPayElsewhere,
        policy,
    );

    const isOpenExpenseReport = isPolicyExpenseChat && ReportUtils.isOpenExpenseReport(iouReport);

    const {reimbursableSpend} = ReportUtils.getMoneyRequestSpendBreakdown(iouReport);
    const isAutoReimbursable = policy?.reimbursementChoice === CONST.POLICY.REIMBURSEMENT_CHOICES.REIMBURSEMENT_YES ? false : ReportUtils.canBeAutoReimbursed(iouReport, policy);
    const shouldBeApproved = canApproveIOU(iouReport, policy);

    const isPayAtEndExpenseReport = ReportUtils.isPayAtEndExpenseReport(iouReport?.reportID, transactions);
    return (
        isPayer &&
        !isOpenExpenseReport &&
        !iouSettled &&
        !iouReport?.isWaitingOnBankAccount &&
        reimbursableSpend !== 0 &&
        !isChatReportArchived &&
        !isAutoReimbursable &&
        !shouldBeApproved &&
        !isPayAtEndExpenseReport
    );
}

function getIOUReportActionToApproveOrPay(chatReport: OnyxEntry<OnyxTypes.Report>, excludedIOUReportID: string): OnyxEntry<ReportAction> {
    const chatReportActions = allReportActions?.[`${ONYXKEYS.COLLECTION.REPORT_ACTIONS}${chatReport?.reportID}`] ?? {};

    return Object.values(chatReportActions).find((action) => {
        const iouReport = ReportUtils.getReportOrDraftReport(action.childReportID ?? '-1');
        const policy = PolicyUtils.getPolicy(iouReport?.policyID);
        const shouldShowSettlementButton = canIOUBePaid(iouReport, chatReport, policy) || canApproveIOU(iouReport, policy);
        return action.childReportID?.toString() !== excludedIOUReportID && action.actionName === CONST.REPORT.ACTIONS.TYPE.REPORT_PREVIEW && shouldShowSettlementButton;
    });
}

function hasIOUToApproveOrPay(chatReport: OnyxEntry<OnyxTypes.Report>, excludedIOUReportID: string): boolean {
    return !!getIOUReportActionToApproveOrPay(chatReport, excludedIOUReportID);
}

function isLastApprover(approvalChain: string[]): boolean {
    if (approvalChain.length === 0) {
        return true;
    }
    return approvalChain.at(-1) === currentUserEmail;
}

function getNextApproverAccountID(report: OnyxEntry<OnyxTypes.Report>) {
    const policy = PolicyUtils.getPolicy(report?.policyID);
    const approvalChain = ReportUtils.getApprovalChain(policy, report);
    const submitToAccountID = PolicyUtils.getSubmitToAccountID(policy, report);

    if (approvalChain.length === 0) {
        return submitToAccountID;
    }

    const nextApproverEmail = approvalChain.length === 1 ? approvalChain.at(0) : approvalChain.at(approvalChain.indexOf(currentUserEmail) + 1);
    if (!nextApproverEmail) {
        return submitToAccountID;
    }

    return PersonalDetailsUtils.getAccountIDsByLogins([nextApproverEmail]).at(0);
}

function approveMoneyRequest(expenseReport: OnyxEntry<OnyxTypes.Report>, full?: boolean) {
    if (expenseReport?.policyID && SubscriptionUtils.shouldRestrictUserBillableActions(expenseReport.policyID)) {
        Navigation.navigate(ROUTES.RESTRICTED_ACTION.getRoute(expenseReport.policyID));
        return;
    }

    const currentNextStep = allNextSteps[`${ONYXKEYS.COLLECTION.NEXT_STEP}${expenseReport?.reportID}`] ?? null;
    let total = expenseReport?.total ?? 0;
    const hasHeldExpenses = ReportUtils.hasHeldExpenses(expenseReport?.reportID);
    if (hasHeldExpenses && !full && !!expenseReport?.unheldTotal) {
        total = expenseReport?.unheldTotal;
    }
    const optimisticApprovedReportAction = ReportUtils.buildOptimisticApprovedReportAction(total, expenseReport?.currency ?? '', expenseReport?.reportID ?? '-1');

    const approvalChain = ReportUtils.getApprovalChain(PolicyUtils.getPolicy(expenseReport?.policyID), expenseReport);

    const predictedNextStatus = isLastApprover(approvalChain) ? CONST.REPORT.STATUS_NUM.APPROVED : CONST.REPORT.STATUS_NUM.SUBMITTED;
    const predictedNextState = isLastApprover(approvalChain) ? CONST.REPORT.STATE_NUM.APPROVED : CONST.REPORT.STATE_NUM.SUBMITTED;
    const managerID = isLastApprover(approvalChain) ? expenseReport?.managerID : getNextApproverAccountID(expenseReport);

    const optimisticNextStep = NextStepUtils.buildNextStep(expenseReport, predictedNextStatus);
    const chatReport = ReportUtils.getReportOrDraftReport(expenseReport?.chatReportID);

    const optimisticReportActionsData: OnyxUpdate = {
        onyxMethod: Onyx.METHOD.MERGE,
        key: `${ONYXKEYS.COLLECTION.REPORT_ACTIONS}${expenseReport?.reportID}`,
        value: {
            [optimisticApprovedReportAction.reportActionID]: {
                ...(optimisticApprovedReportAction as OnyxTypes.ReportAction),
                pendingAction: CONST.RED_BRICK_ROAD_PENDING_ACTION.ADD,
            },
        },
    };
    const optimisticIOUReportData: OnyxUpdate = {
        onyxMethod: Onyx.METHOD.MERGE,
        key: `${ONYXKEYS.COLLECTION.REPORT}${expenseReport?.reportID}`,
        value: {
            ...expenseReport,
            lastMessageText: ReportActionsUtils.getReportActionText(optimisticApprovedReportAction),
            lastMessageHtml: ReportActionsUtils.getReportActionHtml(optimisticApprovedReportAction),
            stateNum: predictedNextState,
            statusNum: predictedNextStatus,
            managerID,
            pendingFields: {
                partial: full ? null : CONST.RED_BRICK_ROAD_PENDING_ACTION.UPDATE,
            },
        },
    };

    const optimisticChatReportData: OnyxUpdate = {
        onyxMethod: Onyx.METHOD.MERGE,
        key: `${ONYXKEYS.COLLECTION.REPORT}${expenseReport?.chatReportID}`,
        value: {
            hasOutstandingChildRequest: hasIOUToApproveOrPay(chatReport, expenseReport?.reportID ?? '-1'),
        },
    };

    const optimisticNextStepData: OnyxUpdate = {
        onyxMethod: Onyx.METHOD.MERGE,
        key: `${ONYXKEYS.COLLECTION.NEXT_STEP}${expenseReport?.reportID}`,
        value: optimisticNextStep,
    };
    const optimisticData: OnyxUpdate[] = [optimisticIOUReportData, optimisticReportActionsData, optimisticNextStepData, optimisticChatReportData];

    const successData: OnyxUpdate[] = [
        {
            onyxMethod: Onyx.METHOD.MERGE,
            key: `${ONYXKEYS.COLLECTION.REPORT_ACTIONS}${expenseReport?.reportID}`,
            value: {
                [optimisticApprovedReportAction.reportActionID]: {
                    pendingAction: null,
                },
            },
        },
        {
            onyxMethod: Onyx.METHOD.MERGE,
            key: `${ONYXKEYS.COLLECTION.REPORT}${expenseReport?.reportID}`,
            value: {
                pendingFields: {
                    partial: null,
                },
            },
        },
    ];

    const failureData: OnyxUpdate[] = [
        {
            onyxMethod: Onyx.METHOD.MERGE,
            key: `${ONYXKEYS.COLLECTION.REPORT_ACTIONS}${expenseReport?.reportID}`,
            value: {
                [optimisticApprovedReportAction.reportActionID]: {
                    errors: ErrorUtils.getMicroSecondOnyxErrorWithTranslationKey('iou.error.other'),
                },
            },
        },
        {
            onyxMethod: Onyx.METHOD.MERGE,
            key: `${ONYXKEYS.COLLECTION.REPORT}${expenseReport?.chatReportID}`,
            value: {
                hasOutstandingChildRequest: chatReport?.hasOutstandingChildRequest,
                pendingFields: {
                    partial: null,
                },
            },
        },
        {
            onyxMethod: Onyx.METHOD.MERGE,
            key: `${ONYXKEYS.COLLECTION.NEXT_STEP}${expenseReport?.reportID}`,
            value: currentNextStep,
        },
    ];

    // Clear hold reason of all transactions if we approve all requests
    if (full && hasHeldExpenses) {
        const heldTransactions = ReportUtils.getAllHeldTransactions(expenseReport?.reportID);
        heldTransactions.forEach((heldTransaction) => {
            optimisticData.push({
                onyxMethod: Onyx.METHOD.MERGE,
                key: `${ONYXKEYS.COLLECTION.TRANSACTION}${heldTransaction.transactionID}`,
                value: {
                    comment: {
                        hold: '',
                    },
                },
            });
            failureData.push({
                onyxMethod: Onyx.METHOD.MERGE,
                key: `${ONYXKEYS.COLLECTION.TRANSACTION}${heldTransaction.transactionID}`,
                value: {
                    comment: {
                        hold: heldTransaction.comment?.hold,
                    },
                },
            });
        });
    }

    let optimisticHoldReportID;
    let optimisticHoldActionID;
    let optimisticHoldReportExpenseActionIDs;
    if (!full && !!chatReport && !!expenseReport) {
        const holdReportOnyxData = getReportFromHoldRequestsOnyxData(chatReport, expenseReport, {accountID: expenseReport.ownerAccountID});

        optimisticData.push(...holdReportOnyxData.optimisticData);
        successData.push(...holdReportOnyxData.successData);
        failureData.push(...holdReportOnyxData.failureData);
        optimisticHoldReportID = holdReportOnyxData.optimisticHoldReportID;
        optimisticHoldActionID = holdReportOnyxData.optimisticHoldActionID;
        optimisticHoldReportExpenseActionIDs = JSON.stringify(holdReportOnyxData.optimisticHoldReportExpenseActionIDs);
    }

    const parameters: ApproveMoneyRequestParams = {
        reportID: expenseReport?.reportID ?? '-1',
        approvedReportActionID: optimisticApprovedReportAction.reportActionID,
        full,
        optimisticHoldReportID,
        optimisticHoldActionID,
        optimisticHoldReportExpenseActionIDs,
    };

    API.write(WRITE_COMMANDS.APPROVE_MONEY_REQUEST, parameters, {optimisticData, successData, failureData});
}

function unapproveExpenseReport(expenseReport: OnyxEntry<OnyxTypes.Report>) {
    if (isEmptyObject(expenseReport)) {
        return;
    }

    const currentNextStep = allNextSteps[`${ONYXKEYS.COLLECTION.NEXT_STEP}${expenseReport.reportID}`] ?? null;

    const optimisticUnapprovedReportAction = ReportUtils.buildOptimisticUnapprovedReportAction(expenseReport.total ?? 0, expenseReport.currency ?? '', expenseReport.reportID);
    const optimisticNextStep = NextStepUtils.buildNextStep(expenseReport, CONST.REPORT.STATUS_NUM.SUBMITTED);

    const optimisticReportActionData: OnyxUpdate = {
        onyxMethod: Onyx.METHOD.MERGE,
        key: `${ONYXKEYS.COLLECTION.REPORT_ACTIONS}${expenseReport.reportID}`,
        value: {
            [optimisticUnapprovedReportAction.reportActionID]: {
                ...(optimisticUnapprovedReportAction as OnyxTypes.ReportAction),
                pendingAction: CONST.RED_BRICK_ROAD_PENDING_ACTION.ADD,
            },
        },
    };
    const optimisticIOUReportData: OnyxUpdate = {
        onyxMethod: Onyx.METHOD.MERGE,
        key: `${ONYXKEYS.COLLECTION.REPORT}${expenseReport.reportID}`,
        value: {
            ...expenseReport,
            lastMessageText: ReportActionsUtils.getReportActionText(optimisticUnapprovedReportAction),
            lastMessageHtml: ReportActionsUtils.getReportActionHtml(optimisticUnapprovedReportAction),
            stateNum: CONST.REPORT.STATE_NUM.SUBMITTED,
            statusNum: CONST.REPORT.STATUS_NUM.SUBMITTED,
            pendingFields: {
                partial: CONST.RED_BRICK_ROAD_PENDING_ACTION.UPDATE,
            },
        },
    };

    const optimisticNextStepData: OnyxUpdate = {
        onyxMethod: Onyx.METHOD.MERGE,
        key: `${ONYXKEYS.COLLECTION.NEXT_STEP}${expenseReport.reportID}`,
        value: optimisticNextStep,
    };

    const optimisticData: OnyxUpdate[] = [optimisticIOUReportData, optimisticReportActionData, optimisticNextStepData];

    const successData: OnyxUpdate[] = [
        {
            onyxMethod: Onyx.METHOD.MERGE,
            key: `${ONYXKEYS.COLLECTION.REPORT_ACTIONS}${expenseReport.reportID}`,
            value: {
                [optimisticUnapprovedReportAction.reportActionID]: {
                    pendingAction: null,
                },
            },
        },
        {
            onyxMethod: Onyx.METHOD.MERGE,
            key: `${ONYXKEYS.COLLECTION.REPORT}${expenseReport.reportID}`,
            value: {
                pendingFields: {
                    partial: null,
                },
            },
        },
    ];

    const failureData: OnyxUpdate[] = [
        {
            onyxMethod: Onyx.METHOD.MERGE,
            key: `${ONYXKEYS.COLLECTION.REPORT_ACTIONS}${expenseReport.reportID}`,
            value: {
                [optimisticUnapprovedReportAction.reportActionID]: {
                    errors: ErrorUtils.getMicroSecondOnyxErrorWithTranslationKey('iou.error.other'),
                },
            },
        },
        {
            onyxMethod: Onyx.METHOD.MERGE,
            key: `${ONYXKEYS.COLLECTION.NEXT_STEP}${expenseReport.reportID}`,
            value: currentNextStep,
        },
    ];

    if (expenseReport.parentReportID && expenseReport.parentReportActionID) {
        optimisticData.push({
            onyxMethod: Onyx.METHOD.MERGE,
            key: `${ONYXKEYS.COLLECTION.REPORT_ACTIONS}${expenseReport.parentReportID}`,
            value: {
                [expenseReport.parentReportActionID]: {
                    childStateNum: CONST.REPORT.STATE_NUM.SUBMITTED,
                    childStatusNum: CONST.REPORT.STATUS_NUM.SUBMITTED,
                },
            },
        });

        failureData.push({
            onyxMethod: Onyx.METHOD.MERGE,
            key: `${ONYXKEYS.COLLECTION.REPORT_ACTIONS}${expenseReport.parentReportID}`,
            value: {
                [expenseReport.parentReportActionID]: {
                    childStateNum: expenseReport.stateNum,
                    childStatusNum: expenseReport.statusNum,
                },
            },
        });
    }

    const parameters: UnapproveExpenseReportParams = {
        reportID: expenseReport.reportID,
        reportActionID: optimisticUnapprovedReportAction.reportActionID,
    };

    API.write(WRITE_COMMANDS.UNAPPROVE_EXPENSE_REPORT, parameters, {optimisticData, successData, failureData});
}

function submitReport(expenseReport: OnyxTypes.Report) {
    if (expenseReport.policyID && SubscriptionUtils.shouldRestrictUserBillableActions(expenseReport.policyID)) {
        Navigation.navigate(ROUTES.RESTRICTED_ACTION.getRoute(expenseReport.policyID));
        return;
    }

    const currentNextStep = allNextSteps[`${ONYXKEYS.COLLECTION.NEXT_STEP}${expenseReport.reportID}`] ?? null;
    const parentReport = ReportUtils.getReportOrDraftReport(expenseReport.parentReportID);
    const policy = PolicyUtils.getPolicy(expenseReport.policyID);
    const isCurrentUserManager = currentUserPersonalDetails?.accountID === expenseReport.managerID;
    const isSubmitAndClosePolicy = PolicyUtils.isSubmitAndClose(policy);
    const adminAccountID = policy?.role === CONST.POLICY.ROLE.ADMIN ? currentUserPersonalDetails?.accountID : undefined;
    const optimisticSubmittedReportAction = ReportUtils.buildOptimisticSubmittedReportAction(expenseReport?.total ?? 0, expenseReport.currency ?? '', expenseReport.reportID, adminAccountID);
    const optimisticNextStep = NextStepUtils.buildNextStep(expenseReport, isSubmitAndClosePolicy ? CONST.REPORT.STATUS_NUM.CLOSED : CONST.REPORT.STATUS_NUM.SUBMITTED);
    const approvalChain = ReportUtils.getApprovalChain(policy, expenseReport);
    const managerID = PersonalDetailsUtils.getAccountIDsByLogins(approvalChain).at(0);

    const optimisticData: OnyxUpdate[] = !isSubmitAndClosePolicy
        ? [
              {
                  onyxMethod: Onyx.METHOD.MERGE,
                  key: `${ONYXKEYS.COLLECTION.REPORT_ACTIONS}${expenseReport.reportID}`,
                  value: {
                      [optimisticSubmittedReportAction.reportActionID]: {
                          ...(optimisticSubmittedReportAction as OnyxTypes.ReportAction),
                          pendingAction: CONST.RED_BRICK_ROAD_PENDING_ACTION.ADD,
                      },
                  },
              },
              {
                  onyxMethod: Onyx.METHOD.MERGE,
                  key: `${ONYXKEYS.COLLECTION.REPORT}${expenseReport.reportID}`,
                  value: {
                      ...expenseReport,
                      managerID,
                      lastMessageText: ReportActionsUtils.getReportActionText(optimisticSubmittedReportAction),
                      lastMessageHtml: ReportActionsUtils.getReportActionHtml(optimisticSubmittedReportAction),
                      stateNum: CONST.REPORT.STATE_NUM.SUBMITTED,
                      statusNum: CONST.REPORT.STATUS_NUM.SUBMITTED,
                  },
              },
          ]
        : [
              {
                  onyxMethod: Onyx.METHOD.MERGE,
                  key: `${ONYXKEYS.COLLECTION.REPORT}${expenseReport.reportID}`,
                  value: {
                      ...expenseReport,
                      stateNum: CONST.REPORT.STATE_NUM.APPROVED,
                      statusNum: CONST.REPORT.STATUS_NUM.CLOSED,
                  },
              },
          ];

    optimisticData.push({
        onyxMethod: Onyx.METHOD.MERGE,
        key: `${ONYXKEYS.COLLECTION.NEXT_STEP}${expenseReport.reportID}`,
        value: optimisticNextStep,
    });

    if (parentReport?.reportID) {
        optimisticData.push({
            onyxMethod: Onyx.METHOD.MERGE,
            key: `${ONYXKEYS.COLLECTION.REPORT}${parentReport.reportID}`,
            value: {
                ...parentReport,
                // In case its a manager who force submitted the report, they are the next user who needs to take an action
                hasOutstandingChildRequest: isCurrentUserManager,
                iouReportID: null,
            },
        });
    }

    const successData: OnyxUpdate[] = [];
    if (!isSubmitAndClosePolicy) {
        successData.push({
            onyxMethod: Onyx.METHOD.MERGE,
            key: `${ONYXKEYS.COLLECTION.REPORT_ACTIONS}${expenseReport.reportID}`,
            value: {
                [optimisticSubmittedReportAction.reportActionID]: {
                    pendingAction: null,
                },
            },
        });
    }

    const failureData: OnyxUpdate[] = [
        {
            onyxMethod: Onyx.METHOD.MERGE,
            key: `${ONYXKEYS.COLLECTION.REPORT}${expenseReport.reportID}`,
            value: {
                statusNum: CONST.REPORT.STATUS_NUM.OPEN,
                stateNum: CONST.REPORT.STATE_NUM.OPEN,
            },
        },
        {
            onyxMethod: Onyx.METHOD.MERGE,
            key: `${ONYXKEYS.COLLECTION.NEXT_STEP}${expenseReport.reportID}`,
            value: currentNextStep,
        },
    ];
    if (!isSubmitAndClosePolicy) {
        failureData.push({
            onyxMethod: Onyx.METHOD.MERGE,
            key: `${ONYXKEYS.COLLECTION.REPORT_ACTIONS}${expenseReport.reportID}`,
            value: {
                [optimisticSubmittedReportAction.reportActionID]: {
                    errors: ErrorUtils.getMicroSecondOnyxErrorWithTranslationKey('iou.error.other'),
                },
            },
        });
    }

    if (parentReport?.reportID) {
        failureData.push({
            onyxMethod: Onyx.METHOD.MERGE,
            key: `${ONYXKEYS.COLLECTION.REPORT}${parentReport.reportID}`,
            value: {
                hasOutstandingChildRequest: parentReport.hasOutstandingChildRequest,
                iouReportID: expenseReport.reportID,
            },
        });
    }

    const parameters: SubmitReportParams = {
        reportID: expenseReport.reportID,
        managerAccountID: PolicyUtils.getSubmitToAccountID(policy, expenseReport) ?? expenseReport.managerID,
        reportActionID: optimisticSubmittedReportAction.reportActionID,
    };

    API.write(WRITE_COMMANDS.SUBMIT_REPORT, parameters, {optimisticData, successData, failureData});
}

function cancelPayment(expenseReport: OnyxEntry<OnyxTypes.Report>, chatReport: OnyxTypes.Report) {
    if (isEmptyObject(expenseReport)) {
        return;
    }

    const optimisticReportAction = ReportUtils.buildOptimisticCancelPaymentReportAction(expenseReport.reportID, -(expenseReport.total ?? 0), expenseReport.currency ?? '');
    const policy = PolicyUtils.getPolicy(chatReport.policyID);
    const approvalMode = policy?.approvalMode ?? CONST.POLICY.APPROVAL_MODE.BASIC;
    const stateNum: ValueOf<typeof CONST.REPORT.STATE_NUM> = approvalMode === CONST.POLICY.APPROVAL_MODE.OPTIONAL ? CONST.REPORT.STATE_NUM.SUBMITTED : CONST.REPORT.STATE_NUM.APPROVED;
    const statusNum: ValueOf<typeof CONST.REPORT.STATUS_NUM> = approvalMode === CONST.POLICY.APPROVAL_MODE.OPTIONAL ? CONST.REPORT.STATUS_NUM.CLOSED : CONST.REPORT.STATUS_NUM.APPROVED;
    const optimisticNextStep = NextStepUtils.buildNextStep(expenseReport, statusNum);
    const optimisticData: OnyxUpdate[] = [
        {
            onyxMethod: Onyx.METHOD.MERGE,
            key: `${ONYXKEYS.COLLECTION.REPORT_ACTIONS}${expenseReport.reportID}`,
            value: {
                [optimisticReportAction.reportActionID]: {
                    ...(optimisticReportAction as OnyxTypes.ReportAction),
                    pendingAction: CONST.RED_BRICK_ROAD_PENDING_ACTION.ADD,
                },
            },
        },
        {
            onyxMethod: Onyx.METHOD.MERGE,
            key: `${ONYXKEYS.COLLECTION.REPORT}${expenseReport.reportID}`,
            value: {
                ...expenseReport,
                lastMessageText: ReportActionsUtils.getReportActionText(optimisticReportAction),
                lastMessageHtml: ReportActionsUtils.getReportActionHtml(optimisticReportAction),
                stateNum,
                statusNum,
            },
        },
    ];

    optimisticData.push({
        onyxMethod: Onyx.METHOD.MERGE,
        key: `${ONYXKEYS.COLLECTION.NEXT_STEP}${expenseReport.reportID}`,
        value: optimisticNextStep,
    });

    const successData: OnyxUpdate[] = [
        {
            onyxMethod: Onyx.METHOD.MERGE,
            key: `${ONYXKEYS.COLLECTION.REPORT_ACTIONS}${expenseReport.reportID}`,
            value: {
                [optimisticReportAction.reportActionID]: {
                    pendingAction: null,
                },
            },
        },
    ];

    const failureData: OnyxUpdate[] = [
        {
            onyxMethod: Onyx.METHOD.MERGE,
            key: `${ONYXKEYS.COLLECTION.REPORT_ACTIONS}${expenseReport.reportID}`,
            value: {
                [optimisticReportAction.reportActionID ?? '-1']: {
                    errors: ErrorUtils.getMicroSecondOnyxErrorWithTranslationKey('iou.error.other'),
                },
            },
        },
        {
            onyxMethod: Onyx.METHOD.MERGE,
            key: `${ONYXKEYS.COLLECTION.REPORT}${expenseReport.reportID}`,
            value: {
                statusNum: CONST.REPORT.STATUS_NUM.REIMBURSED,
            },
        },
    ];

    if (expenseReport.parentReportID && expenseReport.parentReportActionID) {
        optimisticData.push({
            onyxMethod: Onyx.METHOD.MERGE,
            key: `${ONYXKEYS.COLLECTION.REPORT_ACTIONS}${expenseReport.parentReportID}`,
            value: {
                [expenseReport.parentReportActionID]: {
                    childStateNum: stateNum,
                    childStatusNum: statusNum,
                },
            },
        });

        failureData.push({
            onyxMethod: Onyx.METHOD.MERGE,
            key: `${ONYXKEYS.COLLECTION.REPORT_ACTIONS}${expenseReport.parentReportID}`,
            value: {
                [expenseReport.parentReportActionID]: {
                    childStateNum: expenseReport.stateNum,
                    childStatusNum: expenseReport.statusNum,
                },
            },
        });
    }

    if (chatReport?.reportID) {
        failureData.push({
            onyxMethod: Onyx.METHOD.MERGE,
            key: `${ONYXKEYS.COLLECTION.REPORT}${chatReport.reportID}`,
            value: {
                hasOutstandingChildRequest: true,
                iouReportID: expenseReport.reportID,
            },
        });
    }
    failureData.push({
        onyxMethod: Onyx.METHOD.MERGE,
        key: `${ONYXKEYS.COLLECTION.NEXT_STEP}${expenseReport.reportID}`,
        value: NextStepUtils.buildNextStep(expenseReport, CONST.REPORT.STATUS_NUM.REIMBURSED),
    });

    API.write(
        WRITE_COMMANDS.CANCEL_PAYMENT,
        {
            iouReportID: expenseReport.reportID,
            chatReportID: chatReport.reportID,
            managerAccountID: expenseReport.managerID ?? -1,
            reportActionID: optimisticReportAction.reportActionID,
        },
        {optimisticData, successData, failureData},
    );
}

/**
 * Completes onboarding for invite link flow based on the selected payment option
 *
 * @param paymentSelected based on which we choose the onboarding choice and concierge message
 */
function completePaymentOnboarding(paymentSelected: ValueOf<typeof CONST.PAYMENT_SELECTED>, adminsChatReportID?: string, onboardingPolicyID?: string) {
    const isInviteOnboardingComplete = introSelected?.isInviteOnboardingComplete ?? false;

    if (isInviteOnboardingComplete || !introSelected?.choice || !introSelected?.inviteType) {
        return;
    }

    const session = SessionUtils.getSession();

    const personalDetailsListValues = Object.values(OptionsListUtils.getPersonalDetailsForAccountIDs(session?.accountID ? [session.accountID] : [], personalDetailsList));
    const personalDetails = personalDetailsListValues.at(0);

    let onboardingPurpose = introSelected?.choice;
    if (introSelected?.inviteType === CONST.ONBOARDING_INVITE_TYPES.IOU && paymentSelected === CONST.IOU.PAYMENT_SELECTED.BBA) {
        onboardingPurpose = CONST.ONBOARDING_CHOICES.MANAGE_TEAM;
    }

    if (introSelected?.inviteType === CONST.ONBOARDING_INVITE_TYPES.INVOICE && paymentSelected !== CONST.IOU.PAYMENT_SELECTED.BBA) {
        onboardingPurpose = CONST.ONBOARDING_CHOICES.CHAT_SPLIT;
    }

    Report.completeOnboarding(
        onboardingPurpose,
        CONST.ONBOARDING_MESSAGES[onboardingPurpose],
        personalDetails?.firstName ?? '',
        personalDetails?.lastName ?? '',
        adminsChatReportID,
        onboardingPolicyID,
        paymentSelected,
        undefined,
        undefined,
        true,
    );
}
function payMoneyRequest(paymentType: PaymentMethodType, chatReport: OnyxTypes.Report, iouReport: OnyxEntry<OnyxTypes.Report>, full = true) {
    if (chatReport.policyID && SubscriptionUtils.shouldRestrictUserBillableActions(chatReport.policyID)) {
        Navigation.navigate(ROUTES.RESTRICTED_ACTION.getRoute(chatReport.policyID));
        return;
    }

    const paymentSelected = paymentType === CONST.IOU.PAYMENT_TYPE.VBBA ? CONST.IOU.PAYMENT_SELECTED.BBA : CONST.IOU.PAYMENT_SELECTED.PBA;
    completePaymentOnboarding(paymentSelected);

    const recipient = {accountID: iouReport?.ownerAccountID ?? -1};
    const {params, optimisticData, successData, failureData} = getPayMoneyRequestParams(chatReport, iouReport, recipient, paymentType, full);

    // For now, we need to call the PayMoneyRequestWithWallet API since PayMoneyRequest was not updated to work with
    // Expensify Wallets.
    const apiCommand = paymentType === CONST.IOU.PAYMENT_TYPE.EXPENSIFY ? WRITE_COMMANDS.PAY_MONEY_REQUEST_WITH_WALLET : WRITE_COMMANDS.PAY_MONEY_REQUEST;

    playSound(SOUNDS.SUCCESS);
    API.write(apiCommand, params, {optimisticData, successData, failureData});
}

function payInvoice(paymentMethodType: PaymentMethodType, chatReport: OnyxTypes.Report, invoiceReport: OnyxEntry<OnyxTypes.Report>, payAsBusiness = false) {
    const recipient = {accountID: invoiceReport?.ownerAccountID ?? -1};
    const {
        optimisticData,
        successData,
        failureData,
        params: {
            reportActionID,
            policyID,
            adminsChatReportID,
            adminsCreatedReportActionID,
            expenseChatReportID,
            expenseCreatedReportActionID,
            customUnitRateID,
            customUnitID,
            ownerEmail,
            policyName,
        },
    } = getPayMoneyRequestParams(chatReport, invoiceReport, recipient, paymentMethodType, true, payAsBusiness);

    const paymentSelected = paymentMethodType === CONST.IOU.PAYMENT_TYPE.VBBA ? CONST.IOU.PAYMENT_SELECTED.BBA : CONST.IOU.PAYMENT_SELECTED.PBA;
    completePaymentOnboarding(paymentSelected);

    let params: PayInvoiceParams = {
        reportID: invoiceReport?.reportID ?? '',
        reportActionID,
        paymentMethodType,
        payAsBusiness,
    };

    if (policyID) {
        params = {
            ...params,
            policyID,
            adminsChatReportID,
            adminsCreatedReportActionID,
            expenseChatReportID,
            expenseCreatedReportActionID,
            customUnitRateID,
            customUnitID,
            ownerEmail,
            policyName,
        };
    }

    playSound(SOUNDS.SUCCESS);
    API.write(WRITE_COMMANDS.PAY_INVOICE, params, {optimisticData, successData, failureData});
}

function detachReceipt(transactionID: string) {
    const transaction = allTransactions[`${ONYXKEYS.COLLECTION.TRANSACTION}${transactionID}`];
    const newTransaction = transaction
        ? {
              ...transaction,
              filename: '',
              receipt: {
                  source: '',
              },
          }
        : null;

    const optimisticData: OnyxUpdate[] = [
        {
            onyxMethod: Onyx.METHOD.SET,
            key: `${ONYXKEYS.COLLECTION.TRANSACTION}${transactionID}`,
            value: {
                ...newTransaction,
                pendingFields: {
                    receipt: CONST.RED_BRICK_ROAD_PENDING_ACTION.UPDATE,
                },
            },
        },
    ];

    const successData: OnyxUpdate[] = [
        {
            onyxMethod: Onyx.METHOD.MERGE,
            key: `${ONYXKEYS.COLLECTION.TRANSACTION}${transactionID}`,
            value: {
                pendingFields: {
                    receipt: null,
                },
            },
        },
    ];
    const failureData: OnyxUpdate[] = [
        {
            onyxMethod: Onyx.METHOD.MERGE,
            key: `${ONYXKEYS.COLLECTION.TRANSACTION}${transactionID}`,
            value: {
                ...(transaction ?? null),
                errors: ErrorUtils.getMicroSecondOnyxErrorWithTranslationKey('iou.error.receiptDeleteFailureError'),
                pendingFields: {
                    receipt: null,
                },
            },
        },
    ];

    const parameters: DetachReceiptParams = {transactionID};

    API.write(WRITE_COMMANDS.DETACH_RECEIPT, parameters, {optimisticData, successData, failureData});
}

function replaceReceipt(transactionID: string, file: File, source: string) {
    const transaction = allTransactions[`${ONYXKEYS.COLLECTION.TRANSACTION}${transactionID}`];
    const oldReceipt = transaction?.receipt ?? {};
    const receiptOptimistic = {
        source,
        state: CONST.IOU.RECEIPT_STATE.OPEN,
    };

    const optimisticData: OnyxUpdate[] = [
        {
            onyxMethod: Onyx.METHOD.MERGE,
            key: `${ONYXKEYS.COLLECTION.TRANSACTION}${transactionID}`,
            value: {
                receipt: receiptOptimistic,
                filename: file.name,
                pendingFields: {
                    receipt: CONST.RED_BRICK_ROAD_PENDING_ACTION.UPDATE,
                },
            },
        },
    ];

    const successData: OnyxUpdate[] = [
        {
            onyxMethod: Onyx.METHOD.MERGE,
            key: `${ONYXKEYS.COLLECTION.TRANSACTION}${transactionID}`,
            value: {
                pendingFields: {
                    receipt: null,
                },
            },
        },
    ];

    const failureData: OnyxUpdate[] = [
        {
            onyxMethod: Onyx.METHOD.MERGE,
            key: `${ONYXKEYS.COLLECTION.TRANSACTION}${transactionID}`,
            value: {
                receipt: !isEmptyObject(oldReceipt) ? oldReceipt : null,
                filename: transaction?.filename,
                errors: getReceiptError(receiptOptimistic, file.name),
                pendingFields: {
                    receipt: null,
                },
            },
        },
    ];

    const parameters: ReplaceReceiptParams = {
        transactionID,
        receipt: file,
    };

    API.write(WRITE_COMMANDS.REPLACE_RECEIPT, parameters, {optimisticData, successData, failureData});
}

/**
 * Finds the participants for an IOU based on the attached report
 * @param transactionID of the transaction to set the participants of
 * @param report attached to the transaction
 */
function setMoneyRequestParticipantsFromReport(transactionID: string, report: OnyxEntry<OnyxTypes.Report>): Participant[] {
    // If the report is iou or expense report, we should get the chat report to set participant for request money
    const chatReport = ReportUtils.isMoneyRequestReport(report) ? ReportUtils.getReportOrDraftReport(report?.chatReportID) : report;
    const currentUserAccountID = currentUserPersonalDetails?.accountID;
    const shouldAddAsReport = !isEmptyObject(chatReport) && ReportUtils.isSelfDM(chatReport);
    let participants: Participant[] = [];

    if (ReportUtils.isPolicyExpenseChat(chatReport) || shouldAddAsReport) {
        participants = [{accountID: 0, reportID: chatReport?.reportID, isPolicyExpenseChat: ReportUtils.isPolicyExpenseChat(chatReport), selected: true}];
    } else if (ReportUtils.isInvoiceRoom(chatReport)) {
        participants = [
            {reportID: chatReport?.reportID, selected: true},
            {
                policyID: chatReport?.policyID,
                isSender: true,
                selected: false,
            },
        ];
    } else {
        const chatReportOtherParticipants = Object.keys(chatReport?.participants ?? {})
            .map(Number)
            .filter((accountID) => accountID !== currentUserAccountID);
        participants = chatReportOtherParticipants.map((accountID) => ({accountID, selected: true}));
    }

    Onyx.merge(`${ONYXKEYS.COLLECTION.TRANSACTION_DRAFT}${transactionID}`, {participants, participantsAutoAssigned: true});

    return participants;
}

function setMoneyRequestTaxRate(transactionID: string, taxCode: string) {
    Onyx.merge(`${ONYXKEYS.COLLECTION.TRANSACTION_DRAFT}${transactionID}`, {taxCode});
}

function setMoneyRequestTaxAmount(transactionID: string, taxAmount: number | null) {
    Onyx.merge(`${ONYXKEYS.COLLECTION.TRANSACTION_DRAFT}${transactionID}`, {taxAmount});
}

function dismissHoldUseExplanation() {
    const parameters: SetNameValuePairParams = {
        name: ONYXKEYS.NVP_DISMISSED_HOLD_USE_EXPLANATION,
        value: true,
    };

    const optimisticData: OnyxUpdate[] = [
        {
            onyxMethod: Onyx.METHOD.MERGE,
            key: ONYXKEYS.NVP_DISMISSED_HOLD_USE_EXPLANATION,
            value: true,
        },
    ];

    API.write(WRITE_COMMANDS.SET_NAME_VALUE_PAIR, parameters, {
        optimisticData,
    });
}

/**
 * Sets the `splitShares` map that holds individual shares of a split bill
 */
function setSplitShares(transaction: OnyxEntry<OnyxTypes.Transaction>, amount: number, currency: string, newAccountIDs: number[]) {
    if (!transaction) {
        return;
    }
    const oldAccountIDs = Object.keys(transaction.splitShares ?? {}).map((key) => Number(key));

    // Create an array containing unique IDs of the current transaction participants and the new ones
    // The current userAccountID might not be included in newAccountIDs if this is called from the participants step using Global Create
    // If this is called from an existing group chat, it'll be included. So we manually add them to account for both cases.
    const accountIDs = [...new Set<number>([userAccountID, ...newAccountIDs, ...oldAccountIDs])];

    const splitShares: SplitShares = accountIDs.reduce((acc: SplitShares, accountID): SplitShares => {
        // We want to replace the contents of splitShares to contain only `newAccountIDs` entries
        // In the case of going back to the participants page and removing a participant
        // a simple merge will have the previous participant still present in the splitshares object
        // So we manually set their entry to null
        if (!newAccountIDs.includes(accountID) && accountID !== userAccountID) {
            acc[accountID] = null;
            return acc;
        }

        const isPayer = accountID === userAccountID;
        const participantsLength = newAccountIDs.includes(userAccountID) ? newAccountIDs.length - 1 : newAccountIDs.length;
        const splitAmount = IOUUtils.calculateAmount(participantsLength, amount, currency, isPayer);
        acc[accountID] = {
            amount: splitAmount,
            isModified: false,
        };
        return acc;
    }, {});

    Onyx.merge(`${ONYXKEYS.COLLECTION.TRANSACTION_DRAFT}${transaction.transactionID}`, {splitShares});
}

function resetSplitShares(transaction: OnyxEntry<OnyxTypes.Transaction>, newAmount?: number, currency?: string) {
    if (!transaction) {
        return;
    }
    const accountIDs = Object.keys(transaction.splitShares ?? {}).map((key) => Number(key));
    if (!accountIDs) {
        return;
    }
    setSplitShares(transaction, newAmount ?? transaction.amount, currency ?? transaction.currency, accountIDs);
}

/**
 * Sets an individual split share of the participant accountID supplied
 */
function setIndividualShare(transactionID: string, participantAccountID: number, participantShare: number) {
    Onyx.merge(`${ONYXKEYS.COLLECTION.TRANSACTION_DRAFT}${transactionID}`, {
        splitShares: {
            [participantAccountID]: {amount: participantShare, isModified: true},
        },
    });
}

/**
 * Adjusts remaining unmodified shares when another share is modified
 * E.g. if total bill is $100 and split between 3 participants, when the user changes the first share to $50, the remaining unmodified shares will become $25 each.
 */
function adjustRemainingSplitShares(transaction: NonNullable<OnyxTypes.Transaction>) {
    const modifiedShares = Object.keys(transaction.splitShares ?? {}).filter((key: string) => transaction?.splitShares?.[Number(key)]?.isModified);

    if (!modifiedShares.length) {
        return;
    }

    const sumOfManualShares = modifiedShares
        .map((key: string): number => transaction?.splitShares?.[Number(key)]?.amount ?? 0)
        .reduce((prev: number, current: number): number => prev + current, 0);

    const unmodifiedSharesAccountIDs = Object.keys(transaction.splitShares ?? {})
        .filter((key: string) => !transaction?.splitShares?.[Number(key)]?.isModified)
        .map((key: string) => Number(key));

    const remainingTotal = transaction.amount - sumOfManualShares;
    if (remainingTotal < 0) {
        return;
    }

    const splitShares: SplitShares = unmodifiedSharesAccountIDs.reduce((acc: SplitShares, accountID: number, index: number): SplitShares => {
        const splitAmount = IOUUtils.calculateAmount(unmodifiedSharesAccountIDs.length - 1, remainingTotal, transaction.currency, index === 0);
        acc[accountID] = {
            amount: splitAmount,
        };
        return acc;
    }, {});

    Onyx.merge(`${ONYXKEYS.COLLECTION.TRANSACTION_DRAFT}${transaction.transactionID}`, {splitShares});
}

/**
 * Put expense on HOLD
 */
function putOnHold(transactionID: string, comment: string, reportID: string, searchHash?: number) {
    const currentTime = DateUtils.getDBTime();
    const createdReportAction = ReportUtils.buildOptimisticHoldReportAction(currentTime);
    const createdReportActionComment = ReportUtils.buildOptimisticHoldReportActionComment(comment, DateUtils.addMillisecondsFromDateTime(currentTime, 1));
    const newViolation = {name: CONST.VIOLATIONS.HOLD, type: CONST.VIOLATION_TYPES.VIOLATION};
    const transactionViolations = allTransactionViolations[`${ONYXKEYS.COLLECTION.TRANSACTION_VIOLATIONS}${transactionID}`] ?? [];
    const updatedViolations = [...transactionViolations, newViolation];
    const parentReportActionOptimistic = ReportUtils.getOptimisticDataForParentReportAction(reportID, createdReportActionComment.created, CONST.RED_BRICK_ROAD_PENDING_ACTION.ADD);
    const transaction = allTransactions[`${ONYXKEYS.COLLECTION.TRANSACTION}${transactionID}`];
    const iouReport = ReportConnection.getAllReports()?.[`${ONYXKEYS.COLLECTION.REPORT}${transaction?.reportID}`];

    const optimisticData: OnyxUpdate[] = [
        {
            onyxMethod: Onyx.METHOD.MERGE,
            key: `${ONYXKEYS.COLLECTION.REPORT_ACTIONS}${reportID}`,
            value: {
                [createdReportAction.reportActionID]: createdReportAction as ReportAction,
                [createdReportActionComment.reportActionID]: createdReportActionComment as ReportAction,
            },
        },
        {
            onyxMethod: Onyx.METHOD.MERGE,
            key: `${ONYXKEYS.COLLECTION.TRANSACTION}${transactionID}`,
            value: {
                pendingAction: CONST.RED_BRICK_ROAD_PENDING_ACTION.UPDATE,
                comment: {
                    hold: createdReportAction.reportActionID,
                },
            },
        },
        {
            onyxMethod: Onyx.METHOD.MERGE,
            key: `${ONYXKEYS.COLLECTION.TRANSACTION_VIOLATIONS}${transactionID}`,
            value: updatedViolations,
        },
    ];

    if (iouReport && iouReport.currency === transaction?.currency) {
        const isExpenseReport = ReportUtils.isExpenseReport(iouReport);
        const coefficient = isExpenseReport ? -1 : 1;
        const transactionAmount = TransactionUtils.getAmount(transaction, isExpenseReport) * coefficient;
        optimisticData.push({
            onyxMethod: Onyx.METHOD.MERGE,
            key: `${ONYXKEYS.COLLECTION.REPORT}${iouReport.reportID}`,
            value: {
                unheldTotal: (iouReport.unheldTotal ?? 0) - transactionAmount,
                unheldNonReimbursableTotal: !transaction?.reimbursable ? (iouReport.unheldNonReimbursableTotal ?? 0) - transactionAmount : iouReport.unheldNonReimbursableTotal,
            },
        });
    }

    parentReportActionOptimistic.forEach((parentActionData) => {
        if (!parentActionData) {
            return;
        }
        optimisticData.push(parentActionData);
    });

    const successData: OnyxUpdate[] = [
        {
            onyxMethod: Onyx.METHOD.MERGE,
            key: `${ONYXKEYS.COLLECTION.TRANSACTION}${transactionID}`,
            value: {
                pendingAction: null,
            },
        },
    ];

    const failureData: OnyxUpdate[] = [
        {
            onyxMethod: Onyx.METHOD.MERGE,
            key: `${ONYXKEYS.COLLECTION.TRANSACTION}${transactionID}`,
            value: {
                pendingAction: null,
                comment: {
                    hold: null,
                },
                errors: ErrorUtils.getMicroSecondOnyxErrorWithTranslationKey('iou.error.genericHoldExpenseFailureMessage'),
            },
        },
    ];

    // If we are holding from the search page, we optimistically update the snapshot data that search uses so that it is kept in sync
    if (searchHash) {
        optimisticData.push({
            onyxMethod: Onyx.METHOD.MERGE,
            key: `${ONYXKEYS.COLLECTION.SNAPSHOT}${searchHash}`,
            value: {
                data: {
                    [`${ONYXKEYS.COLLECTION.TRANSACTION}${transactionID}`]: {
                        canHold: false,
                        canUnhold: true,
                    },
                },
            } as Record<string, Record<string, Partial<SearchTransaction>>>,
        });
        failureData.push({
            onyxMethod: Onyx.METHOD.MERGE,
            key: `${ONYXKEYS.COLLECTION.SNAPSHOT}${searchHash}`,
            value: {
                data: {
                    [`${ONYXKEYS.COLLECTION.TRANSACTION}${transactionID}`]: {
                        canHold: true,
                        canUnhold: false,
                    },
                },
            } as Record<string, Record<string, Partial<SearchTransaction>>>,
        });
    }

    API.write(
        'HoldRequest',
        {
            transactionID,
            comment,
            reportActionID: createdReportAction.reportActionID,
            commentReportActionID: createdReportActionComment.reportActionID,
        },
        {optimisticData, successData, failureData},
    );

    const currentReportID = ReportUtils.getDisplayedReportID(reportID);
    Report.notifyNewAction(currentReportID, userAccountID);
}

/**
 * Remove expense from HOLD
 */
function unholdRequest(transactionID: string, reportID: string, searchHash?: number) {
    const createdReportAction = ReportUtils.buildOptimisticUnHoldReportAction();
    const transactionViolations = allTransactionViolations[`${ONYXKEYS.COLLECTION.TRANSACTION_VIOLATIONS}${transactionID}`];
    const transaction = allTransactions[`${ONYXKEYS.COLLECTION.TRANSACTION}${transactionID}`];
    const iouReport = ReportConnection.getAllReports()?.[`${ONYXKEYS.COLLECTION.REPORT}${transaction?.reportID}`];

    const optimisticData: OnyxUpdate[] = [
        {
            onyxMethod: Onyx.METHOD.MERGE,
            key: `${ONYXKEYS.COLLECTION.REPORT_ACTIONS}${reportID}`,
            value: {
                [createdReportAction.reportActionID]: createdReportAction as ReportAction,
            },
        },
        {
            onyxMethod: Onyx.METHOD.MERGE,
            key: `${ONYXKEYS.COLLECTION.TRANSACTION}${transactionID}`,
            value: {
                pendingAction: CONST.RED_BRICK_ROAD_PENDING_ACTION.UPDATE,
                comment: {
                    hold: null,
                },
            },
        },
        {
            onyxMethod: Onyx.METHOD.SET,
            key: `${ONYXKEYS.COLLECTION.TRANSACTION_VIOLATIONS}${transactionID}`,
            value: transactionViolations?.filter((violation) => violation.name !== CONST.VIOLATIONS.HOLD) ?? [],
        },
    ];

    if (iouReport && iouReport.currency === transaction?.currency) {
        const isExpenseReport = ReportUtils.isExpenseReport(iouReport);
        const coefficient = isExpenseReport ? -1 : 1;
        const transactionAmount = TransactionUtils.getAmount(transaction, isExpenseReport) * coefficient;
        optimisticData.push({
            onyxMethod: Onyx.METHOD.MERGE,
            key: `${ONYXKEYS.COLLECTION.REPORT}${iouReport.reportID}`,
            value: {
                unheldTotal: (iouReport.unheldTotal ?? 0) + transactionAmount,
                unheldNonReimbursableTotal: !transaction?.reimbursable ? (iouReport.unheldNonReimbursableTotal ?? 0) + transactionAmount : iouReport.unheldNonReimbursableTotal,
            },
        });
    }

    const successData: OnyxUpdate[] = [
        {
            onyxMethod: Onyx.METHOD.MERGE,
            key: `${ONYXKEYS.COLLECTION.TRANSACTION}${transactionID}`,
            value: {
                pendingAction: null,
                comment: {
                    hold: null,
                },
            },
        },
    ];

    const failureData: OnyxUpdate[] = [
        {
            onyxMethod: Onyx.METHOD.MERGE,
            key: `${ONYXKEYS.COLLECTION.TRANSACTION}${transactionID}`,
            value: {
                pendingAction: null,
                errors: ErrorUtils.getMicroSecondOnyxErrorWithTranslationKey('iou.error.genericUnholdExpenseFailureMessage'),
            },
        },
        {
            onyxMethod: Onyx.METHOD.SET,
            key: `${ONYXKEYS.COLLECTION.TRANSACTION_VIOLATIONS}${transactionID}`,
            value: transactionViolations ?? null,
        },
    ];

    // If we are unholding from the search page, we optimistically update the snapshot data that search uses so that it is kept in sync
    if (searchHash) {
        optimisticData.push({
            onyxMethod: Onyx.METHOD.MERGE,
            key: `${ONYXKEYS.COLLECTION.SNAPSHOT}${searchHash}`,
            value: {
                data: {
                    [`${ONYXKEYS.COLLECTION.TRANSACTION}${transactionID}`]: {
                        canHold: true,
                        canUnhold: false,
                    },
                },
            } as Record<string, Record<string, Partial<SearchTransaction>>>,
        });
        failureData.push({
            onyxMethod: Onyx.METHOD.MERGE,
            key: `${ONYXKEYS.COLLECTION.SNAPSHOT}${searchHash}`,
            value: {
                data: {
                    [`${ONYXKEYS.COLLECTION.TRANSACTION}${transactionID}`]: {
                        canHold: false,
                        canUnhold: true,
                    },
                },
            } as Record<string, Record<string, Partial<SearchTransaction>>>,
        });
    }

    API.write(
        'UnHoldRequest',
        {
            transactionID,
            reportActionID: createdReportAction.reportActionID,
        },
        {optimisticData, successData, failureData},
    );

    const currentReportID = ReportUtils.getDisplayedReportID(reportID);
    Report.notifyNewAction(currentReportID, userAccountID);
}
// eslint-disable-next-line rulesdir/no-negated-variables
function navigateToStartStepIfScanFileCannotBeRead(
    receiptFilename: string | undefined,
    receiptPath: ReceiptSource | undefined,
    onSuccess: (file: File) => void,
    requestType: IOURequestType,
    iouType: IOUType,
    transactionID: string,
    reportID: string,
    receiptType: string | undefined,
) {
    if (!receiptFilename || !receiptPath) {
        return;
    }

    const onFailure = () => {
        setMoneyRequestReceipt(transactionID, '', '', true);
        if (requestType === CONST.IOU.REQUEST_TYPE.MANUAL) {
            Navigation.navigate(ROUTES.MONEY_REQUEST_STEP_SCAN.getRoute(CONST.IOU.ACTION.CREATE, iouType, transactionID, reportID, Navigation.getActiveRouteWithoutParams()));
            return;
        }
        IOUUtils.navigateToStartMoneyRequestStep(requestType, iouType, transactionID, reportID);
    };
    FileUtils.readFileAsync(receiptPath.toString(), receiptFilename, onSuccess, onFailure, receiptType);
}

/** Save the preferred payment method for a policy */
function savePreferredPaymentMethod(policyID: string, paymentMethod: PaymentMethodType) {
    Onyx.merge(`${ONYXKEYS.NVP_LAST_PAYMENT_METHOD}`, {[policyID]: paymentMethod});
}

/** Get report policy id of IOU request */
function getIOURequestPolicyID(transaction: OnyxEntry<OnyxTypes.Transaction>, report: OnyxEntry<OnyxTypes.Report>): string {
    // Workspace sender will exist for invoices
    const workspaceSender = transaction?.participants?.find((participant) => participant.isSender);
    return workspaceSender?.policyID ?? report?.policyID ?? '-1';
}

function getIOUActionForTransactions(transactionIDList: string[], iouReportID: string): Array<ReportAction<typeof CONST.REPORT.ACTIONS.TYPE.IOU>> {
    return Object.values(allReportActions?.[`${ONYXKEYS.COLLECTION.REPORT_ACTIONS}${iouReportID}`] ?? {})?.filter(
        (reportAction): reportAction is ReportAction<typeof CONST.REPORT.ACTIONS.TYPE.IOU> => {
            if (!ReportActionsUtils.isMoneyRequestAction(reportAction)) {
                return false;
            }
            const message = ReportActionsUtils.getOriginalMessage(reportAction);
            if (!message?.IOUTransactionID) {
                return false;
            }
            return transactionIDList.includes(message.IOUTransactionID);
        },
    );
}

/** Merge several transactions into one by updating the fields of the one we want to keep and deleting the rest */
function mergeDuplicates(params: TransactionMergeParams) {
    const originalSelectedTransaction = allTransactions[`${ONYXKEYS.COLLECTION.TRANSACTION}${params.transactionID}`];

    const optimisticTransactionData: OnyxUpdate = {
        onyxMethod: Onyx.METHOD.MERGE,
        key: `${ONYXKEYS.COLLECTION.TRANSACTION}${params.transactionID}`,
        value: {
            ...originalSelectedTransaction,
            billable: params.billable,
            comment: {
                comment: params.comment,
            },
            category: params.category,
            created: params.created,
            currency: params.currency,
            modifiedMerchant: params.merchant,
            reimbursable: params.reimbursable,
            tag: params.tag,
        },
    };

    const failureTransactionData: OnyxUpdate = {
        onyxMethod: Onyx.METHOD.MERGE,
        key: `${ONYXKEYS.COLLECTION.TRANSACTION}${params.transactionID}`,
        // eslint-disable-next-line @typescript-eslint/non-nullable-type-assertion-style
        value: originalSelectedTransaction as OnyxTypes.Transaction,
    };

    const optimisticTransactionDuplicatesData: OnyxUpdate[] = params.transactionIDList.map((id) => ({
        onyxMethod: Onyx.METHOD.SET,
        key: `${ONYXKEYS.COLLECTION.TRANSACTION}${id}`,
        value: null,
    }));

    const failureTransactionDuplicatesData: OnyxUpdate[] = params.transactionIDList.map((id) => ({
        onyxMethod: Onyx.METHOD.MERGE,
        key: `${ONYXKEYS.COLLECTION.TRANSACTION}${id}`,
        // eslint-disable-next-line @typescript-eslint/non-nullable-type-assertion-style
        value: allTransactions[`${ONYXKEYS.COLLECTION.TRANSACTION}${id}`] as OnyxTypes.Transaction,
    }));

    const optimisticTransactionViolations: OnyxUpdate[] = [...params.transactionIDList, params.transactionID].map((id) => {
        const violations = allTransactionViolations[`${ONYXKEYS.COLLECTION.TRANSACTION_VIOLATIONS}${id}`] ?? [];
        return {
            onyxMethod: Onyx.METHOD.MERGE,
            key: `${ONYXKEYS.COLLECTION.TRANSACTION_VIOLATIONS}${id}`,
            value: violations.filter((violation) => violation.name !== CONST.VIOLATIONS.DUPLICATED_TRANSACTION),
        };
    });

    const failureTransactionViolations: OnyxUpdate[] = [...params.transactionIDList, params.transactionID].map((id) => {
        const violations = allTransactionViolations[`${ONYXKEYS.COLLECTION.TRANSACTION_VIOLATIONS}${id}`] ?? [];
        return {
            onyxMethod: Onyx.METHOD.MERGE,
            key: `${ONYXKEYS.COLLECTION.TRANSACTION_VIOLATIONS}${id}`,
            value: violations,
        };
    });

    const duplicateTransactionTotals = params.transactionIDList.reduce((total, id) => {
        const duplicateTransaction = allTransactions[`${ONYXKEYS.COLLECTION.TRANSACTION}${id}`];
        if (!duplicateTransaction) {
            return total;
        }
        return total + duplicateTransaction.amount;
    }, 0);

    const expenseReport = ReportConnection.getAllReports()?.[`${ONYXKEYS.COLLECTION.REPORT}${params.reportID}`];
    const expenseReportOptimisticData: OnyxUpdate = {
        onyxMethod: Onyx.METHOD.MERGE,
        key: `${ONYXKEYS.COLLECTION.REPORT}${params.reportID}`,
        value: {
            total: (expenseReport?.total ?? 0) - duplicateTransactionTotals,
        },
    };
    const expenseReportFailureData: OnyxUpdate = {
        onyxMethod: Onyx.METHOD.MERGE,
        key: `${ONYXKEYS.COLLECTION.REPORT}${params.reportID}`,
        value: {
            total: expenseReport?.total,
        },
    };

    const iouActionsToDelete = getIOUActionForTransactions(params.transactionIDList, params.reportID);

    const deletedTime = DateUtils.getDBTime();
    const expenseReportActionsOptimisticData: OnyxUpdate = {
        onyxMethod: Onyx.METHOD.MERGE,
        key: `${ONYXKEYS.COLLECTION.REPORT_ACTIONS}${params.reportID}`,
        value: iouActionsToDelete.reduce<Record<string, PartialDeep<ReportAction<typeof CONST.REPORT.ACTIONS.TYPE.IOU>>>>((val, reportAction) => {
            const firstMessage = Array.isArray(reportAction.message) ? reportAction.message.at(0) : null;
            // eslint-disable-next-line no-param-reassign
            val[reportAction.reportActionID] = {
                originalMessage: {
                    deleted: deletedTime,
                },
                ...(firstMessage && {
                    message: [
                        {
                            ...firstMessage,
                            deleted: deletedTime,
                        },
                        ...(Array.isArray(reportAction.message) ? reportAction.message.slice(1) : []),
                    ],
                }),
                ...(!Array.isArray(reportAction.message) && {
                    message: {
                        deleted: deletedTime,
                    },
                }),
            };
            return val;
        }, {}),
    };
    const expenseReportActionsFailureData: OnyxUpdate = {
        onyxMethod: Onyx.METHOD.MERGE,
        key: `${ONYXKEYS.COLLECTION.REPORT_ACTIONS}${params.reportID}`,
        value: iouActionsToDelete.reduce<Record<string, NullishDeep<PartialDeep<ReportAction<typeof CONST.REPORT.ACTIONS.TYPE.IOU>>>>>((val, reportAction) => {
            // eslint-disable-next-line no-param-reassign
            val[reportAction.reportActionID] = {
                originalMessage: {
                    deleted: null,
                },
                message: reportAction.message,
            };
            return val;
        }, {}),
    };

    const optimisticData: OnyxUpdate[] = [];
    const failureData: OnyxUpdate[] = [];

    optimisticData.push(
        optimisticTransactionData,
        ...optimisticTransactionDuplicatesData,
        ...optimisticTransactionViolations,
        expenseReportOptimisticData,
        expenseReportActionsOptimisticData,
    );
    failureData.push(failureTransactionData, ...failureTransactionDuplicatesData, ...failureTransactionViolations, expenseReportFailureData, expenseReportActionsFailureData);

    API.write(WRITE_COMMANDS.TRANSACTION_MERGE, params, {optimisticData, failureData});
}

function updateLastLocationPermissionPrompt() {
    Onyx.set(ONYXKEYS.NVP_LAST_LOCATION_PERMISSION_PROMPT, new Date().toISOString());
}

/** Instead of merging the duplicates, it updates the transaction we want to keep and puts the others on hold without deleting them */
function resolveDuplicates(params: TransactionMergeParams) {
    const originalSelectedTransaction = allTransactions[`${ONYXKEYS.COLLECTION.TRANSACTION}${params.transactionID}`];

    const optimisticTransactionData: OnyxUpdate = {
        onyxMethod: Onyx.METHOD.MERGE,
        key: `${ONYXKEYS.COLLECTION.TRANSACTION}${params.transactionID}`,
        value: {
            ...originalSelectedTransaction,
            billable: params.billable,
            comment: {
                comment: params.comment,
            },
            category: params.category,
            created: params.created,
            currency: params.currency,
            modifiedMerchant: params.merchant,
            reimbursable: params.reimbursable,
            tag: params.tag,
        },
    };

    const failureTransactionData: OnyxUpdate = {
        onyxMethod: Onyx.METHOD.MERGE,
        key: `${ONYXKEYS.COLLECTION.TRANSACTION}${params.transactionID}`,
        // eslint-disable-next-line @typescript-eslint/non-nullable-type-assertion-style
        value: originalSelectedTransaction as OnyxTypes.Transaction,
    };

    const optimisticTransactionViolations: OnyxUpdate[] = [...params.transactionIDList, params.transactionID].map((id) => {
        const violations = allTransactionViolations[`${ONYXKEYS.COLLECTION.TRANSACTION_VIOLATIONS}${id}`] ?? [];
        const newViolation = {name: CONST.VIOLATIONS.HOLD, type: CONST.VIOLATION_TYPES.VIOLATION};
        const updatedViolations = id === params.transactionID ? violations : [...violations, newViolation];
        return {
            onyxMethod: Onyx.METHOD.MERGE,
            key: `${ONYXKEYS.COLLECTION.TRANSACTION_VIOLATIONS}${id}`,
            value: updatedViolations.filter((violation) => violation.name !== CONST.VIOLATIONS.DUPLICATED_TRANSACTION),
        };
    });

    const failureTransactionViolations: OnyxUpdate[] = [...params.transactionIDList, params.transactionID].map((id) => {
        const violations = allTransactionViolations[`${ONYXKEYS.COLLECTION.TRANSACTION_VIOLATIONS}${id}`] ?? [];
        return {
            onyxMethod: Onyx.METHOD.MERGE,
            key: `${ONYXKEYS.COLLECTION.TRANSACTION_VIOLATIONS}${id}`,
            value: violations,
        };
    });

    const iouActionList = getIOUActionForTransactions(params.transactionIDList, params.reportID);
    const transactionThreadReportIDList = iouActionList.map((action) => action?.childReportID);
    const orderedTransactionIDList = iouActionList.map((action) => {
        const message = ReportActionsUtils.getOriginalMessage(action);
        return message?.IOUTransactionID ?? '';
    });

    const optimisticHoldActions: OnyxUpdate[] = [];
    const failureHoldActions: OnyxUpdate[] = [];
    const reportActionIDList: string[] = [];
    const optimisticHoldTransactionActions: OnyxUpdate[] = [];
    const failureHoldTransactionActions: OnyxUpdate[] = [];
    transactionThreadReportIDList.forEach((transactionThreadReportID) => {
        const createdReportAction = ReportUtils.buildOptimisticHoldReportAction();
        reportActionIDList.push(createdReportAction.reportActionID);
        const transactionID = TransactionUtils.getTransactionID(transactionThreadReportID ?? '-1');
        optimisticHoldTransactionActions.push({
            onyxMethod: Onyx.METHOD.MERGE,
            key: `${ONYXKEYS.COLLECTION.TRANSACTION}${transactionID}`,
            value: {
                comment: {
                    hold: createdReportAction.reportActionID,
                },
            },
        });
        failureHoldTransactionActions.push({
            onyxMethod: Onyx.METHOD.MERGE,
            key: `${ONYXKEYS.COLLECTION.TRANSACTION}${transactionID}`,
            value: {
                comment: {
                    hold: null,
                },
            },
        });
        optimisticHoldActions.push({
            onyxMethod: Onyx.METHOD.MERGE,
            key: `${ONYXKEYS.COLLECTION.REPORT_ACTIONS}${transactionThreadReportID}`,
            value: {
                [createdReportAction.reportActionID]: createdReportAction,
            },
        });
        failureHoldActions.push({
            onyxMethod: Onyx.METHOD.MERGE,
            key: `${ONYXKEYS.COLLECTION.REPORT_ACTIONS}${transactionThreadReportID}`,
            value: {
                [createdReportAction.reportActionID]: {
                    errors: ErrorUtils.getMicroSecondOnyxErrorWithTranslationKey('iou.error.genericHoldExpenseFailureMessage'),
                },
            },
        });
    });

    const transactionThreadReportID = getIOUActionForTransactions([params.transactionID], params.reportID).at(0)?.childReportID;
    const optimisticReportAction = ReportUtils.buildOptimisticDismissedViolationReportAction({
        reason: 'manual',
        violationName: CONST.VIOLATIONS.DUPLICATED_TRANSACTION,
    });

    const optimisticReportActionData: OnyxUpdate = {
        onyxMethod: Onyx.METHOD.MERGE,
        key: `${ONYXKEYS.COLLECTION.REPORT_ACTIONS}${transactionThreadReportID}`,
        value: {
            [optimisticReportAction.reportActionID]: optimisticReportAction,
        },
    };

    const failureReportActionData: OnyxUpdate = {
        onyxMethod: Onyx.METHOD.MERGE,
        key: `${ONYXKEYS.COLLECTION.REPORT_ACTIONS}${transactionThreadReportID}`,
        value: {
            [optimisticReportAction.reportActionID]: null,
        },
    };

    const optimisticData: OnyxUpdate[] = [];
    const failureData: OnyxUpdate[] = [];

    optimisticData.push(optimisticTransactionData, ...optimisticTransactionViolations, ...optimisticHoldActions, ...optimisticHoldTransactionActions, optimisticReportActionData);
    failureData.push(failureTransactionData, ...failureTransactionViolations, ...failureHoldActions, ...failureHoldTransactionActions, failureReportActionData);
    const {reportID, transactionIDList, receiptID, ...otherParams} = params;

    const parameters: ResolveDuplicatesParams = {
        ...otherParams,
        reportActionIDList,
        transactionIDList: orderedTransactionIDList,
        dismissedViolationReportActionID: optimisticReportAction.reportActionID,
    };

    API.write(WRITE_COMMANDS.RESOLVE_DUPLICATES, parameters, {optimisticData, failureData});
}

export {
    adjustRemainingSplitShares,
    getNextApproverAccountID,
    approveMoneyRequest,
    canApproveIOU,
    cancelPayment,
    canIOUBePaid,
    cleanUpMoneyRequest,
    clearMoneyRequest,
    completeSplitBill,
    createDistanceRequest,
    createDraftTransaction,
    deleteMoneyRequest,
    deleteTrackExpense,
    detachReceipt,
    dismissHoldUseExplanation,
    getIOURequestPolicyID,
    initMoneyRequest,
    navigateToStartStepIfScanFileCannotBeRead,
    completePaymentOnboarding,
    payInvoice,
    payMoneyRequest,
    putOnHold,
    replaceReceipt,
    requestMoney,
    resetSplitShares,
    savePreferredPaymentMethod,
    sendInvoice,
    sendMoneyElsewhere,
    sendMoneyWithWallet,
    setCustomUnitRateID,
    setDraftSplitTransaction,
    setIndividualShare,
    setMoneyRequestAmount,
    setMoneyRequestAttendees,
    setMoneyRequestBillable,
    setMoneyRequestCategory,
    setMoneyRequestCreated,
    setMoneyRequestCurrency,
    setMoneyRequestDescription,
    setMoneyRequestDistanceRate,
    setMoneyRequestMerchant,
    setMoneyRequestParticipants,
    setMoneyRequestParticipantsFromReport,
    setMoneyRequestPendingFields,
    setMoneyRequestReceipt,
    setMoneyRequestTag,
    setMoneyRequestTaxAmount,
    setMoneyRequestTaxRate,
    setSplitPayer,
    setSplitShares,
    splitBill,
    splitBillAndOpenReport,
    startMoneyRequest,
    startSplitBill,
    submitReport,
    trackExpense,
    unapproveExpenseReport,
    unholdRequest,
    updateMoneyRequestAttendees,
    updateMoneyRequestAmountAndCurrency,
    updateMoneyRequestBillable,
    updateMoneyRequestCategory,
    updateMoneyRequestDate,
    updateMoneyRequestDescription,
    updateMoneyRequestDistance,
    updateMoneyRequestDistanceRate,
    updateMoneyRequestMerchant,
    updateMoneyRequestTag,
    updateMoneyRequestTaxAmount,
    updateMoneyRequestTaxRate,
    mergeDuplicates,
    updateLastLocationPermissionPrompt,
    resolveDuplicates,
    getIOUReportActionToApproveOrPay,
    getNavigationUrlOnMoneyRequestDelete,
    getNavigationUrlAfterTrackExpenseDelete,
};
export type {GPSPoint as GpsPoint, IOURequestType};<|MERGE_RESOLUTION|>--- conflicted
+++ resolved
@@ -7025,13 +7025,8 @@
     const isOpenExpenseReport = ReportUtils.isOpenExpenseReport(iouReport);
     const isApproved = ReportUtils.isReportApproved(iouReport);
     const iouSettled = ReportUtils.isSettled(iouReport?.reportID);
-<<<<<<< HEAD
-    const reportNameValuePairs = ReportUtils.getReportNameValuePairs(iouReport?.reportID);
+    const reportNameValuePairs = chatReportRNVP ?? ReportUtils.getReportNameValuePairs(iouReport?.reportID);
     const isArchivedReport = ReportUtils.isArchivedRoom(reportNameValuePairs);
-=======
-    const reportNameValuePairs = chatReportRNVP ?? ReportUtils.getReportNameValuePairs(iouReport?.reportID);
-    const isArchivedReport = ReportUtils.isArchivedRoom(iouReport, reportNameValuePairs);
->>>>>>> 7925c9b5
     let isTransactionBeingScanned = false;
     const reportTransactions = TransactionUtils.getAllReportTransactions(iouReport?.reportID);
     for (const transaction of reportTransactions) {
@@ -7057,15 +7052,9 @@
     invoiceReceiverPolicy?: SearchPolicy,
 ) {
     const isPolicyExpenseChat = ReportUtils.isPolicyExpenseChat(chatReport);
-<<<<<<< HEAD
-    const reportNameValuePairs = ReportUtils.getReportNameValuePairs(chatReport?.reportID);
+    const reportNameValuePairs = chatReportRNVP ?? ReportUtils.getReportNameValuePairs(chatReport?.reportID);
     const isChatReportArchived = ReportUtils.isArchivedRoom(reportNameValuePairs);
-    const iouSettled = ReportUtils.isSettled(iouReport?.reportID);
-=======
-    const reportNameValuePairs = chatReportRNVP ?? ReportUtils.getReportNameValuePairs(chatReport?.reportID);
-    const isChatReportArchived = ReportUtils.isArchivedRoom(chatReport, reportNameValuePairs);
     const iouSettled = ReportUtils.isSettled(iouReport);
->>>>>>> 7925c9b5
 
     if (isEmptyObject(iouReport)) {
         return false;
