--- conflicted
+++ resolved
@@ -6556,11 +6556,7 @@
     updateMoneyRequestTag,
     updateMoneyRequestTaxAmount,
     updateMoneyRequestTaxRate,
-<<<<<<< HEAD
-    updateMoneyRequestTypeParams,
     sendInvoice,
     getIOURequestPolicyID,
-=======
->>>>>>> 995f914e
 };
 export type {GPSPoint as GpsPoint, IOURequestType};