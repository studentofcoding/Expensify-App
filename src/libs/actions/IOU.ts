--- conflicted
+++ resolved
@@ -1902,14 +1902,7 @@
         successData.push({
             onyxMethod: Onyx.METHOD.MERGE,
             key: `${ONYXKEYS.COLLECTION.REPORT}${transactionThreadID}`,
-<<<<<<< HEAD
-            value: Object.keys(transactionThread).reduce<Record<string, null>>((acc, key) => {
-                acc[key] = null;
-                return acc;
-            }, {}),
-=======
             value: null,
->>>>>>> 7925c9b5
         });
     }
 
@@ -5976,14 +5969,7 @@
         successData.push({
             onyxMethod: Onyx.METHOD.MERGE,
             key: `${ONYXKEYS.COLLECTION.REPORT}${transactionThreadID}`,
-<<<<<<< HEAD
-            value: Object.keys(transactionThread).reduce<Record<string, null>>((acc, key) => {
-                acc[key] = null;
-                return acc;
-            }, {}),
-=======
             value: null,
->>>>>>> 7925c9b5
         });
     }
 
