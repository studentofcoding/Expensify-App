--- conflicted
+++ resolved
@@ -5116,55 +5116,6 @@
     Onyx.set(ONYXKEYS.NVP_HOLD_USE_EXPLAINED, true);
 }
 
-<<<<<<< HEAD
-/** Navigates to the next IOU page based on where the IOU request was started */
-function navigateToNextPage(iou: OnyxEntry<OnyxTypes.IOU>, iouType: string, report?: OnyxEntry<OnyxTypes.Report>, path = '') {
-    const moneyRequestID = `${iouType}${report?.reportID ?? ''}`;
-    const shouldReset = iou?.id !== moneyRequestID && !!report?.reportID;
-
-    // If the money request ID in Onyx does not match the ID from params, we want to start a new request
-    // with the ID from params. We need to clear the participants in case the new request is initiated from FAB.
-    if (shouldReset) {
-        resetMoneyRequestInfo(moneyRequestID);
-    }
-
-    // If we're adding a receipt, that means the user came from the confirmation page and we need to navigate back to it.
-    if (path.slice(1) === ROUTES.MONEY_REQUEST_RECEIPT.getRoute(iouType, report?.reportID)) {
-        Navigation.navigate(ROUTES.MONEY_REQUEST_CONFIRMATION.getRoute(iouType, report?.reportID));
-        return;
-    }
-
-    // If a request is initiated on a report, skip the participants selection step and navigate to the confirmation page.
-    if (report?.reportID) {
-        // If the report is iou or expense report, we should get the chat report to set participant for request money
-        const chatReport = ReportUtils.isMoneyRequestReport(report) ? ReportUtils.getReport(report.chatReportID) : report;
-        // Reinitialize the participants when the money request ID in Onyx does not match the ID from params
-        if (!iou?.participants?.length || shouldReset) {
-            const currentUserAccountID = currentUserPersonalDetails.accountID;
-            const participants: Participant[] = ReportUtils.isPolicyExpenseChat(chatReport)
-                ? [{reportID: chatReport?.reportID, isPolicyExpenseChat: true, selected: true}]
-                : (chatReport?.participantAccountIDs ?? []).filter((accountID) => currentUserAccountID !== accountID).map((accountID) => ({accountID, selected: true}));
-            setMoneyRequestParticipants(participants);
-        }
-        Navigation.navigate(ROUTES.MONEY_REQUEST_CONFIRMATION.getRoute(iouType, report.reportID));
-        // return;
-    }
-    // Navigation.navigate(ROUTES.MONEY_REQUEST_PARTICIPANTS.getRoute(iouType));
-}
-
-/**
- *  When the money request or split bill creation flow is initialized via FAB, the reportID is not passed as a navigation
- * parameter.
- * Gets a report id from the first participant of the IOU object stored in Onyx.
- */
-function getIOUReportID(iou?: OnyxTypes.IOU, route?: MoneyRequestRoute): string {
-    // Disabling this line for safeness as nullish coalescing works only if the value is undefined or null
-    // eslint-disable-next-line @typescript-eslint/prefer-nullish-coalescing
-    return route?.params.reportID || iou?.participants?.[0]?.reportID || '';
-}
-
-=======
->>>>>>> ebc8de82
 /**
  * Put money request on HOLD
  */
