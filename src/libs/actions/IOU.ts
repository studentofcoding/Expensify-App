import {format} from 'date-fns';
import {fastMerge, Str} from 'expensify-common';
import type {NullishDeep, OnyxCollection, OnyxEntry, OnyxInputValue, OnyxUpdate} from 'react-native-onyx';
import Onyx from 'react-native-onyx';
import type {PartialDeep, SetRequired, ValueOf} from 'type-fest';
import ReceiptGeneric from '@assets/images/receipt-generic.png';
import * as API from '@libs/API';
import type {
    ApproveMoneyRequestParams,
    CompleteSplitBillParams,
    CreateDistanceRequestParams,
    CreateWorkspaceParams,
    DeleteMoneyRequestParams,
    DetachReceiptParams,
    PayInvoiceParams,
    PayMoneyRequestParams,
    ReplaceReceiptParams,
    RequestMoneyParams,
    ResolveDuplicatesParams,
    SendInvoiceParams,
    SendMoneyParams,
    SetNameValuePairParams,
    SplitBillParams,
    StartSplitBillParams,
    SubmitReportParams,
    TrackExpenseParams,
    TransactionMergeParams,
    UnapproveExpenseReportParams,
    UpdateMoneyRequestParams,
} from '@libs/API/parameters';
import {WRITE_COMMANDS} from '@libs/API/types';
import * as CurrencyUtils from '@libs/CurrencyUtils';
import DateUtils from '@libs/DateUtils';
import DistanceRequestUtils from '@libs/DistanceRequestUtils';
import * as ErrorUtils from '@libs/ErrorUtils';
import * as FileUtils from '@libs/fileDownload/FileUtils';
import GoogleTagManager from '@libs/GoogleTagManager';
import * as IOUUtils from '@libs/IOUUtils';
import * as LocalePhoneNumber from '@libs/LocalePhoneNumber';
import * as Localize from '@libs/Localize';
import isSearchTopmostCentralPane from '@libs/Navigation/isSearchTopmostCentralPane';
import Navigation from '@libs/Navigation/Navigation';
import * as NextStepUtils from '@libs/NextStepUtils';
import {rand64} from '@libs/NumberUtils';
import * as OptionsListUtils from '@libs/OptionsListUtils';
import * as PersonalDetailsUtils from '@libs/PersonalDetailsUtils';
import * as PhoneNumber from '@libs/PhoneNumber';
import * as PolicyUtils from '@libs/PolicyUtils';
import * as ReportActionsUtils from '@libs/ReportActionsUtils';
import * as ReportConnection from '@libs/ReportConnection';
import type {OptimisticChatReport, OptimisticCreatedReportAction, OptimisticIOUReportAction, TransactionDetails} from '@libs/ReportUtils';
import * as ReportUtils from '@libs/ReportUtils';
import * as SessionUtils from '@libs/SessionUtils';
import * as SubscriptionUtils from '@libs/SubscriptionUtils';
import * as TransactionUtils from '@libs/TransactionUtils';
import {getCurrency, getTransaction} from '@libs/TransactionUtils';
import ViolationsUtils from '@libs/Violations/ViolationsUtils';
import type {IOUAction, IOUType} from '@src/CONST';
import CONST from '@src/CONST';
import ONYXKEYS from '@src/ONYXKEYS';
import ROUTES from '@src/ROUTES';
import type * as OnyxTypes from '@src/types/onyx';
import type {Attendee, Participant, Split} from '@src/types/onyx/IOU';
import type {ErrorFields, Errors} from '@src/types/onyx/OnyxCommon';
import type {PaymentMethodType} from '@src/types/onyx/OriginalMessage';
import type ReportAction from '@src/types/onyx/ReportAction';
import type {OnyxData} from '@src/types/onyx/Request';
import type {SearchTransaction} from '@src/types/onyx/SearchResults';
import type {Comment, Receipt, ReceiptSource, Routes, SplitShares, TransactionChanges, WaypointCollection} from '@src/types/onyx/Transaction';
import {isEmptyObject} from '@src/types/utils/EmptyObject';
import * as CachedPDFPaths from './CachedPDFPaths';
import * as Category from './Policy/Category';
import * as Policy from './Policy/Policy';
import * as Tag from './Policy/Tag';
import * as Report from './Report';
import {getRecentWaypoints, sanitizeRecentWaypoints} from './Transaction';

type IOURequestType = ValueOf<typeof CONST.IOU.REQUEST_TYPE>;

type OneOnOneIOUReport = OnyxTypes.Report | undefined | null;

type MoneyRequestInformation = {
    payerAccountID: number;
    payerEmail: string;
    iouReport: OnyxTypes.Report;
    chatReport: OnyxTypes.Report;
    transaction: OnyxTypes.Transaction;
    iouAction: OptimisticIOUReportAction;
    createdChatReportActionID: string;
    createdIOUReportActionID: string;
    reportPreviewAction: OnyxTypes.ReportAction;
    transactionThreadReportID: string;
    createdReportActionIDForThread: string;
    onyxData: OnyxData;
};

type TrackExpenseInformation = {
    createdWorkspaceParams?: CreateWorkspaceParams;
    iouReport?: OnyxTypes.Report;
    chatReport: OnyxTypes.Report;
    transaction: OnyxTypes.Transaction;
    iouAction: OptimisticIOUReportAction;
    createdChatReportActionID: string;
    createdIOUReportActionID?: string;
    reportPreviewAction?: OnyxTypes.ReportAction;
    transactionThreadReportID: string;
    createdReportActionIDForThread: string;
    actionableWhisperReportActionIDParam?: string;
    onyxData: OnyxData;
};

type SendInvoiceInformation = {
    senderWorkspaceID: string;
    receiver: Partial<OnyxTypes.PersonalDetails>;
    invoiceRoom: OnyxTypes.Report;
    createdChatReportActionID: string;
    invoiceReportID: string;
    reportPreviewReportActionID: string;
    transactionID: string;
    transactionThreadReportID: string;
    createdIOUReportActionID: string;
    createdReportActionIDForThread: string;
    reportActionID: string;
    onyxData: OnyxData;
};

type SplitData = {
    chatReportID: string;
    transactionID: string;
    reportActionID: string;
    policyID?: string;
    createdReportActionID?: string;
    chatType?: string;
};

type SplitsAndOnyxData = {
    splitData: SplitData;
    splits: Split[];
    onyxData: OnyxData;
};

type UpdateMoneyRequestData = {
    params: UpdateMoneyRequestParams;
    onyxData: OnyxData;
};

type PayMoneyRequestData = {
    params: PayMoneyRequestParams & Partial<PayInvoiceParams>;
    optimisticData: OnyxUpdate[];
    successData: OnyxUpdate[];
    failureData: OnyxUpdate[];
};

type SendMoneyParamsData = {
    params: SendMoneyParams;
    optimisticData: OnyxUpdate[];
    successData: OnyxUpdate[];
    failureData: OnyxUpdate[];
};

type GPSPoint = {
    lat: number;
    long: number;
};

let allPersonalDetails: OnyxTypes.PersonalDetailsList = {};
Onyx.connect({
    key: ONYXKEYS.PERSONAL_DETAILS_LIST,
    callback: (value) => {
        allPersonalDetails = value ?? {};
    },
});

let allTransactions: NonNullable<OnyxCollection<OnyxTypes.Transaction>> = {};
Onyx.connect({
    key: ONYXKEYS.COLLECTION.TRANSACTION,
    waitForCollectionCallback: true,
    callback: (value) => {
        if (!value) {
            allTransactions = {};
            return;
        }

        allTransactions = value;
    },
});

let allTransactionDrafts: NonNullable<OnyxCollection<OnyxTypes.Transaction>> = {};
Onyx.connect({
    key: ONYXKEYS.COLLECTION.TRANSACTION_DRAFT,
    waitForCollectionCallback: true,
    callback: (value) => {
        allTransactionDrafts = value ?? {};
    },
});

let allTransactionViolations: NonNullable<OnyxCollection<OnyxTypes.TransactionViolations>> = {};
Onyx.connect({
    key: ONYXKEYS.COLLECTION.TRANSACTION_VIOLATIONS,
    waitForCollectionCallback: true,
    callback: (value) => {
        if (!value) {
            allTransactionViolations = {};
            return;
        }

        allTransactionViolations = value;
    },
});

let allDraftSplitTransactions: NonNullable<OnyxCollection<OnyxTypes.Transaction>> = {};
Onyx.connect({
    key: ONYXKEYS.COLLECTION.SPLIT_TRANSACTION_DRAFT,
    waitForCollectionCallback: true,
    callback: (value) => {
        allDraftSplitTransactions = value ?? {};
    },
});

let allNextSteps: NonNullable<OnyxCollection<OnyxTypes.ReportNextStep>> = {};
Onyx.connect({
    key: ONYXKEYS.COLLECTION.NEXT_STEP,
    waitForCollectionCallback: true,
    callback: (value) => {
        allNextSteps = value ?? {};
    },
});

let userAccountID = -1;
let currentUserEmail = '';
Onyx.connect({
    key: ONYXKEYS.SESSION,
    callback: (value) => {
        currentUserEmail = value?.email ?? '';
        userAccountID = value?.accountID ?? -1;
    },
});

let currentUserPersonalDetails: OnyxEntry<OnyxTypes.PersonalDetails>;
Onyx.connect({
    key: ONYXKEYS.PERSONAL_DETAILS_LIST,
    callback: (value) => {
        currentUserPersonalDetails = value?.[userAccountID] ?? undefined;
    },
});

let currentDate: OnyxEntry<string> = '';
Onyx.connect({
    key: ONYXKEYS.CURRENT_DATE,
    callback: (value) => {
        currentDate = value;
    },
});

let quickAction: OnyxEntry<OnyxTypes.QuickAction> = {};
Onyx.connect({
    key: ONYXKEYS.NVP_QUICK_ACTION_GLOBAL_CREATE,
    callback: (value) => {
        quickAction = value;
    },
});

let allReportActions: OnyxCollection<OnyxTypes.ReportActions>;
Onyx.connect({
    key: ONYXKEYS.COLLECTION.REPORT_ACTIONS,
    waitForCollectionCallback: true,
    callback: (actions) => {
        if (!actions) {
            return;
        }
        allReportActions = actions;
    },
});

let activePolicyID: OnyxEntry<string>;
Onyx.connect({
    key: ONYXKEYS.NVP_ACTIVE_POLICY_ID,
    callback: (value) => (activePolicyID = value),
});

let introSelected: OnyxEntry<OnyxTypes.IntroSelected>;
Onyx.connect({
    key: ONYXKEYS.NVP_INTRO_SELECTED,
    callback: (value) => (introSelected = value),
});

let personalDetailsList: OnyxEntry<OnyxTypes.PersonalDetailsList>;
Onyx.connect({
    key: ONYXKEYS.PERSONAL_DETAILS_LIST,
    callback: (value) => (personalDetailsList = value),
});

/**
 * Find the report preview action from given chat report and iou report
 */
function getReportPreviewAction(chatReportID: string, iouReportID: string): OnyxInputValue<ReportAction<typeof CONST.REPORT.ACTIONS.TYPE.REPORT_PREVIEW>> {
    const reportActions = allReportActions?.[`${ONYXKEYS.COLLECTION.REPORT_ACTIONS}${chatReportID}`] ?? {};

    // Find the report preview action from the chat report
    return (
        Object.values(reportActions).find(
            (reportAction): reportAction is ReportAction<typeof CONST.REPORT.ACTIONS.TYPE.REPORT_PREVIEW> =>
                reportAction && ReportActionsUtils.isReportPreviewAction(reportAction) && ReportActionsUtils.getOriginalMessage(reportAction)?.linkedReportID === iouReportID,
        ) ?? null
    );
}

/**
 * Initialize expense info
 * @param reportID to attach the transaction to
 * @param policy
 * @param isFromGlobalCreate
 * @param iouRequestType one of manual/scan/distance
 */
function initMoneyRequest(
    reportID: string,
    policy: OnyxEntry<OnyxTypes.Policy>,
    isFromGlobalCreate: boolean,
    currentIouRequestType: IOURequestType | undefined,
    newIouRequestType: IOURequestType,
) {
    // Generate a brand new transactionID
    const newTransactionID = CONST.IOU.OPTIMISTIC_TRANSACTION_ID;
    const currency = policy?.outputCurrency ?? currentUserPersonalDetails?.localCurrencyCode ?? CONST.CURRENCY.USD;
    // Disabling this line since currentDate can be an empty string
    // eslint-disable-next-line @typescript-eslint/prefer-nullish-coalescing
    const created = currentDate || format(new Date(), 'yyyy-MM-dd');

    // in case we have to re-init money request, but the IOU request type is the same with the old draft transaction,
    // we should keep most of the existing data by using the ONYX MERGE operation
    if (currentIouRequestType === newIouRequestType) {
        // so, we just need to update the reportID, isFromGlobalCreate, created, currency
        Onyx.merge(`${ONYXKEYS.COLLECTION.TRANSACTION_DRAFT}${newTransactionID}`, {
            reportID,
            isFromGlobalCreate,
            created,
            currency,
            transactionID: newTransactionID,
        });
        return;
    }

    const comment: Comment = {};

    // Add initial empty waypoints when starting a distance expense
    if (newIouRequestType === CONST.IOU.REQUEST_TYPE.DISTANCE) {
        comment.waypoints = {
            waypoint0: {keyForList: 'start_waypoint'},
            waypoint1: {keyForList: 'stop_waypoint'},
        };
        if (!isFromGlobalCreate) {
            const customUnitRateID = DistanceRequestUtils.getCustomUnitRateID(reportID);
            comment.customUnit = {customUnitRateID};
        }
    }

    // Store the transaction in Onyx and mark it as not saved so it can be cleaned up later
    // Use set() here so that there is no way that data will be leaked between objects when it gets reset
    Onyx.set(`${ONYXKEYS.COLLECTION.TRANSACTION_DRAFT}${newTransactionID}`, {
        amount: 0,
        attendees: IOUUtils.formatCurrentUserToAttendee(currentUserPersonalDetails, reportID),
        comment,
        created,
        currency,
        iouRequestType: newIouRequestType,
        reportID,
        transactionID: newTransactionID,
        isFromGlobalCreate,
        merchant: CONST.TRANSACTION.PARTIAL_TRANSACTION_MERCHANT,
        splitPayerAccountIDs: currentUserPersonalDetails ? [currentUserPersonalDetails.accountID] : undefined,
    });
}

function createDraftTransaction(transaction: OnyxTypes.Transaction) {
    if (!transaction) {
        return;
    }

    const newTransaction = {
        ...transaction,
    };

    Onyx.set(`${ONYXKEYS.COLLECTION.TRANSACTION_DRAFT}${transaction.transactionID}`, newTransaction);
}

function clearMoneyRequest(transactionID: string, skipConfirmation = false) {
    Onyx.set(`${ONYXKEYS.COLLECTION.SKIP_CONFIRMATION}${transactionID}`, skipConfirmation);
    Onyx.set(`${ONYXKEYS.COLLECTION.TRANSACTION_DRAFT}${transactionID}`, null);
}

function startMoneyRequest(iouType: ValueOf<typeof CONST.IOU.TYPE>, reportID: string, requestType?: IOURequestType, skipConfirmation = false) {
    clearMoneyRequest(CONST.IOU.OPTIMISTIC_TRANSACTION_ID, skipConfirmation);
    switch (requestType) {
        case CONST.IOU.REQUEST_TYPE.MANUAL:
            Navigation.navigate(ROUTES.MONEY_REQUEST_CREATE_TAB_MANUAL.getRoute(CONST.IOU.ACTION.CREATE, iouType, CONST.IOU.OPTIMISTIC_TRANSACTION_ID, reportID));
            return;
        case CONST.IOU.REQUEST_TYPE.SCAN:
            Navigation.navigate(ROUTES.MONEY_REQUEST_CREATE_TAB_SCAN.getRoute(CONST.IOU.ACTION.CREATE, iouType, CONST.IOU.OPTIMISTIC_TRANSACTION_ID, reportID));
            return;
        case CONST.IOU.REQUEST_TYPE.DISTANCE:
            Navigation.navigate(ROUTES.MONEY_REQUEST_CREATE_TAB_DISTANCE.getRoute(CONST.IOU.ACTION.CREATE, iouType, CONST.IOU.OPTIMISTIC_TRANSACTION_ID, reportID));
            return;
        default:
            Navigation.navigate(ROUTES.MONEY_REQUEST_CREATE.getRoute(CONST.IOU.ACTION.CREATE, iouType, CONST.IOU.OPTIMISTIC_TRANSACTION_ID, reportID));
    }
}

function setMoneyRequestAmount(transactionID: string, amount: number, currency: string, shouldShowOriginalAmount = false) {
    Onyx.merge(`${ONYXKEYS.COLLECTION.TRANSACTION_DRAFT}${transactionID}`, {amount, currency, shouldShowOriginalAmount});
}

function setMoneyRequestCreated(transactionID: string, created: string, isDraft: boolean) {
    Onyx.merge(`${isDraft ? ONYXKEYS.COLLECTION.TRANSACTION_DRAFT : ONYXKEYS.COLLECTION.TRANSACTION}${transactionID}`, {created});
}

function setMoneyRequestCurrency(transactionID: string, currency: string, isEditing = false) {
    const fieldToUpdate = isEditing ? 'modifiedCurrency' : 'currency';
    Onyx.merge(`${ONYXKEYS.COLLECTION.TRANSACTION_DRAFT}${transactionID}`, {[fieldToUpdate]: currency});
}

function setMoneyRequestDescription(transactionID: string, comment: string, isDraft: boolean) {
    Onyx.merge(`${isDraft ? ONYXKEYS.COLLECTION.TRANSACTION_DRAFT : ONYXKEYS.COLLECTION.TRANSACTION}${transactionID}`, {comment: {comment: comment.trim()}});
}

function setMoneyRequestMerchant(transactionID: string, merchant: string, isDraft: boolean) {
    Onyx.merge(`${isDraft ? ONYXKEYS.COLLECTION.TRANSACTION_DRAFT : ONYXKEYS.COLLECTION.TRANSACTION}${transactionID}`, {merchant});
}

function setMoneyRequestAttendees(transactionID: string, attendees: Attendee[], isDraft: boolean) {
    Onyx.merge(`${isDraft ? ONYXKEYS.COLLECTION.TRANSACTION_DRAFT : ONYXKEYS.COLLECTION.TRANSACTION}${transactionID}`, {attendees});
}

function setMoneyRequestPendingFields(transactionID: string, pendingFields: OnyxTypes.Transaction['pendingFields']) {
    Onyx.merge(`${ONYXKEYS.COLLECTION.TRANSACTION_DRAFT}${transactionID}`, {pendingFields});
}

function setMoneyRequestCategory(transactionID: string, category: string) {
    Onyx.merge(`${ONYXKEYS.COLLECTION.TRANSACTION_DRAFT}${transactionID}`, {category});
}

function setMoneyRequestTag(transactionID: string, tag: string) {
    Onyx.merge(`${ONYXKEYS.COLLECTION.TRANSACTION_DRAFT}${transactionID}`, {tag});
}

function setMoneyRequestBillable(transactionID: string, billable: boolean) {
    Onyx.merge(`${ONYXKEYS.COLLECTION.TRANSACTION_DRAFT}${transactionID}`, {billable});
}

function setMoneyRequestParticipants(transactionID: string, participants: Participant[] = []) {
    Onyx.merge(`${ONYXKEYS.COLLECTION.TRANSACTION_DRAFT}${transactionID}`, {participants});
}

function setSplitPayer(transactionID: string, payerAccountID: number) {
    Onyx.merge(`${ONYXKEYS.COLLECTION.TRANSACTION_DRAFT}${transactionID}`, {splitPayerAccountIDs: [payerAccountID]});
}

function setMoneyRequestReceipt(transactionID: string, source: string, filename: string, isDraft: boolean, type?: string) {
    Onyx.merge(`${isDraft ? ONYXKEYS.COLLECTION.TRANSACTION_DRAFT : ONYXKEYS.COLLECTION.TRANSACTION}${transactionID}`, {
        receipt: {source, type: type ?? ''},
        filename,
    });
}

/**
 * Set custom unit rateID for the transaction draft
 */
function setCustomUnitRateID(transactionID: string, customUnitRateID: string) {
    Onyx.merge(`${ONYXKEYS.COLLECTION.TRANSACTION_DRAFT}${transactionID}`, {comment: {customUnit: {customUnitRateID}}});
}

/** Set the distance rate of a new  transaction */
function setMoneyRequestDistanceRate(transactionID: string, rateID: string, policyID: string, isDraft: boolean) {
    Onyx.merge(ONYXKEYS.NVP_LAST_SELECTED_DISTANCE_RATES, {[policyID]: rateID});
    Onyx.merge(`${isDraft ? ONYXKEYS.COLLECTION.TRANSACTION_DRAFT : ONYXKEYS.COLLECTION.TRANSACTION}${transactionID}`, {comment: {customUnit: {customUnitRateID: rateID}}});
}

/** Helper function to get the receipt error for expenses, or the generic error if there's no receipt */
function getReceiptError(receipt: OnyxEntry<Receipt>, filename?: string, isScanRequest = true, errorKey?: number): Errors | ErrorFields {
    return isEmptyObject(receipt) || !isScanRequest
        ? ErrorUtils.getMicroSecondOnyxErrorWithTranslationKey('iou.error.genericCreateFailureMessage', errorKey)
        : ErrorUtils.getMicroSecondOnyxErrorObject({error: CONST.IOU.RECEIPT_ERROR, source: receipt.source?.toString() ?? '', filename: filename ?? ''}, errorKey);
}

/** Helper function to get optimistic fields violations onyx data */
function getFieldViolationsOnyxData(iouReport: OnyxTypes.Report): SetRequired<OnyxData, 'optimisticData' | 'failureData'> {
    const missingFields: OnyxTypes.ReportFieldsViolations = {};
    const excludedFields = Object.values(CONST.REPORT_VIOLATIONS_EXCLUDED_FIELDS) as string[];

    Object.values(iouReport.fieldList ?? {}).forEach((field) => {
        if (excludedFields.includes(field.fieldID) || !!field.value || !!field.defaultValue) {
            return;
        }
        // in case of missing field violation the empty object is indicator.
        missingFields[field.fieldID] = {};
    });

    return {
        optimisticData: [
            {
                onyxMethod: Onyx.METHOD.SET,
                key: `${ONYXKEYS.COLLECTION.REPORT_VIOLATIONS}${iouReport.reportID}`,
                value: {
                    fieldRequired: missingFields,
                },
            },
        ],
        failureData: [
            {
                onyxMethod: Onyx.METHOD.SET,
                key: `${ONYXKEYS.COLLECTION.REPORT_VIOLATIONS}${iouReport.reportID}`,
                value: null,
            },
        ],
    };
}

/** Builds the Onyx data for an expense */
function buildOnyxDataForMoneyRequest(
    chatReport: OnyxTypes.OnyxInputOrEntry<OnyxTypes.Report>,
    iouReport: OnyxTypes.Report,
    transaction: OnyxTypes.Transaction,
    chatCreatedAction: OptimisticCreatedReportAction,
    iouCreatedAction: OptimisticCreatedReportAction,
    iouAction: OptimisticIOUReportAction,
    optimisticPersonalDetailListAction: OnyxTypes.PersonalDetailsList,
    reportPreviewAction: ReportAction,
    optimisticPolicyRecentlyUsedCategories: string[],
    optimisticPolicyRecentlyUsedTags: OnyxTypes.RecentlyUsedTags,
    isNewChatReport: boolean,
    transactionThreadReport: OptimisticChatReport | null,
    transactionThreadCreatedReportAction: OptimisticCreatedReportAction | null,
    shouldCreateNewMoneyRequestReport: boolean,
    policy?: OnyxTypes.OnyxInputOrEntry<OnyxTypes.Policy>,
    policyTagList?: OnyxTypes.OnyxInputOrEntry<OnyxTypes.PolicyTagLists>,
    policyCategories?: OnyxTypes.OnyxInputOrEntry<OnyxTypes.PolicyCategories>,
    optimisticNextStep?: OnyxTypes.ReportNextStep | null,
    isOneOnOneSplit = false,
    existingTransactionThreadReportID?: string,
    optimisticRecentlyUsedCurrencies?: string[],
): [OnyxUpdate[], OnyxUpdate[], OnyxUpdate[]] {
    const isScanRequest = TransactionUtils.isScanRequest(transaction);
    const outstandingChildRequest = ReportUtils.getOutstandingChildRequest(iouReport);
    const clearedPendingFields = Object.fromEntries(Object.keys(transaction.pendingFields ?? {}).map((key) => [key, null]));
    const optimisticData: OnyxUpdate[] = [];
    const successData: OnyxUpdate[] = [];
    let newQuickAction: ValueOf<typeof CONST.QUICK_ACTIONS> = isScanRequest ? CONST.QUICK_ACTIONS.REQUEST_SCAN : CONST.QUICK_ACTIONS.REQUEST_MANUAL;
    if (TransactionUtils.isDistanceRequest(transaction)) {
        newQuickAction = CONST.QUICK_ACTIONS.REQUEST_DISTANCE;
    }
    const existingTransactionThreadReport = ReportConnection.getAllReports()?.[`${ONYXKEYS.COLLECTION.REPORT}${existingTransactionThreadReportID}`] ?? null;

    if (chatReport) {
        optimisticData.push({
            // Use SET for new reports because it doesn't exist yet, is faster and we need the data to be available when we navigate to the chat page
            onyxMethod: isNewChatReport ? Onyx.METHOD.SET : Onyx.METHOD.MERGE,
            key: `${ONYXKEYS.COLLECTION.REPORT}${chatReport.reportID}`,
            value: {
                ...chatReport,
                lastReadTime: DateUtils.getDBTime(),
                lastMessageTranslationKey: '',
                iouReportID: iouReport.reportID,
                ...outstandingChildRequest,
                ...(isNewChatReport ? {pendingFields: {createChat: CONST.RED_BRICK_ROAD_PENDING_ACTION.ADD}} : {}),
            },
        });
    }

    optimisticData.push(
        {
            onyxMethod: shouldCreateNewMoneyRequestReport ? Onyx.METHOD.SET : Onyx.METHOD.MERGE,
            key: `${ONYXKEYS.COLLECTION.REPORT}${iouReport.reportID}`,
            value: {
                ...iouReport,
                lastMessageText: ReportActionsUtils.getReportActionText(iouAction),
                lastMessageHtml: ReportActionsUtils.getReportActionHtml(iouAction),
                lastVisibleActionCreated: iouAction.created,
                pendingFields: {
                    ...(shouldCreateNewMoneyRequestReport ? {createChat: CONST.RED_BRICK_ROAD_PENDING_ACTION.ADD} : {preview: CONST.RED_BRICK_ROAD_PENDING_ACTION.UPDATE}),
                },
            },
        },
        {
            onyxMethod: Onyx.METHOD.SET,
            key: `${ONYXKEYS.COLLECTION.TRANSACTION}${transaction.transactionID}`,
            value: transaction,
        },
        isNewChatReport
            ? {
                  onyxMethod: Onyx.METHOD.SET,
                  key: `${ONYXKEYS.COLLECTION.REPORT_ACTIONS}${chatReport?.reportID}`,
                  value: {
                      [chatCreatedAction.reportActionID]: chatCreatedAction,
                      [reportPreviewAction.reportActionID]: reportPreviewAction,
                  },
              }
            : {
                  onyxMethod: Onyx.METHOD.MERGE,
                  key: `${ONYXKEYS.COLLECTION.REPORT_ACTIONS}${chatReport?.reportID}`,
                  value: {
                      [reportPreviewAction.reportActionID]: reportPreviewAction,
                  },
              },
        shouldCreateNewMoneyRequestReport
            ? {
                  onyxMethod: Onyx.METHOD.SET,
                  key: `${ONYXKEYS.COLLECTION.REPORT_ACTIONS}${iouReport.reportID}`,
                  value: {
                      [iouCreatedAction.reportActionID]: iouCreatedAction as OnyxTypes.ReportAction,
                      [iouAction.reportActionID]: iouAction as OnyxTypes.ReportAction,
                  },
              }
            : {
                  onyxMethod: Onyx.METHOD.MERGE,
                  key: `${ONYXKEYS.COLLECTION.REPORT_ACTIONS}${iouReport.reportID}`,
                  value: {
                      [iouAction.reportActionID]: iouAction as OnyxTypes.ReportAction,
                  },
              },
        {
            onyxMethod: Onyx.METHOD.MERGE,
            key: `${ONYXKEYS.COLLECTION.REPORT}${transactionThreadReport?.reportID}`,
            value: {
                ...transactionThreadReport,
                pendingFields: {createChat: CONST.RED_BRICK_ROAD_PENDING_ACTION.ADD},
            },
        },
        // Remove the temporary transaction used during the creation flow
        {
            onyxMethod: Onyx.METHOD.SET,
            key: `${ONYXKEYS.COLLECTION.TRANSACTION_DRAFT}${CONST.IOU.OPTIMISTIC_TRANSACTION_ID}`,
            value: null,
        },
    );

    if (!isEmptyObject(transactionThreadCreatedReportAction)) {
        optimisticData.push({
            onyxMethod: Onyx.METHOD.MERGE,
            key: `${ONYXKEYS.COLLECTION.REPORT_ACTIONS}${transactionThreadReport?.reportID}`,
            value: {
                [transactionThreadCreatedReportAction.reportActionID]: transactionThreadCreatedReportAction,
            },
        });
    }

    if (optimisticPolicyRecentlyUsedCategories.length) {
        optimisticData.push({
            onyxMethod: Onyx.METHOD.SET,
            key: `${ONYXKEYS.COLLECTION.POLICY_RECENTLY_USED_CATEGORIES}${iouReport.policyID}`,
            value: optimisticPolicyRecentlyUsedCategories,
        });
    }

    if (optimisticRecentlyUsedCurrencies?.length) {
        optimisticData.push({
            onyxMethod: Onyx.METHOD.SET,
            key: ONYXKEYS.RECENTLY_USED_CURRENCIES,
            value: optimisticRecentlyUsedCurrencies,
        });
    }

    if (!isEmptyObject(optimisticPolicyRecentlyUsedTags)) {
        optimisticData.push({
            onyxMethod: Onyx.METHOD.MERGE,
            key: `${ONYXKEYS.COLLECTION.POLICY_RECENTLY_USED_TAGS}${iouReport.policyID}`,
            value: optimisticPolicyRecentlyUsedTags,
        });
    }

    const redundantParticipants: Record<number, null> = {};
    if (!isEmptyObject(optimisticPersonalDetailListAction)) {
        const successPersonalDetailListAction: Record<number, null> = {};

        // BE will send different participants. We clear the optimistic ones to avoid duplicated entries
        Object.keys(optimisticPersonalDetailListAction).forEach((accountIDKey) => {
            const accountID = Number(accountIDKey);
            successPersonalDetailListAction[accountID] = null;
            redundantParticipants[accountID] = null;
        });

        optimisticData.push({
            onyxMethod: Onyx.METHOD.MERGE,
            key: ONYXKEYS.PERSONAL_DETAILS_LIST,
            value: optimisticPersonalDetailListAction,
        });
        successData.push({
            onyxMethod: Onyx.METHOD.MERGE,
            key: ONYXKEYS.PERSONAL_DETAILS_LIST,
            value: successPersonalDetailListAction,
        });
    }

    if (!isEmptyObject(optimisticNextStep)) {
        optimisticData.push({
            onyxMethod: Onyx.METHOD.MERGE,
            key: `${ONYXKEYS.COLLECTION.NEXT_STEP}${iouReport.reportID}`,
            value: optimisticNextStep,
        });
    }

    if (isNewChatReport) {
        successData.push({
            onyxMethod: Onyx.METHOD.MERGE,
            key: `${ONYXKEYS.COLLECTION.REPORT}${chatReport?.reportID}`,
            value: {
                participants: redundantParticipants,
                pendingFields: null,
                errorFields: null,
                isOptimisticReport: false,
            },
        });
    }

    successData.push(
        {
            onyxMethod: Onyx.METHOD.MERGE,
            key: `${ONYXKEYS.COLLECTION.REPORT}${iouReport.reportID}`,
            value: {
                participants: redundantParticipants,
                pendingFields: null,
                errorFields: null,
                isOptimisticReport: false,
            },
        },
        {
            onyxMethod: Onyx.METHOD.MERGE,
            key: `${ONYXKEYS.COLLECTION.REPORT}${transactionThreadReport?.reportID}`,
            value: {
                participants: redundantParticipants,
                pendingFields: null,
                errorFields: null,
                isOptimisticReport: false,
            },
        },
        {
            onyxMethod: Onyx.METHOD.MERGE,
            key: `${ONYXKEYS.COLLECTION.TRANSACTION}${transaction.transactionID}`,
            value: {
                pendingAction: null,
                pendingFields: clearedPendingFields,
                // The routes contains the distance in meters. Clearing the routes ensures we use the distance
                // in the correct unit stored under the transaction customUnit once the request is created.
                // The route is also not saved in the backend, so we can't rely on it.
                routes: null,
            },
        },

        {
            onyxMethod: Onyx.METHOD.MERGE,
            key: `${ONYXKEYS.COLLECTION.REPORT_ACTIONS}${chatReport?.reportID}`,
            value: {
                ...(isNewChatReport
                    ? {
                          [chatCreatedAction.reportActionID]: {
                              pendingAction: null,
                              errors: null,
                          },
                      }
                    : {}),
                [reportPreviewAction.reportActionID]: {
                    pendingAction: null,
                },
            },
        },
        {
            onyxMethod: Onyx.METHOD.MERGE,
            key: `${ONYXKEYS.COLLECTION.REPORT_ACTIONS}${iouReport.reportID}`,
            value: {
                ...(shouldCreateNewMoneyRequestReport
                    ? {
                          [iouCreatedAction.reportActionID]: {
                              pendingAction: null,
                              errors: null,
                          },
                      }
                    : {}),
                [iouAction.reportActionID]: {
                    pendingAction: null,
                    errors: null,
                },
            },
        },
    );

    if (!isEmptyObject(transactionThreadCreatedReportAction)) {
        successData.push({
            onyxMethod: Onyx.METHOD.MERGE,
            key: `${ONYXKEYS.COLLECTION.REPORT_ACTIONS}${transactionThreadReport?.reportID}`,
            value: {
                [transactionThreadCreatedReportAction.reportActionID]: {
                    pendingAction: null,
                    errors: null,
                },
            },
        });
    }

    const errorKey = DateUtils.getMicroseconds();

    const failureData: OnyxUpdate[] = [
        {
            onyxMethod: Onyx.METHOD.MERGE,
            key: `${ONYXKEYS.COLLECTION.REPORT}${chatReport?.reportID}`,
            value: {
                iouReportID: chatReport?.iouReportID,
                lastReadTime: chatReport?.lastReadTime,
                pendingFields: null,
                hasOutstandingChildRequest: chatReport?.hasOutstandingChildRequest,
                ...(isNewChatReport
                    ? {
                          errorFields: {
                              createChat: ErrorUtils.getMicroSecondOnyxErrorWithTranslationKey('report.genericCreateReportFailureMessage'),
                          },
                      }
                    : {}),
            },
        },
        {
            onyxMethod: Onyx.METHOD.MERGE,
            key: `${ONYXKEYS.COLLECTION.REPORT}${iouReport.reportID}`,
            value: {
                pendingFields: null,
                errorFields: {
                    ...(shouldCreateNewMoneyRequestReport ? {createChat: ErrorUtils.getMicroSecondOnyxErrorWithTranslationKey('report.genericCreateReportFailureMessage')} : {}),
                },
            },
        },
        {
            onyxMethod: Onyx.METHOD.MERGE,
            key: `${ONYXKEYS.COLLECTION.REPORT}${transactionThreadReport?.reportID}`,
            value: {
                pendingFields: null,
                errorFields: existingTransactionThreadReport
                    ? null
                    : {
                          createChat: ErrorUtils.getMicroSecondOnyxErrorWithTranslationKey('report.genericCreateReportFailureMessage'),
                      },
            },
        },
        {
            onyxMethod: Onyx.METHOD.MERGE,
            key: `${ONYXKEYS.COLLECTION.TRANSACTION}${transaction.transactionID}`,
            value: {
                // Disabling this line since transaction.filename can be an empty string
                // eslint-disable-next-line @typescript-eslint/prefer-nullish-coalescing
                errors: getReceiptError(transaction.receipt, transaction.filename || transaction.receipt?.filename, isScanRequest, errorKey),
                pendingFields: clearedPendingFields,
            },
        },
        {
            onyxMethod: Onyx.METHOD.MERGE,
            key: `${ONYXKEYS.COLLECTION.REPORT_ACTIONS}${iouReport.reportID}`,
            value: {
                ...(shouldCreateNewMoneyRequestReport
                    ? {
                          [iouCreatedAction.reportActionID]: {
                              // Disabling this line since transaction.filename can be an empty string
                              // eslint-disable-next-line @typescript-eslint/prefer-nullish-coalescing
                              errors: getReceiptError(transaction.receipt, transaction.filename || transaction.receipt?.filename, isScanRequest, errorKey),
                          },
                          [iouAction.reportActionID]: {
                              errors: ErrorUtils.getMicroSecondOnyxErrorWithTranslationKey('iou.error.genericCreateFailureMessage'),
                          },
                      }
                    : {
                          [iouAction.reportActionID]: {
                              // Disabling this line since transaction.filename can be an empty string
                              // eslint-disable-next-line @typescript-eslint/prefer-nullish-coalescing
                              errors: getReceiptError(transaction.receipt, transaction.filename || transaction.receipt?.filename, isScanRequest, errorKey),
                          },
                      }),
            },
        },
    ];

    if (!isOneOnOneSplit) {
        optimisticData.push({
            onyxMethod: Onyx.METHOD.SET,
            key: ONYXKEYS.NVP_QUICK_ACTION_GLOBAL_CREATE,
            value: {
                action: newQuickAction,
                chatReportID: chatReport?.reportID,
                isFirstQuickAction: isEmptyObject(quickAction),
            },
        });
        failureData.push({
            onyxMethod: Onyx.METHOD.SET,
            key: ONYXKEYS.NVP_QUICK_ACTION_GLOBAL_CREATE,
            value: quickAction ?? null,
        });
    }

    if (!isEmptyObject(transactionThreadCreatedReportAction)) {
        failureData.push({
            onyxMethod: Onyx.METHOD.MERGE,
            key: `${ONYXKEYS.COLLECTION.REPORT_ACTIONS}${transactionThreadReport?.reportID}`,
            value: {
                [transactionThreadCreatedReportAction.reportActionID]: {
                    errors: ErrorUtils.getMicroSecondOnyxErrorWithTranslationKey('iou.error.genericCreateFailureMessage'),
                },
            },
        });
    }

    // We don't need to compute violations unless we're on a paid policy
    if (!policy || !PolicyUtils.isPaidGroupPolicy(policy)) {
        return [optimisticData, successData, failureData];
    }

    const violationsOnyxData = ViolationsUtils.getViolationsOnyxData(
        transaction,
        [],
        policy,
        policyTagList ?? {},
        policyCategories ?? {},
        PolicyUtils.hasDependentTags(policy, policyTagList ?? {}),
    );

    if (violationsOnyxData) {
        optimisticData.push(violationsOnyxData);
        failureData.push({
            onyxMethod: Onyx.METHOD.SET,
            key: `${ONYXKEYS.COLLECTION.TRANSACTION_VIOLATIONS}${transaction.transactionID}`,
            value: [],
        });
    }

    return [optimisticData, successData, failureData];
}

/** Builds the Onyx data for an invoice */
function buildOnyxDataForInvoice(
    chatReport: OnyxEntry<OnyxTypes.Report>,
    iouReport: OnyxTypes.Report,
    transaction: OnyxTypes.Transaction,
    chatCreatedAction: OptimisticCreatedReportAction,
    iouCreatedAction: OptimisticCreatedReportAction,
    iouAction: OptimisticIOUReportAction,
    optimisticPersonalDetailListAction: OnyxTypes.PersonalDetailsList,
    reportPreviewAction: ReportAction,
    optimisticPolicyRecentlyUsedCategories: string[],
    optimisticPolicyRecentlyUsedTags: OnyxTypes.RecentlyUsedTags,
    isNewChatReport: boolean,
    transactionThreadReport: OptimisticChatReport,
    transactionThreadCreatedReportAction: OptimisticCreatedReportAction | null,
    policy?: OnyxEntry<OnyxTypes.Policy>,
    policyTagList?: OnyxEntry<OnyxTypes.PolicyTagLists>,
    policyCategories?: OnyxEntry<OnyxTypes.PolicyCategories>,
    optimisticRecentlyUsedCurrencies?: string[],
    companyName?: string,
    companyWebsite?: string,
): [OnyxUpdate[], OnyxUpdate[], OnyxUpdate[]] {
    const clearedPendingFields = Object.fromEntries(Object.keys(transaction.pendingFields ?? {}).map((key) => [key, null]));
    const optimisticData: OnyxUpdate[] = [
        {
            onyxMethod: Onyx.METHOD.SET,
            key: `${ONYXKEYS.COLLECTION.REPORT}${iouReport.reportID}`,
            value: {
                ...iouReport,
                lastMessageText: ReportActionsUtils.getReportActionText(iouAction),
                lastMessageHtml: ReportActionsUtils.getReportActionHtml(iouAction),
                pendingFields: {
                    createChat: CONST.RED_BRICK_ROAD_PENDING_ACTION.ADD,
                },
            },
        },
        {
            onyxMethod: Onyx.METHOD.SET,
            key: `${ONYXKEYS.COLLECTION.TRANSACTION}${transaction.transactionID}`,
            value: transaction,
        },
        isNewChatReport
            ? {
                  onyxMethod: Onyx.METHOD.SET,
                  key: `${ONYXKEYS.COLLECTION.REPORT_ACTIONS}${chatReport?.reportID}`,
                  value: {
                      [chatCreatedAction.reportActionID]: chatCreatedAction,
                      [reportPreviewAction.reportActionID]: reportPreviewAction,
                  },
              }
            : {
                  onyxMethod: Onyx.METHOD.MERGE,
                  key: `${ONYXKEYS.COLLECTION.REPORT_ACTIONS}${chatReport?.reportID}`,
                  value: {
                      [reportPreviewAction.reportActionID]: reportPreviewAction,
                  },
              },
        {
            onyxMethod: Onyx.METHOD.MERGE,
            key: `${ONYXKEYS.COLLECTION.REPORT_ACTIONS}${iouReport.reportID}`,
            value: {
                [iouCreatedAction.reportActionID]: iouCreatedAction as OnyxTypes.ReportAction,
                [iouAction.reportActionID]: iouAction as OnyxTypes.ReportAction,
            },
        },
        {
            onyxMethod: Onyx.METHOD.MERGE,
            key: `${ONYXKEYS.COLLECTION.REPORT}${transactionThreadReport.reportID}`,
            value: transactionThreadReport,
        },
        {
            onyxMethod: Onyx.METHOD.MERGE,
            key: `${ONYXKEYS.COLLECTION.REPORT_ACTIONS}${transactionThreadReport.reportID}`,
            value: {
                [transactionThreadCreatedReportAction?.reportActionID ?? '-1']: transactionThreadCreatedReportAction,
            },
        },
        // Remove the temporary transaction used during the creation flow
        {
            onyxMethod: Onyx.METHOD.SET,
            key: `${ONYXKEYS.COLLECTION.TRANSACTION_DRAFT}${CONST.IOU.OPTIMISTIC_TRANSACTION_ID}`,
            value: null,
        },
    ];
    const successData: OnyxUpdate[] = [];

    if (chatReport) {
        optimisticData.push({
            // Use SET for new reports because it doesn't exist yet, is faster and we need the data to be available when we navigate to the chat page
            onyxMethod: isNewChatReport ? Onyx.METHOD.SET : Onyx.METHOD.MERGE,
            key: `${ONYXKEYS.COLLECTION.REPORT}${chatReport.reportID}`,
            value: {
                ...chatReport,
                lastReadTime: DateUtils.getDBTime(),
                lastMessageTranslationKey: '',
                iouReportID: iouReport.reportID,
                ...(isNewChatReport ? {pendingFields: {createChat: CONST.RED_BRICK_ROAD_PENDING_ACTION.ADD}} : {}),
            },
        });
    }

    if (optimisticPolicyRecentlyUsedCategories.length) {
        optimisticData.push({
            onyxMethod: Onyx.METHOD.SET,
            key: `${ONYXKEYS.COLLECTION.POLICY_RECENTLY_USED_CATEGORIES}${iouReport.policyID}`,
            value: optimisticPolicyRecentlyUsedCategories,
        });
    }

    if (optimisticRecentlyUsedCurrencies?.length) {
        optimisticData.push({
            onyxMethod: Onyx.METHOD.SET,
            key: ONYXKEYS.RECENTLY_USED_CURRENCIES,
            value: optimisticRecentlyUsedCurrencies,
        });
    }

    if (!isEmptyObject(optimisticPolicyRecentlyUsedTags)) {
        optimisticData.push({
            onyxMethod: Onyx.METHOD.MERGE,
            key: `${ONYXKEYS.COLLECTION.POLICY_RECENTLY_USED_TAGS}${iouReport.policyID}`,
            value: optimisticPolicyRecentlyUsedTags,
        });
    }

    const redundantParticipants: Record<number, null> = {};
    if (!isEmptyObject(optimisticPersonalDetailListAction)) {
        const successPersonalDetailListAction: Record<number, null> = {};

        // BE will send different participants. We clear the optimistic ones to avoid duplicated entries
        Object.keys(optimisticPersonalDetailListAction).forEach((accountIDKey) => {
            const accountID = Number(accountIDKey);
            successPersonalDetailListAction[accountID] = null;
            redundantParticipants[accountID] = null;
        });

        optimisticData.push({
            onyxMethod: Onyx.METHOD.MERGE,
            key: ONYXKEYS.PERSONAL_DETAILS_LIST,
            value: optimisticPersonalDetailListAction,
        });
        successData.push({
            onyxMethod: Onyx.METHOD.MERGE,
            key: ONYXKEYS.PERSONAL_DETAILS_LIST,
            value: successPersonalDetailListAction,
        });
    }

    successData.push(
        {
            onyxMethod: Onyx.METHOD.MERGE,
            key: `${ONYXKEYS.COLLECTION.REPORT}${iouReport.reportID}`,
            value: {
                participants: redundantParticipants,
                pendingFields: null,
                errorFields: null,
                isOptimisticReport: false,
            },
        },
        {
            onyxMethod: Onyx.METHOD.MERGE,
            key: `${ONYXKEYS.COLLECTION.REPORT}${transactionThreadReport.reportID}`,
            value: {
                participants: redundantParticipants,
                pendingFields: null,
                errorFields: null,
                isOptimisticReport: false,
            },
        },
        {
            onyxMethod: Onyx.METHOD.MERGE,
            key: `${ONYXKEYS.COLLECTION.TRANSACTION}${transaction.transactionID}`,
            value: {
                pendingAction: null,
                pendingFields: clearedPendingFields,
            },
        },
        {
            onyxMethod: Onyx.METHOD.MERGE,
            key: `${ONYXKEYS.COLLECTION.REPORT_ACTIONS}${chatReport?.reportID}`,
            value: {
                ...(isNewChatReport
                    ? {
                          [chatCreatedAction.reportActionID]: {
                              pendingAction: null,
                              errors: null,
                          },
                      }
                    : {}),
                [reportPreviewAction.reportActionID]: {
                    pendingAction: null,
                },
            },
        },
        {
            onyxMethod: Onyx.METHOD.MERGE,
            key: `${ONYXKEYS.COLLECTION.REPORT_ACTIONS}${iouReport.reportID}`,
            value: {
                [iouCreatedAction.reportActionID]: {
                    pendingAction: null,
                    errors: null,
                },
                [iouAction.reportActionID]: {
                    pendingAction: null,
                    errors: null,
                },
            },
        },
        {
            onyxMethod: Onyx.METHOD.MERGE,
            key: `${ONYXKEYS.COLLECTION.REPORT_ACTIONS}${transactionThreadReport.reportID}`,
            value: {
                [transactionThreadCreatedReportAction?.reportActionID ?? '-1']: {
                    pendingAction: null,
                    errors: null,
                },
            },
        },
    );

    if (isNewChatReport) {
        successData.push({
            onyxMethod: Onyx.METHOD.MERGE,
            key: `${ONYXKEYS.COLLECTION.REPORT}${chatReport?.reportID}`,
            value: {
                participants: redundantParticipants,
                pendingFields: null,
                errorFields: null,
                isOptimisticReport: false,
            },
        });
    }

    const errorKey = DateUtils.getMicroseconds();

    const failureData: OnyxUpdate[] = [
        {
            onyxMethod: Onyx.METHOD.MERGE,
            key: `${ONYXKEYS.COLLECTION.REPORT}${chatReport?.reportID}`,
            value: {
                iouReportID: chatReport?.iouReportID,
                lastReadTime: chatReport?.lastReadTime,
                pendingFields: null,
                hasOutstandingChildRequest: chatReport?.hasOutstandingChildRequest,
                ...(isNewChatReport
                    ? {
                          errorFields: {
                              createChat: ErrorUtils.getMicroSecondOnyxErrorWithTranslationKey('report.genericCreateReportFailureMessage'),
                          },
                      }
                    : {}),
            },
        },
        {
            onyxMethod: Onyx.METHOD.MERGE,
            key: `${ONYXKEYS.COLLECTION.REPORT}${iouReport.reportID}`,
            value: {
                pendingFields: null,
                errorFields: {
                    createChat: ErrorUtils.getMicroSecondOnyxErrorWithTranslationKey('report.genericCreateReportFailureMessage'),
                },
            },
        },
        {
            onyxMethod: Onyx.METHOD.MERGE,
            key: `${ONYXKEYS.COLLECTION.REPORT}${transactionThreadReport.reportID}`,
            value: {
                errorFields: {
                    createChat: ErrorUtils.getMicroSecondOnyxErrorWithTranslationKey('report.genericCreateReportFailureMessage'),
                },
            },
        },
        {
            onyxMethod: Onyx.METHOD.MERGE,
            key: `${ONYXKEYS.COLLECTION.TRANSACTION}${transaction.transactionID}`,
            value: {
                errors: ErrorUtils.getMicroSecondOnyxErrorWithTranslationKey('iou.error.genericCreateInvoiceFailureMessage'),
                pendingAction: null,
                pendingFields: clearedPendingFields,
            },
        },
        {
            onyxMethod: Onyx.METHOD.MERGE,
            key: `${ONYXKEYS.COLLECTION.REPORT_ACTIONS}${iouReport.reportID}`,
            value: {
                [iouCreatedAction.reportActionID]: {
                    // Disabling this line since transaction.filename can be an empty string
                    // eslint-disable-next-line @typescript-eslint/prefer-nullish-coalescing
                    errors: getReceiptError(transaction.receipt, transaction.filename || transaction.receipt?.filename, false, errorKey),
                },
                [iouAction.reportActionID]: {
                    errors: ErrorUtils.getMicroSecondOnyxErrorWithTranslationKey('iou.error.genericCreateInvoiceFailureMessage'),
                },
            },
        },
        {
            onyxMethod: Onyx.METHOD.MERGE,
            key: `${ONYXKEYS.COLLECTION.REPORT_ACTIONS}${transactionThreadReport.reportID}`,
            value: {
                [transactionThreadCreatedReportAction?.reportActionID ?? '-1']: {
                    errors: ErrorUtils.getMicroSecondOnyxErrorWithTranslationKey('iou.error.genericCreateInvoiceFailureMessage', errorKey),
                },
            },
        },
    ];

    if (companyName && companyWebsite) {
        optimisticData.push({
            onyxMethod: Onyx.METHOD.MERGE,
            key: `${ONYXKEYS.COLLECTION.POLICY}${policy?.id}`,
            value: {
                invoice: {
                    companyName,
                    companyWebsite,
                    pendingFields: {
                        companyName: CONST.RED_BRICK_ROAD_PENDING_ACTION.UPDATE,
                        companyWebsite: CONST.RED_BRICK_ROAD_PENDING_ACTION.UPDATE,
                    },
                },
            },
        });
        successData.push({
            onyxMethod: Onyx.METHOD.MERGE,
            key: `${ONYXKEYS.COLLECTION.POLICY}${policy?.id}`,
            value: {
                invoice: {
                    pendingFields: {
                        companyName: null,
                        companyWebsite: null,
                    },
                },
            },
        });
        failureData.push({
            onyxMethod: Onyx.METHOD.MERGE,
            key: `${ONYXKEYS.COLLECTION.POLICY}${policy?.id}`,
            value: {
                invoice: {
                    companyName: null,
                    companyWebsite: null,
                    pendingFields: {
                        companyName: null,
                        companyWebsite: null,
                    },
                },
            },
        });
    }

    // We don't need to compute violations unless we're on a paid policy
    if (!policy || !PolicyUtils.isPaidGroupPolicy(policy)) {
        return [optimisticData, successData, failureData];
    }

    const violationsOnyxData = ViolationsUtils.getViolationsOnyxData(
        transaction,
        [],
        policy,
        policyTagList ?? {},
        policyCategories ?? {},
        PolicyUtils.hasDependentTags(policy, policyTagList ?? {}),
    );

    if (violationsOnyxData) {
        optimisticData.push(violationsOnyxData);
        failureData.push({
            onyxMethod: Onyx.METHOD.SET,
            key: `${ONYXKEYS.COLLECTION.TRANSACTION_VIOLATIONS}${transaction.transactionID}`,
            value: [],
        });
    }

    return [optimisticData, successData, failureData];
}

/** Builds the Onyx data for track expense */
function buildOnyxDataForTrackExpense(
    chatReport: OnyxInputValue<OnyxTypes.Report>,
    iouReport: OnyxInputValue<OnyxTypes.Report>,
    transaction: OnyxTypes.Transaction,
    iouCreatedAction: OptimisticCreatedReportAction,
    iouAction: OptimisticIOUReportAction,
    reportPreviewAction: OnyxInputValue<ReportAction>,
    transactionThreadReport: OptimisticChatReport | null,
    transactionThreadCreatedReportAction: OptimisticCreatedReportAction | null,
    shouldCreateNewMoneyRequestReport: boolean,
    policy?: OnyxInputValue<OnyxTypes.Policy>,
    policyTagList?: OnyxInputValue<OnyxTypes.PolicyTagLists>,
    policyCategories?: OnyxInputValue<OnyxTypes.PolicyCategories>,
    existingTransactionThreadReportID?: string,
    actionableTrackExpenseWhisper?: OnyxInputValue<OnyxTypes.ReportAction>,
): [OnyxUpdate[], OnyxUpdate[], OnyxUpdate[]] {
    const isScanRequest = TransactionUtils.isScanRequest(transaction);
    const isDistanceRequest = TransactionUtils.isDistanceRequest(transaction);
    const clearedPendingFields = Object.fromEntries(Object.keys(transaction.pendingFields ?? {}).map((key) => [key, null]));
    const optimisticData: OnyxUpdate[] = [];
    const successData: OnyxUpdate[] = [];
    const failureData: OnyxUpdate[] = [];

    let newQuickAction: ValueOf<typeof CONST.QUICK_ACTIONS> = CONST.QUICK_ACTIONS.TRACK_MANUAL;
    if (isScanRequest) {
        newQuickAction = CONST.QUICK_ACTIONS.TRACK_SCAN;
    } else if (isDistanceRequest) {
        newQuickAction = CONST.QUICK_ACTIONS.TRACK_DISTANCE;
    }
    const existingTransactionThreadReport = ReportConnection.getAllReports()?.[`${ONYXKEYS.COLLECTION.REPORT}${existingTransactionThreadReportID}`] ?? null;

    if (chatReport) {
        optimisticData.push(
            {
                onyxMethod: Onyx.METHOD.MERGE,
                key: `${ONYXKEYS.COLLECTION.REPORT}${chatReport.reportID}`,
                value: {
                    ...chatReport,
                    lastMessageText: ReportActionsUtils.getReportActionText(iouAction),
                    lastMessageHtml: ReportActionsUtils.getReportActionHtml(iouAction),
                    lastReadTime: DateUtils.getDBTime(),
                    iouReportID: iouReport?.reportID,
                },
            },
            {
                onyxMethod: Onyx.METHOD.SET,
                key: ONYXKEYS.NVP_QUICK_ACTION_GLOBAL_CREATE,
                value: {
                    action: newQuickAction,
                    chatReportID: chatReport.reportID,
                    isFirstQuickAction: isEmptyObject(quickAction),
                },
            },
        );

        if (actionableTrackExpenseWhisper && !iouReport) {
            optimisticData.push({
                onyxMethod: Onyx.METHOD.MERGE,
                key: `${ONYXKEYS.COLLECTION.REPORT_ACTIONS}${chatReport?.reportID}`,
                value: {
                    [actionableTrackExpenseWhisper.reportActionID]: actionableTrackExpenseWhisper,
                },
            });
            optimisticData.push({
                onyxMethod: Onyx.METHOD.MERGE,
                key: `${ONYXKEYS.COLLECTION.REPORT}${chatReport.reportID}`,
                value: {
                    lastVisibleActionCreated: actionableTrackExpenseWhisper.created,
                    lastMessageText: CONST.ACTIONABLE_TRACK_EXPENSE_WHISPER_MESSAGE,
                },
            });
            successData.push({
                onyxMethod: Onyx.METHOD.MERGE,
                key: `${ONYXKEYS.COLLECTION.REPORT_ACTIONS}${chatReport?.reportID}`,
                value: {
                    [actionableTrackExpenseWhisper.reportActionID]: {pendingAction: null, errors: null},
                },
            });
            failureData.push({
                onyxMethod: Onyx.METHOD.SET,
                key: `${ONYXKEYS.COLLECTION.REPORT_ACTIONS}${chatReport?.reportID}`,
                value: {[actionableTrackExpenseWhisper.reportActionID]: {} as ReportAction},
            });
        }
    }

    if (iouReport) {
        optimisticData.push(
            {
                onyxMethod: shouldCreateNewMoneyRequestReport ? Onyx.METHOD.SET : Onyx.METHOD.MERGE,
                key: `${ONYXKEYS.COLLECTION.REPORT}${iouReport.reportID}`,
                value: {
                    ...iouReport,
                    lastMessageText: ReportActionsUtils.getReportActionText(iouAction),
                    lastMessageHtml: ReportActionsUtils.getReportActionHtml(iouAction),
                    pendingFields: {
                        ...(shouldCreateNewMoneyRequestReport ? {createChat: CONST.RED_BRICK_ROAD_PENDING_ACTION.ADD} : {preview: CONST.RED_BRICK_ROAD_PENDING_ACTION.UPDATE}),
                    },
                },
            },
            shouldCreateNewMoneyRequestReport
                ? {
                      onyxMethod: Onyx.METHOD.SET,
                      key: `${ONYXKEYS.COLLECTION.REPORT_ACTIONS}${iouReport.reportID}`,
                      value: {
                          [iouCreatedAction.reportActionID]: iouCreatedAction as OnyxTypes.ReportAction,
                          [iouAction.reportActionID]: iouAction as OnyxTypes.ReportAction,
                      },
                  }
                : {
                      onyxMethod: Onyx.METHOD.MERGE,
                      key: `${ONYXKEYS.COLLECTION.REPORT_ACTIONS}${iouReport.reportID}`,
                      value: {
                          [iouAction.reportActionID]: iouAction as OnyxTypes.ReportAction,
                      },
                  },
            {
                onyxMethod: Onyx.METHOD.MERGE,
                key: `${ONYXKEYS.COLLECTION.REPORT_ACTIONS}${chatReport?.reportID}`,
                value: {
                    ...(reportPreviewAction && {[reportPreviewAction.reportActionID]: reportPreviewAction}),
                },
            },
        );
    } else {
        optimisticData.push({
            onyxMethod: Onyx.METHOD.MERGE,
            key: `${ONYXKEYS.COLLECTION.REPORT_ACTIONS}${chatReport?.reportID}`,
            value: {
                [iouAction.reportActionID]: iouAction as OnyxTypes.ReportAction,
            },
        });
    }

    optimisticData.push(
        {
            onyxMethod: Onyx.METHOD.SET,
            key: `${ONYXKEYS.COLLECTION.TRANSACTION}${transaction.transactionID}`,
            value: transaction,
        },
        {
            onyxMethod: Onyx.METHOD.MERGE,
            key: `${ONYXKEYS.COLLECTION.REPORT}${transactionThreadReport?.reportID}`,
            value: {
                ...transactionThreadReport,
                pendingFields: {createChat: CONST.RED_BRICK_ROAD_PENDING_ACTION.ADD},
            },
        },
        // Remove the temporary transaction used during the creation flow
        {
            onyxMethod: Onyx.METHOD.SET,
            key: `${ONYXKEYS.COLLECTION.TRANSACTION_DRAFT}${CONST.IOU.OPTIMISTIC_TRANSACTION_ID}`,
            value: null,
        },
    );

    if (!isEmptyObject(transactionThreadCreatedReportAction)) {
        optimisticData.push({
            onyxMethod: Onyx.METHOD.MERGE,
            key: `${ONYXKEYS.COLLECTION.REPORT_ACTIONS}${transactionThreadReport?.reportID}`,
            value: {
                [transactionThreadCreatedReportAction.reportActionID]: transactionThreadCreatedReportAction,
            },
        });
    }

    if (iouReport) {
        successData.push(
            {
                onyxMethod: Onyx.METHOD.MERGE,
                key: `${ONYXKEYS.COLLECTION.REPORT}${iouReport?.reportID}`,
                value: {
                    pendingFields: null,
                    errorFields: null,
                },
            },
            {
                onyxMethod: Onyx.METHOD.MERGE,
                key: `${ONYXKEYS.COLLECTION.REPORT_ACTIONS}${iouReport?.reportID}`,
                value: {
                    ...(shouldCreateNewMoneyRequestReport
                        ? {
                              [iouCreatedAction.reportActionID]: {
                                  pendingAction: null,
                                  errors: null,
                              },
                          }
                        : {}),
                    [iouAction.reportActionID]: {
                        pendingAction: null,
                        errors: null,
                    },
                },
            },
            {
                onyxMethod: Onyx.METHOD.MERGE,
                key: `${ONYXKEYS.COLLECTION.REPORT_ACTIONS}${chatReport?.reportID}`,
                value: {
                    ...(reportPreviewAction && {[reportPreviewAction.reportActionID]: {pendingAction: null}}),
                },
            },
        );
    } else {
        successData.push({
            onyxMethod: Onyx.METHOD.MERGE,
            key: `${ONYXKEYS.COLLECTION.REPORT_ACTIONS}${chatReport?.reportID}`,
            value: {
                [iouAction.reportActionID]: {
                    pendingAction: null,
                    errors: null,
                },
                ...(reportPreviewAction && {[reportPreviewAction.reportActionID]: {pendingAction: null}}),
            },
        });
    }

    successData.push(
        {
            onyxMethod: Onyx.METHOD.MERGE,
            key: `${ONYXKEYS.COLLECTION.REPORT}${transactionThreadReport?.reportID}`,
            value: {
                pendingFields: null,
                errorFields: null,
            },
        },
        {
            onyxMethod: Onyx.METHOD.MERGE,
            key: `${ONYXKEYS.COLLECTION.TRANSACTION}${transaction.transactionID}`,
            value: {
                pendingAction: null,
                pendingFields: clearedPendingFields,
                routes: null,
            },
        },
    );

    if (!isEmptyObject(transactionThreadCreatedReportAction)) {
        successData.push({
            onyxMethod: Onyx.METHOD.MERGE,
            key: `${ONYXKEYS.COLLECTION.REPORT_ACTIONS}${transactionThreadReport?.reportID}`,
            value: {
                [transactionThreadCreatedReportAction.reportActionID]: {
                    pendingAction: null,
                    errors: null,
                },
            },
        });
    }

    failureData.push({
        onyxMethod: Onyx.METHOD.SET,
        key: ONYXKEYS.NVP_QUICK_ACTION_GLOBAL_CREATE,
        value: quickAction ?? null,
    });

    if (iouReport) {
        failureData.push(
            {
                onyxMethod: Onyx.METHOD.MERGE,
                key: `${ONYXKEYS.COLLECTION.REPORT}${iouReport.reportID}`,
                value: {
                    pendingFields: null,
                    errorFields: {
                        ...(shouldCreateNewMoneyRequestReport ? {createChat: ErrorUtils.getMicroSecondOnyxErrorWithTranslationKey('report.genericCreateReportFailureMessage')} : {}),
                    },
                },
            },
            {
                onyxMethod: Onyx.METHOD.MERGE,
                key: `${ONYXKEYS.COLLECTION.REPORT_ACTIONS}${iouReport.reportID}`,
                value: {
                    ...(shouldCreateNewMoneyRequestReport
                        ? {
                              [iouCreatedAction.reportActionID]: {
                                  // Disabling this line since transaction.filename can be an empty string
                                  // eslint-disable-next-line @typescript-eslint/prefer-nullish-coalescing
                                  errors: getReceiptError(transaction.receipt, transaction.filename || transaction.receipt?.filename, isScanRequest),
                              },
                              [iouAction.reportActionID]: {
                                  errors: ErrorUtils.getMicroSecondOnyxErrorWithTranslationKey('iou.error.genericCreateFailureMessage'),
                              },
                          }
                        : {
                              [iouAction.reportActionID]: {
                                  // Disabling this line since transaction.filename can be an empty string
                                  // eslint-disable-next-line @typescript-eslint/prefer-nullish-coalescing
                                  errors: getReceiptError(transaction.receipt, transaction.filename || transaction.receipt?.filename, isScanRequest),
                              },
                          }),
                },
            },
        );
    } else {
        failureData.push({
            onyxMethod: Onyx.METHOD.MERGE,
            key: `${ONYXKEYS.COLLECTION.REPORT_ACTIONS}${chatReport?.reportID}`,
            value: {
                [iouAction.reportActionID]: {
                    // Disabling this line since transaction.filename can be an empty string
                    // eslint-disable-next-line @typescript-eslint/prefer-nullish-coalescing
                    errors: getReceiptError(transaction.receipt, transaction.filename || transaction.receipt?.filename, isScanRequest),
                },
            },
        });
    }

    failureData.push(
        {
            onyxMethod: Onyx.METHOD.MERGE,
            key: `${ONYXKEYS.COLLECTION.REPORT}${chatReport?.reportID}`,
            value: {
                lastReadTime: chatReport?.lastReadTime,
                lastMessageText: chatReport?.lastMessageText,
                lastMessageHtml: chatReport?.lastMessageHtml,
            },
        },
        {
            onyxMethod: Onyx.METHOD.MERGE,
            key: `${ONYXKEYS.COLLECTION.REPORT}${transactionThreadReport?.reportID}`,
            value: {
                pendingFields: null,
                errorFields: existingTransactionThreadReport
                    ? null
                    : {
                          createChat: ErrorUtils.getMicroSecondOnyxErrorWithTranslationKey('report.genericCreateReportFailureMessage'),
                      },
            },
        },
        {
            onyxMethod: Onyx.METHOD.MERGE,
            key: `${ONYXKEYS.COLLECTION.TRANSACTION}${transaction.transactionID}`,
            value: {
                // Disabling this line since transaction.filename can be an empty string
                // eslint-disable-next-line @typescript-eslint/prefer-nullish-coalescing
                errors: getReceiptError(transaction.receipt, transaction.filename || transaction.receipt?.filename, isScanRequest),
                pendingFields: clearedPendingFields,
            },
        },
        {
            onyxMethod: Onyx.METHOD.MERGE,
            key: `${ONYXKEYS.COLLECTION.REPORT_ACTIONS}${transactionThreadReport?.reportID}`,
            value: {
                [transactionThreadCreatedReportAction?.reportActionID ?? '-1']: {
                    errors: ErrorUtils.getMicroSecondOnyxErrorWithTranslationKey('iou.error.genericCreateFailureMessage'),
                },
            },
        },
    );

    // We don't need to compute violations unless we're on a paid policy
    if (!policy || !PolicyUtils.isPaidGroupPolicy(policy)) {
        return [optimisticData, successData, failureData];
    }

    const violationsOnyxData = ViolationsUtils.getViolationsOnyxData(
        transaction,
        [],
        policy,
        policyTagList ?? {},
        policyCategories ?? {},
        PolicyUtils.hasDependentTags(policy, policyTagList ?? {}),
    );

    if (violationsOnyxData) {
        optimisticData.push(violationsOnyxData);
        failureData.push({
            onyxMethod: Onyx.METHOD.SET,
            key: `${ONYXKEYS.COLLECTION.TRANSACTION_VIOLATIONS}${transaction.transactionID}`,
            value: [],
        });
    }

    // Show field violations only for control policies
    if (PolicyUtils.isControlPolicy(policy) && iouReport) {
        const {optimisticData: fieldViolationsOptimisticData, failureData: fieldViolationsFailureData} = getFieldViolationsOnyxData(iouReport);
        optimisticData.push(...fieldViolationsOptimisticData);
        failureData.push(...fieldViolationsFailureData);
    }

    return [optimisticData, successData, failureData];
}

function getDeleteTrackExpenseInformation(
    chatReportID: string,
    transactionID: string,
    reportAction: OnyxTypes.ReportAction,
    shouldDeleteTransactionFromOnyx = true,
    isMovingTransactionFromTrackExpense = false,
    actionableWhisperReportActionID = '',
    resolution = '',
) {
    const allReports = ReportConnection.getAllReports();
    // STEP 1: Get all collections we're updating
    const chatReport = allReports?.[`${ONYXKEYS.COLLECTION.REPORT}${chatReportID}`] ?? null;
    const transaction = allTransactions[`${ONYXKEYS.COLLECTION.TRANSACTION}${transactionID}`];
    const transactionViolations = allTransactionViolations[`${ONYXKEYS.COLLECTION.TRANSACTION_VIOLATIONS}${transactionID}`];
    const transactionThreadID = reportAction.childReportID;
    let transactionThread = null;
    if (transactionThreadID) {
        transactionThread = allReports?.[`${ONYXKEYS.COLLECTION.REPORT}${transactionThreadID}`] ?? null;
    }

    // STEP 2: Decide if we need to:
    // 1. Delete the transactionThread - delete if there are no visible comments in the thread and we're not moving the transaction
    // 2. Update the moneyRequestPreview to show [Deleted expense] - update if the transactionThread exists AND it isn't being deleted and we're not moving the transaction
    const shouldDeleteTransactionThread = !isMovingTransactionFromTrackExpense && (transactionThreadID ? (reportAction?.childVisibleActionCount ?? 0) === 0 : false);

    const shouldShowDeletedRequestMessage = !isMovingTransactionFromTrackExpense && !!transactionThreadID && !shouldDeleteTransactionThread;

    // STEP 3: Update the IOU reportAction.
    const updatedReportAction = {
        [reportAction.reportActionID]: {
            pendingAction: shouldShowDeletedRequestMessage ? CONST.RED_BRICK_ROAD_PENDING_ACTION.UPDATE : CONST.RED_BRICK_ROAD_PENDING_ACTION.DELETE,
            previousMessage: reportAction.message,
            message: [
                {
                    type: 'COMMENT',
                    html: '',
                    text: '',
                    isEdited: true,
                    isDeletedParentAction: shouldShowDeletedRequestMessage,
                },
            ],
            originalMessage: {
                IOUTransactionID: null,
            },
            errors: undefined,
        },
        ...(actionableWhisperReportActionID && {[actionableWhisperReportActionID]: {originalMessage: {resolution}}}),
    } as OnyxTypes.ReportActions;
    const lastVisibleAction = ReportActionsUtils.getLastVisibleAction(chatReport?.reportID ?? '-1', updatedReportAction);
    const {lastMessageText = '', lastMessageHtml = ''} = ReportActionsUtils.getLastVisibleMessage(chatReport?.reportID ?? '-1', updatedReportAction);

    // STEP 4: Build Onyx data
    const optimisticData: OnyxUpdate[] = [];

    if (shouldDeleteTransactionFromOnyx) {
        optimisticData.push({
            onyxMethod: Onyx.METHOD.SET,
            key: `${ONYXKEYS.COLLECTION.TRANSACTION}${transactionID}`,
            value: null,
        });
    }

    optimisticData.push({
        onyxMethod: Onyx.METHOD.SET,
        key: `${ONYXKEYS.COLLECTION.TRANSACTION_VIOLATIONS}${transactionID}`,
        value: null,
    });

    if (shouldDeleteTransactionThread) {
        optimisticData.push(
            {
                onyxMethod: Onyx.METHOD.SET,
                key: `${ONYXKEYS.COLLECTION.REPORT}${transactionThreadID}`,
                value: null,
            },
            {
                onyxMethod: Onyx.METHOD.SET,
                key: `${ONYXKEYS.COLLECTION.REPORT_ACTIONS}${transactionThreadID}`,
                value: null,
            },
        );
    }

    optimisticData.push(
        {
            onyxMethod: Onyx.METHOD.MERGE,
            key: `${ONYXKEYS.COLLECTION.REPORT_ACTIONS}${chatReport?.reportID}`,
            value: updatedReportAction,
        },
        {
            onyxMethod: Onyx.METHOD.MERGE,
            key: `${ONYXKEYS.COLLECTION.REPORT}${chatReport?.reportID}`,
            value: {
                lastMessageText,
                lastVisibleActionCreated: lastVisibleAction?.created,
                lastMessageHtml: !lastMessageHtml ? lastMessageText : lastMessageHtml,
            },
        },
    );

    const successData: OnyxUpdate[] = [
        {
            onyxMethod: Onyx.METHOD.MERGE,
            key: `${ONYXKEYS.COLLECTION.REPORT_ACTIONS}${chatReport?.reportID}`,
            value: {
                [reportAction.reportActionID]: {
                    pendingAction: null,
                    errors: null,
                },
            },
        },
    ];

    const failureData: OnyxUpdate[] = [];

    if (shouldDeleteTransactionFromOnyx) {
        failureData.push({
            onyxMethod: Onyx.METHOD.SET,
            key: `${ONYXKEYS.COLLECTION.TRANSACTION}${transactionID}`,
            value: transaction ?? null,
        });
    }

    failureData.push({
        onyxMethod: Onyx.METHOD.SET,
        key: `${ONYXKEYS.COLLECTION.TRANSACTION_VIOLATIONS}${transactionID}`,
        value: transactionViolations ?? null,
    });

    if (shouldDeleteTransactionThread) {
        failureData.push({
            onyxMethod: Onyx.METHOD.SET,
            key: `${ONYXKEYS.COLLECTION.REPORT}${transactionThreadID}`,
            value: transactionThread,
        });
    }

    if (actionableWhisperReportActionID) {
        const actionableWhisperReportAction = ReportActionsUtils.getReportAction(chatReportID, actionableWhisperReportActionID);
        failureData.push({
            onyxMethod: Onyx.METHOD.MERGE,
            key: `${ONYXKEYS.COLLECTION.REPORT_ACTIONS}${chatReport?.reportID}`,
            value: {
                [actionableWhisperReportActionID]: {
                    originalMessage: {
                        resolution: ReportActionsUtils.isActionableTrackExpense(actionableWhisperReportAction)
                            ? ReportActionsUtils.getOriginalMessage(actionableWhisperReportAction)?.resolution ?? null
                            : null,
                    },
                },
            },
        });
    }
    failureData.push(
        {
            onyxMethod: Onyx.METHOD.MERGE,
            key: `${ONYXKEYS.COLLECTION.REPORT_ACTIONS}${chatReport?.reportID}`,
            value: {
                [reportAction.reportActionID]: {
                    ...reportAction,
                    pendingAction: null,
                    errors: ErrorUtils.getMicroSecondOnyxErrorWithTranslationKey('iou.error.genericDeleteFailureMessage'),
                },
            },
        },
        {
            onyxMethod: Onyx.METHOD.MERGE,
            key: `${ONYXKEYS.COLLECTION.REPORT}${chatReport?.reportID}`,
            value: chatReport,
        },
    );

    const parameters: DeleteMoneyRequestParams = {
        transactionID,
        reportActionID: reportAction.reportActionID,
    };

    return {parameters, optimisticData, successData, failureData, shouldDeleteTransactionThread, chatReport};
}

/** Gathers all the data needed to create an invoice. */
function getSendInvoiceInformation(
    transaction: OnyxEntry<OnyxTypes.Transaction>,
    currentUserAccountID: number,
    invoiceChatReport?: OnyxEntry<OnyxTypes.Report>,
    receipt?: Receipt,
    policy?: OnyxEntry<OnyxTypes.Policy>,
    policyTagList?: OnyxEntry<OnyxTypes.PolicyTagLists>,
    policyCategories?: OnyxEntry<OnyxTypes.PolicyCategories>,
    companyName?: string,
    companyWebsite?: string,
): SendInvoiceInformation {
    const {amount = 0, currency = '', created = '', merchant = '', category = '', tag = '', taxCode = '', taxAmount = 0, billable, comment, participants} = transaction ?? {};
    const trimmedComment = (comment?.comment ?? '').trim();
    const senderWorkspaceID = participants?.find((participant) => participant?.isSender)?.policyID ?? '-1';
    const receiverParticipant = participants?.find((participant) => participant?.accountID) ?? invoiceChatReport?.invoiceReceiver;
    const receiverAccountID = receiverParticipant && 'accountID' in receiverParticipant && receiverParticipant.accountID ? receiverParticipant.accountID : -1;
    let receiver = ReportUtils.getPersonalDetailsForAccountID(receiverAccountID);
    let optimisticPersonalDetailListAction = {};

    // STEP 1: Get existing chat report OR build a new optimistic one
    let isNewChatReport = false;
    let chatReport = !isEmptyObject(invoiceChatReport) && invoiceChatReport?.reportID ? invoiceChatReport : null;

    if (!chatReport) {
        chatReport = ReportUtils.getInvoiceChatByParticipants(senderWorkspaceID, receiverAccountID) ?? null;
    }

    if (!chatReport) {
        isNewChatReport = true;
        chatReport = ReportUtils.buildOptimisticChatReport([receiverAccountID, currentUserAccountID], CONST.REPORT.DEFAULT_REPORT_NAME, CONST.REPORT.CHAT_TYPE.INVOICE, senderWorkspaceID);
    }

    // STEP 2: Create a new optimistic invoice report.
    const optimisticInvoiceReport = ReportUtils.buildOptimisticInvoiceReport(chatReport.reportID, senderWorkspaceID, receiverAccountID, receiver.displayName ?? '', amount, currency);

    // STEP 3: Build optimistic receipt and transaction
    const receiptObject: Receipt = {};
    let filename;
    if (receipt?.source) {
        receiptObject.source = receipt.source;
        receiptObject.state = receipt.state ?? CONST.IOU.RECEIPT_STATE.SCANREADY;
        filename = receipt.name;
    }
    const optimisticTransaction = TransactionUtils.buildOptimisticTransaction(
        amount,
        currency,
        optimisticInvoiceReport.reportID,
        trimmedComment,
        [],
        created,
        '',
        '',
        merchant,
        receiptObject,
        filename,
        undefined,
        category,
        tag,
        taxCode,
        taxAmount,
        billable,
    );

    const optimisticPolicyRecentlyUsedCategories = Category.buildOptimisticPolicyRecentlyUsedCategories(optimisticInvoiceReport.policyID, category);
    const optimisticPolicyRecentlyUsedTags = Tag.buildOptimisticPolicyRecentlyUsedTags(optimisticInvoiceReport.policyID, tag);
    const optimisticRecentlyUsedCurrencies = Policy.buildOptimisticRecentlyUsedCurrencies(currency);

    // STEP 4: Add optimistic personal details for participant
    const shouldCreateOptimisticPersonalDetails = isNewChatReport && !allPersonalDetails[receiverAccountID];
    if (shouldCreateOptimisticPersonalDetails) {
        const receiverLogin = receiverParticipant && 'login' in receiverParticipant && receiverParticipant.login ? receiverParticipant.login : '';
        receiver = {
            accountID: receiverAccountID,
            displayName: LocalePhoneNumber.formatPhoneNumber(receiverLogin),
            login: receiverLogin,
            isOptimisticPersonalDetail: true,
        };

        optimisticPersonalDetailListAction = {[receiverAccountID]: receiver};
    }

    // STEP 5: Build optimistic reportActions.
    const reportPreviewAction = ReportUtils.buildOptimisticReportPreview(chatReport, optimisticInvoiceReport, trimmedComment, optimisticTransaction);
    optimisticInvoiceReport.parentReportActionID = reportPreviewAction.reportActionID;
    chatReport.lastVisibleActionCreated = reportPreviewAction.created;
    const [optimisticCreatedActionForChat, optimisticCreatedActionForIOUReport, iouAction, optimisticTransactionThread, optimisticCreatedActionForTransactionThread] =
        ReportUtils.buildOptimisticMoneyRequestEntities(
            optimisticInvoiceReport,
            CONST.IOU.REPORT_ACTION_TYPE.CREATE,
            amount,
            currency,
            trimmedComment,
            receiver.login ?? '',
            [receiver],
            optimisticTransaction.transactionID,
            undefined,
            false,
            false,
            false,
        );

    // STEP 6: Build Onyx Data
    const [optimisticData, successData, failureData] = buildOnyxDataForInvoice(
        chatReport,
        optimisticInvoiceReport,
        optimisticTransaction,
        optimisticCreatedActionForChat,
        optimisticCreatedActionForIOUReport,
        iouAction,
        optimisticPersonalDetailListAction,
        reportPreviewAction,
        optimisticPolicyRecentlyUsedCategories,
        optimisticPolicyRecentlyUsedTags,
        isNewChatReport,
        optimisticTransactionThread,
        optimisticCreatedActionForTransactionThread,
        policy,
        policyTagList,
        policyCategories,
        optimisticRecentlyUsedCurrencies,
        companyName,
        companyWebsite,
    );

    return {
        createdIOUReportActionID: optimisticCreatedActionForIOUReport.reportActionID,
        createdReportActionIDForThread: optimisticCreatedActionForTransactionThread?.reportActionID ?? '-1',
        reportActionID: iouAction.reportActionID,
        senderWorkspaceID,
        receiver,
        invoiceRoom: chatReport,
        createdChatReportActionID: optimisticCreatedActionForChat.reportActionID,
        invoiceReportID: optimisticInvoiceReport.reportID,
        reportPreviewReportActionID: reportPreviewAction.reportActionID,
        transactionID: optimisticTransaction.transactionID,
        transactionThreadReportID: optimisticTransactionThread.reportID,
        onyxData: {
            optimisticData,
            successData,
            failureData,
        },
    };
}

/**
 * Gathers all the data needed to submit an expense. It attempts to find existing reports, iouReports, and receipts. If it doesn't find them, then
 * it creates optimistic versions of them and uses those instead
 */
function getMoneyRequestInformation(
    parentChatReport: OnyxEntry<OnyxTypes.Report>,
    participant: Participant,
    comment: string,
    amount: number,
    currency: string,
    created: string,
    merchant: string,
    receipt: Receipt | undefined,
    existingTransactionID: string | undefined,
    category: string | undefined,
    tag: string | undefined,
    taxCode: string | undefined,
    taxAmount: number | undefined,
    billable: boolean | undefined,
    policy: OnyxEntry<OnyxTypes.Policy> | undefined,
    policyTagList: OnyxEntry<OnyxTypes.PolicyTagLists> | undefined,
    policyCategories: OnyxEntry<OnyxTypes.PolicyCategories> | undefined,
    payeeAccountID = userAccountID,
    payeeEmail = currentUserEmail,
    moneyRequestReportID = '',
    linkedTrackedExpenseReportAction?: OnyxTypes.ReportAction,
    attendees?: Attendee[],
    existingTransaction: OnyxEntry<OnyxTypes.Transaction> | undefined = undefined,
): MoneyRequestInformation {
    const payerEmail = PhoneNumber.addSMSDomainIfPhoneNumber(participant.login ?? '');
    const payerAccountID = Number(participant.accountID);
    const isPolicyExpenseChat = participant.isPolicyExpenseChat;

    // STEP 1: Get existing chat report OR build a new optimistic one
    let isNewChatReport = false;
    let chatReport = !isEmptyObject(parentChatReport) && parentChatReport?.reportID ? parentChatReport : null;

    const allReports = ReportConnection.getAllReports();
    // If this is a policyExpenseChat, the chatReport must exist and we can get it from Onyx.
    // report is null if the flow is initiated from the global create menu. However, participant always stores the reportID if it exists, which is the case for policyExpenseChats
    if (!chatReport && isPolicyExpenseChat) {
        chatReport = allReports?.[`${ONYXKEYS.COLLECTION.REPORT}${participant.reportID}`] ?? null;
    }

    if (!chatReport) {
        chatReport = ReportUtils.getChatByParticipants([payerAccountID, payeeAccountID]) ?? null;
    }

    // If we still don't have a report, it likely doens't exist and we need to build an optimistic one
    if (!chatReport) {
        isNewChatReport = true;
        chatReport = ReportUtils.buildOptimisticChatReport([payerAccountID, payeeAccountID]);
    }

    // STEP 2: Get the Expense/IOU report. If the moneyRequestReportID has been provided, we want to add the transaction to this specific report.
    // If no such reportID has been provided, let's use the chatReport.iouReportID property. In case that is not present, build a new optimistic Expense/IOU report.
    let iouReport: OnyxInputValue<OnyxTypes.Report> = null;
    if (moneyRequestReportID) {
        iouReport = allReports?.[`${ONYXKEYS.COLLECTION.REPORT}${moneyRequestReportID}`] ?? null;
    } else {
        iouReport = allReports?.[`${ONYXKEYS.COLLECTION.REPORT}${chatReport.iouReportID}`] ?? null;
    }

    const shouldCreateNewMoneyRequestReport = ReportUtils.shouldCreateNewMoneyRequestReport(iouReport, chatReport);

    if (!iouReport || shouldCreateNewMoneyRequestReport) {
        iouReport = isPolicyExpenseChat
            ? ReportUtils.buildOptimisticExpenseReport(chatReport.reportID, chatReport.policyID ?? '-1', payeeAccountID, amount, currency)
            : ReportUtils.buildOptimisticIOUReport(payeeAccountID, payerAccountID, amount, chatReport.reportID, currency);
    } else if (isPolicyExpenseChat) {
        iouReport = {...iouReport};
        if (iouReport?.currency === currency && typeof iouReport.total === 'number') {
            // Because of the Expense reports are stored as negative values, we subtract the total from the amount
            iouReport.total -= amount;
        }
    } else {
        iouReport = IOUUtils.updateIOUOwnerAndTotal(iouReport, payeeAccountID, amount, currency);
    }

    // STEP 3: Build an optimistic transaction with the receipt
    const isDistanceRequest = existingTransaction && existingTransaction.iouRequestType === CONST.IOU.REQUEST_TYPE.DISTANCE;
    let optimisticTransaction = TransactionUtils.buildOptimisticTransaction(
        ReportUtils.isExpenseReport(iouReport) ? -amount : amount,
        currency,
        iouReport.reportID,
        comment,
        attendees,
        created,
        '',
        '',
        merchant,
        receipt,
        '',
        existingTransactionID,
        category,
        tag,
        taxCode,
        ReportUtils.isExpenseReport(iouReport) ? -(taxAmount ?? 0) : taxAmount,
        billable,
        isDistanceRequest ? {waypoints: CONST.RED_BRICK_ROAD_PENDING_ACTION.ADD} : undefined,
        undefined,
        existingTransaction,
        policy,
    );

    const optimisticPolicyRecentlyUsedCategories = Category.buildOptimisticPolicyRecentlyUsedCategories(iouReport.policyID, category);
    const optimisticPolicyRecentlyUsedTags = Tag.buildOptimisticPolicyRecentlyUsedTags(iouReport.policyID, tag);
    const optimisticPolicyRecentluUsedCurrencies = Policy.buildOptimisticRecentlyUsedCurrencies(currency);

    // If there is an existing transaction (which is the case for distance requests), then the data from the existing transaction
    // needs to be manually merged into the optimistic transaction. This is because buildOnyxDataForMoneyRequest() uses `Onyx.set()` for the transaction
    // data. This is a big can of worms to change it to `Onyx.merge()` as explored in https://expensify.slack.com/archives/C05DWUDHVK7/p1692139468252109.
    // I want to clean this up at some point, but it's possible this will live in the code for a while so I've created https://github.com/Expensify/App/issues/25417
    // to remind me to do this.
    if (isDistanceRequest) {
        optimisticTransaction = fastMerge(existingTransaction, optimisticTransaction, false);
    }

    // STEP 4: Build optimistic reportActions. We need:
    // 1. CREATED action for the chatReport
    // 2. CREATED action for the iouReport
    // 3. IOU action for the iouReport
    // 4. The transaction thread, which requires the iouAction, and CREATED action for the transaction thread
    // 5. REPORT_PREVIEW action for the chatReport
    // Note: The CREATED action for the IOU report must be optimistically generated before the IOU action so there's no chance that it appears after the IOU action in the chat
    const [optimisticCreatedActionForChat, optimisticCreatedActionForIOUReport, iouAction, optimisticTransactionThread, optimisticCreatedActionForTransactionThread] =
        ReportUtils.buildOptimisticMoneyRequestEntities(
            iouReport,
            CONST.IOU.REPORT_ACTION_TYPE.CREATE,
            amount,
            currency,
            comment,
            payeeEmail,
            [participant],
            optimisticTransaction.transactionID,
            undefined,
            false,
            false,
            false,
            undefined,
            linkedTrackedExpenseReportAction?.childReportID,
            linkedTrackedExpenseReportAction,
        );

    let reportPreviewAction = shouldCreateNewMoneyRequestReport ? null : getReportPreviewAction(chatReport.reportID, iouReport.reportID);

    if (reportPreviewAction) {
        reportPreviewAction = ReportUtils.updateReportPreview(iouReport, reportPreviewAction, false, comment, optimisticTransaction);
    } else {
        reportPreviewAction = ReportUtils.buildOptimisticReportPreview(chatReport, iouReport, comment, optimisticTransaction);
        chatReport.lastVisibleActionCreated = reportPreviewAction.created;

        // Generated ReportPreview action is a parent report action of the iou report.
        // We are setting the iou report's parentReportActionID to display subtitle correctly in IOU page when offline.
        iouReport.parentReportActionID = reportPreviewAction.reportActionID;
    }

    const shouldCreateOptimisticPersonalDetails = isNewChatReport && !allPersonalDetails[payerAccountID];
    // Add optimistic personal details for participant
    const optimisticPersonalDetailListAction = shouldCreateOptimisticPersonalDetails
        ? {
              [payerAccountID]: {
                  accountID: payerAccountID,
                  // Disabling this line since participant.displayName can be an empty string
                  // eslint-disable-next-line @typescript-eslint/prefer-nullish-coalescing
                  displayName: LocalePhoneNumber.formatPhoneNumber(participant.displayName || payerEmail),
                  login: participant.login,
                  isOptimisticPersonalDetail: true,
              },
          }
        : {};

    const predictedNextStatus = policy?.reimbursementChoice === CONST.POLICY.REIMBURSEMENT_CHOICES.REIMBURSEMENT_NO ? CONST.REPORT.STATUS_NUM.CLOSED : CONST.REPORT.STATUS_NUM.OPEN;
    const optimisticNextStep = NextStepUtils.buildNextStep(iouReport, predictedNextStatus);

    // STEP 5: Build Onyx Data
    const [optimisticData, successData, failureData] = buildOnyxDataForMoneyRequest(
        chatReport,
        iouReport,
        optimisticTransaction,
        optimisticCreatedActionForChat,
        optimisticCreatedActionForIOUReport,
        iouAction,
        optimisticPersonalDetailListAction,
        reportPreviewAction,
        optimisticPolicyRecentlyUsedCategories,
        optimisticPolicyRecentlyUsedTags,
        isNewChatReport,
        optimisticTransactionThread ?? {},
        optimisticCreatedActionForTransactionThread,
        shouldCreateNewMoneyRequestReport,
        policy,
        policyTagList,
        policyCategories,
        optimisticNextStep,
        undefined,
        undefined,
        optimisticPolicyRecentluUsedCurrencies,
    );

    return {
        payerAccountID,
        payerEmail,
        iouReport,
        chatReport,
        transaction: optimisticTransaction,
        iouAction,
        createdChatReportActionID: isNewChatReport ? optimisticCreatedActionForChat.reportActionID : '-1',
        createdIOUReportActionID: shouldCreateNewMoneyRequestReport ? optimisticCreatedActionForIOUReport.reportActionID : '-1',
        reportPreviewAction,
        transactionThreadReportID: optimisticTransactionThread?.reportID ?? '-1',
        createdReportActionIDForThread: optimisticCreatedActionForTransactionThread?.reportActionID ?? '-1',
        onyxData: {
            optimisticData,
            successData,
            failureData,
        },
    };
}

/**
 * Gathers all the data needed to make an expense. It attempts to find existing reports, iouReports, and receipts. If it doesn't find them, then
 * it creates optimistic versions of them and uses those instead
 */
function getTrackExpenseInformation(
    parentChatReport: OnyxEntry<OnyxTypes.Report>,
    participant: Participant,
    comment: string,
    amount: number,
    currency: string,
    created: string,
    merchant: string,
    receipt: OnyxEntry<Receipt>,
    category: string | undefined,
    tag: string | undefined,
    taxCode: string | undefined,
    taxAmount: number | undefined,
    billable: boolean | undefined,
    policy: OnyxEntry<OnyxTypes.Policy> | undefined,
    policyTagList: OnyxEntry<OnyxTypes.PolicyTagLists> | undefined,
    policyCategories: OnyxEntry<OnyxTypes.PolicyCategories> | undefined,
    payeeEmail = currentUserEmail,
    payeeAccountID = userAccountID,
    moneyRequestReportID = '',
    linkedTrackedExpenseReportAction?: OnyxTypes.ReportAction,
    existingTransactionID?: string,
): TrackExpenseInformation | null {
    const optimisticData: OnyxUpdate[] = [];
    const successData: OnyxUpdate[] = [];
    const failureData: OnyxUpdate[] = [];

    const isPolicyExpenseChat = participant.isPolicyExpenseChat;

    // STEP 1: Get existing chat report
    let chatReport = !isEmptyObject(parentChatReport) && parentChatReport?.reportID ? parentChatReport : null;
    const allReports = ReportConnection.getAllReports();
    // The chatReport always exists, and we can get it from Onyx if chatReport is null.
    if (!chatReport) {
        chatReport = allReports?.[`${ONYXKEYS.COLLECTION.REPORT}${participant.reportID}`] ?? null;
    }

    // If we still don't have a report, it likely doesn't exist, and we will early return here as it should not happen
    // Maybe later, we can build an optimistic selfDM chat.
    if (!chatReport) {
        return null;
    }

    // Check if the report is a draft
    const isDraftReport = ReportUtils.isDraftReport(chatReport?.reportID);

    let createdWorkspaceParams: CreateWorkspaceParams | undefined;

    if (isDraftReport) {
        const workspaceData = Policy.buildPolicyData(undefined, policy?.makeMeAdmin, policy?.name, policy?.id, chatReport?.reportID);
        createdWorkspaceParams = workspaceData.params;
        optimisticData.push(...workspaceData.optimisticData);
        successData.push(...workspaceData.successData);
        failureData.push(...workspaceData.failureData);
    }

    // STEP 2: If not in the self-DM flow, we need to use the expense report.
    // For this, first use the chatReport.iouReportID property. Build a new optimistic expense report if needed.
    const shouldUseMoneyReport = !!isPolicyExpenseChat;

    let iouReport: OnyxInputValue<OnyxTypes.Report> = null;
    let shouldCreateNewMoneyRequestReport = false;

    if (shouldUseMoneyReport) {
        if (moneyRequestReportID) {
            iouReport = allReports?.[`${ONYXKEYS.COLLECTION.REPORT}${moneyRequestReportID}`] ?? null;
        } else {
            iouReport = allReports?.[`${ONYXKEYS.COLLECTION.REPORT}${chatReport.iouReportID}`] ?? null;
        }

        shouldCreateNewMoneyRequestReport = ReportUtils.shouldCreateNewMoneyRequestReport(iouReport, chatReport);
        if (!iouReport || shouldCreateNewMoneyRequestReport) {
            iouReport = ReportUtils.buildOptimisticExpenseReport(chatReport.reportID, chatReport.policyID ?? '-1', payeeAccountID, amount, currency, false);
        } else {
            iouReport = {...iouReport};
            if (iouReport?.currency === currency && typeof iouReport.total === 'number' && typeof iouReport.nonReimbursableTotal === 'number') {
                // Because of the Expense reports are stored as negative values, we subtract the total from the amount
                iouReport.total -= amount;
                iouReport.nonReimbursableTotal -= amount;
            }
        }
    }

    // If shouldUseMoneyReport is true, the iouReport was defined.
    // But we'll use the `shouldUseMoneyReport && iouReport` check further instead of `shouldUseMoneyReport` to avoid TS errors.

    // STEP 3: Build optimistic receipt and transaction
    const receiptObject: Receipt = {};
    let filename;
    if (receipt?.source) {
        receiptObject.source = receipt.source;
        receiptObject.state = receipt.state ?? CONST.IOU.RECEIPT_STATE.SCANREADY;
        filename = receipt.name;
    }
    const existingTransaction = allTransactionDrafts[`${ONYXKEYS.COLLECTION.TRANSACTION_DRAFT}${existingTransactionID ?? CONST.IOU.OPTIMISTIC_TRANSACTION_ID}`];
    if (!filename) {
        filename = existingTransaction?.filename;
    }
    const isDistanceRequest = existingTransaction && existingTransaction.iouRequestType === CONST.IOU.REQUEST_TYPE.DISTANCE;
    let optimisticTransaction = TransactionUtils.buildOptimisticTransaction(
        ReportUtils.isExpenseReport(iouReport) ? -amount : amount,
        currency,
        shouldUseMoneyReport && iouReport ? iouReport.reportID : '-1',
        comment,
        [],
        created,
        '',
        '',
        merchant,
        receiptObject,
        filename,
        existingTransactionID ?? null,
        category,
        tag,
        taxCode,
        taxAmount,
        billable,
        isDistanceRequest ? {waypoints: CONST.RED_BRICK_ROAD_PENDING_ACTION.ADD} : undefined,
        false,
        existingTransaction,
        policy,
    );

    // If there is an existing transaction (which is the case for distance requests), then the data from the existing transaction
    // needs to be manually merged into the optimistic transaction. This is because buildOnyxDataForMoneyRequest() uses `Onyx.set()` for the transaction
    // data. This is a big can of worms to change it to `Onyx.merge()` as explored in https://expensify.slack.com/archives/C05DWUDHVK7/p1692139468252109.
    // I want to clean this up at some point, but it's possible this will live in the code for a while so I've created https://github.com/Expensify/App/issues/25417
    // to remind me to do this.
    if (isDistanceRequest) {
        optimisticTransaction = fastMerge(existingTransaction, optimisticTransaction, false);
    }

    // STEP 4: Build optimistic reportActions. We need:
    // 1. CREATED action for the iouReport (if tracking in the Expense chat)
    // 2. IOU action for the iouReport (if tracking in the Expense chat), otherwise – for chatReport
    // 3. The transaction thread, which requires the iouAction, and CREATED action for the transaction thread
    // 4. REPORT_PREVIEW action for the chatReport (if tracking in the Expense chat)
    const [, optimisticCreatedActionForIOUReport, iouAction, optimisticTransactionThread, optimisticCreatedActionForTransactionThread] = ReportUtils.buildOptimisticMoneyRequestEntities(
        shouldUseMoneyReport && iouReport ? iouReport : chatReport,
        CONST.IOU.REPORT_ACTION_TYPE.TRACK,
        amount,
        currency,
        comment,
        payeeEmail,
        [participant],
        optimisticTransaction.transactionID,
        undefined,
        false,
        false,
        false,
        !shouldUseMoneyReport,
        linkedTrackedExpenseReportAction?.childReportID,
        linkedTrackedExpenseReportAction,
    );

    let reportPreviewAction: OnyxInputValue<OnyxTypes.ReportAction<typeof CONST.REPORT.ACTIONS.TYPE.REPORT_PREVIEW>> = null;
    if (shouldUseMoneyReport && iouReport) {
        reportPreviewAction = shouldCreateNewMoneyRequestReport ? null : getReportPreviewAction(chatReport.reportID, iouReport.reportID);

        if (reportPreviewAction) {
            reportPreviewAction = ReportUtils.updateReportPreview(iouReport, reportPreviewAction, false, comment, optimisticTransaction);
        } else {
            reportPreviewAction = ReportUtils.buildOptimisticReportPreview(chatReport, iouReport, comment, optimisticTransaction);
            // Generated ReportPreview action is a parent report action of the iou report.
            // We are setting the iou report's parentReportActionID to display subtitle correctly in IOU page when offline.
            iouReport.parentReportActionID = reportPreviewAction.reportActionID;
        }
    }

    let actionableTrackExpenseWhisper: OnyxInputValue<OnyxTypes.ReportAction> = null;
    if (!isPolicyExpenseChat) {
        actionableTrackExpenseWhisper = ReportUtils.buildOptimisticActionableTrackExpenseWhisper(iouAction, optimisticTransaction.transactionID);
    }

    // STEP 5: Build Onyx Data
    const trackExpenseOnyxData = buildOnyxDataForTrackExpense(
        chatReport,
        iouReport,
        optimisticTransaction,
        optimisticCreatedActionForIOUReport,
        iouAction,
        reportPreviewAction,
        optimisticTransactionThread ?? {},
        optimisticCreatedActionForTransactionThread,
        shouldCreateNewMoneyRequestReport,
        policy,
        policyTagList,
        policyCategories,
        undefined,
        actionableTrackExpenseWhisper,
    );

    return {
        createdWorkspaceParams,
        chatReport,
        iouReport: iouReport ?? undefined,
        transaction: optimisticTransaction,
        iouAction,
        createdChatReportActionID: '-1',
        createdIOUReportActionID: shouldCreateNewMoneyRequestReport ? optimisticCreatedActionForIOUReport.reportActionID : '-1',
        reportPreviewAction: reportPreviewAction ?? undefined,
        transactionThreadReportID: optimisticTransactionThread.reportID,
        createdReportActionIDForThread: optimisticCreatedActionForTransactionThread?.reportActionID ?? '-1',
        actionableWhisperReportActionIDParam: actionableTrackExpenseWhisper?.reportActionID ?? '',
        onyxData: {
            optimisticData: optimisticData.concat(trackExpenseOnyxData[0]),
            successData: successData.concat(trackExpenseOnyxData[1]),
            failureData: failureData.concat(trackExpenseOnyxData[2]),
        },
    };
}

/**
 * Compute the diff amount when we update the transaction
 */
function calculateDiffAmount(
    iouReport: OnyxTypes.OnyxInputOrEntry<OnyxTypes.Report>,
    updatedTransaction: OnyxTypes.OnyxInputOrEntry<OnyxTypes.Transaction>,
    transaction: OnyxEntry<OnyxTypes.Transaction>,
): number {
    if (!iouReport) {
        return 0;
    }
    const isExpenseReport = ReportUtils.isExpenseReport(iouReport);
    const updatedCurrency = TransactionUtils.getCurrency(updatedTransaction);
    const currentCurrency = TransactionUtils.getCurrency(transaction);

    const currentAmount = TransactionUtils.getAmount(transaction, isExpenseReport);
    const updatedAmount = TransactionUtils.getAmount(updatedTransaction, isExpenseReport);

    if (updatedCurrency === iouReport?.currency && currentCurrency !== iouReport?.currency) {
        // Add the diff to the total if we change the currency from a different currency to the currency of the IOU report
        return updatedAmount;
    }

    if (updatedCurrency === iouReport?.currency && updatedAmount !== currentAmount) {
        // Calculate the diff between the updated amount and the current amount if we change the amount and the currency of the transaction is the currency of the report
        return updatedAmount - currentAmount;
    }

    return 0;
}

/**
 * @param transactionID
 * @param transactionThreadReportID
 * @param transactionChanges
 * @param [transactionChanges.created] Present when updated the date field
 * @param policy  May be undefined, an empty object, or an object matching the Policy type (src/types/onyx/Policy.ts)
 * @param policyTagList
 * @param policyCategories
 */
function getUpdateMoneyRequestParams(
    transactionID: string,
    transactionThreadReportID: string,
    transactionChanges: TransactionChanges,
    policy: OnyxEntry<OnyxTypes.Policy>,
    policyTagList: OnyxTypes.OnyxInputOrEntry<OnyxTypes.PolicyTagLists>,
    policyCategories: OnyxTypes.OnyxInputOrEntry<OnyxTypes.PolicyCategories>,
    violations?: OnyxEntry<OnyxTypes.TransactionViolations>,
): UpdateMoneyRequestData {
    const optimisticData: OnyxUpdate[] = [];
    const successData: OnyxUpdate[] = [];
    const failureData: OnyxUpdate[] = [];

    // Step 1: Set any "pending fields" (ones updated while the user was offline) to have error messages in the failureData
    const pendingFields: OnyxTypes.Transaction['pendingFields'] = Object.fromEntries(Object.keys(transactionChanges).map((key) => [key, CONST.RED_BRICK_ROAD_PENDING_ACTION.UPDATE]));
    const clearedPendingFields = Object.fromEntries(Object.keys(transactionChanges).map((key) => [key, null]));
    const errorFields = Object.fromEntries(Object.keys(pendingFields).map((key) => [key, {[DateUtils.getMicroseconds()]: Localize.translateLocal('iou.error.genericEditFailureMessage')}]));

    const allReports = ReportConnection.getAllReports();
    // Step 2: Get all the collections being updated
    const transactionThread = allReports?.[`${ONYXKEYS.COLLECTION.REPORT}${transactionThreadReportID}`] ?? null;
    const transaction = allTransactions?.[`${ONYXKEYS.COLLECTION.TRANSACTION}${transactionID}`];
    const iouReport = allReports?.[`${ONYXKEYS.COLLECTION.REPORT}${transactionThread?.parentReportID}`] ?? null;
    const isFromExpenseReport = ReportUtils.isExpenseReport(iouReport);
    const isScanning = TransactionUtils.hasReceipt(transaction) && TransactionUtils.isReceiptBeingScanned(transaction);
    const updatedTransaction: OnyxEntry<OnyxTypes.Transaction> = transaction
        ? TransactionUtils.getUpdatedTransaction({
              transaction,
              transactionChanges,
              isFromExpenseReport,
              policy,
          })
        : undefined;
    const transactionDetails = ReportUtils.getTransactionDetails(updatedTransaction);

    if (transactionDetails?.waypoints) {
        // This needs to be a JSON string since we're sending this to the MapBox API
        transactionDetails.waypoints = JSON.stringify(transactionDetails.waypoints);
    }

    const dataToIncludeInParams: Partial<TransactionDetails> = Object.fromEntries(Object.entries(transactionDetails ?? {}).filter(([key]) => Object.keys(transactionChanges).includes(key)));

    const params: UpdateMoneyRequestParams = {
        ...dataToIncludeInParams,
        reportID: iouReport?.reportID,
        transactionID,
    };

    const hasPendingWaypoints = 'waypoints' in transactionChanges;
    const hasModifiedDistanceRate = 'customUnitRateID' in transactionChanges;
    if (transaction && updatedTransaction && (hasPendingWaypoints || hasModifiedDistanceRate)) {
        // Delete the draft transaction when editing waypoints when the server responds successfully and there are no errors
        successData.push({
            onyxMethod: Onyx.METHOD.SET,
            key: `${ONYXKEYS.COLLECTION.TRANSACTION_DRAFT}${transactionID}`,
            value: null,
        });

        // Revert the transaction's amount to the original value on failure.
        // The IOU Report will be fully reverted in the failureData further below.
        failureData.push({
            onyxMethod: Onyx.METHOD.MERGE,
            key: `${ONYXKEYS.COLLECTION.TRANSACTION}${transactionID}`,
            value: {
                amount: transaction.amount,
                modifiedAmount: transaction.modifiedAmount,
                modifiedMerchant: transaction.modifiedMerchant,
                modifiedCurrency: transaction.modifiedCurrency,
            },
        });
    }

    // Step 3: Build the modified expense report actions
    // We don't create a modified report action if:
    // - we're updating the waypoints
    // - we're updating the distance rate while the waypoints are still pending
    // In these cases, there isn't a valid optimistic mileage data we can use,
    // and the report action is created on the server with the distance-related response from the MapBox API
    const updatedReportAction = ReportUtils.buildOptimisticModifiedExpenseReportAction(transactionThread, transaction, transactionChanges, isFromExpenseReport, policy, updatedTransaction);
    if (!hasPendingWaypoints && !(hasModifiedDistanceRate && TransactionUtils.isFetchingWaypointsFromServer(transaction))) {
        params.reportActionID = updatedReportAction.reportActionID;

        optimisticData.push({
            onyxMethod: Onyx.METHOD.MERGE,
            key: `${ONYXKEYS.COLLECTION.REPORT_ACTIONS}${transactionThread?.reportID}`,
            value: {
                [updatedReportAction.reportActionID]: updatedReportAction as OnyxTypes.ReportAction,
            },
        });
        optimisticData.push({
            onyxMethod: Onyx.METHOD.MERGE,
            key: `${ONYXKEYS.COLLECTION.REPORT}${transactionThread?.reportID}`,
            value: {
                lastVisibleActionCreated: updatedReportAction.created,
                lastReadTime: updatedReportAction.created,
            },
        });
        failureData.push({
            onyxMethod: Onyx.METHOD.MERGE,
            key: `${ONYXKEYS.COLLECTION.REPORT}${transactionThread?.reportID}`,
            value: {
                lastVisibleActionCreated: transactionThread?.lastVisibleActionCreated,
                lastReadTime: transactionThread?.lastReadTime,
            },
        });
        successData.push({
            onyxMethod: Onyx.METHOD.MERGE,
            key: `${ONYXKEYS.COLLECTION.REPORT_ACTIONS}${transactionThread?.reportID}`,
            value: {
                [updatedReportAction.reportActionID]: {pendingAction: null},
            },
        });
        failureData.push({
            onyxMethod: Onyx.METHOD.MERGE,
            key: `${ONYXKEYS.COLLECTION.REPORT_ACTIONS}${transactionThread?.reportID}`,
            value: {
                [updatedReportAction.reportActionID]: {
                    ...(updatedReportAction as OnyxTypes.ReportAction),
                    errors: ErrorUtils.getMicroSecondOnyxErrorWithTranslationKey('iou.error.genericEditFailureMessage'),
                },
            },
        });
    }

    // Step 4: Compute the IOU total and update the report preview message (and report header) so LHN amount owed is correct.
    const diff = calculateDiffAmount(iouReport, updatedTransaction, transaction);

    let updatedMoneyRequestReport: OnyxTypes.OnyxInputOrEntry<OnyxTypes.Report>;
    if (!iouReport) {
        updatedMoneyRequestReport = null;
    } else if ((ReportUtils.isExpenseReport(iouReport) || ReportUtils.isInvoiceReport(iouReport)) && typeof iouReport.total === 'number') {
        // For expense report, the amount is negative, so we should subtract total from diff
        updatedMoneyRequestReport = {
            ...iouReport,
            total: iouReport.total - diff,
        };
        if (!transaction?.reimbursable && typeof updatedMoneyRequestReport.nonReimbursableTotal === 'number') {
            updatedMoneyRequestReport.nonReimbursableTotal -= diff;
        }
    } else {
        updatedMoneyRequestReport = IOUUtils.updateIOUOwnerAndTotal(iouReport, updatedReportAction.actorAccountID ?? -1, diff, TransactionUtils.getCurrency(transaction), false, true);
    }

    if (updatedMoneyRequestReport) {
        updatedMoneyRequestReport.cachedTotal = CurrencyUtils.convertToDisplayString(updatedMoneyRequestReport.total, transactionDetails?.currency);
    }

    optimisticData.push(
        {
            onyxMethod: Onyx.METHOD.MERGE,
            key: `${ONYXKEYS.COLLECTION.REPORT}${iouReport?.reportID}`,
            value: updatedMoneyRequestReport,
        },
        {
            onyxMethod: Onyx.METHOD.MERGE,
            key: `${ONYXKEYS.COLLECTION.REPORT}${iouReport?.parentReportID}`,
            value: ReportUtils.getOutstandingChildRequest(updatedMoneyRequestReport),
        },
    );
    successData.push({
        onyxMethod: Onyx.METHOD.MERGE,
        key: `${ONYXKEYS.COLLECTION.REPORT}${iouReport?.reportID}`,
        value: {pendingAction: null},
    });

    // Optimistically modify the transaction and the transaction thread
    optimisticData.push({
        onyxMethod: Onyx.METHOD.MERGE,
        key: `${ONYXKEYS.COLLECTION.TRANSACTION}${transactionID}`,
        value: {
            ...updatedTransaction,
            pendingFields,
            errorFields: null,
        },
    });

    optimisticData.push({
        onyxMethod: Onyx.METHOD.MERGE,
        key: `${ONYXKEYS.COLLECTION.REPORT}${transactionThreadReportID}`,
        value: {
            lastActorAccountID: updatedReportAction.actorAccountID,
        },
    });

    if (isScanning && ('amount' in transactionChanges || 'currency' in transactionChanges)) {
        optimisticData.push(
            {
                onyxMethod: Onyx.METHOD.MERGE,
                key: `${ONYXKEYS.COLLECTION.REPORT_ACTIONS}${iouReport?.reportID}`,
                value: {
                    [transactionThread?.parentReportActionID ?? '-1']: {
                        originalMessage: {
                            whisperedTo: [],
                        },
                    },
                },
            },
            {
                onyxMethod: Onyx.METHOD.MERGE,
                key: `${ONYXKEYS.COLLECTION.REPORT_ACTIONS}${iouReport?.parentReportID}`,
                value: {
                    [iouReport?.parentReportActionID ?? '-1']: {
                        originalMessage: {
                            whisperedTo: [],
                        },
                    },
                },
            },
        );
    }

    // Update recently used categories if the category is changed
    const hasModifiedCategory = 'category' in transactionChanges;
    if (hasModifiedCategory) {
        const optimisticPolicyRecentlyUsedCategories = Category.buildOptimisticPolicyRecentlyUsedCategories(iouReport?.policyID, transactionChanges.category);
        if (optimisticPolicyRecentlyUsedCategories.length) {
            optimisticData.push({
                onyxMethod: Onyx.METHOD.SET,
                key: `${ONYXKEYS.COLLECTION.POLICY_RECENTLY_USED_CATEGORIES}${iouReport?.policyID}`,
                value: optimisticPolicyRecentlyUsedCategories,
            });
        }
    }

    // Update recently used currencies if the currency is changed
    if ('currency' in transactionChanges) {
        const optimisticRecentlyUsedCurrencies = Policy.buildOptimisticRecentlyUsedCurrencies(transactionChanges.currency);
        if (optimisticRecentlyUsedCurrencies.length) {
            optimisticData.push({
                onyxMethod: Onyx.METHOD.SET,
                key: ONYXKEYS.RECENTLY_USED_CURRENCIES,
                value: optimisticRecentlyUsedCurrencies,
            });
        }
    }

    // Update recently used categories if the tag is changed
    const hasModifiedTag = 'tag' in transactionChanges;
    if (hasModifiedTag) {
        const optimisticPolicyRecentlyUsedTags = Tag.buildOptimisticPolicyRecentlyUsedTags(iouReport?.policyID, transactionChanges.tag);
        if (!isEmptyObject(optimisticPolicyRecentlyUsedTags)) {
            optimisticData.push({
                onyxMethod: Onyx.METHOD.MERGE,
                key: `${ONYXKEYS.COLLECTION.POLICY_RECENTLY_USED_TAGS}${iouReport?.policyID}`,
                value: optimisticPolicyRecentlyUsedTags,
            });
        }
    }

    const overLimitViolation = violations?.find((violation) => violation.name === 'overLimit');
    // Update violation limit, if we modify attendees. The given limit value is for a single attendee, if we have multiple attendees we should multpiply limit by attende count
    if ('attendees' in transactionChanges && !!overLimitViolation) {
        const limitForSingleAttendee = ViolationsUtils.getViolationAmountLimit(overLimitViolation);
        if (limitForSingleAttendee * (transactionChanges?.attendees?.length ?? 1) > Math.abs(TransactionUtils.getAmount(transaction))) {
            optimisticData.push({
                onyxMethod: Onyx.METHOD.MERGE,
                key: `${ONYXKEYS.COLLECTION.TRANSACTION_VIOLATIONS}${transactionID}`,
                value: violations?.filter((violation) => violation.name !== 'overLimit') ?? [],
            });
        }
    }

    // Clear out the error fields and loading states on success
    successData.push({
        onyxMethod: Onyx.METHOD.MERGE,
        key: `${ONYXKEYS.COLLECTION.TRANSACTION}${transactionID}`,
        value: {
            pendingFields: clearedPendingFields,
            isLoading: false,
            errorFields: null,
            routes: null,
        },
    });

    // Clear out loading states, pending fields, and add the error fields
    failureData.push({
        onyxMethod: Onyx.METHOD.MERGE,
        key: `${ONYXKEYS.COLLECTION.TRANSACTION}${transactionID}`,
        value: {
            pendingFields: clearedPendingFields,
            isLoading: false,
            errorFields,
        },
    });

    if (iouReport) {
        // Reset the iouReport to its original state
        failureData.push({
            onyxMethod: Onyx.METHOD.MERGE,
            key: `${ONYXKEYS.COLLECTION.REPORT}${iouReport.reportID}`,
            value: iouReport,
        });
    }

    if (policy && PolicyUtils.isPaidGroupPolicy(policy) && updatedTransaction && (hasModifiedTag || hasModifiedCategory || hasModifiedDistanceRate)) {
        const currentTransactionViolations = allTransactionViolations[`${ONYXKEYS.COLLECTION.TRANSACTION_VIOLATIONS}${transactionID}`] ?? [];
        optimisticData.push(
            ViolationsUtils.getViolationsOnyxData(
                updatedTransaction,
                currentTransactionViolations,
                policy,
                policyTagList ?? {},
                policyCategories ?? {},
                PolicyUtils.hasDependentTags(policy, policyTagList ?? {}),
            ),
        );
        failureData.push({
            onyxMethod: Onyx.METHOD.MERGE,
            key: `${ONYXKEYS.COLLECTION.TRANSACTION_VIOLATIONS}${transactionID}`,
            value: currentTransactionViolations,
        });
    }

    // Reset the transaction thread to its original state
    failureData.push({
        onyxMethod: Onyx.METHOD.MERGE,
        key: `${ONYXKEYS.COLLECTION.REPORT}${transactionThreadReportID}`,
        value: transactionThread,
    });

    return {
        params,
        onyxData: {optimisticData, successData, failureData},
    };
}

/**
 * @param transactionID
 * @param transactionThreadReportID
 * @param transactionChanges
 * @param [transactionChanges.created] Present when updated the date field
 * @param policy  May be undefined, an empty object, or an object matching the Policy type (src/types/onyx/Policy.ts)
 */
function getUpdateTrackExpenseParams(
    transactionID: string,
    transactionThreadReportID: string,
    transactionChanges: TransactionChanges,
    policy: OnyxEntry<OnyxTypes.Policy>,
): UpdateMoneyRequestData {
    const optimisticData: OnyxUpdate[] = [];
    const successData: OnyxUpdate[] = [];
    const failureData: OnyxUpdate[] = [];

    // Step 1: Set any "pending fields" (ones updated while the user was offline) to have error messages in the failureData
    const pendingFields = Object.fromEntries(Object.keys(transactionChanges).map((key) => [key, CONST.RED_BRICK_ROAD_PENDING_ACTION.UPDATE]));
    const clearedPendingFields = Object.fromEntries(Object.keys(transactionChanges).map((key) => [key, null]));
    const errorFields = Object.fromEntries(Object.keys(pendingFields).map((key) => [key, {[DateUtils.getMicroseconds()]: Localize.translateLocal('iou.error.genericEditFailureMessage')}]));

    const allReports = ReportConnection.getAllReports();
    // Step 2: Get all the collections being updated
    const transactionThread = allReports?.[`${ONYXKEYS.COLLECTION.REPORT}${transactionThreadReportID}`] ?? null;
    const transaction = allTransactions?.[`${ONYXKEYS.COLLECTION.TRANSACTION}${transactionID}`];
    const chatReport = allReports?.[`${ONYXKEYS.COLLECTION.REPORT}${transactionThread?.parentReportID}`] ?? null;
    const isScanning = TransactionUtils.hasReceipt(transaction) && TransactionUtils.isReceiptBeingScanned(transaction);
    const updatedTransaction = transaction
        ? TransactionUtils.getUpdatedTransaction({
              transaction,
              transactionChanges,
              isFromExpenseReport: false,
              policy,
          })
        : null;
    const transactionDetails = ReportUtils.getTransactionDetails(updatedTransaction);

    if (transactionDetails?.waypoints) {
        // This needs to be a JSON string since we're sending this to the MapBox API
        transactionDetails.waypoints = JSON.stringify(transactionDetails.waypoints);
    }

    const dataToIncludeInParams: Partial<TransactionDetails> = Object.fromEntries(Object.entries(transactionDetails ?? {}).filter(([key]) => Object.keys(transactionChanges).includes(key)));

    const params: UpdateMoneyRequestParams = {
        ...dataToIncludeInParams,
        reportID: chatReport?.reportID,
        transactionID,
    };

    const hasPendingWaypoints = 'waypoints' in transactionChanges;
    const hasModifiedDistanceRate = 'customUnitRateID' in transactionChanges;
    if (transaction && updatedTransaction && (hasPendingWaypoints || hasModifiedDistanceRate)) {
        // Delete the draft transaction when editing waypoints when the server responds successfully and there are no errors
        successData.push({
            onyxMethod: Onyx.METHOD.SET,
            key: `${ONYXKEYS.COLLECTION.TRANSACTION_DRAFT}${transactionID}`,
            value: null,
        });

        // Revert the transaction's amount to the original value on failure.
        // The IOU Report will be fully reverted in the failureData further below.
        failureData.push({
            onyxMethod: Onyx.METHOD.MERGE,
            key: `${ONYXKEYS.COLLECTION.TRANSACTION}${transactionID}`,
            value: {
                amount: transaction.amount,
                modifiedAmount: transaction.modifiedAmount,
                modifiedMerchant: transaction.modifiedMerchant,
            },
        });
    }

    // Step 3: Build the modified expense report actions
    // We don't create a modified report action if:
    // - we're updating the waypoints
    // - we're updating the distance rate while the waypoints are still pending
    // In these cases, there isn't a valid optimistic mileage data we can use,
    // and the report action is created on the server with the distance-related response from the MapBox API
    const updatedReportAction = ReportUtils.buildOptimisticModifiedExpenseReportAction(transactionThread, transaction, transactionChanges, false, policy, updatedTransaction);
    if (!hasPendingWaypoints && !(hasModifiedDistanceRate && TransactionUtils.isFetchingWaypointsFromServer(transaction))) {
        params.reportActionID = updatedReportAction.reportActionID;

        optimisticData.push({
            onyxMethod: Onyx.METHOD.MERGE,
            key: `${ONYXKEYS.COLLECTION.REPORT_ACTIONS}${transactionThread?.reportID}`,
            value: {
                [updatedReportAction.reportActionID]: updatedReportAction as OnyxTypes.ReportAction,
            },
        });
        successData.push({
            onyxMethod: Onyx.METHOD.MERGE,
            key: `${ONYXKEYS.COLLECTION.REPORT_ACTIONS}${transactionThread?.reportID}`,
            value: {
                [updatedReportAction.reportActionID]: {pendingAction: null},
            },
        });
        failureData.push({
            onyxMethod: Onyx.METHOD.MERGE,
            key: `${ONYXKEYS.COLLECTION.REPORT_ACTIONS}${transactionThread?.reportID}`,
            value: {
                [updatedReportAction.reportActionID]: {
                    ...(updatedReportAction as OnyxTypes.ReportAction),
                    errors: ErrorUtils.getMicroSecondOnyxErrorWithTranslationKey('iou.error.genericEditFailureMessage'),
                },
            },
        });
    }

    // Step 4: Update the report preview message (and report header) so LHN amount tracked is correct.
    // Optimistically modify the transaction and the transaction thread
    optimisticData.push({
        onyxMethod: Onyx.METHOD.MERGE,
        key: `${ONYXKEYS.COLLECTION.TRANSACTION}${transactionID}`,
        value: {
            ...updatedTransaction,
            pendingFields,
            errorFields: null,
        },
    });

    optimisticData.push({
        onyxMethod: Onyx.METHOD.MERGE,
        key: `${ONYXKEYS.COLLECTION.REPORT}${transactionThreadReportID}`,
        value: {
            lastActorAccountID: updatedReportAction.actorAccountID,
        },
    });

    if (isScanning && ('amount' in transactionChanges || 'currency' in transactionChanges)) {
        optimisticData.push({
            onyxMethod: Onyx.METHOD.MERGE,
            key: `${ONYXKEYS.COLLECTION.REPORT_ACTIONS}${chatReport?.reportID}`,
            value: {
                [transactionThread?.parentReportActionID ?? '-1']: {
                    originalMessage: {
                        whisperedTo: [],
                    },
                },
            },
        });
    }

    // Clear out the error fields and loading states on success
    successData.push({
        onyxMethod: Onyx.METHOD.MERGE,
        key: `${ONYXKEYS.COLLECTION.TRANSACTION}${transactionID}`,
        value: {
            pendingFields: clearedPendingFields,
            isLoading: false,
            errorFields: null,
            routes: null,
        },
    });

    // Clear out loading states, pending fields, and add the error fields
    failureData.push({
        onyxMethod: Onyx.METHOD.MERGE,
        key: `${ONYXKEYS.COLLECTION.TRANSACTION}${transactionID}`,
        value: {
            pendingFields: clearedPendingFields,
            isLoading: false,
            errorFields,
        },
    });

    // Reset the transaction thread to its original state
    failureData.push({
        onyxMethod: Onyx.METHOD.MERGE,
        key: `${ONYXKEYS.COLLECTION.REPORT}${transactionThreadReportID}`,
        value: transactionThread,
    });

    return {
        params,
        onyxData: {optimisticData, successData, failureData},
    };
}

/** Updates the created date of an expense */
function updateMoneyRequestDate(
    transactionID: string,
    transactionThreadReportID: string,
    value: string,
    policy: OnyxEntry<OnyxTypes.Policy>,
    policyTags: OnyxEntry<OnyxTypes.PolicyTagLists>,
    policyCategories: OnyxEntry<OnyxTypes.PolicyCategories>,
) {
    const transactionChanges: TransactionChanges = {
        created: value,
    };
    const allReports = ReportConnection.getAllReports();
    const transactionThreadReport = allReports?.[`${ONYXKEYS.COLLECTION.REPORT}${transactionThreadReportID}`] ?? null;
    const parentReport = allReports?.[`${ONYXKEYS.COLLECTION.REPORT}${transactionThreadReport?.parentReportID}`] ?? null;
    let data: UpdateMoneyRequestData;
    if (ReportUtils.isTrackExpenseReport(transactionThreadReport) && ReportUtils.isSelfDM(parentReport)) {
        data = getUpdateTrackExpenseParams(transactionID, transactionThreadReportID, transactionChanges, policy);
    } else {
        data = getUpdateMoneyRequestParams(transactionID, transactionThreadReportID, transactionChanges, policy, policyTags, policyCategories);
    }
    const {params, onyxData} = data;
    API.write(WRITE_COMMANDS.UPDATE_MONEY_REQUEST_DATE, params, onyxData);
}

/** Updates the billable field of an expense */
function updateMoneyRequestBillable(
    transactionID: string,
    transactionThreadReportID: string,
    value: boolean,
    policy: OnyxEntry<OnyxTypes.Policy>,
    policyTagList: OnyxEntry<OnyxTypes.PolicyTagLists>,
    policyCategories: OnyxEntry<OnyxTypes.PolicyCategories>,
) {
    const transactionChanges: TransactionChanges = {
        billable: value,
    };
    const {params, onyxData} = getUpdateMoneyRequestParams(transactionID, transactionThreadReportID, transactionChanges, policy, policyTagList, policyCategories);
    API.write(WRITE_COMMANDS.UPDATE_MONEY_REQUEST_BILLABLE, params, onyxData);
}

/** Updates the merchant field of an expense */
function updateMoneyRequestMerchant(
    transactionID: string,
    transactionThreadReportID: string,
    value: string,
    policy: OnyxEntry<OnyxTypes.Policy>,
    policyTagList: OnyxEntry<OnyxTypes.PolicyTagLists>,
    policyCategories: OnyxEntry<OnyxTypes.PolicyCategories>,
) {
    const transactionChanges: TransactionChanges = {
        merchant: value,
    };
    const allReports = ReportConnection.getAllReports();
    const transactionThreadReport = allReports?.[`${ONYXKEYS.COLLECTION.REPORT}${transactionThreadReportID}`] ?? null;
    const parentReport = allReports?.[`${ONYXKEYS.COLLECTION.REPORT}${transactionThreadReport?.parentReportID}`] ?? null;
    let data: UpdateMoneyRequestData;
    if (ReportUtils.isTrackExpenseReport(transactionThreadReport) && ReportUtils.isSelfDM(parentReport)) {
        data = getUpdateTrackExpenseParams(transactionID, transactionThreadReportID, transactionChanges, policy);
    } else {
        data = getUpdateMoneyRequestParams(transactionID, transactionThreadReportID, transactionChanges, policy, policyTagList, policyCategories);
    }
    const {params, onyxData} = data;
    API.write(WRITE_COMMANDS.UPDATE_MONEY_REQUEST_MERCHANT, params, onyxData);
}

/** Updates the attendees list of an expense */
function updateMoneyRequestAttendees(
    transactionID: string,
    transactionThreadReportID: string,
    attendees: Attendee[],
    policy: OnyxEntry<OnyxTypes.Policy>,
    policyTagList: OnyxEntry<OnyxTypes.PolicyTagLists>,
    policyCategories: OnyxEntry<OnyxTypes.PolicyCategories>,
    violations: OnyxEntry<OnyxTypes.TransactionViolations>,
) {
    const transactionChanges: TransactionChanges = {
        attendees,
    };
    const data = getUpdateMoneyRequestParams(transactionID, transactionThreadReportID, transactionChanges, policy, policyTagList, policyCategories, violations);
    const {params, onyxData} = data;
    API.write(WRITE_COMMANDS.UPDATE_MONEY_REQUEST_ATTENDEES, params, onyxData);
}

/** Updates the tag of an expense */
function updateMoneyRequestTag(
    transactionID: string,
    transactionThreadReportID: string,
    tag: string,
    policy: OnyxEntry<OnyxTypes.Policy>,
    policyTagList: OnyxEntry<OnyxTypes.PolicyTagLists>,
    policyCategories: OnyxEntry<OnyxTypes.PolicyCategories>,
) {
    const transactionChanges: TransactionChanges = {
        tag,
    };
    const {params, onyxData} = getUpdateMoneyRequestParams(transactionID, transactionThreadReportID, transactionChanges, policy, policyTagList, policyCategories);
    API.write(WRITE_COMMANDS.UPDATE_MONEY_REQUEST_TAG, params, onyxData);
}

/** Updates the created tax amount of an expense */
function updateMoneyRequestTaxAmount(
    transactionID: string,
    optimisticReportActionID: string,
    taxAmount: number,
    policy: OnyxEntry<OnyxTypes.Policy>,
    policyTagList: OnyxEntry<OnyxTypes.PolicyTagLists>,
    policyCategories: OnyxEntry<OnyxTypes.PolicyCategories>,
) {
    const transactionChanges = {
        taxAmount,
    };
    const {params, onyxData} = getUpdateMoneyRequestParams(transactionID, optimisticReportActionID, transactionChanges, policy, policyTagList, policyCategories);
    API.write('UpdateMoneyRequestTaxAmount', params, onyxData);
}

type UpdateMoneyRequestTaxRateParams = {
    transactionID: string;
    optimisticReportActionID: string;
    taxCode: string;
    taxAmount: number;
    policy: OnyxEntry<OnyxTypes.Policy>;
    policyTagList: OnyxEntry<OnyxTypes.PolicyTagLists>;
    policyCategories: OnyxEntry<OnyxTypes.PolicyCategories>;
};

/** Updates the created tax rate of an expense */
function updateMoneyRequestTaxRate({transactionID, optimisticReportActionID, taxCode, taxAmount, policy, policyTagList, policyCategories}: UpdateMoneyRequestTaxRateParams) {
    const transactionChanges = {
        taxCode,
        taxAmount,
    };
    const {params, onyxData} = getUpdateMoneyRequestParams(transactionID, optimisticReportActionID, transactionChanges, policy, policyTagList, policyCategories);
    API.write('UpdateMoneyRequestTaxRate', params, onyxData);
}

type UpdateMoneyRequestDistanceParams = {
    transactionID: string;
    transactionThreadReportID: string;
    waypoints: WaypointCollection;
    routes?: Routes;
    policy?: OnyxEntry<OnyxTypes.Policy>;
    policyTagList?: OnyxEntry<OnyxTypes.PolicyTagLists>;
    policyCategories?: OnyxEntry<OnyxTypes.PolicyCategories>;
};

/** Updates the waypoints of a distance expense */
function updateMoneyRequestDistance({
    transactionID,
    transactionThreadReportID,
    waypoints,
    routes = undefined,
    policy = {} as OnyxTypes.Policy,
    policyTagList = {},
    policyCategories = {},
}: UpdateMoneyRequestDistanceParams) {
    const transactionChanges: TransactionChanges = {
        waypoints: sanitizeRecentWaypoints(waypoints),
        routes,
    };
    const allReports = ReportConnection.getAllReports();
    const transactionThreadReport = allReports?.[`${ONYXKEYS.COLLECTION.REPORT}${transactionThreadReportID}`] ?? null;
    const parentReport = allReports?.[`${ONYXKEYS.COLLECTION.REPORT}${transactionThreadReport?.parentReportID}`] ?? null;
    let data: UpdateMoneyRequestData;
    if (ReportUtils.isTrackExpenseReport(transactionThreadReport) && ReportUtils.isSelfDM(parentReport)) {
        data = getUpdateTrackExpenseParams(transactionID, transactionThreadReportID, transactionChanges, policy);
    } else {
        data = getUpdateMoneyRequestParams(transactionID, transactionThreadReportID, transactionChanges, policy, policyTagList, policyCategories);
    }
    const {params, onyxData} = data;

    const recentServerValidatedWaypoints = getRecentWaypoints().filter((item) => !item.pendingAction);
    onyxData?.failureData?.push({
        onyxMethod: Onyx.METHOD.SET,
        key: `${ONYXKEYS.NVP_RECENT_WAYPOINTS}`,
        value: recentServerValidatedWaypoints,
    });

    API.write(WRITE_COMMANDS.UPDATE_MONEY_REQUEST_DISTANCE, params, onyxData);
}

/** Updates the category of an expense */
function updateMoneyRequestCategory(
    transactionID: string,
    transactionThreadReportID: string,
    category: string,
    policy: OnyxEntry<OnyxTypes.Policy>,
    policyTagList: OnyxEntry<OnyxTypes.PolicyTagLists>,
    policyCategories: OnyxEntry<OnyxTypes.PolicyCategories>,
) {
    const transactionChanges: TransactionChanges = {
        category,
    };
    const {params, onyxData} = getUpdateMoneyRequestParams(transactionID, transactionThreadReportID, transactionChanges, policy, policyTagList, policyCategories);
    API.write(WRITE_COMMANDS.UPDATE_MONEY_REQUEST_CATEGORY, params, onyxData);
}

/** Updates the description of an expense */
function updateMoneyRequestDescription(
    transactionID: string,
    transactionThreadReportID: string,
    comment: string,
    policy: OnyxEntry<OnyxTypes.Policy>,
    policyTagList: OnyxEntry<OnyxTypes.PolicyTagLists>,
    policyCategories: OnyxEntry<OnyxTypes.PolicyCategories>,
) {
    const transactionChanges: TransactionChanges = {
        comment,
    };
    const allReports = ReportConnection.getAllReports();
    const transactionThreadReport = allReports?.[`${ONYXKEYS.COLLECTION.REPORT}${transactionThreadReportID}`] ?? null;
    const parentReport = allReports?.[`${ONYXKEYS.COLLECTION.REPORT}${transactionThreadReport?.parentReportID}`] ?? null;
    let data: UpdateMoneyRequestData;
    if (ReportUtils.isTrackExpenseReport(transactionThreadReport) && ReportUtils.isSelfDM(parentReport)) {
        data = getUpdateTrackExpenseParams(transactionID, transactionThreadReportID, transactionChanges, policy);
    } else {
        data = getUpdateMoneyRequestParams(transactionID, transactionThreadReportID, transactionChanges, policy, policyTagList, policyCategories);
    }
    const {params, onyxData} = data;
    API.write(WRITE_COMMANDS.UPDATE_MONEY_REQUEST_DESCRIPTION, params, onyxData);
}

/** Updates the distance rate of an expense */
function updateMoneyRequestDistanceRate(
    transactionID: string,
    transactionThreadReportID: string,
    rateID: string,
    policy: OnyxEntry<OnyxTypes.Policy>,
    policyTagList: OnyxEntry<OnyxTypes.PolicyTagLists>,
    policyCategories: OnyxEntry<OnyxTypes.PolicyCategories>,
    updatedTaxAmount?: number,
    updatedTaxCode?: string,
) {
    const transactionChanges: TransactionChanges = {
        customUnitRateID: rateID,
        ...(typeof updatedTaxAmount === 'number' ? {taxAmount: updatedTaxAmount} : {}),
        ...(updatedTaxCode ? {taxCode: updatedTaxCode} : {}),
    };
    const allReports = ReportConnection.getAllReports();
    const transactionThreadReport = allReports?.[`${ONYXKEYS.COLLECTION.REPORT}${transactionThreadReportID}`] ?? null;
    const parentReport = allReports?.[`${ONYXKEYS.COLLECTION.REPORT}${transactionThreadReport?.parentReportID}`] ?? null;

    const transaction = allTransactions?.[`${ONYXKEYS.COLLECTION.TRANSACTION}${transactionID}`];
    if (transaction) {
        const existingDistanceUnit = transaction?.comment?.customUnit?.distanceUnit;
        const newDistanceUnit = DistanceRequestUtils.getRateByCustomUnitRateID({customUnitRateID: rateID, policy})?.unit;

        // If the distanceUnit is set and the rate is changed to one that has a different unit, mark the merchant as modified to make the distance field pending
        if (existingDistanceUnit && newDistanceUnit && newDistanceUnit !== existingDistanceUnit) {
            transactionChanges.merchant = TransactionUtils.getMerchant(transaction);
        }
    }

    let data: UpdateMoneyRequestData;
    if (ReportUtils.isTrackExpenseReport(transactionThreadReport) && ReportUtils.isSelfDM(parentReport)) {
        data = getUpdateTrackExpenseParams(transactionID, transactionThreadReportID, transactionChanges, policy);
    } else {
        data = getUpdateMoneyRequestParams(transactionID, transactionThreadReportID, transactionChanges, policy, policyTagList, policyCategories);
    }
    const {params, onyxData} = data;
    // `taxAmount` & `taxCode` only needs to be updated in the optimistic data, so we need to remove them from the params
    const {taxAmount, taxCode, ...paramsWithoutTaxUpdated} = params;
    API.write(WRITE_COMMANDS.UPDATE_MONEY_REQUEST_DISTANCE_RATE, paramsWithoutTaxUpdated, onyxData);
}

const getConvertTrackedExpenseInformation = (
    transactionID: string,
    actionableWhisperReportActionID: string,
    moneyRequestReportID: string,
    linkedTrackedExpenseReportAction: OnyxTypes.ReportAction,
    linkedTrackedExpenseReportID: string,
    transactionThreadReportID: string,
    resolution: IOUAction,
) => {
    const optimisticData: OnyxUpdate[] = [];
    const successData: OnyxUpdate[] = [];
    const failureData: OnyxUpdate[] = [];

    // Delete the transaction from the track expense report
    const {
        optimisticData: deleteOptimisticData,
        successData: deleteSuccessData,
        failureData: deleteFailureData,
    } = getDeleteTrackExpenseInformation(linkedTrackedExpenseReportID, transactionID, linkedTrackedExpenseReportAction, false, true, actionableWhisperReportActionID, resolution);

    optimisticData?.push(...deleteOptimisticData);
    successData?.push(...deleteSuccessData);
    failureData?.push(...deleteFailureData);

    // Build modified expense report action with the transaction changes
    const modifiedExpenseReportAction = ReportUtils.buildOptimisticMovedTrackedExpenseModifiedReportAction(transactionThreadReportID, moneyRequestReportID);

    optimisticData?.push({
        onyxMethod: Onyx.METHOD.MERGE,
        key: `${ONYXKEYS.COLLECTION.REPORT_ACTIONS}${transactionThreadReportID}`,
        value: {
            [modifiedExpenseReportAction.reportActionID]: modifiedExpenseReportAction as OnyxTypes.ReportAction,
        },
    });
    successData?.push({
        onyxMethod: Onyx.METHOD.MERGE,
        key: `${ONYXKEYS.COLLECTION.REPORT_ACTIONS}${transactionThreadReportID}`,
        value: {
            [modifiedExpenseReportAction.reportActionID]: {pendingAction: null},
        },
    });
    failureData?.push({
        onyxMethod: Onyx.METHOD.MERGE,
        key: `${ONYXKEYS.COLLECTION.REPORT_ACTIONS}${transactionThreadReportID}`,
        value: {
            [modifiedExpenseReportAction.reportActionID]: {
                ...(modifiedExpenseReportAction as OnyxTypes.ReportAction),
                errors: ErrorUtils.getMicroSecondOnyxErrorWithTranslationKey('iou.error.genericEditFailureMessage'),
            },
        },
    });

    return {optimisticData, successData, failureData, modifiedExpenseReportActionID: modifiedExpenseReportAction.reportActionID};
};

function convertTrackedExpenseToRequest(
    payerAccountID: number,
    payerEmail: string,
    chatReportID: string,
    transactionID: string,
    actionableWhisperReportActionID: string,
    createdChatReportActionID: string,
    moneyRequestReportID: string,
    moneyRequestCreatedReportActionID: string,
    moneyRequestPreviewReportActionID: string,
    linkedTrackedExpenseReportAction: OnyxTypes.ReportAction,
    linkedTrackedExpenseReportID: string,
    transactionThreadReportID: string,
    reportPreviewReportActionID: string,
    onyxData: OnyxData,
    amount: number,
    currency: string,
    comment: string,
    merchant: string,
    created: string,
    attendees?: Attendee[],
    receipt?: Receipt,
) {
    const {optimisticData, successData, failureData} = onyxData;

    const {
        optimisticData: moveTransactionOptimisticData,
        successData: moveTransactionSuccessData,
        failureData: moveTransactionFailureData,
        modifiedExpenseReportActionID,
    } = getConvertTrackedExpenseInformation(
        transactionID,
        actionableWhisperReportActionID,
        moneyRequestReportID,
        linkedTrackedExpenseReportAction,
        linkedTrackedExpenseReportID,
        transactionThreadReportID,
        CONST.IOU.ACTION.SUBMIT,
    );

    optimisticData?.push(...moveTransactionOptimisticData);
    successData?.push(...moveTransactionSuccessData);
    failureData?.push(...moveTransactionFailureData);

    const parameters = {
        attendees,
        amount,
        currency,
        comment,
        created,
        merchant,
        receipt,
        payerAccountID,
        payerEmail,
        chatReportID,
        transactionID,
        actionableWhisperReportActionID,
        createdChatReportActionID,
        moneyRequestReportID,
        moneyRequestCreatedReportActionID,
        moneyRequestPreviewReportActionID,
        transactionThreadReportID,
        modifiedExpenseReportActionID,
        reportPreviewReportActionID,
    };
    API.write(WRITE_COMMANDS.CONVERT_TRACKED_EXPENSE_TO_REQUEST, parameters, {optimisticData, successData, failureData});
}

function categorizeTrackedExpense(
    policyID: string,
    transactionID: string,
    moneyRequestPreviewReportActionID: string,
    moneyRequestReportID: string,
    moneyRequestCreatedReportActionID: string,
    actionableWhisperReportActionID: string,
    linkedTrackedExpenseReportAction: OnyxTypes.ReportAction,
    linkedTrackedExpenseReportID: string,
    transactionThreadReportID: string,
    reportPreviewReportActionID: string,
    onyxData: OnyxData | undefined,
    amount: number,
    currency: string,
    comment: string,
    merchant: string,
    created: string,
    isDraftPolicy: boolean,
    category?: string,
    tag?: string,
    taxCode = '',
    taxAmount = 0,
    billable?: boolean,
    receipt?: Receipt,
    createdWorkspaceParams?: CreateWorkspaceParams,
) {
    const {optimisticData, successData, failureData} = onyxData ?? {};

    const {
        optimisticData: moveTransactionOptimisticData,
        successData: moveTransactionSuccessData,
        failureData: moveTransactionFailureData,
        modifiedExpenseReportActionID,
    } = getConvertTrackedExpenseInformation(
        transactionID,
        actionableWhisperReportActionID,
        moneyRequestReportID,
        linkedTrackedExpenseReportAction,
        linkedTrackedExpenseReportID,
        transactionThreadReportID,
        CONST.IOU.ACTION.CATEGORIZE,
    );

    optimisticData?.push(...moveTransactionOptimisticData);
    successData?.push(...moveTransactionSuccessData);
    failureData?.push(...moveTransactionFailureData);

    const parameters = {
        policyID,
        transactionID,
        moneyRequestPreviewReportActionID,
        moneyRequestReportID,
        moneyRequestCreatedReportActionID,
        actionableWhisperReportActionID,
        modifiedExpenseReportActionID,
        reportPreviewReportActionID,
        amount,
        currency,
        comment,
        merchant,
        category,
        tag,
        taxCode,
        taxAmount,
        billable,
        created,
        receipt,
        policyExpenseChatReportID: createdWorkspaceParams?.expenseChatReportID,
        policyExpenseCreatedReportActionID: createdWorkspaceParams?.expenseCreatedReportActionID,
        adminsChatReportID: createdWorkspaceParams?.adminsChatReportID,
        adminsCreatedReportActionID: createdWorkspaceParams?.adminsCreatedReportActionID,
    };

    API.write(WRITE_COMMANDS.CATEGORIZE_TRACKED_EXPENSE, parameters, {optimisticData, successData, failureData});

    // If a draft policy was used, then the CategorizeTrackedExpense command will create a real one
    // so let's track that conversion here
    if (isDraftPolicy) {
        GoogleTagManager.publishEvent(CONST.ANALYTICS.EVENT.WORKSPACE_CREATED, userAccountID);
    }
}

function shareTrackedExpense(
    policyID: string,
    transactionID: string,
    moneyRequestPreviewReportActionID: string,
    moneyRequestReportID: string,
    moneyRequestCreatedReportActionID: string,
    actionableWhisperReportActionID: string,
    linkedTrackedExpenseReportAction: OnyxTypes.ReportAction,
    linkedTrackedExpenseReportID: string,
    transactionThreadReportID: string,
    reportPreviewReportActionID: string,
    onyxData: OnyxData | undefined,
    amount: number,
    currency: string,
    comment: string,
    merchant: string,
    created: string,
    category?: string,
    tag?: string,
    taxCode = '',
    taxAmount = 0,
    billable?: boolean,
    receipt?: Receipt,
    createdWorkspaceParams?: CreateWorkspaceParams,
) {
    const {optimisticData, successData, failureData} = onyxData ?? {};

    const {
        optimisticData: moveTransactionOptimisticData,
        successData: moveTransactionSuccessData,
        failureData: moveTransactionFailureData,
        modifiedExpenseReportActionID,
    } = getConvertTrackedExpenseInformation(
        transactionID,
        actionableWhisperReportActionID,
        moneyRequestReportID,
        linkedTrackedExpenseReportAction,
        linkedTrackedExpenseReportID,
        transactionThreadReportID,
        CONST.IOU.ACTION.SHARE,
    );

    optimisticData?.push(...moveTransactionOptimisticData);
    successData?.push(...moveTransactionSuccessData);
    failureData?.push(...moveTransactionFailureData);

    const parameters = {
        policyID,
        transactionID,
        moneyRequestPreviewReportActionID,
        moneyRequestReportID,
        moneyRequestCreatedReportActionID,
        actionableWhisperReportActionID,
        modifiedExpenseReportActionID,
        reportPreviewReportActionID,
        amount,
        currency,
        comment,
        merchant,
        created,
        category,
        tag,
        taxCode,
        taxAmount,
        billable,
        receipt,
        policyExpenseChatReportID: createdWorkspaceParams?.expenseChatReportID,
        policyExpenseCreatedReportActionID: createdWorkspaceParams?.expenseCreatedReportActionID,
        adminsChatReportID: createdWorkspaceParams?.adminsChatReportID,
        adminsCreatedReportActionID: createdWorkspaceParams?.adminsCreatedReportActionID,
    };

    API.write(WRITE_COMMANDS.SHARE_TRACKED_EXPENSE, parameters, {optimisticData, successData, failureData});
}

/**
 * Submit expense to another user
 */
function requestMoney(
    report: OnyxEntry<OnyxTypes.Report>,
    amount: number,
    attendees: Attendee[] | undefined,
    currency: string,
    created: string,
    merchant: string,
    payeeEmail: string | undefined,
    payeeAccountID: number,
    participant: Participant,
    comment: string,
    receipt: Receipt | undefined,
    category?: string,
    tag?: string,
    taxCode = '',
    taxAmount = 0,
    billable?: boolean,
    policy?: OnyxEntry<OnyxTypes.Policy>,
    policyTagList?: OnyxEntry<OnyxTypes.PolicyTagLists>,
    policyCategories?: OnyxEntry<OnyxTypes.PolicyCategories>,
    gpsPoints?: GPSPoint,
    action?: IOUAction,
    actionableWhisperReportActionID?: string,
    linkedTrackedExpenseReportAction?: OnyxTypes.ReportAction,
    linkedTrackedExpenseReportID?: string,
    reimbursible?: boolean,
) {
    // If the report is iou or expense report, we should get the linked chat report to be passed to the getMoneyRequestInformation function
    const isMoneyRequestReport = ReportUtils.isMoneyRequestReport(report);
    const currentChatReport = isMoneyRequestReport ? ReportUtils.getReportOrDraftReport(report?.chatReportID) : report;
    const moneyRequestReportID = isMoneyRequestReport ? report?.reportID : '';
    const isMovingTransactionFromTrackExpense = IOUUtils.isMovingTransactionFromTrackExpense(action);

    const {
        payerAccountID,
        payerEmail,
        iouReport,
        chatReport,
        transaction,
        iouAction,
        createdChatReportActionID,
        createdIOUReportActionID,
        reportPreviewAction,
        transactionThreadReportID,
        createdReportActionIDForThread,
        onyxData,
    } = getMoneyRequestInformation(
        isMovingTransactionFromTrackExpense ? undefined : currentChatReport,
        participant,
        comment,
        amount,
        currency,
        created,
        merchant,
        receipt,
        isMovingTransactionFromTrackExpense && linkedTrackedExpenseReportAction && ReportActionsUtils.isMoneyRequestAction(linkedTrackedExpenseReportAction)
            ? ReportActionsUtils.getOriginalMessage(linkedTrackedExpenseReportAction)?.IOUTransactionID
            : undefined,
        category,
        tag,
        taxCode,
        taxAmount,
        billable,
        policy,
        policyTagList,
        policyCategories,
        payeeAccountID,
        payeeEmail,
        moneyRequestReportID,
        linkedTrackedExpenseReportAction,
        attendees,
    );
    const activeReportID = isMoneyRequestReport ? report?.reportID : chatReport.reportID;

    switch (action) {
        case CONST.IOU.ACTION.SUBMIT: {
            if (!linkedTrackedExpenseReportAction || !actionableWhisperReportActionID || !linkedTrackedExpenseReportID) {
                return;
            }

            convertTrackedExpenseToRequest(
                payerAccountID,
                payerEmail,
                chatReport.reportID,
                transaction.transactionID,
                actionableWhisperReportActionID,
                createdChatReportActionID,
                iouReport.reportID,
                createdIOUReportActionID,
                iouAction.reportActionID,
                linkedTrackedExpenseReportAction,
                linkedTrackedExpenseReportID,
                transactionThreadReportID,
                reportPreviewAction.reportActionID,
                onyxData,
                amount,
                currency,
                comment,
                merchant,
                created,
                attendees,
                receipt,
            );
            break;
        }
        default: {
            const parameters: RequestMoneyParams = {
                debtorEmail: payerEmail,
                debtorAccountID: payerAccountID,
                amount,
                currency,
                comment,
                created,
                merchant,
                iouReportID: iouReport.reportID,
                chatReportID: chatReport.reportID,
                transactionID: transaction.transactionID,
                reportActionID: iouAction.reportActionID,
                createdChatReportActionID,
                createdIOUReportActionID,
                reportPreviewReportActionID: reportPreviewAction.reportActionID,
                receipt,
                receiptState: receipt?.state,
                category,
                tag,
                taxCode,
                taxAmount,
                billable,
                // This needs to be a string of JSON because of limitations with the fetch() API and nested objects
                receiptGpsPoints: gpsPoints ? JSON.stringify(gpsPoints) : undefined,
                transactionThreadReportID,
                createdReportActionIDForThread,
                reimbursible,
            };

            // eslint-disable-next-line rulesdir/no-multiple-api-calls
            API.write(WRITE_COMMANDS.REQUEST_MONEY, parameters, onyxData);
        }
    }

    Navigation.dismissModal(isSearchTopmostCentralPane() ? undefined : activeReportID);
    if (activeReportID) {
        Report.notifyNewAction(activeReportID, payeeAccountID);
    }
}

function sendInvoice(
    currentUserAccountID: number,
    transaction: OnyxEntry<OnyxTypes.Transaction>,
    invoiceChatReport?: OnyxEntry<OnyxTypes.Report>,
    receiptFile?: Receipt,
    policy?: OnyxEntry<OnyxTypes.Policy>,
    policyTagList?: OnyxEntry<OnyxTypes.PolicyTagLists>,
    policyCategories?: OnyxEntry<OnyxTypes.PolicyCategories>,
    companyName?: string,
    companyWebsite?: string,
) {
    const {
        senderWorkspaceID,
        receiver,
        invoiceRoom,
        createdChatReportActionID,
        invoiceReportID,
        reportPreviewReportActionID,
        transactionID,
        transactionThreadReportID,
        createdIOUReportActionID,
        createdReportActionIDForThread,
        reportActionID,
        onyxData,
    } = getSendInvoiceInformation(transaction, currentUserAccountID, invoiceChatReport, receiptFile, policy, policyTagList, policyCategories, companyName, companyWebsite);

    const parameters: SendInvoiceParams = {
        createdIOUReportActionID,
        createdReportActionIDForThread,
        reportActionID,
        senderWorkspaceID,
        accountID: currentUserAccountID,
        amount: transaction?.amount ?? 0,
        currency: transaction?.currency ?? '',
        comment: transaction?.comment?.comment?.trim() ?? '',
        merchant: transaction?.merchant ?? '',
        category: transaction?.category,
        date: transaction?.created ?? '',
        invoiceRoomReportID: invoiceRoom.reportID,
        createdChatReportActionID,
        invoiceReportID,
        reportPreviewReportActionID,
        transactionID,
        transactionThreadReportID,
        companyName,
        companyWebsite,
        ...(invoiceChatReport?.reportID ? {receiverInvoiceRoomID: invoiceChatReport.reportID} : {receiverEmail: receiver.login ?? ''}),
    };

    API.write(WRITE_COMMANDS.SEND_INVOICE, parameters, onyxData);

    if (isSearchTopmostCentralPane()) {
        Navigation.dismissModal();
    } else {
        Navigation.dismissModalWithReport(invoiceRoom);
    }

    Report.notifyNewAction(invoiceRoom.reportID, receiver.accountID);
}

/**
 * Track an expense
 */
function trackExpense(
    report: OnyxTypes.Report,
    amount: number,
    currency: string,
    created: string,
    merchant: string,
    payeeEmail: string | undefined,
    payeeAccountID: number,
    participant: Participant,
    comment: string,
    isDraftPolicy: boolean,
    receipt?: Receipt,
    category?: string,
    tag?: string,
    taxCode = '',
    taxAmount = 0,
    billable?: boolean,
    policy?: OnyxEntry<OnyxTypes.Policy>,
    policyTagList?: OnyxEntry<OnyxTypes.PolicyTagLists>,
    policyCategories?: OnyxEntry<OnyxTypes.PolicyCategories>,
    gpsPoints?: GPSPoint,
    validWaypoints?: WaypointCollection,
    action?: IOUAction,
    actionableWhisperReportActionID?: string,
    linkedTrackedExpenseReportAction?: OnyxTypes.ReportAction,
    linkedTrackedExpenseReportID?: string,
    customUnitRateID?: string,
) {
    const isMoneyRequestReport = ReportUtils.isMoneyRequestReport(report);
    const currentChatReport = isMoneyRequestReport ? ReportUtils.getReportOrDraftReport(report.chatReportID) : report;
    const moneyRequestReportID = isMoneyRequestReport ? report.reportID : '';
    const isMovingTransactionFromTrackExpense = IOUUtils.isMovingTransactionFromTrackExpense(action);

    // Pass an open receipt so the distance expense will show a map with the route optimistically
    const trackedReceipt = validWaypoints ? {source: ReceiptGeneric as ReceiptSource, state: CONST.IOU.RECEIPT_STATE.OPEN} : receipt;

    const {
        createdWorkspaceParams,
        iouReport,
        chatReport,
        transaction,
        iouAction,
        createdChatReportActionID,
        createdIOUReportActionID,
        reportPreviewAction,
        transactionThreadReportID,
        createdReportActionIDForThread,
        actionableWhisperReportActionIDParam,
        onyxData,
    } =
        getTrackExpenseInformation(
            currentChatReport,
            participant,
            comment,
            amount,
            currency,
            created,
            merchant,
            trackedReceipt,
            category,
            tag,
            taxCode,
            taxAmount,
            billable,
            policy,
            policyTagList,
            policyCategories,
            payeeEmail,
            payeeAccountID,
            moneyRequestReportID,
            linkedTrackedExpenseReportAction,
            isMovingTransactionFromTrackExpense && linkedTrackedExpenseReportAction && ReportActionsUtils.isMoneyRequestAction(linkedTrackedExpenseReportAction)
                ? ReportActionsUtils.getOriginalMessage(linkedTrackedExpenseReportAction)?.IOUTransactionID
                : undefined,
        ) ?? {};
    const activeReportID = isMoneyRequestReport ? report.reportID : chatReport?.reportID;

    const recentServerValidatedWaypoints = getRecentWaypoints().filter((item) => !item.pendingAction);
    onyxData?.failureData?.push({
        onyxMethod: Onyx.METHOD.SET,
        key: `${ONYXKEYS.NVP_RECENT_WAYPOINTS}`,
        value: recentServerValidatedWaypoints,
    });

    switch (action) {
        case CONST.IOU.ACTION.CATEGORIZE: {
            if (!linkedTrackedExpenseReportAction || !actionableWhisperReportActionID || !linkedTrackedExpenseReportID) {
                return;
            }
            categorizeTrackedExpense(
                chatReport?.policyID ?? '-1',
                transaction?.transactionID ?? '-1',
                iouAction?.reportActionID ?? '-1',
                iouReport?.reportID ?? '-1',
                createdIOUReportActionID ?? '-1',
                actionableWhisperReportActionID,
                linkedTrackedExpenseReportAction,
                linkedTrackedExpenseReportID,
                transactionThreadReportID ?? '-1',
                reportPreviewAction?.reportActionID ?? '-1',
                onyxData,
                amount,
                currency,
                comment,
                merchant,
                created,
                isDraftPolicy,
                category,
                tag,
                taxCode,
                taxAmount,
                billable,
                trackedReceipt,
                createdWorkspaceParams,
            );
            break;
        }
        case CONST.IOU.ACTION.SHARE: {
            if (!linkedTrackedExpenseReportAction || !actionableWhisperReportActionID || !linkedTrackedExpenseReportID) {
                return;
            }
            shareTrackedExpense(
                chatReport?.policyID ?? '-1',
                transaction?.transactionID ?? '-1',
                iouAction?.reportActionID ?? '-1',
                iouReport?.reportID ?? '-1',
                createdIOUReportActionID ?? '-1',
                actionableWhisperReportActionID,
                linkedTrackedExpenseReportAction,
                linkedTrackedExpenseReportID,
                transactionThreadReportID ?? '-1',
                reportPreviewAction?.reportActionID ?? '-1',
                onyxData,
                amount,
                currency,
                comment,
                merchant,
                created,
                category,
                tag,
                taxCode,
                taxAmount,
                billable,
                trackedReceipt,
                createdWorkspaceParams,
            );
            break;
        }
        default: {
            const parameters: TrackExpenseParams = {
                amount,
                currency,
                comment,
                created,
                merchant,
                iouReportID: iouReport?.reportID,
                chatReportID: chatReport?.reportID ?? '-1',
                transactionID: transaction?.transactionID ?? '-1',
                reportActionID: iouAction?.reportActionID ?? '-1',
                createdChatReportActionID: createdChatReportActionID ?? '-1',
                createdIOUReportActionID,
                reportPreviewReportActionID: reportPreviewAction?.reportActionID,
                receipt: trackedReceipt,
                receiptState: trackedReceipt?.state,
                category,
                tag,
                taxCode,
                taxAmount,
                billable,
                // This needs to be a string of JSON because of limitations with the fetch() API and nested objects
                receiptGpsPoints: gpsPoints ? JSON.stringify(gpsPoints) : undefined,
                transactionThreadReportID: transactionThreadReportID ?? '-1',
                createdReportActionIDForThread: createdReportActionIDForThread ?? '-1',
                waypoints: validWaypoints ? JSON.stringify(sanitizeRecentWaypoints(validWaypoints)) : undefined,
                customUnitRateID,
            };
            if (actionableWhisperReportActionIDParam) {
                parameters.actionableWhisperReportActionID = actionableWhisperReportActionIDParam;
            }
            API.write(WRITE_COMMANDS.TRACK_EXPENSE, parameters, onyxData);
        }
    }
    Navigation.dismissModal(isSearchTopmostCentralPane() ? undefined : activeReportID);

    if (action === CONST.IOU.ACTION.SHARE) {
        Navigation.setNavigationActionToMicrotaskQueue(() => Navigation.navigate(ROUTES.ROOM_INVITE.getRoute(activeReportID ?? '-1', CONST.IOU.SHARE.ROLE.ACCOUNTANT)));
    }

    Report.notifyNewAction(activeReportID ?? '', payeeAccountID);
}

function getOrCreateOptimisticSplitChatReport(existingSplitChatReportID: string, participants: Participant[], participantAccountIDs: number[], currentUserAccountID: number) {
    // The existing chat report could be passed as reportID or exist on the sole "participant" (in this case a report option)
    const existingChatReportID = existingSplitChatReportID || (participants.at(0)?.reportID ?? '-1');

    // Check if the report is available locally if we do have one
    let existingSplitChatReport = existingChatReportID ? ReportConnection.getAllReports()?.[`${ONYXKEYS.COLLECTION.REPORT}${existingChatReportID}`] : null;

    const allParticipantsAccountIDs = [...participantAccountIDs, currentUserAccountID];
    if (!existingSplitChatReport) {
        existingSplitChatReport = ReportUtils.getChatByParticipants(allParticipantsAccountIDs, undefined, participantAccountIDs.length > 1);
    }

    // We found an existing chat report we are done...
    if (existingSplitChatReport) {
        // Yes, these are the same, but give the caller a way to identify if we created a new report or not
        return {existingSplitChatReport, splitChatReport: existingSplitChatReport};
    }

    // Create a Group Chat if we have multiple participants
    if (participants.length > 1) {
        const splitChatReport = ReportUtils.buildOptimisticChatReport(
            allParticipantsAccountIDs,
            '',
            CONST.REPORT.CHAT_TYPE.GROUP,
            undefined,
            undefined,
            undefined,
            undefined,
            undefined,
            undefined,
            CONST.REPORT.NOTIFICATION_PREFERENCE.ALWAYS,
        );
        return {existingSplitChatReport: null, splitChatReport};
    }

    // Otherwise, create a new 1:1 chat report
    const splitChatReport = ReportUtils.buildOptimisticChatReport(participantAccountIDs);
    return {existingSplitChatReport: null, splitChatReport};
}

/**
 * Build the Onyx data and IOU split necessary for splitting a bill with 3+ users.
 * 1. Build the optimistic Onyx data for the group chat, i.e. chatReport and iouReportAction creating the former if it doesn't yet exist.
 * 2. Loop over the group chat participant list, building optimistic or updating existing chatReports, iouReports and iouReportActions between the user and each participant.
 * We build both Onyx data and the IOU split that is sent as a request param and is used by Auth to create the chatReports, iouReports and iouReportActions in the database.
 * The IOU split has the following shape:
 *  [
 *      {email: 'currentUser', amount: 100},
 *      {email: 'user2', amount: 100, iouReportID: '100', chatReportID: '110', transactionID: '120', reportActionID: '130'},
 *      {email: 'user3', amount: 100, iouReportID: '200', chatReportID: '210', transactionID: '220', reportActionID: '230'}
 *  ]
 * @param amount - always in the smallest unit of the currency
 * @param existingSplitChatReportID - the report ID where the split expense happens, could be a group chat or a workspace chat
 */
function createSplitsAndOnyxData(
    participants: Participant[],
    currentUserLogin: string,
    currentUserAccountID: number,
    amount: number,
    comment: string,
    currency: string,
    merchant: string,
    created: string,
    category: string,
    tag: string,
    splitShares: SplitShares = {},
    existingSplitChatReportID = '',
    billable = false,
    iouRequestType: IOURequestType = CONST.IOU.REQUEST_TYPE.MANUAL,
    taxCode = '',
    taxAmount = 0,
): SplitsAndOnyxData {
    const currentUserEmailForIOUSplit = PhoneNumber.addSMSDomainIfPhoneNumber(currentUserLogin);
    const participantAccountIDs = participants.map((participant) => Number(participant.accountID));

    const {splitChatReport, existingSplitChatReport} = getOrCreateOptimisticSplitChatReport(existingSplitChatReportID, participants, participantAccountIDs, currentUserAccountID);
    const isOwnPolicyExpenseChat = !!splitChatReport.isOwnPolicyExpenseChat;

    // Pass an open receipt so the distance expense will show a map with the route optimistically
    const receipt: Receipt | undefined = iouRequestType === CONST.IOU.REQUEST_TYPE.DISTANCE ? {source: ReceiptGeneric as ReceiptSource, state: CONST.IOU.RECEIPT_STATE.OPEN} : undefined;

    const existingTransaction = allTransactionDrafts[`${ONYXKEYS.COLLECTION.TRANSACTION_DRAFT}${CONST.IOU.OPTIMISTIC_TRANSACTION_ID}`];
    const isDistanceRequest = existingTransaction && existingTransaction.iouRequestType === CONST.IOU.REQUEST_TYPE.DISTANCE;
    let splitTransaction = TransactionUtils.buildOptimisticTransaction(
        amount,
        currency,
        CONST.REPORT.SPLIT_REPORTID,
        comment,
        [],
        created,
        '',
        '',
        merchant || Localize.translateLocal('iou.expense'),
        receipt,
        undefined,
        undefined,
        category,
        tag,
        taxCode,
        taxAmount,
        billable,
        isDistanceRequest ? {waypoints: CONST.RED_BRICK_ROAD_PENDING_ACTION.ADD} : undefined,
        undefined,
        existingTransaction,
    );

    // Important data is set on the draft distance transaction, such as the iouRequestType marking it as a distance request, so merge it into the optimistic split transaction
    if (isDistanceRequest) {
        splitTransaction = fastMerge(existingTransaction, splitTransaction, false);
    }

    // Note: The created action must be optimistically generated before the IOU action so there's no chance that the created action appears after the IOU action in the chat
    const splitCreatedReportAction = ReportUtils.buildOptimisticCreatedReportAction(currentUserEmailForIOUSplit);
    const splitIOUReportAction = ReportUtils.buildOptimisticIOUReportAction(
        CONST.IOU.REPORT_ACTION_TYPE.SPLIT,
        amount,
        currency,
        comment,
        participants,
        splitTransaction.transactionID,
        undefined,
        '',
        false,
        false,
        isOwnPolicyExpenseChat,
    );

    splitChatReport.lastReadTime = DateUtils.getDBTime();
    splitChatReport.lastMessageText = ReportActionsUtils.getReportActionText(splitIOUReportAction);
    splitChatReport.lastMessageHtml = ReportActionsUtils.getReportActionHtml(splitIOUReportAction);
    splitChatReport.lastActorAccountID = currentUserAccountID;
    splitChatReport.lastVisibleActionCreated = splitIOUReportAction.created;

    // If we have an existing splitChatReport (group chat or workspace) use it's pending fields, otherwise indicate that we are adding a chat
    if (!existingSplitChatReport) {
        splitChatReport.pendingFields = {
            createChat: CONST.RED_BRICK_ROAD_PENDING_ACTION.ADD,
        };
    }

    const optimisticData: OnyxUpdate[] = [
        {
            // Use set for new reports because it doesn't exist yet, is faster,
            // and we need the data to be available when we navigate to the chat page
            onyxMethod: existingSplitChatReport ? Onyx.METHOD.MERGE : Onyx.METHOD.SET,
            key: `${ONYXKEYS.COLLECTION.REPORT}${splitChatReport.reportID}`,
            value: splitChatReport,
        },
        {
            onyxMethod: Onyx.METHOD.SET,
            key: ONYXKEYS.NVP_QUICK_ACTION_GLOBAL_CREATE,
            value: {
                action: iouRequestType === CONST.IOU.REQUEST_TYPE.DISTANCE ? CONST.QUICK_ACTIONS.SPLIT_DISTANCE : CONST.QUICK_ACTIONS.SPLIT_MANUAL,
                chatReportID: splitChatReport.reportID,
                isFirstQuickAction: isEmptyObject(quickAction),
            },
        },
        existingSplitChatReport
            ? {
                  onyxMethod: Onyx.METHOD.MERGE,
                  key: `${ONYXKEYS.COLLECTION.REPORT_ACTIONS}${splitChatReport.reportID}`,
                  value: {
                      [splitIOUReportAction.reportActionID]: splitIOUReportAction as OnyxTypes.ReportAction,
                  },
              }
            : {
                  onyxMethod: Onyx.METHOD.SET,
                  key: `${ONYXKEYS.COLLECTION.REPORT_ACTIONS}${splitChatReport.reportID}`,
                  value: {
                      [splitCreatedReportAction.reportActionID]: splitCreatedReportAction as OnyxTypes.ReportAction,
                      [splitIOUReportAction.reportActionID]: splitIOUReportAction as OnyxTypes.ReportAction,
                  },
              },
        {
            onyxMethod: Onyx.METHOD.SET,
            key: `${ONYXKEYS.COLLECTION.TRANSACTION}${splitTransaction.transactionID}`,
            value: splitTransaction,
        },
        {
            onyxMethod: Onyx.METHOD.MERGE,
            key: `${ONYXKEYS.COLLECTION.TRANSACTION_DRAFT}${CONST.IOU.OPTIMISTIC_TRANSACTION_ID}`,
            value: null,
        },
    ];
    const successData: OnyxUpdate[] = [
        {
            onyxMethod: Onyx.METHOD.MERGE,
            key: `${ONYXKEYS.COLLECTION.REPORT_ACTIONS}${splitChatReport.reportID}`,
            value: {
                ...(existingSplitChatReport ? {} : {[splitCreatedReportAction.reportActionID]: {pendingAction: null}}),
                [splitIOUReportAction.reportActionID]: {pendingAction: null},
            },
        },
        {
            onyxMethod: Onyx.METHOD.MERGE,
            key: `${ONYXKEYS.COLLECTION.TRANSACTION}${splitTransaction.transactionID}`,
            value: {pendingAction: null, pendingFields: null},
        },
    ];

    const redundantParticipants: Record<number, null> = {};
    if (!existingSplitChatReport) {
        successData.push({
            onyxMethod: Onyx.METHOD.MERGE,
            key: `${ONYXKEYS.COLLECTION.REPORT}${splitChatReport.reportID}`,
            value: {pendingFields: {createChat: null}, participants: redundantParticipants},
        });
    }

    const failureData: OnyxUpdate[] = [
        {
            onyxMethod: Onyx.METHOD.MERGE,
            key: `${ONYXKEYS.COLLECTION.TRANSACTION}${splitTransaction.transactionID}`,
            value: {
                errors: ErrorUtils.getMicroSecondOnyxErrorWithTranslationKey('iou.error.genericCreateFailureMessage'),
                pendingAction: null,
                pendingFields: null,
            },
        },
        {
            onyxMethod: Onyx.METHOD.SET,
            key: ONYXKEYS.NVP_QUICK_ACTION_GLOBAL_CREATE,
            value: quickAction ?? null,
        },
    ];

    if (existingSplitChatReport) {
        failureData.push({
            onyxMethod: Onyx.METHOD.MERGE,
            key: `${ONYXKEYS.COLLECTION.REPORT_ACTIONS}${splitChatReport.reportID}`,
            value: {
                [splitIOUReportAction.reportActionID]: {
                    errors: ErrorUtils.getMicroSecondOnyxErrorWithTranslationKey('iou.error.genericCreateFailureMessage'),
                },
            },
        });
    } else {
        failureData.push(
            {
                onyxMethod: Onyx.METHOD.MERGE,
                key: `${ONYXKEYS.COLLECTION.REPORT}${splitChatReport.reportID}`,
                value: {
                    errorFields: {
                        createChat: ErrorUtils.getMicroSecondOnyxErrorWithTranslationKey('report.genericCreateReportFailureMessage'),
                    },
                },
            },
            {
                onyxMethod: Onyx.METHOD.MERGE,
                key: `${ONYXKEYS.COLLECTION.REPORT_ACTIONS}${splitChatReport.reportID}`,
                value: {
                    [splitIOUReportAction.reportActionID]: {
                        errors: ErrorUtils.getMicroSecondOnyxErrorWithTranslationKey('iou.error.genericCreateFailureMessage'),
                    },
                },
            },
        );
    }

    // Loop through participants creating individual chats, iouReports and reportActionIDs as needed
    const currentUserAmount = splitShares?.[currentUserAccountID]?.amount ?? IOUUtils.calculateAmount(participants.length, amount, currency, true);
    const currentUserTaxAmount = IOUUtils.calculateAmount(participants.length, taxAmount, currency, true);

    const splits: Split[] = [{email: currentUserEmailForIOUSplit, accountID: currentUserAccountID, amount: currentUserAmount, taxAmount: currentUserTaxAmount}];

    const hasMultipleParticipants = participants.length > 1;
    participants.forEach((participant) => {
        // In a case when a participant is a workspace, even when a current user is not an owner of the workspace
        const isPolicyExpenseChat = ReportUtils.isPolicyExpenseChat(participant);
        const splitAmount = splitShares?.[participant.accountID ?? -1]?.amount ?? IOUUtils.calculateAmount(participants.length, amount, currency, false);
        const splitTaxAmount = IOUUtils.calculateAmount(participants.length, taxAmount, currency, false);

        // To exclude someone from a split, the amount can be 0. The scenario for this is when creating a split from a group chat, we have remove the option to deselect users to exclude them.
        // We can input '0' next to someone we want to exclude.
        if (splitAmount === 0) {
            return;
        }

        // In case the participant is a workspace, email & accountID should remain undefined and won't be used in the rest of this code
        // participant.login is undefined when the request is initiated from a group DM with an unknown user, so we need to add a default
        const email = isOwnPolicyExpenseChat || isPolicyExpenseChat ? '' : PhoneNumber.addSMSDomainIfPhoneNumber(participant.login ?? '').toLowerCase();
        const accountID = isOwnPolicyExpenseChat || isPolicyExpenseChat ? 0 : Number(participant.accountID);
        if (email === currentUserEmailForIOUSplit) {
            return;
        }

        // STEP 1: Get existing chat report OR build a new optimistic one
        // If we only have one participant and the request was initiated from the global create menu, i.e. !existingGroupChatReportID, the oneOnOneChatReport is the groupChatReport
        let oneOnOneChatReport: OnyxTypes.Report | OptimisticChatReport;
        let isNewOneOnOneChatReport = false;
        let shouldCreateOptimisticPersonalDetails = false;
        const personalDetailExists = accountID in allPersonalDetails;

        // If this is a split between two people only and the function
        // wasn't provided with an existing group chat report id
        // or, if the split is being made from the workspace chat, then the oneOnOneChatReport is the same as the splitChatReport
        // in this case existingSplitChatReport will belong to the policy expense chat and we won't be
        // entering code that creates optimistic personal details
        if ((!hasMultipleParticipants && !existingSplitChatReportID) || isOwnPolicyExpenseChat) {
            oneOnOneChatReport = splitChatReport;
            shouldCreateOptimisticPersonalDetails = !existingSplitChatReport && !personalDetailExists;
        } else {
            const existingChatReport = ReportUtils.getChatByParticipants([accountID, currentUserAccountID]);
            isNewOneOnOneChatReport = !existingChatReport;
            shouldCreateOptimisticPersonalDetails = isNewOneOnOneChatReport && !personalDetailExists;
            oneOnOneChatReport = existingChatReport ?? ReportUtils.buildOptimisticChatReport([accountID, currentUserAccountID]);
        }

        // STEP 2: Get existing IOU/Expense report and update its total OR build a new optimistic one
        let oneOnOneIOUReport: OneOnOneIOUReport = oneOnOneChatReport.iouReportID
            ? ReportConnection.getAllReports()?.[`${ONYXKEYS.COLLECTION.REPORT}${oneOnOneChatReport.iouReportID}`]
            : null;
        const shouldCreateNewOneOnOneIOUReport = ReportUtils.shouldCreateNewMoneyRequestReport(oneOnOneIOUReport, oneOnOneChatReport);

        if (!oneOnOneIOUReport || shouldCreateNewOneOnOneIOUReport) {
            oneOnOneIOUReport = isOwnPolicyExpenseChat
                ? ReportUtils.buildOptimisticExpenseReport(oneOnOneChatReport.reportID, oneOnOneChatReport.policyID ?? '-1', currentUserAccountID, splitAmount, currency)
                : ReportUtils.buildOptimisticIOUReport(currentUserAccountID, accountID, splitAmount, oneOnOneChatReport.reportID, currency);
        } else if (isOwnPolicyExpenseChat) {
            if (typeof oneOnOneIOUReport?.total === 'number') {
                // Because of the Expense reports are stored as negative values, we subtract the total from the amount
                oneOnOneIOUReport.total -= splitAmount;
            }
        } else {
            oneOnOneIOUReport = IOUUtils.updateIOUOwnerAndTotal(oneOnOneIOUReport, currentUserAccountID, splitAmount, currency);
        }

        // STEP 3: Build optimistic transaction
        const oneOnOneTransaction = TransactionUtils.buildOptimisticTransaction(
            ReportUtils.isExpenseReport(oneOnOneIOUReport) ? -splitAmount : splitAmount,
            currency,
            oneOnOneIOUReport.reportID,
            comment,
            [],
            created,
            CONST.IOU.TYPE.SPLIT,
            splitTransaction.transactionID,
            merchant || Localize.translateLocal('iou.expense'),
            undefined,
            undefined,
            undefined,
            category,
            tag,
            taxCode,
            ReportUtils.isExpenseReport(oneOnOneIOUReport) ? -splitTaxAmount : splitTaxAmount,
            billable,
        );

        // STEP 4: Build optimistic reportActions. We need:
        // 1. CREATED action for the chatReport
        // 2. CREATED action for the iouReport
        // 3. IOU action for the iouReport
        // 4. Transaction Thread and the CREATED action for it
        // 5. REPORT_PREVIEW action for the chatReport
        const [oneOnOneCreatedActionForChat, oneOnOneCreatedActionForIOU, oneOnOneIOUAction, optimisticTransactionThread, optimisticCreatedActionForTransactionThread] =
            ReportUtils.buildOptimisticMoneyRequestEntities(
                oneOnOneIOUReport,
                CONST.IOU.REPORT_ACTION_TYPE.CREATE,
                splitAmount,
                currency,
                comment,
                currentUserEmailForIOUSplit,
                [participant],
                oneOnOneTransaction.transactionID,
            );

        // Add optimistic personal details for new participants
        const oneOnOnePersonalDetailListAction: OnyxTypes.PersonalDetailsList = shouldCreateOptimisticPersonalDetails
            ? {
                  [accountID]: {
                      accountID,
                      // Disabling this line since participant.displayName can be an empty string
                      // eslint-disable-next-line @typescript-eslint/prefer-nullish-coalescing
                      displayName: LocalePhoneNumber.formatPhoneNumber(participant.displayName || email),
                      login: participant.login,
                      isOptimisticPersonalDetail: true,
                  },
              }
            : {};

        if (shouldCreateOptimisticPersonalDetails) {
            // BE will send different participants. We clear the optimistic ones to avoid duplicated entries
            redundantParticipants[accountID] = null;
        }

        let oneOnOneReportPreviewAction = getReportPreviewAction(oneOnOneChatReport.reportID, oneOnOneIOUReport.reportID);
        if (oneOnOneReportPreviewAction) {
            oneOnOneReportPreviewAction = ReportUtils.updateReportPreview(oneOnOneIOUReport, oneOnOneReportPreviewAction);
        } else {
            oneOnOneReportPreviewAction = ReportUtils.buildOptimisticReportPreview(oneOnOneChatReport, oneOnOneIOUReport);
        }

        // Add category to optimistic policy recently used categories when a participant is a workspace
        const optimisticPolicyRecentlyUsedCategories = isPolicyExpenseChat ? Category.buildOptimisticPolicyRecentlyUsedCategories(participant.policyID, category) : [];

        const optimisticRecentlyUsedCurrencies = Policy.buildOptimisticRecentlyUsedCurrencies(currency);

        // Add tag to optimistic policy recently used tags when a participant is a workspace
        const optimisticPolicyRecentlyUsedTags = isPolicyExpenseChat ? Tag.buildOptimisticPolicyRecentlyUsedTags(participant.policyID, tag) : {};

        // STEP 5: Build Onyx Data
        const [oneOnOneOptimisticData, oneOnOneSuccessData, oneOnOneFailureData] = buildOnyxDataForMoneyRequest(
            oneOnOneChatReport,
            oneOnOneIOUReport,
            oneOnOneTransaction,
            oneOnOneCreatedActionForChat,
            oneOnOneCreatedActionForIOU,
            oneOnOneIOUAction,
            oneOnOnePersonalDetailListAction,
            oneOnOneReportPreviewAction,
            optimisticPolicyRecentlyUsedCategories,
            optimisticPolicyRecentlyUsedTags,
            isNewOneOnOneChatReport,
            optimisticTransactionThread,
            optimisticCreatedActionForTransactionThread,
            shouldCreateNewOneOnOneIOUReport,
            null,
            null,
            null,
            null,
            true,
            undefined,
            optimisticRecentlyUsedCurrencies,
        );

        const individualSplit = {
            email,
            accountID,
            isOptimisticAccount: ReportUtils.isOptimisticPersonalDetail(accountID),
            amount: splitAmount,
            iouReportID: oneOnOneIOUReport.reportID,
            chatReportID: oneOnOneChatReport.reportID,
            transactionID: oneOnOneTransaction.transactionID,
            reportActionID: oneOnOneIOUAction.reportActionID,
            createdChatReportActionID: oneOnOneCreatedActionForChat.reportActionID,
            createdIOUReportActionID: oneOnOneCreatedActionForIOU.reportActionID,
            reportPreviewReportActionID: oneOnOneReportPreviewAction.reportActionID,
            transactionThreadReportID: optimisticTransactionThread.reportID,
            createdReportActionIDForThread: optimisticCreatedActionForTransactionThread?.reportActionID,
            taxAmount: splitTaxAmount,
        };

        splits.push(individualSplit);
        optimisticData.push(...oneOnOneOptimisticData);
        successData.push(...oneOnOneSuccessData);
        failureData.push(...oneOnOneFailureData);
    });

    optimisticData.push({
        onyxMethod: Onyx.METHOD.MERGE,
        key: `${ONYXKEYS.COLLECTION.TRANSACTION}${splitTransaction.transactionID}`,
        value: {
            comment: {
                splits: splits.map((split) => ({accountID: split.accountID, amount: split.amount})),
            },
        },
    });

    const splitData: SplitData = {
        chatReportID: splitChatReport.reportID,
        transactionID: splitTransaction.transactionID,
        reportActionID: splitIOUReportAction.reportActionID,
        policyID: splitChatReport.policyID,
        chatType: splitChatReport.chatType,
    };

    if (!existingSplitChatReport) {
        splitData.createdReportActionID = splitCreatedReportAction.reportActionID;
    }

    return {
        splitData,
        splits,
        onyxData: {optimisticData, successData, failureData},
    };
}

type SplitBillActionsParams = {
    participants: Participant[];
    currentUserLogin: string;
    currentUserAccountID: number;
    amount: number;
    comment: string;
    currency: string;
    merchant: string;
    created: string;
    category?: string;
    tag?: string;
    billable?: boolean;
    iouRequestType?: IOURequestType;
    existingSplitChatReportID?: string;
    splitShares?: SplitShares;
    splitPayerAccountIDs?: number[];
    taxCode?: string;
    taxAmount?: number;
};

/**
 * @param amount - always in smallest currency unit
 * @param existingSplitChatReportID - Either a group DM or a workspace chat
 */
function splitBill({
    participants,
    currentUserLogin,
    currentUserAccountID,
    amount,
    comment,
    currency,
    merchant,
    created,
    category = '',
    tag = '',
    billable = false,
    iouRequestType = CONST.IOU.REQUEST_TYPE.MANUAL,
    existingSplitChatReportID = '',
    splitShares = {},
    splitPayerAccountIDs = [],
    taxCode = '',
    taxAmount = 0,
}: SplitBillActionsParams) {
    const {splitData, splits, onyxData} = createSplitsAndOnyxData(
        participants,
        currentUserLogin,
        currentUserAccountID,
        amount,
        comment,
        currency,
        merchant,
        created,
        category,
        tag,
        splitShares,
        existingSplitChatReportID,
        billable,
        iouRequestType,
        taxCode,
        taxAmount,
    );

    const parameters: SplitBillParams = {
        reportID: splitData.chatReportID,
        amount,
        splits: JSON.stringify(splits),
        currency,
        comment,
        category,
        merchant,
        created,
        tag,
        billable,
        transactionID: splitData.transactionID,
        reportActionID: splitData.reportActionID,
        createdReportActionID: splitData.createdReportActionID,
        policyID: splitData.policyID,
        chatType: splitData.chatType,
        splitPayerAccountIDs,
        taxCode,
        taxAmount,
    };

    API.write(WRITE_COMMANDS.SPLIT_BILL, parameters, onyxData);

    Navigation.dismissModal(isSearchTopmostCentralPane() ? undefined : existingSplitChatReportID);
    Report.notifyNewAction(splitData.chatReportID, currentUserAccountID);
}

/**
 * @param amount - always in the smallest currency unit
 */
function splitBillAndOpenReport({
    participants,
    currentUserLogin,
    currentUserAccountID,
    amount,
    comment,
    currency,
    merchant,
    created,
    category = '',
    tag = '',
    billable = false,
    iouRequestType = CONST.IOU.REQUEST_TYPE.MANUAL,
    splitShares = {},
    splitPayerAccountIDs = [],
    taxCode = '',
    taxAmount = 0,
}: SplitBillActionsParams) {
    const {splitData, splits, onyxData} = createSplitsAndOnyxData(
        participants,
        currentUserLogin,
        currentUserAccountID,
        amount,
        comment,
        currency,
        merchant,
        created,
        category,
        tag,
        splitShares,
        '',
        billable,
        iouRequestType,
        taxCode,
        taxAmount,
    );

    const parameters: SplitBillParams = {
        reportID: splitData.chatReportID,
        amount,
        splits: JSON.stringify(splits),
        currency,
        merchant,
        created,
        comment,
        category,
        tag,
        billable,
        transactionID: splitData.transactionID,
        reportActionID: splitData.reportActionID,
        createdReportActionID: splitData.createdReportActionID,
        policyID: splitData.policyID,
        chatType: splitData.chatType,
        splitPayerAccountIDs,
        taxCode,
        taxAmount,
    };

    API.write(WRITE_COMMANDS.SPLIT_BILL_AND_OPEN_REPORT, parameters, onyxData);

    Navigation.dismissModal(isSearchTopmostCentralPane() ? undefined : splitData.chatReportID);
    Report.notifyNewAction(splitData.chatReportID, currentUserAccountID);
}

type StartSplitBilActionParams = {
    participants: Participant[];
    currentUserLogin: string;
    currentUserAccountID: number;
    comment: string;
    receipt: Receipt;
    existingSplitChatReportID?: string;
    billable?: boolean;
    category: string | undefined;
    tag: string | undefined;
    currency: string;
    taxCode: string;
    taxAmount: number;
};

/** Used exclusively for starting a split expense request that contains a receipt, the split request will be completed once the receipt is scanned
 *  or user enters details manually.
 *
 * @param existingSplitChatReportID - Either a group DM or a workspace chat
 */
function startSplitBill({
    participants,
    currentUserLogin,
    currentUserAccountID,
    comment,
    receipt,
    existingSplitChatReportID = '',
    billable = false,
    category = '',
    tag = '',
    currency,
    taxCode = '',
    taxAmount = 0,
}: StartSplitBilActionParams) {
    const currentUserEmailForIOUSplit = PhoneNumber.addSMSDomainIfPhoneNumber(currentUserLogin);
    const participantAccountIDs = participants.map((participant) => Number(participant.accountID));
    const {splitChatReport, existingSplitChatReport} = getOrCreateOptimisticSplitChatReport(existingSplitChatReportID, participants, participantAccountIDs, currentUserAccountID);
    const isOwnPolicyExpenseChat = !!splitChatReport.isOwnPolicyExpenseChat;

    const {name: filename, source, state = CONST.IOU.RECEIPT_STATE.SCANREADY} = receipt;
    const receiptObject: Receipt = {state, source};

    // ReportID is -2 (aka "deleted") on the group transaction
    const splitTransaction = TransactionUtils.buildOptimisticTransaction(
        0,
        currency,
        CONST.REPORT.SPLIT_REPORTID,
        comment,
        [],
        '',
        '',
        '',
        CONST.TRANSACTION.PARTIAL_TRANSACTION_MERCHANT,
        receiptObject,
        filename,
        undefined,
        category,
        tag,
        taxCode,
        taxAmount,
        billable,
    );

    // Note: The created action must be optimistically generated before the IOU action so there's no chance that the created action appears after the IOU action in the chat
    const splitChatCreatedReportAction = ReportUtils.buildOptimisticCreatedReportAction(currentUserEmailForIOUSplit);
    const splitIOUReportAction = ReportUtils.buildOptimisticIOUReportAction(
        CONST.IOU.REPORT_ACTION_TYPE.SPLIT,
        0,
        CONST.CURRENCY.USD,
        comment,
        participants,
        splitTransaction.transactionID,
        undefined,
        '',
        false,
        false,
        isOwnPolicyExpenseChat,
    );

    splitChatReport.lastReadTime = DateUtils.getDBTime();
    splitChatReport.lastMessageText = ReportActionsUtils.getReportActionText(splitIOUReportAction);
    splitChatReport.lastMessageHtml = ReportActionsUtils.getReportActionHtml(splitIOUReportAction);

    // If we have an existing splitChatReport (group chat or workspace) use it's pending fields, otherwise indicate that we are adding a chat
    if (!existingSplitChatReport) {
        splitChatReport.pendingFields = {
            createChat: CONST.RED_BRICK_ROAD_PENDING_ACTION.ADD,
        };
    }

    const optimisticData: OnyxUpdate[] = [
        {
            // Use set for new reports because it doesn't exist yet, is faster,
            // and we need the data to be available when we navigate to the chat page
            onyxMethod: existingSplitChatReport ? Onyx.METHOD.MERGE : Onyx.METHOD.SET,
            key: `${ONYXKEYS.COLLECTION.REPORT}${splitChatReport.reportID}`,
            value: splitChatReport,
        },
        {
            onyxMethod: Onyx.METHOD.SET,
            key: ONYXKEYS.NVP_QUICK_ACTION_GLOBAL_CREATE,
            value: {
                action: CONST.QUICK_ACTIONS.SPLIT_SCAN,
                chatReportID: splitChatReport.reportID,
                isFirstQuickAction: isEmptyObject(quickAction),
            },
        },
        existingSplitChatReport
            ? {
                  onyxMethod: Onyx.METHOD.MERGE,
                  key: `${ONYXKEYS.COLLECTION.REPORT_ACTIONS}${splitChatReport.reportID}`,
                  value: {
                      [splitIOUReportAction.reportActionID]: splitIOUReportAction as OnyxTypes.ReportAction,
                  },
              }
            : {
                  onyxMethod: Onyx.METHOD.SET,
                  key: `${ONYXKEYS.COLLECTION.REPORT_ACTIONS}${splitChatReport.reportID}`,
                  value: {
                      [splitChatCreatedReportAction.reportActionID]: splitChatCreatedReportAction,
                      [splitIOUReportAction.reportActionID]: splitIOUReportAction as OnyxTypes.ReportAction,
                  },
              },
        {
            onyxMethod: Onyx.METHOD.SET,
            key: `${ONYXKEYS.COLLECTION.TRANSACTION}${splitTransaction.transactionID}`,
            value: splitTransaction,
        },
    ];

    const successData: OnyxUpdate[] = [
        {
            onyxMethod: Onyx.METHOD.MERGE,
            key: `${ONYXKEYS.COLLECTION.REPORT_ACTIONS}${splitChatReport.reportID}`,
            value: {
                ...(existingSplitChatReport ? {} : {[splitChatCreatedReportAction.reportActionID]: {pendingAction: null}}),
                [splitIOUReportAction.reportActionID]: {pendingAction: null},
            },
        },
        {
            onyxMethod: Onyx.METHOD.MERGE,
            key: `${ONYXKEYS.COLLECTION.TRANSACTION}${splitTransaction.transactionID}`,
            value: {pendingAction: null},
        },
    ];

    const redundantParticipants: Record<number, null> = {};
    if (!existingSplitChatReport) {
        successData.push({
            onyxMethod: Onyx.METHOD.MERGE,
            key: `${ONYXKEYS.COLLECTION.REPORT}${splitChatReport.reportID}`,
            value: {pendingFields: {createChat: null}, participants: redundantParticipants},
        });
    }

    const failureData: OnyxUpdate[] = [
        {
            onyxMethod: Onyx.METHOD.MERGE,
            key: `${ONYXKEYS.COLLECTION.TRANSACTION}${splitTransaction.transactionID}`,
            value: {
                errors: ErrorUtils.getMicroSecondOnyxErrorWithTranslationKey('iou.error.genericCreateFailureMessage'),
            },
        },
        {
            onyxMethod: Onyx.METHOD.SET,
            key: ONYXKEYS.NVP_QUICK_ACTION_GLOBAL_CREATE,
            value: quickAction ?? null,
        },
    ];

    if (existingSplitChatReport) {
        failureData.push({
            onyxMethod: Onyx.METHOD.MERGE,
            key: `${ONYXKEYS.COLLECTION.REPORT_ACTIONS}${splitChatReport.reportID}`,
            value: {
                [splitIOUReportAction.reportActionID]: {
                    errors: getReceiptError(receipt, filename),
                },
            },
        });
    } else {
        failureData.push(
            {
                onyxMethod: Onyx.METHOD.MERGE,
                key: `${ONYXKEYS.COLLECTION.REPORT}${splitChatReport.reportID}`,
                value: {
                    errorFields: {
                        createChat: ErrorUtils.getMicroSecondOnyxErrorWithTranslationKey('report.genericCreateReportFailureMessage'),
                    },
                },
            },
            {
                onyxMethod: Onyx.METHOD.MERGE,
                key: `${ONYXKEYS.COLLECTION.REPORT_ACTIONS}${splitChatReport.reportID}`,
                value: {
                    [splitChatCreatedReportAction.reportActionID]: {
                        errors: ErrorUtils.getMicroSecondOnyxErrorWithTranslationKey('report.genericCreateReportFailureMessage'),
                    },
                    [splitIOUReportAction.reportActionID]: {
                        errors: getReceiptError(receipt, filename),
                    },
                },
            },
        );
    }

    const splits: Split[] = [{email: currentUserEmailForIOUSplit, accountID: currentUserAccountID}];

    participants.forEach((participant) => {
        // Disabling this line since participant.login can be an empty string
        // eslint-disable-next-line @typescript-eslint/prefer-nullish-coalescing
        const email = participant.isOwnPolicyExpenseChat ? '' : PhoneNumber.addSMSDomainIfPhoneNumber(participant.login || participant.text || '').toLowerCase();
        const accountID = participant.isOwnPolicyExpenseChat ? 0 : Number(participant.accountID);
        if (email === currentUserEmailForIOUSplit) {
            return;
        }

        // When splitting with a workspace chat, we only need to supply the policyID and the workspace reportID as it's needed so we can update the report preview
        if (participant.isOwnPolicyExpenseChat) {
            splits.push({
                policyID: participant.policyID,
                chatReportID: splitChatReport.reportID,
            });
            return;
        }

        const participantPersonalDetails = allPersonalDetails[participant?.accountID ?? -1];
        if (!participantPersonalDetails) {
            optimisticData.push({
                onyxMethod: Onyx.METHOD.MERGE,
                key: ONYXKEYS.PERSONAL_DETAILS_LIST,
                value: {
                    [accountID]: {
                        accountID,
                        // Disabling this line since participant.displayName can be an empty string
                        // eslint-disable-next-line @typescript-eslint/prefer-nullish-coalescing
                        displayName: LocalePhoneNumber.formatPhoneNumber(participant.displayName || email),
                        // Disabling this line since participant.login can be an empty string
                        // eslint-disable-next-line @typescript-eslint/prefer-nullish-coalescing
                        login: participant.login || participant.text,
                        isOptimisticPersonalDetail: true,
                    },
                },
            });
            // BE will send different participants. We clear the optimistic ones to avoid duplicated entries
            redundantParticipants[accountID] = null;
        }

        splits.push({
            email,
            accountID,
        });
    });

    participants.forEach((participant) => {
        const isPolicyExpenseChat = ReportUtils.isPolicyExpenseChat(participant);
        if (!isPolicyExpenseChat) {
            return;
        }

        const optimisticPolicyRecentlyUsedCategories = Category.buildOptimisticPolicyRecentlyUsedCategories(participant.policyID, category);
        const optimisticPolicyRecentlyUsedTags = Tag.buildOptimisticPolicyRecentlyUsedTags(participant.policyID, tag);
        const optimisticRecentlyUsedCurrencies = Policy.buildOptimisticRecentlyUsedCurrencies(currency);

        if (optimisticPolicyRecentlyUsedCategories.length > 0) {
            optimisticData.push({
                onyxMethod: Onyx.METHOD.SET,
                key: `${ONYXKEYS.COLLECTION.POLICY_RECENTLY_USED_CATEGORIES}${participant.policyID}`,
                value: optimisticPolicyRecentlyUsedCategories,
            });
        }

        if (optimisticRecentlyUsedCurrencies.length > 0) {
            optimisticData.push({
                onyxMethod: Onyx.METHOD.SET,
                key: ONYXKEYS.RECENTLY_USED_CURRENCIES,
                value: optimisticRecentlyUsedCurrencies,
            });
        }

        if (!isEmptyObject(optimisticPolicyRecentlyUsedTags)) {
            optimisticData.push({
                onyxMethod: Onyx.METHOD.MERGE,
                key: `${ONYXKEYS.COLLECTION.POLICY_RECENTLY_USED_TAGS}${participant.policyID}`,
                value: optimisticPolicyRecentlyUsedTags,
            });
        }
    });

    // Save the new splits array into the transaction's comment in case the user calls CompleteSplitBill while offline
    optimisticData.push({
        onyxMethod: Onyx.METHOD.MERGE,
        key: `${ONYXKEYS.COLLECTION.TRANSACTION}${splitTransaction.transactionID}`,
        value: {
            comment: {
                splits,
            },
        },
    });

    const parameters: StartSplitBillParams = {
        chatReportID: splitChatReport.reportID,
        reportActionID: splitIOUReportAction.reportActionID,
        transactionID: splitTransaction.transactionID,
        splits: JSON.stringify(splits),
        receipt,
        comment,
        category,
        tag,
        currency,
        isFromGroupDM: !existingSplitChatReport,
        billable,
        ...(existingSplitChatReport ? {} : {createdReportActionID: splitChatCreatedReportAction.reportActionID}),
        chatType: splitChatReport?.chatType,
        taxCode,
        taxAmount,
    };

    API.write(WRITE_COMMANDS.START_SPLIT_BILL, parameters, {optimisticData, successData, failureData});

    Navigation.dismissModalWithReport(splitChatReport);
    Report.notifyNewAction(splitChatReport.reportID ?? '-1', currentUserAccountID);
}

/** Used for editing a split expense while it's still scanning or when SmartScan fails, it completes a split expense started by startSplitBill above.
 *
 * @param chatReportID - The group chat or workspace reportID
 * @param reportAction - The split action that lives in the chatReport above
 * @param updatedTransaction - The updated **draft** split transaction
 * @param sessionAccountID - accountID of the current user
 * @param sessionEmail - email of the current user
 */
function completeSplitBill(chatReportID: string, reportAction: OnyxTypes.ReportAction, updatedTransaction: OnyxEntry<OnyxTypes.Transaction>, sessionAccountID: number, sessionEmail: string) {
    const currentUserEmailForIOUSplit = PhoneNumber.addSMSDomainIfPhoneNumber(sessionEmail);
    const transactionID = updatedTransaction?.transactionID ?? '-1';
    const unmodifiedTransaction = allTransactions[`${ONYXKEYS.COLLECTION.TRANSACTION}${transactionID}`];

    // Save optimistic updated transaction and action
    const optimisticData: OnyxUpdate[] = [
        {
            onyxMethod: Onyx.METHOD.MERGE,
            key: `${ONYXKEYS.COLLECTION.TRANSACTION}${transactionID}`,
            value: {
                ...updatedTransaction,
                receipt: {
                    state: CONST.IOU.RECEIPT_STATE.OPEN,
                },
            },
        },
        {
            onyxMethod: Onyx.METHOD.MERGE,
            key: `${ONYXKEYS.COLLECTION.REPORT_ACTIONS}${chatReportID}`,
            value: {
                [reportAction.reportActionID]: {
                    lastModified: DateUtils.getDBTime(),
                    originalMessage: {
                        whisperedTo: [],
                    },
                },
            },
        },
    ];

    const successData: OnyxUpdate[] = [
        {
            onyxMethod: Onyx.METHOD.MERGE,
            key: `${ONYXKEYS.COLLECTION.TRANSACTION}${transactionID}`,
            value: {pendingAction: null},
        },
        {
            onyxMethod: Onyx.METHOD.MERGE,
            key: `${ONYXKEYS.COLLECTION.SPLIT_TRANSACTION_DRAFT}${transactionID}`,
            value: {pendingAction: null},
        },
    ];

    const failureData: OnyxUpdate[] = [
        {
            onyxMethod: Onyx.METHOD.MERGE,
            key: `${ONYXKEYS.COLLECTION.TRANSACTION}${transactionID}`,
            value: {
                ...unmodifiedTransaction,
                errors: ErrorUtils.getMicroSecondOnyxErrorWithTranslationKey('iou.error.genericCreateFailureMessage'),
            },
        },
        {
            onyxMethod: Onyx.METHOD.MERGE,
            key: `${ONYXKEYS.COLLECTION.REPORT_ACTIONS}${chatReportID}`,
            value: {
                [reportAction.reportActionID]: {
                    ...reportAction,
                    errors: ErrorUtils.getMicroSecondOnyxErrorWithTranslationKey('iou.error.genericCreateFailureMessage'),
                },
            },
        },
    ];

    const splitParticipants: Split[] = updatedTransaction?.comment?.splits ?? [];
    const amount = updatedTransaction?.modifiedAmount;
    const currency = updatedTransaction?.modifiedCurrency;

    // Exclude the current user when calculating the split amount, `calculateAmount` takes it into account
    const splitAmount = IOUUtils.calculateAmount(splitParticipants.length - 1, amount ?? 0, currency ?? '', false);
    const splitTaxAmount = IOUUtils.calculateAmount(splitParticipants.length - 1, updatedTransaction?.taxAmount ?? 0, currency ?? '', false);

    const splits: Split[] = [{email: currentUserEmailForIOUSplit}];
    splitParticipants.forEach((participant) => {
        // Skip creating the transaction for the current user
        if (participant.email === currentUserEmailForIOUSplit) {
            return;
        }
        const isPolicyExpenseChat = !!participant.policyID;

        if (!isPolicyExpenseChat) {
            // In case this is still the optimistic accountID saved in the splits array, return early as we cannot know
            // if there is an existing chat between the split creator and this participant
            // Instead, we will rely on Auth generating the report IDs and the user won't see any optimistic chats or reports created
            const participantPersonalDetails: OnyxTypes.PersonalDetails | null = allPersonalDetails[participant?.accountID ?? -1];
            if (!participantPersonalDetails || participantPersonalDetails.isOptimisticPersonalDetail) {
                splits.push({
                    email: participant.email,
                });
                return;
            }
        }

        let oneOnOneChatReport: OnyxEntry<OnyxTypes.Report>;
        let isNewOneOnOneChatReport = false;
        const allReports = ReportConnection.getAllReports();
        if (isPolicyExpenseChat) {
            // The workspace chat reportID is saved in the splits array when starting a split expense with a workspace
            oneOnOneChatReport = allReports?.[`${ONYXKEYS.COLLECTION.REPORT}${participant.chatReportID}`];
        } else {
            const existingChatReport = ReportUtils.getChatByParticipants(participant.accountID ? [participant.accountID, sessionAccountID] : []);
            isNewOneOnOneChatReport = !existingChatReport;
            oneOnOneChatReport = existingChatReport ?? ReportUtils.buildOptimisticChatReport(participant.accountID ? [participant.accountID, sessionAccountID] : []);
        }

        let oneOnOneIOUReport: OneOnOneIOUReport = oneOnOneChatReport?.iouReportID ? allReports?.[`${ONYXKEYS.COLLECTION.REPORT}${oneOnOneChatReport.iouReportID}`] : null;
        const shouldCreateNewOneOnOneIOUReport = ReportUtils.shouldCreateNewMoneyRequestReport(oneOnOneIOUReport, oneOnOneChatReport);

        if (!oneOnOneIOUReport || shouldCreateNewOneOnOneIOUReport) {
            oneOnOneIOUReport = isPolicyExpenseChat
                ? ReportUtils.buildOptimisticExpenseReport(oneOnOneChatReport?.reportID ?? '-1', participant.policyID ?? '-1', sessionAccountID, splitAmount, currency ?? '')
                : ReportUtils.buildOptimisticIOUReport(sessionAccountID, participant.accountID ?? -1, splitAmount, oneOnOneChatReport?.reportID ?? '-1', currency ?? '');
        } else if (isPolicyExpenseChat) {
            if (typeof oneOnOneIOUReport?.total === 'number') {
                // Because of the Expense reports are stored as negative values, we subtract the total from the amount
                oneOnOneIOUReport.total -= splitAmount;
            }
        } else {
            oneOnOneIOUReport = IOUUtils.updateIOUOwnerAndTotal(oneOnOneIOUReport, sessionAccountID, splitAmount, currency ?? '');
        }

        const oneOnOneTransaction = TransactionUtils.buildOptimisticTransaction(
            isPolicyExpenseChat ? -splitAmount : splitAmount,
            currency ?? '',
            oneOnOneIOUReport?.reportID ?? '-1',
            updatedTransaction?.comment?.comment,
            [],
            updatedTransaction?.modifiedCreated,
            CONST.IOU.TYPE.SPLIT,
            transactionID,
            updatedTransaction?.modifiedMerchant,
            {...updatedTransaction?.receipt, state: CONST.IOU.RECEIPT_STATE.OPEN},
            updatedTransaction?.filename,
            undefined,
            updatedTransaction?.category,
            updatedTransaction?.tag,
            updatedTransaction?.taxCode,
            isPolicyExpenseChat ? -splitTaxAmount : splitAmount,
            updatedTransaction?.billable,
        );

        const [oneOnOneCreatedActionForChat, oneOnOneCreatedActionForIOU, oneOnOneIOUAction, optimisticTransactionThread, optimisticCreatedActionForTransactionThread] =
            ReportUtils.buildOptimisticMoneyRequestEntities(
                oneOnOneIOUReport,
                CONST.IOU.REPORT_ACTION_TYPE.CREATE,
                splitAmount,
                currency ?? '',
                updatedTransaction?.comment?.comment ?? '',
                currentUserEmailForIOUSplit,
                [participant],
                oneOnOneTransaction.transactionID,
                undefined,
            );

        let oneOnOneReportPreviewAction = getReportPreviewAction(oneOnOneChatReport?.reportID ?? '-1', oneOnOneIOUReport?.reportID ?? '-1');
        if (oneOnOneReportPreviewAction) {
            oneOnOneReportPreviewAction = ReportUtils.updateReportPreview(oneOnOneIOUReport, oneOnOneReportPreviewAction);
        } else {
            oneOnOneReportPreviewAction = ReportUtils.buildOptimisticReportPreview(oneOnOneChatReport, oneOnOneIOUReport, '', oneOnOneTransaction);
        }

        const [oneOnOneOptimisticData, oneOnOneSuccessData, oneOnOneFailureData] = buildOnyxDataForMoneyRequest(
            oneOnOneChatReport,
            oneOnOneIOUReport,
            oneOnOneTransaction,
            oneOnOneCreatedActionForChat,
            oneOnOneCreatedActionForIOU,
            oneOnOneIOUAction,
            {},
            oneOnOneReportPreviewAction,
            [],
            {},
            isNewOneOnOneChatReport,
            optimisticTransactionThread,
            optimisticCreatedActionForTransactionThread,
            shouldCreateNewOneOnOneIOUReport,
            null,
            null,
            null,
            null,
            true,
        );

        splits.push({
            email: participant.email,
            accountID: participant.accountID,
            policyID: participant.policyID,
            iouReportID: oneOnOneIOUReport?.reportID,
            chatReportID: oneOnOneChatReport?.reportID,
            transactionID: oneOnOneTransaction.transactionID,
            reportActionID: oneOnOneIOUAction.reportActionID,
            createdChatReportActionID: oneOnOneCreatedActionForChat.reportActionID,
            createdIOUReportActionID: oneOnOneCreatedActionForIOU.reportActionID,
            reportPreviewReportActionID: oneOnOneReportPreviewAction.reportActionID,
            transactionThreadReportID: optimisticTransactionThread.reportID,
            createdReportActionIDForThread: optimisticCreatedActionForTransactionThread?.reportActionID,
        });

        optimisticData.push(...oneOnOneOptimisticData);
        successData.push(...oneOnOneSuccessData);
        failureData.push(...oneOnOneFailureData);
    });

    const {
        amount: transactionAmount,
        currency: transactionCurrency,
        created: transactionCreated,
        merchant: transactionMerchant,
        comment: transactionComment,
        category: transactionCategory,
        tag: transactionTag,
        taxCode: transactionTaxCode,
        taxAmount: transactionTaxAmount,
        billable: transactionBillable,
    } = ReportUtils.getTransactionDetails(updatedTransaction) ?? {};

    const parameters: CompleteSplitBillParams = {
        transactionID,
        amount: transactionAmount,
        currency: transactionCurrency,
        created: transactionCreated,
        merchant: transactionMerchant,
        comment: transactionComment,
        category: transactionCategory,
        tag: transactionTag,
        splits: JSON.stringify(splits),
        taxCode: transactionTaxCode,
        taxAmount: transactionTaxAmount,
        billable: transactionBillable,
    };

    API.write(WRITE_COMMANDS.COMPLETE_SPLIT_BILL, parameters, {optimisticData, successData, failureData});
    Navigation.dismissModal(isSearchTopmostCentralPane() ? undefined : chatReportID);
    Report.notifyNewAction(chatReportID, sessionAccountID);
}

function setDraftSplitTransaction(transactionID: string, transactionChanges: TransactionChanges = {}) {
    let draftSplitTransaction = allDraftSplitTransactions[`${ONYXKEYS.COLLECTION.SPLIT_TRANSACTION_DRAFT}${transactionID}`];

    if (!draftSplitTransaction) {
        draftSplitTransaction = allTransactions[`${ONYXKEYS.COLLECTION.TRANSACTION}${transactionID}`];
    }

    const updatedTransaction = draftSplitTransaction
        ? TransactionUtils.getUpdatedTransaction({
              transaction: draftSplitTransaction,
              transactionChanges,
              isFromExpenseReport: false,
              shouldUpdateReceiptState: false,
          })
        : null;

    Onyx.merge(`${ONYXKEYS.COLLECTION.SPLIT_TRANSACTION_DRAFT}${transactionID}`, updatedTransaction);
}

/** Requests money based on a distance (e.g. mileage from a map) */
function createDistanceRequest(
    report: OnyxEntry<OnyxTypes.Report>,
    participants: Participant[],
    comment: string,
    created: string,
    category: string | undefined,
    tag: string | undefined,
    taxCode: string | undefined,
    taxAmount: number | undefined,
    amount: number,
    currency: string,
    merchant: string,
    billable: boolean | undefined,
    validWaypoints: WaypointCollection,
    policy?: OnyxEntry<OnyxTypes.Policy>,
    policyTagList?: OnyxEntry<OnyxTypes.PolicyTagLists>,
    policyCategories?: OnyxEntry<OnyxTypes.PolicyCategories>,
    customUnitRateID = '',
    currentUserLogin = '',
    currentUserAccountID = -1,
    splitShares: SplitShares = {},
    iouType: ValueOf<typeof CONST.IOU.TYPE> = CONST.IOU.TYPE.SUBMIT,
    existingTransaction: OnyxEntry<OnyxTypes.Transaction> | undefined = undefined,
) {
    // If the report is an iou or expense report, we should get the linked chat report to be passed to the getMoneyRequestInformation function
    const isMoneyRequestReport = ReportUtils.isMoneyRequestReport(report);
    const currentChatReport = isMoneyRequestReport ? ReportUtils.getReportOrDraftReport(report?.chatReportID) : report;
    const moneyRequestReportID = isMoneyRequestReport ? report?.reportID : '';

    const optimisticReceipt: Receipt = {
        source: ReceiptGeneric as ReceiptSource,
        state: CONST.IOU.RECEIPT_STATE.OPEN,
    };

    let parameters: CreateDistanceRequestParams;
    let onyxData: OnyxData;
    const sanitizedWaypoints = sanitizeRecentWaypoints(validWaypoints);
    if (iouType === CONST.IOU.TYPE.SPLIT) {
        const {
            splitData,
            splits,
            onyxData: splitOnyxData,
        } = createSplitsAndOnyxData(
            participants,
            currentUserLogin ?? '',
            currentUserAccountID,
            amount,
            comment,
            currency,
            merchant,
            created,
            category ?? '',
            tag ?? '',
            splitShares,
            report?.reportID ?? '',
            billable,
            CONST.IOU.REQUEST_TYPE.DISTANCE,
            taxCode,
            taxAmount,
        );
        onyxData = splitOnyxData;

        // Splits don't use the IOU report param. The split transaction isn't linked to a report shown in the UI, it's linked to a special default reportID of -2.
        // Therefore, any params related to the IOU report are irrelevant and omitted below.
        parameters = {
            transactionID: splitData.transactionID,
            chatReportID: splitData.chatReportID,
            createdChatReportActionID: splitData.createdReportActionID ?? '',
            reportActionID: splitData.reportActionID,
            waypoints: JSON.stringify(sanitizedWaypoints),
            customUnitRateID,
            comment,
            created,
            category,
            tag,
            taxCode,
            taxAmount,
            billable,
            splits: JSON.stringify(splits),
            chatType: splitData.chatType,
        };
    } else {
        const participant = participants.at(0) ?? {};
        const {
            iouReport,
            chatReport,
            transaction,
            iouAction,
            createdChatReportActionID,
            createdIOUReportActionID,
            reportPreviewAction,
            transactionThreadReportID,
            createdReportActionIDForThread,
            payerEmail,
            onyxData: moneyRequestOnyxData,
        } = getMoneyRequestInformation(
            currentChatReport,
            participant,
            comment,
            amount,
            currency,
            created,
            merchant,
            optimisticReceipt,
            undefined,
            category,
            tag,
            taxCode,
            taxAmount,
            billable,
            policy,
            policyTagList,
            policyCategories,
            userAccountID,
            currentUserEmail,
            moneyRequestReportID,
            undefined,
            undefined,
            existingTransaction,
        );
        onyxData = moneyRequestOnyxData;

        parameters = {
            comment,
            iouReportID: iouReport.reportID,
            chatReportID: chatReport.reportID,
            transactionID: transaction.transactionID,
            reportActionID: iouAction.reportActionID,
            createdChatReportActionID,
            createdIOUReportActionID,
            reportPreviewReportActionID: reportPreviewAction.reportActionID,
            waypoints: JSON.stringify(sanitizedWaypoints),
            created,
            category,
            tag,
            taxCode,
            taxAmount,
            billable,
            transactionThreadReportID,
            createdReportActionIDForThread,
            payerEmail,
            customUnitRateID,
        };
    }

    const recentServerValidatedWaypoints = getRecentWaypoints().filter((item) => !item.pendingAction);
    onyxData?.failureData?.push({
        onyxMethod: Onyx.METHOD.SET,
        key: `${ONYXKEYS.NVP_RECENT_WAYPOINTS}`,
        value: recentServerValidatedWaypoints,
    });

    API.write(WRITE_COMMANDS.CREATE_DISTANCE_REQUEST, parameters, onyxData);
    const activeReportID = isMoneyRequestReport ? report?.reportID ?? '-1' : parameters.chatReportID;
    Navigation.dismissModal(isSearchTopmostCentralPane() ? undefined : activeReportID);
    Report.notifyNewAction(activeReportID, userAccountID);
}

type UpdateMoneyRequestAmountAndCurrencyParams = {
    transactionID: string;
    transactionThreadReportID: string;
    currency: string;
    amount: number;
    taxAmount: number;
    policy?: OnyxEntry<OnyxTypes.Policy>;
    policyTagList?: OnyxEntry<OnyxTypes.PolicyTagLists>;
    policyCategories?: OnyxEntry<OnyxTypes.PolicyCategories>;
    taxCode: string;
};

/** Updates the amount and currency fields of an expense */
function updateMoneyRequestAmountAndCurrency({
    transactionID,
    transactionThreadReportID,
    currency,
    amount,
    taxAmount,
    policy,
    policyTagList,
    policyCategories,
    taxCode,
}: UpdateMoneyRequestAmountAndCurrencyParams) {
    const transactionChanges = {
        amount,
        currency,
        taxCode,
        taxAmount,
    };
    const allReports = ReportConnection.getAllReports();
    const transactionThreadReport = allReports?.[`${ONYXKEYS.COLLECTION.REPORT}${transactionThreadReportID}`] ?? null;
    const parentReport = allReports?.[`${ONYXKEYS.COLLECTION.REPORT}${transactionThreadReport?.parentReportID}`] ?? null;
    let data: UpdateMoneyRequestData;
    if (ReportUtils.isTrackExpenseReport(transactionThreadReport) && ReportUtils.isSelfDM(parentReport)) {
        data = getUpdateTrackExpenseParams(transactionID, transactionThreadReportID, transactionChanges, policy);
    } else {
        data = getUpdateMoneyRequestParams(transactionID, transactionThreadReportID, transactionChanges, policy, policyTagList ?? null, policyCategories ?? null);
    }
    const {params, onyxData} = data;
    API.write(WRITE_COMMANDS.UPDATE_MONEY_REQUEST_AMOUNT_AND_CURRENCY, params, onyxData);
}

/**
 *
 * @param transactionID  - The transactionID of IOU
 * @param reportAction - The reportAction of the transaction in the IOU report
 * @param isSingleTransactionView - whether we are in the transaction thread report
 * @return the url to navigate back once the money request is deleted
 */
function prepareToCleanUpMoneyRequest(transactionID: string, reportAction: OnyxTypes.ReportAction, isSingleTransactionView = false) {
    // STEP 1: Get all collections we're updating
    const allReports = ReportConnection.getAllReports();
    const iouReportID = ReportActionsUtils.isMoneyRequestAction(reportAction) ? ReportActionsUtils.getOriginalMessage(reportAction)?.IOUReportID : '-1';
    const iouReport = allReports?.[`${ONYXKEYS.COLLECTION.REPORT}${iouReportID}`] ?? null;
    const chatReport = allReports?.[`${ONYXKEYS.COLLECTION.REPORT}${iouReport?.chatReportID}`];
    // eslint-disable-next-line @typescript-eslint/no-non-null-assertion
    const reportPreviewAction = getReportPreviewAction(iouReport?.chatReportID ?? '-1', iouReport?.reportID ?? '-1')!;
    const transaction = allTransactions[`${ONYXKEYS.COLLECTION.TRANSACTION}${transactionID}`];
    const transactionViolations = allTransactionViolations[`${ONYXKEYS.COLLECTION.TRANSACTION_VIOLATIONS}${transactionID}`];
    const transactionThreadID = reportAction.childReportID;
    let transactionThread = null;
    if (transactionThreadID) {
        transactionThread = allReports?.[`${ONYXKEYS.COLLECTION.REPORT}${transactionThreadID}`] ?? null;
    }

    // STEP 2: Decide if we need to:
    // 1. Delete the transactionThread - delete if there are no visible comments in the thread
    // 2. Update the moneyRequestPreview to show [Deleted expense] - update if the transactionThread exists AND it isn't being deleted
    const shouldDeleteTransactionThread = transactionThreadID ? (reportAction?.childVisibleActionCount ?? 0) === 0 : false;
    const shouldShowDeletedRequestMessage = !!transactionThreadID && !shouldDeleteTransactionThread;

    // STEP 3: Update the IOU reportAction and decide if the iouReport should be deleted. We delete the iouReport if there are no visible comments left in the report.
    const updatedReportAction = {
        [reportAction.reportActionID]: {
            pendingAction: shouldShowDeletedRequestMessage ? CONST.RED_BRICK_ROAD_PENDING_ACTION.UPDATE : CONST.RED_BRICK_ROAD_PENDING_ACTION.DELETE,
            previousMessage: reportAction.message,
            message: [
                {
                    type: 'COMMENT',
                    html: '',
                    text: '',
                    isEdited: true,
                    isDeletedParentAction: shouldShowDeletedRequestMessage,
                },
            ],
            originalMessage: {
                IOUTransactionID: null,
            },
            errors: null,
        },
    } as Record<string, NullishDeep<OnyxTypes.ReportAction>>;

    const lastVisibleAction = ReportActionsUtils.getLastVisibleAction(iouReport?.reportID ?? '-1', updatedReportAction);
    const iouReportLastMessageText = ReportActionsUtils.getLastVisibleMessage(iouReport?.reportID ?? '-1', updatedReportAction).lastMessageText;
    const shouldDeleteIOUReport =
        iouReportLastMessageText.length === 0 && !ReportActionsUtils.isDeletedParentAction(lastVisibleAction) && (!transactionThreadID || shouldDeleteTransactionThread);

    // STEP 4: Update the iouReport and reportPreview with new totals and messages if it wasn't deleted
    let updatedIOUReport: OnyxInputValue<OnyxTypes.Report>;
    const currency = TransactionUtils.getCurrency(transaction);
    const updatedReportPreviewAction: OnyxTypes.ReportAction<typeof CONST.REPORT.ACTIONS.TYPE.REPORT_PREVIEW> = {...reportPreviewAction};
    updatedReportPreviewAction.pendingAction = shouldDeleteIOUReport ? CONST.RED_BRICK_ROAD_PENDING_ACTION.DELETE : CONST.RED_BRICK_ROAD_PENDING_ACTION.UPDATE;
    if (iouReport && ReportUtils.isExpenseReport(iouReport)) {
        updatedIOUReport = {...iouReport};

        if (typeof updatedIOUReport.total === 'number' && currency === iouReport?.currency) {
            // Because of the Expense reports are stored as negative values, we add the total from the amount
            const amountDiff = TransactionUtils.getAmount(transaction, true);
            updatedIOUReport.total += amountDiff;

            if (!transaction?.reimbursable && typeof updatedIOUReport.nonReimbursableTotal === 'number') {
                updatedIOUReport.nonReimbursableTotal += amountDiff;
            }
        }
    } else {
        updatedIOUReport = IOUUtils.updateIOUOwnerAndTotal(iouReport, reportAction.actorAccountID ?? -1, TransactionUtils.getAmount(transaction, false), currency, true);
    }

    if (updatedIOUReport) {
        updatedIOUReport.lastMessageText = iouReportLastMessageText;
        updatedIOUReport.lastVisibleActionCreated = lastVisibleAction?.created;
    }

    const hasNonReimbursableTransactions = ReportUtils.hasNonReimbursableTransactions(iouReport?.reportID);
    const messageText = Localize.translateLocal(hasNonReimbursableTransactions ? 'iou.payerSpentAmount' : 'iou.payerOwesAmount', {
        payer: ReportUtils.getPersonalDetailsForAccountID(updatedIOUReport?.managerID ?? -1).login ?? '',
        amount: CurrencyUtils.convertToDisplayString(updatedIOUReport?.total, updatedIOUReport?.currency),
    });

    if (ReportActionsUtils.getReportActionMessage(updatedReportPreviewAction)) {
        if (Array.isArray(updatedReportPreviewAction?.message)) {
            const message = updatedReportPreviewAction.message.at(0);
            if (message) {
                message.text = messageText;
                message.deleted = shouldDeleteIOUReport ? DateUtils.getDBTime() : '';
            }
        } else if (!Array.isArray(updatedReportPreviewAction.message) && updatedReportPreviewAction.message) {
            updatedReportPreviewAction.message.text = messageText;
            updatedReportPreviewAction.message.deleted = shouldDeleteIOUReport ? DateUtils.getDBTime() : '';
        }
    }

    if (updatedReportPreviewAction && reportPreviewAction?.childMoneyRequestCount && reportPreviewAction?.childMoneyRequestCount > 0) {
        updatedReportPreviewAction.childMoneyRequestCount = reportPreviewAction.childMoneyRequestCount - 1;
    }

    // STEP 5: Calculate the url that the user will be navigated back to
    // This depends on which page they are on and which resources were deleted
    let reportIDToNavigateBack: string | undefined;
    if (iouReport && isSingleTransactionView && shouldDeleteTransactionThread && !shouldDeleteIOUReport) {
        reportIDToNavigateBack = iouReport.reportID;
    }

    if (iouReport?.chatReportID && shouldDeleteIOUReport) {
        reportIDToNavigateBack = iouReport.chatReportID;
    }

    const urlToNavigateBack = reportIDToNavigateBack ? ROUTES.REPORT_WITH_ID.getRoute(reportIDToNavigateBack) : undefined;

    return {
        shouldDeleteTransactionThread,
        shouldDeleteIOUReport,
        updatedReportAction,
        updatedIOUReport,
        updatedReportPreviewAction,
        transactionThreadID,
        transactionThread,
        chatReport,
        transaction,
        transactionViolations,
        reportPreviewAction,
        iouReport,
        urlToNavigateBack,
    };
}

/**
 *
 * @param transactionID  - The transactionID of IOU
 * @param reportAction - The reportAction of the transaction in the IOU report
 * @param isSingleTransactionView - whether we are in the transaction thread report
 * @return the url to navigate back once the money request is deleted
 */
function cleanUpMoneyRequest(transactionID: string, reportAction: OnyxTypes.ReportAction, isSingleTransactionView = false) {
    const {
        shouldDeleteTransactionThread,
        shouldDeleteIOUReport,
        updatedReportAction,
        updatedIOUReport,
        updatedReportPreviewAction,
        transactionThreadID,
        chatReport,
        iouReport,
        reportPreviewAction,
        urlToNavigateBack,
    } = prepareToCleanUpMoneyRequest(transactionID, reportAction, isSingleTransactionView);

    // build Onyx data

    // Onyx operations to delete the transaction, update the IOU report action and chat report action
    const onyxUpdates: OnyxUpdate[] = [
        {
            onyxMethod: Onyx.METHOD.SET,
            key: `${ONYXKEYS.COLLECTION.TRANSACTION}${transactionID}`,
            value: null,
        },
        {
            onyxMethod: Onyx.METHOD.MERGE,
            key: `${ONYXKEYS.COLLECTION.REPORT_ACTIONS}${iouReport?.reportID}`,
            value: {
                [reportAction.reportActionID]: shouldDeleteIOUReport
                    ? null
                    : {
                          pendingAction: null,
                      },
            },
        },
    ];

    if (reportPreviewAction?.reportActionID) {
        onyxUpdates.push({
            onyxMethod: Onyx.METHOD.MERGE,
            key: `${ONYXKEYS.COLLECTION.REPORT_ACTIONS}${chatReport?.reportID}`,
            value: {
                [reportPreviewAction.reportActionID]: {
                    ...updatedReportPreviewAction,
                    pendingAction: null,
                    errors: null,
                },
            },
        });
    }

    // added the operation to delete associated transaction violations
    onyxUpdates.push({
        onyxMethod: Onyx.METHOD.SET,
        key: `${ONYXKEYS.COLLECTION.TRANSACTION_VIOLATIONS}${transactionID}`,
        value: null,
    });

    // added the operation to delete transaction thread
    if (shouldDeleteTransactionThread) {
        onyxUpdates.push(
            {
                onyxMethod: Onyx.METHOD.SET,
                key: `${ONYXKEYS.COLLECTION.REPORT}${transactionThreadID}`,
                value: null,
            },
            {
                onyxMethod: Onyx.METHOD.SET,
                key: `${ONYXKEYS.COLLECTION.REPORT_ACTIONS}${transactionThreadID}`,
                value: null,
            },
        );
    }

    // added operations to update IOU report and chat report
    onyxUpdates.push(
        {
            onyxMethod: Onyx.METHOD.MERGE,
            key: `${ONYXKEYS.COLLECTION.REPORT_ACTIONS}${iouReport?.reportID}`,
            value: updatedReportAction,
        },
        {
            onyxMethod: Onyx.METHOD.MERGE,
            key: `${ONYXKEYS.COLLECTION.REPORT}${iouReport?.reportID}`,
            value: updatedIOUReport,
        },
        {
            onyxMethod: Onyx.METHOD.MERGE,
            key: `${ONYXKEYS.COLLECTION.REPORT}${chatReport?.reportID}`,
            value: ReportUtils.getOutstandingChildRequest(updatedIOUReport),
        },
    );

    if (!shouldDeleteIOUReport && updatedReportPreviewAction.childMoneyRequestCount === 0) {
        onyxUpdates.push({
            onyxMethod: Onyx.METHOD.MERGE,
            key: `${ONYXKEYS.COLLECTION.REPORT}${chatReport?.reportID}`,
            value: {
                hasOutstandingChildRequest: false,
            },
        });
    }

    if (shouldDeleteIOUReport) {
        onyxUpdates.push(
            {
                onyxMethod: Onyx.METHOD.MERGE,
                key: `${ONYXKEYS.COLLECTION.REPORT}${chatReport?.reportID}`,
                value: {
                    hasOutstandingChildRequest: false,
                    iouReportID: null,
                    lastMessageText: ReportActionsUtils.getLastVisibleMessage(iouReport?.chatReportID ?? '-1', {[reportPreviewAction?.reportActionID ?? '-1']: null})?.lastMessageText,
                    lastVisibleActionCreated: ReportActionsUtils.getLastVisibleAction(iouReport?.chatReportID ?? '-1', {[reportPreviewAction?.reportActionID ?? '-1']: null})?.created,
                },
            },
            {
                onyxMethod: Onyx.METHOD.SET,
                key: `${ONYXKEYS.COLLECTION.REPORT}${iouReport?.reportID}`,
                value: null,
            },
        );
    }

    Onyx.update(onyxUpdates);

    return urlToNavigateBack;
}

/**
 *
 * @param transactionID  - The transactionID of IOU
 * @param reportAction - The reportAction of the transaction in the IOU report
 * @param isSingleTransactionView - whether we are in the transaction thread report
 * @return the url to navigate back once the money request is deleted
 */
function deleteMoneyRequest(transactionID: string, reportAction: OnyxTypes.ReportAction, isSingleTransactionView = false) {
    // STEP 1: Calculate and prepare the data
    const {
        shouldDeleteTransactionThread,
        shouldDeleteIOUReport,
        updatedReportAction,
        updatedIOUReport,
        updatedReportPreviewAction,
        transactionThreadID,
        transactionThread,
        chatReport,
        transaction,
        transactionViolations,
        iouReport,
        reportPreviewAction,
        urlToNavigateBack,
    } = prepareToCleanUpMoneyRequest(transactionID, reportAction, isSingleTransactionView);

    // STEP 2: Build Onyx data
    // The logic mostly resembles the cleanUpMoneyRequest function
    const optimisticData: OnyxUpdate[] = [
        {
            onyxMethod: Onyx.METHOD.SET,
            key: `${ONYXKEYS.COLLECTION.TRANSACTION}${transactionID}`,
            value: null,
        },
    ];

    optimisticData.push({
        onyxMethod: Onyx.METHOD.SET,
        key: `${ONYXKEYS.COLLECTION.TRANSACTION_VIOLATIONS}${transactionID}`,
        value: null,
    });

    if (shouldDeleteTransactionThread) {
        optimisticData.push(
            {
                onyxMethod: Onyx.METHOD.SET,
                key: `${ONYXKEYS.COLLECTION.REPORT}${transactionThreadID}`,
                value: null,
            },
            {
                onyxMethod: Onyx.METHOD.SET,
                key: `${ONYXKEYS.COLLECTION.REPORT_ACTIONS}${transactionThreadID}`,
                value: null,
            },
        );
    }

    optimisticData.push(
        {
            onyxMethod: Onyx.METHOD.MERGE,
            key: `${ONYXKEYS.COLLECTION.REPORT_ACTIONS}${iouReport?.reportID}`,
            value: updatedReportAction,
        },
        {
            onyxMethod: Onyx.METHOD.MERGE,
            key: `${ONYXKEYS.COLLECTION.REPORT}${iouReport?.reportID}`,
            value: updatedIOUReport,
        },
        {
            onyxMethod: Onyx.METHOD.MERGE,
            key: `${ONYXKEYS.COLLECTION.REPORT_ACTIONS}${chatReport?.reportID}`,
            value: {
                [reportPreviewAction?.reportActionID ?? '-1']: updatedReportPreviewAction,
            },
        },
        {
            onyxMethod: Onyx.METHOD.MERGE,
            key: `${ONYXKEYS.COLLECTION.REPORT}${chatReport?.reportID}`,
            value: ReportUtils.getOutstandingChildRequest(updatedIOUReport),
        },
    );

    if (!shouldDeleteIOUReport && updatedReportPreviewAction?.childMoneyRequestCount === 0) {
        optimisticData.push({
            onyxMethod: Onyx.METHOD.MERGE,
            key: `${ONYXKEYS.COLLECTION.REPORT}${chatReport?.reportID}`,
            value: {
                hasOutstandingChildRequest: false,
            },
        });
    }

    if (shouldDeleteIOUReport) {
        optimisticData.push({
            onyxMethod: Onyx.METHOD.MERGE,
            key: `${ONYXKEYS.COLLECTION.REPORT}${chatReport?.reportID}`,
            value: {
                hasOutstandingChildRequest: false,
                iouReportID: null,
                lastMessageText: ReportActionsUtils.getLastVisibleMessage(iouReport?.chatReportID ?? '-1', {[reportPreviewAction?.reportActionID ?? '-1']: null})?.lastMessageText,
                lastVisibleActionCreated: ReportActionsUtils.getLastVisibleAction(iouReport?.chatReportID ?? '-1', {[reportPreviewAction?.reportActionID ?? '-1']: null})?.created,
            },
        });
        optimisticData.push({
            onyxMethod: Onyx.METHOD.MERGE,
            key: `${ONYXKEYS.COLLECTION.REPORT}${iouReport?.reportID}`,
            value: {
                pendingFields: {
                    preview: CONST.RED_BRICK_ROAD_PENDING_ACTION.DELETE,
                },
            },
        });
    }

    const successData: OnyxUpdate[] = [
        {
            onyxMethod: Onyx.METHOD.MERGE,
            key: `${ONYXKEYS.COLLECTION.REPORT_ACTIONS}${iouReport?.reportID}`,
            value: {
                [reportAction.reportActionID]: shouldDeleteIOUReport
                    ? null
                    : {
                          pendingAction: null,
                      },
            },
        },
        {
            onyxMethod: Onyx.METHOD.MERGE,
            key: `${ONYXKEYS.COLLECTION.REPORT_ACTIONS}${chatReport?.reportID}`,
            value: {
                [reportPreviewAction?.reportActionID ?? '-1']: {
                    pendingAction: null,
                    errors: null,
                },
            },
        },
    ];

    if (shouldDeleteIOUReport) {
        successData.push({
            onyxMethod: Onyx.METHOD.SET,
            key: `${ONYXKEYS.COLLECTION.REPORT}${iouReport?.reportID}`,
            value: null,
        });
    }

    const failureData: OnyxUpdate[] = [
        {
            onyxMethod: Onyx.METHOD.SET,
            key: `${ONYXKEYS.COLLECTION.TRANSACTION}${transactionID}`,
            value: transaction ?? null,
        },
    ];

    failureData.push({
        onyxMethod: Onyx.METHOD.SET,
        key: `${ONYXKEYS.COLLECTION.TRANSACTION_VIOLATIONS}${transactionID}`,
        value: transactionViolations ?? null,
    });

    if (shouldDeleteTransactionThread) {
        failureData.push({
            onyxMethod: Onyx.METHOD.SET,
            key: `${ONYXKEYS.COLLECTION.REPORT}${transactionThreadID}`,
            value: transactionThread,
        });
    }

    const errorKey = DateUtils.getMicroseconds();

    failureData.push(
        {
            onyxMethod: Onyx.METHOD.MERGE,
            key: `${ONYXKEYS.COLLECTION.REPORT_ACTIONS}${iouReport?.reportID}`,
            value: {
                [reportAction.reportActionID]: {
                    ...reportAction,
                    pendingAction: null,
                    errors: {
                        [errorKey]: Localize.translateLocal('iou.error.genericDeleteFailureMessage'),
                    },
                },
            },
        },
        shouldDeleteIOUReport
            ? {
                  onyxMethod: Onyx.METHOD.SET,
                  key: `${ONYXKEYS.COLLECTION.REPORT}${iouReport?.reportID}`,
                  value: iouReport,
              }
            : {
                  onyxMethod: Onyx.METHOD.MERGE,
                  key: `${ONYXKEYS.COLLECTION.REPORT}${iouReport?.reportID}`,
                  value: iouReport,
              },
        {
            onyxMethod: Onyx.METHOD.MERGE,
            key: `${ONYXKEYS.COLLECTION.REPORT_ACTIONS}${chatReport?.reportID}`,
            value: {
                [reportPreviewAction?.reportActionID ?? '-1']: {
                    ...reportPreviewAction,
                    pendingAction: null,
                    errors: {
                        [errorKey]: Localize.translateLocal('iou.error.genericDeleteFailureMessage'),
                    },
                },
            },
        },
    );

    if (chatReport && shouldDeleteIOUReport) {
        failureData.push({
            onyxMethod: Onyx.METHOD.MERGE,
            key: `${ONYXKEYS.COLLECTION.REPORT}${chatReport.reportID}`,
            value: chatReport,
        });
    }

    if (!shouldDeleteIOUReport && updatedReportPreviewAction?.childMoneyRequestCount === 0) {
        failureData.push({
            onyxMethod: Onyx.METHOD.MERGE,
            key: `${ONYXKEYS.COLLECTION.REPORT}${chatReport?.reportID}`,
            value: {
                hasOutstandingChildRequest: true,
            },
        });
    }

    const parameters: DeleteMoneyRequestParams = {
        transactionID,
        reportActionID: reportAction.reportActionID,
    };

    // STEP 3: Make the API request
    API.write(WRITE_COMMANDS.DELETE_MONEY_REQUEST, parameters, {optimisticData, successData, failureData});
    CachedPDFPaths.clearByKey(transactionID);

    return urlToNavigateBack;
}

function deleteTrackExpense(chatReportID: string, transactionID: string, reportAction: OnyxTypes.ReportAction, isSingleTransactionView = false) {
    // STEP 1: Get all collections we're updating
    const chatReport = ReportConnection.getAllReports()?.[`${ONYXKEYS.COLLECTION.REPORT}${chatReportID}`] ?? null;
    if (!ReportUtils.isSelfDM(chatReport)) {
        return deleteMoneyRequest(transactionID, reportAction, isSingleTransactionView);
    }

    const whisperAction = ReportActionsUtils.getTrackExpenseActionableWhisper(transactionID, chatReportID);
    const actionableWhisperReportActionID = whisperAction?.reportActionID;
    const {parameters, optimisticData, successData, failureData, shouldDeleteTransactionThread} = getDeleteTrackExpenseInformation(
        chatReportID,
        transactionID,
        reportAction,
        undefined,
        undefined,
        actionableWhisperReportActionID,
        CONST.REPORT.ACTIONABLE_TRACK_EXPENSE_WHISPER_RESOLUTION.NOTHING,
    );

    // STEP 6: Make the API request
    API.write(WRITE_COMMANDS.DELETE_MONEY_REQUEST, parameters, {optimisticData, successData, failureData});
    CachedPDFPaths.clearByKey(transactionID);

    // STEP 7: Navigate the user depending on which page they are on and which resources were deleted
    if (isSingleTransactionView && shouldDeleteTransactionThread) {
        // Pop the deleted report screen before navigating. This prevents navigating to the Concierge chat due to the missing report.
        return ROUTES.REPORT_WITH_ID.getRoute(chatReport?.reportID ?? '-1');
    }
}

/**
 * @param managerID - Account ID of the person sending the money
 * @param recipient - The user receiving the money
 */
function getSendMoneyParams(
    report: OnyxEntry<OnyxTypes.Report>,
    amount: number,
    currency: string,
    comment: string,
    paymentMethodType: PaymentMethodType,
    managerID: number,
    recipient: Participant,
): SendMoneyParamsData {
    const recipientEmail = PhoneNumber.addSMSDomainIfPhoneNumber(recipient.login ?? '');
    const recipientAccountID = Number(recipient.accountID);
    const newIOUReportDetails = JSON.stringify({
        amount,
        currency,
        requestorEmail: recipientEmail,
        requestorAccountID: recipientAccountID,
        comment,
        idempotencyKey: Str.guid(),
    });

    let chatReport = !isEmptyObject(report) && report?.reportID ? report : ReportUtils.getChatByParticipants([recipientAccountID, managerID]);
    let isNewChat = false;
    if (!chatReport) {
        chatReport = ReportUtils.buildOptimisticChatReport([recipientAccountID, managerID]);
        isNewChat = true;
    }
    const optimisticIOUReport = ReportUtils.buildOptimisticIOUReport(recipientAccountID, managerID, amount, chatReport.reportID, currency, true);

    const optimisticTransaction = TransactionUtils.buildOptimisticTransaction(amount, currency, optimisticIOUReport.reportID, comment);
    const optimisticTransactionData: OnyxUpdate = {
        onyxMethod: Onyx.METHOD.SET,
        key: `${ONYXKEYS.COLLECTION.TRANSACTION}${optimisticTransaction.transactionID}`,
        value: optimisticTransaction,
    };

    const [optimisticCreatedActionForChat, optimisticCreatedActionForIOUReport, optimisticIOUReportAction, optimisticTransactionThread, optimisticCreatedActionForTransactionThread] =
        ReportUtils.buildOptimisticMoneyRequestEntities(
            optimisticIOUReport,
            CONST.IOU.REPORT_ACTION_TYPE.PAY,
            amount,
            currency,
            comment,
            recipientEmail,
            [recipient],
            optimisticTransaction.transactionID,
            paymentMethodType,
            false,
            true,
        );

    const reportPreviewAction = ReportUtils.buildOptimisticReportPreview(chatReport, optimisticIOUReport);

    // Change the method to set for new reports because it doesn't exist yet, is faster,
    // and we need the data to be available when we navigate to the chat page
    const optimisticChatReportData: OnyxUpdate = isNewChat
        ? {
              onyxMethod: Onyx.METHOD.SET,
              key: `${ONYXKEYS.COLLECTION.REPORT}${chatReport.reportID}`,
              value: {
                  ...chatReport,
                  // Set and clear pending fields on the chat report
                  pendingFields: {createChat: CONST.RED_BRICK_ROAD_PENDING_ACTION.ADD},
                  lastReadTime: DateUtils.getDBTime(),
                  lastVisibleActionCreated: reportPreviewAction.created,
              },
          }
        : {
              onyxMethod: Onyx.METHOD.MERGE,
              key: `${ONYXKEYS.COLLECTION.REPORT}${chatReport.reportID}`,
              value: {
                  ...chatReport,
                  lastReadTime: DateUtils.getDBTime(),
                  lastVisibleActionCreated: reportPreviewAction.created,
              },
          };
    const optimisticQuickActionData: OnyxUpdate = {
        onyxMethod: Onyx.METHOD.SET,
        key: ONYXKEYS.NVP_QUICK_ACTION_GLOBAL_CREATE,
        value: {
            action: CONST.QUICK_ACTIONS.SEND_MONEY,
            chatReportID: chatReport.reportID,
            isFirstQuickAction: isEmptyObject(quickAction),
        },
    };
    const optimisticIOUReportData: OnyxUpdate = {
        onyxMethod: Onyx.METHOD.SET,
        key: `${ONYXKEYS.COLLECTION.REPORT}${optimisticIOUReport.reportID}`,
        value: {
            ...optimisticIOUReport,
            lastMessageText: ReportActionsUtils.getReportActionText(optimisticIOUReportAction),
            lastMessageHtml: ReportActionsUtils.getReportActionHtml(optimisticIOUReportAction),
        },
    };
    const optimisticTransactionThreadData: OnyxUpdate = {
        onyxMethod: Onyx.METHOD.SET,
        key: `${ONYXKEYS.COLLECTION.REPORT}${optimisticTransactionThread.reportID}`,
        value: optimisticTransactionThread,
    };
    const optimisticIOUReportActionsData: OnyxUpdate = {
        onyxMethod: Onyx.METHOD.MERGE,
        key: `${ONYXKEYS.COLLECTION.REPORT_ACTIONS}${optimisticIOUReport.reportID}`,
        value: {
            [optimisticCreatedActionForIOUReport.reportActionID]: optimisticCreatedActionForIOUReport,
            [optimisticIOUReportAction.reportActionID]: {
                ...(optimisticIOUReportAction as OnyxTypes.ReportAction),
                pendingAction: CONST.RED_BRICK_ROAD_PENDING_ACTION.ADD,
            },
        },
    };
    const optimisticChatReportActionsData: OnyxUpdate = {
        onyxMethod: Onyx.METHOD.MERGE,
        key: `${ONYXKEYS.COLLECTION.REPORT_ACTIONS}${chatReport.reportID}`,
        value: {
            [reportPreviewAction.reportActionID]: reportPreviewAction,
        },
    };
    const optimisticTransactionThreadReportActionsData: OnyxUpdate = {
        onyxMethod: Onyx.METHOD.MERGE,
        key: `${ONYXKEYS.COLLECTION.REPORT_ACTIONS}${optimisticTransactionThread.reportID}`,
        value: {
            [optimisticCreatedActionForTransactionThread?.reportActionID ?? '-1']: optimisticCreatedActionForTransactionThread,
        },
    };

    const successData: OnyxUpdate[] = [];

    // Add optimistic personal details for recipient
    let optimisticPersonalDetailListData: OnyxUpdate | null = null;
    const optimisticPersonalDetailListAction = isNewChat
        ? {
              [recipientAccountID]: {
                  accountID: recipientAccountID,
                  // Disabling this line since participant.displayName can be an empty string
                  // eslint-disable-next-line @typescript-eslint/prefer-nullish-coalescing
                  displayName: recipient.displayName || recipient.login,
                  login: recipient.login,
              },
          }
        : {};

    const redundantParticipants: Record<number, null> = {};
    if (!isEmptyObject(optimisticPersonalDetailListAction)) {
        const successPersonalDetailListAction: Record<number, null> = {};

        // BE will send different participants. We clear the optimistic ones to avoid duplicated entries
        Object.keys(optimisticPersonalDetailListAction).forEach((accountIDKey) => {
            const accountID = Number(accountIDKey);
            successPersonalDetailListAction[accountID] = null;
            redundantParticipants[accountID] = null;
        });

        optimisticPersonalDetailListData = {
            onyxMethod: Onyx.METHOD.MERGE,
            key: ONYXKEYS.PERSONAL_DETAILS_LIST,
            value: optimisticPersonalDetailListAction,
        };
        successData.push({
            onyxMethod: Onyx.METHOD.MERGE,
            key: ONYXKEYS.PERSONAL_DETAILS_LIST,
            value: successPersonalDetailListAction,
        });
    }

    successData.push(
        {
            onyxMethod: Onyx.METHOD.MERGE,
            key: `${ONYXKEYS.COLLECTION.REPORT}${optimisticIOUReport.reportID}`,
            value: {
                participants: redundantParticipants,
            },
        },
        {
            onyxMethod: Onyx.METHOD.MERGE,
            key: `${ONYXKEYS.COLLECTION.REPORT}${optimisticTransactionThread.reportID}`,
            value: {
                participants: redundantParticipants,
            },
        },
        {
            onyxMethod: Onyx.METHOD.MERGE,
            key: `${ONYXKEYS.COLLECTION.REPORT_ACTIONS}${optimisticIOUReport.reportID}`,
            value: {
                [optimisticIOUReportAction.reportActionID]: {
                    pendingAction: null,
                },
            },
        },
        {
            onyxMethod: Onyx.METHOD.MERGE,
            key: `${ONYXKEYS.COLLECTION.TRANSACTION}${optimisticTransaction.transactionID}`,
            value: {pendingAction: null},
        },
        {
            onyxMethod: Onyx.METHOD.MERGE,
            key: `${ONYXKEYS.COLLECTION.REPORT_ACTIONS}${chatReport.reportID}`,
            value: {
                [reportPreviewAction.reportActionID]: {
                    pendingAction: null,
                },
            },
        },
        {
            onyxMethod: Onyx.METHOD.MERGE,
            key: `${ONYXKEYS.COLLECTION.REPORT_ACTIONS}${optimisticTransactionThread.reportID}`,
            value: {
                [optimisticCreatedActionForTransactionThread?.reportActionID ?? '-1']: {
                    pendingAction: null,
                },
            },
        },
    );

    const failureData: OnyxUpdate[] = [
        {
            onyxMethod: Onyx.METHOD.MERGE,
            key: `${ONYXKEYS.COLLECTION.TRANSACTION}${optimisticTransaction.transactionID}`,
            value: {
                errors: ErrorUtils.getMicroSecondOnyxErrorWithTranslationKey('iou.error.other'),
            },
        },
        {
            onyxMethod: Onyx.METHOD.MERGE,
            key: `${ONYXKEYS.COLLECTION.REPORT}${optimisticTransactionThread.reportID}`,
            value: {
                errorFields: {
                    createChat: ErrorUtils.getMicroSecondOnyxErrorWithTranslationKey('report.genericCreateReportFailureMessage'),
                },
            },
        },
        {
            onyxMethod: Onyx.METHOD.MERGE,
            key: `${ONYXKEYS.COLLECTION.REPORT_ACTIONS}${optimisticTransactionThread.reportID}`,
            value: {
                [optimisticCreatedActionForTransactionThread?.reportActionID ?? '-1']: {
                    errors: ErrorUtils.getMicroSecondOnyxErrorWithTranslationKey('iou.error.genericCreateFailureMessage'),
                },
            },
        },
        {
            onyxMethod: Onyx.METHOD.SET,
            key: ONYXKEYS.NVP_QUICK_ACTION_GLOBAL_CREATE,
            value: quickAction ?? null,
        },
    ];

    // Now, let's add the data we need just when we are creating a new chat report
    if (isNewChat) {
        successData.push({
            onyxMethod: Onyx.METHOD.MERGE,
            key: `${ONYXKEYS.COLLECTION.REPORT}${chatReport.reportID}`,
            value: {pendingFields: null, participants: redundantParticipants},
        });
        failureData.push(
            {
                onyxMethod: Onyx.METHOD.MERGE,
                key: `${ONYXKEYS.COLLECTION.REPORT}${chatReport.reportID}`,
                value: {
                    errorFields: {
                        createChat: ErrorUtils.getMicroSecondOnyxErrorWithTranslationKey('report.genericCreateReportFailureMessage'),
                    },
                },
            },
            {
                onyxMethod: Onyx.METHOD.MERGE,
                key: `${ONYXKEYS.COLLECTION.REPORT_ACTIONS}${optimisticIOUReport.reportID}`,
                value: {
                    [optimisticIOUReportAction.reportActionID]: {
                        errors: ErrorUtils.getMicroSecondOnyxErrorWithTranslationKey('iou.error.genericCreateFailureMessage'),
                    },
                },
            },
        );

        if (optimisticChatReportActionsData.value) {
            // Add an optimistic created action to the optimistic chat reportActions data
            optimisticChatReportActionsData.value[optimisticCreatedActionForChat.reportActionID] = optimisticCreatedActionForChat;
        }
    } else {
        failureData.push({
            onyxMethod: Onyx.METHOD.MERGE,
            key: `${ONYXKEYS.COLLECTION.REPORT_ACTIONS}${optimisticIOUReport.reportID}`,
            value: {
                [optimisticIOUReportAction.reportActionID]: {
                    errors: ErrorUtils.getMicroSecondOnyxErrorWithTranslationKey('iou.error.other'),
                },
            },
        });
    }

    const optimisticData: OnyxUpdate[] = [
        optimisticChatReportData,
        optimisticQuickActionData,
        optimisticIOUReportData,
        optimisticChatReportActionsData,
        optimisticIOUReportActionsData,
        optimisticTransactionData,
        optimisticTransactionThreadData,
        optimisticTransactionThreadReportActionsData,
    ];

    if (!isEmptyObject(optimisticPersonalDetailListData)) {
        optimisticData.push(optimisticPersonalDetailListData);
    }

    return {
        params: {
            iouReportID: optimisticIOUReport.reportID,
            chatReportID: chatReport.reportID,
            reportActionID: optimisticIOUReportAction.reportActionID,
            paymentMethodType,
            transactionID: optimisticTransaction.transactionID,
            newIOUReportDetails,
            createdReportActionID: isNewChat ? optimisticCreatedActionForChat.reportActionID : '-1',
            reportPreviewReportActionID: reportPreviewAction.reportActionID,
            createdIOUReportActionID: optimisticCreatedActionForIOUReport.reportActionID,
            transactionThreadReportID: optimisticTransactionThread.reportID,
            createdReportActionIDForThread: optimisticCreatedActionForTransactionThread?.reportActionID ?? '-1',
        },
        optimisticData,
        successData,
        failureData,
    };
}

type OptimisticHoldReportExpenseActionID = {
    optimisticReportActionID: string;
    oldReportActionID: string;
};

function getHoldReportActionsAndTransactions(reportID: string) {
    const iouReportActions = ReportActionsUtils.getAllReportActions(reportID);
    const holdReportActions: Array<OnyxTypes.ReportAction<typeof CONST.REPORT.ACTIONS.TYPE.IOU>> = [];
    const holdTransactions: OnyxTypes.Transaction[] = [];

    Object.values(iouReportActions).forEach((action) => {
        const transactionID = ReportActionsUtils.isMoneyRequestAction(action) ? ReportActionsUtils.getOriginalMessage(action)?.IOUTransactionID ?? null : null;
        const transaction = getTransaction(transactionID ?? '-1');

        if (transaction?.comment?.hold) {
            holdReportActions.push(action as OnyxTypes.ReportAction<typeof CONST.REPORT.ACTIONS.TYPE.IOU>);
            holdTransactions.push(transaction);
        }
    });

    return {holdReportActions, holdTransactions};
}

function getReportFromHoldRequestsOnyxData(
    chatReport: OnyxTypes.Report,
    iouReport: OnyxEntry<OnyxTypes.Report>,
    recipient: Participant,
): {
    optimisticHoldReportID: string;
    optimisticHoldActionID: string;
    optimisticHoldReportExpenseActionIDs: OptimisticHoldReportExpenseActionID[];
    optimisticData: OnyxUpdate[];
    failureData: OnyxUpdate[];
} {
    const {holdReportActions, holdTransactions} = getHoldReportActionsAndTransactions(iouReport?.reportID ?? '');
    const firstHoldTransaction = holdTransactions.at(0);
    const newParentReportActionID = rand64();

    const isPolicyExpenseChat = ReportUtils.isPolicyExpenseChat(chatReport);
    const holdTransactionAmount = holdTransactions.reduce((acc, transaction) => acc + TransactionUtils.getAmount(transaction), 0);
    const optimisticExpenseReport = isPolicyExpenseChat
        ? ReportUtils.buildOptimisticExpenseReport(
              chatReport.reportID,
              chatReport.policyID ?? iouReport?.policyID ?? '',
              recipient.accountID ?? 1,
              holdTransactionAmount,
              getCurrency(firstHoldTransaction),
              false,
              newParentReportActionID,
          )
        : ReportUtils.buildOptimisticIOUReport(
              iouReport?.ownerAccountID ?? -1,
              iouReport?.managerID ?? -1,
              holdTransactionAmount,
              chatReport.reportID,
              getCurrency(firstHoldTransaction),
              false,
              newParentReportActionID,
          );

    const optimisticExpenseReportPreview = ReportUtils.buildOptimisticReportPreview(
        chatReport,
        optimisticExpenseReport,
        '',
        firstHoldTransaction,
        optimisticExpenseReport.reportID,
        newParentReportActionID,
    );

    const updateHeldReports: Record<string, Pick<OnyxTypes.Report, 'parentReportActionID' | 'parentReportID' | 'chatReportID'>> = {};
    const addHoldReportActions: OnyxTypes.ReportActions = {};
    const deleteHoldReportActions: Record<string, Pick<OnyxTypes.ReportAction, 'message'>> = {};
    const optimisticHoldReportExpenseActionIDs: OptimisticHoldReportExpenseActionID[] = [];

    holdReportActions.forEach((holdReportAction) => {
        const originalMessage = ReportActionsUtils.getOriginalMessage(holdReportAction);

        deleteHoldReportActions[holdReportAction.reportActionID] = {
            message: [
                {
                    deleted: DateUtils.getDBTime(),
                    type: CONST.REPORT.MESSAGE.TYPE.TEXT,
                    text: '',
                },
            ],
        };

        const reportActionID = rand64();
        addHoldReportActions[reportActionID] = {
            ...holdReportAction,
            reportActionID,
            originalMessage: {
                ...originalMessage,
                IOUReportID: optimisticExpenseReport.reportID,
            },
            pendingAction: CONST.RED_BRICK_ROAD_PENDING_ACTION.ADD,
        };

        const heldReport = ReportUtils.getReportOrDraftReport(holdReportAction.childReportID);
        if (heldReport) {
            optimisticHoldReportExpenseActionIDs.push({optimisticReportActionID: reportActionID, oldReportActionID: holdReportAction.reportActionID});

            updateHeldReports[`${ONYXKEYS.COLLECTION.REPORT}${heldReport.reportID}`] = {
                parentReportActionID: reportActionID,
                parentReportID: optimisticExpenseReport.reportID,
                chatReportID: optimisticExpenseReport.reportID,
            };
        }
    });

    const updateHeldTransactions: Record<string, Pick<OnyxTypes.Transaction, 'reportID'>> = {};
    holdTransactions.forEach((transaction) => {
        updateHeldTransactions[`${ONYXKEYS.COLLECTION.TRANSACTION}${transaction.transactionID}`] = {
            reportID: optimisticExpenseReport.reportID,
        };
    });

    const optimisticData: OnyxUpdate[] = [
        {
            onyxMethod: Onyx.METHOD.MERGE,
            key: `${ONYXKEYS.COLLECTION.REPORT}${chatReport.reportID}`,
            value: {
                iouReportID: optimisticExpenseReport.reportID,
            },
        },
        // add new optimistic expense report
        {
            onyxMethod: Onyx.METHOD.MERGE,
            key: `${ONYXKEYS.COLLECTION.REPORT}${optimisticExpenseReport.reportID}`,
            value: {
                ...optimisticExpenseReport,
                unheldTotal: 0,
            },
        },
        // add preview report action to main chat
        {
            onyxMethod: Onyx.METHOD.MERGE,
            key: `${ONYXKEYS.COLLECTION.REPORT_ACTIONS}${chatReport.reportID}`,
            value: {
                [optimisticExpenseReportPreview.reportActionID]: optimisticExpenseReportPreview,
            },
        },
        // remove hold report actions from old iou report
        {
            onyxMethod: Onyx.METHOD.MERGE,
            key: `${ONYXKEYS.COLLECTION.REPORT_ACTIONS}${iouReport?.reportID ?? ''}`,
            value: deleteHoldReportActions,
        },
        // add hold report actions to new iou report
        {
            onyxMethod: Onyx.METHOD.MERGE,
            key: `${ONYXKEYS.COLLECTION.REPORT_ACTIONS}${optimisticExpenseReport.reportID}`,
            value: addHoldReportActions,
        },
        // update held reports with new parentReportActionID
        {
            onyxMethod: Onyx.METHOD.MERGE_COLLECTION,
            key: `${ONYXKEYS.COLLECTION.REPORT}`,
            value: updateHeldReports,
        },
        // update transactions with new iouReportID
        {
            onyxMethod: Onyx.METHOD.MERGE_COLLECTION,
            key: `${ONYXKEYS.COLLECTION.TRANSACTION}`,
            value: updateHeldTransactions,
        },
    ];

    const bringReportActionsBack: Record<string, OnyxTypes.ReportAction> = {};
    holdReportActions.forEach((reportAction) => {
        bringReportActionsBack[reportAction.reportActionID] = reportAction;
    });

    const bringHeldTransactionsBack: Record<string, OnyxTypes.Transaction> = {};
    holdTransactions.forEach((transaction) => {
        bringHeldTransactionsBack[`${ONYXKEYS.COLLECTION.TRANSACTION}${transaction.transactionID}`] = transaction;
    });

    const failureData: OnyxUpdate[] = [
        // remove added optimistic expense report
        {
            onyxMethod: Onyx.METHOD.MERGE,
            key: `${ONYXKEYS.COLLECTION.REPORT}${optimisticExpenseReport.reportID}`,
            value: null,
        },
        // remove preview report action from the main chat
        {
            onyxMethod: Onyx.METHOD.MERGE,
            key: `${ONYXKEYS.COLLECTION.REPORT_ACTIONS}${chatReport.reportID}`,
            value: {
                [optimisticExpenseReportPreview.reportActionID]: null,
            },
        },
        // add hold report actions back to old iou report
        {
            onyxMethod: Onyx.METHOD.MERGE,
            key: `${ONYXKEYS.COLLECTION.REPORT_ACTIONS}${iouReport?.reportID ?? ''}`,
            value: bringReportActionsBack,
        },
        // remove hold report actions from the new iou report
        {
            onyxMethod: Onyx.METHOD.MERGE,
            key: `${ONYXKEYS.COLLECTION.REPORT_ACTIONS}${optimisticExpenseReport.reportID}`,
            value: null,
        },
        // add hold transactions back to old iou report
        {
            onyxMethod: Onyx.METHOD.MERGE_COLLECTION,
            key: `${ONYXKEYS.COLLECTION.TRANSACTION}`,
            value: bringHeldTransactionsBack,
        },
    ];

    return {
        optimisticData,
        optimisticHoldActionID: optimisticExpenseReportPreview.reportActionID,
        failureData,
        optimisticHoldReportID: optimisticExpenseReport.reportID,
        optimisticHoldReportExpenseActionIDs,
    };
}

function getPayMoneyRequestParams(
    initialChatReport: OnyxTypes.Report,
    iouReport: OnyxEntry<OnyxTypes.Report>,
    recipient: Participant,
    paymentMethodType: PaymentMethodType,
    full: boolean,
    payAsBusiness?: boolean,
): PayMoneyRequestData {
    const isInvoiceReport = ReportUtils.isInvoiceReport(iouReport);
    const activePolicy = PolicyUtils.getPolicy(activePolicyID);
    let payerPolicyID = activePolicyID;
    let chatReport = initialChatReport;
    let policyParams = {};
    const optimisticData: OnyxUpdate[] = [];
    const successData: OnyxUpdate[] = [];
    const failureData: OnyxUpdate[] = [];
    const shouldCreatePolicy = !activePolicy || !PolicyUtils.isPolicyAdmin(activePolicy) || !PolicyUtils.isPaidGroupPolicy(activePolicy);

    if (ReportUtils.isIndividualInvoiceRoom(chatReport) && payAsBusiness && shouldCreatePolicy) {
        payerPolicyID = Policy.generatePolicyID();
        const {
            optimisticData: policyOptimisticData,
            failureData: policyFailureData,
            successData: policySuccessData,
            params,
        } = Policy.buildPolicyData(currentUserEmail, true, undefined, payerPolicyID);
        const {adminsChatReportID, adminsCreatedReportActionID, expenseChatReportID, expenseCreatedReportActionID, customUnitRateID, customUnitID, ownerEmail, policyName} = params;

        policyParams = {
            policyID: payerPolicyID,
            adminsChatReportID,
            adminsCreatedReportActionID,
            expenseChatReportID,
            expenseCreatedReportActionID,
            customUnitRateID,
            customUnitID,
            ownerEmail,
            policyName,
        };

        optimisticData.push(...policyOptimisticData, {onyxMethod: Onyx.METHOD.MERGE, key: ONYXKEYS.NVP_ACTIVE_POLICY_ID, value: payerPolicyID});
        successData.push(...policySuccessData);
        failureData.push(...policyFailureData, {onyxMethod: Onyx.METHOD.MERGE, key: ONYXKEYS.NVP_ACTIVE_POLICY_ID, value: activePolicyID ?? null});
    }

    if (ReportUtils.isIndividualInvoiceRoom(chatReport) && payAsBusiness && activePolicyID) {
        const existingB2BInvoiceRoom = ReportUtils.getInvoiceChatByParticipants(chatReport.policyID ?? '', activePolicyID);
        if (existingB2BInvoiceRoom) {
            chatReport = existingB2BInvoiceRoom;
        }
    }

    let total = (iouReport?.total ?? 0) - (iouReport?.nonReimbursableTotal ?? 0);
    if (ReportUtils.hasHeldExpenses(iouReport?.reportID ?? '') && !full && !!iouReport?.unheldTotal) {
        total = iouReport?.unheldTotal;
    }

    const optimisticIOUReportAction = ReportUtils.buildOptimisticIOUReportAction(
        CONST.IOU.REPORT_ACTION_TYPE.PAY,
        ReportUtils.isExpenseReport(iouReport) ? -total : total,
        iouReport?.currency ?? '',
        '',
        [recipient],
        '',
        paymentMethodType,
        iouReport?.reportID,
        true,
    );

    // In some instances, the report preview action might not be available to the payer (only whispered to the requestor)
    // hence we need to make the updates to the action safely.
    let optimisticReportPreviewAction = null;
    const reportPreviewAction = getReportPreviewAction(chatReport.reportID, iouReport?.reportID ?? '');
    if (reportPreviewAction) {
        optimisticReportPreviewAction = ReportUtils.updateReportPreview(iouReport, reportPreviewAction, true);
    }
    let currentNextStep = null;
    let optimisticNextStep = null;
    if (!isInvoiceReport) {
        currentNextStep = allNextSteps[`${ONYXKEYS.COLLECTION.NEXT_STEP}${iouReport?.reportID ?? ''}`] ?? null;
        optimisticNextStep = NextStepUtils.buildNextStep(iouReport, CONST.REPORT.STATUS_NUM.REIMBURSED);
    }

    const optimisticChatReport = {
        ...chatReport,
        lastReadTime: DateUtils.getDBTime(),
        lastVisibleActionCreated: optimisticIOUReportAction.created,
        hasOutstandingChildRequest: false,
        iouReportID: null,
        lastMessageText: ReportActionsUtils.getReportActionText(optimisticIOUReportAction),
        lastMessageHtml: ReportActionsUtils.getReportActionHtml(optimisticIOUReportAction),
    };
    if (ReportUtils.isIndividualInvoiceRoom(chatReport) && payAsBusiness && payerPolicyID) {
        optimisticChatReport.invoiceReceiver = {
            type: CONST.REPORT.INVOICE_RECEIVER_TYPE.BUSINESS,
            policyID: payerPolicyID,
        };
    }

    optimisticData.push(
        {
            onyxMethod: Onyx.METHOD.MERGE,
            key: `${ONYXKEYS.COLLECTION.REPORT}${chatReport.reportID}`,
            value: optimisticChatReport,
        },
        {
            onyxMethod: Onyx.METHOD.MERGE,
            key: `${ONYXKEYS.COLLECTION.REPORT_ACTIONS}${iouReport?.reportID ?? ''}`,
            value: {
                [optimisticIOUReportAction.reportActionID]: {
                    ...(optimisticIOUReportAction as OnyxTypes.ReportAction),
                    pendingAction: CONST.RED_BRICK_ROAD_PENDING_ACTION.ADD,
                },
            },
        },
        {
            onyxMethod: Onyx.METHOD.MERGE,
            key: `${ONYXKEYS.COLLECTION.REPORT}${iouReport?.reportID ?? ''}`,
            value: {
                ...iouReport,
                lastMessageText: ReportActionsUtils.getReportActionText(optimisticIOUReportAction),
                lastMessageHtml: ReportActionsUtils.getReportActionHtml(optimisticIOUReportAction),
                hasOutstandingChildRequest: false,
                statusNum: CONST.REPORT.STATUS_NUM.REIMBURSED,
                pendingFields: {
                    preview: CONST.RED_BRICK_ROAD_PENDING_ACTION.UPDATE,
                    reimbursed: CONST.RED_BRICK_ROAD_PENDING_ACTION.UPDATE,
                    partial: full ? null : CONST.RED_BRICK_ROAD_PENDING_ACTION.UPDATE,
                },
            },
        },
        {
            onyxMethod: Onyx.METHOD.MERGE,
            key: ONYXKEYS.NVP_LAST_PAYMENT_METHOD,
            value: {[iouReport?.policyID ?? '-1']: paymentMethodType},
        },
        {
            onyxMethod: Onyx.METHOD.MERGE,
            key: `${ONYXKEYS.COLLECTION.NEXT_STEP}${iouReport?.reportID ?? ''}`,
            value: optimisticNextStep,
        },
    );

    successData.push({
        onyxMethod: Onyx.METHOD.MERGE,
        key: `${ONYXKEYS.COLLECTION.REPORT}${iouReport?.reportID ?? ''}`,
        value: {
            pendingFields: {
                preview: null,
                reimbursed: null,
                partial: null,
            },
        },
    });

    failureData.push(
        {
            onyxMethod: Onyx.METHOD.MERGE,
            key: `${ONYXKEYS.COLLECTION.REPORT_ACTIONS}${iouReport?.reportID ?? ''}`,
            value: {
                [optimisticIOUReportAction.reportActionID]: {
                    errors: ErrorUtils.getMicroSecondOnyxErrorWithTranslationKey('iou.error.other'),
                },
            },
        },
        {
            onyxMethod: Onyx.METHOD.MERGE,
            key: `${ONYXKEYS.COLLECTION.REPORT}${iouReport?.reportID ?? ''}`,
            value: {
                ...iouReport,
            },
        },
        {
            onyxMethod: Onyx.METHOD.MERGE,
            key: `${ONYXKEYS.COLLECTION.REPORT}${chatReport.reportID}`,
            value: chatReport,
        },
        {
            onyxMethod: Onyx.METHOD.MERGE,
            key: `${ONYXKEYS.COLLECTION.NEXT_STEP}${iouReport?.reportID ?? ''}`,
            value: currentNextStep,
        },
    );

    // In case the report preview action is loaded locally, let's update it.
    if (optimisticReportPreviewAction) {
        optimisticData.push({
            onyxMethod: Onyx.METHOD.MERGE,
            key: `${ONYXKEYS.COLLECTION.REPORT_ACTIONS}${chatReport.reportID}`,
            value: {
                [optimisticReportPreviewAction.reportActionID]: optimisticReportPreviewAction,
            },
        });
        failureData.push({
            onyxMethod: Onyx.METHOD.MERGE,
            key: `${ONYXKEYS.COLLECTION.REPORT_ACTIONS}${chatReport.reportID}`,
            value: {
                [optimisticReportPreviewAction.reportActionID]: {
                    created: optimisticReportPreviewAction.created,
                },
            },
        });
    }

    // Optimistically unhold all transactions if we pay all requests
    if (full) {
        const reportTransactions = TransactionUtils.getAllReportTransactions(iouReport?.reportID);
        for (const transaction of reportTransactions) {
            optimisticData.push({
                onyxMethod: Onyx.METHOD.MERGE,
                key: `${ONYXKEYS.COLLECTION.TRANSACTION}${transaction.transactionID}`,
                value: {
                    comment: {
                        hold: null,
                    },
                },
            });
            failureData.push({
                onyxMethod: Onyx.METHOD.MERGE,
                key: `${ONYXKEYS.COLLECTION.TRANSACTION}${transaction.transactionID}`,
                value: {
                    comment: {
                        hold: transaction.comment?.hold,
                    },
                },
            });
        }
    }

    let optimisticHoldReportID;
    let optimisticHoldActionID;
    let optimisticHoldReportExpenseActionIDs;
    if (!full) {
        const holdReportOnyxData = getReportFromHoldRequestsOnyxData(chatReport, iouReport, recipient);

        optimisticData.push(...holdReportOnyxData.optimisticData);
        failureData.push(...holdReportOnyxData.failureData);
        optimisticHoldReportID = holdReportOnyxData.optimisticHoldReportID;
        optimisticHoldActionID = holdReportOnyxData.optimisticHoldActionID;
        optimisticHoldReportExpenseActionIDs = JSON.stringify(holdReportOnyxData.optimisticHoldReportExpenseActionIDs);
    }

    return {
        params: {
            iouReportID: iouReport?.reportID ?? '',
            chatReportID: chatReport.reportID,
            reportActionID: optimisticIOUReportAction.reportActionID,
            paymentMethodType,
            full,
            amount: Math.abs(total),
            optimisticHoldReportID,
            optimisticHoldActionID,
            optimisticHoldReportExpenseActionIDs,
            ...policyParams,
        },
        optimisticData,
        successData,
        failureData,
    };
}

/**
 * @param managerID - Account ID of the person sending the money
 * @param recipient - The user receiving the money
 */
function sendMoneyElsewhere(report: OnyxEntry<OnyxTypes.Report>, amount: number, currency: string, comment: string, managerID: number, recipient: Participant) {
    const {params, optimisticData, successData, failureData} = getSendMoneyParams(report, amount, currency, comment, CONST.IOU.PAYMENT_TYPE.ELSEWHERE, managerID, recipient);

    API.write(WRITE_COMMANDS.SEND_MONEY_ELSEWHERE, params, {optimisticData, successData, failureData});

    Navigation.dismissModal(isSearchTopmostCentralPane() ? undefined : params.chatReportID);
    Report.notifyNewAction(params.chatReportID, managerID);
}

/**
 * @param managerID - Account ID of the person sending the money
 * @param recipient - The user receiving the money
 */
function sendMoneyWithWallet(report: OnyxEntry<OnyxTypes.Report>, amount: number, currency: string, comment: string, managerID: number, recipient: Participant | ReportUtils.OptionData) {
    const {params, optimisticData, successData, failureData} = getSendMoneyParams(report, amount, currency, comment, CONST.IOU.PAYMENT_TYPE.EXPENSIFY, managerID, recipient);

    API.write(WRITE_COMMANDS.SEND_MONEY_WITH_WALLET, params, {optimisticData, successData, failureData});

    Navigation.dismissModal(isSearchTopmostCentralPane() ? undefined : params.chatReportID);
    Report.notifyNewAction(params.chatReportID, managerID);
}

function canApproveIOU(iouReport: OnyxTypes.OnyxInputOrEntry<OnyxTypes.Report>, policy: OnyxTypes.OnyxInputOrEntry<OnyxTypes.Policy>) {
    // Only expense reports can be approved
    const isPaidGroupPolicy = policy && PolicyUtils.isPaidGroupPolicy(policy);
    if (!isPaidGroupPolicy) {
        return false;
    }

    const isOnSubmitAndClosePolicy = PolicyUtils.isSubmitAndClose(policy);
    if (isOnSubmitAndClosePolicy) {
        return false;
    }

    const managerID = iouReport?.managerID ?? -1;
    const isCurrentUserManager = managerID === userAccountID;
    const isOpenExpenseReport = ReportUtils.isOpenExpenseReport(iouReport);
    const isApproved = ReportUtils.isReportApproved(iouReport);
    const iouSettled = ReportUtils.isSettled(iouReport?.reportID);
<<<<<<< HEAD
    const isArchivedExpenseReport = ReportUtils.isArchivedExpenseReport(iouReport);

    const reportNameValuePairs = chatReportRNVP ?? ReportUtils.getReportNameValuePairs(iouReport?.reportID);
=======
    const reportNameValuePairs = ReportUtils.getReportNameValuePairs(iouReport?.reportID);
>>>>>>> 4d9be4eb
    const isArchivedReport = ReportUtils.isArchivedRoom(iouReport, reportNameValuePairs);
    let isTransactionBeingScanned = false;
    const reportTransactions = TransactionUtils.getAllReportTransactions(iouReport?.reportID);
    for (const transaction of reportTransactions) {
        const hasReceipt = TransactionUtils.hasReceipt(transaction);
        const isReceiptBeingScanned = TransactionUtils.isReceiptBeingScanned(transaction);

        // If transaction has receipt (scan) and its receipt is being scanned, we shouldn't be able to Approve
        if (hasReceipt && isReceiptBeingScanned) {
            isTransactionBeingScanned = true;
        }
    }

    return isCurrentUserManager && !isOpenExpenseReport && !isApproved && !iouSettled && !isArchivedExpenseReport && !isTransactionBeingScanned;
}

function canIOUBePaid(
    iouReport: OnyxTypes.OnyxInputOrEntry<OnyxTypes.Report>,
    chatReport: OnyxTypes.OnyxInputOrEntry<OnyxTypes.Report>,
    policy: OnyxTypes.OnyxInputOrEntry<OnyxTypes.Policy>,
    transactions?: OnyxTypes.Transaction[],
    onlyShowPayElsewhere = false,
) {
    const isPolicyExpenseChat = ReportUtils.isPolicyExpenseChat(chatReport);
    const reportNameValuePairs = ReportUtils.getReportNameValuePairs(chatReport?.reportID);
    const isChatReportArchived = ReportUtils.isArchivedRoom(chatReport, reportNameValuePairs);
    const iouSettled = ReportUtils.isSettled(iouReport?.reportID);

    if (isEmptyObject(iouReport)) {
        return false;
    }

    if (policy?.reimbursementChoice === CONST.POLICY.REIMBURSEMENT_CHOICES.REIMBURSEMENT_NO) {
        if (!onlyShowPayElsewhere) {
            return false;
        }
        if (iouReport?.statusNum !== CONST.REPORT.STATUS_NUM.SUBMITTED) {
            return false;
        }
    }

    if (ReportUtils.isInvoiceReport(iouReport)) {
        if (iouSettled) {
            return false;
        }
        if (chatReport?.invoiceReceiver?.type === CONST.REPORT.INVOICE_RECEIVER_TYPE.INDIVIDUAL) {
            return chatReport?.invoiceReceiver?.accountID === userAccountID;
        }
        return PolicyUtils.getPolicy(chatReport?.invoiceReceiver?.policyID)?.role === CONST.POLICY.ROLE.ADMIN;
    }

    const isPayer = ReportUtils.isPayer(
        {
            email: currentUserEmail,
            accountID: userAccountID,
        },
        iouReport,
        onlyShowPayElsewhere,
    );

    const isOpenExpenseReport = isPolicyExpenseChat && ReportUtils.isOpenExpenseReport(iouReport);

    const {reimbursableSpend} = ReportUtils.getMoneyRequestSpendBreakdown(iouReport);
    const isAutoReimbursable = policy?.reimbursementChoice === CONST.POLICY.REIMBURSEMENT_CHOICES.REIMBURSEMENT_YES ? false : ReportUtils.canBeAutoReimbursed(iouReport, policy);
    const shouldBeApproved = canApproveIOU(iouReport, policy);

    const isPayAtEndExpenseReport = ReportUtils.isPayAtEndExpenseReport(iouReport?.reportID, transactions);
    return (
        isPayer &&
        !isOpenExpenseReport &&
        !iouSettled &&
        !iouReport?.isWaitingOnBankAccount &&
        reimbursableSpend !== 0 &&
        !isChatReportArchived &&
        !isAutoReimbursable &&
        !shouldBeApproved &&
        !isPayAtEndExpenseReport
    );
}

function getIOUReportActionToApproveOrPay(chatReport: OnyxEntry<OnyxTypes.Report>, excludedIOUReportID: string): OnyxEntry<ReportAction> {
    const chatReportActions = allReportActions?.[`${ONYXKEYS.COLLECTION.REPORT_ACTIONS}${chatReport?.reportID}`] ?? {};

    return Object.values(chatReportActions).find((action) => {
        const iouReport = ReportUtils.getReportOrDraftReport(action.childReportID ?? '-1');
        const policy = PolicyUtils.getPolicy(iouReport?.policyID);
        const shouldShowSettlementButton = canIOUBePaid(iouReport, chatReport, policy) || canApproveIOU(iouReport, policy);
        return action.childReportID?.toString() !== excludedIOUReportID && action.actionName === CONST.REPORT.ACTIONS.TYPE.REPORT_PREVIEW && shouldShowSettlementButton;
    });
}

function hasIOUToApproveOrPay(chatReport: OnyxEntry<OnyxTypes.Report>, excludedIOUReportID: string): boolean {
    return !!getIOUReportActionToApproveOrPay(chatReport, excludedIOUReportID);
}

function isLastApprover(approvalChain: string[]): boolean {
    if (approvalChain.length === 0) {
        return true;
    }
    return approvalChain.at(-1) === currentUserEmail;
}

function getNextApproverAccountID(report: OnyxEntry<OnyxTypes.Report>) {
    const policy = PolicyUtils.getPolicy(report?.policyID);
    const approvalChain = ReportUtils.getApprovalChain(policy, report);
    const submitToAccountID = PolicyUtils.getSubmitToAccountID(policy, report);

    if (approvalChain.length === 0) {
        return submitToAccountID;
    }

    const nextApproverEmail = approvalChain.length === 1 ? approvalChain.at(0) : approvalChain.at(approvalChain.indexOf(currentUserEmail) + 1);
    if (!nextApproverEmail) {
        return submitToAccountID;
    }

    return PersonalDetailsUtils.getAccountIDsByLogins([nextApproverEmail]).at(0);
}

function approveMoneyRequest(expenseReport: OnyxEntry<OnyxTypes.Report>, full?: boolean) {
    if (expenseReport?.policyID && SubscriptionUtils.shouldRestrictUserBillableActions(expenseReport.policyID)) {
        Navigation.navigate(ROUTES.RESTRICTED_ACTION.getRoute(expenseReport.policyID));
        return;
    }

    const currentNextStep = allNextSteps[`${ONYXKEYS.COLLECTION.NEXT_STEP}${expenseReport?.reportID}`] ?? null;
    let total = expenseReport?.total ?? 0;
    const hasHeldExpenses = ReportUtils.hasHeldExpenses(expenseReport?.reportID);
    if (hasHeldExpenses && !full && !!expenseReport?.unheldTotal) {
        total = expenseReport?.unheldTotal;
    }
    const optimisticApprovedReportAction = ReportUtils.buildOptimisticApprovedReportAction(total, expenseReport?.currency ?? '', expenseReport?.reportID ?? '-1');

    const approvalChain = ReportUtils.getApprovalChain(PolicyUtils.getPolicy(expenseReport?.policyID), expenseReport);

    const predictedNextStatus = isLastApprover(approvalChain) ? CONST.REPORT.STATUS_NUM.APPROVED : CONST.REPORT.STATUS_NUM.SUBMITTED;
    const predictedNextState = isLastApprover(approvalChain) ? CONST.REPORT.STATE_NUM.APPROVED : CONST.REPORT.STATE_NUM.SUBMITTED;
    const managerID = isLastApprover(approvalChain) ? expenseReport?.managerID : getNextApproverAccountID(expenseReport);

    const optimisticNextStep = NextStepUtils.buildNextStep(expenseReport, predictedNextStatus);
    const chatReport = ReportUtils.getReportOrDraftReport(expenseReport?.chatReportID);

    const optimisticReportActionsData: OnyxUpdate = {
        onyxMethod: Onyx.METHOD.MERGE,
        key: `${ONYXKEYS.COLLECTION.REPORT_ACTIONS}${expenseReport?.reportID}`,
        value: {
            [optimisticApprovedReportAction.reportActionID]: {
                ...(optimisticApprovedReportAction as OnyxTypes.ReportAction),
                pendingAction: CONST.RED_BRICK_ROAD_PENDING_ACTION.ADD,
            },
        },
    };
    const optimisticIOUReportData: OnyxUpdate = {
        onyxMethod: Onyx.METHOD.MERGE,
        key: `${ONYXKEYS.COLLECTION.REPORT}${expenseReport?.reportID}`,
        value: {
            ...expenseReport,
            lastMessageText: ReportActionsUtils.getReportActionText(optimisticApprovedReportAction),
            lastMessageHtml: ReportActionsUtils.getReportActionHtml(optimisticApprovedReportAction),
            stateNum: predictedNextState,
            statusNum: predictedNextStatus,
            managerID,
            pendingFields: {
                partial: full ? null : CONST.RED_BRICK_ROAD_PENDING_ACTION.UPDATE,
            },
        },
    };

    const optimisticChatReportData: OnyxUpdate = {
        onyxMethod: Onyx.METHOD.MERGE,
        key: `${ONYXKEYS.COLLECTION.REPORT}${expenseReport?.chatReportID}`,
        value: {
            hasOutstandingChildRequest: hasIOUToApproveOrPay(chatReport, expenseReport?.reportID ?? '-1'),
        },
    };

    const optimisticNextStepData: OnyxUpdate = {
        onyxMethod: Onyx.METHOD.MERGE,
        key: `${ONYXKEYS.COLLECTION.NEXT_STEP}${expenseReport?.reportID}`,
        value: optimisticNextStep,
    };
    const optimisticData: OnyxUpdate[] = [optimisticIOUReportData, optimisticReportActionsData, optimisticNextStepData, optimisticChatReportData];

    const successData: OnyxUpdate[] = [
        {
            onyxMethod: Onyx.METHOD.MERGE,
            key: `${ONYXKEYS.COLLECTION.REPORT_ACTIONS}${expenseReport?.reportID}`,
            value: {
                [optimisticApprovedReportAction.reportActionID]: {
                    pendingAction: null,
                },
            },
        },
        {
            onyxMethod: Onyx.METHOD.MERGE,
            key: `${ONYXKEYS.COLLECTION.REPORT}${expenseReport?.reportID}`,
            value: {
                pendingFields: {
                    partial: null,
                },
            },
        },
    ];

    const failureData: OnyxUpdate[] = [
        {
            onyxMethod: Onyx.METHOD.MERGE,
            key: `${ONYXKEYS.COLLECTION.REPORT_ACTIONS}${expenseReport?.reportID}`,
            value: {
                [optimisticApprovedReportAction.reportActionID]: {
                    errors: ErrorUtils.getMicroSecondOnyxErrorWithTranslationKey('iou.error.other'),
                },
            },
        },
        {
            onyxMethod: Onyx.METHOD.MERGE,
            key: `${ONYXKEYS.COLLECTION.REPORT}${expenseReport?.chatReportID}`,
            value: {
                hasOutstandingChildRequest: chatReport?.hasOutstandingChildRequest,
                pendingFields: {
                    partial: null,
                },
            },
        },
        {
            onyxMethod: Onyx.METHOD.MERGE,
            key: `${ONYXKEYS.COLLECTION.NEXT_STEP}${expenseReport?.reportID}`,
            value: currentNextStep,
        },
    ];

    // Clear hold reason of all transactions if we approve all requests
    if (full && hasHeldExpenses) {
        const heldTransactions = ReportUtils.getAllHeldTransactions(expenseReport?.reportID);
        heldTransactions.forEach((heldTransaction) => {
            optimisticData.push({
                onyxMethod: Onyx.METHOD.MERGE,
                key: `${ONYXKEYS.COLLECTION.TRANSACTION}${heldTransaction.transactionID}`,
                value: {
                    comment: {
                        hold: '',
                    },
                },
            });
            failureData.push({
                onyxMethod: Onyx.METHOD.MERGE,
                key: `${ONYXKEYS.COLLECTION.TRANSACTION}${heldTransaction.transactionID}`,
                value: {
                    comment: {
                        hold: heldTransaction.comment?.hold,
                    },
                },
            });
        });
    }

    let optimisticHoldReportID;
    let optimisticHoldActionID;
    let optimisticHoldReportExpenseActionIDs;
    if (!full && !!chatReport && !!expenseReport) {
        const holdReportOnyxData = getReportFromHoldRequestsOnyxData(chatReport, expenseReport, {accountID: expenseReport.ownerAccountID});

        optimisticData.push(...holdReportOnyxData.optimisticData);
        failureData.push(...holdReportOnyxData.failureData);
        optimisticHoldReportID = holdReportOnyxData.optimisticHoldReportID;
        optimisticHoldActionID = holdReportOnyxData.optimisticHoldActionID;
        optimisticHoldReportExpenseActionIDs = JSON.stringify(holdReportOnyxData.optimisticHoldReportExpenseActionIDs);
    }

    const parameters: ApproveMoneyRequestParams = {
        reportID: expenseReport?.reportID ?? '-1',
        approvedReportActionID: optimisticApprovedReportAction.reportActionID,
        full,
        optimisticHoldReportID,
        optimisticHoldActionID,
        optimisticHoldReportExpenseActionIDs,
    };

    API.write(WRITE_COMMANDS.APPROVE_MONEY_REQUEST, parameters, {optimisticData, successData, failureData});
}

function unapproveExpenseReport(expenseReport: OnyxEntry<OnyxTypes.Report>) {
    if (isEmptyObject(expenseReport)) {
        return;
    }

    const currentNextStep = allNextSteps[`${ONYXKEYS.COLLECTION.NEXT_STEP}${expenseReport.reportID}`] ?? null;

    const optimisticUnapprovedReportAction = ReportUtils.buildOptimisticUnapprovedReportAction(expenseReport.total ?? 0, expenseReport.currency ?? '', expenseReport.reportID);
    const optimisticNextStep = NextStepUtils.buildNextStep(expenseReport, CONST.REPORT.STATUS_NUM.SUBMITTED);

    const optimisticReportActionData: OnyxUpdate = {
        onyxMethod: Onyx.METHOD.MERGE,
        key: `${ONYXKEYS.COLLECTION.REPORT_ACTIONS}${expenseReport.reportID}`,
        value: {
            [optimisticUnapprovedReportAction.reportActionID]: {
                ...(optimisticUnapprovedReportAction as OnyxTypes.ReportAction),
                pendingAction: CONST.RED_BRICK_ROAD_PENDING_ACTION.ADD,
            },
        },
    };
    const optimisticIOUReportData: OnyxUpdate = {
        onyxMethod: Onyx.METHOD.MERGE,
        key: `${ONYXKEYS.COLLECTION.REPORT}${expenseReport.reportID}`,
        value: {
            ...expenseReport,
            lastMessageText: ReportActionsUtils.getReportActionText(optimisticUnapprovedReportAction),
            lastMessageHtml: ReportActionsUtils.getReportActionHtml(optimisticUnapprovedReportAction),
            stateNum: CONST.REPORT.STATE_NUM.SUBMITTED,
            statusNum: CONST.REPORT.STATUS_NUM.SUBMITTED,
            pendingFields: {
                partial: CONST.RED_BRICK_ROAD_PENDING_ACTION.UPDATE,
            },
        },
    };

    const optimisticNextStepData: OnyxUpdate = {
        onyxMethod: Onyx.METHOD.MERGE,
        key: `${ONYXKEYS.COLLECTION.NEXT_STEP}${expenseReport.reportID}`,
        value: optimisticNextStep,
    };

    const optimisticData: OnyxUpdate[] = [optimisticIOUReportData, optimisticReportActionData, optimisticNextStepData];

    const successData: OnyxUpdate[] = [
        {
            onyxMethod: Onyx.METHOD.MERGE,
            key: `${ONYXKEYS.COLLECTION.REPORT_ACTIONS}${expenseReport.reportID}`,
            value: {
                [optimisticUnapprovedReportAction.reportActionID]: {
                    pendingAction: null,
                },
            },
        },
        {
            onyxMethod: Onyx.METHOD.MERGE,
            key: `${ONYXKEYS.COLLECTION.REPORT}${expenseReport.reportID}`,
            value: {
                pendingFields: {
                    partial: null,
                },
            },
        },
    ];

    const failureData: OnyxUpdate[] = [
        {
            onyxMethod: Onyx.METHOD.MERGE,
            key: `${ONYXKEYS.COLLECTION.REPORT_ACTIONS}${expenseReport.reportID}`,
            value: {
                [optimisticUnapprovedReportAction.reportActionID]: {
                    errors: ErrorUtils.getMicroSecondOnyxErrorWithTranslationKey('iou.error.other'),
                },
            },
        },
        {
            onyxMethod: Onyx.METHOD.MERGE,
            key: `${ONYXKEYS.COLLECTION.NEXT_STEP}${expenseReport.reportID}`,
            value: currentNextStep,
        },
    ];

    const parameters: UnapproveExpenseReportParams = {
        reportID: expenseReport.reportID,
        reportActionID: optimisticUnapprovedReportAction.reportActionID,
    };

    API.write(WRITE_COMMANDS.UNAPPROVE_EXPENSE_REPORT, parameters, {optimisticData, successData, failureData});
}

function submitReport(expenseReport: OnyxTypes.Report) {
    if (expenseReport.policyID && SubscriptionUtils.shouldRestrictUserBillableActions(expenseReport.policyID)) {
        Navigation.navigate(ROUTES.RESTRICTED_ACTION.getRoute(expenseReport.policyID));
        return;
    }

    const currentNextStep = allNextSteps[`${ONYXKEYS.COLLECTION.NEXT_STEP}${expenseReport.reportID}`] ?? null;
    const parentReport = ReportUtils.getReportOrDraftReport(expenseReport.parentReportID);
    const policy = PolicyUtils.getPolicy(expenseReport.policyID);
    const isCurrentUserManager = currentUserPersonalDetails?.accountID === expenseReport.managerID;
    const isSubmitAndClosePolicy = PolicyUtils.isSubmitAndClose(policy);
    const adminAccountID = policy?.role === CONST.POLICY.ROLE.ADMIN ? currentUserPersonalDetails?.accountID : undefined;
    const optimisticSubmittedReportAction = ReportUtils.buildOptimisticSubmittedReportAction(expenseReport?.total ?? 0, expenseReport.currency ?? '', expenseReport.reportID, adminAccountID);
    const optimisticNextStep = NextStepUtils.buildNextStep(expenseReport, isSubmitAndClosePolicy ? CONST.REPORT.STATUS_NUM.CLOSED : CONST.REPORT.STATUS_NUM.SUBMITTED);

    const optimisticData: OnyxUpdate[] = !isSubmitAndClosePolicy
        ? [
              {
                  onyxMethod: Onyx.METHOD.MERGE,
                  key: `${ONYXKEYS.COLLECTION.REPORT_ACTIONS}${expenseReport.reportID}`,
                  value: {
                      [optimisticSubmittedReportAction.reportActionID]: {
                          ...(optimisticSubmittedReportAction as OnyxTypes.ReportAction),
                          pendingAction: CONST.RED_BRICK_ROAD_PENDING_ACTION.ADD,
                      },
                  },
              },
              {
                  onyxMethod: Onyx.METHOD.MERGE,
                  key: `${ONYXKEYS.COLLECTION.REPORT}${expenseReport.reportID}`,
                  value: {
                      ...expenseReport,
                      lastMessageText: ReportActionsUtils.getReportActionText(optimisticSubmittedReportAction),
                      lastMessageHtml: ReportActionsUtils.getReportActionHtml(optimisticSubmittedReportAction),
                      stateNum: CONST.REPORT.STATE_NUM.SUBMITTED,
                      statusNum: CONST.REPORT.STATUS_NUM.SUBMITTED,
                  },
              },
          ]
        : [
              {
                  onyxMethod: Onyx.METHOD.MERGE,
                  key: `${ONYXKEYS.COLLECTION.REPORT}${expenseReport.reportID}`,
                  value: {
                      ...expenseReport,
                      stateNum: CONST.REPORT.STATE_NUM.APPROVED,
                      statusNum: CONST.REPORT.STATUS_NUM.CLOSED,
                  },
              },
          ];

    optimisticData.push({
        onyxMethod: Onyx.METHOD.MERGE,
        key: `${ONYXKEYS.COLLECTION.NEXT_STEP}${expenseReport.reportID}`,
        value: optimisticNextStep,
    });

    if (parentReport?.reportID) {
        optimisticData.push({
            onyxMethod: Onyx.METHOD.MERGE,
            key: `${ONYXKEYS.COLLECTION.REPORT}${parentReport.reportID}`,
            value: {
                ...parentReport,
                // In case its a manager who force submitted the report, they are the next user who needs to take an action
                hasOutstandingChildRequest: isCurrentUserManager,
                iouReportID: null,
            },
        });
    }

    const successData: OnyxUpdate[] = [];
    if (!isSubmitAndClosePolicy) {
        successData.push({
            onyxMethod: Onyx.METHOD.MERGE,
            key: `${ONYXKEYS.COLLECTION.REPORT_ACTIONS}${expenseReport.reportID}`,
            value: {
                [optimisticSubmittedReportAction.reportActionID]: {
                    pendingAction: null,
                },
            },
        });
    }

    const failureData: OnyxUpdate[] = [
        {
            onyxMethod: Onyx.METHOD.MERGE,
            key: `${ONYXKEYS.COLLECTION.REPORT}${expenseReport.reportID}`,
            value: {
                statusNum: CONST.REPORT.STATUS_NUM.OPEN,
                stateNum: CONST.REPORT.STATE_NUM.OPEN,
            },
        },
        {
            onyxMethod: Onyx.METHOD.MERGE,
            key: `${ONYXKEYS.COLLECTION.NEXT_STEP}${expenseReport.reportID}`,
            value: currentNextStep,
        },
    ];
    if (!isSubmitAndClosePolicy) {
        failureData.push({
            onyxMethod: Onyx.METHOD.MERGE,
            key: `${ONYXKEYS.COLLECTION.REPORT_ACTIONS}${expenseReport.reportID}`,
            value: {
                [optimisticSubmittedReportAction.reportActionID]: {
                    errors: ErrorUtils.getMicroSecondOnyxErrorWithTranslationKey('iou.error.other'),
                },
            },
        });
    }

    if (parentReport?.reportID) {
        failureData.push({
            onyxMethod: Onyx.METHOD.MERGE,
            key: `${ONYXKEYS.COLLECTION.REPORT}${parentReport.reportID}`,
            value: {
                hasOutstandingChildRequest: parentReport.hasOutstandingChildRequest,
                iouReportID: expenseReport.reportID,
            },
        });
    }

    const parameters: SubmitReportParams = {
        reportID: expenseReport.reportID,
        managerAccountID: PolicyUtils.getSubmitToAccountID(policy, expenseReport) ?? expenseReport.managerID,
        reportActionID: optimisticSubmittedReportAction.reportActionID,
    };

    API.write(WRITE_COMMANDS.SUBMIT_REPORT, parameters, {optimisticData, successData, failureData});
}

function cancelPayment(expenseReport: OnyxEntry<OnyxTypes.Report>, chatReport: OnyxTypes.Report) {
    if (isEmptyObject(expenseReport)) {
        return;
    }

    const optimisticReportAction = ReportUtils.buildOptimisticCancelPaymentReportAction(expenseReport.reportID, -(expenseReport.total ?? 0), expenseReport.currency ?? '');
    const policy = PolicyUtils.getPolicy(chatReport.policyID);
    const approvalMode = policy?.approvalMode ?? CONST.POLICY.APPROVAL_MODE.BASIC;
    const stateNum: ValueOf<typeof CONST.REPORT.STATE_NUM> = approvalMode === CONST.POLICY.APPROVAL_MODE.OPTIONAL ? CONST.REPORT.STATE_NUM.SUBMITTED : CONST.REPORT.STATE_NUM.APPROVED;
    const statusNum: ValueOf<typeof CONST.REPORT.STATUS_NUM> = approvalMode === CONST.POLICY.APPROVAL_MODE.OPTIONAL ? CONST.REPORT.STATUS_NUM.CLOSED : CONST.REPORT.STATUS_NUM.APPROVED;
    const optimisticNextStep = NextStepUtils.buildNextStep(expenseReport, statusNum);
    const optimisticData: OnyxUpdate[] = [
        {
            onyxMethod: Onyx.METHOD.MERGE,
            key: `${ONYXKEYS.COLLECTION.REPORT_ACTIONS}${expenseReport.reportID}`,
            value: {
                [optimisticReportAction.reportActionID]: {
                    ...(optimisticReportAction as OnyxTypes.ReportAction),
                    pendingAction: CONST.RED_BRICK_ROAD_PENDING_ACTION.ADD,
                },
            },
        },
        {
            onyxMethod: Onyx.METHOD.MERGE,
            key: `${ONYXKEYS.COLLECTION.REPORT}${expenseReport.reportID}`,
            value: {
                ...expenseReport,
                lastMessageText: ReportActionsUtils.getReportActionText(optimisticReportAction),
                lastMessageHtml: ReportActionsUtils.getReportActionHtml(optimisticReportAction),
                stateNum,
                statusNum,
            },
        },
    ];

    optimisticData.push({
        onyxMethod: Onyx.METHOD.MERGE,
        key: `${ONYXKEYS.COLLECTION.NEXT_STEP}${expenseReport.reportID}`,
        value: optimisticNextStep,
    });

    const successData: OnyxUpdate[] = [
        {
            onyxMethod: Onyx.METHOD.MERGE,
            key: `${ONYXKEYS.COLLECTION.REPORT_ACTIONS}${expenseReport.reportID}`,
            value: {
                [optimisticReportAction.reportActionID]: {
                    pendingAction: null,
                },
            },
        },
    ];

    const failureData: OnyxUpdate[] = [
        {
            onyxMethod: Onyx.METHOD.MERGE,
            key: `${ONYXKEYS.COLLECTION.REPORT_ACTIONS}${expenseReport.reportID}`,
            value: {
                [optimisticReportAction.reportActionID ?? '-1']: {
                    errors: ErrorUtils.getMicroSecondOnyxErrorWithTranslationKey('iou.error.other'),
                },
            },
        },
        {
            onyxMethod: Onyx.METHOD.MERGE,
            key: `${ONYXKEYS.COLLECTION.REPORT}${expenseReport.reportID}`,
            value: {
                statusNum: CONST.REPORT.STATUS_NUM.REIMBURSED,
            },
        },
    ];

    if (chatReport?.reportID) {
        failureData.push({
            onyxMethod: Onyx.METHOD.MERGE,
            key: `${ONYXKEYS.COLLECTION.REPORT}${chatReport.reportID}`,
            value: {
                hasOutstandingChildRequest: true,
                iouReportID: expenseReport.reportID,
            },
        });
    }
    failureData.push({
        onyxMethod: Onyx.METHOD.MERGE,
        key: `${ONYXKEYS.COLLECTION.NEXT_STEP}${expenseReport.reportID}`,
        value: NextStepUtils.buildNextStep(expenseReport, CONST.REPORT.STATUS_NUM.REIMBURSED),
    });

    API.write(
        WRITE_COMMANDS.CANCEL_PAYMENT,
        {
            iouReportID: expenseReport.reportID,
            chatReportID: chatReport.reportID,
            managerAccountID: expenseReport.managerID ?? -1,
            reportActionID: optimisticReportAction.reportActionID,
        },
        {optimisticData, successData, failureData},
    );
}

/**
 * Completes onboarding for invite link flow based on the selected payment option
 *
 * @param paymentSelected based on which we choose the onboarding choice and concierge message
 */
function completePaymentOnboarding(paymentSelected: ValueOf<typeof CONST.PAYMENT_SELECTED>) {
    const isInviteOnboardingComplete = introSelected?.isInviteOnboardingComplete ?? false;

    if (isInviteOnboardingComplete || !introSelected?.choice) {
        return;
    }

    const session = SessionUtils.getSession();

    const personalDetailsListValues = Object.values(OptionsListUtils.getPersonalDetailsForAccountIDs(session?.accountID ? [session.accountID] : [], personalDetailsList));
    const personalDetails = personalDetailsListValues.at(0);

    let onboardingPurpose = introSelected.choice;
    if (introSelected.inviteType === CONST.ONBOARDING_INVITE_TYPES.IOU && paymentSelected === CONST.IOU.PAYMENT_SELECTED.BBA) {
        onboardingPurpose = CONST.ONBOARDING_CHOICES.MANAGE_TEAM;
    }

    if (introSelected.inviteType === CONST.ONBOARDING_INVITE_TYPES.INVOICE && paymentSelected !== CONST.IOU.PAYMENT_SELECTED.BBA) {
        onboardingPurpose = CONST.ONBOARDING_CHOICES.CHAT_SPLIT;
    }

    Report.completeOnboarding(onboardingPurpose, CONST.ONBOARDING_MESSAGES[onboardingPurpose], personalDetails?.firstName ?? '', personalDetails?.lastName ?? '', paymentSelected);
}

function payMoneyRequest(paymentType: PaymentMethodType, chatReport: OnyxTypes.Report, iouReport: OnyxEntry<OnyxTypes.Report>, full = true) {
    if (chatReport.policyID && SubscriptionUtils.shouldRestrictUserBillableActions(chatReport.policyID)) {
        Navigation.navigate(ROUTES.RESTRICTED_ACTION.getRoute(chatReport.policyID));
        return;
    }

    const paymentSelected = paymentType === CONST.IOU.PAYMENT_TYPE.VBBA ? CONST.IOU.PAYMENT_SELECTED.BBA : CONST.IOU.PAYMENT_SELECTED.PBA;
    completePaymentOnboarding(paymentSelected);

    const recipient = {accountID: iouReport?.ownerAccountID ?? -1};
    const {params, optimisticData, successData, failureData} = getPayMoneyRequestParams(chatReport, iouReport, recipient, paymentType, full);

    // For now, we need to call the PayMoneyRequestWithWallet API since PayMoneyRequest was not updated to work with
    // Expensify Wallets.
    const apiCommand = paymentType === CONST.IOU.PAYMENT_TYPE.EXPENSIFY ? WRITE_COMMANDS.PAY_MONEY_REQUEST_WITH_WALLET : WRITE_COMMANDS.PAY_MONEY_REQUEST;

    API.write(apiCommand, params, {optimisticData, successData, failureData});
}

function payInvoice(paymentMethodType: PaymentMethodType, chatReport: OnyxTypes.Report, invoiceReport: OnyxEntry<OnyxTypes.Report>, payAsBusiness = false) {
    const recipient = {accountID: invoiceReport?.ownerAccountID ?? -1};
    const {
        optimisticData,
        successData,
        failureData,
        params: {
            reportActionID,
            policyID,
            adminsChatReportID,
            adminsCreatedReportActionID,
            expenseChatReportID,
            expenseCreatedReportActionID,
            customUnitRateID,
            customUnitID,
            ownerEmail,
            policyName,
        },
    } = getPayMoneyRequestParams(chatReport, invoiceReport, recipient, paymentMethodType, true, payAsBusiness);

    const paymentSelected = paymentMethodType === CONST.IOU.PAYMENT_TYPE.VBBA ? CONST.IOU.PAYMENT_SELECTED.BBA : CONST.IOU.PAYMENT_SELECTED.PBA;
    completePaymentOnboarding(paymentSelected);

    let params: PayInvoiceParams = {
        reportID: invoiceReport?.reportID ?? '',
        reportActionID,
        paymentMethodType,
        payAsBusiness,
    };

    if (policyID) {
        params = {
            ...params,
            policyID,
            adminsChatReportID,
            adminsCreatedReportActionID,
            expenseChatReportID,
            expenseCreatedReportActionID,
            customUnitRateID,
            customUnitID,
            ownerEmail,
            policyName,
        };
    }

    API.write(WRITE_COMMANDS.PAY_INVOICE, params, {optimisticData, successData, failureData});
}

function detachReceipt(transactionID: string) {
    const transaction = allTransactions[`${ONYXKEYS.COLLECTION.TRANSACTION}${transactionID}`];
    const newTransaction = transaction
        ? {
              ...transaction,
              filename: '',
              receipt: {
                  source: '',
              },
          }
        : null;

    const optimisticData: OnyxUpdate[] = [
        {
            onyxMethod: Onyx.METHOD.SET,
            key: `${ONYXKEYS.COLLECTION.TRANSACTION}${transactionID}`,
            value: {
                ...newTransaction,
                pendingFields: {
                    receipt: CONST.RED_BRICK_ROAD_PENDING_ACTION.UPDATE,
                },
            },
        },
    ];

    const successData: OnyxUpdate[] = [
        {
            onyxMethod: Onyx.METHOD.MERGE,
            key: `${ONYXKEYS.COLLECTION.TRANSACTION}${transactionID}`,
            value: {
                pendingFields: {
                    receipt: null,
                },
            },
        },
    ];
    const failureData: OnyxUpdate[] = [
        {
            onyxMethod: Onyx.METHOD.MERGE,
            key: `${ONYXKEYS.COLLECTION.TRANSACTION}${transactionID}`,
            value: {
                ...(transaction ?? null),
                errors: ErrorUtils.getMicroSecondOnyxErrorWithTranslationKey('iou.error.receiptDeleteFailureError'),
                pendingFields: {
                    receipt: null,
                },
            },
        },
    ];

    const parameters: DetachReceiptParams = {transactionID};

    API.write(WRITE_COMMANDS.DETACH_RECEIPT, parameters, {optimisticData, successData, failureData});
}

function replaceReceipt(transactionID: string, file: File, source: string) {
    const transaction = allTransactions[`${ONYXKEYS.COLLECTION.TRANSACTION}${transactionID}`];
    const oldReceipt = transaction?.receipt ?? {};
    const receiptOptimistic = {
        source,
        state: CONST.IOU.RECEIPT_STATE.OPEN,
    };

    const optimisticData: OnyxUpdate[] = [
        {
            onyxMethod: Onyx.METHOD.MERGE,
            key: `${ONYXKEYS.COLLECTION.TRANSACTION}${transactionID}`,
            value: {
                receipt: receiptOptimistic,
                filename: file.name,
                pendingFields: {
                    receipt: CONST.RED_BRICK_ROAD_PENDING_ACTION.UPDATE,
                },
            },
        },
    ];

    const successData: OnyxUpdate[] = [
        {
            onyxMethod: Onyx.METHOD.MERGE,
            key: `${ONYXKEYS.COLLECTION.TRANSACTION}${transactionID}`,
            value: {
                pendingFields: {
                    receipt: null,
                },
            },
        },
    ];

    const failureData: OnyxUpdate[] = [
        {
            onyxMethod: Onyx.METHOD.MERGE,
            key: `${ONYXKEYS.COLLECTION.TRANSACTION}${transactionID}`,
            value: {
                receipt: !isEmptyObject(oldReceipt) ? oldReceipt : null,
                filename: transaction?.filename,
                errors: getReceiptError(receiptOptimistic, file.name),
                pendingFields: {
                    receipt: null,
                },
            },
        },
    ];

    const parameters: ReplaceReceiptParams = {
        transactionID,
        receipt: file,
    };

    API.write(WRITE_COMMANDS.REPLACE_RECEIPT, parameters, {optimisticData, successData, failureData});
}

/**
 * Finds the participants for an IOU based on the attached report
 * @param transactionID of the transaction to set the participants of
 * @param report attached to the transaction
 */
function setMoneyRequestParticipantsFromReport(transactionID: string, report: OnyxEntry<OnyxTypes.Report>): Participant[] {
    // If the report is iou or expense report, we should get the chat report to set participant for request money
    const chatReport = ReportUtils.isMoneyRequestReport(report) ? ReportUtils.getReportOrDraftReport(report?.chatReportID) : report;
    const currentUserAccountID = currentUserPersonalDetails?.accountID;
    const shouldAddAsReport = !isEmptyObject(chatReport) && ReportUtils.isSelfDM(chatReport);
    let participants: Participant[] = [];

    if (ReportUtils.isPolicyExpenseChat(chatReport) || shouldAddAsReport) {
        participants = [{accountID: 0, reportID: chatReport?.reportID, isPolicyExpenseChat: ReportUtils.isPolicyExpenseChat(chatReport), selected: true}];
    } else if (ReportUtils.isInvoiceRoom(chatReport)) {
        participants = [
            {reportID: chatReport?.reportID, selected: true},
            {
                policyID: chatReport?.policyID,
                isSender: true,
                selected: false,
            },
        ];
    } else {
        const chatReportOtherParticipants = Object.keys(chatReport?.participants ?? {})
            .map(Number)
            .filter((accountID) => accountID !== currentUserAccountID);
        participants = chatReportOtherParticipants.map((accountID) => ({accountID, selected: true}));
    }

    Onyx.merge(`${ONYXKEYS.COLLECTION.TRANSACTION_DRAFT}${transactionID}`, {participants, participantsAutoAssigned: true});

    return participants;
}

function setMoneyRequestTaxRate(transactionID: string, taxCode: string) {
    Onyx.merge(`${ONYXKEYS.COLLECTION.TRANSACTION_DRAFT}${transactionID}`, {taxCode});
}

function setMoneyRequestTaxAmount(transactionID: string, taxAmount: number | null) {
    Onyx.merge(`${ONYXKEYS.COLLECTION.TRANSACTION_DRAFT}${transactionID}`, {taxAmount});
}

function dismissHoldUseExplanation() {
    const parameters: SetNameValuePairParams = {
        name: ONYXKEYS.NVP_DISMISSED_HOLD_USE_EXPLANATION,
        value: true,
    };

    const optimisticData: OnyxUpdate[] = [
        {
            onyxMethod: Onyx.METHOD.MERGE,
            key: ONYXKEYS.NVP_DISMISSED_HOLD_USE_EXPLANATION,
            value: true,
        },
    ];

    API.write(WRITE_COMMANDS.SET_NAME_VALUE_PAIR, parameters, {
        optimisticData,
    });
}

/**
 * Sets the `splitShares` map that holds individual shares of a split bill
 */
function setSplitShares(transaction: OnyxEntry<OnyxTypes.Transaction>, amount: number, currency: string, newAccountIDs: number[]) {
    if (!transaction) {
        return;
    }
    const oldAccountIDs = Object.keys(transaction.splitShares ?? {}).map((key) => Number(key));

    // Create an array containing unique IDs of the current transaction participants and the new ones
    // The current userAccountID might not be included in newAccountIDs if this is called from the participants step using Global Create
    // If this is called from an existing group chat, it'll be included. So we manually add them to account for both cases.
    const accountIDs = [...new Set<number>([userAccountID, ...newAccountIDs, ...oldAccountIDs])];

    const splitShares: SplitShares = accountIDs.reduce((acc: SplitShares, accountID): SplitShares => {
        // We want to replace the contents of splitShares to contain only `newAccountIDs` entries
        // In the case of going back to the participants page and removing a participant
        // a simple merge will have the previous participant still present in the splitshares object
        // So we manually set their entry to null
        if (!newAccountIDs.includes(accountID) && accountID !== userAccountID) {
            acc[accountID] = null;
            return acc;
        }

        const isPayer = accountID === userAccountID;
        const participantsLength = newAccountIDs.includes(userAccountID) ? newAccountIDs.length - 1 : newAccountIDs.length;
        const splitAmount = IOUUtils.calculateAmount(participantsLength, amount, currency, isPayer);
        acc[accountID] = {
            amount: splitAmount,
            isModified: false,
        };
        return acc;
    }, {});

    Onyx.merge(`${ONYXKEYS.COLLECTION.TRANSACTION_DRAFT}${transaction.transactionID}`, {splitShares});
}

function resetSplitShares(transaction: OnyxEntry<OnyxTypes.Transaction>, newAmount?: number, currency?: string) {
    if (!transaction) {
        return;
    }
    const accountIDs = Object.keys(transaction.splitShares ?? {}).map((key) => Number(key));
    if (!accountIDs) {
        return;
    }
    setSplitShares(transaction, newAmount ?? transaction.amount, currency ?? transaction.currency, accountIDs);
}

/**
 * Sets an individual split share of the participant accountID supplied
 */
function setIndividualShare(transactionID: string, participantAccountID: number, participantShare: number) {
    Onyx.merge(`${ONYXKEYS.COLLECTION.TRANSACTION_DRAFT}${transactionID}`, {
        splitShares: {
            [participantAccountID]: {amount: participantShare, isModified: true},
        },
    });
}

/**
 * Adjusts remaining unmodified shares when another share is modified
 * E.g. if total bill is $100 and split between 3 participants, when the user changes the first share to $50, the remaining unmodified shares will become $25 each.
 */
function adjustRemainingSplitShares(transaction: NonNullable<OnyxTypes.Transaction>) {
    const modifiedShares = Object.keys(transaction.splitShares ?? {}).filter((key: string) => transaction?.splitShares?.[Number(key)]?.isModified);

    if (!modifiedShares.length) {
        return;
    }

    const sumOfManualShares = modifiedShares
        .map((key: string): number => transaction?.splitShares?.[Number(key)]?.amount ?? 0)
        .reduce((prev: number, current: number): number => prev + current, 0);

    const unmodifiedSharesAccountIDs = Object.keys(transaction.splitShares ?? {})
        .filter((key: string) => !transaction?.splitShares?.[Number(key)]?.isModified)
        .map((key: string) => Number(key));

    const remainingTotal = transaction.amount - sumOfManualShares;
    if (remainingTotal < 0) {
        return;
    }

    const splitShares: SplitShares = unmodifiedSharesAccountIDs.reduce((acc: SplitShares, accountID: number, index: number): SplitShares => {
        const splitAmount = IOUUtils.calculateAmount(unmodifiedSharesAccountIDs.length - 1, remainingTotal, transaction.currency, index === 0);
        acc[accountID] = {
            amount: splitAmount,
        };
        return acc;
    }, {});

    Onyx.merge(`${ONYXKEYS.COLLECTION.TRANSACTION_DRAFT}${transaction.transactionID}`, {splitShares});
}

/**
 * Put expense on HOLD
 */
function putOnHold(transactionID: string, comment: string, reportID: string, searchHash?: number) {
    const currentTime = DateUtils.getDBTime();
    const createdReportAction = ReportUtils.buildOptimisticHoldReportAction(currentTime);
    const createdReportActionComment = ReportUtils.buildOptimisticHoldReportActionComment(comment, DateUtils.addMillisecondsFromDateTime(currentTime, 1));
    const newViolation = {name: CONST.VIOLATIONS.HOLD, type: CONST.VIOLATION_TYPES.VIOLATION};
    const transactionViolations = allTransactionViolations[`${ONYXKEYS.COLLECTION.TRANSACTION_VIOLATIONS}${transactionID}`] ?? [];
    const updatedViolations = [...transactionViolations, newViolation];
    const parentReportActionOptimistic = ReportUtils.getOptimisticDataForParentReportAction(reportID, createdReportActionComment.created, CONST.RED_BRICK_ROAD_PENDING_ACTION.ADD);

    const optimisticData: OnyxUpdate[] = [
        {
            onyxMethod: Onyx.METHOD.MERGE,
            key: `${ONYXKEYS.COLLECTION.REPORT_ACTIONS}${reportID}`,
            value: {
                [createdReportAction.reportActionID]: createdReportAction as ReportAction,
                [createdReportActionComment.reportActionID]: createdReportActionComment as ReportAction,
            },
        },
        {
            onyxMethod: Onyx.METHOD.MERGE,
            key: `${ONYXKEYS.COLLECTION.TRANSACTION}${transactionID}`,
            value: {
                pendingAction: CONST.RED_BRICK_ROAD_PENDING_ACTION.UPDATE,
                comment: {
                    hold: createdReportAction.reportActionID,
                },
            },
        },
        {
            onyxMethod: Onyx.METHOD.MERGE,
            key: `${ONYXKEYS.COLLECTION.TRANSACTION_VIOLATIONS}${transactionID}`,
            value: updatedViolations,
        },
    ];

    parentReportActionOptimistic.forEach((parentActionData) => {
        if (!parentActionData) {
            return;
        }
        optimisticData.push(parentActionData);
    });

    const successData: OnyxUpdate[] = [
        {
            onyxMethod: Onyx.METHOD.MERGE,
            key: `${ONYXKEYS.COLLECTION.TRANSACTION}${transactionID}`,
            value: {
                pendingAction: null,
            },
        },
    ];

    const failureData: OnyxUpdate[] = [
        {
            onyxMethod: Onyx.METHOD.MERGE,
            key: `${ONYXKEYS.COLLECTION.TRANSACTION}${transactionID}`,
            value: {
                pendingAction: null,
                comment: {
                    hold: null,
                },
                errors: ErrorUtils.getMicroSecondOnyxErrorWithTranslationKey('iou.error.genericHoldExpenseFailureMessage'),
            },
        },
    ];

    // If we are holding from the search page, we optimistically update the snapshot data that search uses so that it is kept in sync
    if (searchHash) {
        optimisticData.push({
            onyxMethod: Onyx.METHOD.MERGE,
            key: `${ONYXKEYS.COLLECTION.SNAPSHOT}${searchHash}`,
            value: {
                data: {
                    [`${ONYXKEYS.COLLECTION.TRANSACTION}${transactionID}`]: {
                        canHold: false,
                        canUnhold: true,
                    },
                },
            } as Record<string, Record<string, Partial<SearchTransaction>>>,
        });
        failureData.push({
            onyxMethod: Onyx.METHOD.MERGE,
            key: `${ONYXKEYS.COLLECTION.SNAPSHOT}${searchHash}`,
            value: {
                data: {
                    [`${ONYXKEYS.COLLECTION.TRANSACTION}${transactionID}`]: {
                        canHold: true,
                        canUnhold: false,
                    },
                },
            } as Record<string, Record<string, Partial<SearchTransaction>>>,
        });
    }

    API.write(
        'HoldRequest',
        {
            transactionID,
            comment,
            reportActionID: createdReportAction.reportActionID,
            commentReportActionID: createdReportActionComment.reportActionID,
        },
        {optimisticData, successData, failureData},
    );

    const currentReportID = ReportUtils.getDisplayedReportID(reportID);
    Report.notifyNewAction(currentReportID, userAccountID);
}

/**
 * Remove expense from HOLD
 */
function unholdRequest(transactionID: string, reportID: string, searchHash?: number) {
    const createdReportAction = ReportUtils.buildOptimisticUnHoldReportAction();
    const transactionViolations = allTransactionViolations[`${ONYXKEYS.COLLECTION.TRANSACTION_VIOLATIONS}${transactionID}`];

    const optimisticData: OnyxUpdate[] = [
        {
            onyxMethod: Onyx.METHOD.MERGE,
            key: `${ONYXKEYS.COLLECTION.REPORT_ACTIONS}${reportID}`,
            value: {
                [createdReportAction.reportActionID]: createdReportAction as ReportAction,
            },
        },
        {
            onyxMethod: Onyx.METHOD.MERGE,
            key: `${ONYXKEYS.COLLECTION.TRANSACTION}${transactionID}`,
            value: {
                pendingAction: CONST.RED_BRICK_ROAD_PENDING_ACTION.UPDATE,
                comment: {
                    hold: null,
                },
            },
        },
        {
            onyxMethod: Onyx.METHOD.SET,
            key: `${ONYXKEYS.COLLECTION.TRANSACTION_VIOLATIONS}${transactionID}`,
            value: transactionViolations?.filter((violation) => violation.name !== CONST.VIOLATIONS.HOLD) ?? [],
        },
    ];

    const successData: OnyxUpdate[] = [
        {
            onyxMethod: Onyx.METHOD.MERGE,
            key: `${ONYXKEYS.COLLECTION.TRANSACTION}${transactionID}`,
            value: {
                pendingAction: null,
                comment: {
                    hold: null,
                },
            },
        },
    ];

    const failureData: OnyxUpdate[] = [
        {
            onyxMethod: Onyx.METHOD.MERGE,
            key: `${ONYXKEYS.COLLECTION.TRANSACTION}${transactionID}`,
            value: {
                pendingAction: null,
                errors: ErrorUtils.getMicroSecondOnyxErrorWithTranslationKey('iou.error.genericUnholdExpenseFailureMessage'),
            },
        },
        {
            onyxMethod: Onyx.METHOD.SET,
            key: `${ONYXKEYS.COLLECTION.TRANSACTION_VIOLATIONS}${transactionID}`,
            value: transactionViolations ?? null,
        },
    ];

    // If we are unholding from the search page, we optimistically update the snapshot data that search uses so that it is kept in sync
    if (searchHash) {
        optimisticData.push({
            onyxMethod: Onyx.METHOD.MERGE,
            key: `${ONYXKEYS.COLLECTION.SNAPSHOT}${searchHash}`,
            value: {
                data: {
                    [`${ONYXKEYS.COLLECTION.TRANSACTION}${transactionID}`]: {
                        canHold: true,
                        canUnhold: false,
                    },
                },
            } as Record<string, Record<string, Partial<SearchTransaction>>>,
        });
        failureData.push({
            onyxMethod: Onyx.METHOD.MERGE,
            key: `${ONYXKEYS.COLLECTION.SNAPSHOT}${searchHash}`,
            value: {
                data: {
                    [`${ONYXKEYS.COLLECTION.TRANSACTION}${transactionID}`]: {
                        canHold: false,
                        canUnhold: true,
                    },
                },
            } as Record<string, Record<string, Partial<SearchTransaction>>>,
        });
    }

    API.write(
        'UnHoldRequest',
        {
            transactionID,
            reportActionID: createdReportAction.reportActionID,
        },
        {optimisticData, successData, failureData},
    );

    const currentReportID = ReportUtils.getDisplayedReportID(reportID);
    Report.notifyNewAction(currentReportID, userAccountID);
}
// eslint-disable-next-line rulesdir/no-negated-variables
function navigateToStartStepIfScanFileCannotBeRead(
    receiptFilename: string | undefined,
    receiptPath: ReceiptSource | undefined,
    onSuccess: (file: File) => void,
    requestType: IOURequestType,
    iouType: IOUType,
    transactionID: string,
    reportID: string,
    receiptType: string | undefined,
) {
    if (!receiptFilename || !receiptPath) {
        return;
    }

    const onFailure = () => {
        setMoneyRequestReceipt(transactionID, '', '', true);
        if (requestType === CONST.IOU.REQUEST_TYPE.MANUAL) {
            Navigation.navigate(ROUTES.MONEY_REQUEST_STEP_SCAN.getRoute(CONST.IOU.ACTION.CREATE, iouType, transactionID, reportID, Navigation.getActiveRouteWithoutParams()));
            return;
        }
        IOUUtils.navigateToStartMoneyRequestStep(requestType, iouType, transactionID, reportID);
    };
    FileUtils.readFileAsync(receiptPath.toString(), receiptFilename, onSuccess, onFailure, receiptType);
}

/** Save the preferred payment method for a policy */
function savePreferredPaymentMethod(policyID: string, paymentMethod: PaymentMethodType) {
    Onyx.merge(`${ONYXKEYS.NVP_LAST_PAYMENT_METHOD}`, {[policyID]: paymentMethod});
}

/** Get report policy id of IOU request */
function getIOURequestPolicyID(transaction: OnyxEntry<OnyxTypes.Transaction>, report: OnyxEntry<OnyxTypes.Report>): string {
    // Workspace sender will exist for invoices
    const workspaceSender = transaction?.participants?.find((participant) => participant.isSender);
    return workspaceSender?.policyID ?? report?.policyID ?? '-1';
}

function getIOUActionForTransactions(transactionIDList: string[], iouReportID: string): Array<ReportAction<typeof CONST.REPORT.ACTIONS.TYPE.IOU>> {
    return Object.values(allReportActions?.[`${ONYXKEYS.COLLECTION.REPORT_ACTIONS}${iouReportID}`] ?? {})?.filter(
        (reportAction): reportAction is ReportAction<typeof CONST.REPORT.ACTIONS.TYPE.IOU> => {
            if (!ReportActionsUtils.isMoneyRequestAction(reportAction)) {
                return false;
            }
            const message = ReportActionsUtils.getOriginalMessage(reportAction);
            if (!message?.IOUTransactionID) {
                return false;
            }
            return transactionIDList.includes(message.IOUTransactionID);
        },
    );
}

/** Merge several transactions into one by updating the fields of the one we want to keep and deleting the rest */
function mergeDuplicates(params: TransactionMergeParams) {
    const originalSelectedTransaction = allTransactions[`${ONYXKEYS.COLLECTION.TRANSACTION}${params.transactionID}`];

    const optimisticTransactionData: OnyxUpdate = {
        onyxMethod: Onyx.METHOD.MERGE,
        key: `${ONYXKEYS.COLLECTION.TRANSACTION}${params.transactionID}`,
        value: {
            ...originalSelectedTransaction,
            billable: params.billable,
            comment: {
                comment: params.comment,
            },
            category: params.category,
            created: params.created,
            currency: params.currency,
            modifiedMerchant: params.merchant,
            reimbursable: params.reimbursable,
            tag: params.tag,
        },
    };

    const failureTransactionData: OnyxUpdate = {
        onyxMethod: Onyx.METHOD.MERGE,
        key: `${ONYXKEYS.COLLECTION.TRANSACTION}${params.transactionID}`,
        // eslint-disable-next-line @typescript-eslint/non-nullable-type-assertion-style
        value: originalSelectedTransaction as OnyxTypes.Transaction,
    };

    const optimisticTransactionDuplicatesData: OnyxUpdate[] = params.transactionIDList.map((id) => ({
        onyxMethod: Onyx.METHOD.SET,
        key: `${ONYXKEYS.COLLECTION.TRANSACTION}${id}`,
        value: null,
    }));

    const failureTransactionDuplicatesData: OnyxUpdate[] = params.transactionIDList.map((id) => ({
        onyxMethod: Onyx.METHOD.MERGE,
        key: `${ONYXKEYS.COLLECTION.TRANSACTION}${id}`,
        // eslint-disable-next-line @typescript-eslint/non-nullable-type-assertion-style
        value: allTransactions[`${ONYXKEYS.COLLECTION.TRANSACTION}${id}`] as OnyxTypes.Transaction,
    }));

    const optimisticTransactionViolations: OnyxUpdate[] = [...params.transactionIDList, params.transactionID].map((id) => {
        const violations = allTransactionViolations[`${ONYXKEYS.COLLECTION.TRANSACTION_VIOLATIONS}${id}`] ?? [];
        return {
            onyxMethod: Onyx.METHOD.MERGE,
            key: `${ONYXKEYS.COLLECTION.TRANSACTION_VIOLATIONS}${id}`,
            value: violations.filter((violation) => violation.name !== CONST.VIOLATIONS.DUPLICATED_TRANSACTION),
        };
    });

    const failureTransactionViolations: OnyxUpdate[] = [...params.transactionIDList, params.transactionID].map((id) => {
        const violations = allTransactionViolations[`${ONYXKEYS.COLLECTION.TRANSACTION_VIOLATIONS}${id}`] ?? [];
        return {
            onyxMethod: Onyx.METHOD.MERGE,
            key: `${ONYXKEYS.COLLECTION.TRANSACTION_VIOLATIONS}${id}`,
            value: violations,
        };
    });

    const duplicateTransactionTotals = params.transactionIDList.reduce((total, id) => {
        const duplicateTransaction = allTransactions[`${ONYXKEYS.COLLECTION.TRANSACTION}${id}`];
        if (!duplicateTransaction) {
            return total;
        }
        return total + duplicateTransaction.amount;
    }, 0);

    const expenseReport = ReportConnection.getAllReports()?.[`${ONYXKEYS.COLLECTION.REPORT}${params.reportID}`];
    const expenseReportOptimisticData: OnyxUpdate = {
        onyxMethod: Onyx.METHOD.MERGE,
        key: `${ONYXKEYS.COLLECTION.REPORT}${params.reportID}`,
        value: {
            total: (expenseReport?.total ?? 0) - duplicateTransactionTotals,
        },
    };
    const expenseReportFailureData: OnyxUpdate = {
        onyxMethod: Onyx.METHOD.MERGE,
        key: `${ONYXKEYS.COLLECTION.REPORT}${params.reportID}`,
        value: {
            total: expenseReport?.total,
        },
    };

    const iouActionsToDelete = getIOUActionForTransactions(params.transactionIDList, params.reportID);

    const deletedTime = DateUtils.getDBTime();
    const expenseReportActionsOptimisticData: OnyxUpdate = {
        onyxMethod: Onyx.METHOD.MERGE,
        key: `${ONYXKEYS.COLLECTION.REPORT_ACTIONS}${params.reportID}`,
        value: iouActionsToDelete.reduce<Record<string, PartialDeep<ReportAction<typeof CONST.REPORT.ACTIONS.TYPE.IOU>>>>((val, reportAction) => {
            const firstMessage = Array.isArray(reportAction.message) ? reportAction.message.at(0) : null;
            // eslint-disable-next-line no-param-reassign
            val[reportAction.reportActionID] = {
                originalMessage: {
                    deleted: deletedTime,
                },
                ...(firstMessage && {
                    message: [
                        {
                            ...firstMessage,
                            deleted: deletedTime,
                        },
                        ...(Array.isArray(reportAction.message) ? reportAction.message.slice(1) : []),
                    ],
                }),
                ...(!Array.isArray(reportAction.message) && {
                    message: {
                        deleted: deletedTime,
                    },
                }),
            };
            return val;
        }, {}),
    };
    const expenseReportActionsFailureData: OnyxUpdate = {
        onyxMethod: Onyx.METHOD.MERGE,
        key: `${ONYXKEYS.COLLECTION.REPORT_ACTIONS}${params.reportID}`,
        value: iouActionsToDelete.reduce<Record<string, NullishDeep<PartialDeep<ReportAction<typeof CONST.REPORT.ACTIONS.TYPE.IOU>>>>>((val, reportAction) => {
            // eslint-disable-next-line no-param-reassign
            val[reportAction.reportActionID] = {
                originalMessage: {
                    deleted: null,
                },
                message: reportAction.message,
            };
            return val;
        }, {}),
    };

    const optimisticData: OnyxUpdate[] = [];
    const failureData: OnyxUpdate[] = [];

    optimisticData.push(
        optimisticTransactionData,
        ...optimisticTransactionDuplicatesData,
        ...optimisticTransactionViolations,
        expenseReportOptimisticData,
        expenseReportActionsOptimisticData,
    );
    failureData.push(failureTransactionData, ...failureTransactionDuplicatesData, ...failureTransactionViolations, expenseReportFailureData, expenseReportActionsFailureData);

    API.write(WRITE_COMMANDS.TRANSACTION_MERGE, params, {optimisticData, failureData});
}

function updateLastLocationPermissionPrompt() {
    Onyx.set(ONYXKEYS.NVP_LAST_LOCATION_PERMISSION_PROMPT, new Date().toISOString());
}

/** Instead of merging the duplicates, it updates the transaction we want to keep and puts the others on hold without deleting them */
function resolveDuplicates(params: TransactionMergeParams) {
    const originalSelectedTransaction = allTransactions[`${ONYXKEYS.COLLECTION.TRANSACTION}${params.transactionID}`];

    const optimisticTransactionData: OnyxUpdate = {
        onyxMethod: Onyx.METHOD.MERGE,
        key: `${ONYXKEYS.COLLECTION.TRANSACTION}${params.transactionID}`,
        value: {
            ...originalSelectedTransaction,
            billable: params.billable,
            comment: {
                comment: params.comment,
            },
            category: params.category,
            created: params.created,
            currency: params.currency,
            modifiedMerchant: params.merchant,
            reimbursable: params.reimbursable,
            tag: params.tag,
        },
    };

    const failureTransactionData: OnyxUpdate = {
        onyxMethod: Onyx.METHOD.MERGE,
        key: `${ONYXKEYS.COLLECTION.TRANSACTION}${params.transactionID}`,
        // eslint-disable-next-line @typescript-eslint/non-nullable-type-assertion-style
        value: originalSelectedTransaction as OnyxTypes.Transaction,
    };

    const optimisticTransactionViolations: OnyxUpdate[] = [...params.transactionIDList, params.transactionID].map((id) => {
        const violations = allTransactionViolations[`${ONYXKEYS.COLLECTION.TRANSACTION_VIOLATIONS}${id}`] ?? [];
        const newViolation = {name: CONST.VIOLATIONS.HOLD, type: CONST.VIOLATION_TYPES.VIOLATION};
        const updatedViolations = id === params.transactionID ? violations : [...violations, newViolation];
        return {
            onyxMethod: Onyx.METHOD.MERGE,
            key: `${ONYXKEYS.COLLECTION.TRANSACTION_VIOLATIONS}${id}`,
            value: updatedViolations.filter((violation) => violation.name !== CONST.VIOLATIONS.DUPLICATED_TRANSACTION),
        };
    });

    const failureTransactionViolations: OnyxUpdate[] = [...params.transactionIDList, params.transactionID].map((id) => {
        const violations = allTransactionViolations[`${ONYXKEYS.COLLECTION.TRANSACTION_VIOLATIONS}${id}`] ?? [];
        return {
            onyxMethod: Onyx.METHOD.MERGE,
            key: `${ONYXKEYS.COLLECTION.TRANSACTION_VIOLATIONS}${id}`,
            value: violations,
        };
    });

    const iouActionList = getIOUActionForTransactions(params.transactionIDList, params.reportID);
    const transactionThreadReportIDList = iouActionList.map((action) => action?.childReportID);
    const orderedTransactionIDList = iouActionList.map((action) => {
        const message = ReportActionsUtils.getOriginalMessage(action);
        return message?.IOUTransactionID ?? '';
    });

    const optimisticHoldActions: OnyxUpdate[] = [];
    const failureHoldActions: OnyxUpdate[] = [];
    const reportActionIDList: string[] = [];
    const optimisticHoldTransactionActions: OnyxUpdate[] = [];
    const failureHoldTransactionActions: OnyxUpdate[] = [];
    transactionThreadReportIDList.forEach((transactionThreadReportID) => {
        const createdReportAction = ReportUtils.buildOptimisticHoldReportAction();
        reportActionIDList.push(createdReportAction.reportActionID);
        const transactionID = TransactionUtils.getTransactionID(transactionThreadReportID ?? '-1');
        optimisticHoldTransactionActions.push({
            onyxMethod: Onyx.METHOD.MERGE,
            key: `${ONYXKEYS.COLLECTION.TRANSACTION}${transactionID}`,
            value: {
                comment: {
                    hold: createdReportAction.reportActionID,
                },
            },
        });
        failureHoldTransactionActions.push({
            onyxMethod: Onyx.METHOD.MERGE,
            key: `${ONYXKEYS.COLLECTION.TRANSACTION}${transactionID}`,
            value: {
                comment: {
                    hold: null,
                },
            },
        });
        optimisticHoldActions.push({
            onyxMethod: Onyx.METHOD.MERGE,
            key: `${ONYXKEYS.COLLECTION.REPORT_ACTIONS}${transactionThreadReportID}`,
            value: {
                [createdReportAction.reportActionID]: createdReportAction,
            },
        });
        failureHoldActions.push({
            onyxMethod: Onyx.METHOD.MERGE,
            key: `${ONYXKEYS.COLLECTION.REPORT_ACTIONS}${transactionThreadReportID}`,
            value: {
                [createdReportAction.reportActionID]: {
                    errors: ErrorUtils.getMicroSecondOnyxErrorWithTranslationKey('iou.error.genericHoldExpenseFailureMessage'),
                },
            },
        });
    });

    const transactionThreadReportID = getIOUActionForTransactions([params.transactionID], params.reportID).at(0)?.childReportID;
    const optimisticReportAction = ReportUtils.buildOptimisticDismissedViolationReportAction({
        reason: 'manual',
        violationName: CONST.VIOLATIONS.DUPLICATED_TRANSACTION,
    });

    const optimisticReportActionData: OnyxUpdate = {
        onyxMethod: Onyx.METHOD.MERGE,
        key: `${ONYXKEYS.COLLECTION.REPORT_ACTIONS}${transactionThreadReportID}`,
        value: {
            [optimisticReportAction.reportActionID]: optimisticReportAction,
        },
    };

    const failureReportActionData: OnyxUpdate = {
        onyxMethod: Onyx.METHOD.MERGE,
        key: `${ONYXKEYS.COLLECTION.REPORT_ACTIONS}${transactionThreadReportID}`,
        value: {
            [optimisticReportAction.reportActionID]: null,
        },
    };

    const optimisticData: OnyxUpdate[] = [];
    const failureData: OnyxUpdate[] = [];

    optimisticData.push(optimisticTransactionData, ...optimisticTransactionViolations, ...optimisticHoldActions, ...optimisticHoldTransactionActions, optimisticReportActionData);
    failureData.push(failureTransactionData, ...failureTransactionViolations, ...failureHoldActions, ...failureHoldTransactionActions, failureReportActionData);
    const {reportID, transactionIDList, receiptID, ...otherParams} = params;

    const parameters: ResolveDuplicatesParams = {
        ...otherParams,
        reportActionIDList,
        transactionIDList: orderedTransactionIDList,
        dismissedViolationReportActionID: optimisticReportAction.reportActionID,
    };

    API.write(WRITE_COMMANDS.RESOLVE_DUPLICATES, parameters, {optimisticData, failureData});
}

export {
    adjustRemainingSplitShares,
    getNextApproverAccountID,
    approveMoneyRequest,
    canApproveIOU,
    cancelPayment,
    canIOUBePaid,
    cleanUpMoneyRequest,
    clearMoneyRequest,
    completeSplitBill,
    createDistanceRequest,
    createDraftTransaction,
    deleteMoneyRequest,
    deleteTrackExpense,
    detachReceipt,
    dismissHoldUseExplanation,
    getIOURequestPolicyID,
    initMoneyRequest,
    navigateToStartStepIfScanFileCannotBeRead,
    completePaymentOnboarding,
    payInvoice,
    payMoneyRequest,
    putOnHold,
    replaceReceipt,
    requestMoney,
    resetSplitShares,
    savePreferredPaymentMethod,
    sendInvoice,
    sendMoneyElsewhere,
    sendMoneyWithWallet,
    setCustomUnitRateID,
    setDraftSplitTransaction,
    setIndividualShare,
    setMoneyRequestAmount,
    setMoneyRequestAttendees,
    setMoneyRequestBillable,
    setMoneyRequestCategory,
    setMoneyRequestCreated,
    setMoneyRequestCurrency,
    setMoneyRequestDescription,
    setMoneyRequestDistanceRate,
    setMoneyRequestMerchant,
    setMoneyRequestParticipants,
    setMoneyRequestParticipantsFromReport,
    setMoneyRequestPendingFields,
    setMoneyRequestReceipt,
    setMoneyRequestTag,
    setMoneyRequestTaxAmount,
    setMoneyRequestTaxRate,
    setSplitPayer,
    setSplitShares,
    splitBill,
    splitBillAndOpenReport,
    startMoneyRequest,
    startSplitBill,
    submitReport,
    trackExpense,
    unapproveExpenseReport,
    unholdRequest,
    updateMoneyRequestAttendees,
    updateMoneyRequestAmountAndCurrency,
    updateMoneyRequestBillable,
    updateMoneyRequestCategory,
    updateMoneyRequestDate,
    updateMoneyRequestDescription,
    updateMoneyRequestDistance,
    updateMoneyRequestDistanceRate,
    updateMoneyRequestMerchant,
    updateMoneyRequestTag,
    updateMoneyRequestTaxAmount,
    updateMoneyRequestTaxRate,
    mergeDuplicates,
    updateLastLocationPermissionPrompt,
    resolveDuplicates,
    getIOUReportActionToApproveOrPay,
};
export type {GPSPoint as GpsPoint, IOURequestType};<|MERGE_RESOLUTION|>--- conflicted
+++ resolved
@@ -6754,13 +6754,8 @@
     const isOpenExpenseReport = ReportUtils.isOpenExpenseReport(iouReport);
     const isApproved = ReportUtils.isReportApproved(iouReport);
     const iouSettled = ReportUtils.isSettled(iouReport?.reportID);
-<<<<<<< HEAD
     const isArchivedExpenseReport = ReportUtils.isArchivedExpenseReport(iouReport);
-
-    const reportNameValuePairs = chatReportRNVP ?? ReportUtils.getReportNameValuePairs(iouReport?.reportID);
-=======
     const reportNameValuePairs = ReportUtils.getReportNameValuePairs(iouReport?.reportID);
->>>>>>> 4d9be4eb
     const isArchivedReport = ReportUtils.isArchivedRoom(iouReport, reportNameValuePairs);
     let isTransactionBeingScanned = false;
     const reportTransactions = TransactionUtils.getAllReportTransactions(iouReport?.reportID);
