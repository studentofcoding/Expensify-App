import {format} from 'date-fns';
import {fastMerge, Str} from 'expensify-common';
import {InteractionManager} from 'react-native';
import type {NullishDeep, OnyxCollection, OnyxEntry, OnyxInputValue, OnyxUpdate} from 'react-native-onyx';
import Onyx from 'react-native-onyx';
import type {PartialDeep, SetRequired, ValueOf} from 'type-fest';
import ReceiptGeneric from '@assets/images/receipt-generic.png';
import * as API from '@libs/API';
import type {
    ApproveMoneyRequestParams,
    CompleteSplitBillParams,
    CreateDistanceRequestParams,
    CreateWorkspaceParams,
    DeleteMoneyRequestParams,
    DetachReceiptParams,
    PayInvoiceParams,
    PayMoneyRequestParams,
    ReplaceReceiptParams,
    RequestMoneyParams,
    ResolveDuplicatesParams,
    SendInvoiceParams,
    SendMoneyParams,
    SetNameValuePairParams,
    SplitBillParams,
    StartSplitBillParams,
    SubmitReportParams,
    TrackExpenseParams,
    TransactionMergeParams,
    UnapproveExpenseReportParams,
    UpdateMoneyRequestParams,
} from '@libs/API/parameters';
import {WRITE_COMMANDS} from '@libs/API/types';
import * as CurrencyUtils from '@libs/CurrencyUtils';
import DateUtils from '@libs/DateUtils';
import DistanceRequestUtils from '@libs/DistanceRequestUtils';
import * as ErrorUtils from '@libs/ErrorUtils';
import * as FileUtils from '@libs/fileDownload/FileUtils';
import GoogleTagManager from '@libs/GoogleTagManager';
import * as IOUUtils from '@libs/IOUUtils';
import * as LocalePhoneNumber from '@libs/LocalePhoneNumber';
import * as Localize from '@libs/Localize';
import isSearchTopmostCentralPane from '@libs/Navigation/isSearchTopmostCentralPane';
import Navigation from '@libs/Navigation/Navigation';
import * as NextStepUtils from '@libs/NextStepUtils';
import {rand64} from '@libs/NumberUtils';
import * as OptionsListUtils from '@libs/OptionsListUtils';
import * as PersonalDetailsUtils from '@libs/PersonalDetailsUtils';
import * as PhoneNumber from '@libs/PhoneNumber';
import * as PolicyUtils from '@libs/PolicyUtils';
import * as ReportActionsUtils from '@libs/ReportActionsUtils';
import type {OptimisticChatReport, OptimisticCreatedReportAction, OptimisticIOUReportAction, TransactionDetails} from '@libs/ReportUtils';
import * as ReportUtils from '@libs/ReportUtils';
import * as SessionUtils from '@libs/SessionUtils';
import playSound, {SOUNDS} from '@libs/Sound';
import * as SubscriptionUtils from '@libs/SubscriptionUtils';
import * as TransactionUtils from '@libs/TransactionUtils';
import {getTransaction} from '@libs/TransactionUtils';
import ViolationsUtils from '@libs/Violations/ViolationsUtils';
import type {IOUAction, IOUType} from '@src/CONST';
import CONST from '@src/CONST';
import ONYXKEYS from '@src/ONYXKEYS';
import ROUTES from '@src/ROUTES';
import type {Route} from '@src/ROUTES';
import type * as OnyxTypes from '@src/types/onyx';
import type {Attendee, Participant, Split} from '@src/types/onyx/IOU';
import type {ErrorFields, Errors} from '@src/types/onyx/OnyxCommon';
import type {PaymentMethodType} from '@src/types/onyx/OriginalMessage';
import type ReportAction from '@src/types/onyx/ReportAction';
import type {OnyxData} from '@src/types/onyx/Request';
import type {SearchPolicy, SearchReport, SearchTransaction} from '@src/types/onyx/SearchResults';
import type {Comment, Receipt, ReceiptSource, Routes, SplitShares, TransactionChanges, WaypointCollection} from '@src/types/onyx/Transaction';
import {isEmptyObject} from '@src/types/utils/EmptyObject';
import * as CachedPDFPaths from './CachedPDFPaths';
import * as Category from './Policy/Category';
import * as Policy from './Policy/Policy';
import * as Tag from './Policy/Tag';
import * as Report from './Report';
import {getRecentWaypoints, sanitizeRecentWaypoints} from './Transaction';
import * as TransactionEdit from './TransactionEdit';

type IOURequestType = ValueOf<typeof CONST.IOU.REQUEST_TYPE>;

type OneOnOneIOUReport = OnyxTypes.Report | undefined | null;

type MoneyRequestInformation = {
    payerAccountID: number;
    payerEmail: string;
    iouReport: OnyxTypes.Report;
    chatReport: OnyxTypes.Report;
    transaction: OnyxTypes.Transaction;
    iouAction: OptimisticIOUReportAction;
    createdChatReportActionID: string;
    createdIOUReportActionID: string;
    reportPreviewAction: OnyxTypes.ReportAction;
    transactionThreadReportID: string;
    createdReportActionIDForThread: string;
    onyxData: OnyxData;
};

type TrackExpenseInformation = {
    createdWorkspaceParams?: CreateWorkspaceParams;
    iouReport?: OnyxTypes.Report;
    chatReport: OnyxTypes.Report;
    transaction: OnyxTypes.Transaction;
    iouAction: OptimisticIOUReportAction;
    createdChatReportActionID: string;
    createdIOUReportActionID?: string;
    reportPreviewAction?: OnyxTypes.ReportAction;
    transactionThreadReportID: string;
    createdReportActionIDForThread: string;
    actionableWhisperReportActionIDParam?: string;
    onyxData: OnyxData;
};
type CategorizeTrackedExpenseTransactionParams = {
    transactionID: string;
    amount: number;
    currency: string;
    comment: string;
    merchant: string;
    created: string;
    taxCode: string;
    taxAmount: number;
    category?: string;
    tag?: string;
    billable?: boolean;
    receipt?: Receipt;
};
type CategorizeTrackedExpensePolicyParams = {
    policyID: string;
    isDraftPolicy: boolean;
};
type CategorizeTrackedExpenseReportInformation = {
    moneyRequestPreviewReportActionID: string;
    moneyRequestReportID: string;
    moneyRequestCreatedReportActionID: string;
    actionableWhisperReportActionID: string;
    linkedTrackedExpenseReportAction: OnyxTypes.ReportAction;
    linkedTrackedExpenseReportID: string;
    transactionThreadReportID: string;
    reportPreviewReportActionID: string;
};
type CategorizeTrackedExpenseParams = {
    onyxData: OnyxData | undefined;
    reportInformation: CategorizeTrackedExpenseReportInformation;
    transactionParams: CategorizeTrackedExpenseTransactionParams;
    policyParams: CategorizeTrackedExpensePolicyParams;
    createdWorkspaceParams?: CreateWorkspaceParams;
};
type SendInvoiceInformation = {
    senderWorkspaceID: string;
    receiver: Partial<OnyxTypes.PersonalDetails>;
    invoiceRoom: OnyxTypes.Report;
    createdChatReportActionID: string;
    invoiceReportID: string;
    reportPreviewReportActionID: string;
    transactionID: string;
    transactionThreadReportID: string;
    createdIOUReportActionID: string;
    createdReportActionIDForThread: string;
    reportActionID: string;
    onyxData: OnyxData;
};

type SplitData = {
    chatReportID: string;
    transactionID: string;
    reportActionID: string;
    policyID?: string;
    createdReportActionID?: string;
    chatType?: string;
};

type SplitsAndOnyxData = {
    splitData: SplitData;
    splits: Split[];
    onyxData: OnyxData;
};

type UpdateMoneyRequestData = {
    params: UpdateMoneyRequestParams;
    onyxData: OnyxData;
};

type PayMoneyRequestData = {
    params: PayMoneyRequestParams & Partial<PayInvoiceParams>;
    optimisticData: OnyxUpdate[];
    successData: OnyxUpdate[];
    failureData: OnyxUpdate[];
};

type SendMoneyParamsData = {
    params: SendMoneyParams;
    optimisticData: OnyxUpdate[];
    successData: OnyxUpdate[];
    failureData: OnyxUpdate[];
};

type GPSPoint = {
    lat: number;
    long: number;
};

type RequestMoneyTransactionParams = {
    attendees?: Attendee[];
    amount: number;
    currency: string;
    comment?: string;
    receipt?: Receipt;
    category?: string;
    tag?: string;
    taxCode?: string;
    taxAmount?: number;
    billable?: boolean;
    merchant: string;
    created: string;
    actionableWhisperReportActionID?: string;
    linkedTrackedExpenseReportAction?: OnyxTypes.ReportAction;
    linkedTrackedExpenseReportID?: string;
};

type RequestMoneyPolicyParams = {
    policy?: OnyxEntry<OnyxTypes.Policy>;
    policyTagList?: OnyxEntry<OnyxTypes.PolicyTagLists>;
    policyCategories?: OnyxEntry<OnyxTypes.PolicyCategories>;
};

type RequestMoneyParticipantParams = {
    payeeEmail: string | undefined;
    payeeAccountID: number;
    participant: Participant;
};

type RequestMoneyInformation = {
    report: OnyxEntry<OnyxTypes.Report>;
    participantParams: RequestMoneyParticipantParams;
    policyParams?: RequestMoneyPolicyParams;
    gpsPoints?: GPSPoint;
    action?: IOUAction;
    reimbursible?: boolean;
    transactionParams: RequestMoneyTransactionParams;
};

type MoneyRequestInformationParams = {
    parentChatReport: OnyxEntry<OnyxTypes.Report>;
    transactionParams: RequestMoneyTransactionParams;
    participantParams: RequestMoneyParticipantParams;
    policyParams?: RequestMoneyPolicyParams;
    moneyRequestReportID?: string;
    existingTransactionID?: string;
    existingTransaction?: OnyxEntry<OnyxTypes.Transaction>;
};

type MoneyRequestOptimisticParams = {
    chat: {
        report: OnyxTypes.OnyxInputOrEntry<OnyxTypes.Report>;
        createdAction: OptimisticCreatedReportAction;
        reportPreviewAction: ReportAction;
    };
    iou: {
        report: OnyxTypes.Report;
        createdAction: OptimisticCreatedReportAction;
        action: OptimisticIOUReportAction;
    };
    transactionParams: {
        transaction: OnyxTypes.Transaction;
        transactionThreadReport: OptimisticChatReport | null;
        transactionThreadCreatedReportAction: OptimisticCreatedReportAction | null;
    };
    policyRecentlyUsed: {
        categories?: string[];
        tags?: OnyxTypes.RecentlyUsedTags;
        currencies?: string[];
    };
    personalDetailListAction?: OnyxTypes.PersonalDetailsList;
    nextStep?: OnyxTypes.ReportNextStep | null;
};

type BuildOnyxDataForMoneyRequestParams = {
    isNewChatReport: boolean;
    shouldCreateNewMoneyRequestReport: boolean;
    isOneOnOneSplit?: boolean;
    existingTransactionThreadReportID?: string;
    policyParams?: RequestMoneyPolicyParams;
    optimisticParams: MoneyRequestOptimisticParams;
};

type DistanceRequestTransactionParams = {
    comment: string;
    created: string;
    category?: string;
    tag?: string;
    taxCode?: string;
    taxAmount?: number;
    amount: number;
    currency: string;
    merchant: string;
    billable?: boolean;
    validWaypoints: WaypointCollection;
    customUnitRateID?: string;
    splitShares?: SplitShares;
};
type CreateDistanceRequestInformation = {
    report: OnyxEntry<OnyxTypes.Report>;
    participants: Participant[];
    currentUserLogin?: string;
    currentUserAccountID?: number;
    iouType?: ValueOf<typeof CONST.IOU.TYPE>;
    existingTransaction?: OnyxEntry<OnyxTypes.Transaction>;
    transactionParams: DistanceRequestTransactionParams;
    policyParams?: RequestMoneyPolicyParams;
};

let allPersonalDetails: OnyxTypes.PersonalDetailsList = {};
Onyx.connect({
    key: ONYXKEYS.PERSONAL_DETAILS_LIST,
    callback: (value) => {
        allPersonalDetails = value ?? {};
    },
});

let allTransactions: NonNullable<OnyxCollection<OnyxTypes.Transaction>> = {};
Onyx.connect({
    key: ONYXKEYS.COLLECTION.TRANSACTION,
    waitForCollectionCallback: true,
    callback: (value) => {
        if (!value) {
            allTransactions = {};
            return;
        }

        allTransactions = value;
    },
});

let allTransactionDrafts: NonNullable<OnyxCollection<OnyxTypes.Transaction>> = {};
Onyx.connect({
    key: ONYXKEYS.COLLECTION.TRANSACTION_DRAFT,
    waitForCollectionCallback: true,
    callback: (value) => {
        allTransactionDrafts = value ?? {};
    },
});

let allTransactionViolations: NonNullable<OnyxCollection<OnyxTypes.TransactionViolations>> = {};
Onyx.connect({
    key: ONYXKEYS.COLLECTION.TRANSACTION_VIOLATIONS,
    waitForCollectionCallback: true,
    callback: (value) => {
        if (!value) {
            allTransactionViolations = {};
            return;
        }

        allTransactionViolations = value;
    },
});

let allDraftSplitTransactions: NonNullable<OnyxCollection<OnyxTypes.Transaction>> = {};
Onyx.connect({
    key: ONYXKEYS.COLLECTION.SPLIT_TRANSACTION_DRAFT,
    waitForCollectionCallback: true,
    callback: (value) => {
        allDraftSplitTransactions = value ?? {};
    },
});

let allNextSteps: NonNullable<OnyxCollection<OnyxTypes.ReportNextStep>> = {};
Onyx.connect({
    key: ONYXKEYS.COLLECTION.NEXT_STEP,
    waitForCollectionCallback: true,
    callback: (value) => {
        allNextSteps = value ?? {};
    },
});

let allReports: OnyxCollection<OnyxTypes.Report>;
Onyx.connect({
    key: ONYXKEYS.COLLECTION.REPORT,
    waitForCollectionCallback: true,
    callback: (value) => {
        allReports = value;
    },
});

let userAccountID = -1;
let currentUserEmail = '';
Onyx.connect({
    key: ONYXKEYS.SESSION,
    callback: (value) => {
        currentUserEmail = value?.email ?? '';
        userAccountID = value?.accountID ?? -1;
    },
});

let currentUserPersonalDetails: OnyxEntry<OnyxTypes.PersonalDetails>;
Onyx.connect({
    key: ONYXKEYS.PERSONAL_DETAILS_LIST,
    callback: (value) => {
        currentUserPersonalDetails = value?.[userAccountID] ?? undefined;
    },
});

let currentDate: OnyxEntry<string> = '';
Onyx.connect({
    key: ONYXKEYS.CURRENT_DATE,
    callback: (value) => {
        currentDate = value;
    },
});

let quickAction: OnyxEntry<OnyxTypes.QuickAction> = {};
Onyx.connect({
    key: ONYXKEYS.NVP_QUICK_ACTION_GLOBAL_CREATE,
    callback: (value) => {
        quickAction = value;
    },
});

let allReportActions: OnyxCollection<OnyxTypes.ReportActions>;
Onyx.connect({
    key: ONYXKEYS.COLLECTION.REPORT_ACTIONS,
    waitForCollectionCallback: true,
    callback: (actions) => {
        if (!actions) {
            return;
        }
        allReportActions = actions;
    },
});

let activePolicyID: OnyxEntry<string>;
Onyx.connect({
    key: ONYXKEYS.NVP_ACTIVE_POLICY_ID,
    callback: (value) => (activePolicyID = value),
});

let introSelected: OnyxEntry<OnyxTypes.IntroSelected>;
Onyx.connect({
    key: ONYXKEYS.NVP_INTRO_SELECTED,
    callback: (value) => (introSelected = value),
});

let personalDetailsList: OnyxEntry<OnyxTypes.PersonalDetailsList>;
Onyx.connect({
    key: ONYXKEYS.PERSONAL_DETAILS_LIST,
    callback: (value) => (personalDetailsList = value),
});

/**
 * Find the report preview action from given chat report and iou report
 */
function getReportPreviewAction(chatReportID: string, iouReportID: string): OnyxInputValue<ReportAction<typeof CONST.REPORT.ACTIONS.TYPE.REPORT_PREVIEW>> {
    const reportActions = allReportActions?.[`${ONYXKEYS.COLLECTION.REPORT_ACTIONS}${chatReportID}`] ?? {};

    // Find the report preview action from the chat report
    return (
        Object.values(reportActions).find(
            (reportAction): reportAction is ReportAction<typeof CONST.REPORT.ACTIONS.TYPE.REPORT_PREVIEW> =>
                reportAction && ReportActionsUtils.isReportPreviewAction(reportAction) && ReportActionsUtils.getOriginalMessage(reportAction)?.linkedReportID === iouReportID,
        ) ?? null
    );
}

/**
 * Initialize expense info
 * @param reportID to attach the transaction to
 * @param policy
 * @param isFromGlobalCreate
 * @param iouRequestType one of manual/scan/distance
 */
function initMoneyRequest(
    reportID: string,
    policy: OnyxEntry<OnyxTypes.Policy>,
    isFromGlobalCreate: boolean,
    currentIouRequestType: IOURequestType | undefined,
    newIouRequestType: IOURequestType,
) {
    // Generate a brand new transactionID
    const newTransactionID = CONST.IOU.OPTIMISTIC_TRANSACTION_ID;
    const currency = policy?.outputCurrency ?? currentUserPersonalDetails?.localCurrencyCode ?? CONST.CURRENCY.USD;
    // Disabling this line since currentDate can be an empty string
    // eslint-disable-next-line @typescript-eslint/prefer-nullish-coalescing
    const created = currentDate || format(new Date(), 'yyyy-MM-dd');

    // in case we have to re-init money request, but the IOU request type is the same with the old draft transaction,
    // we should keep most of the existing data by using the ONYX MERGE operation
    if (currentIouRequestType === newIouRequestType) {
        // so, we just need to update the reportID, isFromGlobalCreate, created, currency
        Onyx.merge(`${ONYXKEYS.COLLECTION.TRANSACTION_DRAFT}${newTransactionID}`, {
            reportID,
            isFromGlobalCreate,
            created,
            currency,
            transactionID: newTransactionID,
        });
        return;
    }

    const comment: Comment = {};

    // Add initial empty waypoints when starting a distance expense
    if (newIouRequestType === CONST.IOU.REQUEST_TYPE.DISTANCE) {
        comment.waypoints = {
            waypoint0: {keyForList: 'start_waypoint'},
            waypoint1: {keyForList: 'stop_waypoint'},
        };
        if (!isFromGlobalCreate) {
            const customUnitRateID = DistanceRequestUtils.getCustomUnitRateID(reportID);
            comment.customUnit = {customUnitRateID};
        }
    }

    // Store the transaction in Onyx and mark it as not saved so it can be cleaned up later
    // Use set() here so that there is no way that data will be leaked between objects when it gets reset
    Onyx.set(`${ONYXKEYS.COLLECTION.TRANSACTION_DRAFT}${newTransactionID}`, {
        amount: 0,
        attendees: IOUUtils.formatCurrentUserToAttendee(currentUserPersonalDetails, reportID),
        comment,
        created,
        currency,
        iouRequestType: newIouRequestType,
        reportID,
        transactionID: newTransactionID,
        isFromGlobalCreate,
        merchant: CONST.TRANSACTION.PARTIAL_TRANSACTION_MERCHANT,
        splitPayerAccountIDs: currentUserPersonalDetails ? [currentUserPersonalDetails.accountID] : undefined,
    });
}

function createDraftTransaction(transaction: OnyxTypes.Transaction) {
    if (!transaction) {
        return;
    }

    const newTransaction = {
        ...transaction,
    };

    Onyx.set(`${ONYXKEYS.COLLECTION.TRANSACTION_DRAFT}${transaction.transactionID}`, newTransaction);
}

function clearMoneyRequest(transactionID: string, skipConfirmation = false) {
    Onyx.set(`${ONYXKEYS.COLLECTION.SKIP_CONFIRMATION}${transactionID}`, skipConfirmation);
    Onyx.set(`${ONYXKEYS.COLLECTION.TRANSACTION_DRAFT}${transactionID}`, null);
}

function startMoneyRequest(iouType: ValueOf<typeof CONST.IOU.TYPE>, reportID: string, requestType?: IOURequestType, skipConfirmation = false) {
    clearMoneyRequest(CONST.IOU.OPTIMISTIC_TRANSACTION_ID, skipConfirmation);
    switch (requestType) {
        case CONST.IOU.REQUEST_TYPE.MANUAL:
            Navigation.navigate(ROUTES.MONEY_REQUEST_CREATE_TAB_MANUAL.getRoute(CONST.IOU.ACTION.CREATE, iouType, CONST.IOU.OPTIMISTIC_TRANSACTION_ID, reportID));
            return;
        case CONST.IOU.REQUEST_TYPE.SCAN:
            Navigation.navigate(ROUTES.MONEY_REQUEST_CREATE_TAB_SCAN.getRoute(CONST.IOU.ACTION.CREATE, iouType, CONST.IOU.OPTIMISTIC_TRANSACTION_ID, reportID));
            return;
        case CONST.IOU.REQUEST_TYPE.DISTANCE:
            Navigation.navigate(ROUTES.MONEY_REQUEST_CREATE_TAB_DISTANCE.getRoute(CONST.IOU.ACTION.CREATE, iouType, CONST.IOU.OPTIMISTIC_TRANSACTION_ID, reportID));
            return;
        default:
            Navigation.navigate(ROUTES.MONEY_REQUEST_CREATE.getRoute(CONST.IOU.ACTION.CREATE, iouType, CONST.IOU.OPTIMISTIC_TRANSACTION_ID, reportID));
    }
}

function setMoneyRequestAmount(transactionID: string, amount: number, currency: string, shouldShowOriginalAmount = false) {
    Onyx.merge(`${ONYXKEYS.COLLECTION.TRANSACTION_DRAFT}${transactionID}`, {amount, currency, shouldShowOriginalAmount});
}

function setMoneyRequestCreated(transactionID: string, created: string, isDraft: boolean) {
    Onyx.merge(`${isDraft ? ONYXKEYS.COLLECTION.TRANSACTION_DRAFT : ONYXKEYS.COLLECTION.TRANSACTION}${transactionID}`, {created});
}

function setMoneyRequestCurrency(transactionID: string, currency: string, isEditing = false) {
    const fieldToUpdate = isEditing ? 'modifiedCurrency' : 'currency';
    Onyx.merge(`${ONYXKEYS.COLLECTION.TRANSACTION_DRAFT}${transactionID}`, {[fieldToUpdate]: currency});
}

function setMoneyRequestDescription(transactionID: string, comment: string, isDraft: boolean) {
    Onyx.merge(`${isDraft ? ONYXKEYS.COLLECTION.TRANSACTION_DRAFT : ONYXKEYS.COLLECTION.TRANSACTION}${transactionID}`, {comment: {comment: comment.trim()}});
}

function setMoneyRequestMerchant(transactionID: string, merchant: string, isDraft: boolean) {
    Onyx.merge(`${isDraft ? ONYXKEYS.COLLECTION.TRANSACTION_DRAFT : ONYXKEYS.COLLECTION.TRANSACTION}${transactionID}`, {merchant});
}

function setMoneyRequestAttendees(transactionID: string, attendees: Attendee[], isDraft: boolean) {
    Onyx.merge(`${isDraft ? ONYXKEYS.COLLECTION.TRANSACTION_DRAFT : ONYXKEYS.COLLECTION.TRANSACTION}${transactionID}`, {attendees});
}

function setMoneyRequestPendingFields(transactionID: string, pendingFields: OnyxTypes.Transaction['pendingFields']) {
    Onyx.merge(`${ONYXKEYS.COLLECTION.TRANSACTION_DRAFT}${transactionID}`, {pendingFields});
}

function setMoneyRequestCategory(transactionID: string, category: string, policyID?: string) {
    Onyx.merge(`${ONYXKEYS.COLLECTION.TRANSACTION_DRAFT}${transactionID}`, {category});
    if (!policyID) {
        setMoneyRequestTaxRate(transactionID, '');
        setMoneyRequestTaxAmount(transactionID, null);
        return;
    }
    const transaction = allTransactionDrafts[`${ONYXKEYS.COLLECTION.TRANSACTION_DRAFT}${transactionID}`];
    const {categoryTaxCode, categoryTaxAmount} = TransactionUtils.getCategoryTaxCodeAndAmount(category, transaction, PolicyUtils.getPolicy(policyID));
    if (categoryTaxCode && categoryTaxAmount !== undefined) {
        setMoneyRequestTaxRate(transactionID, categoryTaxCode);
        setMoneyRequestTaxAmount(transactionID, categoryTaxAmount);
    }
}

function setMoneyRequestTag(transactionID: string, tag: string) {
    Onyx.merge(`${ONYXKEYS.COLLECTION.TRANSACTION_DRAFT}${transactionID}`, {tag});
}

function setMoneyRequestBillable(transactionID: string, billable: boolean) {
    Onyx.merge(`${ONYXKEYS.COLLECTION.TRANSACTION_DRAFT}${transactionID}`, {billable});
}

function setMoneyRequestParticipants(transactionID: string, participants: Participant[] = []) {
    Onyx.merge(`${ONYXKEYS.COLLECTION.TRANSACTION_DRAFT}${transactionID}`, {participants});
}

function setSplitPayer(transactionID: string, payerAccountID: number) {
    Onyx.merge(`${ONYXKEYS.COLLECTION.TRANSACTION_DRAFT}${transactionID}`, {splitPayerAccountIDs: [payerAccountID]});
}

function setMoneyRequestReceipt(transactionID: string, source: string, filename: string, isDraft: boolean, type?: string) {
    Onyx.merge(`${isDraft ? ONYXKEYS.COLLECTION.TRANSACTION_DRAFT : ONYXKEYS.COLLECTION.TRANSACTION}${transactionID}`, {
        receipt: {source, type: type ?? ''},
        filename,
    });
}

/**
 * Set custom unit rateID for the transaction draft
 */
function setCustomUnitRateID(transactionID: string, customUnitRateID: string) {
    Onyx.merge(`${ONYXKEYS.COLLECTION.TRANSACTION_DRAFT}${transactionID}`, {comment: {customUnit: {customUnitRateID}}});
}

/** Set the distance rate of a new  transaction */
function setMoneyRequestDistanceRate(transactionID: string, rateID: string, policyID: string, isDraft: boolean) {
    Onyx.merge(ONYXKEYS.NVP_LAST_SELECTED_DISTANCE_RATES, {[policyID]: rateID});
    Onyx.merge(`${isDraft ? ONYXKEYS.COLLECTION.TRANSACTION_DRAFT : ONYXKEYS.COLLECTION.TRANSACTION}${transactionID}`, {comment: {customUnit: {customUnitRateID: rateID}}});
}

/** Helper function to get the receipt error for expenses, or the generic error if there's no receipt */
function getReceiptError(receipt: OnyxEntry<Receipt>, filename?: string, isScanRequest = true, errorKey?: number): Errors | ErrorFields {
    return isEmptyObject(receipt) || !isScanRequest
        ? ErrorUtils.getMicroSecondOnyxErrorWithTranslationKey('iou.error.genericCreateFailureMessage', errorKey)
        : ErrorUtils.getMicroSecondOnyxErrorObject({error: CONST.IOU.RECEIPT_ERROR, source: receipt.source?.toString() ?? '', filename: filename ?? ''}, errorKey);
}

/** Helper function to get optimistic fields violations onyx data */
function getFieldViolationsOnyxData(iouReport: OnyxTypes.Report): SetRequired<OnyxData, 'optimisticData' | 'failureData'> {
    const missingFields: OnyxTypes.ReportFieldsViolations = {};
    const excludedFields = Object.values(CONST.REPORT_VIOLATIONS_EXCLUDED_FIELDS) as string[];

    Object.values(iouReport.fieldList ?? {}).forEach((field) => {
        if (excludedFields.includes(field.fieldID) || !!field.value || !!field.defaultValue) {
            return;
        }
        // in case of missing field violation the empty object is indicator.
        missingFields[field.fieldID] = {};
    });

    return {
        optimisticData: [
            {
                onyxMethod: Onyx.METHOD.SET,
                key: `${ONYXKEYS.COLLECTION.REPORT_VIOLATIONS}${iouReport.reportID}`,
                value: {
                    fieldRequired: missingFields,
                },
            },
        ],
        failureData: [
            {
                onyxMethod: Onyx.METHOD.SET,
                key: `${ONYXKEYS.COLLECTION.REPORT_VIOLATIONS}${iouReport.reportID}`,
                value: null,
            },
        ],
    };
}

/** Builds the Onyx data for an expense */
function buildOnyxDataForMoneyRequest(moneyRequestParams: BuildOnyxDataForMoneyRequestParams): [OnyxUpdate[], OnyxUpdate[], OnyxUpdate[]] {
    const {isNewChatReport, shouldCreateNewMoneyRequestReport, isOneOnOneSplit = false, existingTransactionThreadReportID, policyParams = {}, optimisticParams} = moneyRequestParams;
    const {policy, policyCategories, policyTagList} = policyParams;
    const {
        chat,
        iou,
        transactionParams: {transaction, transactionThreadReport, transactionThreadCreatedReportAction},
        policyRecentlyUsed,
        personalDetailListAction,
        nextStep,
    } = optimisticParams;

    const isScanRequest = TransactionUtils.isScanRequest(transaction);
    const outstandingChildRequest = ReportUtils.getOutstandingChildRequest(iou.report);
    const clearedPendingFields = Object.fromEntries(Object.keys(transaction.pendingFields ?? {}).map((key) => [key, null]));
    const optimisticData: OnyxUpdate[] = [];
    const successData: OnyxUpdate[] = [];
    let newQuickAction: ValueOf<typeof CONST.QUICK_ACTIONS> = isScanRequest ? CONST.QUICK_ACTIONS.REQUEST_SCAN : CONST.QUICK_ACTIONS.REQUEST_MANUAL;
    if (TransactionUtils.isDistanceRequest(transaction)) {
        newQuickAction = CONST.QUICK_ACTIONS.REQUEST_DISTANCE;
    }
    const existingTransactionThreadReport = allReports?.[`${ONYXKEYS.COLLECTION.REPORT}${existingTransactionThreadReportID}`] ?? null;

    if (chat.report) {
        optimisticData.push({
            // Use SET for new reports because it doesn't exist yet, is faster and we need the data to be available when we navigate to the chat page
            onyxMethod: isNewChatReport ? Onyx.METHOD.SET : Onyx.METHOD.MERGE,
            key: `${ONYXKEYS.COLLECTION.REPORT}${chat.report.reportID}`,
            value: {
                ...chat.report,
                lastReadTime: DateUtils.getDBTime(),
                lastMessageTranslationKey: '',
                iouReportID: iou.report.reportID,
                ...outstandingChildRequest,
                ...(isNewChatReport ? {pendingFields: {createChat: CONST.RED_BRICK_ROAD_PENDING_ACTION.ADD}} : {}),
            },
        });
    }

    optimisticData.push(
        {
            onyxMethod: shouldCreateNewMoneyRequestReport ? Onyx.METHOD.SET : Onyx.METHOD.MERGE,
            key: `${ONYXKEYS.COLLECTION.REPORT}${iou.report.reportID}`,
            value: {
                ...iou.report,
                lastMessageText: ReportActionsUtils.getReportActionText(iou.action),
                lastMessageHtml: ReportActionsUtils.getReportActionHtml(iou.action),
                lastVisibleActionCreated: iou.action.created,
                pendingFields: {
                    ...(shouldCreateNewMoneyRequestReport ? {createChat: CONST.RED_BRICK_ROAD_PENDING_ACTION.ADD} : {preview: CONST.RED_BRICK_ROAD_PENDING_ACTION.UPDATE}),
                },
            },
        },
        {
            onyxMethod: Onyx.METHOD.SET,
            key: `${ONYXKEYS.COLLECTION.TRANSACTION}${transaction.transactionID}`,
            value: transaction,
        },
        isNewChatReport
            ? {
                  onyxMethod: Onyx.METHOD.SET,
                  key: `${ONYXKEYS.COLLECTION.REPORT_ACTIONS}${chat.report?.reportID}`,
                  value: {
                      [chat.createdAction.reportActionID]: chat.createdAction,
                      [chat.reportPreviewAction.reportActionID]: chat.reportPreviewAction,
                  },
              }
            : {
                  onyxMethod: Onyx.METHOD.MERGE,
                  key: `${ONYXKEYS.COLLECTION.REPORT_ACTIONS}${chat.report?.reportID}`,
                  value: {
                      [chat.reportPreviewAction.reportActionID]: chat.reportPreviewAction,
                  },
              },
        shouldCreateNewMoneyRequestReport
            ? {
                  onyxMethod: Onyx.METHOD.SET,
                  key: `${ONYXKEYS.COLLECTION.REPORT_ACTIONS}${iou.report.reportID}`,
                  value: {
                      [iou.createdAction.reportActionID]: iou.createdAction as OnyxTypes.ReportAction,
                      [iou.action.reportActionID]: iou.action as OnyxTypes.ReportAction,
                  },
              }
            : {
                  onyxMethod: Onyx.METHOD.MERGE,
                  key: `${ONYXKEYS.COLLECTION.REPORT_ACTIONS}${iou.report.reportID}`,
                  value: {
                      [iou.action.reportActionID]: iou.action as OnyxTypes.ReportAction,
                  },
              },
        {
            onyxMethod: Onyx.METHOD.MERGE,
            key: `${ONYXKEYS.COLLECTION.REPORT}${transactionThreadReport?.reportID}`,
            value: {
                ...transactionThreadReport,
                pendingFields: {createChat: CONST.RED_BRICK_ROAD_PENDING_ACTION.ADD},
            },
        },
    );

    if (!isEmptyObject(transactionThreadCreatedReportAction)) {
        optimisticData.push({
            onyxMethod: Onyx.METHOD.MERGE,
            key: `${ONYXKEYS.COLLECTION.REPORT_ACTIONS}${transactionThreadReport?.reportID}`,
            value: {
                [transactionThreadCreatedReportAction.reportActionID]: transactionThreadCreatedReportAction,
            },
        });
    }

    if (policyRecentlyUsed.categories?.length) {
        optimisticData.push({
            onyxMethod: Onyx.METHOD.SET,
            key: `${ONYXKEYS.COLLECTION.POLICY_RECENTLY_USED_CATEGORIES}${iou.report.policyID}`,
            value: policyRecentlyUsed.categories,
        });
    }

    if (policyRecentlyUsed.currencies?.length) {
        optimisticData.push({
            onyxMethod: Onyx.METHOD.SET,
            key: ONYXKEYS.RECENTLY_USED_CURRENCIES,
            value: policyRecentlyUsed.currencies,
        });
    }

    if (!isEmptyObject(policyRecentlyUsed.tags)) {
        optimisticData.push({
            onyxMethod: Onyx.METHOD.MERGE,
            key: `${ONYXKEYS.COLLECTION.POLICY_RECENTLY_USED_TAGS}${iou.report.policyID}`,
            value: policyRecentlyUsed.tags,
        });
    }

    const redundantParticipants: Record<number, null> = {};
    if (!isEmptyObject(personalDetailListAction)) {
        const successPersonalDetailListAction: Record<number, null> = {};

        // BE will send different participants. We clear the optimistic ones to avoid duplicated entries
        Object.keys(personalDetailListAction).forEach((accountIDKey) => {
            const accountID = Number(accountIDKey);
            successPersonalDetailListAction[accountID] = null;
            redundantParticipants[accountID] = null;
        });

        optimisticData.push({
            onyxMethod: Onyx.METHOD.MERGE,
            key: ONYXKEYS.PERSONAL_DETAILS_LIST,
            value: personalDetailListAction,
        });
        successData.push({
            onyxMethod: Onyx.METHOD.MERGE,
            key: ONYXKEYS.PERSONAL_DETAILS_LIST,
            value: successPersonalDetailListAction,
        });
    }

    if (!isEmptyObject(nextStep)) {
        optimisticData.push({
            onyxMethod: Onyx.METHOD.MERGE,
            key: `${ONYXKEYS.COLLECTION.NEXT_STEP}${iou.report.reportID}`,
            value: nextStep,
        });
    }

    if (isNewChatReport) {
        successData.push(
            {
                onyxMethod: Onyx.METHOD.MERGE,
                key: `${ONYXKEYS.COLLECTION.REPORT}${chat.report?.reportID}`,
                value: {
                    participants: redundantParticipants,
                    pendingFields: null,
                    errorFields: null,
                },
            },
            {
                onyxMethod: Onyx.METHOD.MERGE,
                key: `${ONYXKEYS.COLLECTION.REPORT_METADATA}${chat.report?.reportID}`,
                value: {
                    isOptimisticReport: false,
                },
            },
        );
    }

    successData.push(
        {
            onyxMethod: Onyx.METHOD.MERGE,
            key: `${ONYXKEYS.COLLECTION.REPORT}${iou.report.reportID}`,
            value: {
                participants: redundantParticipants,
                pendingFields: null,
                errorFields: null,
            },
        },
        {
            onyxMethod: Onyx.METHOD.MERGE,
            key: `${ONYXKEYS.COLLECTION.REPORT_METADATA}${iou.report.reportID}`,
            value: {
                isOptimisticReport: false,
            },
        },
        {
            onyxMethod: Onyx.METHOD.MERGE,
            key: `${ONYXKEYS.COLLECTION.REPORT}${transactionThreadReport?.reportID}`,
            value: {
                participants: redundantParticipants,
                pendingFields: null,
                errorFields: null,
            },
        },
        {
            onyxMethod: Onyx.METHOD.MERGE,
            key: `${ONYXKEYS.COLLECTION.REPORT_METADATA}${transactionThreadReport?.reportID}`,
            value: {
                isOptimisticReport: false,
            },
        },
        {
            onyxMethod: Onyx.METHOD.MERGE,
            key: `${ONYXKEYS.COLLECTION.TRANSACTION}${transaction.transactionID}`,
            value: {
                pendingAction: null,
                pendingFields: clearedPendingFields,
                // The routes contains the distance in meters. Clearing the routes ensures we use the distance
                // in the correct unit stored under the transaction customUnit once the request is created.
                // The route is also not saved in the backend, so we can't rely on it.
                routes: null,
            },
        },

        {
            onyxMethod: Onyx.METHOD.MERGE,
            key: `${ONYXKEYS.COLLECTION.REPORT_ACTIONS}${chat.report?.reportID}`,
            value: {
                ...(isNewChatReport
                    ? {
                          [chat.createdAction.reportActionID]: {
                              pendingAction: null,
                              errors: null,
                          },
                      }
                    : {}),
                [chat.reportPreviewAction.reportActionID]: {
                    pendingAction: null,
                },
            },
        },
        {
            onyxMethod: Onyx.METHOD.MERGE,
            key: `${ONYXKEYS.COLLECTION.REPORT_ACTIONS}${iou.report.reportID}`,
            value: {
                ...(shouldCreateNewMoneyRequestReport
                    ? {
                          [iou.createdAction.reportActionID]: {
                              pendingAction: null,
                              errors: null,
                          },
                      }
                    : {}),
                [iou.action.reportActionID]: {
                    pendingAction: null,
                    errors: null,
                },
            },
        },
    );

    if (!isEmptyObject(transactionThreadCreatedReportAction)) {
        successData.push({
            onyxMethod: Onyx.METHOD.MERGE,
            key: `${ONYXKEYS.COLLECTION.REPORT_ACTIONS}${transactionThreadReport?.reportID}`,
            value: {
                [transactionThreadCreatedReportAction.reportActionID]: {
                    pendingAction: null,
                    errors: null,
                },
            },
        });
    }

    const errorKey = DateUtils.getMicroseconds();

    const failureData: OnyxUpdate[] = [
        {
            onyxMethod: Onyx.METHOD.MERGE,
            key: `${ONYXKEYS.COLLECTION.REPORT}${chat.report?.reportID}`,
            value: {
                iouReportID: chat.report?.iouReportID,
                lastReadTime: chat.report?.lastReadTime,
                pendingFields: null,
                hasOutstandingChildRequest: chat.report?.hasOutstandingChildRequest,
                ...(isNewChatReport
                    ? {
                          errorFields: {
                              createChat: ErrorUtils.getMicroSecondOnyxErrorWithTranslationKey('report.genericCreateReportFailureMessage'),
                          },
                      }
                    : {}),
            },
        },
        {
            onyxMethod: Onyx.METHOD.MERGE,
            key: `${ONYXKEYS.COLLECTION.REPORT}${iou.report.reportID}`,
            value: {
                pendingFields: null,
                errorFields: {
                    ...(shouldCreateNewMoneyRequestReport ? {createChat: ErrorUtils.getMicroSecondOnyxErrorWithTranslationKey('report.genericCreateReportFailureMessage')} : {}),
                },
            },
        },
        {
            onyxMethod: Onyx.METHOD.MERGE,
            key: `${ONYXKEYS.COLLECTION.REPORT}${transactionThreadReport?.reportID}`,
            value: {
                pendingFields: null,
                errorFields: existingTransactionThreadReport
                    ? null
                    : {
                          createChat: ErrorUtils.getMicroSecondOnyxErrorWithTranslationKey('report.genericCreateReportFailureMessage'),
                      },
            },
        },
        {
            onyxMethod: Onyx.METHOD.MERGE,
            key: `${ONYXKEYS.COLLECTION.TRANSACTION}${transaction.transactionID}`,
            value: {
                // Disabling this line since transaction.filename can be an empty string
                // eslint-disable-next-line @typescript-eslint/prefer-nullish-coalescing
                errors: getReceiptError(transaction.receipt, transaction.filename || transaction.receipt?.filename, isScanRequest, errorKey),
                pendingFields: clearedPendingFields,
            },
        },
        {
            onyxMethod: Onyx.METHOD.MERGE,
            key: `${ONYXKEYS.COLLECTION.REPORT_ACTIONS}${iou.report.reportID}`,
            value: {
                ...(shouldCreateNewMoneyRequestReport
                    ? {
                          [iou.createdAction.reportActionID]: {
                              // Disabling this line since transaction.filename can be an empty string
                              // eslint-disable-next-line @typescript-eslint/prefer-nullish-coalescing
                              errors: getReceiptError(transaction.receipt, transaction.filename || transaction.receipt?.filename, isScanRequest, errorKey),
                          },
                          [iou.action.reportActionID]: {
                              errors: ErrorUtils.getMicroSecondOnyxErrorWithTranslationKey('iou.error.genericCreateFailureMessage'),
                          },
                      }
                    : {
                          [iou.action.reportActionID]: {
                              // Disabling this line since transaction.filename can be an empty string
                              // eslint-disable-next-line @typescript-eslint/prefer-nullish-coalescing
                              errors: getReceiptError(transaction.receipt, transaction.filename || transaction.receipt?.filename, isScanRequest, errorKey),
                          },
                      }),
            },
        },
    ];

    if (!isOneOnOneSplit) {
        optimisticData.push({
            onyxMethod: Onyx.METHOD.SET,
            key: ONYXKEYS.NVP_QUICK_ACTION_GLOBAL_CREATE,
            value: {
                action: newQuickAction,
                chatReportID: chat.report?.reportID,
                isFirstQuickAction: isEmptyObject(quickAction),
            },
        });
        failureData.push({
            onyxMethod: Onyx.METHOD.SET,
            key: ONYXKEYS.NVP_QUICK_ACTION_GLOBAL_CREATE,
            value: quickAction ?? null,
        });
    }

    if (!isEmptyObject(transactionThreadCreatedReportAction)) {
        failureData.push({
            onyxMethod: Onyx.METHOD.MERGE,
            key: `${ONYXKEYS.COLLECTION.REPORT_ACTIONS}${transactionThreadReport?.reportID}`,
            value: {
                [transactionThreadCreatedReportAction.reportActionID]: {
                    errors: ErrorUtils.getMicroSecondOnyxErrorWithTranslationKey('iou.error.genericCreateFailureMessage'),
                },
            },
        });
    }

    // We don't need to compute violations unless we're on a paid policy
    if (!policy || !PolicyUtils.isPaidGroupPolicy(policy)) {
        return [optimisticData, successData, failureData];
    }

    const violationsOnyxData = ViolationsUtils.getViolationsOnyxData(
        transaction,
        [],
        policy,
        policyTagList ?? {},
        policyCategories ?? {},
        PolicyUtils.hasDependentTags(policy, policyTagList ?? {}),
    );

    if (violationsOnyxData) {
        optimisticData.push(violationsOnyxData);
        failureData.push({
            onyxMethod: Onyx.METHOD.SET,
            key: `${ONYXKEYS.COLLECTION.TRANSACTION_VIOLATIONS}${transaction.transactionID}`,
            value: [],
        });
    }

    return [optimisticData, successData, failureData];
}

/** Builds the Onyx data for an invoice */
function buildOnyxDataForInvoice(
    chatReport: OnyxEntry<OnyxTypes.Report>,
    iouReport: OnyxTypes.Report,
    transaction: OnyxTypes.Transaction,
    chatCreatedAction: OptimisticCreatedReportAction,
    iouCreatedAction: OptimisticCreatedReportAction,
    iouAction: OptimisticIOUReportAction,
    optimisticPersonalDetailListAction: OnyxTypes.PersonalDetailsList,
    reportPreviewAction: ReportAction,
    optimisticPolicyRecentlyUsedCategories: string[],
    optimisticPolicyRecentlyUsedTags: OnyxTypes.RecentlyUsedTags,
    isNewChatReport: boolean,
    transactionThreadReport: OptimisticChatReport,
    transactionThreadCreatedReportAction: OptimisticCreatedReportAction | null,
    policy?: OnyxEntry<OnyxTypes.Policy>,
    policyTagList?: OnyxEntry<OnyxTypes.PolicyTagLists>,
    policyCategories?: OnyxEntry<OnyxTypes.PolicyCategories>,
    optimisticRecentlyUsedCurrencies?: string[],
    companyName?: string,
    companyWebsite?: string,
): [OnyxUpdate[], OnyxUpdate[], OnyxUpdate[]] {
    const clearedPendingFields = Object.fromEntries(Object.keys(transaction.pendingFields ?? {}).map((key) => [key, null]));
    const optimisticData: OnyxUpdate[] = [
        {
            onyxMethod: Onyx.METHOD.SET,
            key: `${ONYXKEYS.COLLECTION.REPORT}${iouReport.reportID}`,
            value: {
                ...iouReport,
                lastMessageText: ReportActionsUtils.getReportActionText(iouAction),
                lastMessageHtml: ReportActionsUtils.getReportActionHtml(iouAction),
                pendingFields: {
                    createChat: CONST.RED_BRICK_ROAD_PENDING_ACTION.ADD,
                },
            },
        },
        {
            onyxMethod: Onyx.METHOD.SET,
            key: `${ONYXKEYS.COLLECTION.TRANSACTION}${transaction.transactionID}`,
            value: transaction,
        },
        isNewChatReport
            ? {
                  onyxMethod: Onyx.METHOD.SET,
                  key: `${ONYXKEYS.COLLECTION.REPORT_ACTIONS}${chatReport?.reportID}`,
                  value: {
                      [chatCreatedAction.reportActionID]: chatCreatedAction,
                      [reportPreviewAction.reportActionID]: reportPreviewAction,
                  },
              }
            : {
                  onyxMethod: Onyx.METHOD.MERGE,
                  key: `${ONYXKEYS.COLLECTION.REPORT_ACTIONS}${chatReport?.reportID}`,
                  value: {
                      [reportPreviewAction.reportActionID]: reportPreviewAction,
                  },
              },
        {
            onyxMethod: Onyx.METHOD.MERGE,
            key: `${ONYXKEYS.COLLECTION.REPORT_ACTIONS}${iouReport.reportID}`,
            value: {
                [iouCreatedAction.reportActionID]: iouCreatedAction as OnyxTypes.ReportAction,
                [iouAction.reportActionID]: iouAction as OnyxTypes.ReportAction,
            },
        },
        {
            onyxMethod: Onyx.METHOD.MERGE,
            key: `${ONYXKEYS.COLLECTION.REPORT}${transactionThreadReport.reportID}`,
            value: transactionThreadReport,
        },
        {
            onyxMethod: Onyx.METHOD.MERGE,
            key: `${ONYXKEYS.COLLECTION.REPORT_ACTIONS}${transactionThreadReport.reportID}`,
            value: {
                [transactionThreadCreatedReportAction?.reportActionID ?? '-1']: transactionThreadCreatedReportAction,
            },
        },
    ];
    const successData: OnyxUpdate[] = [];

    if (chatReport) {
        optimisticData.push({
            // Use SET for new reports because it doesn't exist yet, is faster and we need the data to be available when we navigate to the chat page
            onyxMethod: isNewChatReport ? Onyx.METHOD.SET : Onyx.METHOD.MERGE,
            key: `${ONYXKEYS.COLLECTION.REPORT}${chatReport.reportID}`,
            value: {
                ...chatReport,
                lastReadTime: DateUtils.getDBTime(),
                lastMessageTranslationKey: '',
                iouReportID: iouReport.reportID,
                ...(isNewChatReport ? {pendingFields: {createChat: CONST.RED_BRICK_ROAD_PENDING_ACTION.ADD}} : {}),
            },
        });
    }

    if (optimisticPolicyRecentlyUsedCategories.length) {
        optimisticData.push({
            onyxMethod: Onyx.METHOD.SET,
            key: `${ONYXKEYS.COLLECTION.POLICY_RECENTLY_USED_CATEGORIES}${iouReport.policyID}`,
            value: optimisticPolicyRecentlyUsedCategories,
        });
    }

    if (optimisticRecentlyUsedCurrencies?.length) {
        optimisticData.push({
            onyxMethod: Onyx.METHOD.SET,
            key: ONYXKEYS.RECENTLY_USED_CURRENCIES,
            value: optimisticRecentlyUsedCurrencies,
        });
    }

    if (!isEmptyObject(optimisticPolicyRecentlyUsedTags)) {
        optimisticData.push({
            onyxMethod: Onyx.METHOD.MERGE,
            key: `${ONYXKEYS.COLLECTION.POLICY_RECENTLY_USED_TAGS}${iouReport.policyID}`,
            value: optimisticPolicyRecentlyUsedTags,
        });
    }

    const redundantParticipants: Record<number, null> = {};
    if (!isEmptyObject(optimisticPersonalDetailListAction)) {
        const successPersonalDetailListAction: Record<number, null> = {};

        // BE will send different participants. We clear the optimistic ones to avoid duplicated entries
        Object.keys(optimisticPersonalDetailListAction).forEach((accountIDKey) => {
            const accountID = Number(accountIDKey);
            successPersonalDetailListAction[accountID] = null;
            redundantParticipants[accountID] = null;
        });

        optimisticData.push({
            onyxMethod: Onyx.METHOD.MERGE,
            key: ONYXKEYS.PERSONAL_DETAILS_LIST,
            value: optimisticPersonalDetailListAction,
        });
        successData.push({
            onyxMethod: Onyx.METHOD.MERGE,
            key: ONYXKEYS.PERSONAL_DETAILS_LIST,
            value: successPersonalDetailListAction,
        });
    }

    successData.push(
        {
            onyxMethod: Onyx.METHOD.MERGE,
            key: `${ONYXKEYS.COLLECTION.REPORT}${iouReport.reportID}`,
            value: {
                participants: redundantParticipants,
                pendingFields: null,
                errorFields: null,
            },
        },
        {
            onyxMethod: Onyx.METHOD.MERGE,
            key: `${ONYXKEYS.COLLECTION.REPORT_METADATA}${iouReport.reportID}`,
            value: {
                isOptimisticReport: false,
            },
        },
        {
            onyxMethod: Onyx.METHOD.MERGE,
            key: `${ONYXKEYS.COLLECTION.REPORT}${transactionThreadReport.reportID}`,
            value: {
                participants: redundantParticipants,
                pendingFields: null,
                errorFields: null,
            },
        },
        {
            onyxMethod: Onyx.METHOD.MERGE,
            key: `${ONYXKEYS.COLLECTION.REPORT_METADATA}${transactionThreadReport.reportID}`,
            value: {
                isOptimisticReport: false,
            },
        },
        {
            onyxMethod: Onyx.METHOD.MERGE,
            key: `${ONYXKEYS.COLLECTION.TRANSACTION}${transaction.transactionID}`,
            value: {
                pendingAction: null,
                pendingFields: clearedPendingFields,
            },
        },
        {
            onyxMethod: Onyx.METHOD.MERGE,
            key: `${ONYXKEYS.COLLECTION.REPORT_ACTIONS}${chatReport?.reportID}`,
            value: {
                ...(isNewChatReport
                    ? {
                          [chatCreatedAction.reportActionID]: {
                              pendingAction: null,
                              errors: null,
                          },
                      }
                    : {}),
                [reportPreviewAction.reportActionID]: {
                    pendingAction: null,
                },
            },
        },
        {
            onyxMethod: Onyx.METHOD.MERGE,
            key: `${ONYXKEYS.COLLECTION.REPORT_ACTIONS}${iouReport.reportID}`,
            value: {
                [iouCreatedAction.reportActionID]: {
                    pendingAction: null,
                    errors: null,
                },
                [iouAction.reportActionID]: {
                    pendingAction: null,
                    errors: null,
                },
            },
        },
        {
            onyxMethod: Onyx.METHOD.MERGE,
            key: `${ONYXKEYS.COLLECTION.REPORT_ACTIONS}${transactionThreadReport.reportID}`,
            value: {
                [transactionThreadCreatedReportAction?.reportActionID ?? '-1']: {
                    pendingAction: null,
                    errors: null,
                },
            },
        },
    );

    if (isNewChatReport) {
        successData.push(
            {
                onyxMethod: Onyx.METHOD.MERGE,
                key: `${ONYXKEYS.COLLECTION.REPORT}${chatReport?.reportID}`,
                value: {
                    participants: redundantParticipants,
                    pendingFields: null,
                    errorFields: null,
                },
            },
            {
                onyxMethod: Onyx.METHOD.MERGE,
                key: `${ONYXKEYS.COLLECTION.REPORT_METADATA}${chatReport?.reportID}`,
                value: {
                    isOptimisticReport: false,
                },
            },
        );
    }

    const errorKey = DateUtils.getMicroseconds();

    const failureData: OnyxUpdate[] = [
        {
            onyxMethod: Onyx.METHOD.MERGE,
            key: `${ONYXKEYS.COLLECTION.REPORT}${chatReport?.reportID}`,
            value: {
                iouReportID: chatReport?.iouReportID,
                lastReadTime: chatReport?.lastReadTime,
                pendingFields: null,
                hasOutstandingChildRequest: chatReport?.hasOutstandingChildRequest,
                ...(isNewChatReport
                    ? {
                          errorFields: {
                              createChat: ErrorUtils.getMicroSecondOnyxErrorWithTranslationKey('report.genericCreateReportFailureMessage'),
                          },
                      }
                    : {}),
            },
        },
        {
            onyxMethod: Onyx.METHOD.MERGE,
            key: `${ONYXKEYS.COLLECTION.REPORT}${iouReport.reportID}`,
            value: {
                pendingFields: null,
                errorFields: {
                    createChat: ErrorUtils.getMicroSecondOnyxErrorWithTranslationKey('report.genericCreateReportFailureMessage'),
                },
            },
        },
        {
            onyxMethod: Onyx.METHOD.MERGE,
            key: `${ONYXKEYS.COLLECTION.REPORT}${transactionThreadReport.reportID}`,
            value: {
                errorFields: {
                    createChat: ErrorUtils.getMicroSecondOnyxErrorWithTranslationKey('report.genericCreateReportFailureMessage'),
                },
            },
        },
        {
            onyxMethod: Onyx.METHOD.MERGE,
            key: `${ONYXKEYS.COLLECTION.TRANSACTION}${transaction.transactionID}`,
            value: {
                errors: ErrorUtils.getMicroSecondOnyxErrorWithTranslationKey('iou.error.genericCreateInvoiceFailureMessage'),
                pendingFields: clearedPendingFields,
            },
        },
        {
            onyxMethod: Onyx.METHOD.MERGE,
            key: `${ONYXKEYS.COLLECTION.REPORT_ACTIONS}${iouReport.reportID}`,
            value: {
                [iouCreatedAction.reportActionID]: {
                    // Disabling this line since transaction.filename can be an empty string
                    // eslint-disable-next-line @typescript-eslint/prefer-nullish-coalescing
                    errors: getReceiptError(transaction.receipt, transaction.filename || transaction.receipt?.filename, false, errorKey),
                },
                [iouAction.reportActionID]: {
                    errors: ErrorUtils.getMicroSecondOnyxErrorWithTranslationKey('iou.error.genericCreateInvoiceFailureMessage'),
                },
            },
        },
        {
            onyxMethod: Onyx.METHOD.MERGE,
            key: `${ONYXKEYS.COLLECTION.REPORT_ACTIONS}${transactionThreadReport.reportID}`,
            value: {
                [transactionThreadCreatedReportAction?.reportActionID ?? '-1']: {
                    errors: ErrorUtils.getMicroSecondOnyxErrorWithTranslationKey('iou.error.genericCreateInvoiceFailureMessage', errorKey),
                },
            },
        },
    ];

    if (companyName && companyWebsite) {
        optimisticData.push({
            onyxMethod: Onyx.METHOD.MERGE,
            key: `${ONYXKEYS.COLLECTION.POLICY}${policy?.id}`,
            value: {
                invoice: {
                    companyName,
                    companyWebsite,
                    pendingFields: {
                        companyName: CONST.RED_BRICK_ROAD_PENDING_ACTION.UPDATE,
                        companyWebsite: CONST.RED_BRICK_ROAD_PENDING_ACTION.UPDATE,
                    },
                },
            },
        });
        successData.push({
            onyxMethod: Onyx.METHOD.MERGE,
            key: `${ONYXKEYS.COLLECTION.POLICY}${policy?.id}`,
            value: {
                invoice: {
                    pendingFields: {
                        companyName: null,
                        companyWebsite: null,
                    },
                },
            },
        });
        failureData.push({
            onyxMethod: Onyx.METHOD.MERGE,
            key: `${ONYXKEYS.COLLECTION.POLICY}${policy?.id}`,
            value: {
                invoice: {
                    companyName: null,
                    companyWebsite: null,
                    pendingFields: {
                        companyName: null,
                        companyWebsite: null,
                    },
                },
            },
        });
    }

    // We don't need to compute violations unless we're on a paid policy
    if (!policy || !PolicyUtils.isPaidGroupPolicy(policy)) {
        return [optimisticData, successData, failureData];
    }

    const violationsOnyxData = ViolationsUtils.getViolationsOnyxData(
        transaction,
        [],
        policy,
        policyTagList ?? {},
        policyCategories ?? {},
        PolicyUtils.hasDependentTags(policy, policyTagList ?? {}),
    );

    if (violationsOnyxData) {
        optimisticData.push(violationsOnyxData);
        failureData.push({
            onyxMethod: Onyx.METHOD.SET,
            key: `${ONYXKEYS.COLLECTION.TRANSACTION_VIOLATIONS}${transaction.transactionID}`,
            value: [],
        });
    }

    return [optimisticData, successData, failureData];
}

/** Builds the Onyx data for track expense */
function buildOnyxDataForTrackExpense(
    chatReport: OnyxInputValue<OnyxTypes.Report>,
    iouReport: OnyxInputValue<OnyxTypes.Report>,
    transaction: OnyxTypes.Transaction,
    iouCreatedAction: OptimisticCreatedReportAction,
    iouAction: OptimisticIOUReportAction,
    reportPreviewAction: OnyxInputValue<ReportAction>,
    transactionThreadReport: OptimisticChatReport | null,
    transactionThreadCreatedReportAction: OptimisticCreatedReportAction | null,
    shouldCreateNewMoneyRequestReport: boolean,
    policy?: OnyxInputValue<OnyxTypes.Policy>,
    policyTagList?: OnyxInputValue<OnyxTypes.PolicyTagLists>,
    policyCategories?: OnyxInputValue<OnyxTypes.PolicyCategories>,
    existingTransactionThreadReportID?: string,
    actionableTrackExpenseWhisper?: OnyxInputValue<OnyxTypes.ReportAction>,
): [OnyxUpdate[], OnyxUpdate[], OnyxUpdate[]] {
    const isScanRequest = TransactionUtils.isScanRequest(transaction);
    const isDistanceRequest = TransactionUtils.isDistanceRequest(transaction);
    const clearedPendingFields = Object.fromEntries(Object.keys(transaction.pendingFields ?? {}).map((key) => [key, null]));
    const optimisticData: OnyxUpdate[] = [];
    const successData: OnyxUpdate[] = [];
    const failureData: OnyxUpdate[] = [];

    let newQuickAction: ValueOf<typeof CONST.QUICK_ACTIONS> = CONST.QUICK_ACTIONS.TRACK_MANUAL;
    if (isScanRequest) {
        newQuickAction = CONST.QUICK_ACTIONS.TRACK_SCAN;
    } else if (isDistanceRequest) {
        newQuickAction = CONST.QUICK_ACTIONS.TRACK_DISTANCE;
    }
    const existingTransactionThreadReport = allReports?.[`${ONYXKEYS.COLLECTION.REPORT}${existingTransactionThreadReportID}`] ?? null;

    if (chatReport) {
        optimisticData.push(
            {
                onyxMethod: Onyx.METHOD.MERGE,
                key: `${ONYXKEYS.COLLECTION.REPORT}${chatReport.reportID}`,
                value: {
                    ...chatReport,
                    lastMessageText: ReportActionsUtils.getReportActionText(iouAction),
                    lastMessageHtml: ReportActionsUtils.getReportActionHtml(iouAction),
                    lastReadTime: DateUtils.getDBTime(),
                    iouReportID: iouReport?.reportID,
                },
            },
            {
                onyxMethod: Onyx.METHOD.SET,
                key: ONYXKEYS.NVP_QUICK_ACTION_GLOBAL_CREATE,
                value: {
                    action: newQuickAction,
                    chatReportID: chatReport.reportID,
                    isFirstQuickAction: isEmptyObject(quickAction),
                },
            },
        );

        if (actionableTrackExpenseWhisper && !iouReport) {
            optimisticData.push({
                onyxMethod: Onyx.METHOD.MERGE,
                key: `${ONYXKEYS.COLLECTION.REPORT_ACTIONS}${chatReport?.reportID}`,
                value: {
                    [actionableTrackExpenseWhisper.reportActionID]: actionableTrackExpenseWhisper,
                },
            });
            optimisticData.push({
                onyxMethod: Onyx.METHOD.MERGE,
                key: `${ONYXKEYS.COLLECTION.REPORT}${chatReport.reportID}`,
                value: {
                    lastVisibleActionCreated: actionableTrackExpenseWhisper.created,
                    lastMessageText: CONST.ACTIONABLE_TRACK_EXPENSE_WHISPER_MESSAGE,
                },
            });
            successData.push({
                onyxMethod: Onyx.METHOD.MERGE,
                key: `${ONYXKEYS.COLLECTION.REPORT_ACTIONS}${chatReport?.reportID}`,
                value: {
                    [actionableTrackExpenseWhisper.reportActionID]: {pendingAction: null, errors: null},
                },
            });
            failureData.push({
                onyxMethod: Onyx.METHOD.SET,
                key: `${ONYXKEYS.COLLECTION.REPORT_ACTIONS}${chatReport?.reportID}`,
                value: {[actionableTrackExpenseWhisper.reportActionID]: {} as ReportAction},
            });
        }
    }

    if (iouReport) {
        optimisticData.push(
            {
                onyxMethod: shouldCreateNewMoneyRequestReport ? Onyx.METHOD.SET : Onyx.METHOD.MERGE,
                key: `${ONYXKEYS.COLLECTION.REPORT}${iouReport.reportID}`,
                value: {
                    ...iouReport,
                    lastMessageText: ReportActionsUtils.getReportActionText(iouAction),
                    lastMessageHtml: ReportActionsUtils.getReportActionHtml(iouAction),
                    pendingFields: {
                        ...(shouldCreateNewMoneyRequestReport ? {createChat: CONST.RED_BRICK_ROAD_PENDING_ACTION.ADD} : {preview: CONST.RED_BRICK_ROAD_PENDING_ACTION.UPDATE}),
                    },
                },
            },
            shouldCreateNewMoneyRequestReport
                ? {
                      onyxMethod: Onyx.METHOD.SET,
                      key: `${ONYXKEYS.COLLECTION.REPORT_ACTIONS}${iouReport.reportID}`,
                      value: {
                          [iouCreatedAction.reportActionID]: iouCreatedAction as OnyxTypes.ReportAction,
                          [iouAction.reportActionID]: iouAction as OnyxTypes.ReportAction,
                      },
                  }
                : {
                      onyxMethod: Onyx.METHOD.MERGE,
                      key: `${ONYXKEYS.COLLECTION.REPORT_ACTIONS}${iouReport.reportID}`,
                      value: {
                          [iouAction.reportActionID]: iouAction as OnyxTypes.ReportAction,
                      },
                  },
            {
                onyxMethod: Onyx.METHOD.MERGE,
                key: `${ONYXKEYS.COLLECTION.REPORT_ACTIONS}${chatReport?.reportID}`,
                value: {
                    ...(reportPreviewAction && {[reportPreviewAction.reportActionID]: reportPreviewAction}),
                },
            },
        );
    } else {
        optimisticData.push({
            onyxMethod: Onyx.METHOD.MERGE,
            key: `${ONYXKEYS.COLLECTION.REPORT_ACTIONS}${chatReport?.reportID}`,
            value: {
                [iouAction.reportActionID]: iouAction as OnyxTypes.ReportAction,
            },
        });
    }

    optimisticData.push(
        {
            onyxMethod: Onyx.METHOD.SET,
            key: `${ONYXKEYS.COLLECTION.TRANSACTION}${transaction.transactionID}`,
            value: transaction,
        },
        {
            onyxMethod: Onyx.METHOD.MERGE,
            key: `${ONYXKEYS.COLLECTION.REPORT}${transactionThreadReport?.reportID}`,
            value: {
                ...transactionThreadReport,
                pendingFields: {createChat: CONST.RED_BRICK_ROAD_PENDING_ACTION.ADD},
            },
        },
    );

    if (!isEmptyObject(transactionThreadCreatedReportAction)) {
        optimisticData.push({
            onyxMethod: Onyx.METHOD.MERGE,
            key: `${ONYXKEYS.COLLECTION.REPORT_ACTIONS}${transactionThreadReport?.reportID}`,
            value: {
                [transactionThreadCreatedReportAction.reportActionID]: transactionThreadCreatedReportAction,
            },
        });
    }

    if (iouReport) {
        successData.push(
            {
                onyxMethod: Onyx.METHOD.MERGE,
                key: `${ONYXKEYS.COLLECTION.REPORT}${iouReport?.reportID}`,
                value: {
                    pendingFields: null,
                    errorFields: null,
                },
            },
            {
                onyxMethod: Onyx.METHOD.MERGE,
                key: `${ONYXKEYS.COLLECTION.REPORT_ACTIONS}${iouReport?.reportID}`,
                value: {
                    ...(shouldCreateNewMoneyRequestReport
                        ? {
                              [iouCreatedAction.reportActionID]: {
                                  pendingAction: null,
                                  errors: null,
                              },
                          }
                        : {}),
                    [iouAction.reportActionID]: {
                        pendingAction: null,
                        errors: null,
                    },
                },
            },
            {
                onyxMethod: Onyx.METHOD.MERGE,
                key: `${ONYXKEYS.COLLECTION.REPORT_ACTIONS}${chatReport?.reportID}`,
                value: {
                    ...(reportPreviewAction && {[reportPreviewAction.reportActionID]: {pendingAction: null}}),
                },
            },
        );
    } else {
        successData.push({
            onyxMethod: Onyx.METHOD.MERGE,
            key: `${ONYXKEYS.COLLECTION.REPORT_ACTIONS}${chatReport?.reportID}`,
            value: {
                [iouAction.reportActionID]: {
                    pendingAction: null,
                    errors: null,
                },
                ...(reportPreviewAction && {[reportPreviewAction.reportActionID]: {pendingAction: null}}),
            },
        });
    }

    successData.push(
        {
            onyxMethod: Onyx.METHOD.MERGE,
            key: `${ONYXKEYS.COLLECTION.REPORT}${transactionThreadReport?.reportID}`,
            value: {
                pendingFields: null,
                errorFields: null,
            },
        },
        {
            onyxMethod: Onyx.METHOD.MERGE,
            key: `${ONYXKEYS.COLLECTION.REPORT_METADATA}${transactionThreadReport?.reportID}`,
            value: {
                isOptimisticReport: false,
            },
        },
        {
            onyxMethod: Onyx.METHOD.MERGE,
            key: `${ONYXKEYS.COLLECTION.TRANSACTION}${transaction.transactionID}`,
            value: {
                pendingAction: null,
                pendingFields: clearedPendingFields,
                routes: null,
            },
        },
    );

    if (!isEmptyObject(transactionThreadCreatedReportAction)) {
        successData.push({
            onyxMethod: Onyx.METHOD.MERGE,
            key: `${ONYXKEYS.COLLECTION.REPORT_ACTIONS}${transactionThreadReport?.reportID}`,
            value: {
                [transactionThreadCreatedReportAction.reportActionID]: {
                    pendingAction: null,
                    errors: null,
                },
            },
        });
    }

    failureData.push({
        onyxMethod: Onyx.METHOD.SET,
        key: ONYXKEYS.NVP_QUICK_ACTION_GLOBAL_CREATE,
        value: quickAction ?? null,
    });

    if (iouReport) {
        failureData.push(
            {
                onyxMethod: Onyx.METHOD.MERGE,
                key: `${ONYXKEYS.COLLECTION.REPORT}${iouReport.reportID}`,
                value: {
                    pendingFields: null,
                    errorFields: {
                        ...(shouldCreateNewMoneyRequestReport ? {createChat: ErrorUtils.getMicroSecondOnyxErrorWithTranslationKey('report.genericCreateReportFailureMessage')} : {}),
                    },
                },
            },
            {
                onyxMethod: Onyx.METHOD.MERGE,
                key: `${ONYXKEYS.COLLECTION.REPORT_ACTIONS}${iouReport.reportID}`,
                value: {
                    ...(shouldCreateNewMoneyRequestReport
                        ? {
                              [iouCreatedAction.reportActionID]: {
                                  // Disabling this line since transaction.filename can be an empty string
                                  // eslint-disable-next-line @typescript-eslint/prefer-nullish-coalescing
                                  errors: getReceiptError(transaction.receipt, transaction.filename || transaction.receipt?.filename, isScanRequest),
                              },
                              [iouAction.reportActionID]: {
                                  errors: ErrorUtils.getMicroSecondOnyxErrorWithTranslationKey('iou.error.genericCreateFailureMessage'),
                              },
                          }
                        : {
                              [iouAction.reportActionID]: {
                                  // Disabling this line since transaction.filename can be an empty string
                                  // eslint-disable-next-line @typescript-eslint/prefer-nullish-coalescing
                                  errors: getReceiptError(transaction.receipt, transaction.filename || transaction.receipt?.filename, isScanRequest),
                              },
                          }),
                },
            },
        );
    } else {
        failureData.push({
            onyxMethod: Onyx.METHOD.MERGE,
            key: `${ONYXKEYS.COLLECTION.REPORT_ACTIONS}${chatReport?.reportID}`,
            value: {
                [iouAction.reportActionID]: {
                    // Disabling this line since transaction.filename can be an empty string
                    // eslint-disable-next-line @typescript-eslint/prefer-nullish-coalescing
                    errors: getReceiptError(transaction.receipt, transaction.filename || transaction.receipt?.filename, isScanRequest),
                },
            },
        });
    }

    failureData.push(
        {
            onyxMethod: Onyx.METHOD.MERGE,
            key: `${ONYXKEYS.COLLECTION.REPORT}${chatReport?.reportID}`,
            value: {
                lastReadTime: chatReport?.lastReadTime,
                lastMessageText: chatReport?.lastMessageText,
                lastMessageHtml: chatReport?.lastMessageHtml,
            },
        },
        {
            onyxMethod: Onyx.METHOD.MERGE,
            key: `${ONYXKEYS.COLLECTION.REPORT}${transactionThreadReport?.reportID}`,
            value: {
                pendingFields: null,
                errorFields: existingTransactionThreadReport
                    ? null
                    : {
                          createChat: ErrorUtils.getMicroSecondOnyxErrorWithTranslationKey('report.genericCreateReportFailureMessage'),
                      },
            },
        },
        {
            onyxMethod: Onyx.METHOD.MERGE,
            key: `${ONYXKEYS.COLLECTION.TRANSACTION}${transaction.transactionID}`,
            value: {
                // Disabling this line since transaction.filename can be an empty string
                // eslint-disable-next-line @typescript-eslint/prefer-nullish-coalescing
                errors: getReceiptError(transaction.receipt, transaction.filename || transaction.receipt?.filename, isScanRequest),
                pendingFields: clearedPendingFields,
            },
        },
        {
            onyxMethod: Onyx.METHOD.MERGE,
            key: `${ONYXKEYS.COLLECTION.REPORT_ACTIONS}${transactionThreadReport?.reportID}`,
            value: {
                [transactionThreadCreatedReportAction?.reportActionID ?? '-1']: {
                    errors: ErrorUtils.getMicroSecondOnyxErrorWithTranslationKey('iou.error.genericCreateFailureMessage'),
                },
            },
        },
    );

    // We don't need to compute violations unless we're on a paid policy
    if (!policy || !PolicyUtils.isPaidGroupPolicy(policy)) {
        return [optimisticData, successData, failureData];
    }

    const violationsOnyxData = ViolationsUtils.getViolationsOnyxData(
        transaction,
        [],
        policy,
        policyTagList ?? {},
        policyCategories ?? {},
        PolicyUtils.hasDependentTags(policy, policyTagList ?? {}),
    );

    if (violationsOnyxData) {
        optimisticData.push(violationsOnyxData);
        failureData.push({
            onyxMethod: Onyx.METHOD.SET,
            key: `${ONYXKEYS.COLLECTION.TRANSACTION_VIOLATIONS}${transaction.transactionID}`,
            value: [],
        });
    }

    // Show field violations only for control policies
    if (PolicyUtils.isControlPolicy(policy) && iouReport) {
        const {optimisticData: fieldViolationsOptimisticData, failureData: fieldViolationsFailureData} = getFieldViolationsOnyxData(iouReport);
        optimisticData.push(...fieldViolationsOptimisticData);
        failureData.push(...fieldViolationsFailureData);
    }

    return [optimisticData, successData, failureData];
}

function getDeleteTrackExpenseInformation(
    chatReportID: string,
    transactionID: string,
    reportAction: OnyxTypes.ReportAction,
    shouldDeleteTransactionFromOnyx = true,
    isMovingTransactionFromTrackExpense = false,
    actionableWhisperReportActionID = '',
    resolution = '',
) {
    // STEP 1: Get all collections we're updating
    const chatReport = allReports?.[`${ONYXKEYS.COLLECTION.REPORT}${chatReportID}`] ?? null;
    const transaction = allTransactions[`${ONYXKEYS.COLLECTION.TRANSACTION}${transactionID}`];
    const transactionViolations = allTransactionViolations[`${ONYXKEYS.COLLECTION.TRANSACTION_VIOLATIONS}${transactionID}`];
    const transactionThreadID = reportAction.childReportID;
    let transactionThread = null;
    if (transactionThreadID) {
        transactionThread = allReports?.[`${ONYXKEYS.COLLECTION.REPORT}${transactionThreadID}`] ?? null;
    }

    // STEP 2: Decide if we need to:
    // 1. Delete the transactionThread - delete if there are no visible comments in the thread and we're not moving the transaction
    // 2. Update the moneyRequestPreview to show [Deleted expense] - update if the transactionThread exists AND it isn't being deleted and we're not moving the transaction
    const shouldDeleteTransactionThread = !isMovingTransactionFromTrackExpense && (transactionThreadID ? (reportAction?.childVisibleActionCount ?? 0) === 0 : false);

    const shouldShowDeletedRequestMessage = !isMovingTransactionFromTrackExpense && !!transactionThreadID && !shouldDeleteTransactionThread;

    // STEP 3: Update the IOU reportAction.
    const updatedReportAction = {
        [reportAction.reportActionID]: {
            pendingAction: shouldShowDeletedRequestMessage ? CONST.RED_BRICK_ROAD_PENDING_ACTION.UPDATE : CONST.RED_BRICK_ROAD_PENDING_ACTION.DELETE,
            previousMessage: reportAction.message,
            message: [
                {
                    type: 'COMMENT',
                    html: '',
                    text: '',
                    isEdited: true,
                    isDeletedParentAction: shouldShowDeletedRequestMessage,
                },
            ],
            originalMessage: {
                IOUTransactionID: null,
            },
            errors: undefined,
        },
        ...(actionableWhisperReportActionID && {[actionableWhisperReportActionID]: {originalMessage: {resolution}}}),
    } as OnyxTypes.ReportActions;
    let canUserPerformWriteAction = true;
    if (chatReport) {
        canUserPerformWriteAction = !!ReportUtils.canUserPerformWriteAction(chatReport);
    }
    const lastVisibleAction = ReportActionsUtils.getLastVisibleAction(chatReport?.reportID ?? '-1', canUserPerformWriteAction, updatedReportAction);
    const {lastMessageText = '', lastMessageHtml = ''} = ReportActionsUtils.getLastVisibleMessage(chatReport?.reportID ?? '-1', canUserPerformWriteAction, updatedReportAction);

    // STEP 4: Build Onyx data
    const optimisticData: OnyxUpdate[] = [];

    if (shouldDeleteTransactionFromOnyx) {
        optimisticData.push({
            onyxMethod: Onyx.METHOD.SET,
            key: `${ONYXKEYS.COLLECTION.TRANSACTION}${transactionID}`,
            value: null,
        });
    }

    optimisticData.push({
        onyxMethod: Onyx.METHOD.SET,
        key: `${ONYXKEYS.COLLECTION.TRANSACTION_VIOLATIONS}${transactionID}`,
        value: null,
    });

    if (shouldDeleteTransactionThread) {
        optimisticData.push(
            // Use merge instead of set to avoid deleting the report too quickly, which could cause a brief "not found" page to appear.
            // The remaining parts of the report object will be removed after the API call is successful.
            {
                onyxMethod: Onyx.METHOD.MERGE,
                key: `${ONYXKEYS.COLLECTION.REPORT}${transactionThreadID}`,
                value: {
                    reportID: null,
                    stateNum: CONST.REPORT.STATE_NUM.APPROVED,
                    statusNum: CONST.REPORT.STATUS_NUM.CLOSED,
                    participants: {
                        [userAccountID]: {
                            notificationPreference: CONST.REPORT.NOTIFICATION_PREFERENCE.HIDDEN,
                        },
                    },
                },
            },
            {
                onyxMethod: Onyx.METHOD.SET,
                key: `${ONYXKEYS.COLLECTION.REPORT_ACTIONS}${transactionThreadID}`,
                value: null,
            },
        );
    }

    optimisticData.push(
        {
            onyxMethod: Onyx.METHOD.MERGE,
            key: `${ONYXKEYS.COLLECTION.REPORT_ACTIONS}${chatReport?.reportID}`,
            value: updatedReportAction,
        },
        {
            onyxMethod: Onyx.METHOD.MERGE,
            key: `${ONYXKEYS.COLLECTION.REPORT}${chatReport?.reportID}`,
            value: {
                lastMessageText,
                lastVisibleActionCreated: lastVisibleAction?.created,
                lastMessageHtml: !lastMessageHtml ? lastMessageText : lastMessageHtml,
            },
        },
    );

    const successData: OnyxUpdate[] = [
        {
            onyxMethod: Onyx.METHOD.MERGE,
            key: `${ONYXKEYS.COLLECTION.REPORT_ACTIONS}${chatReport?.reportID}`,
            value: {
                [reportAction.reportActionID]: {
                    pendingAction: null,
                    errors: null,
                },
            },
        },
    ];

    // Ensure that any remaining data is removed upon successful completion, even if the server sends a report removal response.
    // This is done to prevent the removal update from lingering in the applyHTTPSOnyxUpdates function.
    if (shouldDeleteTransactionThread && transactionThread) {
        successData.push({
            onyxMethod: Onyx.METHOD.MERGE,
            key: `${ONYXKEYS.COLLECTION.REPORT}${transactionThreadID}`,
            value: null,
        });
    }

    const failureData: OnyxUpdate[] = [];

    if (shouldDeleteTransactionFromOnyx) {
        failureData.push({
            onyxMethod: Onyx.METHOD.SET,
            key: `${ONYXKEYS.COLLECTION.TRANSACTION}${transactionID}`,
            value: transaction ?? null,
        });
    }

    failureData.push({
        onyxMethod: Onyx.METHOD.SET,
        key: `${ONYXKEYS.COLLECTION.TRANSACTION_VIOLATIONS}${transactionID}`,
        value: transactionViolations ?? null,
    });

    if (shouldDeleteTransactionThread) {
        failureData.push({
            onyxMethod: Onyx.METHOD.SET,
            key: `${ONYXKEYS.COLLECTION.REPORT}${transactionThreadID}`,
            value: transactionThread,
        });
    }

    if (actionableWhisperReportActionID) {
        const actionableWhisperReportAction = ReportActionsUtils.getReportAction(chatReportID, actionableWhisperReportActionID);
        failureData.push({
            onyxMethod: Onyx.METHOD.MERGE,
            key: `${ONYXKEYS.COLLECTION.REPORT_ACTIONS}${chatReport?.reportID}`,
            value: {
                [actionableWhisperReportActionID]: {
                    originalMessage: {
                        resolution: ReportActionsUtils.isActionableTrackExpense(actionableWhisperReportAction)
                            ? ReportActionsUtils.getOriginalMessage(actionableWhisperReportAction)?.resolution ?? null
                            : null,
                    },
                },
            },
        });
    }
    failureData.push(
        {
            onyxMethod: Onyx.METHOD.MERGE,
            key: `${ONYXKEYS.COLLECTION.REPORT_ACTIONS}${chatReport?.reportID}`,
            value: {
                [reportAction.reportActionID]: {
                    ...reportAction,
                    pendingAction: null,
                    errors: ErrorUtils.getMicroSecondOnyxErrorWithTranslationKey('iou.error.genericDeleteFailureMessage'),
                },
            },
        },
        {
            onyxMethod: Onyx.METHOD.MERGE,
            key: `${ONYXKEYS.COLLECTION.REPORT}${chatReport?.reportID}`,
            value: chatReport,
        },
    );

    const parameters: DeleteMoneyRequestParams = {
        transactionID,
        reportActionID: reportAction.reportActionID,
    };

    return {parameters, optimisticData, successData, failureData, shouldDeleteTransactionThread, chatReport};
}

/** Gathers all the data needed to create an invoice. */
function getSendInvoiceInformation(
    transaction: OnyxEntry<OnyxTypes.Transaction>,
    currentUserAccountID: number,
    invoiceChatReport?: OnyxEntry<OnyxTypes.Report>,
    receipt?: Receipt,
    policy?: OnyxEntry<OnyxTypes.Policy>,
    policyTagList?: OnyxEntry<OnyxTypes.PolicyTagLists>,
    policyCategories?: OnyxEntry<OnyxTypes.PolicyCategories>,
    companyName?: string,
    companyWebsite?: string,
): SendInvoiceInformation {
    const {amount = 0, currency = '', created = '', merchant = '', category = '', tag = '', taxCode = '', taxAmount = 0, billable, comment, participants} = transaction ?? {};
    const trimmedComment = (comment?.comment ?? '').trim();
    const senderWorkspaceID = participants?.find((participant) => participant?.isSender)?.policyID ?? '-1';
    const receiverParticipant = participants?.find((participant) => participant?.accountID) ?? invoiceChatReport?.invoiceReceiver;
    const receiverAccountID = receiverParticipant && 'accountID' in receiverParticipant && receiverParticipant.accountID ? receiverParticipant.accountID : -1;
    let receiver = ReportUtils.getPersonalDetailsForAccountID(receiverAccountID);
    let optimisticPersonalDetailListAction = {};

    // STEP 1: Get existing chat report OR build a new optimistic one
    let isNewChatReport = false;
    let chatReport = !isEmptyObject(invoiceChatReport) && invoiceChatReport?.reportID ? invoiceChatReport : null;

    if (!chatReport) {
        chatReport = ReportUtils.getInvoiceChatByParticipants(senderWorkspaceID, receiverAccountID) ?? null;
    }

    if (!chatReport) {
        isNewChatReport = true;
        chatReport = ReportUtils.buildOptimisticChatReport([receiverAccountID, currentUserAccountID], CONST.REPORT.DEFAULT_REPORT_NAME, CONST.REPORT.CHAT_TYPE.INVOICE, senderWorkspaceID);
    }

    // STEP 2: Create a new optimistic invoice report.
    const optimisticInvoiceReport = ReportUtils.buildOptimisticInvoiceReport(
        chatReport.reportID,
        senderWorkspaceID,
        receiverAccountID,
        receiver.displayName ?? (receiverParticipant as Participant)?.login ?? '',
        amount,
        currency,
    );

    // STEP 3: Build optimistic receipt and transaction
    const receiptObject: Receipt = {};
    let filename;
    if (receipt?.source) {
        receiptObject.source = receipt.source;
        receiptObject.state = receipt.state ?? CONST.IOU.RECEIPT_STATE.SCANREADY;
        filename = receipt.name;
    }
    const optimisticTransaction = TransactionUtils.buildOptimisticTransaction(
        amount,
        currency,
        optimisticInvoiceReport.reportID,
        trimmedComment,
        [],
        created,
        '',
        '',
        merchant,
        receiptObject,
        filename,
        undefined,
        category,
        tag,
        taxCode,
        taxAmount,
        billable,
    );

    const optimisticPolicyRecentlyUsedCategories = Category.buildOptimisticPolicyRecentlyUsedCategories(optimisticInvoiceReport.policyID, category);
    const optimisticPolicyRecentlyUsedTags = Tag.buildOptimisticPolicyRecentlyUsedTags(optimisticInvoiceReport.policyID, tag);
    const optimisticRecentlyUsedCurrencies = Policy.buildOptimisticRecentlyUsedCurrencies(currency);

    // STEP 4: Add optimistic personal details for participant
    const shouldCreateOptimisticPersonalDetails = isNewChatReport && !allPersonalDetails[receiverAccountID];
    if (shouldCreateOptimisticPersonalDetails) {
        const receiverLogin = receiverParticipant && 'login' in receiverParticipant && receiverParticipant.login ? receiverParticipant.login : '';
        receiver = {
            accountID: receiverAccountID,
            displayName: LocalePhoneNumber.formatPhoneNumber(receiverLogin),
            login: receiverLogin,
            isOptimisticPersonalDetail: true,
        };

        optimisticPersonalDetailListAction = {[receiverAccountID]: receiver};
    }

    // STEP 5: Build optimistic reportActions.
    const reportPreviewAction = ReportUtils.buildOptimisticReportPreview(chatReport, optimisticInvoiceReport, trimmedComment, optimisticTransaction);
    optimisticInvoiceReport.parentReportActionID = reportPreviewAction.reportActionID;
    chatReport.lastVisibleActionCreated = reportPreviewAction.created;
    const [optimisticCreatedActionForChat, optimisticCreatedActionForIOUReport, iouAction, optimisticTransactionThread, optimisticCreatedActionForTransactionThread] =
        ReportUtils.buildOptimisticMoneyRequestEntities(
            optimisticInvoiceReport,
            CONST.IOU.REPORT_ACTION_TYPE.CREATE,
            amount,
            currency,
            trimmedComment,
            receiver.login ?? '',
            [receiver],
            optimisticTransaction.transactionID,
            undefined,
            false,
            false,
            false,
        );

    // STEP 6: Build Onyx Data
    const [optimisticData, successData, failureData] = buildOnyxDataForInvoice(
        chatReport,
        optimisticInvoiceReport,
        optimisticTransaction,
        optimisticCreatedActionForChat,
        optimisticCreatedActionForIOUReport,
        iouAction,
        optimisticPersonalDetailListAction,
        reportPreviewAction,
        optimisticPolicyRecentlyUsedCategories,
        optimisticPolicyRecentlyUsedTags,
        isNewChatReport,
        optimisticTransactionThread,
        optimisticCreatedActionForTransactionThread,
        policy,
        policyTagList,
        policyCategories,
        optimisticRecentlyUsedCurrencies,
        companyName,
        companyWebsite,
    );

    return {
        createdIOUReportActionID: optimisticCreatedActionForIOUReport.reportActionID,
        createdReportActionIDForThread: optimisticCreatedActionForTransactionThread?.reportActionID ?? '-1',
        reportActionID: iouAction.reportActionID,
        senderWorkspaceID,
        receiver,
        invoiceRoom: chatReport,
        createdChatReportActionID: optimisticCreatedActionForChat.reportActionID,
        invoiceReportID: optimisticInvoiceReport.reportID,
        reportPreviewReportActionID: reportPreviewAction.reportActionID,
        transactionID: optimisticTransaction.transactionID,
        transactionThreadReportID: optimisticTransactionThread.reportID,
        onyxData: {
            optimisticData,
            successData,
            failureData,
        },
    };
}

/**
 * Gathers all the data needed to submit an expense. It attempts to find existing reports, iouReports, and receipts. If it doesn't find them, then
 * it creates optimistic versions of them and uses those instead
 */
function getMoneyRequestInformation(moneyRequestInformation: MoneyRequestInformationParams): MoneyRequestInformation {
    const {parentChatReport, transactionParams, participantParams, policyParams = {}, existingTransaction, existingTransactionID, moneyRequestReportID = ''} = moneyRequestInformation;
    const {payeeAccountID = userAccountID, payeeEmail = currentUserEmail, participant} = participantParams;
    const {policy, policyCategories, policyTagList} = policyParams;
    const {attendees, amount, comment = '', currency, created, merchant, receipt, category, tag, taxCode, taxAmount, billable, linkedTrackedExpenseReportAction} = transactionParams;

    const payerEmail = PhoneNumber.addSMSDomainIfPhoneNumber(participant.login ?? '');
    const payerAccountID = Number(participant.accountID);
    const isPolicyExpenseChat = participant.isPolicyExpenseChat;

    // STEP 1: Get existing chat report OR build a new optimistic one
    let isNewChatReport = false;
    let chatReport = !isEmptyObject(parentChatReport) && parentChatReport?.reportID ? parentChatReport : null;

    // If this is a policyExpenseChat, the chatReport must exist and we can get it from Onyx.
    // report is null if the flow is initiated from the global create menu. However, participant always stores the reportID if it exists, which is the case for policyExpenseChats
    if (!chatReport && isPolicyExpenseChat) {
        chatReport = allReports?.[`${ONYXKEYS.COLLECTION.REPORT}${participant.reportID}`] ?? null;
    }

    if (!chatReport) {
        chatReport = ReportUtils.getChatByParticipants([payerAccountID, payeeAccountID]) ?? null;
    }

    // If we still don't have a report, it likely doens't exist and we need to build an optimistic one
    if (!chatReport) {
        isNewChatReport = true;
        chatReport = ReportUtils.buildOptimisticChatReport([payerAccountID, payeeAccountID]);
    }

    // STEP 2: Get the Expense/IOU report. If the moneyRequestReportID has been provided, we want to add the transaction to this specific report.
    // If no such reportID has been provided, let's use the chatReport.iouReportID property. In case that is not present, build a new optimistic Expense/IOU report.
    let iouReport: OnyxInputValue<OnyxTypes.Report> = null;
    if (moneyRequestReportID) {
        iouReport = allReports?.[`${ONYXKEYS.COLLECTION.REPORT}${moneyRequestReportID}`] ?? null;
    } else {
        iouReport = allReports?.[`${ONYXKEYS.COLLECTION.REPORT}${chatReport.iouReportID}`] ?? null;
    }

    const shouldCreateNewMoneyRequestReport = ReportUtils.shouldCreateNewMoneyRequestReport(iouReport, chatReport);

    if (!iouReport || shouldCreateNewMoneyRequestReport) {
        iouReport = isPolicyExpenseChat
            ? ReportUtils.buildOptimisticExpenseReport(chatReport.reportID, chatReport.policyID ?? '-1', payeeAccountID, amount, currency)
            : ReportUtils.buildOptimisticIOUReport(payeeAccountID, payerAccountID, amount, chatReport.reportID, currency);
    } else if (isPolicyExpenseChat) {
        iouReport = {...iouReport};
        // Because of the Expense reports are stored as negative values, we subtract the total from the amount
        if (iouReport?.currency === currency) {
            if (typeof iouReport.total === 'number') {
                iouReport.total -= amount;
            }

            if (typeof iouReport.unheldTotal === 'number') {
                iouReport.unheldTotal -= amount;
            }
        }
    } else {
        iouReport = IOUUtils.updateIOUOwnerAndTotal(iouReport, payeeAccountID, amount, currency);
    }

    // STEP 3: Build an optimistic transaction with the receipt
    const isDistanceRequest = existingTransaction && existingTransaction.iouRequestType === CONST.IOU.REQUEST_TYPE.DISTANCE;
    let optimisticTransaction = TransactionUtils.buildOptimisticTransaction(
        ReportUtils.isExpenseReport(iouReport) ? -amount : amount,
        currency,
        iouReport.reportID,
        comment,
        attendees,
        created,
        '',
        '',
        merchant,
        receipt,
        '',
        existingTransactionID,
        category,
        tag,
        taxCode,
        ReportUtils.isExpenseReport(iouReport) ? -(taxAmount ?? 0) : taxAmount,
        billable,
        isDistanceRequest ? {waypoints: CONST.RED_BRICK_ROAD_PENDING_ACTION.ADD} : undefined,
        undefined,
        existingTransaction,
        policy,
    );

    const optimisticPolicyRecentlyUsedCategories = Category.buildOptimisticPolicyRecentlyUsedCategories(iouReport.policyID, category);
    const optimisticPolicyRecentlyUsedTags = Tag.buildOptimisticPolicyRecentlyUsedTags(iouReport.policyID, tag);
    const optimisticPolicyRecentlyUsedCurrencies = Policy.buildOptimisticRecentlyUsedCurrencies(currency);

    // If there is an existing transaction (which is the case for distance requests), then the data from the existing transaction
    // needs to be manually merged into the optimistic transaction. This is because buildOnyxDataForMoneyRequest() uses `Onyx.set()` for the transaction
    // data. This is a big can of worms to change it to `Onyx.merge()` as explored in https://expensify.slack.com/archives/C05DWUDHVK7/p1692139468252109.
    // I want to clean this up at some point, but it's possible this will live in the code for a while so I've created https://github.com/Expensify/App/issues/25417
    // to remind me to do this.
    if (isDistanceRequest) {
        optimisticTransaction = fastMerge(existingTransaction, optimisticTransaction, false);
    }

    // STEP 4: Build optimistic reportActions. We need:
    // 1. CREATED action for the chatReport
    // 2. CREATED action for the iouReport
    // 3. IOU action for the iouReport
    // 4. The transaction thread, which requires the iouAction, and CREATED action for the transaction thread
    // 5. REPORT_PREVIEW action for the chatReport
    // Note: The CREATED action for the IOU report must be optimistically generated before the IOU action so there's no chance that it appears after the IOU action in the chat
    const [optimisticCreatedActionForChat, optimisticCreatedActionForIOUReport, iouAction, optimisticTransactionThread, optimisticCreatedActionForTransactionThread] =
        ReportUtils.buildOptimisticMoneyRequestEntities(
            iouReport,
            CONST.IOU.REPORT_ACTION_TYPE.CREATE,
            amount,
            currency,
            comment,
            payeeEmail,
            [participant],
            optimisticTransaction.transactionID,
            undefined,
            false,
            false,
            false,
            undefined,
            linkedTrackedExpenseReportAction?.childReportID,
            linkedTrackedExpenseReportAction,
        );

    let reportPreviewAction = shouldCreateNewMoneyRequestReport ? null : getReportPreviewAction(chatReport.reportID, iouReport.reportID);

    if (reportPreviewAction) {
        reportPreviewAction = ReportUtils.updateReportPreview(iouReport, reportPreviewAction, false, comment, optimisticTransaction);
    } else {
        reportPreviewAction = ReportUtils.buildOptimisticReportPreview(chatReport, iouReport, comment, optimisticTransaction);
        chatReport.lastVisibleActionCreated = reportPreviewAction.created;

        // Generated ReportPreview action is a parent report action of the iou report.
        // We are setting the iou report's parentReportActionID to display subtitle correctly in IOU page when offline.
        iouReport.parentReportActionID = reportPreviewAction.reportActionID;
    }

    const shouldCreateOptimisticPersonalDetails = isNewChatReport && !allPersonalDetails[payerAccountID];
    // Add optimistic personal details for participant
    const optimisticPersonalDetailListAction = shouldCreateOptimisticPersonalDetails
        ? {
              [payerAccountID]: {
                  accountID: payerAccountID,
                  // Disabling this line since participant.displayName can be an empty string
                  // eslint-disable-next-line @typescript-eslint/prefer-nullish-coalescing
                  displayName: LocalePhoneNumber.formatPhoneNumber(participant.displayName || payerEmail),
                  login: participant.login,
                  isOptimisticPersonalDetail: true,
              },
          }
        : {};

    const predictedNextStatus = policy?.reimbursementChoice === CONST.POLICY.REIMBURSEMENT_CHOICES.REIMBURSEMENT_NO ? CONST.REPORT.STATUS_NUM.CLOSED : CONST.REPORT.STATUS_NUM.OPEN;
    const optimisticNextStep = NextStepUtils.buildNextStep(iouReport, predictedNextStatus);

    // STEP 5: Build Onyx Data
    const [optimisticData, successData, failureData] = buildOnyxDataForMoneyRequest({
        isNewChatReport,
        shouldCreateNewMoneyRequestReport,
        policyParams: {
            policy,
            policyCategories,
            policyTagList,
        },
        optimisticParams: {
            chat: {
                report: chatReport,
                createdAction: optimisticCreatedActionForChat,
                reportPreviewAction,
            },
            iou: {
                report: iouReport,
                createdAction: optimisticCreatedActionForIOUReport,
                action: iouAction,
            },
            transactionParams: {
                transaction: optimisticTransaction,
                transactionThreadReport: optimisticTransactionThread,
                transactionThreadCreatedReportAction: optimisticCreatedActionForTransactionThread,
            },
            policyRecentlyUsed: {
                categories: optimisticPolicyRecentlyUsedCategories,
                tags: optimisticPolicyRecentlyUsedTags,
                currencies: optimisticPolicyRecentlyUsedCurrencies,
            },
            personalDetailListAction: optimisticPersonalDetailListAction,
            nextStep: optimisticNextStep,
        },
    });

    return {
        payerAccountID,
        payerEmail,
        iouReport,
        chatReport,
        transaction: optimisticTransaction,
        iouAction,
        createdChatReportActionID: isNewChatReport ? optimisticCreatedActionForChat.reportActionID : '-1',
        createdIOUReportActionID: shouldCreateNewMoneyRequestReport ? optimisticCreatedActionForIOUReport.reportActionID : '-1',
        reportPreviewAction,
        transactionThreadReportID: optimisticTransactionThread?.reportID ?? '-1',
        createdReportActionIDForThread: optimisticCreatedActionForTransactionThread?.reportActionID ?? '-1',
        onyxData: {
            optimisticData,
            successData,
            failureData,
        },
    };
}

/**
 * Gathers all the data needed to make an expense. It attempts to find existing reports, iouReports, and receipts. If it doesn't find them, then
 * it creates optimistic versions of them and uses those instead
 */
function getTrackExpenseInformation(
    parentChatReport: OnyxEntry<OnyxTypes.Report>,
    participant: Participant,
    comment: string,
    amount: number,
    currency: string,
    created: string,
    merchant: string,
    receipt: OnyxEntry<Receipt>,
    category: string | undefined,
    tag: string | undefined,
    taxCode: string | undefined,
    taxAmount: number | undefined,
    billable: boolean | undefined,
    policy: OnyxEntry<OnyxTypes.Policy> | undefined,
    policyTagList: OnyxEntry<OnyxTypes.PolicyTagLists> | undefined,
    policyCategories: OnyxEntry<OnyxTypes.PolicyCategories> | undefined,
    payeeEmail = currentUserEmail,
    payeeAccountID = userAccountID,
    moneyRequestReportID = '',
    linkedTrackedExpenseReportAction?: OnyxTypes.ReportAction,
    existingTransactionID?: string,
): TrackExpenseInformation | null {
    const optimisticData: OnyxUpdate[] = [];
    const successData: OnyxUpdate[] = [];
    const failureData: OnyxUpdate[] = [];

    const isPolicyExpenseChat = participant.isPolicyExpenseChat;

    // STEP 1: Get existing chat report
    let chatReport = !isEmptyObject(parentChatReport) && parentChatReport?.reportID ? parentChatReport : null;

    // The chatReport always exists, and we can get it from Onyx if chatReport is null.
    if (!chatReport) {
        chatReport = allReports?.[`${ONYXKEYS.COLLECTION.REPORT}${participant.reportID}`] ?? null;
    }

    // If we still don't have a report, it likely doesn't exist, and we will early return here as it should not happen
    // Maybe later, we can build an optimistic selfDM chat.
    if (!chatReport) {
        return null;
    }

    // Check if the report is a draft
    const isDraftReport = ReportUtils.isDraftReport(chatReport?.reportID);

    let createdWorkspaceParams: CreateWorkspaceParams | undefined;

    if (isDraftReport) {
        const workspaceData = Policy.buildPolicyData(undefined, policy?.makeMeAdmin, policy?.name, policy?.id, chatReport?.reportID);
        createdWorkspaceParams = workspaceData.params;
        optimisticData.push(...workspaceData.optimisticData);
        successData.push(...workspaceData.successData);
        failureData.push(...workspaceData.failureData);
    }

    // STEP 2: If not in the self-DM flow, we need to use the expense report.
    // For this, first use the chatReport.iouReportID property. Build a new optimistic expense report if needed.
    const shouldUseMoneyReport = !!isPolicyExpenseChat;

    let iouReport: OnyxInputValue<OnyxTypes.Report> = null;
    let shouldCreateNewMoneyRequestReport = false;

    if (shouldUseMoneyReport) {
        if (moneyRequestReportID) {
            iouReport = allReports?.[`${ONYXKEYS.COLLECTION.REPORT}${moneyRequestReportID}`] ?? null;
        } else {
            iouReport = allReports?.[`${ONYXKEYS.COLLECTION.REPORT}${chatReport.iouReportID}`] ?? null;
        }

        shouldCreateNewMoneyRequestReport = ReportUtils.shouldCreateNewMoneyRequestReport(iouReport, chatReport);
        if (!iouReport || shouldCreateNewMoneyRequestReport) {
            iouReport = ReportUtils.buildOptimisticExpenseReport(chatReport.reportID, chatReport.policyID ?? '-1', payeeAccountID, amount, currency, amount);
        } else {
            iouReport = {...iouReport};
            // Because of the Expense reports are stored as negative values, we subtract the total from the amount
            if (iouReport?.currency === currency) {
                if (typeof iouReport.total === 'number' && typeof iouReport.nonReimbursableTotal === 'number') {
                    iouReport.total -= amount;
                    iouReport.nonReimbursableTotal -= amount;
                }

                if (typeof iouReport.unheldTotal === 'number' && typeof iouReport.unheldNonReimbursableTotal === 'number') {
                    iouReport.unheldTotal -= amount;
                    iouReport.unheldNonReimbursableTotal -= amount;
                }
            }
        }
    }

    // If shouldUseMoneyReport is true, the iouReport was defined.
    // But we'll use the `shouldUseMoneyReport && iouReport` check further instead of `shouldUseMoneyReport` to avoid TS errors.

    // STEP 3: Build optimistic receipt and transaction
    const receiptObject: Receipt = {};
    let filename;
    if (receipt?.source) {
        receiptObject.source = receipt.source;
        receiptObject.state = receipt.state ?? CONST.IOU.RECEIPT_STATE.SCANREADY;
        filename = receipt.name;
    }
    const existingTransaction = allTransactionDrafts[`${ONYXKEYS.COLLECTION.TRANSACTION_DRAFT}${existingTransactionID ?? CONST.IOU.OPTIMISTIC_TRANSACTION_ID}`];
    if (!filename) {
        filename = existingTransaction?.filename;
    }
    const isDistanceRequest = existingTransaction && existingTransaction.iouRequestType === CONST.IOU.REQUEST_TYPE.DISTANCE;
    let optimisticTransaction = TransactionUtils.buildOptimisticTransaction(
        ReportUtils.isExpenseReport(iouReport) ? -amount : amount,
        currency,
        shouldUseMoneyReport && iouReport ? iouReport.reportID : '-1',
        comment,
        [],
        created,
        '',
        '',
        merchant,
        receiptObject,
        filename,
        existingTransactionID ?? null,
        category,
        tag,
        taxCode,
        taxAmount,
        billable,
        isDistanceRequest ? {waypoints: CONST.RED_BRICK_ROAD_PENDING_ACTION.ADD} : undefined,
        false,
        existingTransaction,
        policy,
    );

    // If there is an existing transaction (which is the case for distance requests), then the data from the existing transaction
    // needs to be manually merged into the optimistic transaction. This is because buildOnyxDataForMoneyRequest() uses `Onyx.set()` for the transaction
    // data. This is a big can of worms to change it to `Onyx.merge()` as explored in https://expensify.slack.com/archives/C05DWUDHVK7/p1692139468252109.
    // I want to clean this up at some point, but it's possible this will live in the code for a while so I've created https://github.com/Expensify/App/issues/25417
    // to remind me to do this.
    if (isDistanceRequest) {
        optimisticTransaction = fastMerge(existingTransaction, optimisticTransaction, false);
    }

    // STEP 4: Build optimistic reportActions. We need:
    // 1. CREATED action for the iouReport (if tracking in the Expense chat)
    // 2. IOU action for the iouReport (if tracking in the Expense chat), otherwise – for chatReport
    // 3. The transaction thread, which requires the iouAction, and CREATED action for the transaction thread
    // 4. REPORT_PREVIEW action for the chatReport (if tracking in the Expense chat)
    const [, optimisticCreatedActionForIOUReport, iouAction, optimisticTransactionThread, optimisticCreatedActionForTransactionThread] = ReportUtils.buildOptimisticMoneyRequestEntities(
        shouldUseMoneyReport && iouReport ? iouReport : chatReport,
        CONST.IOU.REPORT_ACTION_TYPE.TRACK,
        amount,
        currency,
        comment,
        payeeEmail,
        [participant],
        optimisticTransaction.transactionID,
        undefined,
        false,
        false,
        false,
        !shouldUseMoneyReport,
        linkedTrackedExpenseReportAction?.childReportID,
        linkedTrackedExpenseReportAction,
    );

    let reportPreviewAction: OnyxInputValue<OnyxTypes.ReportAction<typeof CONST.REPORT.ACTIONS.TYPE.REPORT_PREVIEW>> = null;
    if (shouldUseMoneyReport && iouReport) {
        reportPreviewAction = shouldCreateNewMoneyRequestReport ? null : getReportPreviewAction(chatReport.reportID, iouReport.reportID);

        if (reportPreviewAction) {
            reportPreviewAction = ReportUtils.updateReportPreview(iouReport, reportPreviewAction, false, comment, optimisticTransaction);
        } else {
            reportPreviewAction = ReportUtils.buildOptimisticReportPreview(chatReport, iouReport, comment, optimisticTransaction);
            // Generated ReportPreview action is a parent report action of the iou report.
            // We are setting the iou report's parentReportActionID to display subtitle correctly in IOU page when offline.
            iouReport.parentReportActionID = reportPreviewAction.reportActionID;
        }
    }

    let actionableTrackExpenseWhisper: OnyxInputValue<OnyxTypes.ReportAction> = null;
    if (!isPolicyExpenseChat) {
        actionableTrackExpenseWhisper = ReportUtils.buildOptimisticActionableTrackExpenseWhisper(iouAction, optimisticTransaction.transactionID);
    }

    // STEP 5: Build Onyx Data
    const trackExpenseOnyxData = buildOnyxDataForTrackExpense(
        chatReport,
        iouReport,
        optimisticTransaction,
        optimisticCreatedActionForIOUReport,
        iouAction,
        reportPreviewAction,
        optimisticTransactionThread ?? {},
        optimisticCreatedActionForTransactionThread,
        shouldCreateNewMoneyRequestReport,
        policy,
        policyTagList,
        policyCategories,
        undefined,
        actionableTrackExpenseWhisper,
    );

    return {
        createdWorkspaceParams,
        chatReport,
        iouReport: iouReport ?? undefined,
        transaction: optimisticTransaction,
        iouAction,
        createdChatReportActionID: '-1',
        createdIOUReportActionID: shouldCreateNewMoneyRequestReport ? optimisticCreatedActionForIOUReport.reportActionID : '-1',
        reportPreviewAction: reportPreviewAction ?? undefined,
        transactionThreadReportID: optimisticTransactionThread.reportID,
        createdReportActionIDForThread: optimisticCreatedActionForTransactionThread?.reportActionID ?? '-1',
        actionableWhisperReportActionIDParam: actionableTrackExpenseWhisper?.reportActionID ?? '',
        onyxData: {
            optimisticData: optimisticData.concat(trackExpenseOnyxData[0]),
            successData: successData.concat(trackExpenseOnyxData[1]),
            failureData: failureData.concat(trackExpenseOnyxData[2]),
        },
    };
}

/**
 * Compute the diff amount when we update the transaction
 */
function calculateDiffAmount(
    iouReport: OnyxTypes.OnyxInputOrEntry<OnyxTypes.Report>,
    updatedTransaction: OnyxTypes.OnyxInputOrEntry<OnyxTypes.Transaction>,
    transaction: OnyxEntry<OnyxTypes.Transaction>,
): number {
    if (!iouReport) {
        return 0;
    }
    const isExpenseReport = ReportUtils.isExpenseReport(iouReport);
    const updatedCurrency = TransactionUtils.getCurrency(updatedTransaction);
    const currentCurrency = TransactionUtils.getCurrency(transaction);

    const currentAmount = TransactionUtils.getAmount(transaction, isExpenseReport);
    const updatedAmount = TransactionUtils.getAmount(updatedTransaction, isExpenseReport);

    if (updatedCurrency === iouReport?.currency && currentCurrency !== iouReport?.currency) {
        // Add the diff to the total if we change the currency from a different currency to the currency of the IOU report
        return updatedAmount;
    }

    if (updatedCurrency === iouReport?.currency && updatedAmount !== currentAmount) {
        // Calculate the diff between the updated amount and the current amount if we change the amount and the currency of the transaction is the currency of the report
        return updatedAmount - currentAmount;
    }

    return 0;
}

/**
 * @param transactionID
 * @param transactionThreadReportID
 * @param transactionChanges
 * @param [transactionChanges.created] Present when updated the date field
 * @param policy  May be undefined, an empty object, or an object matching the Policy type (src/types/onyx/Policy.ts)
 * @param policyTagList
 * @param policyCategories
 */
function getUpdateMoneyRequestParams(
    transactionID: string,
    transactionThreadReportID: string,
    transactionChanges: TransactionChanges,
    policy: OnyxEntry<OnyxTypes.Policy>,
    policyTagList: OnyxTypes.OnyxInputOrEntry<OnyxTypes.PolicyTagLists>,
    policyCategories: OnyxTypes.OnyxInputOrEntry<OnyxTypes.PolicyCategories>,
    violations?: OnyxEntry<OnyxTypes.TransactionViolations>,
): UpdateMoneyRequestData {
    const optimisticData: OnyxUpdate[] = [];
    const successData: OnyxUpdate[] = [];
    const failureData: OnyxUpdate[] = [];

    // Step 1: Set any "pending fields" (ones updated while the user was offline) to have error messages in the failureData
    const pendingFields: OnyxTypes.Transaction['pendingFields'] = Object.fromEntries(Object.keys(transactionChanges).map((key) => [key, CONST.RED_BRICK_ROAD_PENDING_ACTION.UPDATE]));
    const clearedPendingFields = Object.fromEntries(Object.keys(transactionChanges).map((key) => [key, null]));
    const errorFields = Object.fromEntries(Object.keys(pendingFields).map((key) => [key, {[DateUtils.getMicroseconds()]: Localize.translateLocal('iou.error.genericEditFailureMessage')}]));

    // Step 2: Get all the collections being updated
    const transactionThread = allReports?.[`${ONYXKEYS.COLLECTION.REPORT}${transactionThreadReportID}`] ?? null;
    const transaction = allTransactions?.[`${ONYXKEYS.COLLECTION.TRANSACTION}${transactionID}`];
    const isTransactionOnHold = TransactionUtils.isOnHold(transaction);
    const iouReport = allReports?.[`${ONYXKEYS.COLLECTION.REPORT}${transactionThread?.parentReportID}`] ?? null;
    const isFromExpenseReport = ReportUtils.isExpenseReport(iouReport);
    const isScanning = TransactionUtils.hasReceipt(transaction) && TransactionUtils.isReceiptBeingScanned(transaction);
    const updatedTransaction: OnyxEntry<OnyxTypes.Transaction> = transaction
        ? TransactionUtils.getUpdatedTransaction({
              transaction,
              transactionChanges,
              isFromExpenseReport,
              policy,
          })
        : undefined;
    const transactionDetails = ReportUtils.getTransactionDetails(updatedTransaction);

    if (transactionDetails?.waypoints) {
        // This needs to be a JSON string since we're sending this to the MapBox API
        transactionDetails.waypoints = JSON.stringify(transactionDetails.waypoints);
    }

    const dataToIncludeInParams: Partial<TransactionDetails> = Object.fromEntries(Object.entries(transactionDetails ?? {}).filter(([key]) => Object.keys(transactionChanges).includes(key)));

    const params: UpdateMoneyRequestParams = {
        ...dataToIncludeInParams,
        reportID: iouReport?.reportID,
        transactionID,
    };

    const hasPendingWaypoints = 'waypoints' in transactionChanges;
    const hasModifiedDistanceRate = 'customUnitRateID' in transactionChanges;
    if (transaction && updatedTransaction && (hasPendingWaypoints || hasModifiedDistanceRate)) {
        // Delete the draft transaction when editing waypoints when the server responds successfully and there are no errors
        successData.push({
            onyxMethod: Onyx.METHOD.SET,
            key: `${ONYXKEYS.COLLECTION.TRANSACTION_DRAFT}${transactionID}`,
            value: null,
        });

        // Revert the transaction's amount to the original value on failure.
        // The IOU Report will be fully reverted in the failureData further below.
        failureData.push({
            onyxMethod: Onyx.METHOD.MERGE,
            key: `${ONYXKEYS.COLLECTION.TRANSACTION}${transactionID}`,
            value: {
                amount: transaction.amount,
                modifiedAmount: transaction.modifiedAmount,
                modifiedMerchant: transaction.modifiedMerchant,
                modifiedCurrency: transaction.modifiedCurrency,
            },
        });
    }

    // Step 3: Build the modified expense report actions
    // We don't create a modified report action if:
    // - we're updating the waypoints
    // - we're updating the distance rate while the waypoints are still pending
    // In these cases, there isn't a valid optimistic mileage data we can use,
    // and the report action is created on the server with the distance-related response from the MapBox API
    const updatedReportAction = ReportUtils.buildOptimisticModifiedExpenseReportAction(transactionThread, transaction, transactionChanges, isFromExpenseReport, policy, updatedTransaction);
    if (!hasPendingWaypoints && !(hasModifiedDistanceRate && TransactionUtils.isFetchingWaypointsFromServer(transaction))) {
        params.reportActionID = updatedReportAction.reportActionID;

        optimisticData.push({
            onyxMethod: Onyx.METHOD.MERGE,
            key: `${ONYXKEYS.COLLECTION.REPORT_ACTIONS}${transactionThread?.reportID}`,
            value: {
                [updatedReportAction.reportActionID]: updatedReportAction as OnyxTypes.ReportAction,
            },
        });
        optimisticData.push({
            onyxMethod: Onyx.METHOD.MERGE,
            key: `${ONYXKEYS.COLLECTION.REPORT}${transactionThread?.reportID}`,
            value: {
                lastVisibleActionCreated: updatedReportAction.created,
                lastReadTime: updatedReportAction.created,
            },
        });
        failureData.push({
            onyxMethod: Onyx.METHOD.MERGE,
            key: `${ONYXKEYS.COLLECTION.REPORT}${transactionThread?.reportID}`,
            value: {
                lastVisibleActionCreated: transactionThread?.lastVisibleActionCreated,
                lastReadTime: transactionThread?.lastReadTime,
            },
        });
        successData.push({
            onyxMethod: Onyx.METHOD.MERGE,
            key: `${ONYXKEYS.COLLECTION.REPORT_ACTIONS}${transactionThread?.reportID}`,
            value: {
                [updatedReportAction.reportActionID]: {pendingAction: null},
            },
        });
        failureData.push({
            onyxMethod: Onyx.METHOD.MERGE,
            key: `${ONYXKEYS.COLLECTION.REPORT_ACTIONS}${transactionThread?.reportID}`,
            value: {
                [updatedReportAction.reportActionID]: {
                    ...(updatedReportAction as OnyxTypes.ReportAction),
                    errors: ErrorUtils.getMicroSecondOnyxErrorWithTranslationKey('iou.error.genericEditFailureMessage'),
                },
            },
        });
    }

    // Step 4: Compute the IOU total and update the report preview message (and report header) so LHN amount owed is correct.
    const diff = calculateDiffAmount(iouReport, updatedTransaction, transaction);

    let updatedMoneyRequestReport: OnyxTypes.OnyxInputOrEntry<OnyxTypes.Report>;
    if (!iouReport) {
        updatedMoneyRequestReport = null;
    } else if ((ReportUtils.isExpenseReport(iouReport) || ReportUtils.isInvoiceReport(iouReport)) && typeof iouReport.total === 'number') {
        // For expense report, the amount is negative, so we should subtract total from diff
        updatedMoneyRequestReport = {
            ...iouReport,
            total: iouReport.total - diff,
        };
        if (!transaction?.reimbursable && typeof updatedMoneyRequestReport.nonReimbursableTotal === 'number') {
            updatedMoneyRequestReport.nonReimbursableTotal -= diff;
        }
        if (!isTransactionOnHold) {
            if (typeof updatedMoneyRequestReport.unheldTotal === 'number') {
                updatedMoneyRequestReport.unheldTotal -= diff;
            }
            if (!transaction?.reimbursable && typeof updatedMoneyRequestReport.unheldNonReimbursableTotal === 'number') {
                updatedMoneyRequestReport.unheldNonReimbursableTotal -= diff;
            }
        }
    } else {
        updatedMoneyRequestReport = IOUUtils.updateIOUOwnerAndTotal(
            iouReport,
            updatedReportAction.actorAccountID ?? -1,
            diff,
            TransactionUtils.getCurrency(transaction),
            false,
            true,
            isTransactionOnHold,
        );
    }

    optimisticData.push(
        {
            onyxMethod: Onyx.METHOD.MERGE,
            key: `${ONYXKEYS.COLLECTION.REPORT}${iouReport?.reportID}`,
            value: updatedMoneyRequestReport,
        },
        {
            onyxMethod: Onyx.METHOD.MERGE,
            key: `${ONYXKEYS.COLLECTION.REPORT}${iouReport?.parentReportID}`,
            value: ReportUtils.getOutstandingChildRequest(updatedMoneyRequestReport),
        },
    );
    successData.push({
        onyxMethod: Onyx.METHOD.MERGE,
        key: `${ONYXKEYS.COLLECTION.REPORT}${iouReport?.reportID}`,
        value: {pendingAction: null},
    });

    // Optimistically modify the transaction and the transaction thread
    optimisticData.push({
        onyxMethod: Onyx.METHOD.MERGE,
        key: `${ONYXKEYS.COLLECTION.TRANSACTION}${transactionID}`,
        value: {
            ...updatedTransaction,
            pendingFields,
            errorFields: null,
        },
    });

    optimisticData.push({
        onyxMethod: Onyx.METHOD.MERGE,
        key: `${ONYXKEYS.COLLECTION.REPORT}${transactionThreadReportID}`,
        value: {
            lastActorAccountID: updatedReportAction.actorAccountID,
        },
    });

    if (isScanning && ('amount' in transactionChanges || 'currency' in transactionChanges)) {
        optimisticData.push(
            {
                onyxMethod: Onyx.METHOD.MERGE,
                key: `${ONYXKEYS.COLLECTION.REPORT_ACTIONS}${iouReport?.reportID}`,
                value: {
                    [transactionThread?.parentReportActionID ?? '-1']: {
                        originalMessage: {
                            whisperedTo: [],
                        },
                    },
                },
            },
            {
                onyxMethod: Onyx.METHOD.MERGE,
                key: `${ONYXKEYS.COLLECTION.REPORT_ACTIONS}${iouReport?.parentReportID}`,
                value: {
                    [iouReport?.parentReportActionID ?? '-1']: {
                        originalMessage: {
                            whisperedTo: [],
                        },
                    },
                },
            },
        );
    }

    // Update recently used categories if the category is changed
    const hasModifiedCategory = 'category' in transactionChanges;
    if (hasModifiedCategory) {
        const optimisticPolicyRecentlyUsedCategories = Category.buildOptimisticPolicyRecentlyUsedCategories(iouReport?.policyID, transactionChanges.category);
        if (optimisticPolicyRecentlyUsedCategories.length) {
            optimisticData.push({
                onyxMethod: Onyx.METHOD.SET,
                key: `${ONYXKEYS.COLLECTION.POLICY_RECENTLY_USED_CATEGORIES}${iouReport?.policyID}`,
                value: optimisticPolicyRecentlyUsedCategories,
            });
        }
    }

    // Update recently used currencies if the currency is changed
    if ('currency' in transactionChanges) {
        const optimisticRecentlyUsedCurrencies = Policy.buildOptimisticRecentlyUsedCurrencies(transactionChanges.currency);
        if (optimisticRecentlyUsedCurrencies.length) {
            optimisticData.push({
                onyxMethod: Onyx.METHOD.SET,
                key: ONYXKEYS.RECENTLY_USED_CURRENCIES,
                value: optimisticRecentlyUsedCurrencies,
            });
        }
    }

    // Update recently used categories if the tag is changed
    const hasModifiedTag = 'tag' in transactionChanges;
    if (hasModifiedTag) {
        const optimisticPolicyRecentlyUsedTags = Tag.buildOptimisticPolicyRecentlyUsedTags(iouReport?.policyID, transactionChanges.tag);
        if (!isEmptyObject(optimisticPolicyRecentlyUsedTags)) {
            optimisticData.push({
                onyxMethod: Onyx.METHOD.MERGE,
                key: `${ONYXKEYS.COLLECTION.POLICY_RECENTLY_USED_TAGS}${iouReport?.policyID}`,
                value: optimisticPolicyRecentlyUsedTags,
            });
        }
    }

    const overLimitViolation = violations?.find((violation) => violation.name === 'overLimit');
    // Update violation limit, if we modify attendees. The given limit value is for a single attendee, if we have multiple attendees we should multpiply limit by attende count
    if ('attendees' in transactionChanges && !!overLimitViolation) {
        const limitForSingleAttendee = ViolationsUtils.getViolationAmountLimit(overLimitViolation);
        if (limitForSingleAttendee * (transactionChanges?.attendees?.length ?? 1) > Math.abs(TransactionUtils.getAmount(transaction))) {
            optimisticData.push({
                onyxMethod: Onyx.METHOD.MERGE,
                key: `${ONYXKEYS.COLLECTION.TRANSACTION_VIOLATIONS}${transactionID}`,
                value: violations?.filter((violation) => violation.name !== 'overLimit') ?? [],
            });
        }
    }

    // Clear out the error fields and loading states on success
    successData.push({
        onyxMethod: Onyx.METHOD.MERGE,
        key: `${ONYXKEYS.COLLECTION.TRANSACTION}${transactionID}`,
        value: {
            pendingFields: clearedPendingFields,
            isLoading: false,
            errorFields: null,
            routes: null,
        },
    });

    // Clear out loading states, pending fields, and add the error fields
    failureData.push({
        onyxMethod: Onyx.METHOD.MERGE,
        key: `${ONYXKEYS.COLLECTION.TRANSACTION}${transactionID}`,
        value: {
            pendingFields: clearedPendingFields,
            isLoading: false,
            errorFields,
        },
    });

    if (iouReport) {
        // Reset the iouReport to its original state
        failureData.push({
            onyxMethod: Onyx.METHOD.MERGE,
            key: `${ONYXKEYS.COLLECTION.REPORT}${iouReport.reportID}`,
            value: iouReport,
        });
    }

    if (policy && PolicyUtils.isPaidGroupPolicy(policy) && updatedTransaction && (hasModifiedTag || hasModifiedCategory || hasModifiedDistanceRate)) {
        const currentTransactionViolations = allTransactionViolations[`${ONYXKEYS.COLLECTION.TRANSACTION_VIOLATIONS}${transactionID}`] ?? [];
        optimisticData.push(
            ViolationsUtils.getViolationsOnyxData(
                updatedTransaction,
                currentTransactionViolations,
                policy,
                policyTagList ?? {},
                policyCategories ?? {},
                PolicyUtils.hasDependentTags(policy, policyTagList ?? {}),
            ),
        );
        failureData.push({
            onyxMethod: Onyx.METHOD.MERGE,
            key: `${ONYXKEYS.COLLECTION.TRANSACTION_VIOLATIONS}${transactionID}`,
            value: currentTransactionViolations,
        });
    }

    // Reset the transaction thread to its original state
    failureData.push({
        onyxMethod: Onyx.METHOD.MERGE,
        key: `${ONYXKEYS.COLLECTION.REPORT}${transactionThreadReportID}`,
        value: transactionThread,
    });

    return {
        params,
        onyxData: {optimisticData, successData, failureData},
    };
}

/**
 * @param transactionID
 * @param transactionThreadReportID
 * @param transactionChanges
 * @param [transactionChanges.created] Present when updated the date field
 * @param policy  May be undefined, an empty object, or an object matching the Policy type (src/types/onyx/Policy.ts)
 */
function getUpdateTrackExpenseParams(
    transactionID: string,
    transactionThreadReportID: string,
    transactionChanges: TransactionChanges,
    policy: OnyxEntry<OnyxTypes.Policy>,
): UpdateMoneyRequestData {
    const optimisticData: OnyxUpdate[] = [];
    const successData: OnyxUpdate[] = [];
    const failureData: OnyxUpdate[] = [];

    // Step 1: Set any "pending fields" (ones updated while the user was offline) to have error messages in the failureData
    const pendingFields = Object.fromEntries(Object.keys(transactionChanges).map((key) => [key, CONST.RED_BRICK_ROAD_PENDING_ACTION.UPDATE]));
    const clearedPendingFields = Object.fromEntries(Object.keys(transactionChanges).map((key) => [key, null]));
    const errorFields = Object.fromEntries(Object.keys(pendingFields).map((key) => [key, {[DateUtils.getMicroseconds()]: Localize.translateLocal('iou.error.genericEditFailureMessage')}]));

    // Step 2: Get all the collections being updated
    const transactionThread = allReports?.[`${ONYXKEYS.COLLECTION.REPORT}${transactionThreadReportID}`] ?? null;
    const transaction = allTransactions?.[`${ONYXKEYS.COLLECTION.TRANSACTION}${transactionID}`];
    const chatReport = allReports?.[`${ONYXKEYS.COLLECTION.REPORT}${transactionThread?.parentReportID}`] ?? null;
    const isScanning = TransactionUtils.hasReceipt(transaction) && TransactionUtils.isReceiptBeingScanned(transaction);
    const updatedTransaction = transaction
        ? TransactionUtils.getUpdatedTransaction({
              transaction,
              transactionChanges,
              isFromExpenseReport: false,
              policy,
          })
        : null;
    const transactionDetails = ReportUtils.getTransactionDetails(updatedTransaction);

    if (transactionDetails?.waypoints) {
        // This needs to be a JSON string since we're sending this to the MapBox API
        transactionDetails.waypoints = JSON.stringify(transactionDetails.waypoints);
    }

    const dataToIncludeInParams: Partial<TransactionDetails> = Object.fromEntries(Object.entries(transactionDetails ?? {}).filter(([key]) => Object.keys(transactionChanges).includes(key)));

    const params: UpdateMoneyRequestParams = {
        ...dataToIncludeInParams,
        reportID: chatReport?.reportID,
        transactionID,
    };

    const hasPendingWaypoints = 'waypoints' in transactionChanges;
    const hasModifiedDistanceRate = 'customUnitRateID' in transactionChanges;
    if (transaction && updatedTransaction && (hasPendingWaypoints || hasModifiedDistanceRate)) {
        // Delete the draft transaction when editing waypoints when the server responds successfully and there are no errors
        successData.push({
            onyxMethod: Onyx.METHOD.SET,
            key: `${ONYXKEYS.COLLECTION.TRANSACTION_DRAFT}${transactionID}`,
            value: null,
        });

        // Revert the transaction's amount to the original value on failure.
        // The IOU Report will be fully reverted in the failureData further below.
        failureData.push({
            onyxMethod: Onyx.METHOD.MERGE,
            key: `${ONYXKEYS.COLLECTION.TRANSACTION}${transactionID}`,
            value: {
                amount: transaction.amount,
                modifiedAmount: transaction.modifiedAmount,
                modifiedMerchant: transaction.modifiedMerchant,
            },
        });
    }

    // Step 3: Build the modified expense report actions
    // We don't create a modified report action if:
    // - we're updating the waypoints
    // - we're updating the distance rate while the waypoints are still pending
    // In these cases, there isn't a valid optimistic mileage data we can use,
    // and the report action is created on the server with the distance-related response from the MapBox API
    const updatedReportAction = ReportUtils.buildOptimisticModifiedExpenseReportAction(transactionThread, transaction, transactionChanges, false, policy, updatedTransaction);
    if (!hasPendingWaypoints && !(hasModifiedDistanceRate && TransactionUtils.isFetchingWaypointsFromServer(transaction))) {
        params.reportActionID = updatedReportAction.reportActionID;

        optimisticData.push({
            onyxMethod: Onyx.METHOD.MERGE,
            key: `${ONYXKEYS.COLLECTION.REPORT_ACTIONS}${transactionThread?.reportID}`,
            value: {
                [updatedReportAction.reportActionID]: updatedReportAction as OnyxTypes.ReportAction,
            },
        });
        successData.push({
            onyxMethod: Onyx.METHOD.MERGE,
            key: `${ONYXKEYS.COLLECTION.REPORT_ACTIONS}${transactionThread?.reportID}`,
            value: {
                [updatedReportAction.reportActionID]: {pendingAction: null},
            },
        });
        failureData.push({
            onyxMethod: Onyx.METHOD.MERGE,
            key: `${ONYXKEYS.COLLECTION.REPORT_ACTIONS}${transactionThread?.reportID}`,
            value: {
                [updatedReportAction.reportActionID]: {
                    ...(updatedReportAction as OnyxTypes.ReportAction),
                    errors: ErrorUtils.getMicroSecondOnyxErrorWithTranslationKey('iou.error.genericEditFailureMessage'),
                },
            },
        });
    }

    // Step 4: Update the report preview message (and report header) so LHN amount tracked is correct.
    // Optimistically modify the transaction and the transaction thread
    optimisticData.push({
        onyxMethod: Onyx.METHOD.MERGE,
        key: `${ONYXKEYS.COLLECTION.TRANSACTION}${transactionID}`,
        value: {
            ...updatedTransaction,
            pendingFields,
            errorFields: null,
        },
    });

    optimisticData.push({
        onyxMethod: Onyx.METHOD.MERGE,
        key: `${ONYXKEYS.COLLECTION.REPORT}${transactionThreadReportID}`,
        value: {
            lastActorAccountID: updatedReportAction.actorAccountID,
        },
    });

    if (isScanning && ('amount' in transactionChanges || 'currency' in transactionChanges)) {
        optimisticData.push({
            onyxMethod: Onyx.METHOD.MERGE,
            key: `${ONYXKEYS.COLLECTION.REPORT_ACTIONS}${chatReport?.reportID}`,
            value: {
                [transactionThread?.parentReportActionID ?? '-1']: {
                    originalMessage: {
                        whisperedTo: [],
                    },
                },
            },
        });
    }

    // Clear out the error fields and loading states on success
    successData.push({
        onyxMethod: Onyx.METHOD.MERGE,
        key: `${ONYXKEYS.COLLECTION.TRANSACTION}${transactionID}`,
        value: {
            pendingFields: clearedPendingFields,
            isLoading: false,
            errorFields: null,
            routes: null,
        },
    });

    // Clear out loading states, pending fields, and add the error fields
    failureData.push({
        onyxMethod: Onyx.METHOD.MERGE,
        key: `${ONYXKEYS.COLLECTION.TRANSACTION}${transactionID}`,
        value: {
            pendingFields: clearedPendingFields,
            isLoading: false,
            errorFields,
        },
    });

    // Reset the transaction thread to its original state
    failureData.push({
        onyxMethod: Onyx.METHOD.MERGE,
        key: `${ONYXKEYS.COLLECTION.REPORT}${transactionThreadReportID}`,
        value: transactionThread,
    });

    return {
        params,
        onyxData: {optimisticData, successData, failureData},
    };
}

/** Updates the created date of an expense */
function updateMoneyRequestDate(
    transactionID: string,
    transactionThreadReportID: string,
    value: string,
    policy: OnyxEntry<OnyxTypes.Policy>,
    policyTags: OnyxEntry<OnyxTypes.PolicyTagLists>,
    policyCategories: OnyxEntry<OnyxTypes.PolicyCategories>,
) {
    const transactionChanges: TransactionChanges = {
        created: value,
    };
    const transactionThreadReport = allReports?.[`${ONYXKEYS.COLLECTION.REPORT}${transactionThreadReportID}`] ?? null;
    const parentReport = allReports?.[`${ONYXKEYS.COLLECTION.REPORT}${transactionThreadReport?.parentReportID}`] ?? null;
    let data: UpdateMoneyRequestData;
    if (ReportUtils.isTrackExpenseReport(transactionThreadReport) && ReportUtils.isSelfDM(parentReport)) {
        data = getUpdateTrackExpenseParams(transactionID, transactionThreadReportID, transactionChanges, policy);
    } else {
        data = getUpdateMoneyRequestParams(transactionID, transactionThreadReportID, transactionChanges, policy, policyTags, policyCategories);
    }
    const {params, onyxData} = data;
    API.write(WRITE_COMMANDS.UPDATE_MONEY_REQUEST_DATE, params, onyxData);
}

/** Updates the billable field of an expense */
function updateMoneyRequestBillable(
    transactionID: string,
    transactionThreadReportID: string,
    value: boolean,
    policy: OnyxEntry<OnyxTypes.Policy>,
    policyTagList: OnyxEntry<OnyxTypes.PolicyTagLists>,
    policyCategories: OnyxEntry<OnyxTypes.PolicyCategories>,
) {
    const transactionChanges: TransactionChanges = {
        billable: value,
    };
    const {params, onyxData} = getUpdateMoneyRequestParams(transactionID, transactionThreadReportID, transactionChanges, policy, policyTagList, policyCategories);
    API.write(WRITE_COMMANDS.UPDATE_MONEY_REQUEST_BILLABLE, params, onyxData);
}

/** Updates the merchant field of an expense */
function updateMoneyRequestMerchant(
    transactionID: string,
    transactionThreadReportID: string,
    value: string,
    policy: OnyxEntry<OnyxTypes.Policy>,
    policyTagList: OnyxEntry<OnyxTypes.PolicyTagLists>,
    policyCategories: OnyxEntry<OnyxTypes.PolicyCategories>,
) {
    const transactionChanges: TransactionChanges = {
        merchant: value,
    };
    const transactionThreadReport = allReports?.[`${ONYXKEYS.COLLECTION.REPORT}${transactionThreadReportID}`] ?? null;
    const parentReport = allReports?.[`${ONYXKEYS.COLLECTION.REPORT}${transactionThreadReport?.parentReportID}`] ?? null;
    let data: UpdateMoneyRequestData;
    if (ReportUtils.isTrackExpenseReport(transactionThreadReport) && ReportUtils.isSelfDM(parentReport)) {
        data = getUpdateTrackExpenseParams(transactionID, transactionThreadReportID, transactionChanges, policy);
    } else {
        data = getUpdateMoneyRequestParams(transactionID, transactionThreadReportID, transactionChanges, policy, policyTagList, policyCategories);
    }
    const {params, onyxData} = data;
    API.write(WRITE_COMMANDS.UPDATE_MONEY_REQUEST_MERCHANT, params, onyxData);
}

/** Updates the attendees list of an expense */
function updateMoneyRequestAttendees(
    transactionID: string,
    transactionThreadReportID: string,
    attendees: Attendee[],
    policy: OnyxEntry<OnyxTypes.Policy>,
    policyTagList: OnyxEntry<OnyxTypes.PolicyTagLists>,
    policyCategories: OnyxEntry<OnyxTypes.PolicyCategories>,
    violations: OnyxEntry<OnyxTypes.TransactionViolations>,
) {
    const transactionChanges: TransactionChanges = {
        attendees,
    };
    const data = getUpdateMoneyRequestParams(transactionID, transactionThreadReportID, transactionChanges, policy, policyTagList, policyCategories, violations);
    const {params, onyxData} = data;
    API.write(WRITE_COMMANDS.UPDATE_MONEY_REQUEST_ATTENDEES, params, onyxData);
}

/** Updates the tag of an expense */
function updateMoneyRequestTag(
    transactionID: string,
    transactionThreadReportID: string,
    tag: string,
    policy: OnyxEntry<OnyxTypes.Policy>,
    policyTagList: OnyxEntry<OnyxTypes.PolicyTagLists>,
    policyCategories: OnyxEntry<OnyxTypes.PolicyCategories>,
) {
    const transactionChanges: TransactionChanges = {
        tag,
    };
    const {params, onyxData} = getUpdateMoneyRequestParams(transactionID, transactionThreadReportID, transactionChanges, policy, policyTagList, policyCategories);
    API.write(WRITE_COMMANDS.UPDATE_MONEY_REQUEST_TAG, params, onyxData);
}

/** Updates the created tax amount of an expense */
function updateMoneyRequestTaxAmount(
    transactionID: string,
    optimisticReportActionID: string,
    taxAmount: number,
    policy: OnyxEntry<OnyxTypes.Policy>,
    policyTagList: OnyxEntry<OnyxTypes.PolicyTagLists>,
    policyCategories: OnyxEntry<OnyxTypes.PolicyCategories>,
) {
    const transactionChanges = {
        taxAmount,
    };
    const {params, onyxData} = getUpdateMoneyRequestParams(transactionID, optimisticReportActionID, transactionChanges, policy, policyTagList, policyCategories);
    API.write('UpdateMoneyRequestTaxAmount', params, onyxData);
}

type UpdateMoneyRequestTaxRateParams = {
    transactionID: string;
    optimisticReportActionID: string;
    taxCode: string;
    taxAmount: number;
    policy: OnyxEntry<OnyxTypes.Policy>;
    policyTagList: OnyxEntry<OnyxTypes.PolicyTagLists>;
    policyCategories: OnyxEntry<OnyxTypes.PolicyCategories>;
};

/** Updates the created tax rate of an expense */
function updateMoneyRequestTaxRate({transactionID, optimisticReportActionID, taxCode, taxAmount, policy, policyTagList, policyCategories}: UpdateMoneyRequestTaxRateParams) {
    const transactionChanges = {
        taxCode,
        taxAmount,
    };
    const {params, onyxData} = getUpdateMoneyRequestParams(transactionID, optimisticReportActionID, transactionChanges, policy, policyTagList, policyCategories);
    API.write('UpdateMoneyRequestTaxRate', params, onyxData);
}

type UpdateMoneyRequestDistanceParams = {
    transactionID: string;
    transactionThreadReportID: string;
    waypoints: WaypointCollection;
    routes?: Routes;
    policy?: OnyxEntry<OnyxTypes.Policy>;
    policyTagList?: OnyxEntry<OnyxTypes.PolicyTagLists>;
    policyCategories?: OnyxEntry<OnyxTypes.PolicyCategories>;
    transactionBackup: OnyxEntry<OnyxTypes.Transaction>;
};

/** Updates the waypoints of a distance expense */
function updateMoneyRequestDistance({
    transactionID,
    transactionThreadReportID,
    waypoints,
    routes = undefined,
    policy = {} as OnyxTypes.Policy,
    policyTagList = {},
    policyCategories = {},
    transactionBackup,
}: UpdateMoneyRequestDistanceParams) {
    const transactionChanges: TransactionChanges = {
        waypoints: sanitizeRecentWaypoints(waypoints),
        routes,
    };
    const transactionThreadReport = allReports?.[`${ONYXKEYS.COLLECTION.REPORT}${transactionThreadReportID}`] ?? null;
    const parentReport = allReports?.[`${ONYXKEYS.COLLECTION.REPORT}${transactionThreadReport?.parentReportID}`] ?? null;
    let data: UpdateMoneyRequestData;
    if (ReportUtils.isTrackExpenseReport(transactionThreadReport) && ReportUtils.isSelfDM(parentReport)) {
        data = getUpdateTrackExpenseParams(transactionID, transactionThreadReportID, transactionChanges, policy);
    } else {
        data = getUpdateMoneyRequestParams(transactionID, transactionThreadReportID, transactionChanges, policy, policyTagList, policyCategories);
    }
    const {params, onyxData} = data;

    const recentServerValidatedWaypoints = getRecentWaypoints().filter((item) => !item.pendingAction);
    onyxData?.failureData?.push({
        onyxMethod: Onyx.METHOD.SET,
        key: `${ONYXKEYS.NVP_RECENT_WAYPOINTS}`,
        value: recentServerValidatedWaypoints,
    });

    if (transactionBackup) {
        const transaction = allTransactions?.[`${ONYXKEYS.COLLECTION.TRANSACTION}${transactionID}`];

        // We need to include all keys of the optimisticData's waypoints in the failureData for onyx merge to properly reset
        // waypoint keys that do not exist in the failureData's waypoints. For instance, if the optimisticData waypoints had
        // three keys and the failureData waypoint had only 2 keys then the third key that doesn't exist in the failureData
        // waypoints should be explicitly reset otherwise onyx merge will leave it intact.
        const allWaypointKeys = [...new Set([...Object.keys(transactionBackup.comment?.waypoints ?? {}), ...Object.keys(transaction?.comment?.waypoints ?? {})])];
        const onyxWaypoints = allWaypointKeys.reduce((acc: NullishDeep<WaypointCollection>, key) => {
            acc[key] = transactionBackup.comment?.waypoints?.[key] ? {...transactionBackup.comment?.waypoints?.[key]} : null;
            return acc;
        }, {});
        const allModifiedWaypointsKeys = [...new Set([...Object.keys(waypoints ?? {}), ...Object.keys(transaction?.modifiedWaypoints ?? {})])];
        const onyxModifiedWaypoints = allModifiedWaypointsKeys.reduce((acc: NullishDeep<WaypointCollection>, key) => {
            acc[key] = transactionBackup.modifiedWaypoints?.[key] ? {...transactionBackup.modifiedWaypoints?.[key]} : null;
            return acc;
        }, {});
        onyxData?.failureData?.push({
            onyxMethod: Onyx.METHOD.MERGE,
            key: `${ONYXKEYS.COLLECTION.TRANSACTION}${transactionID}`,
            value: {
                comment: {
                    waypoints: onyxWaypoints,
                    customUnit: {
                        quantity: transactionBackup?.comment?.customUnit?.quantity,
                    },
                },
                modifiedWaypoints: onyxModifiedWaypoints,
                routes: null,
            },
        });
    }

    API.write(WRITE_COMMANDS.UPDATE_MONEY_REQUEST_DISTANCE, params, onyxData);
}

/** Updates the category of an expense */
function updateMoneyRequestCategory(
    transactionID: string,
    transactionThreadReportID: string,
    category: string,
    policy: OnyxEntry<OnyxTypes.Policy>,
    policyTagList: OnyxEntry<OnyxTypes.PolicyTagLists>,
    policyCategories: OnyxEntry<OnyxTypes.PolicyCategories>,
) {
    const transaction = allTransactions[`${ONYXKEYS.COLLECTION.TRANSACTION}${transactionID}`];
    const {categoryTaxCode, categoryTaxAmount} = TransactionUtils.getCategoryTaxCodeAndAmount(category, transaction, policy);
    const transactionChanges: TransactionChanges = {
        category,
        ...(categoryTaxCode &&
            categoryTaxAmount !== undefined && {
                taxCode: categoryTaxCode,
                taxAmount: categoryTaxAmount,
            }),
    };

    const {params, onyxData} = getUpdateMoneyRequestParams(transactionID, transactionThreadReportID, transactionChanges, policy, policyTagList, policyCategories);
    API.write(WRITE_COMMANDS.UPDATE_MONEY_REQUEST_CATEGORY, params, onyxData);
}

/** Updates the description of an expense */
function updateMoneyRequestDescription(
    transactionID: string,
    transactionThreadReportID: string,
    comment: string,
    policy: OnyxEntry<OnyxTypes.Policy>,
    policyTagList: OnyxEntry<OnyxTypes.PolicyTagLists>,
    policyCategories: OnyxEntry<OnyxTypes.PolicyCategories>,
) {
    const transactionChanges: TransactionChanges = {
        comment,
    };
    const transactionThreadReport = allReports?.[`${ONYXKEYS.COLLECTION.REPORT}${transactionThreadReportID}`] ?? null;
    const parentReport = allReports?.[`${ONYXKEYS.COLLECTION.REPORT}${transactionThreadReport?.parentReportID}`] ?? null;
    let data: UpdateMoneyRequestData;
    if (ReportUtils.isTrackExpenseReport(transactionThreadReport) && ReportUtils.isSelfDM(parentReport)) {
        data = getUpdateTrackExpenseParams(transactionID, transactionThreadReportID, transactionChanges, policy);
    } else {
        data = getUpdateMoneyRequestParams(transactionID, transactionThreadReportID, transactionChanges, policy, policyTagList, policyCategories);
    }
    const {params, onyxData} = data;
    API.write(WRITE_COMMANDS.UPDATE_MONEY_REQUEST_DESCRIPTION, params, onyxData);
}

/** Updates the distance rate of an expense */
function updateMoneyRequestDistanceRate(
    transactionID: string,
    transactionThreadReportID: string,
    rateID: string,
    policy: OnyxEntry<OnyxTypes.Policy>,
    policyTagList: OnyxEntry<OnyxTypes.PolicyTagLists>,
    policyCategories: OnyxEntry<OnyxTypes.PolicyCategories>,
    updatedTaxAmount?: number,
    updatedTaxCode?: string,
) {
    const transactionChanges: TransactionChanges = {
        customUnitRateID: rateID,
        ...(typeof updatedTaxAmount === 'number' ? {taxAmount: updatedTaxAmount} : {}),
        ...(updatedTaxCode ? {taxCode: updatedTaxCode} : {}),
    };
    const transactionThreadReport = allReports?.[`${ONYXKEYS.COLLECTION.REPORT}${transactionThreadReportID}`] ?? null;
    const parentReport = allReports?.[`${ONYXKEYS.COLLECTION.REPORT}${transactionThreadReport?.parentReportID}`] ?? null;

    const transaction = allTransactions?.[`${ONYXKEYS.COLLECTION.TRANSACTION}${transactionID}`];
    if (transaction) {
        const existingDistanceUnit = transaction?.comment?.customUnit?.distanceUnit;
        const newDistanceUnit = DistanceRequestUtils.getRateByCustomUnitRateID({customUnitRateID: rateID, policy})?.unit;

        // If the distanceUnit is set and the rate is changed to one that has a different unit, mark the merchant as modified to make the distance field pending
        if (existingDistanceUnit && newDistanceUnit && newDistanceUnit !== existingDistanceUnit) {
            transactionChanges.merchant = TransactionUtils.getMerchant(transaction);
        }
    }

    let data: UpdateMoneyRequestData;
    if (ReportUtils.isTrackExpenseReport(transactionThreadReport) && ReportUtils.isSelfDM(parentReport)) {
        data = getUpdateTrackExpenseParams(transactionID, transactionThreadReportID, transactionChanges, policy);
    } else {
        data = getUpdateMoneyRequestParams(transactionID, transactionThreadReportID, transactionChanges, policy, policyTagList, policyCategories);
    }
    const {params, onyxData} = data;
    // `taxAmount` & `taxCode` only needs to be updated in the optimistic data, so we need to remove them from the params
    const {taxAmount, taxCode, ...paramsWithoutTaxUpdated} = params;
    API.write(WRITE_COMMANDS.UPDATE_MONEY_REQUEST_DISTANCE_RATE, paramsWithoutTaxUpdated, onyxData);
}

const getConvertTrackedExpenseInformation = (
    transactionID: string,
    actionableWhisperReportActionID: string,
    moneyRequestReportID: string,
    linkedTrackedExpenseReportAction: OnyxTypes.ReportAction,
    linkedTrackedExpenseReportID: string,
    transactionThreadReportID: string,
    resolution: IOUAction,
) => {
    const optimisticData: OnyxUpdate[] = [];
    const successData: OnyxUpdate[] = [];
    const failureData: OnyxUpdate[] = [];

    // Delete the transaction from the track expense report
    const {
        optimisticData: deleteOptimisticData,
        successData: deleteSuccessData,
        failureData: deleteFailureData,
    } = getDeleteTrackExpenseInformation(linkedTrackedExpenseReportID, transactionID, linkedTrackedExpenseReportAction, false, true, actionableWhisperReportActionID, resolution);

    optimisticData?.push(...deleteOptimisticData);
    successData?.push(...deleteSuccessData);
    failureData?.push(...deleteFailureData);

    // Build modified expense report action with the transaction changes
    const modifiedExpenseReportAction = ReportUtils.buildOptimisticMovedTrackedExpenseModifiedReportAction(transactionThreadReportID, moneyRequestReportID);

    optimisticData?.push({
        onyxMethod: Onyx.METHOD.MERGE,
        key: `${ONYXKEYS.COLLECTION.REPORT_ACTIONS}${transactionThreadReportID}`,
        value: {
            [modifiedExpenseReportAction.reportActionID]: modifiedExpenseReportAction as OnyxTypes.ReportAction,
        },
    });
    successData?.push({
        onyxMethod: Onyx.METHOD.MERGE,
        key: `${ONYXKEYS.COLLECTION.REPORT_ACTIONS}${transactionThreadReportID}`,
        value: {
            [modifiedExpenseReportAction.reportActionID]: {pendingAction: null},
        },
    });
    failureData?.push({
        onyxMethod: Onyx.METHOD.MERGE,
        key: `${ONYXKEYS.COLLECTION.REPORT_ACTIONS}${transactionThreadReportID}`,
        value: {
            [modifiedExpenseReportAction.reportActionID]: {
                ...(modifiedExpenseReportAction as OnyxTypes.ReportAction),
                errors: ErrorUtils.getMicroSecondOnyxErrorWithTranslationKey('iou.error.genericEditFailureMessage'),
            },
        },
    });

    return {optimisticData, successData, failureData, modifiedExpenseReportActionID: modifiedExpenseReportAction.reportActionID};
};

function convertTrackedExpenseToRequest(
    payerAccountID: number,
    payerEmail: string,
    chatReportID: string,
    transactionID: string,
    actionableWhisperReportActionID: string,
    createdChatReportActionID: string,
    moneyRequestReportID: string,
    moneyRequestCreatedReportActionID: string,
    moneyRequestPreviewReportActionID: string,
    linkedTrackedExpenseReportAction: OnyxTypes.ReportAction,
    linkedTrackedExpenseReportID: string,
    transactionThreadReportID: string,
    reportPreviewReportActionID: string,
    onyxData: OnyxData,
    amount: number,
    currency: string,
    comment: string,
    merchant: string,
    created: string,
    attendees?: Attendee[],
    receipt?: Receipt,
) {
    const {optimisticData, successData, failureData} = onyxData;

    const {
        optimisticData: moveTransactionOptimisticData,
        successData: moveTransactionSuccessData,
        failureData: moveTransactionFailureData,
        modifiedExpenseReportActionID,
    } = getConvertTrackedExpenseInformation(
        transactionID,
        actionableWhisperReportActionID,
        moneyRequestReportID,
        linkedTrackedExpenseReportAction,
        linkedTrackedExpenseReportID,
        transactionThreadReportID,
        CONST.IOU.ACTION.SUBMIT,
    );

    optimisticData?.push(...moveTransactionOptimisticData);
    successData?.push(...moveTransactionSuccessData);
    failureData?.push(...moveTransactionFailureData);

    const parameters = {
        attendees,
        amount,
        currency,
        comment,
        created,
        merchant,
        receipt,
        payerAccountID,
        payerEmail,
        chatReportID,
        transactionID,
        actionableWhisperReportActionID,
        createdChatReportActionID,
        moneyRequestReportID,
        moneyRequestCreatedReportActionID,
        moneyRequestPreviewReportActionID,
        transactionThreadReportID,
        modifiedExpenseReportActionID,
        reportPreviewReportActionID,
    };
    API.write(WRITE_COMMANDS.CONVERT_TRACKED_EXPENSE_TO_REQUEST, parameters, {optimisticData, successData, failureData});
}

function categorizeTrackedExpense(trackedExpenseParams: CategorizeTrackedExpenseParams) {
    const {onyxData, reportInformation, transactionParams, policyParams, createdWorkspaceParams} = trackedExpenseParams;
    const {optimisticData, successData, failureData} = onyxData ?? {};
    const {transactionID} = transactionParams;
    const {isDraftPolicy} = policyParams;
    const {actionableWhisperReportActionID, moneyRequestReportID, linkedTrackedExpenseReportAction, linkedTrackedExpenseReportID, transactionThreadReportID} = reportInformation;
    const {
        optimisticData: moveTransactionOptimisticData,
        successData: moveTransactionSuccessData,
        failureData: moveTransactionFailureData,
        modifiedExpenseReportActionID,
    } = getConvertTrackedExpenseInformation(
        transactionID,
        actionableWhisperReportActionID,
        moneyRequestReportID,
        linkedTrackedExpenseReportAction,
        linkedTrackedExpenseReportID,
        transactionThreadReportID,
        CONST.IOU.ACTION.CATEGORIZE,
    );

    optimisticData?.push(...moveTransactionOptimisticData);
    successData?.push(...moveTransactionSuccessData);
    failureData?.push(...moveTransactionFailureData);
    const parameters = {
        onyxData,
        ...reportInformation,
        ...policyParams,
        ...transactionParams,
        modifiedExpenseReportActionID,
        policyExpenseChatReportID: createdWorkspaceParams?.expenseChatReportID,
        policyExpenseCreatedReportActionID: createdWorkspaceParams?.expenseCreatedReportActionID,
        adminsChatReportID: createdWorkspaceParams?.adminsChatReportID,
        adminsCreatedReportActionID: createdWorkspaceParams?.adminsCreatedReportActionID,
    };

    API.write(WRITE_COMMANDS.CATEGORIZE_TRACKED_EXPENSE, parameters, {optimisticData, successData, failureData});

    // If a draft policy was used, then the CategorizeTrackedExpense command will create a real one
    // so let's track that conversion here
    if (isDraftPolicy) {
        GoogleTagManager.publishEvent(CONST.ANALYTICS.EVENT.WORKSPACE_CREATED, userAccountID);
    }
}

function shareTrackedExpense(
    policyID: string,
    transactionID: string,
    moneyRequestPreviewReportActionID: string,
    moneyRequestReportID: string,
    moneyRequestCreatedReportActionID: string,
    actionableWhisperReportActionID: string,
    linkedTrackedExpenseReportAction: OnyxTypes.ReportAction,
    linkedTrackedExpenseReportID: string,
    transactionThreadReportID: string,
    reportPreviewReportActionID: string,
    onyxData: OnyxData | undefined,
    amount: number,
    currency: string,
    comment: string,
    merchant: string,
    created: string,
    category?: string,
    tag?: string,
    taxCode = '',
    taxAmount = 0,
    billable?: boolean,
    receipt?: Receipt,
    createdWorkspaceParams?: CreateWorkspaceParams,
) {
    const {optimisticData, successData, failureData} = onyxData ?? {};

    const {
        optimisticData: moveTransactionOptimisticData,
        successData: moveTransactionSuccessData,
        failureData: moveTransactionFailureData,
        modifiedExpenseReportActionID,
    } = getConvertTrackedExpenseInformation(
        transactionID,
        actionableWhisperReportActionID,
        moneyRequestReportID,
        linkedTrackedExpenseReportAction,
        linkedTrackedExpenseReportID,
        transactionThreadReportID,
        CONST.IOU.ACTION.SHARE,
    );

    optimisticData?.push(...moveTransactionOptimisticData);
    successData?.push(...moveTransactionSuccessData);
    failureData?.push(...moveTransactionFailureData);

    const parameters = {
        policyID,
        transactionID,
        moneyRequestPreviewReportActionID,
        moneyRequestReportID,
        moneyRequestCreatedReportActionID,
        actionableWhisperReportActionID,
        modifiedExpenseReportActionID,
        reportPreviewReportActionID,
        amount,
        currency,
        comment,
        merchant,
        created,
        category,
        tag,
        taxCode,
        taxAmount,
        billable,
        receipt,
        policyExpenseChatReportID: createdWorkspaceParams?.expenseChatReportID,
        policyExpenseCreatedReportActionID: createdWorkspaceParams?.expenseCreatedReportActionID,
        adminsChatReportID: createdWorkspaceParams?.adminsChatReportID,
        adminsCreatedReportActionID: createdWorkspaceParams?.adminsCreatedReportActionID,
    };

    API.write(WRITE_COMMANDS.SHARE_TRACKED_EXPENSE, parameters, {optimisticData, successData, failureData});
}

/**
 * Submit expense to another user
 */
function requestMoney(requestMoneyInformation: RequestMoneyInformation) {
    const {report, participantParams, policyParams = {}, transactionParams, gpsPoints, action, reimbursible} = requestMoneyInformation;
    const {payeeAccountID} = participantParams;
    const {
        amount,
        currency,
        merchant,
        comment = '',
        receipt,
        category,
        tag,
        taxCode = '',
        taxAmount = 0,
        billable,
        created,
        attendees,
        actionableWhisperReportActionID,
        linkedTrackedExpenseReportAction,
        linkedTrackedExpenseReportID,
    } = transactionParams;

    // If the report is iou or expense report, we should get the linked chat report to be passed to the getMoneyRequestInformation function
    const isMoneyRequestReport = ReportUtils.isMoneyRequestReport(report);
    const currentChatReport = isMoneyRequestReport ? ReportUtils.getReportOrDraftReport(report?.chatReportID) : report;
    const moneyRequestReportID = isMoneyRequestReport ? report?.reportID : '';
    const isMovingTransactionFromTrackExpense = IOUUtils.isMovingTransactionFromTrackExpense(action);

    const {
        payerAccountID,
        payerEmail,
        iouReport,
        chatReport,
        transaction,
        iouAction,
        createdChatReportActionID,
        createdIOUReportActionID,
        reportPreviewAction,
        transactionThreadReportID,
        createdReportActionIDForThread,
        onyxData,
    } = getMoneyRequestInformation({
        parentChatReport: isMovingTransactionFromTrackExpense ? undefined : currentChatReport,
        participantParams,
        policyParams,
        transactionParams,
        moneyRequestReportID,
        existingTransactionID:
            isMovingTransactionFromTrackExpense && linkedTrackedExpenseReportAction && ReportActionsUtils.isMoneyRequestAction(linkedTrackedExpenseReportAction)
                ? ReportActionsUtils.getOriginalMessage(linkedTrackedExpenseReportAction)?.IOUTransactionID
                : undefined,
    });
    const activeReportID = isMoneyRequestReport ? report?.reportID : chatReport.reportID;

    switch (action) {
        case CONST.IOU.ACTION.SUBMIT: {
            if (!linkedTrackedExpenseReportAction || !actionableWhisperReportActionID || !linkedTrackedExpenseReportID) {
                return;
            }

            convertTrackedExpenseToRequest(
                payerAccountID,
                payerEmail,
                chatReport.reportID,
                transaction.transactionID,
                actionableWhisperReportActionID,
                createdChatReportActionID,
                iouReport.reportID,
                createdIOUReportActionID,
                iouAction.reportActionID,
                linkedTrackedExpenseReportAction,
                linkedTrackedExpenseReportID,
                transactionThreadReportID,
                reportPreviewAction.reportActionID,
                onyxData,
                amount,
                currency,
                comment,
                merchant,
                created,
                attendees,
                receipt,
            );
            break;
        }
        default: {
            const parameters: RequestMoneyParams = {
                debtorEmail: payerEmail,
                debtorAccountID: payerAccountID,
                amount,
                currency,
                comment,
                created,
                merchant,
                iouReportID: iouReport.reportID,
                chatReportID: chatReport.reportID,
                transactionID: transaction.transactionID,
                reportActionID: iouAction.reportActionID,
                createdChatReportActionID,
                createdIOUReportActionID,
                reportPreviewReportActionID: reportPreviewAction.reportActionID,
                receipt,
                receiptState: receipt?.state,
                category,
                tag,
                taxCode,
                taxAmount,
                billable,
                // This needs to be a string of JSON because of limitations with the fetch() API and nested objects
                receiptGpsPoints: gpsPoints ? JSON.stringify(gpsPoints) : undefined,
                transactionThreadReportID,
                createdReportActionIDForThread,
                reimbursible,
            };

            // eslint-disable-next-line rulesdir/no-multiple-api-calls
            API.write(WRITE_COMMANDS.REQUEST_MONEY, parameters, onyxData);
        }
    }

    InteractionManager.runAfterInteractions(() => TransactionEdit.removeDraftTransaction(CONST.IOU.OPTIMISTIC_TRANSACTION_ID));
    Navigation.dismissModal(isSearchTopmostCentralPane() ? undefined : activeReportID);
    if (activeReportID) {
        Report.notifyNewAction(activeReportID, payeeAccountID);
    }
}

function sendInvoice(
    currentUserAccountID: number,
    transaction: OnyxEntry<OnyxTypes.Transaction>,
    invoiceChatReport?: OnyxEntry<OnyxTypes.Report>,
    receiptFile?: Receipt,
    policy?: OnyxEntry<OnyxTypes.Policy>,
    policyTagList?: OnyxEntry<OnyxTypes.PolicyTagLists>,
    policyCategories?: OnyxEntry<OnyxTypes.PolicyCategories>,
    companyName?: string,
    companyWebsite?: string,
) {
    const {
        senderWorkspaceID,
        receiver,
        invoiceRoom,
        createdChatReportActionID,
        invoiceReportID,
        reportPreviewReportActionID,
        transactionID,
        transactionThreadReportID,
        createdIOUReportActionID,
        createdReportActionIDForThread,
        reportActionID,
        onyxData,
    } = getSendInvoiceInformation(transaction, currentUserAccountID, invoiceChatReport, receiptFile, policy, policyTagList, policyCategories, companyName, companyWebsite);

    const parameters: SendInvoiceParams = {
        createdIOUReportActionID,
        createdReportActionIDForThread,
        reportActionID,
        senderWorkspaceID,
        accountID: currentUserAccountID,
        amount: transaction?.amount ?? 0,
        currency: transaction?.currency ?? '',
        comment: transaction?.comment?.comment?.trim() ?? '',
        merchant: transaction?.merchant ?? '',
        category: transaction?.category,
        date: transaction?.created ?? '',
        invoiceRoomReportID: invoiceRoom.reportID,
        createdChatReportActionID,
        invoiceReportID,
        reportPreviewReportActionID,
        transactionID,
        transactionThreadReportID,
        companyName,
        companyWebsite,
        ...(invoiceChatReport?.reportID ? {receiverInvoiceRoomID: invoiceChatReport.reportID} : {receiverEmail: receiver.login ?? ''}),
    };

    API.write(WRITE_COMMANDS.SEND_INVOICE, parameters, onyxData);
    InteractionManager.runAfterInteractions(() => TransactionEdit.removeDraftTransaction(CONST.IOU.OPTIMISTIC_TRANSACTION_ID));

    if (isSearchTopmostCentralPane()) {
        Navigation.dismissModal();
    } else {
        Navigation.dismissModalWithReport(invoiceRoom);
    }

    Report.notifyNewAction(invoiceRoom.reportID, receiver.accountID);
}

/**
 * Track an expense
 */
function trackExpense(
    report: OnyxTypes.Report,
    amount: number,
    currency: string,
    created: string,
    merchant: string,
    payeeEmail: string | undefined,
    payeeAccountID: number,
    participant: Participant,
    comment: string,
    isDraftPolicy: boolean,
    receipt?: Receipt,
    category?: string,
    tag?: string,
    taxCode = '',
    taxAmount = 0,
    billable?: boolean,
    policy?: OnyxEntry<OnyxTypes.Policy>,
    policyTagList?: OnyxEntry<OnyxTypes.PolicyTagLists>,
    policyCategories?: OnyxEntry<OnyxTypes.PolicyCategories>,
    gpsPoints?: GPSPoint,
    validWaypoints?: WaypointCollection,
    action?: IOUAction,
    actionableWhisperReportActionID?: string,
    linkedTrackedExpenseReportAction?: OnyxTypes.ReportAction,
    linkedTrackedExpenseReportID?: string,
    customUnitRateID?: string,
) {
    const isMoneyRequestReport = ReportUtils.isMoneyRequestReport(report);
    const currentChatReport = isMoneyRequestReport ? ReportUtils.getReportOrDraftReport(report.chatReportID) : report;
    const moneyRequestReportID = isMoneyRequestReport ? report.reportID : '';
    const isMovingTransactionFromTrackExpense = IOUUtils.isMovingTransactionFromTrackExpense(action);

    // Pass an open receipt so the distance expense will show a map with the route optimistically
    const trackedReceipt = validWaypoints ? {source: ReceiptGeneric as ReceiptSource, state: CONST.IOU.RECEIPT_STATE.OPEN} : receipt;

    const {
        createdWorkspaceParams,
        iouReport,
        chatReport,
        transaction,
        iouAction,
        createdChatReportActionID,
        createdIOUReportActionID,
        reportPreviewAction,
        transactionThreadReportID,
        createdReportActionIDForThread,
        actionableWhisperReportActionIDParam,
        onyxData,
    } =
        getTrackExpenseInformation(
            currentChatReport,
            participant,
            comment,
            amount,
            currency,
            created,
            merchant,
            trackedReceipt,
            category,
            tag,
            taxCode,
            taxAmount,
            billable,
            policy,
            policyTagList,
            policyCategories,
            payeeEmail,
            payeeAccountID,
            moneyRequestReportID,
            linkedTrackedExpenseReportAction,
            isMovingTransactionFromTrackExpense && linkedTrackedExpenseReportAction && ReportActionsUtils.isMoneyRequestAction(linkedTrackedExpenseReportAction)
                ? ReportActionsUtils.getOriginalMessage(linkedTrackedExpenseReportAction)?.IOUTransactionID
                : undefined,
        ) ?? {};
    const activeReportID = isMoneyRequestReport ? report.reportID : chatReport?.reportID;

    const recentServerValidatedWaypoints = getRecentWaypoints().filter((item) => !item.pendingAction);
    onyxData?.failureData?.push({
        onyxMethod: Onyx.METHOD.SET,
        key: `${ONYXKEYS.NVP_RECENT_WAYPOINTS}`,
        value: recentServerValidatedWaypoints,
    });

    switch (action) {
        case CONST.IOU.ACTION.CATEGORIZE: {
            if (!linkedTrackedExpenseReportAction || !actionableWhisperReportActionID || !linkedTrackedExpenseReportID) {
                return;
            }
            const transactionParams = {
                transactionID: transaction?.transactionID ?? '-1',
                amount,
                currency,
                comment,
                merchant,
                created,
                taxCode,
                taxAmount,
                category,
                tag,
                billable,
                receipt: trackedReceipt,
            };
            const policyParams = {
                policyID: chatReport?.policyID ?? '-1',
                isDraftPolicy,
            };
            const reportInformation = {
                moneyRequestPreviewReportActionID: iouAction?.reportActionID ?? '-1',
                moneyRequestReportID: iouReport?.reportID ?? '-1',
                moneyRequestCreatedReportActionID: createdIOUReportActionID ?? '-1',
                actionableWhisperReportActionID,
                linkedTrackedExpenseReportAction,
                linkedTrackedExpenseReportID,
                transactionThreadReportID: transactionThreadReportID ?? '-1',
                reportPreviewReportActionID: reportPreviewAction?.reportActionID ?? '-1',
            };
            const trackedExpenseParams = {
                onyxData,
                reportInformation,
                transactionParams,
                policyParams,
                createdWorkspaceParams,
            };

            categorizeTrackedExpense(trackedExpenseParams);
            break;
        }
        case CONST.IOU.ACTION.SHARE: {
            if (!linkedTrackedExpenseReportAction || !actionableWhisperReportActionID || !linkedTrackedExpenseReportID) {
                return;
            }
            shareTrackedExpense(
                chatReport?.policyID ?? '-1',
                transaction?.transactionID ?? '-1',
                iouAction?.reportActionID ?? '-1',
                iouReport?.reportID ?? '-1',
                createdIOUReportActionID ?? '-1',
                actionableWhisperReportActionID,
                linkedTrackedExpenseReportAction,
                linkedTrackedExpenseReportID,
                transactionThreadReportID ?? '-1',
                reportPreviewAction?.reportActionID ?? '-1',
                onyxData,
                amount,
                currency,
                comment,
                merchant,
                created,
                category,
                tag,
                taxCode,
                taxAmount,
                billable,
                trackedReceipt,
                createdWorkspaceParams,
            );
            break;
        }
        default: {
            const parameters: TrackExpenseParams = {
                amount,
                currency,
                comment,
                created,
                merchant,
                iouReportID: iouReport?.reportID,
                chatReportID: chatReport?.reportID ?? '-1',
                transactionID: transaction?.transactionID ?? '-1',
                reportActionID: iouAction?.reportActionID ?? '-1',
                createdChatReportActionID: createdChatReportActionID ?? '-1',
                createdIOUReportActionID,
                reportPreviewReportActionID: reportPreviewAction?.reportActionID,
                receipt: trackedReceipt,
                receiptState: trackedReceipt?.state,
                category,
                tag,
                taxCode,
                taxAmount,
                billable,
                // This needs to be a string of JSON because of limitations with the fetch() API and nested objects
                receiptGpsPoints: gpsPoints ? JSON.stringify(gpsPoints) : undefined,
                transactionThreadReportID: transactionThreadReportID ?? '-1',
                createdReportActionIDForThread: createdReportActionIDForThread ?? '-1',
                waypoints: validWaypoints ? JSON.stringify(sanitizeRecentWaypoints(validWaypoints)) : undefined,
                customUnitRateID,
            };
            if (actionableWhisperReportActionIDParam) {
                parameters.actionableWhisperReportActionID = actionableWhisperReportActionIDParam;
            }
            API.write(WRITE_COMMANDS.TRACK_EXPENSE, parameters, onyxData);
        }
    }
    InteractionManager.runAfterInteractions(() => TransactionEdit.removeDraftTransaction(CONST.IOU.OPTIMISTIC_TRANSACTION_ID));
    Navigation.dismissModal(isSearchTopmostCentralPane() ? undefined : activeReportID);

    if (action === CONST.IOU.ACTION.SHARE) {
        if (isSearchTopmostCentralPane() && activeReportID) {
            Navigation.goBack();
            Navigation.navigate(ROUTES.REPORT_WITH_ID.getRoute(activeReportID));
        }
        Navigation.setNavigationActionToMicrotaskQueue(() => Navigation.navigate(ROUTES.ROOM_INVITE.getRoute(activeReportID ?? '-1', CONST.IOU.SHARE.ROLE.ACCOUNTANT)));
    }

    Report.notifyNewAction(activeReportID ?? '', payeeAccountID);
}

function getOrCreateOptimisticSplitChatReport(existingSplitChatReportID: string, participants: Participant[], participantAccountIDs: number[], currentUserAccountID: number) {
    // The existing chat report could be passed as reportID or exist on the sole "participant" (in this case a report option)
    const existingChatReportID = existingSplitChatReportID || (participants.at(0)?.reportID ?? '-1');

    // Check if the report is available locally if we do have one
    let existingSplitChatReport = existingChatReportID ? allReports?.[`${ONYXKEYS.COLLECTION.REPORT}${existingChatReportID}`] : null;

    const allParticipantsAccountIDs = [...participantAccountIDs, currentUserAccountID];
    if (!existingSplitChatReport) {
        existingSplitChatReport = ReportUtils.getChatByParticipants(allParticipantsAccountIDs, undefined, participantAccountIDs.length > 1);
    }

    // We found an existing chat report we are done...
    if (existingSplitChatReport) {
        // Yes, these are the same, but give the caller a way to identify if we created a new report or not
        return {existingSplitChatReport, splitChatReport: existingSplitChatReport};
    }

    // Create a Group Chat if we have multiple participants
    if (participants.length > 1) {
        const splitChatReport = ReportUtils.buildOptimisticChatReport(
            allParticipantsAccountIDs,
            '',
            CONST.REPORT.CHAT_TYPE.GROUP,
            undefined,
            undefined,
            undefined,
            undefined,
            undefined,
            undefined,
            CONST.REPORT.NOTIFICATION_PREFERENCE.ALWAYS,
        );
        return {existingSplitChatReport: null, splitChatReport};
    }

    // Otherwise, create a new 1:1 chat report
    const splitChatReport = ReportUtils.buildOptimisticChatReport(participantAccountIDs);
    return {existingSplitChatReport: null, splitChatReport};
}

/**
 * Build the Onyx data and IOU split necessary for splitting a bill with 3+ users.
 * 1. Build the optimistic Onyx data for the group chat, i.e. chatReport and iouReportAction creating the former if it doesn't yet exist.
 * 2. Loop over the group chat participant list, building optimistic or updating existing chatReports, iouReports and iouReportActions between the user and each participant.
 * We build both Onyx data and the IOU split that is sent as a request param and is used by Auth to create the chatReports, iouReports and iouReportActions in the database.
 * The IOU split has the following shape:
 *  [
 *      {email: 'currentUser', amount: 100},
 *      {email: 'user2', amount: 100, iouReportID: '100', chatReportID: '110', transactionID: '120', reportActionID: '130'},
 *      {email: 'user3', amount: 100, iouReportID: '200', chatReportID: '210', transactionID: '220', reportActionID: '230'}
 *  ]
 * @param amount - always in the smallest unit of the currency
 * @param existingSplitChatReportID - the report ID where the split expense happens, could be a group chat or a workspace chat
 */
function createSplitsAndOnyxData(
    participants: Participant[],
    currentUserLogin: string,
    currentUserAccountID: number,
    amount: number,
    comment: string,
    currency: string,
    merchant: string,
    created: string,
    category: string,
    tag: string,
    splitShares: SplitShares = {},
    existingSplitChatReportID = '',
    billable = false,
    iouRequestType: IOURequestType = CONST.IOU.REQUEST_TYPE.MANUAL,
    taxCode = '',
    taxAmount = 0,
): SplitsAndOnyxData {
    const currentUserEmailForIOUSplit = PhoneNumber.addSMSDomainIfPhoneNumber(currentUserLogin);
    const participantAccountIDs = participants.map((participant) => Number(participant.accountID));

    const {splitChatReport, existingSplitChatReport} = getOrCreateOptimisticSplitChatReport(existingSplitChatReportID, participants, participantAccountIDs, currentUserAccountID);
    const isOwnPolicyExpenseChat = !!splitChatReport.isOwnPolicyExpenseChat;

    // Pass an open receipt so the distance expense will show a map with the route optimistically
    const receipt: Receipt | undefined = iouRequestType === CONST.IOU.REQUEST_TYPE.DISTANCE ? {source: ReceiptGeneric as ReceiptSource, state: CONST.IOU.RECEIPT_STATE.OPEN} : undefined;

    const existingTransaction = allTransactionDrafts[`${ONYXKEYS.COLLECTION.TRANSACTION_DRAFT}${CONST.IOU.OPTIMISTIC_TRANSACTION_ID}`];
    const isDistanceRequest = existingTransaction && existingTransaction.iouRequestType === CONST.IOU.REQUEST_TYPE.DISTANCE;
    let splitTransaction = TransactionUtils.buildOptimisticTransaction(
        amount,
        currency,
        CONST.REPORT.SPLIT_REPORTID,
        comment,
        [],
        created,
        '',
        '',
        merchant || Localize.translateLocal('iou.expense'),
        receipt,
        undefined,
        undefined,
        category,
        tag,
        taxCode,
        taxAmount,
        billable,
        isDistanceRequest ? {waypoints: CONST.RED_BRICK_ROAD_PENDING_ACTION.ADD} : undefined,
        undefined,
        existingTransaction,
    );

    // Important data is set on the draft distance transaction, such as the iouRequestType marking it as a distance request, so merge it into the optimistic split transaction
    if (isDistanceRequest) {
        splitTransaction = fastMerge(existingTransaction, splitTransaction, false);
    }

    // Note: The created action must be optimistically generated before the IOU action so there's no chance that the created action appears after the IOU action in the chat
    const splitCreatedReportAction = ReportUtils.buildOptimisticCreatedReportAction(currentUserEmailForIOUSplit);
    const splitIOUReportAction = ReportUtils.buildOptimisticIOUReportAction(
        CONST.IOU.REPORT_ACTION_TYPE.SPLIT,
        amount,
        currency,
        comment,
        participants,
        splitTransaction.transactionID,
        undefined,
        '',
        false,
        false,
        isOwnPolicyExpenseChat,
    );

    splitChatReport.lastReadTime = DateUtils.getDBTime();
    splitChatReport.lastMessageText = ReportActionsUtils.getReportActionText(splitIOUReportAction);
    splitChatReport.lastMessageHtml = ReportActionsUtils.getReportActionHtml(splitIOUReportAction);
    splitChatReport.lastActorAccountID = currentUserAccountID;
    splitChatReport.lastVisibleActionCreated = splitIOUReportAction.created;

    // If we have an existing splitChatReport (group chat or workspace) use it's pending fields, otherwise indicate that we are adding a chat
    if (!existingSplitChatReport) {
        splitChatReport.pendingFields = {
            createChat: CONST.RED_BRICK_ROAD_PENDING_ACTION.ADD,
        };
    }

    const optimisticData: OnyxUpdate[] = [
        {
            // Use set for new reports because it doesn't exist yet, is faster,
            // and we need the data to be available when we navigate to the chat page
            onyxMethod: existingSplitChatReport ? Onyx.METHOD.MERGE : Onyx.METHOD.SET,
            key: `${ONYXKEYS.COLLECTION.REPORT}${splitChatReport.reportID}`,
            value: splitChatReport,
        },
        {
            onyxMethod: Onyx.METHOD.SET,
            key: ONYXKEYS.NVP_QUICK_ACTION_GLOBAL_CREATE,
            value: {
                action: iouRequestType === CONST.IOU.REQUEST_TYPE.DISTANCE ? CONST.QUICK_ACTIONS.SPLIT_DISTANCE : CONST.QUICK_ACTIONS.SPLIT_MANUAL,
                chatReportID: splitChatReport.reportID,
                isFirstQuickAction: isEmptyObject(quickAction),
            },
        },
        existingSplitChatReport
            ? {
                  onyxMethod: Onyx.METHOD.MERGE,
                  key: `${ONYXKEYS.COLLECTION.REPORT_ACTIONS}${splitChatReport.reportID}`,
                  value: {
                      [splitIOUReportAction.reportActionID]: splitIOUReportAction as OnyxTypes.ReportAction,
                  },
              }
            : {
                  onyxMethod: Onyx.METHOD.SET,
                  key: `${ONYXKEYS.COLLECTION.REPORT_ACTIONS}${splitChatReport.reportID}`,
                  value: {
                      [splitCreatedReportAction.reportActionID]: splitCreatedReportAction as OnyxTypes.ReportAction,
                      [splitIOUReportAction.reportActionID]: splitIOUReportAction as OnyxTypes.ReportAction,
                  },
              },
        {
            onyxMethod: Onyx.METHOD.SET,
            key: `${ONYXKEYS.COLLECTION.TRANSACTION}${splitTransaction.transactionID}`,
            value: splitTransaction,
        },
    ];
    const successData: OnyxUpdate[] = [
        {
            onyxMethod: Onyx.METHOD.MERGE,
            key: `${ONYXKEYS.COLLECTION.REPORT_ACTIONS}${splitChatReport.reportID}`,
            value: {
                ...(existingSplitChatReport ? {} : {[splitCreatedReportAction.reportActionID]: {pendingAction: null}}),
                [splitIOUReportAction.reportActionID]: {pendingAction: null},
            },
        },
        {
            onyxMethod: Onyx.METHOD.MERGE,
            key: `${ONYXKEYS.COLLECTION.TRANSACTION}${splitTransaction.transactionID}`,
            value: {pendingAction: null, pendingFields: null},
        },
    ];

    const redundantParticipants: Record<number, null> = {};
    if (!existingSplitChatReport) {
        successData.push({
            onyxMethod: Onyx.METHOD.MERGE,
            key: `${ONYXKEYS.COLLECTION.REPORT}${splitChatReport.reportID}`,
            value: {pendingFields: {createChat: null}, participants: redundantParticipants},
        });
    }

    const failureData: OnyxUpdate[] = [
        {
            onyxMethod: Onyx.METHOD.MERGE,
            key: `${ONYXKEYS.COLLECTION.TRANSACTION}${splitTransaction.transactionID}`,
            value: {
                errors: ErrorUtils.getMicroSecondOnyxErrorWithTranslationKey('iou.error.genericCreateFailureMessage'),
                pendingAction: null,
                pendingFields: null,
            },
        },
        {
            onyxMethod: Onyx.METHOD.SET,
            key: ONYXKEYS.NVP_QUICK_ACTION_GLOBAL_CREATE,
            value: quickAction ?? null,
        },
    ];

    if (existingSplitChatReport) {
        failureData.push({
            onyxMethod: Onyx.METHOD.MERGE,
            key: `${ONYXKEYS.COLLECTION.REPORT_ACTIONS}${splitChatReport.reportID}`,
            value: {
                [splitIOUReportAction.reportActionID]: {
                    errors: ErrorUtils.getMicroSecondOnyxErrorWithTranslationKey('iou.error.genericCreateFailureMessage'),
                },
            },
        });
    } else {
        failureData.push(
            {
                onyxMethod: Onyx.METHOD.MERGE,
                key: `${ONYXKEYS.COLLECTION.REPORT}${splitChatReport.reportID}`,
                value: {
                    errorFields: {
                        createChat: ErrorUtils.getMicroSecondOnyxErrorWithTranslationKey('report.genericCreateReportFailureMessage'),
                    },
                },
            },
            {
                onyxMethod: Onyx.METHOD.MERGE,
                key: `${ONYXKEYS.COLLECTION.REPORT_ACTIONS}${splitChatReport.reportID}`,
                value: {
                    [splitIOUReportAction.reportActionID]: {
                        errors: ErrorUtils.getMicroSecondOnyxErrorWithTranslationKey('iou.error.genericCreateFailureMessage'),
                    },
                },
            },
        );
    }

    // Loop through participants creating individual chats, iouReports and reportActionIDs as needed
    const currentUserAmount = splitShares?.[currentUserAccountID]?.amount ?? IOUUtils.calculateAmount(participants.length, amount, currency, true);
    const currentUserTaxAmount = IOUUtils.calculateAmount(participants.length, taxAmount, currency, true);

    const splits: Split[] = [{email: currentUserEmailForIOUSplit, accountID: currentUserAccountID, amount: currentUserAmount, taxAmount: currentUserTaxAmount}];

    const hasMultipleParticipants = participants.length > 1;
    participants.forEach((participant) => {
        // In a case when a participant is a workspace, even when a current user is not an owner of the workspace
        const isPolicyExpenseChat = ReportUtils.isPolicyExpenseChat(participant);
        const splitAmount = splitShares?.[participant.accountID ?? -1]?.amount ?? IOUUtils.calculateAmount(participants.length, amount, currency, false);
        const splitTaxAmount = IOUUtils.calculateAmount(participants.length, taxAmount, currency, false);

        // To exclude someone from a split, the amount can be 0. The scenario for this is when creating a split from a group chat, we have remove the option to deselect users to exclude them.
        // We can input '0' next to someone we want to exclude.
        if (splitAmount === 0) {
            return;
        }

        // In case the participant is a workspace, email & accountID should remain undefined and won't be used in the rest of this code
        // participant.login is undefined when the request is initiated from a group DM with an unknown user, so we need to add a default
        const email = isOwnPolicyExpenseChat || isPolicyExpenseChat ? '' : PhoneNumber.addSMSDomainIfPhoneNumber(participant.login ?? '').toLowerCase();
        const accountID = isOwnPolicyExpenseChat || isPolicyExpenseChat ? 0 : Number(participant.accountID);
        if (email === currentUserEmailForIOUSplit) {
            return;
        }

        // STEP 1: Get existing chat report OR build a new optimistic one
        // If we only have one participant and the request was initiated from the global create menu, i.e. !existingGroupChatReportID, the oneOnOneChatReport is the groupChatReport
        let oneOnOneChatReport: OnyxTypes.Report | OptimisticChatReport;
        let isNewOneOnOneChatReport = false;
        let shouldCreateOptimisticPersonalDetails = false;
        const personalDetailExists = accountID in allPersonalDetails;

        // If this is a split between two people only and the function
        // wasn't provided with an existing group chat report id
        // or, if the split is being made from the workspace chat, then the oneOnOneChatReport is the same as the splitChatReport
        // in this case existingSplitChatReport will belong to the policy expense chat and we won't be
        // entering code that creates optimistic personal details
        if ((!hasMultipleParticipants && !existingSplitChatReportID) || isOwnPolicyExpenseChat) {
            oneOnOneChatReport = splitChatReport;
            shouldCreateOptimisticPersonalDetails = !existingSplitChatReport && !personalDetailExists;
        } else {
            const existingChatReport = ReportUtils.getChatByParticipants([accountID, currentUserAccountID]);
            isNewOneOnOneChatReport = !existingChatReport;
            shouldCreateOptimisticPersonalDetails = isNewOneOnOneChatReport && !personalDetailExists;
            oneOnOneChatReport = existingChatReport ?? ReportUtils.buildOptimisticChatReport([accountID, currentUserAccountID]);
        }

        // STEP 2: Get existing IOU/Expense report and update its total OR build a new optimistic one
        let oneOnOneIOUReport: OneOnOneIOUReport = oneOnOneChatReport.iouReportID ? allReports?.[`${ONYXKEYS.COLLECTION.REPORT}${oneOnOneChatReport.iouReportID}`] : null;
        const shouldCreateNewOneOnOneIOUReport = ReportUtils.shouldCreateNewMoneyRequestReport(oneOnOneIOUReport, oneOnOneChatReport);

        if (!oneOnOneIOUReport || shouldCreateNewOneOnOneIOUReport) {
            oneOnOneIOUReport = isOwnPolicyExpenseChat
                ? ReportUtils.buildOptimisticExpenseReport(oneOnOneChatReport.reportID, oneOnOneChatReport.policyID ?? '-1', currentUserAccountID, splitAmount, currency)
                : ReportUtils.buildOptimisticIOUReport(currentUserAccountID, accountID, splitAmount, oneOnOneChatReport.reportID, currency);
        } else if (isOwnPolicyExpenseChat) {
            // Because of the Expense reports are stored as negative values, we subtract the total from the amount
            if (oneOnOneIOUReport?.currency === currency) {
                if (typeof oneOnOneIOUReport.total === 'number') {
                    oneOnOneIOUReport.total -= splitAmount;
                }

                if (typeof oneOnOneIOUReport.unheldTotal === 'number') {
                    oneOnOneIOUReport.unheldTotal -= splitAmount;
                }
            }
        } else {
            oneOnOneIOUReport = IOUUtils.updateIOUOwnerAndTotal(oneOnOneIOUReport, currentUserAccountID, splitAmount, currency);
        }

        // STEP 3: Build optimistic transaction
        const oneOnOneTransaction = TransactionUtils.buildOptimisticTransaction(
            ReportUtils.isExpenseReport(oneOnOneIOUReport) ? -splitAmount : splitAmount,
            currency,
            oneOnOneIOUReport.reportID,
            comment,
            [],
            created,
            CONST.IOU.TYPE.SPLIT,
            splitTransaction.transactionID,
            merchant || Localize.translateLocal('iou.expense'),
            undefined,
            undefined,
            undefined,
            category,
            tag,
            taxCode,
            ReportUtils.isExpenseReport(oneOnOneIOUReport) ? -splitTaxAmount : splitTaxAmount,
            billable,
        );

        // STEP 4: Build optimistic reportActions. We need:
        // 1. CREATED action for the chatReport
        // 2. CREATED action for the iouReport
        // 3. IOU action for the iouReport
        // 4. Transaction Thread and the CREATED action for it
        // 5. REPORT_PREVIEW action for the chatReport
        const [oneOnOneCreatedActionForChat, oneOnOneCreatedActionForIOU, oneOnOneIOUAction, optimisticTransactionThread, optimisticCreatedActionForTransactionThread] =
            ReportUtils.buildOptimisticMoneyRequestEntities(
                oneOnOneIOUReport,
                CONST.IOU.REPORT_ACTION_TYPE.CREATE,
                splitAmount,
                currency,
                comment,
                currentUserEmailForIOUSplit,
                [participant],
                oneOnOneTransaction.transactionID,
            );

        // Add optimistic personal details for new participants
        const oneOnOnePersonalDetailListAction: OnyxTypes.PersonalDetailsList = shouldCreateOptimisticPersonalDetails
            ? {
                  [accountID]: {
                      accountID,
                      // Disabling this line since participant.displayName can be an empty string
                      // eslint-disable-next-line @typescript-eslint/prefer-nullish-coalescing
                      displayName: LocalePhoneNumber.formatPhoneNumber(participant.displayName || email),
                      login: participant.login,
                      isOptimisticPersonalDetail: true,
                  },
              }
            : {};

        if (shouldCreateOptimisticPersonalDetails) {
            // BE will send different participants. We clear the optimistic ones to avoid duplicated entries
            redundantParticipants[accountID] = null;
        }

        let oneOnOneReportPreviewAction = getReportPreviewAction(oneOnOneChatReport.reportID, oneOnOneIOUReport.reportID);
        if (oneOnOneReportPreviewAction) {
            oneOnOneReportPreviewAction = ReportUtils.updateReportPreview(oneOnOneIOUReport, oneOnOneReportPreviewAction);
        } else {
            oneOnOneReportPreviewAction = ReportUtils.buildOptimisticReportPreview(oneOnOneChatReport, oneOnOneIOUReport);
        }

        // Add category to optimistic policy recently used categories when a participant is a workspace
        const optimisticPolicyRecentlyUsedCategories = isPolicyExpenseChat ? Category.buildOptimisticPolicyRecentlyUsedCategories(participant.policyID, category) : [];

        const optimisticRecentlyUsedCurrencies = Policy.buildOptimisticRecentlyUsedCurrencies(currency);

        // Add tag to optimistic policy recently used tags when a participant is a workspace
        const optimisticPolicyRecentlyUsedTags = isPolicyExpenseChat ? Tag.buildOptimisticPolicyRecentlyUsedTags(participant.policyID, tag) : {};

        // STEP 5: Build Onyx Data
        const [oneOnOneOptimisticData, oneOnOneSuccessData, oneOnOneFailureData] = buildOnyxDataForMoneyRequest({
            isNewChatReport: isNewOneOnOneChatReport,
            shouldCreateNewMoneyRequestReport: shouldCreateNewOneOnOneIOUReport,
            isOneOnOneSplit: true,
            optimisticParams: {
                chat: {
                    report: oneOnOneChatReport,
                    createdAction: oneOnOneCreatedActionForChat,
                    reportPreviewAction: oneOnOneReportPreviewAction,
                },
                iou: {
                    report: oneOnOneIOUReport,
                    createdAction: oneOnOneCreatedActionForIOU,
                    action: oneOnOneIOUAction,
                },
                transactionParams: {
                    transaction: oneOnOneTransaction,
                    transactionThreadReport: optimisticTransactionThread,
                    transactionThreadCreatedReportAction: optimisticCreatedActionForTransactionThread,
                },
                policyRecentlyUsed: {
                    categories: optimisticPolicyRecentlyUsedCategories,
                    tags: optimisticPolicyRecentlyUsedTags,
                    currencies: optimisticRecentlyUsedCurrencies,
                },
                personalDetailListAction: oneOnOnePersonalDetailListAction,
            },
        });

        const individualSplit = {
            email,
            accountID,
            isOptimisticAccount: ReportUtils.isOptimisticPersonalDetail(accountID),
            amount: splitAmount,
            iouReportID: oneOnOneIOUReport.reportID,
            chatReportID: oneOnOneChatReport.reportID,
            transactionID: oneOnOneTransaction.transactionID,
            reportActionID: oneOnOneIOUAction.reportActionID,
            createdChatReportActionID: oneOnOneCreatedActionForChat.reportActionID,
            createdIOUReportActionID: oneOnOneCreatedActionForIOU.reportActionID,
            reportPreviewReportActionID: oneOnOneReportPreviewAction.reportActionID,
            transactionThreadReportID: optimisticTransactionThread.reportID,
            createdReportActionIDForThread: optimisticCreatedActionForTransactionThread?.reportActionID,
            taxAmount: splitTaxAmount,
        };

        splits.push(individualSplit);
        optimisticData.push(...oneOnOneOptimisticData);
        successData.push(...oneOnOneSuccessData);
        failureData.push(...oneOnOneFailureData);
    });

    optimisticData.push({
        onyxMethod: Onyx.METHOD.MERGE,
        key: `${ONYXKEYS.COLLECTION.TRANSACTION}${splitTransaction.transactionID}`,
        value: {
            comment: {
                splits: splits.map((split) => ({accountID: split.accountID, amount: split.amount})),
            },
        },
    });

    const splitData: SplitData = {
        chatReportID: splitChatReport.reportID,
        transactionID: splitTransaction.transactionID,
        reportActionID: splitIOUReportAction.reportActionID,
        policyID: splitChatReport.policyID,
        chatType: splitChatReport.chatType,
    };

    if (!existingSplitChatReport) {
        splitData.createdReportActionID = splitCreatedReportAction.reportActionID;
    }

    return {
        splitData,
        splits,
        onyxData: {optimisticData, successData, failureData},
    };
}

type SplitBillActionsParams = {
    participants: Participant[];
    currentUserLogin: string;
    currentUserAccountID: number;
    amount: number;
    comment: string;
    currency: string;
    merchant: string;
    created: string;
    category?: string;
    tag?: string;
    billable?: boolean;
    iouRequestType?: IOURequestType;
    existingSplitChatReportID?: string;
    splitShares?: SplitShares;
    splitPayerAccountIDs?: number[];
    taxCode?: string;
    taxAmount?: number;
};

/**
 * @param amount - always in smallest currency unit
 * @param existingSplitChatReportID - Either a group DM or a workspace chat
 */
function splitBill({
    participants,
    currentUserLogin,
    currentUserAccountID,
    amount,
    comment,
    currency,
    merchant,
    created,
    category = '',
    tag = '',
    billable = false,
    iouRequestType = CONST.IOU.REQUEST_TYPE.MANUAL,
    existingSplitChatReportID = '',
    splitShares = {},
    splitPayerAccountIDs = [],
    taxCode = '',
    taxAmount = 0,
}: SplitBillActionsParams) {
    const {splitData, splits, onyxData} = createSplitsAndOnyxData(
        participants,
        currentUserLogin,
        currentUserAccountID,
        amount,
        comment,
        currency,
        merchant,
        created,
        category,
        tag,
        splitShares,
        existingSplitChatReportID,
        billable,
        iouRequestType,
        taxCode,
        taxAmount,
    );

    const parameters: SplitBillParams = {
        reportID: splitData.chatReportID,
        amount,
        splits: JSON.stringify(splits),
        currency,
        comment,
        category,
        merchant,
        created,
        tag,
        billable,
        transactionID: splitData.transactionID,
        reportActionID: splitData.reportActionID,
        createdReportActionID: splitData.createdReportActionID,
        policyID: splitData.policyID,
        chatType: splitData.chatType,
        splitPayerAccountIDs,
        taxCode,
        taxAmount,
    };

    API.write(WRITE_COMMANDS.SPLIT_BILL, parameters, onyxData);
    InteractionManager.runAfterInteractions(() => TransactionEdit.removeDraftTransaction(CONST.IOU.OPTIMISTIC_TRANSACTION_ID));

    Navigation.dismissModal(isSearchTopmostCentralPane() ? undefined : existingSplitChatReportID);
    Report.notifyNewAction(splitData.chatReportID, currentUserAccountID);
}

/**
 * @param amount - always in the smallest currency unit
 */
function splitBillAndOpenReport({
    participants,
    currentUserLogin,
    currentUserAccountID,
    amount,
    comment,
    currency,
    merchant,
    created,
    category = '',
    tag = '',
    billable = false,
    iouRequestType = CONST.IOU.REQUEST_TYPE.MANUAL,
    splitShares = {},
    splitPayerAccountIDs = [],
    taxCode = '',
    taxAmount = 0,
}: SplitBillActionsParams) {
    const {splitData, splits, onyxData} = createSplitsAndOnyxData(
        participants,
        currentUserLogin,
        currentUserAccountID,
        amount,
        comment,
        currency,
        merchant,
        created,
        category,
        tag,
        splitShares,
        '',
        billable,
        iouRequestType,
        taxCode,
        taxAmount,
    );

    const parameters: SplitBillParams = {
        reportID: splitData.chatReportID,
        amount,
        splits: JSON.stringify(splits),
        currency,
        merchant,
        created,
        comment,
        category,
        tag,
        billable,
        transactionID: splitData.transactionID,
        reportActionID: splitData.reportActionID,
        createdReportActionID: splitData.createdReportActionID,
        policyID: splitData.policyID,
        chatType: splitData.chatType,
        splitPayerAccountIDs,
        taxCode,
        taxAmount,
    };

    API.write(WRITE_COMMANDS.SPLIT_BILL_AND_OPEN_REPORT, parameters, onyxData);
    InteractionManager.runAfterInteractions(() => TransactionEdit.removeDraftTransaction(CONST.IOU.OPTIMISTIC_TRANSACTION_ID));

    Navigation.dismissModal(isSearchTopmostCentralPane() ? undefined : splitData.chatReportID);
    Report.notifyNewAction(splitData.chatReportID, currentUserAccountID);
}

type StartSplitBilActionParams = {
    participants: Participant[];
    currentUserLogin: string;
    currentUserAccountID: number;
    comment: string;
    receipt: Receipt;
    existingSplitChatReportID?: string;
    billable?: boolean;
    category: string | undefined;
    tag: string | undefined;
    currency: string;
    taxCode: string;
    taxAmount: number;
};

/** Used exclusively for starting a split expense request that contains a receipt, the split request will be completed once the receipt is scanned
 *  or user enters details manually.
 *
 * @param existingSplitChatReportID - Either a group DM or a workspace chat
 */
function startSplitBill({
    participants,
    currentUserLogin,
    currentUserAccountID,
    comment,
    receipt,
    existingSplitChatReportID = '',
    billable = false,
    category = '',
    tag = '',
    currency,
    taxCode = '',
    taxAmount = 0,
}: StartSplitBilActionParams) {
    const currentUserEmailForIOUSplit = PhoneNumber.addSMSDomainIfPhoneNumber(currentUserLogin);
    const participantAccountIDs = participants.map((participant) => Number(participant.accountID));
    const {splitChatReport, existingSplitChatReport} = getOrCreateOptimisticSplitChatReport(existingSplitChatReportID, participants, participantAccountIDs, currentUserAccountID);
    const isOwnPolicyExpenseChat = !!splitChatReport.isOwnPolicyExpenseChat;

    const {name: filename, source, state = CONST.IOU.RECEIPT_STATE.SCANREADY} = receipt;
    const receiptObject: Receipt = {state, source};

    // ReportID is -2 (aka "deleted") on the group transaction
    const splitTransaction = TransactionUtils.buildOptimisticTransaction(
        0,
        currency,
        CONST.REPORT.SPLIT_REPORTID,
        comment,
        [],
        '',
        '',
        '',
        CONST.TRANSACTION.PARTIAL_TRANSACTION_MERCHANT,
        receiptObject,
        filename,
        undefined,
        category,
        tag,
        taxCode,
        taxAmount,
        billable,
    );

    // Note: The created action must be optimistically generated before the IOU action so there's no chance that the created action appears after the IOU action in the chat
    const splitChatCreatedReportAction = ReportUtils.buildOptimisticCreatedReportAction(currentUserEmailForIOUSplit);
    const splitIOUReportAction = ReportUtils.buildOptimisticIOUReportAction(
        CONST.IOU.REPORT_ACTION_TYPE.SPLIT,
        0,
        CONST.CURRENCY.USD,
        comment,
        participants,
        splitTransaction.transactionID,
        undefined,
        '',
        false,
        false,
        isOwnPolicyExpenseChat,
    );

    splitChatReport.lastReadTime = DateUtils.getDBTime();
    splitChatReport.lastMessageText = ReportActionsUtils.getReportActionText(splitIOUReportAction);
    splitChatReport.lastMessageHtml = ReportActionsUtils.getReportActionHtml(splitIOUReportAction);

    // If we have an existing splitChatReport (group chat or workspace) use it's pending fields, otherwise indicate that we are adding a chat
    if (!existingSplitChatReport) {
        splitChatReport.pendingFields = {
            createChat: CONST.RED_BRICK_ROAD_PENDING_ACTION.ADD,
        };
    }

    const optimisticData: OnyxUpdate[] = [
        {
            // Use set for new reports because it doesn't exist yet, is faster,
            // and we need the data to be available when we navigate to the chat page
            onyxMethod: existingSplitChatReport ? Onyx.METHOD.MERGE : Onyx.METHOD.SET,
            key: `${ONYXKEYS.COLLECTION.REPORT}${splitChatReport.reportID}`,
            value: splitChatReport,
        },
        {
            onyxMethod: Onyx.METHOD.SET,
            key: ONYXKEYS.NVP_QUICK_ACTION_GLOBAL_CREATE,
            value: {
                action: CONST.QUICK_ACTIONS.SPLIT_SCAN,
                chatReportID: splitChatReport.reportID,
                isFirstQuickAction: isEmptyObject(quickAction),
            },
        },
        existingSplitChatReport
            ? {
                  onyxMethod: Onyx.METHOD.MERGE,
                  key: `${ONYXKEYS.COLLECTION.REPORT_ACTIONS}${splitChatReport.reportID}`,
                  value: {
                      [splitIOUReportAction.reportActionID]: splitIOUReportAction as OnyxTypes.ReportAction,
                  },
              }
            : {
                  onyxMethod: Onyx.METHOD.SET,
                  key: `${ONYXKEYS.COLLECTION.REPORT_ACTIONS}${splitChatReport.reportID}`,
                  value: {
                      [splitChatCreatedReportAction.reportActionID]: splitChatCreatedReportAction,
                      [splitIOUReportAction.reportActionID]: splitIOUReportAction as OnyxTypes.ReportAction,
                  },
              },
        {
            onyxMethod: Onyx.METHOD.SET,
            key: `${ONYXKEYS.COLLECTION.TRANSACTION}${splitTransaction.transactionID}`,
            value: splitTransaction,
        },
    ];

    const successData: OnyxUpdate[] = [
        {
            onyxMethod: Onyx.METHOD.MERGE,
            key: `${ONYXKEYS.COLLECTION.REPORT_ACTIONS}${splitChatReport.reportID}`,
            value: {
                ...(existingSplitChatReport ? {} : {[splitChatCreatedReportAction.reportActionID]: {pendingAction: null}}),
                [splitIOUReportAction.reportActionID]: {pendingAction: null},
            },
        },
        {
            onyxMethod: Onyx.METHOD.MERGE,
            key: `${ONYXKEYS.COLLECTION.TRANSACTION}${splitTransaction.transactionID}`,
            value: {pendingAction: null},
        },
    ];

    const redundantParticipants: Record<number, null> = {};
    if (!existingSplitChatReport) {
        successData.push({
            onyxMethod: Onyx.METHOD.MERGE,
            key: `${ONYXKEYS.COLLECTION.REPORT}${splitChatReport.reportID}`,
            value: {pendingFields: {createChat: null}, participants: redundantParticipants},
        });
    }

    const failureData: OnyxUpdate[] = [
        {
            onyxMethod: Onyx.METHOD.MERGE,
            key: `${ONYXKEYS.COLLECTION.TRANSACTION}${splitTransaction.transactionID}`,
            value: {
                errors: ErrorUtils.getMicroSecondOnyxErrorWithTranslationKey('iou.error.genericCreateFailureMessage'),
            },
        },
        {
            onyxMethod: Onyx.METHOD.SET,
            key: ONYXKEYS.NVP_QUICK_ACTION_GLOBAL_CREATE,
            value: quickAction ?? null,
        },
    ];

    if (existingSplitChatReport) {
        failureData.push({
            onyxMethod: Onyx.METHOD.MERGE,
            key: `${ONYXKEYS.COLLECTION.REPORT_ACTIONS}${splitChatReport.reportID}`,
            value: {
                [splitIOUReportAction.reportActionID]: {
                    errors: getReceiptError(receipt, filename),
                },
            },
        });
    } else {
        failureData.push(
            {
                onyxMethod: Onyx.METHOD.MERGE,
                key: `${ONYXKEYS.COLLECTION.REPORT}${splitChatReport.reportID}`,
                value: {
                    errorFields: {
                        createChat: ErrorUtils.getMicroSecondOnyxErrorWithTranslationKey('report.genericCreateReportFailureMessage'),
                    },
                },
            },
            {
                onyxMethod: Onyx.METHOD.MERGE,
                key: `${ONYXKEYS.COLLECTION.REPORT_ACTIONS}${splitChatReport.reportID}`,
                value: {
                    [splitChatCreatedReportAction.reportActionID]: {
                        errors: ErrorUtils.getMicroSecondOnyxErrorWithTranslationKey('report.genericCreateReportFailureMessage'),
                    },
                    [splitIOUReportAction.reportActionID]: {
                        errors: getReceiptError(receipt, filename),
                    },
                },
            },
        );
    }

    const splits: Split[] = [{email: currentUserEmailForIOUSplit, accountID: currentUserAccountID}];

    participants.forEach((participant) => {
        // Disabling this line since participant.login can be an empty string
        // eslint-disable-next-line @typescript-eslint/prefer-nullish-coalescing
        const email = participant.isOwnPolicyExpenseChat ? '' : PhoneNumber.addSMSDomainIfPhoneNumber(participant.login || participant.text || '').toLowerCase();
        const accountID = participant.isOwnPolicyExpenseChat ? 0 : Number(participant.accountID);
        if (email === currentUserEmailForIOUSplit) {
            return;
        }

        // When splitting with a workspace chat, we only need to supply the policyID and the workspace reportID as it's needed so we can update the report preview
        if (participant.isOwnPolicyExpenseChat) {
            splits.push({
                policyID: participant.policyID,
                chatReportID: splitChatReport.reportID,
            });
            return;
        }

        const participantPersonalDetails = allPersonalDetails[participant?.accountID ?? -1];
        if (!participantPersonalDetails) {
            optimisticData.push({
                onyxMethod: Onyx.METHOD.MERGE,
                key: ONYXKEYS.PERSONAL_DETAILS_LIST,
                value: {
                    [accountID]: {
                        accountID,
                        // Disabling this line since participant.displayName can be an empty string
                        // eslint-disable-next-line @typescript-eslint/prefer-nullish-coalescing
                        displayName: LocalePhoneNumber.formatPhoneNumber(participant.displayName || email),
                        // Disabling this line since participant.login can be an empty string
                        // eslint-disable-next-line @typescript-eslint/prefer-nullish-coalescing
                        login: participant.login || participant.text,
                        isOptimisticPersonalDetail: true,
                    },
                },
            });
            // BE will send different participants. We clear the optimistic ones to avoid duplicated entries
            redundantParticipants[accountID] = null;
        }

        splits.push({
            email,
            accountID,
        });
    });

    participants.forEach((participant) => {
        const isPolicyExpenseChat = ReportUtils.isPolicyExpenseChat(participant);
        if (!isPolicyExpenseChat) {
            return;
        }

        const optimisticPolicyRecentlyUsedCategories = Category.buildOptimisticPolicyRecentlyUsedCategories(participant.policyID, category);
        const optimisticPolicyRecentlyUsedTags = Tag.buildOptimisticPolicyRecentlyUsedTags(participant.policyID, tag);
        const optimisticRecentlyUsedCurrencies = Policy.buildOptimisticRecentlyUsedCurrencies(currency);

        if (optimisticPolicyRecentlyUsedCategories.length > 0) {
            optimisticData.push({
                onyxMethod: Onyx.METHOD.SET,
                key: `${ONYXKEYS.COLLECTION.POLICY_RECENTLY_USED_CATEGORIES}${participant.policyID}`,
                value: optimisticPolicyRecentlyUsedCategories,
            });
        }

        if (optimisticRecentlyUsedCurrencies.length > 0) {
            optimisticData.push({
                onyxMethod: Onyx.METHOD.SET,
                key: ONYXKEYS.RECENTLY_USED_CURRENCIES,
                value: optimisticRecentlyUsedCurrencies,
            });
        }

        if (!isEmptyObject(optimisticPolicyRecentlyUsedTags)) {
            optimisticData.push({
                onyxMethod: Onyx.METHOD.MERGE,
                key: `${ONYXKEYS.COLLECTION.POLICY_RECENTLY_USED_TAGS}${participant.policyID}`,
                value: optimisticPolicyRecentlyUsedTags,
            });
        }
    });

    // Save the new splits array into the transaction's comment in case the user calls CompleteSplitBill while offline
    optimisticData.push({
        onyxMethod: Onyx.METHOD.MERGE,
        key: `${ONYXKEYS.COLLECTION.TRANSACTION}${splitTransaction.transactionID}`,
        value: {
            comment: {
                splits,
            },
        },
    });

    const parameters: StartSplitBillParams = {
        chatReportID: splitChatReport.reportID,
        reportActionID: splitIOUReportAction.reportActionID,
        transactionID: splitTransaction.transactionID,
        splits: JSON.stringify(splits),
        receipt,
        comment,
        category,
        tag,
        currency,
        isFromGroupDM: !existingSplitChatReport,
        billable,
        ...(existingSplitChatReport ? {} : {createdReportActionID: splitChatCreatedReportAction.reportActionID}),
        chatType: splitChatReport?.chatType,
        taxCode,
        taxAmount,
    };

    API.write(WRITE_COMMANDS.START_SPLIT_BILL, parameters, {optimisticData, successData, failureData});

    Navigation.dismissModalWithReport(splitChatReport);
    Report.notifyNewAction(splitChatReport.reportID ?? '-1', currentUserAccountID);
}

/** Used for editing a split expense while it's still scanning or when SmartScan fails, it completes a split expense started by startSplitBill above.
 *
 * @param chatReportID - The group chat or workspace reportID
 * @param reportAction - The split action that lives in the chatReport above
 * @param updatedTransaction - The updated **draft** split transaction
 * @param sessionAccountID - accountID of the current user
 * @param sessionEmail - email of the current user
 */
function completeSplitBill(chatReportID: string, reportAction: OnyxTypes.ReportAction, updatedTransaction: OnyxEntry<OnyxTypes.Transaction>, sessionAccountID: number, sessionEmail: string) {
    const currentUserEmailForIOUSplit = PhoneNumber.addSMSDomainIfPhoneNumber(sessionEmail);
    const transactionID = updatedTransaction?.transactionID ?? '-1';
    const unmodifiedTransaction = allTransactions[`${ONYXKEYS.COLLECTION.TRANSACTION}${transactionID}`];

    // Save optimistic updated transaction and action
    const optimisticData: OnyxUpdate[] = [
        {
            onyxMethod: Onyx.METHOD.MERGE,
            key: `${ONYXKEYS.COLLECTION.TRANSACTION}${transactionID}`,
            value: {
                ...updatedTransaction,
                receipt: {
                    state: CONST.IOU.RECEIPT_STATE.OPEN,
                },
            },
        },
        {
            onyxMethod: Onyx.METHOD.MERGE,
            key: `${ONYXKEYS.COLLECTION.REPORT_ACTIONS}${chatReportID}`,
            value: {
                [reportAction.reportActionID]: {
                    lastModified: DateUtils.getDBTime(),
                    originalMessage: {
                        whisperedTo: [],
                    },
                },
            },
        },
    ];

    const successData: OnyxUpdate[] = [
        {
            onyxMethod: Onyx.METHOD.MERGE,
            key: `${ONYXKEYS.COLLECTION.TRANSACTION}${transactionID}`,
            value: {pendingAction: null},
        },
        {
            onyxMethod: Onyx.METHOD.MERGE,
            key: `${ONYXKEYS.COLLECTION.SPLIT_TRANSACTION_DRAFT}${transactionID}`,
            value: {pendingAction: null},
        },
    ];

    const failureData: OnyxUpdate[] = [
        {
            onyxMethod: Onyx.METHOD.MERGE,
            key: `${ONYXKEYS.COLLECTION.TRANSACTION}${transactionID}`,
            value: {
                ...unmodifiedTransaction,
                errors: ErrorUtils.getMicroSecondOnyxErrorWithTranslationKey('iou.error.genericCreateFailureMessage'),
            },
        },
        {
            onyxMethod: Onyx.METHOD.MERGE,
            key: `${ONYXKEYS.COLLECTION.REPORT_ACTIONS}${chatReportID}`,
            value: {
                [reportAction.reportActionID]: {
                    ...reportAction,
                    errors: ErrorUtils.getMicroSecondOnyxErrorWithTranslationKey('iou.error.genericCreateFailureMessage'),
                },
            },
        },
    ];

    const splitParticipants: Split[] = updatedTransaction?.comment?.splits ?? [];
    const amount = updatedTransaction?.modifiedAmount;
    const currency = updatedTransaction?.modifiedCurrency;

    // Exclude the current user when calculating the split amount, `calculateAmount` takes it into account
    const splitAmount = IOUUtils.calculateAmount(splitParticipants.length - 1, amount ?? 0, currency ?? '', false);
    const splitTaxAmount = IOUUtils.calculateAmount(splitParticipants.length - 1, updatedTransaction?.taxAmount ?? 0, currency ?? '', false);

    const splits: Split[] = [{email: currentUserEmailForIOUSplit}];
    splitParticipants.forEach((participant) => {
        // Skip creating the transaction for the current user
        if (participant.email === currentUserEmailForIOUSplit) {
            return;
        }
        const isPolicyExpenseChat = !!participant.policyID;

        if (!isPolicyExpenseChat) {
            // In case this is still the optimistic accountID saved in the splits array, return early as we cannot know
            // if there is an existing chat between the split creator and this participant
            // Instead, we will rely on Auth generating the report IDs and the user won't see any optimistic chats or reports created
            const participantPersonalDetails: OnyxTypes.PersonalDetails | null = allPersonalDetails[participant?.accountID ?? -1];
            if (!participantPersonalDetails || participantPersonalDetails.isOptimisticPersonalDetail) {
                splits.push({
                    email: participant.email,
                });
                return;
            }
        }

        let oneOnOneChatReport: OnyxEntry<OnyxTypes.Report>;
        let isNewOneOnOneChatReport = false;

        if (isPolicyExpenseChat) {
            // The workspace chat reportID is saved in the splits array when starting a split expense with a workspace
            oneOnOneChatReport = allReports?.[`${ONYXKEYS.COLLECTION.REPORT}${participant.chatReportID}`];
        } else {
            const existingChatReport = ReportUtils.getChatByParticipants(participant.accountID ? [participant.accountID, sessionAccountID] : []);
            isNewOneOnOneChatReport = !existingChatReport;
            oneOnOneChatReport = existingChatReport ?? ReportUtils.buildOptimisticChatReport(participant.accountID ? [participant.accountID, sessionAccountID] : []);
        }

        let oneOnOneIOUReport: OneOnOneIOUReport = oneOnOneChatReport?.iouReportID ? allReports?.[`${ONYXKEYS.COLLECTION.REPORT}${oneOnOneChatReport.iouReportID}`] : null;
        const shouldCreateNewOneOnOneIOUReport = ReportUtils.shouldCreateNewMoneyRequestReport(oneOnOneIOUReport, oneOnOneChatReport);

        if (!oneOnOneIOUReport || shouldCreateNewOneOnOneIOUReport) {
            oneOnOneIOUReport = isPolicyExpenseChat
                ? ReportUtils.buildOptimisticExpenseReport(oneOnOneChatReport?.reportID ?? '-1', participant.policyID ?? '-1', sessionAccountID, splitAmount, currency ?? '')
                : ReportUtils.buildOptimisticIOUReport(sessionAccountID, participant.accountID ?? -1, splitAmount, oneOnOneChatReport?.reportID ?? '-1', currency ?? '');
        } else if (isPolicyExpenseChat) {
            if (typeof oneOnOneIOUReport?.total === 'number') {
                // Because of the Expense reports are stored as negative values, we subtract the total from the amount
                oneOnOneIOUReport.total -= splitAmount;
            }
        } else {
            oneOnOneIOUReport = IOUUtils.updateIOUOwnerAndTotal(oneOnOneIOUReport, sessionAccountID, splitAmount, currency ?? '');
        }

        const oneOnOneTransaction = TransactionUtils.buildOptimisticTransaction(
            isPolicyExpenseChat ? -splitAmount : splitAmount,
            currency ?? '',
            oneOnOneIOUReport?.reportID ?? '-1',
            updatedTransaction?.comment?.comment,
            [],
            updatedTransaction?.modifiedCreated,
            CONST.IOU.TYPE.SPLIT,
            transactionID,
            updatedTransaction?.modifiedMerchant,
            {...updatedTransaction?.receipt, state: CONST.IOU.RECEIPT_STATE.OPEN},
            updatedTransaction?.filename,
            undefined,
            updatedTransaction?.category,
            updatedTransaction?.tag,
            updatedTransaction?.taxCode,
            isPolicyExpenseChat ? -splitTaxAmount : splitAmount,
            updatedTransaction?.billable,
        );

        const [oneOnOneCreatedActionForChat, oneOnOneCreatedActionForIOU, oneOnOneIOUAction, optimisticTransactionThread, optimisticCreatedActionForTransactionThread] =
            ReportUtils.buildOptimisticMoneyRequestEntities(
                oneOnOneIOUReport,
                CONST.IOU.REPORT_ACTION_TYPE.CREATE,
                splitAmount,
                currency ?? '',
                updatedTransaction?.comment?.comment ?? '',
                currentUserEmailForIOUSplit,
                [participant],
                oneOnOneTransaction.transactionID,
                undefined,
            );

        let oneOnOneReportPreviewAction = getReportPreviewAction(oneOnOneChatReport?.reportID ?? '-1', oneOnOneIOUReport?.reportID ?? '-1');
        if (oneOnOneReportPreviewAction) {
            oneOnOneReportPreviewAction = ReportUtils.updateReportPreview(oneOnOneIOUReport, oneOnOneReportPreviewAction);
        } else {
            oneOnOneReportPreviewAction = ReportUtils.buildOptimisticReportPreview(oneOnOneChatReport, oneOnOneIOUReport, '', oneOnOneTransaction);
        }

        const [oneOnOneOptimisticData, oneOnOneSuccessData, oneOnOneFailureData] = buildOnyxDataForMoneyRequest({
            isNewChatReport: isNewOneOnOneChatReport,
            isOneOnOneSplit: true,
            shouldCreateNewMoneyRequestReport: shouldCreateNewOneOnOneIOUReport,
            optimisticParams: {
                chat: {
                    report: oneOnOneChatReport,
                    createdAction: oneOnOneCreatedActionForChat,
                    reportPreviewAction: oneOnOneReportPreviewAction,
                },
                iou: {
                    report: oneOnOneIOUReport,
                    createdAction: oneOnOneCreatedActionForIOU,
                    action: oneOnOneIOUAction,
                },
                transactionParams: {
                    transaction: oneOnOneTransaction,
                    transactionThreadReport: optimisticTransactionThread,
                    transactionThreadCreatedReportAction: optimisticCreatedActionForTransactionThread,
                },
                policyRecentlyUsed: {},
            },
        });

        splits.push({
            email: participant.email,
            accountID: participant.accountID,
            policyID: participant.policyID,
            iouReportID: oneOnOneIOUReport?.reportID,
            chatReportID: oneOnOneChatReport?.reportID,
            transactionID: oneOnOneTransaction.transactionID,
            reportActionID: oneOnOneIOUAction.reportActionID,
            createdChatReportActionID: oneOnOneCreatedActionForChat.reportActionID,
            createdIOUReportActionID: oneOnOneCreatedActionForIOU.reportActionID,
            reportPreviewReportActionID: oneOnOneReportPreviewAction.reportActionID,
            transactionThreadReportID: optimisticTransactionThread.reportID,
            createdReportActionIDForThread: optimisticCreatedActionForTransactionThread?.reportActionID,
        });

        optimisticData.push(...oneOnOneOptimisticData);
        successData.push(...oneOnOneSuccessData);
        failureData.push(...oneOnOneFailureData);
    });

    const {
        amount: transactionAmount,
        currency: transactionCurrency,
        created: transactionCreated,
        merchant: transactionMerchant,
        comment: transactionComment,
        category: transactionCategory,
        tag: transactionTag,
        taxCode: transactionTaxCode,
        taxAmount: transactionTaxAmount,
        billable: transactionBillable,
    } = ReportUtils.getTransactionDetails(updatedTransaction) ?? {};

    const parameters: CompleteSplitBillParams = {
        transactionID,
        amount: transactionAmount,
        currency: transactionCurrency,
        created: transactionCreated,
        merchant: transactionMerchant,
        comment: transactionComment,
        category: transactionCategory,
        tag: transactionTag,
        splits: JSON.stringify(splits),
        taxCode: transactionTaxCode,
        taxAmount: transactionTaxAmount,
        billable: transactionBillable,
    };

    API.write(WRITE_COMMANDS.COMPLETE_SPLIT_BILL, parameters, {optimisticData, successData, failureData});
    InteractionManager.runAfterInteractions(() => TransactionEdit.removeDraftTransaction(CONST.IOU.OPTIMISTIC_TRANSACTION_ID));
    Navigation.dismissModal(isSearchTopmostCentralPane() ? undefined : chatReportID);
    Report.notifyNewAction(chatReportID, sessionAccountID);
}

function setDraftSplitTransaction(transactionID: string, transactionChanges: TransactionChanges = {}, policy?: OnyxEntry<OnyxTypes.Policy>) {
    const newTransactionChanges = {...transactionChanges};
    let draftSplitTransaction = allDraftSplitTransactions[`${ONYXKEYS.COLLECTION.SPLIT_TRANSACTION_DRAFT}${transactionID}`];

    if (!draftSplitTransaction) {
        draftSplitTransaction = allTransactions[`${ONYXKEYS.COLLECTION.TRANSACTION}${transactionID}`];
    }

    if (transactionChanges.category) {
        const {categoryTaxCode, categoryTaxAmount} = TransactionUtils.getCategoryTaxCodeAndAmount(transactionChanges.category, draftSplitTransaction, policy);
        if (categoryTaxCode && categoryTaxAmount !== undefined) {
            newTransactionChanges.taxCode = categoryTaxCode;
            newTransactionChanges.taxAmount = categoryTaxAmount;
        }
    }

    const updatedTransaction = draftSplitTransaction
        ? TransactionUtils.getUpdatedTransaction({
              transaction: draftSplitTransaction,
              transactionChanges: newTransactionChanges,
              isFromExpenseReport: false,
              shouldUpdateReceiptState: false,
          })
        : null;

    Onyx.merge(`${ONYXKEYS.COLLECTION.SPLIT_TRANSACTION_DRAFT}${transactionID}`, updatedTransaction);
}

/** Requests money based on a distance (e.g. mileage from a map) */
function createDistanceRequest(distanceRequestInformation: CreateDistanceRequestInformation) {
    const {
        report,
        participants,
        currentUserLogin = '',
        currentUserAccountID = -1,
        iouType = CONST.IOU.TYPE.SUBMIT,
        existingTransaction,
        transactionParams,
        policyParams = {},
    } = distanceRequestInformation;
    const {policy, policyCategories, policyTagList} = policyParams;
    const {amount, comment, currency, created, category, tag, taxAmount, taxCode, merchant, billable, validWaypoints, customUnitRateID = '', splitShares = {}} = transactionParams;

    // If the report is an iou or expense report, we should get the linked chat report to be passed to the getMoneyRequestInformation function
    const isMoneyRequestReport = ReportUtils.isMoneyRequestReport(report);
    const currentChatReport = isMoneyRequestReport ? ReportUtils.getReportOrDraftReport(report?.chatReportID) : report;
    const moneyRequestReportID = isMoneyRequestReport ? report?.reportID : '';

    const optimisticReceipt: Receipt = {
        source: ReceiptGeneric as ReceiptSource,
        state: CONST.IOU.RECEIPT_STATE.OPEN,
    };

    let parameters: CreateDistanceRequestParams;
    let onyxData: OnyxData;
    const sanitizedWaypoints = sanitizeRecentWaypoints(validWaypoints);
    if (iouType === CONST.IOU.TYPE.SPLIT) {
        const {
            splitData,
            splits,
            onyxData: splitOnyxData,
        } = createSplitsAndOnyxData(
            participants,
            currentUserLogin ?? '',
            currentUserAccountID,
            amount,
            comment,
            currency,
            merchant,
            created,
            category ?? '',
            tag ?? '',
            splitShares,
            report?.reportID ?? '',
            billable,
            CONST.IOU.REQUEST_TYPE.DISTANCE,
            taxCode,
            taxAmount,
        );
        onyxData = splitOnyxData;

        // Splits don't use the IOU report param. The split transaction isn't linked to a report shown in the UI, it's linked to a special default reportID of -2.
        // Therefore, any params related to the IOU report are irrelevant and omitted below.
        parameters = {
            transactionID: splitData.transactionID,
            chatReportID: splitData.chatReportID,
            createdChatReportActionID: splitData.createdReportActionID ?? '',
            reportActionID: splitData.reportActionID,
            waypoints: JSON.stringify(sanitizedWaypoints),
            customUnitRateID,
            comment,
            created,
            category,
            tag,
            taxCode,
            taxAmount,
            billable,
            splits: JSON.stringify(splits),
            chatType: splitData.chatType,
        };
    } else {
        const participant = participants.at(0) ?? {};
        const {
            iouReport,
            chatReport,
            transaction,
            iouAction,
            createdChatReportActionID,
            createdIOUReportActionID,
            reportPreviewAction,
            transactionThreadReportID,
            createdReportActionIDForThread,
            payerEmail,
            onyxData: moneyRequestOnyxData,
        } = getMoneyRequestInformation({
            parentChatReport: currentChatReport,
            existingTransaction,
            moneyRequestReportID,
            participantParams: {
                participant,
                payeeAccountID: userAccountID,
                payeeEmail: currentUserEmail,
            },
            policyParams: {
                policy,
                policyCategories,
                policyTagList,
            },
            transactionParams: {
                amount,
                currency,
                comment,
                created,
                merchant,
                receipt: optimisticReceipt,
                category,
                tag,
                taxCode,
                taxAmount,
                billable,
            },
        });

        onyxData = moneyRequestOnyxData;

        parameters = {
            comment,
            iouReportID: iouReport.reportID,
            chatReportID: chatReport.reportID,
            transactionID: transaction.transactionID,
            reportActionID: iouAction.reportActionID,
            createdChatReportActionID,
            createdIOUReportActionID,
            reportPreviewReportActionID: reportPreviewAction.reportActionID,
            waypoints: JSON.stringify(sanitizedWaypoints),
            created,
            category,
            tag,
            taxCode,
            taxAmount,
            billable,
            transactionThreadReportID,
            createdReportActionIDForThread,
            payerEmail,
            customUnitRateID,
        };
    }

    const recentServerValidatedWaypoints = getRecentWaypoints().filter((item) => !item.pendingAction);
    onyxData?.failureData?.push({
        onyxMethod: Onyx.METHOD.SET,
        key: `${ONYXKEYS.NVP_RECENT_WAYPOINTS}`,
        value: recentServerValidatedWaypoints,
    });

    API.write(WRITE_COMMANDS.CREATE_DISTANCE_REQUEST, parameters, onyxData);
    InteractionManager.runAfterInteractions(() => TransactionEdit.removeDraftTransaction(CONST.IOU.OPTIMISTIC_TRANSACTION_ID));
    const activeReportID = isMoneyRequestReport ? report?.reportID ?? '-1' : parameters.chatReportID;
    Navigation.dismissModal(isSearchTopmostCentralPane() ? undefined : activeReportID);
    Report.notifyNewAction(activeReportID, userAccountID);
}

type UpdateMoneyRequestAmountAndCurrencyParams = {
    transactionID: string;
    transactionThreadReportID: string;
    currency: string;
    amount: number;
    taxAmount: number;
    policy?: OnyxEntry<OnyxTypes.Policy>;
    policyTagList?: OnyxEntry<OnyxTypes.PolicyTagLists>;
    policyCategories?: OnyxEntry<OnyxTypes.PolicyCategories>;
    taxCode: string;
};

/** Updates the amount and currency fields of an expense */
function updateMoneyRequestAmountAndCurrency({
    transactionID,
    transactionThreadReportID,
    currency,
    amount,
    taxAmount,
    policy,
    policyTagList,
    policyCategories,
    taxCode,
}: UpdateMoneyRequestAmountAndCurrencyParams) {
    const transactionChanges = {
        amount,
        currency,
        taxCode,
        taxAmount,
    };
    const transactionThreadReport = allReports?.[`${ONYXKEYS.COLLECTION.REPORT}${transactionThreadReportID}`] ?? null;
    const parentReport = allReports?.[`${ONYXKEYS.COLLECTION.REPORT}${transactionThreadReport?.parentReportID}`] ?? null;
    let data: UpdateMoneyRequestData;
    if (ReportUtils.isTrackExpenseReport(transactionThreadReport) && ReportUtils.isSelfDM(parentReport)) {
        data = getUpdateTrackExpenseParams(transactionID, transactionThreadReportID, transactionChanges, policy);
    } else {
        data = getUpdateMoneyRequestParams(transactionID, transactionThreadReportID, transactionChanges, policy, policyTagList ?? null, policyCategories ?? null);
    }
    const {params, onyxData} = data;
    API.write(WRITE_COMMANDS.UPDATE_MONEY_REQUEST_AMOUNT_AND_CURRENCY, params, onyxData);
}

/**
 *
 * @param transactionID  - The transactionID of IOU
 * @param reportAction - The reportAction of the transaction in the IOU report
 * @return the url to navigate back once the money request is deleted
 */
function prepareToCleanUpMoneyRequest(transactionID: string, reportAction: OnyxTypes.ReportAction) {
    // STEP 1: Get all collections we're updating
    const iouReportID = ReportActionsUtils.isMoneyRequestAction(reportAction) ? ReportActionsUtils.getOriginalMessage(reportAction)?.IOUReportID : '-1';
    const iouReport = allReports?.[`${ONYXKEYS.COLLECTION.REPORT}${iouReportID}`] ?? null;
    const chatReport = allReports?.[`${ONYXKEYS.COLLECTION.REPORT}${iouReport?.chatReportID}`];
    // eslint-disable-next-line @typescript-eslint/no-non-null-assertion
    const reportPreviewAction = getReportPreviewAction(iouReport?.chatReportID ?? '-1', iouReport?.reportID ?? '-1')!;
    const transaction = allTransactions[`${ONYXKEYS.COLLECTION.TRANSACTION}${transactionID}`];
    const isTransactionOnHold = TransactionUtils.isOnHold(transaction);
    const transactionViolations = allTransactionViolations[`${ONYXKEYS.COLLECTION.TRANSACTION_VIOLATIONS}${transactionID}`];
    const transactionThreadID = reportAction.childReportID;
    let transactionThread = null;
    if (transactionThreadID) {
        transactionThread = allReports?.[`${ONYXKEYS.COLLECTION.REPORT}${transactionThreadID}`] ?? null;
    }

    // STEP 2: Decide if we need to:
    // 1. Delete the transactionThread - delete if there are no visible comments in the thread
    // 2. Update the moneyRequestPreview to show [Deleted expense] - update if the transactionThread exists AND it isn't being deleted
    const shouldDeleteTransactionThread = transactionThreadID ? (reportAction?.childVisibleActionCount ?? 0) === 0 : false;
    const shouldShowDeletedRequestMessage = !!transactionThreadID && !shouldDeleteTransactionThread;

    // STEP 3: Update the IOU reportAction and decide if the iouReport should be deleted. We delete the iouReport if there are no visible comments left in the report.
    const updatedReportAction = {
        [reportAction.reportActionID]: {
            pendingAction: shouldShowDeletedRequestMessage ? CONST.RED_BRICK_ROAD_PENDING_ACTION.UPDATE : CONST.RED_BRICK_ROAD_PENDING_ACTION.DELETE,
            previousMessage: reportAction.message,
            message: [
                {
                    type: 'COMMENT',
                    html: '',
                    text: '',
                    isEdited: true,
                    isDeletedParentAction: shouldShowDeletedRequestMessage,
                },
            ],
            originalMessage: {
                IOUTransactionID: null,
            },
            errors: null,
        },
    } as Record<string, NullishDeep<OnyxTypes.ReportAction>>;

    let canUserPerformWriteAction = true;
    if (chatReport) {
        canUserPerformWriteAction = !!ReportUtils.canUserPerformWriteAction(chatReport);
    }
    const lastVisibleAction = ReportActionsUtils.getLastVisibleAction(iouReport?.reportID ?? '-1', canUserPerformWriteAction, updatedReportAction);
    const iouReportLastMessageText = ReportActionsUtils.getLastVisibleMessage(iouReport?.reportID ?? '-1', canUserPerformWriteAction, updatedReportAction).lastMessageText;
    const shouldDeleteIOUReport =
        iouReportLastMessageText.length === 0 && !ReportActionsUtils.isDeletedParentAction(lastVisibleAction) && (!transactionThreadID || shouldDeleteTransactionThread);

    // STEP 4: Update the iouReport and reportPreview with new totals and messages if it wasn't deleted
    let updatedIOUReport: OnyxInputValue<OnyxTypes.Report>;
    const currency = TransactionUtils.getCurrency(transaction);
    const updatedReportPreviewAction: OnyxTypes.ReportAction<typeof CONST.REPORT.ACTIONS.TYPE.REPORT_PREVIEW> = {...reportPreviewAction};
    updatedReportPreviewAction.pendingAction = shouldDeleteIOUReport ? CONST.RED_BRICK_ROAD_PENDING_ACTION.DELETE : CONST.RED_BRICK_ROAD_PENDING_ACTION.UPDATE;
    if (iouReport && ReportUtils.isExpenseReport(iouReport)) {
        updatedIOUReport = {...iouReport};

        if (typeof updatedIOUReport.total === 'number' && currency === iouReport?.currency) {
            // Because of the Expense reports are stored as negative values, we add the total from the amount
            const amountDiff = TransactionUtils.getAmount(transaction, true);
            updatedIOUReport.total += amountDiff;

            if (!transaction?.reimbursable && typeof updatedIOUReport.nonReimbursableTotal === 'number') {
                updatedIOUReport.nonReimbursableTotal += amountDiff;
            }

            if (!isTransactionOnHold) {
                if (typeof updatedIOUReport.unheldTotal === 'number') {
                    updatedIOUReport.unheldTotal += amountDiff;
                }

                if (!transaction?.reimbursable && typeof updatedIOUReport.unheldNonReimbursableTotal === 'number') {
                    updatedIOUReport.unheldNonReimbursableTotal += amountDiff;
                }
            }
        }
    } else {
        updatedIOUReport = IOUUtils.updateIOUOwnerAndTotal(
            iouReport,
            reportAction.actorAccountID ?? -1,
            TransactionUtils.getAmount(transaction, false),
            currency,
            true,
            false,
            isTransactionOnHold,
        );
    }

    if (updatedIOUReport) {
        updatedIOUReport.lastMessageText = iouReportLastMessageText;
        updatedIOUReport.lastVisibleActionCreated = lastVisibleAction?.created;
    }

    const hasNonReimbursableTransactions = ReportUtils.hasNonReimbursableTransactions(iouReport?.reportID);
    const messageText = Localize.translateLocal(hasNonReimbursableTransactions ? 'iou.payerSpentAmount' : 'iou.payerOwesAmount', {
        payer: ReportUtils.getPersonalDetailsForAccountID(updatedIOUReport?.managerID ?? -1).login ?? '',
        amount: CurrencyUtils.convertToDisplayString(updatedIOUReport?.total, updatedIOUReport?.currency),
    });

    if (ReportActionsUtils.getReportActionMessage(updatedReportPreviewAction)) {
        if (Array.isArray(updatedReportPreviewAction?.message)) {
            const message = updatedReportPreviewAction.message.at(0);
            if (message) {
                message.text = messageText;
                message.deleted = shouldDeleteIOUReport ? DateUtils.getDBTime() : '';
            }
        } else if (!Array.isArray(updatedReportPreviewAction.message) && updatedReportPreviewAction.message) {
            updatedReportPreviewAction.message.text = messageText;
            updatedReportPreviewAction.message.deleted = shouldDeleteIOUReport ? DateUtils.getDBTime() : '';
        }
    }

    if (updatedReportPreviewAction && reportPreviewAction?.childMoneyRequestCount && reportPreviewAction?.childMoneyRequestCount > 0) {
        updatedReportPreviewAction.childMoneyRequestCount = reportPreviewAction.childMoneyRequestCount - 1;
    }

    return {
        shouldDeleteTransactionThread,
        shouldDeleteIOUReport,
        updatedReportAction,
        updatedIOUReport,
        updatedReportPreviewAction,
        transactionThreadID,
        transactionThread,
        chatReport,
        transaction,
        transactionViolations,
        reportPreviewAction,
        iouReport,
    };
}

/**
 * Calculate the URL to navigate to after a money request deletion
 * @param transactionID - The ID of the money request being deleted
 * @param reportAction - The report action associated with the money request
 * @param isSingleTransactionView - whether we are in the transaction thread report
 * @returns The URL to navigate to
 */
function getNavigationUrlOnMoneyRequestDelete(transactionID: string, reportAction: OnyxTypes.ReportAction, isSingleTransactionView = false): Route | undefined {
    const {shouldDeleteTransactionThread, shouldDeleteIOUReport, iouReport} = prepareToCleanUpMoneyRequest(transactionID, reportAction);

    // Determine which report to navigate back to
    if (iouReport && isSingleTransactionView && shouldDeleteTransactionThread && !shouldDeleteIOUReport) {
        return ROUTES.REPORT_WITH_ID.getRoute(iouReport.reportID);
    }

    if (iouReport?.chatReportID && shouldDeleteIOUReport) {
        return ROUTES.REPORT_WITH_ID.getRoute(iouReport.chatReportID);
    }

    return undefined;
}

/**
 * Calculate the URL to navigate to after a track expense deletion
 * @param chatReportID - The ID of the chat report containing the track expense
 * @param transactionID - The ID of the track expense being deleted
 * @param reportAction - The report action associated with the track expense
 * @param isSingleTransactionView - Whether we're in single transaction view
 * @returns The URL to navigate to
 */
function getNavigationUrlAfterTrackExpenseDelete(chatReportID: string, transactionID: string, reportAction: OnyxTypes.ReportAction, isSingleTransactionView = false): Route | undefined {
    const chatReport = allReports?.[`${ONYXKEYS.COLLECTION.REPORT}${chatReportID}`] ?? null;

    // If not a self DM, handle it as a regular money request
    if (!ReportUtils.isSelfDM(chatReport)) {
        return getNavigationUrlOnMoneyRequestDelete(transactionID, reportAction, isSingleTransactionView);
    }

    const transactionThreadID = reportAction.childReportID;
    const shouldDeleteTransactionThread = transactionThreadID ? (reportAction?.childVisibleActionCount ?? 0) === 0 : false;

    // Only navigate if in single transaction view and the thread will be deleted
    if (isSingleTransactionView && shouldDeleteTransactionThread && chatReport?.reportID) {
        // Pop the deleted report screen before navigating. This prevents navigating to the Concierge chat due to the missing report.
        return ROUTES.REPORT_WITH_ID.getRoute(chatReport.reportID);
    }

    return undefined;
}

/**
 *
 * @param transactionID  - The transactionID of IOU
 * @param reportAction - The reportAction of the transaction in the IOU report
 * @param isSingleTransactionView - whether we are in the transaction thread report
 * @return the url to navigate back once the money request is deleted
 */
function cleanUpMoneyRequest(transactionID: string, reportAction: OnyxTypes.ReportAction, isSingleTransactionView = false) {
    const {
        shouldDeleteTransactionThread,
        shouldDeleteIOUReport,
        updatedReportAction,
        updatedIOUReport,
        updatedReportPreviewAction,
        transactionThreadID,
        chatReport,
        iouReport,
        reportPreviewAction,
    } = prepareToCleanUpMoneyRequest(transactionID, reportAction);

    const urlToNavigateBack = getNavigationUrlOnMoneyRequestDelete(transactionID, reportAction, isSingleTransactionView);
    // build Onyx data

    // Onyx operations to delete the transaction, update the IOU report action and chat report action
    const reportActionsOnyxUpdates: OnyxUpdate[] = [];
    const onyxUpdates: OnyxUpdate[] = [
        {
            onyxMethod: Onyx.METHOD.SET,
            key: `${ONYXKEYS.COLLECTION.TRANSACTION}${transactionID}`,
            value: null,
        },
    ];
    reportActionsOnyxUpdates.push({
        onyxMethod: Onyx.METHOD.MERGE,
        key: `${ONYXKEYS.COLLECTION.REPORT_ACTIONS}${iouReport?.reportID}`,
        value: {
            [reportAction.reportActionID]: shouldDeleteIOUReport
                ? null
                : {
                      pendingAction: null,
                  },
        },
    });

    if (reportPreviewAction?.reportActionID) {
        reportActionsOnyxUpdates.push({
            onyxMethod: Onyx.METHOD.MERGE,
            key: `${ONYXKEYS.COLLECTION.REPORT_ACTIONS}${chatReport?.reportID}`,
            value: {
                [reportPreviewAction.reportActionID]: {
                    ...updatedReportPreviewAction,
                    pendingAction: null,
                    errors: null,
                },
            },
        });
    }

    // added the operation to delete associated transaction violations
    onyxUpdates.push({
        onyxMethod: Onyx.METHOD.SET,
        key: `${ONYXKEYS.COLLECTION.TRANSACTION_VIOLATIONS}${transactionID}`,
        value: null,
    });

    // added the operation to delete transaction thread
    if (shouldDeleteTransactionThread) {
        onyxUpdates.push(
            {
                onyxMethod: Onyx.METHOD.SET,
                key: `${ONYXKEYS.COLLECTION.REPORT}${transactionThreadID}`,
                value: null,
            },
            {
                onyxMethod: Onyx.METHOD.SET,
                key: `${ONYXKEYS.COLLECTION.REPORT_ACTIONS}${transactionThreadID}`,
                value: null,
            },
        );
    }

    // added operations to update IOU report and chat report
    reportActionsOnyxUpdates.push({
        onyxMethod: Onyx.METHOD.MERGE,
        key: `${ONYXKEYS.COLLECTION.REPORT_ACTIONS}${iouReport?.reportID}`,
        value: updatedReportAction,
    });
    onyxUpdates.push(
        {
            onyxMethod: Onyx.METHOD.MERGE,
            key: `${ONYXKEYS.COLLECTION.REPORT}${iouReport?.reportID}`,
            value: updatedIOUReport,
        },
        {
            onyxMethod: Onyx.METHOD.MERGE,
            key: `${ONYXKEYS.COLLECTION.REPORT}${chatReport?.reportID}`,
            value: ReportUtils.getOutstandingChildRequest(updatedIOUReport),
        },
    );

    if (!shouldDeleteIOUReport && updatedReportPreviewAction.childMoneyRequestCount === 0) {
        onyxUpdates.push({
            onyxMethod: Onyx.METHOD.MERGE,
            key: `${ONYXKEYS.COLLECTION.REPORT}${chatReport?.reportID}`,
            value: {
                hasOutstandingChildRequest: false,
            },
        });
    }

    if (shouldDeleteIOUReport) {
        let canUserPerformWriteAction = true;
        if (chatReport) {
            canUserPerformWriteAction = !!ReportUtils.canUserPerformWriteAction(chatReport);
        }
        onyxUpdates.push(
            {
                onyxMethod: Onyx.METHOD.MERGE,
                key: `${ONYXKEYS.COLLECTION.REPORT}${chatReport?.reportID}`,
                value: {
                    hasOutstandingChildRequest: false,
                    iouReportID: null,
                    lastMessageText: ReportActionsUtils.getLastVisibleMessage(iouReport?.chatReportID ?? '-1', canUserPerformWriteAction, {
                        [reportPreviewAction?.reportActionID ?? '-1']: null,
                    })?.lastMessageText,
                    lastVisibleActionCreated: ReportActionsUtils.getLastVisibleAction(iouReport?.chatReportID ?? '-1', canUserPerformWriteAction, {
                        [reportPreviewAction?.reportActionID ?? '-1']: null,
                    })?.created,
                },
            },
            {
                onyxMethod: Onyx.METHOD.SET,
                key: `${ONYXKEYS.COLLECTION.REPORT}${iouReport?.reportID}`,
                value: null,
            },
        );
    }

    // First, update the reportActions to ensure related actions are not displayed.
    Onyx.update(reportActionsOnyxUpdates).then(() => {
        Navigation.goBack(urlToNavigateBack);
        InteractionManager.runAfterInteractions(() => {
            // After navigation, update the remaining data.
            Onyx.update(onyxUpdates);
        });
    });
}

/**
 *
 * @param transactionID  - The transactionID of IOU
 * @param reportAction - The reportAction of the transaction in the IOU report
 * @param isSingleTransactionView - whether we are in the transaction thread report
 * @return the url to navigate back once the money request is deleted
 */
function deleteMoneyRequest(transactionID: string, reportAction: OnyxTypes.ReportAction, isSingleTransactionView = false) {
    // STEP 1: Calculate and prepare the data
    const {
        shouldDeleteTransactionThread,
        shouldDeleteIOUReport,
        updatedReportAction,
        updatedIOUReport,
        updatedReportPreviewAction,
        transactionThreadID,
        transactionThread,
        chatReport,
        transaction,
        transactionViolations,
        iouReport,
        reportPreviewAction,
    } = prepareToCleanUpMoneyRequest(transactionID, reportAction);

    const urlToNavigateBack = getNavigationUrlOnMoneyRequestDelete(transactionID, reportAction, isSingleTransactionView);

    // STEP 2: Build Onyx data
    // The logic mostly resembles the cleanUpMoneyRequest function
    const optimisticData: OnyxUpdate[] = [
        {
            onyxMethod: Onyx.METHOD.SET,
            key: `${ONYXKEYS.COLLECTION.TRANSACTION}${transactionID}`,
            value: null,
        },
    ];

    optimisticData.push({
        onyxMethod: Onyx.METHOD.SET,
        key: `${ONYXKEYS.COLLECTION.TRANSACTION_VIOLATIONS}${transactionID}`,
        value: null,
    });

    if (shouldDeleteTransactionThread) {
        optimisticData.push(
            // Use merge instead of set to avoid deleting the report too quickly, which could cause a brief "not found" page to appear.
            // The remaining parts of the report object will be removed after the API call is successful.
            {
                onyxMethod: Onyx.METHOD.MERGE,
                key: `${ONYXKEYS.COLLECTION.REPORT}${transactionThreadID}`,
                value: {
                    reportID: null,
                    stateNum: CONST.REPORT.STATE_NUM.APPROVED,
                    statusNum: CONST.REPORT.STATUS_NUM.CLOSED,
                    participants: {
                        [userAccountID]: {
                            notificationPreference: CONST.REPORT.NOTIFICATION_PREFERENCE.HIDDEN,
                        },
                    },
                },
            },
            {
                onyxMethod: Onyx.METHOD.SET,
                key: `${ONYXKEYS.COLLECTION.REPORT_ACTIONS}${transactionThreadID}`,
                value: null,
            },
        );
    }

    optimisticData.push(
        {
            onyxMethod: Onyx.METHOD.MERGE,
            key: `${ONYXKEYS.COLLECTION.REPORT_ACTIONS}${iouReport?.reportID}`,
            value: updatedReportAction,
        },
        {
            onyxMethod: Onyx.METHOD.MERGE,
            key: `${ONYXKEYS.COLLECTION.REPORT}${iouReport?.reportID}`,
            value: updatedIOUReport,
        },
        {
            onyxMethod: Onyx.METHOD.MERGE,
            key: `${ONYXKEYS.COLLECTION.REPORT_ACTIONS}${chatReport?.reportID}`,
            value: {
                [reportPreviewAction?.reportActionID ?? '-1']: updatedReportPreviewAction,
            },
        },
        {
            onyxMethod: Onyx.METHOD.MERGE,
            key: `${ONYXKEYS.COLLECTION.REPORT}${chatReport?.reportID}`,
            value: ReportUtils.getOutstandingChildRequest(updatedIOUReport),
        },
    );

    if (!shouldDeleteIOUReport && updatedReportPreviewAction?.childMoneyRequestCount === 0) {
        optimisticData.push({
            onyxMethod: Onyx.METHOD.MERGE,
            key: `${ONYXKEYS.COLLECTION.REPORT}${chatReport?.reportID}`,
            value: {
                hasOutstandingChildRequest: false,
            },
        });
    }

    if (shouldDeleteIOUReport) {
        let canUserPerformWriteAction = true;
        if (chatReport) {
            canUserPerformWriteAction = !!ReportUtils.canUserPerformWriteAction(chatReport);
        }
        optimisticData.push({
            onyxMethod: Onyx.METHOD.MERGE,
            key: `${ONYXKEYS.COLLECTION.REPORT}${chatReport?.reportID}`,
            value: {
                hasOutstandingChildRequest: false,
                iouReportID: null,
                lastMessageText: ReportActionsUtils.getLastVisibleMessage(iouReport?.chatReportID ?? '-1', canUserPerformWriteAction, {[reportPreviewAction?.reportActionID ?? '-1']: null})
                    ?.lastMessageText,
                lastVisibleActionCreated: ReportActionsUtils.getLastVisibleAction(iouReport?.chatReportID ?? '-1', canUserPerformWriteAction, {
                    [reportPreviewAction?.reportActionID ?? '-1']: null,
                })?.created,
            },
        });
        optimisticData.push({
            onyxMethod: Onyx.METHOD.MERGE,
            key: `${ONYXKEYS.COLLECTION.REPORT}${iouReport?.reportID}`,
            value: {
                pendingFields: {
                    preview: CONST.RED_BRICK_ROAD_PENDING_ACTION.DELETE,
                },
            },
        });
    }

    const successData: OnyxUpdate[] = [
        {
            onyxMethod: Onyx.METHOD.MERGE,
            key: `${ONYXKEYS.COLLECTION.REPORT_ACTIONS}${iouReport?.reportID}`,
            value: {
                [reportAction.reportActionID]: shouldDeleteIOUReport
                    ? null
                    : {
                          pendingAction: null,
                      },
            },
        },
        {
            onyxMethod: Onyx.METHOD.MERGE,
            key: `${ONYXKEYS.COLLECTION.REPORT_ACTIONS}${chatReport?.reportID}`,
            value: {
                [reportPreviewAction?.reportActionID ?? '-1']: {
                    pendingAction: null,
                    errors: null,
                },
            },
        },
    ];

    // Ensure that any remaining data is removed upon successful completion, even if the server sends a report removal response.
    // This is done to prevent the removal update from lingering in the applyHTTPSOnyxUpdates function.
    if (shouldDeleteTransactionThread && transactionThread) {
        successData.push({
            onyxMethod: Onyx.METHOD.MERGE,
            key: `${ONYXKEYS.COLLECTION.REPORT}${transactionThreadID}`,
            value: null,
        });
    }

    if (shouldDeleteIOUReport) {
        successData.push({
            onyxMethod: Onyx.METHOD.SET,
            key: `${ONYXKEYS.COLLECTION.REPORT}${iouReport?.reportID}`,
            value: null,
        });
    }

    const failureData: OnyxUpdate[] = [
        {
            onyxMethod: Onyx.METHOD.SET,
            key: `${ONYXKEYS.COLLECTION.TRANSACTION}${transactionID}`,
            value: transaction ?? null,
        },
    ];

    failureData.push({
        onyxMethod: Onyx.METHOD.SET,
        key: `${ONYXKEYS.COLLECTION.TRANSACTION_VIOLATIONS}${transactionID}`,
        value: transactionViolations ?? null,
    });

    if (shouldDeleteTransactionThread) {
        failureData.push({
            onyxMethod: Onyx.METHOD.SET,
            key: `${ONYXKEYS.COLLECTION.REPORT}${transactionThreadID}`,
            value: transactionThread,
        });
    }

    const errorKey = DateUtils.getMicroseconds();

    failureData.push(
        {
            onyxMethod: Onyx.METHOD.MERGE,
            key: `${ONYXKEYS.COLLECTION.REPORT_ACTIONS}${iouReport?.reportID}`,
            value: {
                [reportAction.reportActionID]: {
                    ...reportAction,
                    pendingAction: null,
                    errors: {
                        [errorKey]: Localize.translateLocal('iou.error.genericDeleteFailureMessage'),
                    },
                },
            },
        },
        shouldDeleteIOUReport
            ? {
                  onyxMethod: Onyx.METHOD.SET,
                  key: `${ONYXKEYS.COLLECTION.REPORT}${iouReport?.reportID}`,
                  value: iouReport,
              }
            : {
                  onyxMethod: Onyx.METHOD.MERGE,
                  key: `${ONYXKEYS.COLLECTION.REPORT}${iouReport?.reportID}`,
                  value: iouReport,
              },
        {
            onyxMethod: Onyx.METHOD.MERGE,
            key: `${ONYXKEYS.COLLECTION.REPORT_ACTIONS}${chatReport?.reportID}`,
            value: {
                [reportPreviewAction?.reportActionID ?? '-1']: {
                    ...reportPreviewAction,
                    pendingAction: null,
                    errors: {
                        [errorKey]: Localize.translateLocal('iou.error.genericDeleteFailureMessage'),
                    },
                },
            },
        },
    );

    if (chatReport && shouldDeleteIOUReport) {
        failureData.push({
            onyxMethod: Onyx.METHOD.MERGE,
            key: `${ONYXKEYS.COLLECTION.REPORT}${chatReport.reportID}`,
            value: chatReport,
        });
    }

    if (!shouldDeleteIOUReport && updatedReportPreviewAction?.childMoneyRequestCount === 0) {
        failureData.push({
            onyxMethod: Onyx.METHOD.MERGE,
            key: `${ONYXKEYS.COLLECTION.REPORT}${chatReport?.reportID}`,
            value: {
                hasOutstandingChildRequest: true,
            },
        });
    }

    const parameters: DeleteMoneyRequestParams = {
        transactionID,
        reportActionID: reportAction.reportActionID,
    };

    // STEP 3: Make the API request
    API.write(WRITE_COMMANDS.DELETE_MONEY_REQUEST, parameters, {optimisticData, successData, failureData});
    CachedPDFPaths.clearByKey(transactionID);

    return urlToNavigateBack;
}

function deleteTrackExpense(chatReportID: string, transactionID: string, reportAction: OnyxTypes.ReportAction, isSingleTransactionView = false) {
    const urlToNavigateBack = getNavigationUrlAfterTrackExpenseDelete(chatReportID, transactionID, reportAction, isSingleTransactionView);

    // STEP 1: Get all collections we're updating
    const chatReport = allReports?.[`${ONYXKEYS.COLLECTION.REPORT}${chatReportID}`] ?? null;
    if (!ReportUtils.isSelfDM(chatReport)) {
        deleteMoneyRequest(transactionID, reportAction, isSingleTransactionView);
        return urlToNavigateBack;
    }

    const whisperAction = ReportActionsUtils.getTrackExpenseActionableWhisper(transactionID, chatReportID);
    const actionableWhisperReportActionID = whisperAction?.reportActionID;
    const {parameters, optimisticData, successData, failureData} = getDeleteTrackExpenseInformation(
        chatReportID,
        transactionID,
        reportAction,
        undefined,
        undefined,
        actionableWhisperReportActionID,
        CONST.REPORT.ACTIONABLE_TRACK_EXPENSE_WHISPER_RESOLUTION.NOTHING,
    );

    // STEP 6: Make the API request
    API.write(WRITE_COMMANDS.DELETE_MONEY_REQUEST, parameters, {optimisticData, successData, failureData});
    CachedPDFPaths.clearByKey(transactionID);

    // STEP 7: Navigate the user depending on which page they are on and which resources were deleted
    return urlToNavigateBack;
}

/**
 * @param managerID - Account ID of the person sending the money
 * @param recipient - The user receiving the money
 */
function getSendMoneyParams(
    report: OnyxEntry<OnyxTypes.Report>,
    amount: number,
    currency: string,
    comment: string,
    paymentMethodType: PaymentMethodType,
    managerID: number,
    recipient: Participant,
): SendMoneyParamsData {
    const recipientEmail = PhoneNumber.addSMSDomainIfPhoneNumber(recipient.login ?? '');
    const recipientAccountID = Number(recipient.accountID);
    const newIOUReportDetails = JSON.stringify({
        amount,
        currency,
        requestorEmail: recipientEmail,
        requestorAccountID: recipientAccountID,
        comment,
        idempotencyKey: Str.guid(),
    });

    let chatReport = !isEmptyObject(report) && report?.reportID ? report : ReportUtils.getChatByParticipants([recipientAccountID, managerID]);
    let isNewChat = false;
    if (!chatReport) {
        chatReport = ReportUtils.buildOptimisticChatReport([recipientAccountID, managerID]);
        isNewChat = true;
    }
    const optimisticIOUReport = ReportUtils.buildOptimisticIOUReport(recipientAccountID, managerID, amount, chatReport.reportID, currency, true);

    const optimisticTransaction = TransactionUtils.buildOptimisticTransaction(amount, currency, optimisticIOUReport.reportID, comment);
    const optimisticTransactionData: OnyxUpdate = {
        onyxMethod: Onyx.METHOD.SET,
        key: `${ONYXKEYS.COLLECTION.TRANSACTION}${optimisticTransaction.transactionID}`,
        value: optimisticTransaction,
    };

    const [optimisticCreatedActionForChat, optimisticCreatedActionForIOUReport, optimisticIOUReportAction, optimisticTransactionThread, optimisticCreatedActionForTransactionThread] =
        ReportUtils.buildOptimisticMoneyRequestEntities(
            optimisticIOUReport,
            CONST.IOU.REPORT_ACTION_TYPE.PAY,
            amount,
            currency,
            comment,
            recipientEmail,
            [recipient],
            optimisticTransaction.transactionID,
            paymentMethodType,
            false,
            true,
        );

    const reportPreviewAction = ReportUtils.buildOptimisticReportPreview(chatReport, optimisticIOUReport);

    // Change the method to set for new reports because it doesn't exist yet, is faster,
    // and we need the data to be available when we navigate to the chat page
    const optimisticChatReportData: OnyxUpdate = isNewChat
        ? {
              onyxMethod: Onyx.METHOD.SET,
              key: `${ONYXKEYS.COLLECTION.REPORT}${chatReport.reportID}`,
              value: {
                  ...chatReport,
                  // Set and clear pending fields on the chat report
                  pendingFields: {createChat: CONST.RED_BRICK_ROAD_PENDING_ACTION.ADD},
                  lastReadTime: DateUtils.getDBTime(),
                  lastVisibleActionCreated: reportPreviewAction.created,
              },
          }
        : {
              onyxMethod: Onyx.METHOD.MERGE,
              key: `${ONYXKEYS.COLLECTION.REPORT}${chatReport.reportID}`,
              value: {
                  ...chatReport,
                  lastReadTime: DateUtils.getDBTime(),
                  lastVisibleActionCreated: reportPreviewAction.created,
              },
          };
    const optimisticQuickActionData: OnyxUpdate = {
        onyxMethod: Onyx.METHOD.SET,
        key: ONYXKEYS.NVP_QUICK_ACTION_GLOBAL_CREATE,
        value: {
            action: CONST.QUICK_ACTIONS.SEND_MONEY,
            chatReportID: chatReport.reportID,
            isFirstQuickAction: isEmptyObject(quickAction),
        },
    };
    const optimisticIOUReportData: OnyxUpdate = {
        onyxMethod: Onyx.METHOD.SET,
        key: `${ONYXKEYS.COLLECTION.REPORT}${optimisticIOUReport.reportID}`,
        value: {
            ...optimisticIOUReport,
            lastMessageText: ReportActionsUtils.getReportActionText(optimisticIOUReportAction),
            lastMessageHtml: ReportActionsUtils.getReportActionHtml(optimisticIOUReportAction),
        },
    };
    const optimisticTransactionThreadData: OnyxUpdate = {
        onyxMethod: Onyx.METHOD.SET,
        key: `${ONYXKEYS.COLLECTION.REPORT}${optimisticTransactionThread.reportID}`,
        value: optimisticTransactionThread,
    };
    const optimisticIOUReportActionsData: OnyxUpdate = {
        onyxMethod: Onyx.METHOD.MERGE,
        key: `${ONYXKEYS.COLLECTION.REPORT_ACTIONS}${optimisticIOUReport.reportID}`,
        value: {
            [optimisticCreatedActionForIOUReport.reportActionID]: optimisticCreatedActionForIOUReport,
            [optimisticIOUReportAction.reportActionID]: {
                ...(optimisticIOUReportAction as OnyxTypes.ReportAction),
                pendingAction: CONST.RED_BRICK_ROAD_PENDING_ACTION.ADD,
            },
        },
    };
    const optimisticChatReportActionsData: OnyxUpdate = {
        onyxMethod: Onyx.METHOD.MERGE,
        key: `${ONYXKEYS.COLLECTION.REPORT_ACTIONS}${chatReport.reportID}`,
        value: {
            [reportPreviewAction.reportActionID]: reportPreviewAction,
        },
    };
    const optimisticTransactionThreadReportActionsData: OnyxUpdate = {
        onyxMethod: Onyx.METHOD.MERGE,
        key: `${ONYXKEYS.COLLECTION.REPORT_ACTIONS}${optimisticTransactionThread.reportID}`,
        value: {
            [optimisticCreatedActionForTransactionThread?.reportActionID ?? '-1']: optimisticCreatedActionForTransactionThread,
        },
    };

    const successData: OnyxUpdate[] = [];

    // Add optimistic personal details for recipient
    let optimisticPersonalDetailListData: OnyxUpdate | null = null;
    const optimisticPersonalDetailListAction = isNewChat
        ? {
              [recipientAccountID]: {
                  accountID: recipientAccountID,
                  // Disabling this line since participant.displayName can be an empty string
                  // eslint-disable-next-line @typescript-eslint/prefer-nullish-coalescing
                  displayName: recipient.displayName || recipient.login,
                  login: recipient.login,
              },
          }
        : {};

    const redundantParticipants: Record<number, null> = {};
    if (!isEmptyObject(optimisticPersonalDetailListAction)) {
        const successPersonalDetailListAction: Record<number, null> = {};

        // BE will send different participants. We clear the optimistic ones to avoid duplicated entries
        Object.keys(optimisticPersonalDetailListAction).forEach((accountIDKey) => {
            const accountID = Number(accountIDKey);
            successPersonalDetailListAction[accountID] = null;
            redundantParticipants[accountID] = null;
        });

        optimisticPersonalDetailListData = {
            onyxMethod: Onyx.METHOD.MERGE,
            key: ONYXKEYS.PERSONAL_DETAILS_LIST,
            value: optimisticPersonalDetailListAction,
        };
        successData.push({
            onyxMethod: Onyx.METHOD.MERGE,
            key: ONYXKEYS.PERSONAL_DETAILS_LIST,
            value: successPersonalDetailListAction,
        });
    }

    successData.push(
        {
            onyxMethod: Onyx.METHOD.MERGE,
            key: `${ONYXKEYS.COLLECTION.REPORT}${optimisticIOUReport.reportID}`,
            value: {
                participants: redundantParticipants,
            },
        },
        {
            onyxMethod: Onyx.METHOD.MERGE,
            key: `${ONYXKEYS.COLLECTION.REPORT}${optimisticTransactionThread.reportID}`,
            value: {
                participants: redundantParticipants,
            },
        },
        {
            onyxMethod: Onyx.METHOD.MERGE,
            key: `${ONYXKEYS.COLLECTION.REPORT_METADATA}${optimisticTransactionThread.reportID}`,
            value: {
                isOptimisticReport: false,
            },
        },
        {
            onyxMethod: Onyx.METHOD.MERGE,
            key: `${ONYXKEYS.COLLECTION.REPORT_ACTIONS}${optimisticIOUReport.reportID}`,
            value: {
                [optimisticIOUReportAction.reportActionID]: {
                    pendingAction: null,
                },
            },
        },
        {
            onyxMethod: Onyx.METHOD.MERGE,
            key: `${ONYXKEYS.COLLECTION.TRANSACTION}${optimisticTransaction.transactionID}`,
            value: {pendingAction: null},
        },
        {
            onyxMethod: Onyx.METHOD.MERGE,
            key: `${ONYXKEYS.COLLECTION.REPORT_METADATA}${chatReport.reportID}`,
            value: {
                isOptimisticReport: false,
            },
        },
        {
            onyxMethod: Onyx.METHOD.MERGE,
            key: `${ONYXKEYS.COLLECTION.REPORT_ACTIONS}${chatReport.reportID}`,
            value: {
                [reportPreviewAction.reportActionID]: {
                    pendingAction: null,
                },
            },
        },
        {
            onyxMethod: Onyx.METHOD.MERGE,
            key: `${ONYXKEYS.COLLECTION.REPORT_ACTIONS}${optimisticTransactionThread.reportID}`,
            value: {
                [optimisticCreatedActionForTransactionThread?.reportActionID ?? '-1']: {
                    pendingAction: null,
                },
            },
        },
    );

    const failureData: OnyxUpdate[] = [
        {
            onyxMethod: Onyx.METHOD.MERGE,
            key: `${ONYXKEYS.COLLECTION.TRANSACTION}${optimisticTransaction.transactionID}`,
            value: {
                errors: ErrorUtils.getMicroSecondOnyxErrorWithTranslationKey('iou.error.other'),
            },
        },
        {
            onyxMethod: Onyx.METHOD.MERGE,
            key: `${ONYXKEYS.COLLECTION.REPORT}${optimisticTransactionThread.reportID}`,
            value: {
                errorFields: {
                    createChat: ErrorUtils.getMicroSecondOnyxErrorWithTranslationKey('report.genericCreateReportFailureMessage'),
                },
            },
        },
        {
            onyxMethod: Onyx.METHOD.MERGE,
            key: `${ONYXKEYS.COLLECTION.REPORT_ACTIONS}${optimisticTransactionThread.reportID}`,
            value: {
                [optimisticCreatedActionForTransactionThread?.reportActionID ?? '-1']: {
                    errors: ErrorUtils.getMicroSecondOnyxErrorWithTranslationKey('iou.error.genericCreateFailureMessage'),
                },
            },
        },
        {
            onyxMethod: Onyx.METHOD.SET,
            key: ONYXKEYS.NVP_QUICK_ACTION_GLOBAL_CREATE,
            value: quickAction ?? null,
        },
    ];

    // Now, let's add the data we need just when we are creating a new chat report
    if (isNewChat) {
        successData.push({
            onyxMethod: Onyx.METHOD.MERGE,
            key: `${ONYXKEYS.COLLECTION.REPORT}${chatReport.reportID}`,
            value: {pendingFields: null, participants: redundantParticipants},
        });
        failureData.push(
            {
                onyxMethod: Onyx.METHOD.MERGE,
                key: `${ONYXKEYS.COLLECTION.REPORT}${chatReport.reportID}`,
                value: {
                    errorFields: {
                        createChat: ErrorUtils.getMicroSecondOnyxErrorWithTranslationKey('report.genericCreateReportFailureMessage'),
                    },
                },
            },
            {
                onyxMethod: Onyx.METHOD.MERGE,
                key: `${ONYXKEYS.COLLECTION.REPORT_ACTIONS}${optimisticIOUReport.reportID}`,
                value: {
                    [optimisticIOUReportAction.reportActionID]: {
                        errors: ErrorUtils.getMicroSecondOnyxErrorWithTranslationKey('iou.error.genericCreateFailureMessage'),
                    },
                },
            },
        );

        const optimisticChatReportActionsValue = optimisticChatReportActionsData.value as Record<string, OnyxTypes.ReportAction>;

        if (optimisticChatReportActionsValue) {
            // Add an optimistic created action to the optimistic chat reportActions data
            optimisticChatReportActionsValue[optimisticCreatedActionForChat.reportActionID] = optimisticCreatedActionForChat;
        }
    } else {
        failureData.push({
            onyxMethod: Onyx.METHOD.MERGE,
            key: `${ONYXKEYS.COLLECTION.REPORT_ACTIONS}${optimisticIOUReport.reportID}`,
            value: {
                [optimisticIOUReportAction.reportActionID]: {
                    errors: ErrorUtils.getMicroSecondOnyxErrorWithTranslationKey('iou.error.other'),
                },
            },
        });
    }

    const optimisticData: OnyxUpdate[] = [
        optimisticChatReportData,
        optimisticQuickActionData,
        optimisticIOUReportData,
        optimisticChatReportActionsData,
        optimisticIOUReportActionsData,
        optimisticTransactionData,
        optimisticTransactionThreadData,
        optimisticTransactionThreadReportActionsData,
    ];

    if (!isEmptyObject(optimisticPersonalDetailListData)) {
        optimisticData.push(optimisticPersonalDetailListData);
    }

    return {
        params: {
            iouReportID: optimisticIOUReport.reportID,
            chatReportID: chatReport.reportID,
            reportActionID: optimisticIOUReportAction.reportActionID,
            paymentMethodType,
            transactionID: optimisticTransaction.transactionID,
            newIOUReportDetails,
            createdReportActionID: isNewChat ? optimisticCreatedActionForChat.reportActionID : '-1',
            reportPreviewReportActionID: reportPreviewAction.reportActionID,
            createdIOUReportActionID: optimisticCreatedActionForIOUReport.reportActionID,
            transactionThreadReportID: optimisticTransactionThread.reportID,
            createdReportActionIDForThread: optimisticCreatedActionForTransactionThread?.reportActionID ?? '-1',
        },
        optimisticData,
        successData,
        failureData,
    };
}

type OptimisticHoldReportExpenseActionID = {
    optimisticReportActionID: string;
    oldReportActionID: string;
};

function getHoldReportActionsAndTransactions(reportID: string) {
    const iouReportActions = ReportActionsUtils.getAllReportActions(reportID);
    const holdReportActions: Array<OnyxTypes.ReportAction<typeof CONST.REPORT.ACTIONS.TYPE.IOU>> = [];
    const holdTransactions: OnyxTypes.Transaction[] = [];

    Object.values(iouReportActions).forEach((action) => {
        const transactionID = ReportActionsUtils.isMoneyRequestAction(action) ? ReportActionsUtils.getOriginalMessage(action)?.IOUTransactionID ?? null : null;
        const transaction = getTransaction(transactionID ?? '-1');

        if (transaction?.comment?.hold) {
            holdReportActions.push(action as OnyxTypes.ReportAction<typeof CONST.REPORT.ACTIONS.TYPE.IOU>);
            holdTransactions.push(transaction);
        }
    });

    return {holdReportActions, holdTransactions};
}

function getReportFromHoldRequestsOnyxData(
    chatReport: OnyxTypes.Report,
    iouReport: OnyxEntry<OnyxTypes.Report>,
    recipient: Participant,
): {
    optimisticHoldReportID: string;
    optimisticHoldActionID: string;
    optimisticHoldReportExpenseActionIDs: OptimisticHoldReportExpenseActionID[];
    optimisticData: OnyxUpdate[];
    successData: OnyxUpdate[];
    failureData: OnyxUpdate[];
} {
    const {holdReportActions, holdTransactions} = getHoldReportActionsAndTransactions(iouReport?.reportID ?? '');
    const firstHoldTransaction = holdTransactions.at(0);
    const newParentReportActionID = rand64();

    const coefficient = ReportUtils.isExpenseReport(iouReport) ? -1 : 1;
    const isPolicyExpenseChat = ReportUtils.isPolicyExpenseChat(chatReport);
    const holdAmount = ((iouReport?.total ?? 0) - (iouReport?.unheldTotal ?? 0)) * coefficient;
    const holdNonReimbursableAmount = ((iouReport?.nonReimbursableTotal ?? 0) - (iouReport?.unheldNonReimbursableTotal ?? 0)) * coefficient;
    const optimisticExpenseReport = isPolicyExpenseChat
        ? ReportUtils.buildOptimisticExpenseReport(
              chatReport.reportID,
              chatReport.policyID ?? iouReport?.policyID ?? '',
              recipient.accountID ?? 1,
              holdAmount,
              iouReport?.currency ?? '',
              holdNonReimbursableAmount,
              newParentReportActionID,
          )
        : ReportUtils.buildOptimisticIOUReport(
              iouReport?.ownerAccountID ?? -1,
              iouReport?.managerID ?? -1,
              holdAmount,
              chatReport.reportID,
              iouReport?.currency ?? '',
              false,
              newParentReportActionID,
          );

    const optimisticExpenseReportPreview = ReportUtils.buildOptimisticReportPreview(
        chatReport,
        optimisticExpenseReport,
        '',
        firstHoldTransaction,
        optimisticExpenseReport.reportID,
        newParentReportActionID,
    );

    const updateHeldReports: Record<string, Pick<OnyxTypes.Report, 'parentReportActionID' | 'parentReportID' | 'chatReportID'>> = {};
    const addHoldReportActions: OnyxTypes.ReportActions = {};
    const addHoldReportActionsSuccess: OnyxCollection<NullishDeep<ReportAction>> = {};
    const deleteHoldReportActions: Record<string, Pick<OnyxTypes.ReportAction, 'message'>> = {};
    const optimisticHoldReportExpenseActionIDs: OptimisticHoldReportExpenseActionID[] = [];

    holdReportActions.forEach((holdReportAction) => {
        const originalMessage = ReportActionsUtils.getOriginalMessage(holdReportAction);

        deleteHoldReportActions[holdReportAction.reportActionID] = {
            message: [
                {
                    deleted: DateUtils.getDBTime(),
                    type: CONST.REPORT.MESSAGE.TYPE.TEXT,
                    text: '',
                },
            ],
        };

        const reportActionID = rand64();
        addHoldReportActions[reportActionID] = {
            ...holdReportAction,
            reportActionID,
            originalMessage: {
                ...originalMessage,
                IOUReportID: optimisticExpenseReport.reportID,
            },
            pendingAction: CONST.RED_BRICK_ROAD_PENDING_ACTION.ADD,
        };
        addHoldReportActionsSuccess[reportActionID] = {
            pendingAction: null,
        };

        const heldReport = ReportUtils.getReportOrDraftReport(holdReportAction.childReportID);
        if (heldReport) {
            optimisticHoldReportExpenseActionIDs.push({optimisticReportActionID: reportActionID, oldReportActionID: holdReportAction.reportActionID});

            updateHeldReports[`${ONYXKEYS.COLLECTION.REPORT}${heldReport.reportID}`] = {
                parentReportActionID: reportActionID,
                parentReportID: optimisticExpenseReport.reportID,
                chatReportID: optimisticExpenseReport.reportID,
            };
        }
    });

    const updateHeldTransactions: Record<string, Pick<OnyxTypes.Transaction, 'reportID'>> = {};
    holdTransactions.forEach((transaction) => {
        updateHeldTransactions[`${ONYXKEYS.COLLECTION.TRANSACTION}${transaction.transactionID}`] = {
            reportID: optimisticExpenseReport.reportID,
        };
    });

    const optimisticData: OnyxUpdate[] = [
        {
            onyxMethod: Onyx.METHOD.MERGE,
            key: `${ONYXKEYS.COLLECTION.REPORT}${chatReport.reportID}`,
            value: {
                iouReportID: optimisticExpenseReport.reportID,
            },
        },
        // add new optimistic expense report
        {
            onyxMethod: Onyx.METHOD.MERGE,
            key: `${ONYXKEYS.COLLECTION.REPORT}${optimisticExpenseReport.reportID}`,
            value: {
                ...optimisticExpenseReport,
                unheldTotal: 0,
                unheldNonReimbursableTotal: 0,
            },
        },
        // add preview report action to main chat
        {
            onyxMethod: Onyx.METHOD.MERGE,
            key: `${ONYXKEYS.COLLECTION.REPORT_ACTIONS}${chatReport.reportID}`,
            value: {
                [optimisticExpenseReportPreview.reportActionID]: optimisticExpenseReportPreview,
            },
        },
        // remove hold report actions from old iou report
        {
            onyxMethod: Onyx.METHOD.MERGE,
            key: `${ONYXKEYS.COLLECTION.REPORT_ACTIONS}${iouReport?.reportID ?? ''}`,
            value: deleteHoldReportActions,
        },
        // add hold report actions to new iou report
        {
            onyxMethod: Onyx.METHOD.MERGE,
            key: `${ONYXKEYS.COLLECTION.REPORT_ACTIONS}${optimisticExpenseReport.reportID}`,
            value: addHoldReportActions,
        },
        // update held reports with new parentReportActionID
        {
            onyxMethod: Onyx.METHOD.MERGE_COLLECTION,
            key: `${ONYXKEYS.COLLECTION.REPORT}`,
            value: updateHeldReports,
        },
        // update transactions with new iouReportID
        {
            onyxMethod: Onyx.METHOD.MERGE_COLLECTION,
            key: `${ONYXKEYS.COLLECTION.TRANSACTION}`,
            value: updateHeldTransactions,
        },
    ];

    const bringReportActionsBack: Record<string, OnyxTypes.ReportAction> = {};
    holdReportActions.forEach((reportAction) => {
        bringReportActionsBack[reportAction.reportActionID] = reportAction;
    });

    const bringHeldTransactionsBack: Record<string, OnyxTypes.Transaction> = {};
    holdTransactions.forEach((transaction) => {
        bringHeldTransactionsBack[`${ONYXKEYS.COLLECTION.TRANSACTION}${transaction.transactionID}`] = transaction;
    });

    const successData: OnyxUpdate[] = [
        {
            onyxMethod: Onyx.METHOD.MERGE,
            key: `${ONYXKEYS.COLLECTION.REPORT_ACTIONS}${chatReport.reportID}`,
            value: {
                [optimisticExpenseReportPreview.reportActionID]: {
                    pendingAction: null,
                },
            },
        },
        {
            onyxMethod: Onyx.METHOD.MERGE,
            key: `${ONYXKEYS.COLLECTION.REPORT_ACTIONS}${optimisticExpenseReport.reportID}`,
            value: addHoldReportActionsSuccess,
        },
    ];

    const failureData: OnyxUpdate[] = [
        // remove added optimistic expense report
        {
            onyxMethod: Onyx.METHOD.MERGE,
            key: `${ONYXKEYS.COLLECTION.REPORT}${optimisticExpenseReport.reportID}`,
            value: null,
        },
        // remove preview report action from the main chat
        {
            onyxMethod: Onyx.METHOD.MERGE,
            key: `${ONYXKEYS.COLLECTION.REPORT_ACTIONS}${chatReport.reportID}`,
            value: {
                [optimisticExpenseReportPreview.reportActionID]: null,
            },
        },
        // add hold report actions back to old iou report
        {
            onyxMethod: Onyx.METHOD.MERGE,
            key: `${ONYXKEYS.COLLECTION.REPORT_ACTIONS}${iouReport?.reportID ?? ''}`,
            value: bringReportActionsBack,
        },
        // remove hold report actions from the new iou report
        {
            onyxMethod: Onyx.METHOD.MERGE,
            key: `${ONYXKEYS.COLLECTION.REPORT_ACTIONS}${optimisticExpenseReport.reportID}`,
            value: null,
        },
        // add hold transactions back to old iou report
        {
            onyxMethod: Onyx.METHOD.MERGE_COLLECTION,
            key: `${ONYXKEYS.COLLECTION.TRANSACTION}`,
            value: bringHeldTransactionsBack,
        },
    ];

    return {
        optimisticData,
        optimisticHoldActionID: optimisticExpenseReportPreview.reportActionID,
        failureData,
        successData,
        optimisticHoldReportID: optimisticExpenseReport.reportID,
        optimisticHoldReportExpenseActionIDs,
    };
}

function getPayMoneyRequestParams(
    initialChatReport: OnyxTypes.Report,
    iouReport: OnyxEntry<OnyxTypes.Report>,
    recipient: Participant,
    paymentMethodType: PaymentMethodType,
    full: boolean,
    payAsBusiness?: boolean,
): PayMoneyRequestData {
    const isInvoiceReport = ReportUtils.isInvoiceReport(iouReport);
    const activePolicy = PolicyUtils.getPolicy(activePolicyID);
    let payerPolicyID = activePolicyID;
    let chatReport = initialChatReport;
    let policyParams = {};
    const optimisticData: OnyxUpdate[] = [];
    const successData: OnyxUpdate[] = [];
    const failureData: OnyxUpdate[] = [];
    const shouldCreatePolicy = !activePolicy || !PolicyUtils.isPolicyAdmin(activePolicy) || !PolicyUtils.isPaidGroupPolicy(activePolicy);

    if (ReportUtils.isIndividualInvoiceRoom(chatReport) && payAsBusiness && shouldCreatePolicy) {
        payerPolicyID = Policy.generatePolicyID();
        const {
            optimisticData: policyOptimisticData,
            failureData: policyFailureData,
            successData: policySuccessData,
            params,
        } = Policy.buildPolicyData(currentUserEmail, true, undefined, payerPolicyID);
        const {adminsChatReportID, adminsCreatedReportActionID, expenseChatReportID, expenseCreatedReportActionID, customUnitRateID, customUnitID, ownerEmail, policyName} = params;

        policyParams = {
            policyID: payerPolicyID,
            adminsChatReportID,
            adminsCreatedReportActionID,
            expenseChatReportID,
            expenseCreatedReportActionID,
            customUnitRateID,
            customUnitID,
            ownerEmail,
            policyName,
        };

        optimisticData.push(...policyOptimisticData, {onyxMethod: Onyx.METHOD.MERGE, key: ONYXKEYS.NVP_ACTIVE_POLICY_ID, value: payerPolicyID});
        successData.push(...policySuccessData);
        failureData.push(...policyFailureData, {onyxMethod: Onyx.METHOD.MERGE, key: ONYXKEYS.NVP_ACTIVE_POLICY_ID, value: activePolicyID ?? null});
    }

    if (ReportUtils.isIndividualInvoiceRoom(chatReport) && payAsBusiness && activePolicyID) {
        const existingB2BInvoiceRoom = ReportUtils.getInvoiceChatByParticipants(chatReport.policyID ?? '', activePolicyID);
        if (existingB2BInvoiceRoom) {
            chatReport = existingB2BInvoiceRoom;
        }
    }

    let total = (iouReport?.total ?? 0) - (iouReport?.nonReimbursableTotal ?? 0);
    if (ReportUtils.hasHeldExpenses(iouReport?.reportID ?? '') && !full && !!iouReport?.unheldTotal) {
        total = iouReport.unheldTotal - (iouReport?.unheldNonReimbursableTotal ?? 0);
    }

    const optimisticIOUReportAction = ReportUtils.buildOptimisticIOUReportAction(
        CONST.IOU.REPORT_ACTION_TYPE.PAY,
        ReportUtils.isExpenseReport(iouReport) ? -total : total,
        iouReport?.currency ?? '',
        '',
        [recipient],
        '',
        paymentMethodType,
        iouReport?.reportID,
        true,
    );

    // In some instances, the report preview action might not be available to the payer (only whispered to the requestor)
    // hence we need to make the updates to the action safely.
    let optimisticReportPreviewAction = null;
    const reportPreviewAction = getReportPreviewAction(chatReport.reportID, iouReport?.reportID ?? '');
    if (reportPreviewAction) {
        optimisticReportPreviewAction = ReportUtils.updateReportPreview(iouReport, reportPreviewAction, true);
    }
    let currentNextStep = null;
    let optimisticNextStep = null;
    if (!isInvoiceReport) {
        currentNextStep = allNextSteps[`${ONYXKEYS.COLLECTION.NEXT_STEP}${iouReport?.reportID ?? ''}`] ?? null;
        optimisticNextStep = NextStepUtils.buildNextStep(iouReport, CONST.REPORT.STATUS_NUM.REIMBURSED);
    }

    const optimisticChatReport = {
        ...chatReport,
        lastReadTime: DateUtils.getDBTime(),
        hasOutstandingChildRequest: false,
        iouReportID: null,
        lastMessageText: ReportActionsUtils.getReportActionText(optimisticIOUReportAction),
        lastMessageHtml: ReportActionsUtils.getReportActionHtml(optimisticIOUReportAction),
    };
    if (ReportUtils.isIndividualInvoiceRoom(chatReport) && payAsBusiness && payerPolicyID) {
        optimisticChatReport.invoiceReceiver = {
            type: CONST.REPORT.INVOICE_RECEIVER_TYPE.BUSINESS,
            policyID: payerPolicyID,
        };
    }

    optimisticData.push(
        {
            onyxMethod: Onyx.METHOD.MERGE,
            key: `${ONYXKEYS.COLLECTION.REPORT}${chatReport.reportID}`,
            value: optimisticChatReport,
        },
        {
            onyxMethod: Onyx.METHOD.MERGE,
            key: `${ONYXKEYS.COLLECTION.REPORT_ACTIONS}${iouReport?.reportID ?? ''}`,
            value: {
                [optimisticIOUReportAction.reportActionID]: {
                    ...(optimisticIOUReportAction as OnyxTypes.ReportAction),
                    pendingAction: CONST.RED_BRICK_ROAD_PENDING_ACTION.ADD,
                },
            },
        },
        {
            onyxMethod: Onyx.METHOD.MERGE,
            key: `${ONYXKEYS.COLLECTION.REPORT}${iouReport?.reportID ?? ''}`,
            value: {
                ...iouReport,
                lastMessageText: ReportActionsUtils.getReportActionText(optimisticIOUReportAction),
                lastMessageHtml: ReportActionsUtils.getReportActionHtml(optimisticIOUReportAction),
                lastVisibleActionCreated: optimisticIOUReportAction.created,
                hasOutstandingChildRequest: false,
                statusNum: CONST.REPORT.STATUS_NUM.REIMBURSED,
                pendingFields: {
                    preview: CONST.RED_BRICK_ROAD_PENDING_ACTION.UPDATE,
                    reimbursed: CONST.RED_BRICK_ROAD_PENDING_ACTION.UPDATE,
                    partial: full ? null : CONST.RED_BRICK_ROAD_PENDING_ACTION.UPDATE,
                },
            },
        },
        {
            onyxMethod: Onyx.METHOD.MERGE,
            key: ONYXKEYS.NVP_LAST_PAYMENT_METHOD,
            value: {[iouReport?.policyID ?? '-1']: paymentMethodType},
        },
        {
            onyxMethod: Onyx.METHOD.MERGE,
            key: `${ONYXKEYS.COLLECTION.NEXT_STEP}${iouReport?.reportID ?? ''}`,
            value: optimisticNextStep,
        },
    );

    successData.push({
        onyxMethod: Onyx.METHOD.MERGE,
        key: `${ONYXKEYS.COLLECTION.REPORT}${iouReport?.reportID ?? ''}`,
        value: {
            pendingFields: {
                preview: null,
                reimbursed: null,
                partial: null,
            },
        },
    });

    failureData.push(
        {
            onyxMethod: Onyx.METHOD.MERGE,
            key: `${ONYXKEYS.COLLECTION.REPORT_ACTIONS}${iouReport?.reportID ?? ''}`,
            value: {
                [optimisticIOUReportAction.reportActionID]: {
                    errors: ErrorUtils.getMicroSecondOnyxErrorWithTranslationKey('iou.error.other'),
                },
            },
        },
        {
            onyxMethod: Onyx.METHOD.MERGE,
            key: `${ONYXKEYS.COLLECTION.REPORT}${iouReport?.reportID ?? ''}`,
            value: {
                ...iouReport,
            },
        },
        {
            onyxMethod: Onyx.METHOD.MERGE,
            key: `${ONYXKEYS.COLLECTION.REPORT}${chatReport.reportID}`,
            value: chatReport,
        },
        {
            onyxMethod: Onyx.METHOD.MERGE,
            key: `${ONYXKEYS.COLLECTION.NEXT_STEP}${iouReport?.reportID ?? ''}`,
            value: currentNextStep,
        },
    );

    // In case the report preview action is loaded locally, let's update it.
    if (optimisticReportPreviewAction) {
        optimisticData.push({
            onyxMethod: Onyx.METHOD.MERGE,
            key: `${ONYXKEYS.COLLECTION.REPORT_ACTIONS}${chatReport.reportID}`,
            value: {
                [optimisticReportPreviewAction.reportActionID]: optimisticReportPreviewAction,
            },
        });
        failureData.push({
            onyxMethod: Onyx.METHOD.MERGE,
            key: `${ONYXKEYS.COLLECTION.REPORT_ACTIONS}${chatReport.reportID}`,
            value: {
                [optimisticReportPreviewAction.reportActionID]: {
                    created: optimisticReportPreviewAction.created,
                },
            },
        });
    }

    // Optimistically unhold all transactions if we pay all requests
    if (full) {
        const reportTransactions = TransactionUtils.getAllReportTransactions(iouReport?.reportID);
        for (const transaction of reportTransactions) {
            optimisticData.push({
                onyxMethod: Onyx.METHOD.MERGE,
                key: `${ONYXKEYS.COLLECTION.TRANSACTION}${transaction.transactionID}`,
                value: {
                    comment: {
                        hold: null,
                    },
                },
            });
            failureData.push({
                onyxMethod: Onyx.METHOD.MERGE,
                key: `${ONYXKEYS.COLLECTION.TRANSACTION}${transaction.transactionID}`,
                value: {
                    comment: {
                        hold: transaction.comment?.hold,
                    },
                },
            });
        }

        const optimisticTransactionViolations: OnyxUpdate[] = reportTransactions.map(({transactionID}) => {
            return {
                onyxMethod: Onyx.METHOD.MERGE,
                key: `${ONYXKEYS.COLLECTION.TRANSACTION_VIOLATIONS}${transactionID}`,
                value: null,
            };
        });
        optimisticData.push(...optimisticTransactionViolations);

        const failureTransactionViolations: OnyxUpdate[] = reportTransactions.map(({transactionID}) => {
            const violations = allTransactionViolations[`${ONYXKEYS.COLLECTION.TRANSACTION_VIOLATIONS}${transactionID}`] ?? [];
            return {
                onyxMethod: Onyx.METHOD.MERGE,
                key: `${ONYXKEYS.COLLECTION.TRANSACTION_VIOLATIONS}${transactionID}`,
                value: violations,
            };
        });
        failureData.push(...failureTransactionViolations);
    }

    let optimisticHoldReportID;
    let optimisticHoldActionID;
    let optimisticHoldReportExpenseActionIDs;
    if (!full) {
        const holdReportOnyxData = getReportFromHoldRequestsOnyxData(chatReport, iouReport, recipient);

        optimisticData.push(...holdReportOnyxData.optimisticData);
        successData.push(...holdReportOnyxData.successData);
        failureData.push(...holdReportOnyxData.failureData);
        optimisticHoldReportID = holdReportOnyxData.optimisticHoldReportID;
        optimisticHoldActionID = holdReportOnyxData.optimisticHoldActionID;
        optimisticHoldReportExpenseActionIDs = JSON.stringify(holdReportOnyxData.optimisticHoldReportExpenseActionIDs);
    }

    return {
        params: {
            iouReportID: iouReport?.reportID ?? '',
            chatReportID: chatReport.reportID,
            reportActionID: optimisticIOUReportAction.reportActionID,
            paymentMethodType,
            full,
            amount: Math.abs(total),
            optimisticHoldReportID,
            optimisticHoldActionID,
            optimisticHoldReportExpenseActionIDs,
            ...policyParams,
        },
        optimisticData,
        successData,
        failureData,
    };
}

/**
 * @param managerID - Account ID of the person sending the money
 * @param recipient - The user receiving the money
 */
function sendMoneyElsewhere(report: OnyxEntry<OnyxTypes.Report>, amount: number, currency: string, comment: string, managerID: number, recipient: Participant) {
    const {params, optimisticData, successData, failureData} = getSendMoneyParams(report, amount, currency, comment, CONST.IOU.PAYMENT_TYPE.ELSEWHERE, managerID, recipient);

    API.write(WRITE_COMMANDS.SEND_MONEY_ELSEWHERE, params, {optimisticData, successData, failureData});

    Navigation.dismissModal(isSearchTopmostCentralPane() ? undefined : params.chatReportID);
    Report.notifyNewAction(params.chatReportID, managerID);
}

/**
 * @param managerID - Account ID of the person sending the money
 * @param recipient - The user receiving the money
 */
function sendMoneyWithWallet(report: OnyxEntry<OnyxTypes.Report>, amount: number, currency: string, comment: string, managerID: number, recipient: Participant | ReportUtils.OptionData) {
    const {params, optimisticData, successData, failureData} = getSendMoneyParams(report, amount, currency, comment, CONST.IOU.PAYMENT_TYPE.EXPENSIFY, managerID, recipient);

    API.write(WRITE_COMMANDS.SEND_MONEY_WITH_WALLET, params, {optimisticData, successData, failureData});

    Navigation.dismissModal(isSearchTopmostCentralPane() ? undefined : params.chatReportID);
    Report.notifyNewAction(params.chatReportID, managerID);
}

function canApproveIOU(
    iouReport: OnyxTypes.OnyxInputOrEntry<OnyxTypes.Report> | SearchReport,
    policy: OnyxTypes.OnyxInputOrEntry<OnyxTypes.Policy> | SearchPolicy,
    chatReportRNVP?: OnyxTypes.ReportNameValuePairs,
) {
    // Only expense reports can be approved
    const isPaidGroupPolicy = policy && PolicyUtils.isPaidGroupPolicy(policy);
    if (!ReportUtils.isExpenseReport(iouReport) || !isPaidGroupPolicy) {
        return false;
    }

    const isOnSubmitAndClosePolicy = PolicyUtils.isSubmitAndClose(policy);
    if (isOnSubmitAndClosePolicy) {
        return false;
    }

    const managerID = iouReport?.managerID ?? -1;
    const isCurrentUserManager = managerID === userAccountID;
    const isOpenExpenseReport = ReportUtils.isOpenExpenseReport(iouReport);
    const isApproved = ReportUtils.isReportApproved(iouReport);
    const iouSettled = ReportUtils.isSettled(iouReport?.reportID);
    const reportNameValuePairs = chatReportRNVP ?? ReportUtils.getReportNameValuePairs(iouReport?.reportID);
    const isArchivedReport = ReportUtils.isArchivedRoom(iouReport, reportNameValuePairs);
    let isTransactionBeingScanned = false;
    const reportTransactions = TransactionUtils.getAllReportTransactions(iouReport?.reportID);
    for (const transaction of reportTransactions) {
        const hasReceipt = TransactionUtils.hasReceipt(transaction);
        const isReceiptBeingScanned = TransactionUtils.isReceiptBeingScanned(transaction);

        // If transaction has receipt (scan) and its receipt is being scanned, we shouldn't be able to Approve
        if (hasReceipt && isReceiptBeingScanned) {
            isTransactionBeingScanned = true;
        }
    }

    return isCurrentUserManager && !isOpenExpenseReport && !isApproved && !iouSettled && !isArchivedReport && !isTransactionBeingScanned;
}

function canIOUBePaid(
    iouReport: OnyxTypes.OnyxInputOrEntry<OnyxTypes.Report> | SearchReport,
    chatReport: OnyxTypes.OnyxInputOrEntry<OnyxTypes.Report> | SearchReport,
    policy: OnyxTypes.OnyxInputOrEntry<OnyxTypes.Policy> | SearchPolicy,
    transactions?: OnyxTypes.Transaction[] | SearchTransaction[],
    onlyShowPayElsewhere = false,
    chatReportRNVP?: OnyxTypes.ReportNameValuePairs,
    invoiceReceiverPolicy?: SearchPolicy,
    shouldCheckApprovedState = true,
) {
    const isPolicyExpenseChat = ReportUtils.isPolicyExpenseChat(chatReport);
    const reportNameValuePairs = chatReportRNVP ?? ReportUtils.getReportNameValuePairs(chatReport?.reportID);
    const isChatReportArchived = ReportUtils.isArchivedRoom(chatReport, reportNameValuePairs);
    const iouSettled = ReportUtils.isSettled(iouReport);

    if (isEmptyObject(iouReport)) {
        return false;
    }

    if (policy?.reimbursementChoice === CONST.POLICY.REIMBURSEMENT_CHOICES.REIMBURSEMENT_NO) {
        if (!onlyShowPayElsewhere) {
            return false;
        }
        if (iouReport?.statusNum !== CONST.REPORT.STATUS_NUM.SUBMITTED) {
            return false;
        }
    }

    if (ReportUtils.isInvoiceReport(iouReport)) {
        if (iouSettled) {
            return false;
        }
        if (chatReport?.invoiceReceiver?.type === CONST.REPORT.INVOICE_RECEIVER_TYPE.INDIVIDUAL) {
            return chatReport?.invoiceReceiver?.accountID === userAccountID;
        }
        return (invoiceReceiverPolicy ?? PolicyUtils.getPolicy(chatReport?.invoiceReceiver?.policyID))?.role === CONST.POLICY.ROLE.ADMIN;
    }

    const isPayer = ReportUtils.isPayer(
        {
            email: currentUserEmail,
            accountID: userAccountID,
        },
        iouReport,
        onlyShowPayElsewhere,
        policy,
    );

    const isOpenExpenseReport = isPolicyExpenseChat && ReportUtils.isOpenExpenseReport(iouReport);

    const {reimbursableSpend} = ReportUtils.getMoneyRequestSpendBreakdown(iouReport);
    const isAutoReimbursable = policy?.reimbursementChoice === CONST.POLICY.REIMBURSEMENT_CHOICES.REIMBURSEMENT_YES ? false : ReportUtils.canBeAutoReimbursed(iouReport, policy);
    const shouldBeApproved = canApproveIOU(iouReport, policy);

    const isPayAtEndExpenseReport = ReportUtils.isPayAtEndExpenseReport(iouReport?.reportID, transactions);
    return (
        isPayer &&
        !isOpenExpenseReport &&
        !iouSettled &&
        !iouReport?.isWaitingOnBankAccount &&
        reimbursableSpend !== 0 &&
        !isChatReportArchived &&
        !isAutoReimbursable &&
        (!shouldBeApproved || !shouldCheckApprovedState) &&
        !isPayAtEndExpenseReport
    );
}

function canSubmitReport(report: OnyxEntry<OnyxTypes.Report> | SearchReport, policy: OnyxEntry<OnyxTypes.Policy> | SearchPolicy) {
    const currentUserAccountID = Report.getCurrentUserAccountID();
    const isOpenExpenseReport = ReportUtils.isOpenExpenseReport(report);
    const {reimbursableSpend} = ReportUtils.getMoneyRequestSpendBreakdown(report);
    const isAdmin = policy?.role === CONST.POLICY.ROLE.ADMIN;

    // This logic differs from the one in MoneyRequestHeader
    // We are intentionally doing this for now because Auth violations are not ready and thus not returned by Search results. Additionally, the risk of a customer having either RTER or Broken connection violation is really small in the current cohort.
    return isOpenExpenseReport && reimbursableSpend !== 0 && (report?.ownerAccountID === currentUserAccountID || isAdmin || report?.managerID === currentUserAccountID);
}

function getIOUReportActionToApproveOrPay(chatReport: OnyxEntry<OnyxTypes.Report>, excludedIOUReportID: string): OnyxEntry<ReportAction> {
    const chatReportActions = allReportActions?.[`${ONYXKEYS.COLLECTION.REPORT_ACTIONS}${chatReport?.reportID}`] ?? {};

    return Object.values(chatReportActions).find((action) => {
        const iouReport = ReportUtils.getReportOrDraftReport(action.childReportID ?? '-1');
        const policy = PolicyUtils.getPolicy(iouReport?.policyID);
        const shouldShowSettlementButton = canIOUBePaid(iouReport, chatReport, policy) || canApproveIOU(iouReport, policy);
        return action.childReportID?.toString() !== excludedIOUReportID && action.actionName === CONST.REPORT.ACTIONS.TYPE.REPORT_PREVIEW && shouldShowSettlementButton;
    });
}

function hasIOUToApproveOrPay(chatReport: OnyxEntry<OnyxTypes.Report>, excludedIOUReportID: string): boolean {
    return !!getIOUReportActionToApproveOrPay(chatReport, excludedIOUReportID);
}

function isLastApprover(approvalChain: string[]): boolean {
    if (approvalChain.length === 0) {
        return true;
    }
    return approvalChain.at(-1) === currentUserEmail;
}

function getNextApproverAccountID(report: OnyxEntry<OnyxTypes.Report>) {
    const policy = PolicyUtils.getPolicy(report?.policyID);
    const approvalChain = ReportUtils.getApprovalChain(policy, report);
    const submitToAccountID = PolicyUtils.getSubmitToAccountID(policy, report);

    if (approvalChain.length === 0) {
        return submitToAccountID;
    }

    const nextApproverEmail = approvalChain.length === 1 ? approvalChain.at(0) : approvalChain.at(approvalChain.indexOf(currentUserEmail) + 1);
    if (!nextApproverEmail) {
        return submitToAccountID;
    }

    return PersonalDetailsUtils.getAccountIDsByLogins([nextApproverEmail]).at(0);
}

function approveMoneyRequest(expenseReport: OnyxEntry<OnyxTypes.Report>, full?: boolean) {
    if (expenseReport?.policyID && SubscriptionUtils.shouldRestrictUserBillableActions(expenseReport.policyID)) {
        Navigation.navigate(ROUTES.RESTRICTED_ACTION.getRoute(expenseReport.policyID));
        return;
    }

    const currentNextStep = allNextSteps[`${ONYXKEYS.COLLECTION.NEXT_STEP}${expenseReport?.reportID}`] ?? null;
    let total = expenseReport?.total ?? 0;
    const hasHeldExpenses = ReportUtils.hasHeldExpenses(expenseReport?.reportID);
    if (hasHeldExpenses && !full && !!expenseReport?.unheldTotal) {
        total = expenseReport?.unheldTotal;
    }
    const optimisticApprovedReportAction = ReportUtils.buildOptimisticApprovedReportAction(total, expenseReport?.currency ?? '', expenseReport?.reportID ?? '-1');

    const approvalChain = ReportUtils.getApprovalChain(PolicyUtils.getPolicy(expenseReport?.policyID), expenseReport);

    const predictedNextStatus = isLastApprover(approvalChain) ? CONST.REPORT.STATUS_NUM.APPROVED : CONST.REPORT.STATUS_NUM.SUBMITTED;
    const predictedNextState = isLastApprover(approvalChain) ? CONST.REPORT.STATE_NUM.APPROVED : CONST.REPORT.STATE_NUM.SUBMITTED;
    const managerID = isLastApprover(approvalChain) ? expenseReport?.managerID : getNextApproverAccountID(expenseReport);

    const optimisticNextStep = NextStepUtils.buildNextStep(expenseReport, predictedNextStatus);
    const chatReport = ReportUtils.getReportOrDraftReport(expenseReport?.chatReportID);

    const optimisticReportActionsData: OnyxUpdate = {
        onyxMethod: Onyx.METHOD.MERGE,
        key: `${ONYXKEYS.COLLECTION.REPORT_ACTIONS}${expenseReport?.reportID}`,
        value: {
            [optimisticApprovedReportAction.reportActionID]: {
                ...(optimisticApprovedReportAction as OnyxTypes.ReportAction),
                pendingAction: CONST.RED_BRICK_ROAD_PENDING_ACTION.ADD,
            },
        },
    };
    const optimisticIOUReportData: OnyxUpdate = {
        onyxMethod: Onyx.METHOD.MERGE,
        key: `${ONYXKEYS.COLLECTION.REPORT}${expenseReport?.reportID}`,
        value: {
            ...expenseReport,
            lastMessageText: ReportActionsUtils.getReportActionText(optimisticApprovedReportAction),
            lastMessageHtml: ReportActionsUtils.getReportActionHtml(optimisticApprovedReportAction),
            stateNum: predictedNextState,
            statusNum: predictedNextStatus,
            managerID,
            pendingFields: {
                partial: full ? null : CONST.RED_BRICK_ROAD_PENDING_ACTION.UPDATE,
            },
        },
    };

    const optimisticChatReportData: OnyxUpdate = {
        onyxMethod: Onyx.METHOD.MERGE,
        key: `${ONYXKEYS.COLLECTION.REPORT}${expenseReport?.chatReportID}`,
        value: {
            hasOutstandingChildRequest: hasIOUToApproveOrPay(chatReport, expenseReport?.reportID ?? '-1'),
        },
    };

    const optimisticNextStepData: OnyxUpdate = {
        onyxMethod: Onyx.METHOD.MERGE,
        key: `${ONYXKEYS.COLLECTION.NEXT_STEP}${expenseReport?.reportID}`,
        value: optimisticNextStep,
    };
    const optimisticData: OnyxUpdate[] = [optimisticIOUReportData, optimisticReportActionsData, optimisticNextStepData, optimisticChatReportData];

    const successData: OnyxUpdate[] = [
        {
            onyxMethod: Onyx.METHOD.MERGE,
            key: `${ONYXKEYS.COLLECTION.REPORT_ACTIONS}${expenseReport?.reportID}`,
            value: {
                [optimisticApprovedReportAction.reportActionID]: {
                    pendingAction: null,
                },
            },
        },
        {
            onyxMethod: Onyx.METHOD.MERGE,
            key: `${ONYXKEYS.COLLECTION.REPORT}${expenseReport?.reportID}`,
            value: {
                pendingFields: {
                    partial: null,
                },
            },
        },
    ];

    const failureData: OnyxUpdate[] = [
        {
            onyxMethod: Onyx.METHOD.MERGE,
            key: `${ONYXKEYS.COLLECTION.REPORT_ACTIONS}${expenseReport?.reportID}`,
            value: {
                [optimisticApprovedReportAction.reportActionID]: {
                    errors: ErrorUtils.getMicroSecondOnyxErrorWithTranslationKey('iou.error.other'),
                },
            },
        },
        {
            onyxMethod: Onyx.METHOD.MERGE,
            key: `${ONYXKEYS.COLLECTION.REPORT}${expenseReport?.chatReportID}`,
            value: {
                hasOutstandingChildRequest: chatReport?.hasOutstandingChildRequest,
                pendingFields: {
                    partial: null,
                },
            },
        },
        {
            onyxMethod: Onyx.METHOD.MERGE,
            key: `${ONYXKEYS.COLLECTION.NEXT_STEP}${expenseReport?.reportID}`,
            value: currentNextStep,
        },
    ];

    // Clear hold reason of all transactions if we approve all requests
    if (full && hasHeldExpenses) {
        const heldTransactions = ReportUtils.getAllHeldTransactions(expenseReport?.reportID);
        heldTransactions.forEach((heldTransaction) => {
            optimisticData.push({
                onyxMethod: Onyx.METHOD.MERGE,
                key: `${ONYXKEYS.COLLECTION.TRANSACTION}${heldTransaction.transactionID}`,
                value: {
                    comment: {
                        hold: '',
                    },
                },
            });
            failureData.push({
                onyxMethod: Onyx.METHOD.MERGE,
                key: `${ONYXKEYS.COLLECTION.TRANSACTION}${heldTransaction.transactionID}`,
                value: {
                    comment: {
                        hold: heldTransaction.comment?.hold,
                    },
                },
            });
        });
    }

    let optimisticHoldReportID;
    let optimisticHoldActionID;
    let optimisticHoldReportExpenseActionIDs;
    if (!full && !!chatReport && !!expenseReport) {
        const holdReportOnyxData = getReportFromHoldRequestsOnyxData(chatReport, expenseReport, {accountID: expenseReport.ownerAccountID});

        optimisticData.push(...holdReportOnyxData.optimisticData);
        successData.push(...holdReportOnyxData.successData);
        failureData.push(...holdReportOnyxData.failureData);
        optimisticHoldReportID = holdReportOnyxData.optimisticHoldReportID;
        optimisticHoldActionID = holdReportOnyxData.optimisticHoldActionID;
        optimisticHoldReportExpenseActionIDs = JSON.stringify(holdReportOnyxData.optimisticHoldReportExpenseActionIDs);
    }

    const parameters: ApproveMoneyRequestParams = {
        reportID: expenseReport?.reportID ?? '-1',
        approvedReportActionID: optimisticApprovedReportAction.reportActionID,
        full,
        optimisticHoldReportID,
        optimisticHoldActionID,
        optimisticHoldReportExpenseActionIDs,
    };

    API.write(WRITE_COMMANDS.APPROVE_MONEY_REQUEST, parameters, {optimisticData, successData, failureData});
}

function unapproveExpenseReport(expenseReport: OnyxEntry<OnyxTypes.Report>) {
    if (isEmptyObject(expenseReport)) {
        return;
    }

    const currentNextStep = allNextSteps[`${ONYXKEYS.COLLECTION.NEXT_STEP}${expenseReport.reportID}`] ?? null;

    const optimisticUnapprovedReportAction = ReportUtils.buildOptimisticUnapprovedReportAction(expenseReport.total ?? 0, expenseReport.currency ?? '', expenseReport.reportID);
    const optimisticNextStep = NextStepUtils.buildNextStep(expenseReport, CONST.REPORT.STATUS_NUM.SUBMITTED);

    const optimisticReportActionData: OnyxUpdate = {
        onyxMethod: Onyx.METHOD.MERGE,
        key: `${ONYXKEYS.COLLECTION.REPORT_ACTIONS}${expenseReport.reportID}`,
        value: {
            [optimisticUnapprovedReportAction.reportActionID]: {
                ...(optimisticUnapprovedReportAction as OnyxTypes.ReportAction),
                pendingAction: CONST.RED_BRICK_ROAD_PENDING_ACTION.ADD,
            },
        },
    };
    const optimisticIOUReportData: OnyxUpdate = {
        onyxMethod: Onyx.METHOD.MERGE,
        key: `${ONYXKEYS.COLLECTION.REPORT}${expenseReport.reportID}`,
        value: {
            ...expenseReport,
            lastMessageText: ReportActionsUtils.getReportActionText(optimisticUnapprovedReportAction),
            lastMessageHtml: ReportActionsUtils.getReportActionHtml(optimisticUnapprovedReportAction),
            stateNum: CONST.REPORT.STATE_NUM.SUBMITTED,
            statusNum: CONST.REPORT.STATUS_NUM.SUBMITTED,
            pendingFields: {
                partial: CONST.RED_BRICK_ROAD_PENDING_ACTION.UPDATE,
            },
        },
    };

    const optimisticNextStepData: OnyxUpdate = {
        onyxMethod: Onyx.METHOD.MERGE,
        key: `${ONYXKEYS.COLLECTION.NEXT_STEP}${expenseReport.reportID}`,
        value: optimisticNextStep,
    };

    const optimisticData: OnyxUpdate[] = [optimisticIOUReportData, optimisticReportActionData, optimisticNextStepData];

    const successData: OnyxUpdate[] = [
        {
            onyxMethod: Onyx.METHOD.MERGE,
            key: `${ONYXKEYS.COLLECTION.REPORT_ACTIONS}${expenseReport.reportID}`,
            value: {
                [optimisticUnapprovedReportAction.reportActionID]: {
                    pendingAction: null,
                },
            },
        },
        {
            onyxMethod: Onyx.METHOD.MERGE,
            key: `${ONYXKEYS.COLLECTION.REPORT}${expenseReport.reportID}`,
            value: {
                pendingFields: {
                    partial: null,
                },
            },
        },
    ];

    const failureData: OnyxUpdate[] = [
        {
            onyxMethod: Onyx.METHOD.MERGE,
            key: `${ONYXKEYS.COLLECTION.REPORT_ACTIONS}${expenseReport.reportID}`,
            value: {
                [optimisticUnapprovedReportAction.reportActionID]: {
                    errors: ErrorUtils.getMicroSecondOnyxErrorWithTranslationKey('iou.error.other'),
                },
            },
        },
        {
            onyxMethod: Onyx.METHOD.MERGE,
            key: `${ONYXKEYS.COLLECTION.NEXT_STEP}${expenseReport.reportID}`,
            value: currentNextStep,
        },
    ];

    if (expenseReport.parentReportID && expenseReport.parentReportActionID) {
        optimisticData.push({
            onyxMethod: Onyx.METHOD.MERGE,
            key: `${ONYXKEYS.COLLECTION.REPORT_ACTIONS}${expenseReport.parentReportID}`,
            value: {
                [expenseReport.parentReportActionID]: {
                    childStateNum: CONST.REPORT.STATE_NUM.SUBMITTED,
                    childStatusNum: CONST.REPORT.STATUS_NUM.SUBMITTED,
                },
            },
        });

        failureData.push({
            onyxMethod: Onyx.METHOD.MERGE,
            key: `${ONYXKEYS.COLLECTION.REPORT_ACTIONS}${expenseReport.parentReportID}`,
            value: {
                [expenseReport.parentReportActionID]: {
                    childStateNum: expenseReport.stateNum,
                    childStatusNum: expenseReport.statusNum,
                },
            },
        });
    }

    const parameters: UnapproveExpenseReportParams = {
        reportID: expenseReport.reportID,
        reportActionID: optimisticUnapprovedReportAction.reportActionID,
    };

    API.write(WRITE_COMMANDS.UNAPPROVE_EXPENSE_REPORT, parameters, {optimisticData, successData, failureData});
}

function submitReport(expenseReport: OnyxTypes.Report) {
    if (expenseReport.policyID && SubscriptionUtils.shouldRestrictUserBillableActions(expenseReport.policyID)) {
        Navigation.navigate(ROUTES.RESTRICTED_ACTION.getRoute(expenseReport.policyID));
        return;
    }

    const currentNextStep = allNextSteps[`${ONYXKEYS.COLLECTION.NEXT_STEP}${expenseReport.reportID}`] ?? null;
    const parentReport = ReportUtils.getReportOrDraftReport(expenseReport.parentReportID);
    const policy = PolicyUtils.getPolicy(expenseReport.policyID);
    const isCurrentUserManager = currentUserPersonalDetails?.accountID === expenseReport.managerID;
    const isSubmitAndClosePolicy = PolicyUtils.isSubmitAndClose(policy);
    const adminAccountID = policy?.role === CONST.POLICY.ROLE.ADMIN ? currentUserPersonalDetails?.accountID : undefined;
    const optimisticSubmittedReportAction = ReportUtils.buildOptimisticSubmittedReportAction(expenseReport?.total ?? 0, expenseReport.currency ?? '', expenseReport.reportID, adminAccountID);
    const optimisticNextStep = NextStepUtils.buildNextStep(expenseReport, isSubmitAndClosePolicy ? CONST.REPORT.STATUS_NUM.CLOSED : CONST.REPORT.STATUS_NUM.SUBMITTED);
    const approvalChain = ReportUtils.getApprovalChain(policy, expenseReport);
    const managerID = PersonalDetailsUtils.getAccountIDsByLogins(approvalChain).at(0);

    const optimisticData: OnyxUpdate[] = !isSubmitAndClosePolicy
        ? [
              {
                  onyxMethod: Onyx.METHOD.MERGE,
                  key: `${ONYXKEYS.COLLECTION.REPORT_ACTIONS}${expenseReport.reportID}`,
                  value: {
                      [optimisticSubmittedReportAction.reportActionID]: {
                          ...(optimisticSubmittedReportAction as OnyxTypes.ReportAction),
                          pendingAction: CONST.RED_BRICK_ROAD_PENDING_ACTION.ADD,
                      },
                  },
              },
              {
                  onyxMethod: Onyx.METHOD.MERGE,
                  key: `${ONYXKEYS.COLLECTION.REPORT}${expenseReport.reportID}`,
                  value: {
                      ...expenseReport,
                      managerID,
                      lastMessageText: ReportActionsUtils.getReportActionText(optimisticSubmittedReportAction),
                      lastMessageHtml: ReportActionsUtils.getReportActionHtml(optimisticSubmittedReportAction),
                      stateNum: CONST.REPORT.STATE_NUM.SUBMITTED,
                      statusNum: CONST.REPORT.STATUS_NUM.SUBMITTED,
                  },
              },
          ]
        : [
              {
                  onyxMethod: Onyx.METHOD.MERGE,
                  key: `${ONYXKEYS.COLLECTION.REPORT}${expenseReport.reportID}`,
                  value: {
                      ...expenseReport,
                      stateNum: CONST.REPORT.STATE_NUM.APPROVED,
                      statusNum: CONST.REPORT.STATUS_NUM.CLOSED,
                  },
              },
          ];

    optimisticData.push({
        onyxMethod: Onyx.METHOD.MERGE,
        key: `${ONYXKEYS.COLLECTION.NEXT_STEP}${expenseReport.reportID}`,
        value: optimisticNextStep,
    });

    if (parentReport?.reportID) {
        optimisticData.push({
            onyxMethod: Onyx.METHOD.MERGE,
            key: `${ONYXKEYS.COLLECTION.REPORT}${parentReport.reportID}`,
            value: {
                ...parentReport,
                // In case its a manager who force submitted the report, they are the next user who needs to take an action
                hasOutstandingChildRequest: isCurrentUserManager,
                iouReportID: null,
            },
        });
    }

    const successData: OnyxUpdate[] = [];
    if (!isSubmitAndClosePolicy) {
        successData.push({
            onyxMethod: Onyx.METHOD.MERGE,
            key: `${ONYXKEYS.COLLECTION.REPORT_ACTIONS}${expenseReport.reportID}`,
            value: {
                [optimisticSubmittedReportAction.reportActionID]: {
                    pendingAction: null,
                },
            },
        });
    }

    const failureData: OnyxUpdate[] = [
        {
            onyxMethod: Onyx.METHOD.MERGE,
            key: `${ONYXKEYS.COLLECTION.REPORT}${expenseReport.reportID}`,
            value: {
                statusNum: CONST.REPORT.STATUS_NUM.OPEN,
                stateNum: CONST.REPORT.STATE_NUM.OPEN,
            },
        },
        {
            onyxMethod: Onyx.METHOD.MERGE,
            key: `${ONYXKEYS.COLLECTION.NEXT_STEP}${expenseReport.reportID}`,
            value: currentNextStep,
        },
    ];
    if (!isSubmitAndClosePolicy) {
        failureData.push({
            onyxMethod: Onyx.METHOD.MERGE,
            key: `${ONYXKEYS.COLLECTION.REPORT_ACTIONS}${expenseReport.reportID}`,
            value: {
                [optimisticSubmittedReportAction.reportActionID]: {
                    errors: ErrorUtils.getMicroSecondOnyxErrorWithTranslationKey('iou.error.other'),
                },
            },
        });
    }

    if (parentReport?.reportID) {
        failureData.push({
            onyxMethod: Onyx.METHOD.MERGE,
            key: `${ONYXKEYS.COLLECTION.REPORT}${parentReport.reportID}`,
            value: {
                hasOutstandingChildRequest: parentReport.hasOutstandingChildRequest,
                iouReportID: expenseReport.reportID,
            },
        });
    }

    const parameters: SubmitReportParams = {
        reportID: expenseReport.reportID,
        managerAccountID: PolicyUtils.getSubmitToAccountID(policy, expenseReport) ?? expenseReport.managerID,
        reportActionID: optimisticSubmittedReportAction.reportActionID,
    };

    API.write(WRITE_COMMANDS.SUBMIT_REPORT, parameters, {optimisticData, successData, failureData});
}

function cancelPayment(expenseReport: OnyxEntry<OnyxTypes.Report>, chatReport: OnyxTypes.Report) {
    if (isEmptyObject(expenseReport)) {
        return;
    }

    const optimisticReportAction = ReportUtils.buildOptimisticCancelPaymentReportAction(expenseReport.reportID, -(expenseReport.total ?? 0), expenseReport.currency ?? '');
    const policy = PolicyUtils.getPolicy(chatReport.policyID);
    const approvalMode = policy?.approvalMode ?? CONST.POLICY.APPROVAL_MODE.BASIC;
    const stateNum: ValueOf<typeof CONST.REPORT.STATE_NUM> = approvalMode === CONST.POLICY.APPROVAL_MODE.OPTIONAL ? CONST.REPORT.STATE_NUM.SUBMITTED : CONST.REPORT.STATE_NUM.APPROVED;
    const statusNum: ValueOf<typeof CONST.REPORT.STATUS_NUM> = approvalMode === CONST.POLICY.APPROVAL_MODE.OPTIONAL ? CONST.REPORT.STATUS_NUM.CLOSED : CONST.REPORT.STATUS_NUM.APPROVED;
    const optimisticNextStep = NextStepUtils.buildNextStep(expenseReport, statusNum);
    const iouReportActions = ReportActionsUtils.getAllReportActions(chatReport.iouReportID ?? '-1');
    const expenseReportActions = ReportActionsUtils.getAllReportActions(expenseReport.reportID ?? '-1');
    const iouCreatedAction = Object.values(iouReportActions).find((action) => ReportActionsUtils.isCreatedAction(action));
    const expenseCreatedAction = Object.values(expenseReportActions).find((action) => ReportActionsUtils.isCreatedAction(action));
    const optimisticData: OnyxUpdate[] = [
        {
            onyxMethod: Onyx.METHOD.MERGE,
            key: `${ONYXKEYS.COLLECTION.REPORT_ACTIONS}${expenseReport.reportID}`,
            value: {
                [optimisticReportAction.reportActionID]: {
                    ...(optimisticReportAction as OnyxTypes.ReportAction),
                    pendingAction: CONST.RED_BRICK_ROAD_PENDING_ACTION.ADD,
                },
            },
        },
        {
            onyxMethod: Onyx.METHOD.MERGE,
            key: `${ONYXKEYS.COLLECTION.REPORT}${chatReport.reportID}`,
            value: {
                // The report created later will become the iouReportID of the chat report
                iouReportID: (iouCreatedAction?.created ?? '') > (expenseCreatedAction?.created ?? '') ? chatReport?.iouReportID : expenseReport.reportID,
            },
        },
        {
            onyxMethod: Onyx.METHOD.MERGE,
            key: `${ONYXKEYS.COLLECTION.REPORT}${expenseReport.reportID}`,
            value: {
                ...expenseReport,
                lastMessageText: ReportActionsUtils.getReportActionText(optimisticReportAction),
                lastMessageHtml: ReportActionsUtils.getReportActionHtml(optimisticReportAction),
                stateNum,
                statusNum,
            },
        },
    ];

    optimisticData.push({
        onyxMethod: Onyx.METHOD.MERGE,
        key: `${ONYXKEYS.COLLECTION.NEXT_STEP}${expenseReport.reportID}`,
        value: optimisticNextStep,
    });

    const successData: OnyxUpdate[] = [
        {
            onyxMethod: Onyx.METHOD.MERGE,
            key: `${ONYXKEYS.COLLECTION.REPORT_ACTIONS}${expenseReport.reportID}`,
            value: {
                [optimisticReportAction.reportActionID]: {
                    pendingAction: null,
                },
            },
        },
    ];

    const failureData: OnyxUpdate[] = [
        {
            onyxMethod: Onyx.METHOD.MERGE,
            key: `${ONYXKEYS.COLLECTION.REPORT_ACTIONS}${expenseReport.reportID}`,
            value: {
                [optimisticReportAction.reportActionID ?? '-1']: {
                    errors: ErrorUtils.getMicroSecondOnyxErrorWithTranslationKey('iou.error.other'),
                },
            },
        },
        {
            onyxMethod: Onyx.METHOD.MERGE,
            key: `${ONYXKEYS.COLLECTION.REPORT}${expenseReport.reportID}`,
            value: {
                statusNum: CONST.REPORT.STATUS_NUM.REIMBURSED,
            },
        },
    ];

    if (expenseReport.parentReportID && expenseReport.parentReportActionID) {
        optimisticData.push({
            onyxMethod: Onyx.METHOD.MERGE,
            key: `${ONYXKEYS.COLLECTION.REPORT_ACTIONS}${expenseReport.parentReportID}`,
            value: {
                [expenseReport.parentReportActionID]: {
                    childStateNum: stateNum,
                    childStatusNum: statusNum,
                },
            },
        });

        failureData.push({
            onyxMethod: Onyx.METHOD.MERGE,
            key: `${ONYXKEYS.COLLECTION.REPORT_ACTIONS}${expenseReport.parentReportID}`,
            value: {
                [expenseReport.parentReportActionID]: {
                    childStateNum: expenseReport.stateNum,
                    childStatusNum: expenseReport.statusNum,
                },
            },
        });
    }

    if (chatReport?.reportID) {
        optimisticData.push({
            onyxMethod: Onyx.METHOD.MERGE,
            key: `${ONYXKEYS.COLLECTION.REPORT}${chatReport.reportID}`,
            value: {
                hasOutstandingChildRequest: true,
                iouReportID: expenseReport.reportID,
            },
        });
        failureData.push({
            onyxMethod: Onyx.METHOD.MERGE,
            key: `${ONYXKEYS.COLLECTION.REPORT}${chatReport.reportID}`,
            value: {
                hasOutstandingChildRequest: chatReport.hasOutstandingChildRequest,
                iouReportID: chatReport.iouReportID,
            },
        });
    }
    failureData.push({
        onyxMethod: Onyx.METHOD.MERGE,
        key: `${ONYXKEYS.COLLECTION.NEXT_STEP}${expenseReport.reportID}`,
        value: NextStepUtils.buildNextStep(expenseReport, CONST.REPORT.STATUS_NUM.REIMBURSED),
    });

    API.write(
        WRITE_COMMANDS.CANCEL_PAYMENT,
        {
            iouReportID: expenseReport.reportID,
            chatReportID: chatReport.reportID,
            managerAccountID: expenseReport.managerID ?? -1,
            reportActionID: optimisticReportAction.reportActionID,
        },
        {optimisticData, successData, failureData},
    );
}

/**
 * Completes onboarding for invite link flow based on the selected payment option
 *
 * @param paymentSelected based on which we choose the onboarding choice and concierge message
 */
function completePaymentOnboarding(paymentSelected: ValueOf<typeof CONST.PAYMENT_SELECTED>, adminsChatReportID?: string, onboardingPolicyID?: string) {
    const isInviteOnboardingComplete = introSelected?.isInviteOnboardingComplete ?? false;

    if (isInviteOnboardingComplete || !introSelected?.choice || !introSelected?.inviteType) {
        return;
    }

    const session = SessionUtils.getSession();

    const personalDetailsListValues = Object.values(OptionsListUtils.getPersonalDetailsForAccountIDs(session?.accountID ? [session.accountID] : [], personalDetailsList));
    const personalDetails = personalDetailsListValues.at(0);

    let onboardingPurpose = introSelected?.choice;
    if (introSelected?.inviteType === CONST.ONBOARDING_INVITE_TYPES.IOU && paymentSelected === CONST.IOU.PAYMENT_SELECTED.BBA) {
        onboardingPurpose = CONST.ONBOARDING_CHOICES.MANAGE_TEAM;
    }

    if (introSelected?.inviteType === CONST.ONBOARDING_INVITE_TYPES.INVOICE && paymentSelected !== CONST.IOU.PAYMENT_SELECTED.BBA) {
        onboardingPurpose = CONST.ONBOARDING_CHOICES.CHAT_SPLIT;
    }

    Report.completeOnboarding(
        onboardingPurpose,
        CONST.ONBOARDING_MESSAGES[onboardingPurpose],
        personalDetails?.firstName ?? '',
        personalDetails?.lastName ?? '',
        adminsChatReportID,
        onboardingPolicyID,
        paymentSelected,
        undefined,
        undefined,
        true,
    );
}
function payMoneyRequest(paymentType: PaymentMethodType, chatReport: OnyxTypes.Report, iouReport: OnyxEntry<OnyxTypes.Report>, full = true) {
    if (chatReport.policyID && SubscriptionUtils.shouldRestrictUserBillableActions(chatReport.policyID)) {
        Navigation.navigate(ROUTES.RESTRICTED_ACTION.getRoute(chatReport.policyID));
        return;
    }

    const paymentSelected = paymentType === CONST.IOU.PAYMENT_TYPE.VBBA ? CONST.IOU.PAYMENT_SELECTED.BBA : CONST.IOU.PAYMENT_SELECTED.PBA;
    completePaymentOnboarding(paymentSelected);

    const recipient = {accountID: iouReport?.ownerAccountID ?? -1};
    const {params, optimisticData, successData, failureData} = getPayMoneyRequestParams(chatReport, iouReport, recipient, paymentType, full);

    // For now, we need to call the PayMoneyRequestWithWallet API since PayMoneyRequest was not updated to work with
    // Expensify Wallets.
    const apiCommand = paymentType === CONST.IOU.PAYMENT_TYPE.EXPENSIFY ? WRITE_COMMANDS.PAY_MONEY_REQUEST_WITH_WALLET : WRITE_COMMANDS.PAY_MONEY_REQUEST;

    playSound(SOUNDS.SUCCESS);
    API.write(apiCommand, params, {optimisticData, successData, failureData});
}

function payInvoice(paymentMethodType: PaymentMethodType, chatReport: OnyxTypes.Report, invoiceReport: OnyxEntry<OnyxTypes.Report>, payAsBusiness = false) {
    const recipient = {accountID: invoiceReport?.ownerAccountID ?? -1};
    const {
        optimisticData,
        successData,
        failureData,
        params: {
            reportActionID,
            policyID,
            adminsChatReportID,
            adminsCreatedReportActionID,
            expenseChatReportID,
            expenseCreatedReportActionID,
            customUnitRateID,
            customUnitID,
            ownerEmail,
            policyName,
        },
    } = getPayMoneyRequestParams(chatReport, invoiceReport, recipient, paymentMethodType, true, payAsBusiness);

    const paymentSelected = paymentMethodType === CONST.IOU.PAYMENT_TYPE.VBBA ? CONST.IOU.PAYMENT_SELECTED.BBA : CONST.IOU.PAYMENT_SELECTED.PBA;
    completePaymentOnboarding(paymentSelected);

    let params: PayInvoiceParams = {
        reportID: invoiceReport?.reportID ?? '',
        reportActionID,
        paymentMethodType,
        payAsBusiness,
    };

    if (policyID) {
        params = {
            ...params,
            policyID,
            adminsChatReportID,
            adminsCreatedReportActionID,
            expenseChatReportID,
            expenseCreatedReportActionID,
            customUnitRateID,
            customUnitID,
            ownerEmail,
            policyName,
        };
    }

    playSound(SOUNDS.SUCCESS);
    API.write(WRITE_COMMANDS.PAY_INVOICE, params, {optimisticData, successData, failureData});
}

function detachReceipt(transactionID: string) {
    const transaction = allTransactions[`${ONYXKEYS.COLLECTION.TRANSACTION}${transactionID}`];
    const newTransaction = transaction
        ? {
              ...transaction,
              filename: '',
              receipt: {
                  source: '',
              },
          }
        : null;

    const optimisticData: OnyxUpdate[] = [
        {
            onyxMethod: Onyx.METHOD.SET,
            key: `${ONYXKEYS.COLLECTION.TRANSACTION}${transactionID}`,
            value: {
                ...newTransaction,
                pendingFields: {
                    receipt: CONST.RED_BRICK_ROAD_PENDING_ACTION.UPDATE,
                },
            },
        },
    ];

    const successData: OnyxUpdate[] = [
        {
            onyxMethod: Onyx.METHOD.MERGE,
            key: `${ONYXKEYS.COLLECTION.TRANSACTION}${transactionID}`,
            value: {
                pendingFields: {
                    receipt: null,
                },
            },
        },
    ];
    const failureData: OnyxUpdate[] = [
        {
            onyxMethod: Onyx.METHOD.MERGE,
            key: `${ONYXKEYS.COLLECTION.TRANSACTION}${transactionID}`,
            value: {
                ...(transaction ?? null),
                errors: ErrorUtils.getMicroSecondOnyxErrorWithTranslationKey('iou.error.receiptDeleteFailureError'),
                pendingFields: {
                    receipt: null,
                },
            },
        },
    ];

    const parameters: DetachReceiptParams = {transactionID};

    API.write(WRITE_COMMANDS.DETACH_RECEIPT, parameters, {optimisticData, successData, failureData});
}

function replaceReceipt(transactionID: string, file: File, source: string) {
    const transaction = allTransactions[`${ONYXKEYS.COLLECTION.TRANSACTION}${transactionID}`];
    const oldReceipt = transaction?.receipt ?? {};
    const receiptOptimistic = {
        source,
        state: CONST.IOU.RECEIPT_STATE.OPEN,
    };

    const optimisticData: OnyxUpdate[] = [
        {
            onyxMethod: Onyx.METHOD.MERGE,
            key: `${ONYXKEYS.COLLECTION.TRANSACTION}${transactionID}`,
            value: {
                receipt: receiptOptimistic,
                filename: file.name,
                pendingFields: {
                    receipt: CONST.RED_BRICK_ROAD_PENDING_ACTION.UPDATE,
                },
            },
        },
    ];

    const successData: OnyxUpdate[] = [
        {
            onyxMethod: Onyx.METHOD.MERGE,
            key: `${ONYXKEYS.COLLECTION.TRANSACTION}${transactionID}`,
            value: {
                pendingFields: {
                    receipt: null,
                },
            },
        },
    ];

    const failureData: OnyxUpdate[] = [
        {
            onyxMethod: Onyx.METHOD.MERGE,
            key: `${ONYXKEYS.COLLECTION.TRANSACTION}${transactionID}`,
            value: {
                receipt: !isEmptyObject(oldReceipt) ? oldReceipt : null,
                filename: transaction?.filename,
                errors: getReceiptError(receiptOptimistic, file.name),
                pendingFields: {
                    receipt: null,
                },
            },
        },
    ];

    const parameters: ReplaceReceiptParams = {
        transactionID,
        receipt: file,
    };

    API.write(WRITE_COMMANDS.REPLACE_RECEIPT, parameters, {optimisticData, successData, failureData});
}

/**
 * Finds the participants for an IOU based on the attached report
 * @param transactionID of the transaction to set the participants of
 * @param report attached to the transaction
 */
function setMoneyRequestParticipantsFromReport(transactionID: string, report: OnyxEntry<OnyxTypes.Report>): Participant[] {
    // If the report is iou or expense report, we should get the chat report to set participant for request money
    const chatReport = ReportUtils.isMoneyRequestReport(report) ? ReportUtils.getReportOrDraftReport(report?.chatReportID) : report;
    const currentUserAccountID = currentUserPersonalDetails?.accountID;
    const shouldAddAsReport = !isEmptyObject(chatReport) && ReportUtils.isSelfDM(chatReport);
    let participants: Participant[] = [];

    if (ReportUtils.isPolicyExpenseChat(chatReport) || shouldAddAsReport) {
        participants = [{accountID: 0, reportID: chatReport?.reportID, isPolicyExpenseChat: ReportUtils.isPolicyExpenseChat(chatReport), selected: true}];
    } else if (ReportUtils.isInvoiceRoom(chatReport)) {
        participants = [
            {reportID: chatReport?.reportID, selected: true},
            {
                policyID: chatReport?.policyID,
                isSender: true,
                selected: false,
            },
        ];
    } else {
        const chatReportOtherParticipants = Object.keys(chatReport?.participants ?? {})
            .map(Number)
            .filter((accountID) => accountID !== currentUserAccountID);
        participants = chatReportOtherParticipants.map((accountID) => ({accountID, selected: true}));
    }

    Onyx.merge(`${ONYXKEYS.COLLECTION.TRANSACTION_DRAFT}${transactionID}`, {participants, participantsAutoAssigned: true});

    return participants;
}

function setMoneyRequestTaxRate(transactionID: string, taxCode: string) {
    Onyx.merge(`${ONYXKEYS.COLLECTION.TRANSACTION_DRAFT}${transactionID}`, {taxCode});
}

function setMoneyRequestTaxAmount(transactionID: string, taxAmount: number | null) {
    Onyx.merge(`${ONYXKEYS.COLLECTION.TRANSACTION_DRAFT}${transactionID}`, {taxAmount});
}

function dismissHoldUseExplanation() {
    const parameters: SetNameValuePairParams = {
        name: ONYXKEYS.NVP_DISMISSED_HOLD_USE_EXPLANATION,
        value: true,
    };

    const optimisticData: OnyxUpdate[] = [
        {
            onyxMethod: Onyx.METHOD.MERGE,
            key: ONYXKEYS.NVP_DISMISSED_HOLD_USE_EXPLANATION,
            value: true,
        },
    ];

    API.write(WRITE_COMMANDS.SET_NAME_VALUE_PAIR, parameters, {
        optimisticData,
    });
}

/**
 * Sets the `splitShares` map that holds individual shares of a split bill
 */
function setSplitShares(transaction: OnyxEntry<OnyxTypes.Transaction>, amount: number, currency: string, newAccountIDs: number[]) {
    if (!transaction) {
        return;
    }
    const oldAccountIDs = Object.keys(transaction.splitShares ?? {}).map((key) => Number(key));

    // Create an array containing unique IDs of the current transaction participants and the new ones
    // The current userAccountID might not be included in newAccountIDs if this is called from the participants step using Global Create
    // If this is called from an existing group chat, it'll be included. So we manually add them to account for both cases.
    const accountIDs = [...new Set<number>([userAccountID, ...newAccountIDs, ...oldAccountIDs])];

    const splitShares: SplitShares = accountIDs.reduce((acc: SplitShares, accountID): SplitShares => {
        // We want to replace the contents of splitShares to contain only `newAccountIDs` entries
        // In the case of going back to the participants page and removing a participant
        // a simple merge will have the previous participant still present in the splitshares object
        // So we manually set their entry to null
        if (!newAccountIDs.includes(accountID) && accountID !== userAccountID) {
            acc[accountID] = null;
            return acc;
        }

        const isPayer = accountID === userAccountID;
        const participantsLength = newAccountIDs.includes(userAccountID) ? newAccountIDs.length - 1 : newAccountIDs.length;
        const splitAmount = IOUUtils.calculateAmount(participantsLength, amount, currency, isPayer);
        acc[accountID] = {
            amount: splitAmount,
            isModified: false,
        };
        return acc;
    }, {});

    Onyx.merge(`${ONYXKEYS.COLLECTION.TRANSACTION_DRAFT}${transaction.transactionID}`, {splitShares});
}

function resetSplitShares(transaction: OnyxEntry<OnyxTypes.Transaction>, newAmount?: number, currency?: string) {
    if (!transaction) {
        return;
    }
    const accountIDs = Object.keys(transaction.splitShares ?? {}).map((key) => Number(key));
    if (!accountIDs) {
        return;
    }
    setSplitShares(transaction, newAmount ?? transaction.amount, currency ?? transaction.currency, accountIDs);
}

/**
 * Sets an individual split share of the participant accountID supplied
 */
function setIndividualShare(transactionID: string, participantAccountID: number, participantShare: number) {
    Onyx.merge(`${ONYXKEYS.COLLECTION.TRANSACTION_DRAFT}${transactionID}`, {
        splitShares: {
            [participantAccountID]: {amount: participantShare, isModified: true},
        },
    });
}

/**
 * Adjusts remaining unmodified shares when another share is modified
 * E.g. if total bill is $100 and split between 3 participants, when the user changes the first share to $50, the remaining unmodified shares will become $25 each.
 */
function adjustRemainingSplitShares(transaction: NonNullable<OnyxTypes.Transaction>) {
    const modifiedShares = Object.keys(transaction.splitShares ?? {}).filter((key: string) => transaction?.splitShares?.[Number(key)]?.isModified);

    if (!modifiedShares.length) {
        return;
    }

    const sumOfManualShares = modifiedShares
        .map((key: string): number => transaction?.splitShares?.[Number(key)]?.amount ?? 0)
        .reduce((prev: number, current: number): number => prev + current, 0);

    const unmodifiedSharesAccountIDs = Object.keys(transaction.splitShares ?? {})
        .filter((key: string) => !transaction?.splitShares?.[Number(key)]?.isModified)
        .map((key: string) => Number(key));

    const remainingTotal = transaction.amount - sumOfManualShares;
    if (remainingTotal < 0) {
        return;
    }

    const splitShares: SplitShares = unmodifiedSharesAccountIDs.reduce((acc: SplitShares, accountID: number, index: number): SplitShares => {
        const splitAmount = IOUUtils.calculateAmount(unmodifiedSharesAccountIDs.length - 1, remainingTotal, transaction.currency, index === 0);
        acc[accountID] = {
            amount: splitAmount,
        };
        return acc;
    }, {});

    Onyx.merge(`${ONYXKEYS.COLLECTION.TRANSACTION_DRAFT}${transaction.transactionID}`, {splitShares});
}

/**
 * Put expense on HOLD
 */
function putOnHold(transactionID: string, comment: string, reportID: string, searchHash?: number) {
    const currentTime = DateUtils.getDBTime();
    const createdReportAction = ReportUtils.buildOptimisticHoldReportAction(currentTime);
    const createdReportActionComment = ReportUtils.buildOptimisticHoldReportActionComment(comment, DateUtils.addMillisecondsFromDateTime(currentTime, 1));
    const newViolation = {name: CONST.VIOLATIONS.HOLD, type: CONST.VIOLATION_TYPES.VIOLATION};
    const transactionViolations = allTransactionViolations[`${ONYXKEYS.COLLECTION.TRANSACTION_VIOLATIONS}${transactionID}`] ?? [];
    const updatedViolations = [...transactionViolations, newViolation];
    const parentReportActionOptimistic = ReportUtils.getOptimisticDataForParentReportAction(reportID, createdReportActionComment.created, CONST.RED_BRICK_ROAD_PENDING_ACTION.ADD);
    const transaction = allTransactions[`${ONYXKEYS.COLLECTION.TRANSACTION}${transactionID}`];
    const iouReport = allReports?.[`${ONYXKEYS.COLLECTION.REPORT}${transaction?.reportID}`];

    const optimisticData: OnyxUpdate[] = [
        {
            onyxMethod: Onyx.METHOD.MERGE,
            key: `${ONYXKEYS.COLLECTION.REPORT_ACTIONS}${reportID}`,
            value: {
                [createdReportAction.reportActionID]: createdReportAction as ReportAction,
                [createdReportActionComment.reportActionID]: createdReportActionComment as ReportAction,
            },
        },
        {
            onyxMethod: Onyx.METHOD.MERGE,
            key: `${ONYXKEYS.COLLECTION.TRANSACTION}${transactionID}`,
            value: {
                pendingAction: CONST.RED_BRICK_ROAD_PENDING_ACTION.UPDATE,
                comment: {
                    hold: createdReportAction.reportActionID,
                },
            },
        },
        {
            onyxMethod: Onyx.METHOD.MERGE,
            key: `${ONYXKEYS.COLLECTION.TRANSACTION_VIOLATIONS}${transactionID}`,
            value: updatedViolations,
        },
    ];

    if (iouReport && iouReport.currency === transaction?.currency) {
        const isExpenseReport = ReportUtils.isExpenseReport(iouReport);
        const coefficient = isExpenseReport ? -1 : 1;
        const transactionAmount = TransactionUtils.getAmount(transaction, isExpenseReport) * coefficient;
        optimisticData.push({
            onyxMethod: Onyx.METHOD.MERGE,
            key: `${ONYXKEYS.COLLECTION.REPORT}${iouReport.reportID}`,
            value: {
                unheldTotal: (iouReport.unheldTotal ?? 0) - transactionAmount,
                unheldNonReimbursableTotal: !transaction?.reimbursable ? (iouReport.unheldNonReimbursableTotal ?? 0) - transactionAmount : iouReport.unheldNonReimbursableTotal,
            },
        });
    }

    parentReportActionOptimistic.forEach((parentActionData) => {
        if (!parentActionData) {
            return;
        }
        optimisticData.push(parentActionData);
    });

    const successData: OnyxUpdate[] = [
        {
            onyxMethod: Onyx.METHOD.MERGE,
            key: `${ONYXKEYS.COLLECTION.TRANSACTION}${transactionID}`,
            value: {
                pendingAction: null,
            },
        },
    ];

    const failureData: OnyxUpdate[] = [
        {
            onyxMethod: Onyx.METHOD.MERGE,
            key: `${ONYXKEYS.COLLECTION.TRANSACTION}${transactionID}`,
            value: {
                pendingAction: null,
                comment: {
                    hold: null,
                },
                errors: ErrorUtils.getMicroSecondOnyxErrorWithTranslationKey('iou.error.genericHoldExpenseFailureMessage'),
            },
        },
    ];

    // If we are holding from the search page, we optimistically update the snapshot data that search uses so that it is kept in sync
    if (searchHash) {
        optimisticData.push({
            onyxMethod: Onyx.METHOD.MERGE,
            key: `${ONYXKEYS.COLLECTION.SNAPSHOT}${searchHash}`,
            value: {
                data: {
                    [`${ONYXKEYS.COLLECTION.TRANSACTION}${transactionID}`]: {
                        canHold: false,
                        canUnhold: true,
                    },
                },
            } as Record<string, Record<string, Partial<SearchTransaction>>>,
        });
        failureData.push({
            onyxMethod: Onyx.METHOD.MERGE,
            key: `${ONYXKEYS.COLLECTION.SNAPSHOT}${searchHash}`,
            value: {
                data: {
                    [`${ONYXKEYS.COLLECTION.TRANSACTION}${transactionID}`]: {
                        canHold: true,
                        canUnhold: false,
                    },
                },
            } as Record<string, Record<string, Partial<SearchTransaction>>>,
        });
    }

    API.write(
        'HoldRequest',
        {
            transactionID,
            comment,
            reportActionID: createdReportAction.reportActionID,
            commentReportActionID: createdReportActionComment.reportActionID,
        },
        {optimisticData, successData, failureData},
    );

    const currentReportID = ReportUtils.getDisplayedReportID(reportID);
    Report.notifyNewAction(currentReportID, userAccountID);
}

/**
 * Remove expense from HOLD
 */
function unholdRequest(transactionID: string, reportID: string, searchHash?: number) {
    const createdReportAction = ReportUtils.buildOptimisticUnHoldReportAction();
    const transactionViolations = allTransactionViolations[`${ONYXKEYS.COLLECTION.TRANSACTION_VIOLATIONS}${transactionID}`];
    const transaction = allTransactions[`${ONYXKEYS.COLLECTION.TRANSACTION}${transactionID}`];
    const iouReport = allReports?.[`${ONYXKEYS.COLLECTION.REPORT}${transaction?.reportID}`];

    const optimisticData: OnyxUpdate[] = [
        {
            onyxMethod: Onyx.METHOD.MERGE,
            key: `${ONYXKEYS.COLLECTION.REPORT_ACTIONS}${reportID}`,
            value: {
                [createdReportAction.reportActionID]: createdReportAction as ReportAction,
            },
        },
        {
            onyxMethod: Onyx.METHOD.MERGE,
            key: `${ONYXKEYS.COLLECTION.TRANSACTION}${transactionID}`,
            value: {
                pendingAction: CONST.RED_BRICK_ROAD_PENDING_ACTION.UPDATE,
                comment: {
                    hold: null,
                },
            },
        },
        {
            onyxMethod: Onyx.METHOD.SET,
            key: `${ONYXKEYS.COLLECTION.TRANSACTION_VIOLATIONS}${transactionID}`,
            value: transactionViolations?.filter((violation) => violation.name !== CONST.VIOLATIONS.HOLD) ?? [],
        },
    ];

    if (iouReport && iouReport.currency === transaction?.currency) {
        const isExpenseReport = ReportUtils.isExpenseReport(iouReport);
        const coefficient = isExpenseReport ? -1 : 1;
        const transactionAmount = TransactionUtils.getAmount(transaction, isExpenseReport) * coefficient;
        optimisticData.push({
            onyxMethod: Onyx.METHOD.MERGE,
            key: `${ONYXKEYS.COLLECTION.REPORT}${iouReport.reportID}`,
            value: {
                unheldTotal: (iouReport.unheldTotal ?? 0) + transactionAmount,
                unheldNonReimbursableTotal: !transaction?.reimbursable ? (iouReport.unheldNonReimbursableTotal ?? 0) + transactionAmount : iouReport.unheldNonReimbursableTotal,
            },
        });
    }

    const successData: OnyxUpdate[] = [
        {
            onyxMethod: Onyx.METHOD.MERGE,
            key: `${ONYXKEYS.COLLECTION.TRANSACTION}${transactionID}`,
            value: {
                pendingAction: null,
                comment: {
                    hold: null,
                },
            },
        },
    ];

    const failureData: OnyxUpdate[] = [
        {
            onyxMethod: Onyx.METHOD.MERGE,
            key: `${ONYXKEYS.COLLECTION.TRANSACTION}${transactionID}`,
            value: {
                pendingAction: null,
                errors: ErrorUtils.getMicroSecondOnyxErrorWithTranslationKey('iou.error.genericUnholdExpenseFailureMessage'),
            },
        },
        {
            onyxMethod: Onyx.METHOD.SET,
            key: `${ONYXKEYS.COLLECTION.TRANSACTION_VIOLATIONS}${transactionID}`,
            value: transactionViolations ?? null,
        },
    ];

    // If we are unholding from the search page, we optimistically update the snapshot data that search uses so that it is kept in sync
    if (searchHash) {
        optimisticData.push({
            onyxMethod: Onyx.METHOD.MERGE,
            key: `${ONYXKEYS.COLLECTION.SNAPSHOT}${searchHash}`,
            value: {
                data: {
                    [`${ONYXKEYS.COLLECTION.TRANSACTION}${transactionID}`]: {
                        canHold: true,
                        canUnhold: false,
                    },
                },
            } as Record<string, Record<string, Partial<SearchTransaction>>>,
        });
        failureData.push({
            onyxMethod: Onyx.METHOD.MERGE,
            key: `${ONYXKEYS.COLLECTION.SNAPSHOT}${searchHash}`,
            value: {
                data: {
                    [`${ONYXKEYS.COLLECTION.TRANSACTION}${transactionID}`]: {
                        canHold: false,
                        canUnhold: true,
                    },
                },
            } as Record<string, Record<string, Partial<SearchTransaction>>>,
        });
    }

    API.write(
        'UnHoldRequest',
        {
            transactionID,
            reportActionID: createdReportAction.reportActionID,
        },
        {optimisticData, successData, failureData},
    );

    const currentReportID = ReportUtils.getDisplayedReportID(reportID);
    Report.notifyNewAction(currentReportID, userAccountID);
}
// eslint-disable-next-line rulesdir/no-negated-variables
function navigateToStartStepIfScanFileCannotBeRead(
    receiptFilename: string | undefined,
    receiptPath: ReceiptSource | undefined,
    onSuccess: (file: File) => void,
    requestType: IOURequestType,
    iouType: IOUType,
    transactionID: string,
    reportID: string,
    receiptType: string | undefined,
) {
    if (!receiptFilename || !receiptPath) {
        return;
    }

    const onFailure = () => {
        setMoneyRequestReceipt(transactionID, '', '', true);
        if (requestType === CONST.IOU.REQUEST_TYPE.MANUAL) {
            Navigation.navigate(ROUTES.MONEY_REQUEST_STEP_SCAN.getRoute(CONST.IOU.ACTION.CREATE, iouType, transactionID, reportID, Navigation.getActiveRouteWithoutParams()));
            return;
        }
        IOUUtils.navigateToStartMoneyRequestStep(requestType, iouType, transactionID, reportID);
    };
    FileUtils.readFileAsync(receiptPath.toString(), receiptFilename, onSuccess, onFailure, receiptType);
}

/** Save the preferred payment method for a policy */
function savePreferredPaymentMethod(policyID: string, paymentMethod: PaymentMethodType) {
    Onyx.merge(`${ONYXKEYS.NVP_LAST_PAYMENT_METHOD}`, {[policyID]: paymentMethod});
}

/** Get report policy id of IOU request */
function getIOURequestPolicyID(transaction: OnyxEntry<OnyxTypes.Transaction>, report: OnyxEntry<OnyxTypes.Report>): string {
    // Workspace sender will exist for invoices
    const workspaceSender = transaction?.participants?.find((participant) => participant.isSender);
    return workspaceSender?.policyID ?? report?.policyID ?? '-1';
}

function getIOUActionForTransactions(transactionIDList: string[], iouReportID: string): Array<ReportAction<typeof CONST.REPORT.ACTIONS.TYPE.IOU>> {
    return Object.values(allReportActions?.[`${ONYXKEYS.COLLECTION.REPORT_ACTIONS}${iouReportID}`] ?? {})?.filter(
        (reportAction): reportAction is ReportAction<typeof CONST.REPORT.ACTIONS.TYPE.IOU> => {
            if (!ReportActionsUtils.isMoneyRequestAction(reportAction)) {
                return false;
            }
            const message = ReportActionsUtils.getOriginalMessage(reportAction);
            if (!message?.IOUTransactionID) {
                return false;
            }
            return transactionIDList.includes(message.IOUTransactionID);
        },
    );
}

/** Merge several transactions into one by updating the fields of the one we want to keep and deleting the rest */
function mergeDuplicates(params: TransactionMergeParams) {
    const originalSelectedTransaction = allTransactions[`${ONYXKEYS.COLLECTION.TRANSACTION}${params.transactionID}`];

    const optimisticTransactionData: OnyxUpdate = {
        onyxMethod: Onyx.METHOD.MERGE,
        key: `${ONYXKEYS.COLLECTION.TRANSACTION}${params.transactionID}`,
        value: {
            ...originalSelectedTransaction,
            billable: params.billable,
            comment: {
                comment: params.comment,
            },
            category: params.category,
            created: params.created,
            currency: params.currency,
            modifiedMerchant: params.merchant,
            reimbursable: params.reimbursable,
            tag: params.tag,
        },
    };

    const failureTransactionData: OnyxUpdate = {
        onyxMethod: Onyx.METHOD.MERGE,
        key: `${ONYXKEYS.COLLECTION.TRANSACTION}${params.transactionID}`,
        // eslint-disable-next-line @typescript-eslint/non-nullable-type-assertion-style
        value: originalSelectedTransaction as OnyxTypes.Transaction,
    };

    const optimisticTransactionDuplicatesData: OnyxUpdate[] = params.transactionIDList.map((id) => ({
        onyxMethod: Onyx.METHOD.SET,
        key: `${ONYXKEYS.COLLECTION.TRANSACTION}${id}`,
        value: null,
    }));

    const failureTransactionDuplicatesData: OnyxUpdate[] = params.transactionIDList.map((id) => ({
        onyxMethod: Onyx.METHOD.MERGE,
        key: `${ONYXKEYS.COLLECTION.TRANSACTION}${id}`,
        // eslint-disable-next-line @typescript-eslint/non-nullable-type-assertion-style
        value: allTransactions[`${ONYXKEYS.COLLECTION.TRANSACTION}${id}`] as OnyxTypes.Transaction,
    }));

    const optimisticTransactionViolations: OnyxUpdate[] = [...params.transactionIDList, params.transactionID].map((id) => {
        const violations = allTransactionViolations[`${ONYXKEYS.COLLECTION.TRANSACTION_VIOLATIONS}${id}`] ?? [];
        return {
            onyxMethod: Onyx.METHOD.MERGE,
            key: `${ONYXKEYS.COLLECTION.TRANSACTION_VIOLATIONS}${id}`,
            value: violations.filter((violation) => violation.name !== CONST.VIOLATIONS.DUPLICATED_TRANSACTION),
        };
    });

    const failureTransactionViolations: OnyxUpdate[] = [...params.transactionIDList, params.transactionID].map((id) => {
        const violations = allTransactionViolations[`${ONYXKEYS.COLLECTION.TRANSACTION_VIOLATIONS}${id}`] ?? [];
        return {
            onyxMethod: Onyx.METHOD.MERGE,
            key: `${ONYXKEYS.COLLECTION.TRANSACTION_VIOLATIONS}${id}`,
            value: violations,
        };
    });

    const duplicateTransactionTotals = params.transactionIDList.reduce((total, id) => {
        const duplicateTransaction = allTransactions[`${ONYXKEYS.COLLECTION.TRANSACTION}${id}`];
        if (!duplicateTransaction) {
            return total;
        }
        return total + duplicateTransaction.amount;
    }, 0);

    const expenseReport = allReports?.[`${ONYXKEYS.COLLECTION.REPORT}${params.reportID}`];
    const expenseReportOptimisticData: OnyxUpdate = {
        onyxMethod: Onyx.METHOD.MERGE,
        key: `${ONYXKEYS.COLLECTION.REPORT}${params.reportID}`,
        value: {
            total: (expenseReport?.total ?? 0) - duplicateTransactionTotals,
        },
    };
    const expenseReportFailureData: OnyxUpdate = {
        onyxMethod: Onyx.METHOD.MERGE,
        key: `${ONYXKEYS.COLLECTION.REPORT}${params.reportID}`,
        value: {
            total: expenseReport?.total,
        },
    };

    const iouActionsToDelete = params.reportID ? getIOUActionForTransactions(params.transactionIDList, params.reportID) : [];

    const deletedTime = DateUtils.getDBTime();
    const expenseReportActionsOptimisticData: OnyxUpdate = {
        onyxMethod: Onyx.METHOD.MERGE,
        key: `${ONYXKEYS.COLLECTION.REPORT_ACTIONS}${params.reportID}`,
        value: iouActionsToDelete.reduce<Record<string, PartialDeep<ReportAction<typeof CONST.REPORT.ACTIONS.TYPE.IOU>>>>((val, reportAction) => {
            const firstMessage = Array.isArray(reportAction.message) ? reportAction.message.at(0) : null;
            // eslint-disable-next-line no-param-reassign
            val[reportAction.reportActionID] = {
                originalMessage: {
                    deleted: deletedTime,
                },
                ...(firstMessage && {
                    message: [
                        {
                            ...firstMessage,
                            deleted: deletedTime,
                        },
                        ...(Array.isArray(reportAction.message) ? reportAction.message.slice(1) : []),
                    ],
                }),
                ...(!Array.isArray(reportAction.message) && {
                    message: {
                        deleted: deletedTime,
                    },
                }),
            };
            return val;
        }, {}),
    };
    const expenseReportActionsFailureData: OnyxUpdate = {
        onyxMethod: Onyx.METHOD.MERGE,
        key: `${ONYXKEYS.COLLECTION.REPORT_ACTIONS}${params.reportID}`,
        value: iouActionsToDelete.reduce<Record<string, NullishDeep<PartialDeep<ReportAction<typeof CONST.REPORT.ACTIONS.TYPE.IOU>>>>>((val, reportAction) => {
            // eslint-disable-next-line no-param-reassign
            val[reportAction.reportActionID] = {
                originalMessage: {
                    deleted: null,
                },
                message: reportAction.message,
            };
            return val;
        }, {}),
    };

    const optimisticData: OnyxUpdate[] = [];
    const failureData: OnyxUpdate[] = [];

    optimisticData.push(
        optimisticTransactionData,
        ...optimisticTransactionDuplicatesData,
        ...optimisticTransactionViolations,
        expenseReportOptimisticData,
        expenseReportActionsOptimisticData,
    );
    failureData.push(failureTransactionData, ...failureTransactionDuplicatesData, ...failureTransactionViolations, expenseReportFailureData, expenseReportActionsFailureData);

    API.write(WRITE_COMMANDS.TRANSACTION_MERGE, params, {optimisticData, failureData});
}

function updateLastLocationPermissionPrompt() {
    Onyx.set(ONYXKEYS.NVP_LAST_LOCATION_PERMISSION_PROMPT, new Date().toISOString());
}

/** Instead of merging the duplicates, it updates the transaction we want to keep and puts the others on hold without deleting them */
function resolveDuplicates(params: TransactionMergeParams) {
    if (!params.transactionID) {
        return;
    }

    const originalSelectedTransaction = allTransactions[`${ONYXKEYS.COLLECTION.TRANSACTION}${params.transactionID}`];

    const optimisticTransactionData: OnyxUpdate = {
        onyxMethod: Onyx.METHOD.MERGE,
        key: `${ONYXKEYS.COLLECTION.TRANSACTION}${params.transactionID}`,
        value: {
            ...originalSelectedTransaction,
            billable: params.billable,
            comment: {
                comment: params.comment,
            },
            category: params.category,
            created: params.created,
            currency: params.currency,
            modifiedMerchant: params.merchant,
            reimbursable: params.reimbursable,
            tag: params.tag,
        },
    };

    const failureTransactionData: OnyxUpdate = {
        onyxMethod: Onyx.METHOD.MERGE,
        key: `${ONYXKEYS.COLLECTION.TRANSACTION}${params.transactionID}`,
        // eslint-disable-next-line @typescript-eslint/non-nullable-type-assertion-style
        value: originalSelectedTransaction as OnyxTypes.Transaction,
    };

    const optimisticTransactionViolations: OnyxUpdate[] = [...params.transactionIDList, params.transactionID].map((id) => {
        const violations = allTransactionViolations[`${ONYXKEYS.COLLECTION.TRANSACTION_VIOLATIONS}${id}`] ?? [];
        const newViolation = {name: CONST.VIOLATIONS.HOLD, type: CONST.VIOLATION_TYPES.VIOLATION};
        const updatedViolations = id === params.transactionID ? violations : [...violations, newViolation];
        return {
            onyxMethod: Onyx.METHOD.MERGE,
            key: `${ONYXKEYS.COLLECTION.TRANSACTION_VIOLATIONS}${id}`,
            value: updatedViolations.filter((violation) => violation.name !== CONST.VIOLATIONS.DUPLICATED_TRANSACTION),
        };
    });

    const failureTransactionViolations: OnyxUpdate[] = [...params.transactionIDList, params.transactionID].map((id) => {
        const violations = allTransactionViolations[`${ONYXKEYS.COLLECTION.TRANSACTION_VIOLATIONS}${id}`] ?? [];
        return {
            onyxMethod: Onyx.METHOD.MERGE,
            key: `${ONYXKEYS.COLLECTION.TRANSACTION_VIOLATIONS}${id}`,
            value: violations,
        };
    });

<<<<<<< HEAD
    const iouActionList = getIOUActionForTransactions(params.transactionIDList, params.reportID);
=======
    const iouActionList = params.reportID ? getIOUActionForTransactions(params.transactionIDList, params.reportID) : [];
    const transactionThreadReportIDList = iouActionList.map((action) => action?.childReportID);
>>>>>>> ca4107b4
    const orderedTransactionIDList = iouActionList.map((action) => {
        const message = ReportActionsUtils.getOriginalMessage(action);
        return message?.IOUTransactionID ?? '';
    });

    const optimisticHoldActions: OnyxUpdate[] = [];
    const failureHoldActions: OnyxUpdate[] = [];
    const reportActionIDList: string[] = [];
    const optimisticHoldTransactionActions: OnyxUpdate[] = [];
    const failureHoldTransactionActions: OnyxUpdate[] = [];
    iouActionList.forEach((action) => {
        const transactionThreadReportID = action?.childReportID;
        const createdReportAction = ReportUtils.buildOptimisticHoldReportAction();
        reportActionIDList.push(createdReportAction.reportActionID);
        const transactionID = ReportActionsUtils.isMoneyRequestAction(action)
            ? ReportActionsUtils.getOriginalMessage(action)?.IOUTransactionID ?? CONST.DEFAULT_NUMBER_ID
            : CONST.DEFAULT_NUMBER_ID;
        optimisticHoldTransactionActions.push({
            onyxMethod: Onyx.METHOD.MERGE,
            key: `${ONYXKEYS.COLLECTION.TRANSACTION}${transactionID}`,
            value: {
                comment: {
                    hold: createdReportAction.reportActionID,
                },
            },
        });
        failureHoldTransactionActions.push({
            onyxMethod: Onyx.METHOD.MERGE,
            key: `${ONYXKEYS.COLLECTION.TRANSACTION}${transactionID}`,
            value: {
                comment: {
                    hold: null,
                },
            },
        });
        optimisticHoldActions.push({
            onyxMethod: Onyx.METHOD.MERGE,
            key: `${ONYXKEYS.COLLECTION.REPORT_ACTIONS}${transactionThreadReportID}`,
            value: {
                [createdReportAction.reportActionID]: createdReportAction,
            },
        });
        failureHoldActions.push({
            onyxMethod: Onyx.METHOD.MERGE,
            key: `${ONYXKEYS.COLLECTION.REPORT_ACTIONS}${transactionThreadReportID}`,
            value: {
                [createdReportAction.reportActionID]: {
                    errors: ErrorUtils.getMicroSecondOnyxErrorWithTranslationKey('iou.error.genericHoldExpenseFailureMessage'),
                },
            },
        });
    });

    const transactionThreadReportID = params.reportID ? getIOUActionForTransactions([params.transactionID], params.reportID).at(0)?.childReportID : undefined;
    const optimisticReportAction = ReportUtils.buildOptimisticDismissedViolationReportAction({
        reason: 'manual',
        violationName: CONST.VIOLATIONS.DUPLICATED_TRANSACTION,
    });

    const optimisticReportActionData: OnyxUpdate = {
        onyxMethod: Onyx.METHOD.MERGE,
        key: `${ONYXKEYS.COLLECTION.REPORT_ACTIONS}${transactionThreadReportID}`,
        value: {
            [optimisticReportAction.reportActionID]: optimisticReportAction,
        },
    };

    const failureReportActionData: OnyxUpdate = {
        onyxMethod: Onyx.METHOD.MERGE,
        key: `${ONYXKEYS.COLLECTION.REPORT_ACTIONS}${transactionThreadReportID}`,
        value: {
            [optimisticReportAction.reportActionID]: null,
        },
    };

    const optimisticData: OnyxUpdate[] = [];
    const failureData: OnyxUpdate[] = [];

    optimisticData.push(optimisticTransactionData, ...optimisticTransactionViolations, ...optimisticHoldActions, ...optimisticHoldTransactionActions, optimisticReportActionData);
    failureData.push(failureTransactionData, ...failureTransactionViolations, ...failureHoldActions, ...failureHoldTransactionActions, failureReportActionData);
    const {reportID, transactionIDList, receiptID, ...otherParams} = params;

    const parameters: ResolveDuplicatesParams = {
        ...otherParams,
        transactionID: params.transactionID,
        reportActionIDList,
        transactionIDList: orderedTransactionIDList,
        dismissedViolationReportActionID: optimisticReportAction.reportActionID,
    };

    API.write(WRITE_COMMANDS.RESOLVE_DUPLICATES, parameters, {optimisticData, failureData});
}

export {
    adjustRemainingSplitShares,
    getNextApproverAccountID,
    approveMoneyRequest,
    canApproveIOU,
    cancelPayment,
    canIOUBePaid,
    cleanUpMoneyRequest,
    clearMoneyRequest,
    completeSplitBill,
    createDistanceRequest,
    createDraftTransaction,
    deleteMoneyRequest,
    deleteTrackExpense,
    detachReceipt,
    dismissHoldUseExplanation,
    getIOURequestPolicyID,
    initMoneyRequest,
    navigateToStartStepIfScanFileCannotBeRead,
    completePaymentOnboarding,
    payInvoice,
    payMoneyRequest,
    putOnHold,
    replaceReceipt,
    requestMoney,
    resetSplitShares,
    savePreferredPaymentMethod,
    sendInvoice,
    sendMoneyElsewhere,
    sendMoneyWithWallet,
    setCustomUnitRateID,
    setDraftSplitTransaction,
    setIndividualShare,
    setMoneyRequestAmount,
    setMoneyRequestAttendees,
    setMoneyRequestBillable,
    setMoneyRequestCategory,
    setMoneyRequestCreated,
    setMoneyRequestCurrency,
    setMoneyRequestDescription,
    setMoneyRequestDistanceRate,
    setMoneyRequestMerchant,
    setMoneyRequestParticipants,
    setMoneyRequestParticipantsFromReport,
    setMoneyRequestPendingFields,
    setMoneyRequestReceipt,
    setMoneyRequestTag,
    setMoneyRequestTaxAmount,
    setMoneyRequestTaxRate,
    setSplitPayer,
    setSplitShares,
    splitBill,
    splitBillAndOpenReport,
    startMoneyRequest,
    startSplitBill,
    submitReport,
    trackExpense,
    unapproveExpenseReport,
    unholdRequest,
    updateMoneyRequestAttendees,
    updateMoneyRequestAmountAndCurrency,
    updateMoneyRequestBillable,
    updateMoneyRequestCategory,
    updateMoneyRequestDate,
    updateMoneyRequestDescription,
    updateMoneyRequestDistance,
    updateMoneyRequestDistanceRate,
    updateMoneyRequestMerchant,
    updateMoneyRequestTag,
    updateMoneyRequestTaxAmount,
    updateMoneyRequestTaxRate,
    mergeDuplicates,
    updateLastLocationPermissionPrompt,
    resolveDuplicates,
    getIOUReportActionToApproveOrPay,
    getNavigationUrlOnMoneyRequestDelete,
    getNavigationUrlAfterTrackExpenseDelete,
    canSubmitReport,
};
export type {GPSPoint as GpsPoint, IOURequestType};<|MERGE_RESOLUTION|>--- conflicted
+++ resolved
@@ -8723,12 +8723,7 @@
         };
     });
 
-<<<<<<< HEAD
-    const iouActionList = getIOUActionForTransactions(params.transactionIDList, params.reportID);
-=======
     const iouActionList = params.reportID ? getIOUActionForTransactions(params.transactionIDList, params.reportID) : [];
-    const transactionThreadReportIDList = iouActionList.map((action) => action?.childReportID);
->>>>>>> ca4107b4
     const orderedTransactionIDList = iouActionList.map((action) => {
         const message = ReportActionsUtils.getOriginalMessage(action);
         return message?.IOUTransactionID ?? '';
