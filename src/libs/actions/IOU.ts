--- conflicted
+++ resolved
@@ -1330,16 +1330,10 @@
     taxCode = '',
     taxAmount = 0,
     billable?: boolean,
-<<<<<<< HEAD
     policy?: OnyxEntry<OnyxTypes.Policy>,
     policyTags?: OnyxEntry<OnyxTypes.PolicyTagList>,
     policyCategories?: OnyxEntry<OnyxTypes.PolicyCategories>,
-=======
-    policy = undefined,
-    policyTags = undefined,
-    policyCategories = undefined,
     gpsPoints = undefined,
->>>>>>> 8563c0f2
 ) {
     // If the report is iou or expense report, we should get the linked chat report to be passed to the getMoneyRequestInformation function
     const isMoneyRequestReport = ReportUtils.isMoneyRequestReport(report);
