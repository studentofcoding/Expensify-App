--- conflicted
+++ resolved
@@ -1813,11 +1813,7 @@
     }
 
     if (!chatReport) {
-<<<<<<< HEAD
-        chatReport = ReportUtils.getChatByParticipants([payerAccountID]) ?? null;
-=======
-        chatReport = ReportUtils.getChatByParticipants([payerAccountID, payeeAccountID]);
->>>>>>> 8c311667
+        chatReport = ReportUtils.getChatByParticipants([payerAccountID, payeeAccountID]) ?? null;
     }
 
     // If we still don't have a report, it likely doens't exist and we need to build an optimistic one
@@ -6434,7 +6430,7 @@
             onyxMethod: Onyx.METHOD.MERGE,
             key: `${ONYXKEYS.COLLECTION.TRANSACTION}${transactionID}`,
             value: {
-                ...transaction ?? null,
+                ...(transaction ?? null),
                 errors: ErrorUtils.getMicroSecondOnyxError('iou.error.receiptDeleteFailureError'),
             },
         },
