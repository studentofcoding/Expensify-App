--- conflicted
+++ resolved
@@ -397,15 +397,7 @@
 }
 
 // eslint-disable-next-line @typescript-eslint/naming-convention
-<<<<<<< HEAD
-function setMoneyRequestAmount(transactionID: string, amount: number, currency: string, removeOriginalCurrency = false) {
-    if (removeOriginalCurrency) {
-        Onyx.merge(`${ONYXKEYS.COLLECTION.TRANSACTION_DRAFT}${transactionID}`, {amount, currency, originalCurrency: null});
-        return;
-    }
-=======
-function setMoneyRequestAmount_temporaryForRefactor(transactionID: string, amount: number, currency: string) {
->>>>>>> c416b1a2
+function setMoneyRequestAmount(transactionID: string, amount: number, currency: string) {
     Onyx.merge(`${ONYXKEYS.COLLECTION.TRANSACTION_DRAFT}${transactionID}`, {amount, currency});
 }
 
