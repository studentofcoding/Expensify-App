--- conflicted
+++ resolved
@@ -2793,32 +2793,17 @@
         });
     }
 
-<<<<<<< HEAD
     const currentTransactionViolations = allTransactionViolations[`${ONYXKEYS.COLLECTION.TRANSACTION_VIOLATIONS}${transactionID}`] ?? [];
     const currentNextStep = allNextSteps[`${ONYXKEYS.COLLECTION.NEXT_STEP}${iouReport?.reportID ?? '-1'}`] ?? {};
     let nextViolationOnyxUpdate: ReturnType<typeof ViolationsUtils.getViolationsOnyxData> | undefined;
-    if (policy && PolicyUtils.isPaidGroupPolicy(policy) && updatedTransaction) {
+    if (policy && PolicyUtils.isPaidGroupPolicy(policy) && updatedTransaction && (hasModifiedTag || hasModifiedCategory || hasModifiedDistanceRate)) {
         nextViolationOnyxUpdate = ViolationsUtils.getViolationsOnyxData(
             updatedTransaction,
             currentTransactionViolations,
-            !!policy.requiresTag,
+            policy,
             policyTagList ?? {},
-            !!policy.requiresCategory,
             policyCategories ?? {},
             PolicyUtils.hasDependentTags(policy, policyTagList ?? {}),
-=======
-    if (policy && PolicyUtils.isPaidGroupPolicy(policy) && updatedTransaction && (hasModifiedTag || hasModifiedCategory || hasModifiedDistanceRate)) {
-        const currentTransactionViolations = allTransactionViolations[`${ONYXKEYS.COLLECTION.TRANSACTION_VIOLATIONS}${transactionID}`] ?? [];
-        optimisticData.push(
-            ViolationsUtils.getViolationsOnyxData(
-                updatedTransaction,
-                currentTransactionViolations,
-                policy,
-                policyTagList ?? {},
-                policyCategories ?? {},
-                PolicyUtils.hasDependentTags(policy, policyTagList ?? {}),
-            ),
->>>>>>> b6cd83b3
         );
     }
 
