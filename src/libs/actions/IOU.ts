import type {StackScreenProps} from '@react-navigation/stack';
import {format} from 'date-fns';
import fastMerge from 'expensify-common/lib/fastMerge';
import Str from 'expensify-common/lib/str';
import Onyx from 'react-native-onyx';
import type {OnyxCollection, OnyxEntry, OnyxUpdate} from 'react-native-onyx';
import type {ValueOf} from 'type-fest';
import ReceiptGeneric from '@assets/images/receipt-generic.png';
import * as API from '@libs/API';
import type {
    ApproveMoneyRequestParams,
    CompleteSplitBillParams,
    CreateDistanceRequestParams,
    DeleteMoneyRequestParams,
    DetachReceiptParams,
    EditMoneyRequestParams,
    PayMoneyRequestParams,
    ReplaceReceiptParams,
    RequestMoneyParams,
    SendMoneyParams,
    SplitBillParams,
    StartSplitBillParams,
    SubmitReportParams,
    UpdateMoneyRequestParams,
} from '@libs/API/parameters';
import {WRITE_COMMANDS} from '@libs/API/types';
import * as CurrencyUtils from '@libs/CurrencyUtils';
import DateUtils from '@libs/DateUtils';
import * as ErrorUtils from '@libs/ErrorUtils';
import * as FileUtils from '@libs/fileDownload/FileUtils';
import * as IOUUtils from '@libs/IOUUtils';
import * as LocalePhoneNumber from '@libs/LocalePhoneNumber';
import * as Localize from '@libs/Localize';
import Navigation from '@libs/Navigation/Navigation';
import * as NextStepUtils from '@libs/NextStepUtils';
import * as NumberUtils from '@libs/NumberUtils';
import * as OptionsListUtils from '@libs/OptionsListUtils';
import Permissions from '@libs/Permissions';
import * as PolicyUtils from '@libs/PolicyUtils';
import * as ReportActionsUtils from '@libs/ReportActionsUtils';
import * as ReportUtils from '@libs/ReportUtils';
import type {OptimisticChatReport, OptimisticCreatedReportAction, OptimisticIOUReportAction, TransactionDetails} from '@libs/ReportUtils';
import * as TransactionUtils from '@libs/TransactionUtils';
import * as UserUtils from '@libs/UserUtils';
import ViolationsUtils from '@libs/Violations/ViolationsUtils';
import type {MoneyRequestNavigatorParamList} from '@navigation/types';
import CONST from '@src/CONST';
import ONYXKEYS from '@src/ONYXKEYS';
import ROUTES from '@src/ROUTES';
import type SCREENS from '@src/SCREENS';
import type * as OnyxTypes from '@src/types/onyx';
import type {Participant, Split} from '@src/types/onyx/IOU';
import type {ErrorFields, Errors, PendingFields} from '@src/types/onyx/OnyxCommon';
import type {PaymentMethodType} from '@src/types/onyx/OriginalMessage';
import type ReportAction from '@src/types/onyx/ReportAction';
import type {OnyxData} from '@src/types/onyx/Request';
import type {Comment, Receipt, ReceiptSource, TaxRate, TransactionChanges, WaypointCollection} from '@src/types/onyx/Transaction';
import type {EmptyObject} from '@src/types/utils/EmptyObject';
import {isEmptyObject} from '@src/types/utils/EmptyObject';
import * as Policy from './Policy';
import * as Report from './Report';

type MoneyRequestRoute = StackScreenProps<MoneyRequestNavigatorParamList, typeof SCREENS.MONEY_REQUEST.CATEGORY | typeof SCREENS.MONEY_REQUEST.CONFIRMATION>['route'];

type IOURequestType = ValueOf<typeof CONST.IOU.REQUEST_TYPE>;

type OneOnOneIOUReport = OnyxTypes.Report | undefined | null;

type MoneyRequestInformation = {
    payerAccountID: number;
    payerEmail: string;
    iouReport: OnyxTypes.Report;
    chatReport: OnyxTypes.Report;
    transaction: OnyxTypes.Transaction;
    iouAction: OptimisticIOUReportAction;
    createdChatReportActionID: string;
    createdIOUReportActionID: string;
    reportPreviewAction: OnyxTypes.ReportAction;
    onyxData: OnyxData;
};

type SplitData = {
    chatReportID: string;
    transactionID: string;
    reportActionID: string;
    policyID?: string;
    createdReportActionID?: string;
};

type SplitsAndOnyxData = {
    splitData: SplitData;
    splits: Split[];
    onyxData: OnyxData;
};

type UpdateMoneyRequestData = {
    params: UpdateMoneyRequestParams;
    onyxData: OnyxData;
};

type PayMoneyRequestData = {
    params: PayMoneyRequestParams;
    optimisticData: OnyxUpdate[];
    successData: OnyxUpdate[];
    failureData: OnyxUpdate[];
};

type SendMoneyParamsData = {
    params: SendMoneyParams;
    optimisticData: OnyxUpdate[];
    successData: OnyxUpdate[];
    failureData: OnyxUpdate[];
};

type OutstandingChildRequest = {
    hasOutstandingChildRequest?: boolean;
};

let betas: OnyxTypes.Beta[] = [];
Onyx.connect({
    key: ONYXKEYS.BETAS,
    callback: (value) => (betas = value ?? []),
});

let allPersonalDetails: OnyxTypes.PersonalDetailsList = {};
Onyx.connect({
    key: ONYXKEYS.PERSONAL_DETAILS_LIST,
    callback: (value) => {
        allPersonalDetails = value ?? {};
    },
});

let allReports: OnyxCollection<OnyxTypes.Report> = null;
Onyx.connect({
    key: ONYXKEYS.COLLECTION.REPORT,
    waitForCollectionCallback: true,
    callback: (value) => (allReports = value),
});

let allTransactions: NonNullable<OnyxCollection<OnyxTypes.Transaction>> = {};
Onyx.connect({
    key: ONYXKEYS.COLLECTION.TRANSACTION,
    waitForCollectionCallback: true,
    callback: (value) => {
        if (!value) {
            allTransactions = {};
            return;
        }

        allTransactions = value;
    },
});

let allTransactionDrafts: NonNullable<OnyxCollection<OnyxTypes.Transaction>> = {};
Onyx.connect({
    key: ONYXKEYS.COLLECTION.TRANSACTION_DRAFT,
    waitForCollectionCallback: true,
    callback: (value) => {
        allTransactionDrafts = value ?? {};
    },
});

let allTransactionViolations: NonNullable<OnyxCollection<OnyxTypes.TransactionViolations>> = {};
Onyx.connect({
    key: ONYXKEYS.COLLECTION.TRANSACTION_VIOLATIONS,
    waitForCollectionCallback: true,
    callback: (value) => {
        if (!value) {
            allTransactionViolations = {};
            return;
        }

        allTransactionViolations = value;
    },
});

let allDraftSplitTransactions: NonNullable<OnyxCollection<OnyxTypes.Transaction>> = {};
Onyx.connect({
    key: ONYXKEYS.COLLECTION.SPLIT_TRANSACTION_DRAFT,
    waitForCollectionCallback: true,
    callback: (value) => {
        allDraftSplitTransactions = value ?? {};
    },
});

let allNextSteps: NonNullable<OnyxCollection<OnyxTypes.ReportNextStep>> = {};
Onyx.connect({
    key: ONYXKEYS.COLLECTION.NEXT_STEP,
    waitForCollectionCallback: true,
    callback: (value) => {
        allNextSteps = value ?? {};
    },
});

let userAccountID = -1;
let currentUserEmail = '';
Onyx.connect({
    key: ONYXKEYS.SESSION,
    callback: (value) => {
        currentUserEmail = value?.email ?? '';
        userAccountID = value?.accountID ?? -1;
    },
});

let currentUserPersonalDetails: OnyxTypes.PersonalDetails | EmptyObject = {};
Onyx.connect({
    key: ONYXKEYS.PERSONAL_DETAILS_LIST,
    callback: (value) => {
        currentUserPersonalDetails = value?.[userAccountID] ?? {};
    },
});

let currentDate: OnyxEntry<string> = '';
Onyx.connect({
    key: ONYXKEYS.CURRENT_DATE,
    callback: (value) => {
        currentDate = value;
    },
});

/**
 * Initialize money request info
 * @param reportID to attach the transaction to
 * @param iouRequestType one of manual/scan/distance
 */
function initMoneyRequest(reportID: string, isFromGlobalCreate: boolean, iouRequestType: IOURequestType = CONST.IOU.REQUEST_TYPE.MANUAL) {
    // Generate a brand new transactionID
    const newTransactionID = CONST.IOU.OPTIMISTIC_TRANSACTION_ID;
    // Disabling this line since currentDate can be an empty string
    // eslint-disable-next-line @typescript-eslint/prefer-nullish-coalescing
    const created = currentDate || format(new Date(), 'yyyy-MM-dd');
    const comment: Comment = {};

    // Add initial empty waypoints when starting a distance request
    if (iouRequestType === CONST.IOU.REQUEST_TYPE.DISTANCE) {
        comment.waypoints = {
            waypoint0: {},
            waypoint1: {},
        };
    }

    // Store the transaction in Onyx and mark it as not saved so it can be cleaned up later
    // Use set() here so that there is no way that data will be leaked between objects when it gets reset
    Onyx.set(`${ONYXKEYS.COLLECTION.TRANSACTION_DRAFT}${newTransactionID}`, {
        amount: 0,
        comment,
        created,
        currency: currentUserPersonalDetails.localCurrencyCode ?? CONST.CURRENCY.USD,
        iouRequestType,
        reportID,
        transactionID: newTransactionID,
        isFromGlobalCreate,
        merchant: CONST.TRANSACTION.PARTIAL_TRANSACTION_MERCHANT,
    });
}

function clearMoneyRequest(transactionID: string) {
    Onyx.set(`${ONYXKEYS.COLLECTION.TRANSACTION_DRAFT}${transactionID}`, null);
}

// eslint-disable-next-line @typescript-eslint/naming-convention
function startMoneyRequest_temporaryForRefactor(iouType: ValueOf<typeof CONST.IOU.TYPE>, reportID: string) {
    clearMoneyRequest(CONST.IOU.OPTIMISTIC_TRANSACTION_ID);
    Navigation.navigate(ROUTES.MONEY_REQUEST_CREATE.getRoute(iouType, CONST.IOU.OPTIMISTIC_TRANSACTION_ID, reportID));
}

// eslint-disable-next-line @typescript-eslint/naming-convention
function setMoneyRequestAmount_temporaryForRefactor(transactionID: string, amount: number, currency: string, removeOriginalCurrency = false) {
    if (removeOriginalCurrency) {
        Onyx.merge(`${ONYXKEYS.COLLECTION.TRANSACTION_DRAFT}${transactionID}`, {amount, currency, originalCurrency: null});
        return;
    }
    Onyx.merge(`${ONYXKEYS.COLLECTION.TRANSACTION_DRAFT}${transactionID}`, {amount, currency});
}

// eslint-disable-next-line @typescript-eslint/naming-convention
function setMoneyRequestCreated(transactionID: string, created: string, isDraft: boolean) {
    Onyx.merge(`${isDraft ? ONYXKEYS.COLLECTION.TRANSACTION_DRAFT : ONYXKEYS.COLLECTION.TRANSACTION}${transactionID}`, {created});
}

// eslint-disable-next-line @typescript-eslint/naming-convention
function setMoneyRequestCurrency_temporaryForRefactor(transactionID: string, currency: string, removeOriginalCurrency = false) {
    if (removeOriginalCurrency) {
        Onyx.merge(`${ONYXKEYS.COLLECTION.TRANSACTION_DRAFT}${transactionID}`, {currency, originalCurrency: null});
        return;
    }
    Onyx.merge(`${ONYXKEYS.COLLECTION.TRANSACTION_DRAFT}${transactionID}`, {currency});
}

// eslint-disable-next-line @typescript-eslint/naming-convention
function setMoneyRequestOriginalCurrency_temporaryForRefactor(transactionID: string, originalCurrency: string) {
    Onyx.merge(`${ONYXKEYS.COLLECTION.TRANSACTION_DRAFT}${transactionID}`, {originalCurrency});
}

function setMoneyRequestDescription(transactionID: string, comment: string, isDraft: boolean) {
    Onyx.merge(`${isDraft ? ONYXKEYS.COLLECTION.TRANSACTION_DRAFT : ONYXKEYS.COLLECTION.TRANSACTION}${transactionID}`, {comment: {comment: comment.trim()}});
}

function setMoneyRequestMerchant(transactionID: string, merchant: string, isDraft: boolean) {
    Onyx.merge(`${isDraft ? ONYXKEYS.COLLECTION.TRANSACTION_DRAFT : ONYXKEYS.COLLECTION.TRANSACTION}${transactionID}`, {merchant});
}

function setMoneyRequestPendingFields(transactionID: string, pendingFields: PendingFields) {
    Onyx.merge(`${ONYXKEYS.COLLECTION.TRANSACTION_DRAFT}${transactionID}`, {pendingFields});
}

// eslint-disable-next-line @typescript-eslint/naming-convention
function setMoneyRequestCategory_temporaryForRefactor(transactionID: string, category: string) {
    Onyx.merge(`${ONYXKEYS.COLLECTION.TRANSACTION_DRAFT}${transactionID}`, {category});
}

// eslint-disable-next-line @typescript-eslint/naming-convention
function resetMoneyRequestCategory_temporaryForRefactor(transactionID: string) {
    Onyx.merge(`${ONYXKEYS.COLLECTION.TRANSACTION_DRAFT}${transactionID}`, {category: null});
}

function setMoneyRequestTag(transactionID: string, tag: string) {
    Onyx.merge(`${ONYXKEYS.COLLECTION.TRANSACTION_DRAFT}${transactionID}`, {tag});
}

// eslint-disable-next-line @typescript-eslint/naming-convention
function setMoneyRequestBillable_temporaryForRefactor(transactionID: string, billable: boolean) {
    Onyx.merge(`${ONYXKEYS.COLLECTION.TRANSACTION_DRAFT}${transactionID}`, {billable});
}

// eslint-disable-next-line @typescript-eslint/naming-convention
function setMoneyRequestParticipants_temporaryForRefactor(transactionID: string, participants: Participant[]) {
    Onyx.merge(`${ONYXKEYS.COLLECTION.TRANSACTION_DRAFT}${transactionID}`, {participants});
}

function setMoneyRequestReceipt(transactionID: string, source: string, filename: string, isDraft: boolean) {
    Onyx.merge(`${isDraft ? ONYXKEYS.COLLECTION.TRANSACTION_DRAFT : ONYXKEYS.COLLECTION.TRANSACTION}${transactionID}`, {
        receipt: {source},
        filename,
    });
}

/** Reset money request info from the store with its initial value */
function resetMoneyRequestInfo(id = '') {
    // Disabling this line since currentDate can be an empty string
    // eslint-disable-next-line @typescript-eslint/prefer-nullish-coalescing
    const created = currentDate || format(new Date(), CONST.DATE.FNS_FORMAT_STRING);
    Onyx.merge(ONYXKEYS.IOU, {
        id,
        amount: 0,
        currency: currentUserPersonalDetails.localCurrencyCode ?? CONST.CURRENCY.USD,
        comment: '',
        participants: [],
        merchant: CONST.TRANSACTION.PARTIAL_TRANSACTION_MERCHANT,
        category: '',
        tag: '',
        created,
        receiptPath: '',
        receiptFilename: '',
        transactionID: '',
        billable: null,
        isSplitRequest: false,
    });
}

/** Helper function to get the receipt error for money requests, or the generic error if there's no receipt */
function getReceiptError(receipt?: Receipt, filename?: string, isScanRequest = true): Errors | ErrorFields {
    return isEmptyObject(receipt) || !isScanRequest
        ? ErrorUtils.getMicroSecondOnyxError('iou.error.genericCreateFailureMessage')
        : ErrorUtils.getMicroSecondOnyxErrorObject({error: CONST.IOU.RECEIPT_ERROR, source: receipt.source?.toString() ?? '', filename: filename ?? ''});
}

/** Return the object to update hasOutstandingChildRequest */
function getOutstandingChildRequest(needsToBeManuallySubmitted: boolean, policy: OnyxEntry<OnyxTypes.Policy> | EmptyObject = null): OutstandingChildRequest {
    if (!needsToBeManuallySubmitted) {
        return {
            hasOutstandingChildRequest: false,
        };
    }

    if (PolicyUtils.isPolicyAdmin(policy)) {
        return {
            hasOutstandingChildRequest: true,
        };
    }

    // We don't need to update hasOutstandingChildRequest in this case
    return {};
}

/** Builds the Onyx data for a money request */
function buildOnyxDataForMoneyRequest(
    chatReport: OnyxEntry<OnyxTypes.Report>,
    iouReport: OnyxTypes.Report,
    transaction: OnyxTypes.Transaction,
    chatCreatedAction: OptimisticCreatedReportAction,
    iouCreatedAction: OptimisticCreatedReportAction,
    iouAction: OptimisticIOUReportAction,
    optimisticPersonalDetailListAction: OnyxTypes.PersonalDetailsList,
    reportPreviewAction: ReportAction,
    optimisticPolicyRecentlyUsedCategories: string[],
    optimisticPolicyRecentlyUsedTags: OnyxTypes.RecentlyUsedTags,
    isNewChatReport: boolean,
    shouldCreateNewMoneyRequestReport: boolean,
    policy?: OnyxEntry<OnyxTypes.Policy>,
    policyTagList?: OnyxEntry<OnyxTypes.PolicyTagList>,
    policyCategories?: OnyxEntry<OnyxTypes.PolicyCategories>,
    optimisticNextStep?: OnyxTypes.ReportNextStep | null,
    needsToBeManuallySubmitted = true,
): [OnyxUpdate[], OnyxUpdate[], OnyxUpdate[]] {
    const isScanRequest = TransactionUtils.isScanRequest(transaction);
    const outstandingChildRequest = getOutstandingChildRequest(needsToBeManuallySubmitted, policy);
    const optimisticData: OnyxUpdate[] = [];

    if (chatReport) {
        optimisticData.push({
            // Use SET for new reports because it doesn't exist yet, is faster and we need the data to be available when we navigate to the chat page
            onyxMethod: isNewChatReport ? Onyx.METHOD.SET : Onyx.METHOD.MERGE,
            key: `${ONYXKEYS.COLLECTION.REPORT}${chatReport.reportID}`,
            value: {
                ...chatReport,
                lastReadTime: DateUtils.getDBTime(),
                lastMessageTranslationKey: '',
                iouReportID: iouReport.reportID,
                ...outstandingChildRequest,
                ...(isNewChatReport ? {pendingFields: {createChat: CONST.RED_BRICK_ROAD_PENDING_ACTION.ADD}} : {}),
            },
        });
    }

    optimisticData.push(
        {
            onyxMethod: shouldCreateNewMoneyRequestReport ? Onyx.METHOD.SET : Onyx.METHOD.MERGE,
            key: `${ONYXKEYS.COLLECTION.REPORT}${iouReport.reportID}`,
            value: {
                ...iouReport,
                lastMessageText: iouAction.message?.[0].text,
                lastMessageHtml: iouAction.message?.[0].html,
                pendingFields: {
                    ...(shouldCreateNewMoneyRequestReport ? {createChat: CONST.RED_BRICK_ROAD_PENDING_ACTION.ADD} : {preview: CONST.RED_BRICK_ROAD_PENDING_ACTION.UPDATE}),
                },
            },
        },
        {
            onyxMethod: Onyx.METHOD.SET,
            key: `${ONYXKEYS.COLLECTION.TRANSACTION}${transaction.transactionID}`,
            value: transaction,
        },
        isNewChatReport
            ? {
                  onyxMethod: Onyx.METHOD.SET,
                  key: `${ONYXKEYS.COLLECTION.REPORT_ACTIONS}${chatReport?.reportID}`,
                  value: {
                      [chatCreatedAction.reportActionID]: chatCreatedAction,
                      [reportPreviewAction.reportActionID]: reportPreviewAction,
                  },
              }
            : {
                  onyxMethod: Onyx.METHOD.MERGE,
                  key: `${ONYXKEYS.COLLECTION.REPORT_ACTIONS}${chatReport?.reportID}`,
                  value: {
                      [reportPreviewAction.reportActionID]: reportPreviewAction,
                  },
              },
        shouldCreateNewMoneyRequestReport
            ? {
                  onyxMethod: Onyx.METHOD.SET,
                  key: `${ONYXKEYS.COLLECTION.REPORT_ACTIONS}${iouReport.reportID}`,
                  value: {
                      [iouCreatedAction.reportActionID]: iouCreatedAction as OnyxTypes.ReportAction,
                      [iouAction.reportActionID]: iouAction as OnyxTypes.ReportAction,
                  },
              }
            : {
                  onyxMethod: Onyx.METHOD.MERGE,
                  key: `${ONYXKEYS.COLLECTION.REPORT_ACTIONS}${iouReport.reportID}`,
                  value: {
                      [iouAction.reportActionID]: iouAction as OnyxTypes.ReportAction,
                  },
              },

        // Remove the temporary transaction used during the creation flow
        {
            onyxMethod: Onyx.METHOD.SET,
            key: `${ONYXKEYS.COLLECTION.TRANSACTION_DRAFT}${CONST.IOU.OPTIMISTIC_TRANSACTION_ID}`,
            value: null,
        },
    );

    if (optimisticPolicyRecentlyUsedCategories.length) {
        optimisticData.push({
            onyxMethod: Onyx.METHOD.SET,
            key: `${ONYXKEYS.COLLECTION.POLICY_RECENTLY_USED_CATEGORIES}${iouReport.policyID}`,
            value: optimisticPolicyRecentlyUsedCategories,
        });
    }

    if (!isEmptyObject(optimisticPolicyRecentlyUsedTags)) {
        optimisticData.push({
            onyxMethod: Onyx.METHOD.MERGE,
            key: `${ONYXKEYS.COLLECTION.POLICY_RECENTLY_USED_TAGS}${iouReport.policyID}`,
            value: optimisticPolicyRecentlyUsedTags,
        });
    }

    if (!isEmptyObject(optimisticPersonalDetailListAction)) {
        optimisticData.push({
            onyxMethod: Onyx.METHOD.MERGE,
            key: ONYXKEYS.PERSONAL_DETAILS_LIST,
            value: optimisticPersonalDetailListAction,
        });
    }

    if (!isEmptyObject(optimisticNextStep)) {
        optimisticData.push({
            onyxMethod: Onyx.METHOD.MERGE,
            key: `${ONYXKEYS.COLLECTION.NEXT_STEP}${iouReport.reportID}`,
            value: optimisticNextStep,
        });
    }

    const successData: OnyxUpdate[] = [];

    if (isNewChatReport) {
        successData.push({
            onyxMethod: Onyx.METHOD.MERGE,
            key: `${ONYXKEYS.COLLECTION.REPORT}${chatReport?.reportID}`,
            value: {
                pendingFields: null,
                errorFields: null,
            },
        });
    }

    successData.push(
        {
            onyxMethod: Onyx.METHOD.MERGE,
            key: `${ONYXKEYS.COLLECTION.REPORT}${iouReport.reportID}`,
            value: {
                pendingFields: null,
                errorFields: null,
            },
        },
        {
            onyxMethod: Onyx.METHOD.MERGE,
            key: `${ONYXKEYS.COLLECTION.TRANSACTION}${transaction.transactionID}`,
            value: {
                pendingAction: null,
                pendingFields: null,
            },
        },

        {
            onyxMethod: Onyx.METHOD.MERGE,
            key: `${ONYXKEYS.COLLECTION.REPORT_ACTIONS}${chatReport?.reportID}`,
            value: {
                ...(isNewChatReport
                    ? {
                          [chatCreatedAction.reportActionID]: {
                              pendingAction: null,
                              errors: null,
                          },
                      }
                    : {}),
                [reportPreviewAction.reportActionID]: {
                    pendingAction: null,
                },
            },
        },
        {
            onyxMethod: Onyx.METHOD.MERGE,
            key: `${ONYXKEYS.COLLECTION.REPORT_ACTIONS}${iouReport.reportID}`,
            value: {
                ...(shouldCreateNewMoneyRequestReport
                    ? {
                          [iouCreatedAction.reportActionID]: {
                              pendingAction: null,
                              errors: null,
                          },
                      }
                    : {}),
                [iouAction.reportActionID]: {
                    pendingAction: null,
                    errors: null,
                },
            },
        },
    );

    const failureData: OnyxUpdate[] = [
        {
            onyxMethod: Onyx.METHOD.MERGE,
            key: `${ONYXKEYS.COLLECTION.REPORT}${chatReport?.reportID}`,
            value: {
                iouReportID: chatReport?.iouReportID,
                lastReadTime: chatReport?.lastReadTime,
                pendingFields: null,
                hasOutstandingChildRequest: chatReport?.hasOutstandingChildRequest,
                ...(isNewChatReport
                    ? {
                          errorFields: {
                              createChat: ErrorUtils.getMicroSecondOnyxError('report.genericCreateReportFailureMessage'),
                          },
                      }
                    : {}),
            },
        },
        {
            onyxMethod: Onyx.METHOD.MERGE,
            key: `${ONYXKEYS.COLLECTION.REPORT}${iouReport.reportID}`,
            value: {
                pendingFields: null,
                errorFields: {
                    ...(shouldCreateNewMoneyRequestReport ? {createChat: ErrorUtils.getMicroSecondOnyxError('report.genericCreateReportFailureMessage')} : {}),
                },
            },
        },
        {
            onyxMethod: Onyx.METHOD.MERGE,
            key: `${ONYXKEYS.COLLECTION.TRANSACTION}${transaction.transactionID}`,
            value: {
                errors: ErrorUtils.getMicroSecondOnyxError('iou.error.genericCreateFailureMessage'),
                pendingAction: null,
                pendingFields: null,
            },
        },

        // Remove the temporary transaction used during the creation flow
        {
            onyxMethod: Onyx.METHOD.SET,
            key: `${ONYXKEYS.COLLECTION.TRANSACTION_DRAFT}${CONST.IOU.OPTIMISTIC_TRANSACTION_ID}`,
            value: null,
        },

        {
            onyxMethod: Onyx.METHOD.MERGE,
            key: `${ONYXKEYS.COLLECTION.REPORT_ACTIONS}${chatReport?.reportID}`,
            value: {
                ...(isNewChatReport
                    ? {
                          [chatCreatedAction.reportActionID]: {
                              // Disabling this line since transaction.filename can be an empty string
                              // eslint-disable-next-line @typescript-eslint/prefer-nullish-coalescing
                              errors: getReceiptError(transaction?.receipt, transaction.filename || transaction.receipt?.filename, isScanRequest),
                          },
                          [reportPreviewAction.reportActionID]: {
                              errors: ErrorUtils.getMicroSecondOnyxError(null),
                          },
                      }
                    : {
                          [reportPreviewAction.reportActionID]: {
                              created: reportPreviewAction.created,
                              // Disabling this line since transaction.filename can be an empty string
                              // eslint-disable-next-line @typescript-eslint/prefer-nullish-coalescing
                              errors: getReceiptError(transaction?.receipt, transaction.filename || transaction.receipt?.filename, isScanRequest),
                          },
                      }),
            },
        },
        {
            onyxMethod: Onyx.METHOD.MERGE,
            key: `${ONYXKEYS.COLLECTION.REPORT_ACTIONS}${iouReport.reportID}`,
            value: {
                ...(shouldCreateNewMoneyRequestReport
                    ? {
                          [iouCreatedAction.reportActionID]: {
                              // Disabling this line since transaction.filename can be an empty string
                              // eslint-disable-next-line @typescript-eslint/prefer-nullish-coalescing
                              errors: getReceiptError(transaction.receipt, transaction.filename || transaction.receipt?.filename, isScanRequest),
                          },
                          [iouAction.reportActionID]: {
                              errors: ErrorUtils.getMicroSecondOnyxError(null),
                          },
                      }
                    : {
                          [iouAction.reportActionID]: {
                              // Disabling this line since transaction.filename can be an empty string
                              // eslint-disable-next-line @typescript-eslint/prefer-nullish-coalescing
                              errors: getReceiptError(transaction.receipt, transaction.filename || transaction.receipt?.filename, isScanRequest),
                          },
                      }),
            },
        },
    ];

    // We don't need to compute violations unless we're on a paid policy
    if (!policy || !PolicyUtils.isPaidGroupPolicy(policy)) {
        return [optimisticData, successData, failureData];
    }

    const violationsOnyxData = ViolationsUtils.getViolationsOnyxData(transaction, [], !!policy.requiresTag, policyTagList ?? {}, !!policy.requiresCategory, policyCategories ?? {});

    if (violationsOnyxData) {
        optimisticData.push(violationsOnyxData);
        failureData.push({
            onyxMethod: Onyx.METHOD.SET,
            key: `${ONYXKEYS.COLLECTION.TRANSACTION_VIOLATIONS}${transaction.transactionID}`,
            value: [],
        });
    }

    return [optimisticData, successData, failureData];
}

/**
 * Gathers all the data needed to make a money request. It attempts to find existing reports, iouReports, and receipts. If it doesn't find them, then
 * it creates optimistic versions of them and uses those instead
 */
function getMoneyRequestInformation(
    parentChatReport: OnyxEntry<OnyxTypes.Report> | EmptyObject,
    participant: Participant,
    comment: string,
    amount: number,
    currency: string,
    created: string,
    merchant: string,
    receipt: Receipt | undefined,
    existingTransactionID: string | undefined,
    category: string | undefined,
    tag: string | undefined,
    billable: boolean | undefined,
    policy: OnyxEntry<OnyxTypes.Policy> | undefined,
    policyTagList: OnyxEntry<OnyxTypes.PolicyTagList> | undefined,
    policyCategories: OnyxEntry<OnyxTypes.PolicyCategories> | undefined,
    payeeAccountID = userAccountID,
    payeeEmail = currentUserEmail,
    moneyRequestReportID = '',
): MoneyRequestInformation {
    const payerEmail = OptionsListUtils.addSMSDomainIfPhoneNumber(participant.login ?? '');
    const payerAccountID = Number(participant.accountID);
    const isPolicyExpenseChat = participant.isPolicyExpenseChat;

    // STEP 1: Get existing chat report OR build a new optimistic one
    let isNewChatReport = false;
    let chatReport = !isEmptyObject(parentChatReport) && parentChatReport?.reportID ? parentChatReport : null;

    // If this is a policyExpenseChat, the chatReport must exist and we can get it from Onyx.
    // report is null if the flow is initiated from the global create menu. However, participant always stores the reportID if it exists, which is the case for policyExpenseChats
    if (!chatReport && isPolicyExpenseChat) {
        chatReport = allReports?.[`${ONYXKEYS.COLLECTION.REPORT}${participant.reportID}`] ?? null;
    }

    if (!chatReport) {
        chatReport = ReportUtils.getChatByParticipants([payerAccountID]);
    }

    // If we still don't have a report, it likely doens't exist and we need to build an optimistic one
    if (!chatReport) {
        isNewChatReport = true;
        chatReport = ReportUtils.buildOptimisticChatReport([payerAccountID]);
    }

    // STEP 2: Get the money request report. If the moneyRequestReportID has been provided, we want to add the transaction to this specific report.
    // If no such reportID has been provided, let's use the chatReport.iouReportID property. In case that is not present, build a new optimistic money request report.
    let iouReport: OnyxEntry<OnyxTypes.Report> = null;
    const shouldCreateNewMoneyRequestReport = !moneyRequestReportID && (!chatReport.iouReportID || ReportUtils.hasIOUWaitingOnCurrentUserBankAccount(chatReport));
    if (moneyRequestReportID) {
        iouReport = allReports?.[`${ONYXKEYS.COLLECTION.REPORT}${moneyRequestReportID}`] ?? null;
    } else if (!shouldCreateNewMoneyRequestReport) {
        iouReport = allReports?.[`${ONYXKEYS.COLLECTION.REPORT}${chatReport.iouReportID}`] ?? null;
    }

    // Check if the Scheduled Submit is enabled in case of expense report
    let needsToBeManuallySubmitted = true;
    let isFromPaidPolicy = false;
    if (isPolicyExpenseChat) {
        isFromPaidPolicy = PolicyUtils.isPaidGroupPolicy(policy ?? null);

        // If the scheduled submit is turned off on the policy, user needs to manually submit the report which is indicated by GBR in LHN
        needsToBeManuallySubmitted = isFromPaidPolicy && !policy?.harvesting?.enabled;

        // If the linked expense report on paid policy is not draft, we need to create a new draft expense report
        if (iouReport && isFromPaidPolicy && !ReportUtils.isDraftExpenseReport(iouReport)) {
            iouReport = null;
        }
    }

    if (iouReport) {
        if (isPolicyExpenseChat) {
            iouReport = {...iouReport};
            if (iouReport?.currency === currency && typeof iouReport.total === 'number') {
                // Because of the Expense reports are stored as negative values, we substract the total from the amount
                iouReport.total -= amount;
            }
        } else {
            iouReport = IOUUtils.updateIOUOwnerAndTotal(iouReport, payeeAccountID, amount, currency);
        }
    } else {
        iouReport = isPolicyExpenseChat
            ? ReportUtils.buildOptimisticExpenseReport(chatReport.reportID, chatReport.policyID ?? '', payeeAccountID, amount, currency)
            : ReportUtils.buildOptimisticIOUReport(payeeAccountID, payerAccountID, amount, chatReport.reportID, currency);
    }

    // STEP 3: Build optimistic receipt and transaction
    const receiptObject: Receipt = {};
    let filename;
    if (receipt?.source) {
        receiptObject.source = receipt.source;
        receiptObject.state = receipt.state ?? CONST.IOU.RECEIPT_STATE.SCANREADY;
        filename = receipt.name;
    }
    const existingTransaction = allTransactionDrafts[`${ONYXKEYS.COLLECTION.TRANSACTION_DRAFT}${CONST.IOU.OPTIMISTIC_TRANSACTION_ID}`];
    const isDistanceRequest = existingTransaction && existingTransaction.iouRequestType === CONST.IOU.REQUEST_TYPE.DISTANCE;
    let optimisticTransaction = TransactionUtils.buildOptimisticTransaction(
        ReportUtils.isExpenseReport(iouReport) ? -amount : amount,
        currency,
        iouReport.reportID,
        comment,
        created,
        '',
        '',
        merchant,
        receiptObject,
        filename,
        existingTransactionID,
        category,
        tag,
        billable,
        isDistanceRequest ? {waypoints: CONST.RED_BRICK_ROAD_PENDING_ACTION.ADD} : undefined,
    );

    const optimisticPolicyRecentlyUsedCategories = Policy.buildOptimisticPolicyRecentlyUsedCategories(iouReport.policyID, category);
    const optimisticPolicyRecentlyUsedTags = Policy.buildOptimisticPolicyRecentlyUsedTags(iouReport.policyID, tag);

    // If there is an existing transaction (which is the case for distance requests), then the data from the existing transaction
    // needs to be manually merged into the optimistic transaction. This is because buildOnyxDataForMoneyRequest() uses `Onyx.set()` for the transaction
    // data. This is a big can of worms to change it to `Onyx.merge()` as explored in https://expensify.slack.com/archives/C05DWUDHVK7/p1692139468252109.
    // I want to clean this up at some point, but it's possible this will live in the code for a while so I've created https://github.com/Expensify/App/issues/25417
    // to remind me to do this.
    if (isDistanceRequest) {
        optimisticTransaction = fastMerge(existingTransaction, optimisticTransaction, false);
    }

    // STEP 4: Build optimistic reportActions. We need:
    // 1. CREATED action for the chatReport
    // 2. CREATED action for the iouReport
    // 3. IOU action for the iouReport
    // 4. REPORTPREVIEW action for the chatReport
    // Note: The CREATED action for the IOU report must be optimistically generated before the IOU action so there's no chance that it appears after the IOU action in the chat
    const currentTime = DateUtils.getDBTime();
    const optimisticCreatedActionForChat = ReportUtils.buildOptimisticCreatedReportAction(payeeEmail);
    const optimisticCreatedActionForIOU = ReportUtils.buildOptimisticCreatedReportAction(payeeEmail, DateUtils.subtractMillisecondsFromDateTime(currentTime, 1));
    const iouAction = ReportUtils.buildOptimisticIOUReportAction(
        CONST.IOU.REPORT_ACTION_TYPE.CREATE,
        amount,
        currency,
        comment,
        [participant],
        optimisticTransaction.transactionID,
        undefined,
        iouReport.reportID,
        false,
        false,
        receiptObject,
        false,
        currentTime,
    );

    let reportPreviewAction = shouldCreateNewMoneyRequestReport ? null : ReportActionsUtils.getReportPreviewAction(chatReport.reportID, iouReport.reportID);
    if (reportPreviewAction) {
        reportPreviewAction = ReportUtils.updateReportPreview(iouReport, reportPreviewAction, false, comment, optimisticTransaction);
    } else {
        reportPreviewAction = ReportUtils.buildOptimisticReportPreview(chatReport, iouReport, comment, optimisticTransaction);

        // Generated ReportPreview action is a parent report action of the iou report.
        // We are setting the iou report's parentReportActionID to display subtitle correctly in IOU page when offline.
        iouReport.parentReportActionID = reportPreviewAction.reportActionID;
    }

    const shouldCreateOptimisticPersonalDetails = isNewChatReport && !allPersonalDetails[payerAccountID];
    // Add optimistic personal details for participant
    const optimisticPersonalDetailListAction = shouldCreateOptimisticPersonalDetails
        ? {
              [payerAccountID]: {
                  accountID: payerAccountID,
                  avatar: UserUtils.getDefaultAvatarURL(payerAccountID),
                  // Disabling this line since participant.displayName can be an empty string
                  // eslint-disable-next-line @typescript-eslint/prefer-nullish-coalescing
                  displayName: LocalePhoneNumber.formatPhoneNumber(participant.displayName || payerEmail),
                  login: participant.login,
                  isOptimisticPersonalDetail: true,
              },
          }
        : {};

    const optimisticNextStep = NextStepUtils.buildNextStep(iouReport, CONST.REPORT.STATUS_NUM.OPEN);

    // STEP 5: Build Onyx Data
    const [optimisticData, successData, failureData] = buildOnyxDataForMoneyRequest(
        chatReport,
        iouReport,
        optimisticTransaction,
        optimisticCreatedActionForChat,
        optimisticCreatedActionForIOU,
        iouAction,
        optimisticPersonalDetailListAction,
        reportPreviewAction,
        optimisticPolicyRecentlyUsedCategories,
        optimisticPolicyRecentlyUsedTags,
        isNewChatReport,
        shouldCreateNewMoneyRequestReport,
        policy,
        policyTagList,
        policyCategories,
        optimisticNextStep,
        needsToBeManuallySubmitted,
    );

    return {
        payerAccountID,
        payerEmail,
        iouReport,
        chatReport,
        transaction: optimisticTransaction,
        iouAction,
        createdChatReportActionID: isNewChatReport ? optimisticCreatedActionForChat.reportActionID : '0',
        createdIOUReportActionID: shouldCreateNewMoneyRequestReport ? optimisticCreatedActionForIOU.reportActionID : '0',
        reportPreviewAction,
        onyxData: {
            optimisticData,
            successData,
            failureData,
        },
    };
}

/** Requests money based on a distance (eg. mileage from a map) */
function createDistanceRequest(
    report: OnyxTypes.Report,
    participant: Participant,
    comment: string,
    created: string,
    category: string | undefined,
    tag: string | undefined,
    amount: number,
    currency: string,
    merchant: string,
    billable: boolean | undefined,
    validWaypoints: WaypointCollection,
    policy: OnyxEntry<OnyxTypes.Policy>,
    policyTagList: OnyxEntry<OnyxTypes.PolicyTagList>,
    policyCategories: OnyxEntry<OnyxTypes.PolicyCategories>,
) {
    // If the report is an iou or expense report, we should get the linked chat report to be passed to the getMoneyRequestInformation function
    const isMoneyRequestReport = ReportUtils.isMoneyRequestReport(report);
    const currentChatReport = isMoneyRequestReport ? ReportUtils.getReport(report.chatReportID) : report;
    const moneyRequestReportID = isMoneyRequestReport ? report.reportID : '';
    const currentCreated = DateUtils.enrichMoneyRequestTimestamp(created);

    const optimisticReceipt: Receipt = {
        source: ReceiptGeneric as ReceiptSource,
        state: CONST.IOU.RECEIPT_STATE.OPEN,
    };
    const {iouReport, chatReport, transaction, iouAction, createdChatReportActionID, createdIOUReportActionID, reportPreviewAction, onyxData} = getMoneyRequestInformation(
        currentChatReport,
        participant,
        comment,
        amount,
        currency,
        currentCreated,
        merchant,
        optimisticReceipt,
        undefined,
        category,
        tag,
        billable,
        policy,
        policyTagList,
        policyCategories,
        userAccountID,
        currentUserEmail,
        moneyRequestReportID,
    );

    const parameters: CreateDistanceRequestParams = {
        comment,
        iouReportID: iouReport.reportID,
        chatReportID: chatReport.reportID,
        transactionID: transaction.transactionID,
        reportActionID: iouAction.reportActionID,
        createdChatReportActionID,
        createdIOUReportActionID,
        reportPreviewReportActionID: reportPreviewAction.reportActionID,
        waypoints: JSON.stringify(validWaypoints),
        created: currentCreated,
        category,
        tag,
        billable,
    };

    API.write(WRITE_COMMANDS.CREATE_DISTANCE_REQUEST, parameters, onyxData);
    Navigation.dismissModal(isMoneyRequestReport ? report.reportID : chatReport.reportID);
    Report.notifyNewAction(chatReport.reportID, userAccountID);
}

/**
 * Compute the diff amount when we update the transaction
 */
function calculateDiffAmount(iouReport: OnyxEntry<OnyxTypes.Report>, updatedTransaction: OnyxEntry<OnyxTypes.Transaction>, transaction: OnyxEntry<OnyxTypes.Transaction>): number {
    if (!iouReport) {
        return 0;
    }
    const isExpenseReport = ReportUtils.isExpenseReport(iouReport);
    const updatedCurrency = TransactionUtils.getCurrency(updatedTransaction);
    const currentCurrency = TransactionUtils.getCurrency(transaction);

    const currentAmount = TransactionUtils.getAmount(transaction, isExpenseReport);
    const updatedAmount = TransactionUtils.getAmount(updatedTransaction, isExpenseReport);

    if (updatedCurrency === iouReport?.currency && currentCurrency !== iouReport?.currency) {
        // Add the diff to the total if we change the currency from a different currency to the currency of the IOU report
        return updatedAmount;
    }
    if (updatedCurrency !== iouReport?.currency && currentCurrency === iouReport?.currency) {
        // Subtract the diff from the total if we change the currency from the currency of IOU report to a different currency
        return -updatedAmount;
    }
    if (updatedCurrency === iouReport?.currency && updatedAmount !== currentAmount) {
        // Calculate the diff between the updated amount and the current amount if we change the amount and the currency of the transaction is the currency of the report
        return updatedAmount - currentAmount;
    }

    return 0;
}

/**
 * @param transactionID
 * @param transactionThreadReportID
 * @param transactionChanges
 * @param [transactionChanges.created] Present when updated the date field
 * @param policy  May be undefined, an empty object, or an object matching the Policy type (src/types/onyx/Policy.ts)
 * @param policyTagList
 * @param policyCategories
 * @param onlyIncludeChangedFields
 *               When 'true', then the returned params will only include the transaction details for the fields that were changed.
 *               When `false`, then the returned params will include all the transaction details, regardless of which fields were changed.
 *               This setting is necessary while the UpdateDistanceRequest API is refactored to be fully 1:1:1 in https://github.com/Expensify/App/issues/28358
 */
function getUpdateMoneyRequestParams(
    transactionID: string,
    transactionThreadReportID: string,
    transactionChanges: TransactionChanges,
    policy: OnyxEntry<OnyxTypes.Policy>,
    policyTagList: OnyxEntry<OnyxTypes.PolicyTagList>,
    policyCategories: OnyxEntry<OnyxTypes.PolicyCategories>,
    onlyIncludeChangedFields: boolean,
): UpdateMoneyRequestData {
    const optimisticData: OnyxUpdate[] = [];
    const successData: OnyxUpdate[] = [];
    const failureData: OnyxUpdate[] = [];

    // Step 1: Set any "pending fields" (ones updated while the user was offline) to have error messages in the failureData
    const pendingFields = Object.fromEntries(Object.keys(transactionChanges).map((key) => [key, CONST.RED_BRICK_ROAD_PENDING_ACTION.UPDATE]));
    const clearedPendingFields = Object.fromEntries(Object.keys(transactionChanges).map((key) => [key, null]));
    const errorFields = Object.fromEntries(Object.keys(pendingFields).map((key) => [key, {[DateUtils.getMicroseconds()]: Localize.translateLocal('iou.error.genericEditFailureMessage')}]));

    // Step 2: Get all the collections being updated
    const transactionThread = allReports?.[`${ONYXKEYS.COLLECTION.REPORT}${transactionThreadReportID}`] ?? null;
    const transaction = allTransactions?.[`${ONYXKEYS.COLLECTION.TRANSACTION}${transactionID}`];
    const iouReport = allReports?.[`${ONYXKEYS.COLLECTION.REPORT}${transactionThread?.parentReportID}`] ?? null;
    const isFromExpenseReport = ReportUtils.isExpenseReport(iouReport);
    const isScanning = TransactionUtils.hasReceipt(transaction) && TransactionUtils.isReceiptBeingScanned(transaction);
    let updatedTransaction = transaction ? TransactionUtils.getUpdatedTransaction(transaction, transactionChanges, isFromExpenseReport) : null;
    const transactionDetails = ReportUtils.getTransactionDetails(updatedTransaction);

    if (transactionDetails?.waypoints) {
        // This needs to be a JSON string since we're sending this to the MapBox API
        transactionDetails.waypoints = JSON.stringify(transactionDetails.waypoints);
    }

    const dataToIncludeInParams: Partial<TransactionDetails> | undefined = onlyIncludeChangedFields
        ? Object.fromEntries(Object.entries(transactionDetails ?? {}).filter(([key]) => Object.keys(transactionChanges).includes(key)))
        : transactionDetails;

    const params: UpdateMoneyRequestParams = {
        ...dataToIncludeInParams,
        reportID: iouReport?.reportID,
        transactionID,
    };

    const hasPendingWaypoints = 'waypoints' in transactionChanges;
    if (transaction && updatedTransaction && hasPendingWaypoints) {
        updatedTransaction = {
            ...updatedTransaction,
            amount: CONST.IOU.DEFAULT_AMOUNT,
            modifiedAmount: CONST.IOU.DEFAULT_AMOUNT,
            modifiedMerchant: Localize.translateLocal('iou.routePending'),
        };

        // Delete the draft transaction when editing waypoints when the server responds successfully and there are no errors
        successData.push({
            onyxMethod: Onyx.METHOD.SET,
            key: `${ONYXKEYS.COLLECTION.TRANSACTION_DRAFT}${transactionID}`,
            value: null,
        });

        // Revert the transaction's amount to the original value on failure.
        // The IOU Report will be fully reverted in the failureData further below.
        failureData.push({
            onyxMethod: Onyx.METHOD.MERGE,
            key: `${ONYXKEYS.COLLECTION.TRANSACTION}${transactionID}`,
            value: {
                amount: transaction.amount,
                modifiedAmount: transaction.modifiedAmount,
                modifiedMerchant: transaction.modifiedMerchant,
            },
        });
    }

    // Step 3: Build the modified expense report actions
    // We don't create a modified report action if we're updating the waypoints,
    // since there isn't actually any optimistic data we can create for them and the report action is created on the server
    // with the response from the MapBox API
    const updatedReportAction = ReportUtils.buildOptimisticModifiedExpenseReportAction(transactionThread, transaction, transactionChanges, isFromExpenseReport);
    if (!hasPendingWaypoints) {
        params.reportActionID = updatedReportAction.reportActionID;

        optimisticData.push({
            onyxMethod: Onyx.METHOD.MERGE,
            key: `${ONYXKEYS.COLLECTION.REPORT_ACTIONS}${transactionThread?.reportID}`,
            value: {
                [updatedReportAction.reportActionID]: updatedReportAction as OnyxTypes.ReportAction,
            },
        });
        successData.push({
            onyxMethod: Onyx.METHOD.MERGE,
            key: `${ONYXKEYS.COLLECTION.REPORT_ACTIONS}${transactionThread?.reportID}`,
            value: {
                [updatedReportAction.reportActionID]: {pendingAction: null},
            },
        });
        failureData.push({
            onyxMethod: Onyx.METHOD.MERGE,
            key: `${ONYXKEYS.COLLECTION.REPORT_ACTIONS}${transactionThread?.reportID}`,
            value: {
                [updatedReportAction.reportActionID]: {
                    ...(updatedReportAction as OnyxTypes.ReportAction),
                    errors: ErrorUtils.getMicroSecondOnyxError('iou.error.genericEditFailureMessage'),
                },
            },
        });
    }

    // Step 4: Compute the IOU total and update the report preview message (and report header) so LHN amount owed is correct.
    let updatedMoneyRequestReport = {...iouReport};
    const diff = calculateDiffAmount(iouReport, updatedTransaction, transaction);

    if (ReportUtils.isExpenseReport(iouReport) && typeof updatedMoneyRequestReport.total === 'number') {
        // For expense report, the amount is negative so we should subtract total from diff
        updatedMoneyRequestReport.total -= diff;
    } else {
        updatedMoneyRequestReport = iouReport
            ? IOUUtils.updateIOUOwnerAndTotal(iouReport, updatedReportAction.actorAccountID ?? -1, diff, TransactionUtils.getCurrency(transaction), false, true)
            : {};
    }
    updatedMoneyRequestReport.cachedTotal = CurrencyUtils.convertToDisplayString(updatedMoneyRequestReport.total, transactionDetails?.currency);

    optimisticData.push({
        onyxMethod: Onyx.METHOD.MERGE,
        key: `${ONYXKEYS.COLLECTION.REPORT}${iouReport?.reportID}`,
        value: updatedMoneyRequestReport,
    });
    successData.push({
        onyxMethod: Onyx.METHOD.MERGE,
        key: `${ONYXKEYS.COLLECTION.REPORT}${iouReport?.reportID}`,
        value: {pendingAction: null},
    });

    // Optimistically modify the transaction and the transaction thread
    optimisticData.push({
        onyxMethod: Onyx.METHOD.MERGE,
        key: `${ONYXKEYS.COLLECTION.TRANSACTION}${transactionID}`,
        value: {
            ...updatedTransaction,
            pendingFields,
            isLoading: hasPendingWaypoints,
            errorFields: null,
        },
    });

    optimisticData.push({
        onyxMethod: Onyx.METHOD.MERGE,
        key: `${ONYXKEYS.COLLECTION.REPORT}${transactionThreadReportID}`,
        value: {
            lastActorAccountID: updatedReportAction.actorAccountID,
        },
    });

    if (isScanning && ('amount' in transactionChanges || 'currency' in transactionChanges)) {
        optimisticData.push(
            {
                onyxMethod: Onyx.METHOD.MERGE,
                key: `${ONYXKEYS.COLLECTION.REPORT_ACTIONS}${iouReport?.reportID}`,
                value: {
                    [transactionThread?.parentReportActionID ?? '']: {
                        whisperedToAccountIDs: [],
                    },
                },
            },
            {
                onyxMethod: Onyx.METHOD.MERGE,
                key: `${ONYXKEYS.COLLECTION.REPORT_ACTIONS}${iouReport?.parentReportID}`,
                value: {
                    [iouReport?.parentReportActionID ?? '']: {
                        whisperedToAccountIDs: [],
                    },
                },
            },
        );
    }

    // Update recently used categories if the category is changed
    if ('category' in transactionChanges) {
        const optimisticPolicyRecentlyUsedCategories = Policy.buildOptimisticPolicyRecentlyUsedCategories(iouReport?.policyID, transactionChanges.category);
        if (optimisticPolicyRecentlyUsedCategories.length) {
            optimisticData.push({
                onyxMethod: Onyx.METHOD.SET,
                key: `${ONYXKEYS.COLLECTION.POLICY_RECENTLY_USED_CATEGORIES}${iouReport?.policyID}`,
                value: optimisticPolicyRecentlyUsedCategories,
            });
        }
    }

    // Update recently used categories if the tag is changed
    if ('tag' in transactionChanges) {
        const optimisticPolicyRecentlyUsedTags = Policy.buildOptimisticPolicyRecentlyUsedTags(iouReport?.policyID, transactionChanges.tag);
        if (!isEmptyObject(optimisticPolicyRecentlyUsedTags)) {
            optimisticData.push({
                onyxMethod: Onyx.METHOD.MERGE,
                key: `${ONYXKEYS.COLLECTION.POLICY_RECENTLY_USED_TAGS}${iouReport?.policyID}`,
                value: optimisticPolicyRecentlyUsedTags,
            });
        }
    }

    // Clear out the error fields and loading states on success
    successData.push({
        onyxMethod: Onyx.METHOD.MERGE,
        key: `${ONYXKEYS.COLLECTION.TRANSACTION}${transactionID}`,
        value: {
            pendingFields: clearedPendingFields,
            isLoading: false,
            errorFields: null,
        },
    });

    // Clear out loading states, pending fields, and add the error fields
    failureData.push({
        onyxMethod: Onyx.METHOD.MERGE,
        key: `${ONYXKEYS.COLLECTION.TRANSACTION}${transactionID}`,
        value: {
            pendingFields: clearedPendingFields,
            isLoading: false,
            errorFields,
        },
    });

    if (iouReport) {
        // Reset the iouReport to its original state
        failureData.push({
            onyxMethod: Onyx.METHOD.MERGE,
            key: `${ONYXKEYS.COLLECTION.REPORT}${iouReport.reportID}`,
            value: iouReport,
        });
    }

    if (policy && PolicyUtils.isPaidGroupPolicy(policy) && updatedTransaction) {
        const currentTransactionViolations = allTransactionViolations[`${ONYXKEYS.COLLECTION.TRANSACTION_VIOLATIONS}${transactionID}`] ?? [];
        optimisticData.push(
            ViolationsUtils.getViolationsOnyxData(
                updatedTransaction,
                currentTransactionViolations,
                !!policy.requiresTag,
                policyTagList ?? {},
                !!policy.requiresCategory,
                policyCategories ?? {},
            ),
        );
        failureData.push({
            onyxMethod: Onyx.METHOD.MERGE,
            key: `${ONYXKEYS.COLLECTION.TRANSACTION_VIOLATIONS}${transactionID}`,
            value: currentTransactionViolations,
        });
    }

    // Reset the transaction thread to its original state
    failureData.push({
        onyxMethod: Onyx.METHOD.MERGE,
        key: `${ONYXKEYS.COLLECTION.REPORT}${transactionThreadReportID}`,
        value: transactionThread,
    });

    return {
        params,
        onyxData: {optimisticData, successData, failureData},
    };
}

/** Updates the created date of a money request */
function updateMoneyRequestDate(
    transactionID: string,
    transactionThreadReportID: string,
    value: string,
    policy: OnyxEntry<OnyxTypes.Policy>,
    policyTags: OnyxEntry<OnyxTypes.PolicyTagList>,
    policyCategories: OnyxEntry<OnyxTypes.PolicyCategories>,
) {
    const transactionChanges: TransactionChanges = {
        created: value,
    };
    const {params, onyxData} = getUpdateMoneyRequestParams(transactionID, transactionThreadReportID, transactionChanges, policy, policyTags, policyCategories, true);
    API.write(WRITE_COMMANDS.UPDATE_MONEY_REQUEST_DATE, params, onyxData);
}

/** Updates the billable field of a money request */
function updateMoneyRequestBillable(
    transactionID: string,
    transactionThreadReportID: string,
    value: boolean,
    policy: OnyxEntry<OnyxTypes.Policy>,
    policyTagList: OnyxEntry<OnyxTypes.PolicyTagList>,
    policyCategories: OnyxEntry<OnyxTypes.PolicyCategories>,
) {
    const transactionChanges: TransactionChanges = {
        billable: value,
    };
    const {params, onyxData} = getUpdateMoneyRequestParams(transactionID, transactionThreadReportID, transactionChanges, policy, policyTagList, policyCategories, true);
    API.write(WRITE_COMMANDS.UPDATE_MONEY_REQUEST_BILLABLE, params, onyxData);
}

/** Updates the merchant field of a money request */
function updateMoneyRequestMerchant(
    transactionID: string,
    transactionThreadReportID: string,
    value: string,
    policy: OnyxEntry<OnyxTypes.Policy>,
    policyTagList: OnyxEntry<OnyxTypes.PolicyTagList>,
    policyCategories: OnyxEntry<OnyxTypes.PolicyCategories>,
) {
    const transactionChanges: TransactionChanges = {
        merchant: value,
    };
    const {params, onyxData} = getUpdateMoneyRequestParams(transactionID, transactionThreadReportID, transactionChanges, policy, policyTagList, policyCategories, true);
    API.write(WRITE_COMMANDS.UPDATE_MONEY_REQUEST_MERCHANT, params, onyxData);
}

/** Updates the tag of a money request */
function updateMoneyRequestTag(
    transactionID: string,
    transactionThreadReportID: string,
    tag: string,
    policy: OnyxEntry<OnyxTypes.Policy>,
    policyTagList: OnyxEntry<OnyxTypes.PolicyTagList>,
    policyCategories: OnyxEntry<OnyxTypes.PolicyCategories>,
) {
    const transactionChanges: TransactionChanges = {
        tag,
    };
    const {params, onyxData} = getUpdateMoneyRequestParams(transactionID, transactionThreadReportID, transactionChanges, policy, policyTagList, policyCategories, true);
    API.write(WRITE_COMMANDS.UPDATE_MONEY_REQUEST_TAG, params, onyxData);
}

/** Updates the waypoints of a distance money request */
function updateMoneyRequestDistance(
    transactionID: string,
    transactionThreadReportID: string,
    waypoints: WaypointCollection,
    policy: OnyxEntry<OnyxTypes.Policy>,
    policyTagList: OnyxEntry<OnyxTypes.PolicyTagList>,
    policyCategories: OnyxEntry<OnyxTypes.PolicyCategories>,
) {
    const transactionChanges: TransactionChanges = {
        waypoints,
    };
    const {params, onyxData} = getUpdateMoneyRequestParams(transactionID, transactionThreadReportID, transactionChanges, policy, policyTagList, policyCategories, true);
    API.write(WRITE_COMMANDS.UPDATE_MONEY_REQUEST_DISTANCE, params, onyxData);
}

/** Updates the category of a money request */
function updateMoneyRequestCategory(
    transactionID: string,
    transactionThreadReportID: string,
    category: string,
    policy: OnyxEntry<OnyxTypes.Policy>,
    policyTagList: OnyxEntry<OnyxTypes.PolicyTagList>,
    policyCategories: OnyxEntry<OnyxTypes.PolicyCategories>,
) {
    const transactionChanges: TransactionChanges = {
        category,
    };
    const {params, onyxData} = getUpdateMoneyRequestParams(transactionID, transactionThreadReportID, transactionChanges, policy, policyTagList, policyCategories, true);
    API.write(WRITE_COMMANDS.UPDATE_MONEY_REQUEST_CATEGORY, params, onyxData);
}

/** Updates the description of a money request */
function updateMoneyRequestDescription(
    transactionID: string,
    transactionThreadReportID: string,
    comment: string,
    policy: OnyxEntry<OnyxTypes.Policy>,
    policyTagList: OnyxEntry<OnyxTypes.PolicyTagList>,
    policyCategories: OnyxEntry<OnyxTypes.PolicyCategories>,
) {
    const transactionChanges: TransactionChanges = {
        comment,
    };
    const {params, onyxData} = getUpdateMoneyRequestParams(transactionID, transactionThreadReportID, transactionChanges, policy, policyTagList, policyCategories, true);
    API.write(WRITE_COMMANDS.UPDATE_MONEY_REQUEST_DESCRIPTION, params, onyxData);
}

/** Edits an existing distance request */
function updateDistanceRequest(
    transactionID: string,
    transactionThreadReportID: string,
    transactionChanges: TransactionChanges,
    policy: OnyxTypes.Policy,
    policyTagList: OnyxTypes.PolicyTagList,
    policyCategories: OnyxTypes.PolicyCategories,
) {
    const {params, onyxData} = getUpdateMoneyRequestParams(transactionID, transactionThreadReportID, transactionChanges, policy, policyTagList, policyCategories, false);
    API.write(WRITE_COMMANDS.UPDATE_DISTANCE_REQUEST, params, onyxData);
}

/**
 * Request money from another user
 */
function requestMoney(
    report: OnyxTypes.Report,
    amount: number,
    currency: string,
    created: string,
    merchant: string,
    payeeEmail: string,
    payeeAccountID: number,
    participant: Participant,
    comment: string,
    receipt: Receipt,
    category?: string,
    tag?: string,
    taxCode = '',
    taxAmount = 0,
    billable?: boolean,
    policy?: OnyxEntry<OnyxTypes.Policy>,
    policyTagList?: OnyxEntry<OnyxTypes.PolicyTagList>,
    policyCategories?: OnyxEntry<OnyxTypes.PolicyCategories>,
    gpsPoints = undefined,
) {
    // If the report is iou or expense report, we should get the linked chat report to be passed to the getMoneyRequestInformation function
    const isMoneyRequestReport = ReportUtils.isMoneyRequestReport(report);
    const currentChatReport = isMoneyRequestReport ? ReportUtils.getReport(report.chatReportID) : report;
    const moneyRequestReportID = isMoneyRequestReport ? report.reportID : '';
    const currentCreated = DateUtils.enrichMoneyRequestTimestamp(created);
    const {payerAccountID, payerEmail, iouReport, chatReport, transaction, iouAction, createdChatReportActionID, createdIOUReportActionID, reportPreviewAction, onyxData} =
        getMoneyRequestInformation(
            currentChatReport,
            participant,
            comment,
            amount,
            currency,
            currentCreated,
            merchant,
            receipt,
            undefined,
            category,
            tag,
            billable,
            policy,
            policyTagList,
            policyCategories,
            payeeAccountID,
            payeeEmail,
            moneyRequestReportID,
        );
    const activeReportID = isMoneyRequestReport ? report.reportID : chatReport.reportID;

    const parameters: RequestMoneyParams = {
        debtorEmail: payerEmail,
        debtorAccountID: payerAccountID,
        amount,
        currency,
        comment,
        created: currentCreated,
        merchant,
        iouReportID: iouReport.reportID,
        chatReportID: chatReport.reportID,
        transactionID: transaction.transactionID,
        reportActionID: iouAction.reportActionID,
        createdChatReportActionID,
        createdIOUReportActionID,
        reportPreviewReportActionID: reportPreviewAction.reportActionID,
        receipt,
        receiptState: receipt?.state,
        category,
        tag,
        taxCode,
        taxAmount,
        billable,

        // This needs to be a string of JSON because of limitations with the fetch() API and nested objects
        gpsPoints: gpsPoints ? JSON.stringify(gpsPoints) : undefined,
    };

    API.write(WRITE_COMMANDS.REQUEST_MONEY, parameters, onyxData);
    resetMoneyRequestInfo();
    Navigation.dismissModal(activeReportID);
    Report.notifyNewAction(activeReportID, payeeAccountID);
}

/**
 * Build the Onyx data and IOU split necessary for splitting a bill with 3+ users.
 * 1. Build the optimistic Onyx data for the group chat, i.e. chatReport and iouReportAction creating the former if it doesn't yet exist.
 * 2. Loop over the group chat participant list, building optimistic or updating existing chatReports, iouReports and iouReportActions between the user and each participant.
 * We build both Onyx data and the IOU split that is sent as a request param and is used by Auth to create the chatReports, iouReports and iouReportActions in the database.
 * The IOU split has the following shape:
 *  [
 *      {email: 'currentUser', amount: 100},
 *      {email: 'user2', amount: 100, iouReportID: '100', chatReportID: '110', transactionID: '120', reportActionID: '130'},
 *      {email: 'user3', amount: 100, iouReportID: '200', chatReportID: '210', transactionID: '220', reportActionID: '230'}
 *  ]
 * @param amount - always in the smallest unit of the currency
 * @param existingSplitChatReportID - the report ID where the split bill happens, could be a group chat or a workspace chat
 */
function createSplitsAndOnyxData(
    participants: Participant[],
    currentUserLogin: string,
    currentUserAccountID: number,
    amount: number,
    comment: string,
    currency: string,
    merchant: string,
    created: string,
    category: string,
    tag: string,
    existingSplitChatReportID = '',
    billable = false,
): SplitsAndOnyxData {
    const currentUserEmailForIOUSplit = OptionsListUtils.addSMSDomainIfPhoneNumber(currentUserLogin);
    const participantAccountIDs = participants.map((participant) => Number(participant.accountID));
    const existingSplitChatReport =
        existingSplitChatReportID || participants[0].reportID
            ? allReports?.[`${ONYXKEYS.COLLECTION.REPORT}${existingSplitChatReportID || participants[0].reportID}`]
            : ReportUtils.getChatByParticipants(participantAccountIDs);
    const splitChatReport = existingSplitChatReport ?? ReportUtils.buildOptimisticChatReport(participantAccountIDs);
    const isOwnPolicyExpenseChat = !!splitChatReport.isOwnPolicyExpenseChat;

    const splitTransaction = TransactionUtils.buildOptimisticTransaction(
        amount,
        currency,
        CONST.REPORT.SPLIT_REPORTID,
        comment,
        created,
        '',
        '',
        merchant || Localize.translateLocal('iou.request'),
        undefined,
        undefined,
        undefined,
        category,
        tag,
        billable,
    );

    // Note: The created action must be optimistically generated before the IOU action so there's no chance that the created action appears after the IOU action in the chat
    const splitCreatedReportAction = ReportUtils.buildOptimisticCreatedReportAction(currentUserEmailForIOUSplit);
    const splitIOUReportAction = ReportUtils.buildOptimisticIOUReportAction(
        CONST.IOU.REPORT_ACTION_TYPE.SPLIT,
        amount,
        currency,
        comment,
        participants,
        splitTransaction.transactionID,
        undefined,
        '',
        false,
        false,
        {},
        isOwnPolicyExpenseChat,
    );

    splitChatReport.lastReadTime = DateUtils.getDBTime();
    splitChatReport.lastMessageText = splitIOUReportAction.message?.[0].text;
    splitChatReport.lastMessageHtml = splitIOUReportAction.message?.[0].html;

    // If we have an existing splitChatReport (group chat or workspace) use it's pending fields, otherwise indicate that we are adding a chat
    if (!existingSplitChatReport) {
        splitChatReport.pendingFields = {
            createChat: CONST.RED_BRICK_ROAD_PENDING_ACTION.ADD,
        };
    }

    const optimisticData: OnyxUpdate[] = [
        {
            // Use set for new reports because it doesn't exist yet, is faster,
            // and we need the data to be available when we navigate to the chat page
            onyxMethod: existingSplitChatReport ? Onyx.METHOD.MERGE : Onyx.METHOD.SET,
            key: `${ONYXKEYS.COLLECTION.REPORT}${splitChatReport.reportID}`,
            value: splitChatReport,
        },
        existingSplitChatReport
            ? {
                  onyxMethod: Onyx.METHOD.MERGE,
                  key: `${ONYXKEYS.COLLECTION.REPORT_ACTIONS}${splitChatReport.reportID}`,
                  value: {
                      [splitIOUReportAction.reportActionID]: splitIOUReportAction as OnyxTypes.ReportAction,
                  },
              }
            : {
                  onyxMethod: Onyx.METHOD.SET,
                  key: `${ONYXKEYS.COLLECTION.REPORT_ACTIONS}${splitChatReport.reportID}`,
                  value: {
                      [splitCreatedReportAction.reportActionID]: splitCreatedReportAction as OnyxTypes.ReportAction,
                      [splitIOUReportAction.reportActionID]: splitIOUReportAction as OnyxTypes.ReportAction,
                  },
              },
        {
            onyxMethod: Onyx.METHOD.SET,
            key: `${ONYXKEYS.COLLECTION.TRANSACTION}${splitTransaction.transactionID}`,
            value: splitTransaction,
        },
    ];

    const successData: OnyxUpdate[] = [
        {
            onyxMethod: Onyx.METHOD.MERGE,
            key: `${ONYXKEYS.COLLECTION.REPORT_ACTIONS}${splitChatReport.reportID}`,
            value: {
                ...(existingSplitChatReport ? {} : {[splitCreatedReportAction.reportActionID]: {pendingAction: null}}),
                [splitIOUReportAction.reportActionID]: {pendingAction: null},
            },
        },
        {
            onyxMethod: Onyx.METHOD.MERGE,
            key: `${ONYXKEYS.COLLECTION.TRANSACTION}${splitTransaction.transactionID}`,
            value: {pendingAction: null},
        },
        {
            onyxMethod: Onyx.METHOD.MERGE,
            key: `${ONYXKEYS.COLLECTION.TRANSACTION_DRAFT}${CONST.IOU.OPTIMISTIC_TRANSACTION_ID}`,
            value: null,
        },
    ];

    if (!existingSplitChatReport) {
        successData.push({
            onyxMethod: Onyx.METHOD.MERGE,
            key: `${ONYXKEYS.COLLECTION.REPORT}${splitChatReport.reportID}`,
            value: {pendingFields: {createChat: null}},
        });
    }

    const failureData: OnyxUpdate[] = [
        {
            onyxMethod: Onyx.METHOD.MERGE,
            key: `${ONYXKEYS.COLLECTION.TRANSACTION}${splitTransaction.transactionID}`,
            value: {
                errors: ErrorUtils.getMicroSecondOnyxError('iou.error.genericCreateFailureMessage'),
            },
        },
        {
            onyxMethod: Onyx.METHOD.MERGE,
            key: `${ONYXKEYS.COLLECTION.TRANSACTION_DRAFT}${CONST.IOU.OPTIMISTIC_TRANSACTION_ID}`,
            value: null,
        },
    ];

    if (existingSplitChatReport) {
        failureData.push({
            onyxMethod: Onyx.METHOD.MERGE,
            key: `${ONYXKEYS.COLLECTION.REPORT_ACTIONS}${splitChatReport.reportID}`,
            value: {
                [splitIOUReportAction.reportActionID]: {
                    errors: ErrorUtils.getMicroSecondOnyxError('iou.error.genericCreateFailureMessage'),
                },
            },
        });
    } else {
        failureData.push(
            {
                onyxMethod: Onyx.METHOD.MERGE,
                key: `${ONYXKEYS.COLLECTION.REPORT}${splitChatReport.reportID}`,
                value: {
                    errorFields: {
                        createChat: ErrorUtils.getMicroSecondOnyxError('report.genericCreateReportFailureMessage'),
                    },
                },
            },
            {
                onyxMethod: Onyx.METHOD.MERGE,
                key: `${ONYXKEYS.COLLECTION.REPORT_ACTIONS}${splitChatReport.reportID}`,
                value: {
                    [splitIOUReportAction.reportActionID]: {
                        errors: ErrorUtils.getMicroSecondOnyxError(null),
                    },
                },
            },
        );
    }

    // Loop through participants creating individual chats, iouReports and reportActionIDs as needed
    const splitAmount = IOUUtils.calculateAmount(participants.length, amount, currency, false);
    const splits: Split[] = [{email: currentUserEmailForIOUSplit, accountID: currentUserAccountID, amount: IOUUtils.calculateAmount(participants.length, amount, currency, true)}];

    const hasMultipleParticipants = participants.length > 1;
    participants.forEach((participant) => {
        // In a case when a participant is a workspace, even when a current user is not an owner of the workspace
        const isPolicyExpenseChat = ReportUtils.isPolicyExpenseChat(participant);

        // In case the participant is a workspace, email & accountID should remain undefined and won't be used in the rest of this code
        // participant.login is undefined when the request is initiated from a group DM with an unknown user, so we need to add a default
        const email = isOwnPolicyExpenseChat || isPolicyExpenseChat ? '' : OptionsListUtils.addSMSDomainIfPhoneNumber(participant.login ?? '').toLowerCase();
        const accountID = isOwnPolicyExpenseChat || isPolicyExpenseChat ? 0 : Number(participant.accountID);
        if (email === currentUserEmailForIOUSplit) {
            return;
        }

        // STEP 1: Get existing chat report OR build a new optimistic one
        // If we only have one participant and the request was initiated from the global create menu, i.e. !existingGroupChatReportID, the oneOnOneChatReport is the groupChatReport
        let oneOnOneChatReport: OnyxTypes.Report | OptimisticChatReport;
        let isNewOneOnOneChatReport = false;
        let shouldCreateOptimisticPersonalDetails = false;
        const personalDetailExists = accountID in allPersonalDetails;

        // If this is a split between two people only and the function
        // wasn't provided with an existing group chat report id
        // or, if the split is being made from the workspace chat, then the oneOnOneChatReport is the same as the splitChatReport
        // in this case existingSplitChatReport will belong to the policy expense chat and we won't be
        // entering code that creates optimistic personal details
        if ((!hasMultipleParticipants && !existingSplitChatReportID) || isOwnPolicyExpenseChat) {
            oneOnOneChatReport = splitChatReport;
            shouldCreateOptimisticPersonalDetails = !existingSplitChatReport && !personalDetailExists;
        } else {
            const existingChatReport = ReportUtils.getChatByParticipants([accountID]);
            isNewOneOnOneChatReport = !existingChatReport;
            shouldCreateOptimisticPersonalDetails = isNewOneOnOneChatReport && !personalDetailExists;
            oneOnOneChatReport = existingChatReport ?? ReportUtils.buildOptimisticChatReport([accountID]);
        }

        // STEP 2: Get existing IOU/Expense report and update its total OR build a new optimistic one
        // For Control policy expense chats, if the report is already approved, create a new expense report
        let oneOnOneIOUReport: OneOnOneIOUReport = oneOnOneChatReport.iouReportID ? allReports?.[`${ONYXKEYS.COLLECTION.REPORT}${oneOnOneChatReport.iouReportID}`] : null;
        const shouldCreateNewOneOnOneIOUReport =
            !oneOnOneIOUReport || (isOwnPolicyExpenseChat && ReportUtils.isControlPolicyExpenseReport(oneOnOneIOUReport) && ReportUtils.isReportApproved(oneOnOneIOUReport));

        if (!oneOnOneIOUReport || shouldCreateNewOneOnOneIOUReport) {
            oneOnOneIOUReport = isOwnPolicyExpenseChat
                ? ReportUtils.buildOptimisticExpenseReport(oneOnOneChatReport.reportID, oneOnOneChatReport.policyID ?? '', currentUserAccountID, splitAmount, currency)
                : ReportUtils.buildOptimisticIOUReport(currentUserAccountID, accountID, splitAmount, oneOnOneChatReport.reportID, currency);
        } else if (isOwnPolicyExpenseChat) {
            if (typeof oneOnOneIOUReport?.total === 'number') {
                // Because of the Expense reports are stored as negative values, we subtract the total from the amount
                oneOnOneIOUReport.total -= splitAmount;
            }
        } else {
            oneOnOneIOUReport = IOUUtils.updateIOUOwnerAndTotal(oneOnOneIOUReport, currentUserAccountID, splitAmount, currency);
        }

        // STEP 3: Build optimistic transaction
        const oneOnOneTransaction = TransactionUtils.buildOptimisticTransaction(
            ReportUtils.isExpenseReport(oneOnOneIOUReport) ? -splitAmount : splitAmount,
            currency,
            oneOnOneIOUReport.reportID,
            comment,
            created,
            CONST.IOU.TYPE.SPLIT,
            splitTransaction.transactionID,
            merchant || Localize.translateLocal('iou.request'),
            undefined,
            undefined,
            undefined,
            category,
            tag,
            billable,
        );

        // STEP 4: Build optimistic reportActions. We need:
        // 1. CREATED action for the chatReport
        // 2. CREATED action for the iouReport
        // 3. IOU action for the iouReport
        // 4. REPORTPREVIEW action for the chatReport
        // Note: The CREATED action for the IOU report must be optimistically generated before the IOU action so there's no chance that it appears after the IOU action in the chat
        const currentTime = DateUtils.getDBTime();
        const oneOnOneCreatedActionForChat = ReportUtils.buildOptimisticCreatedReportAction(currentUserEmailForIOUSplit);
        const oneOnOneCreatedActionForIOU = ReportUtils.buildOptimisticCreatedReportAction(currentUserEmailForIOUSplit, DateUtils.subtractMillisecondsFromDateTime(currentTime, 1));
        const oneOnOneIOUAction = ReportUtils.buildOptimisticIOUReportAction(
            CONST.IOU.REPORT_ACTION_TYPE.CREATE,
            splitAmount,
            currency,
            comment,
            [participant],
            oneOnOneTransaction.transactionID,
            undefined,
            oneOnOneIOUReport.reportID,
            undefined,
            undefined,
            undefined,
            undefined,
            currentTime,
        );

        // Add optimistic personal details for new participants
        const oneOnOnePersonalDetailListAction: OnyxTypes.PersonalDetailsList = shouldCreateOptimisticPersonalDetails
            ? {
                  [accountID]: {
                      accountID,
                      avatar: UserUtils.getDefaultAvatarURL(accountID),
                      // Disabling this line since participant.displayName can be an empty string
                      // eslint-disable-next-line @typescript-eslint/prefer-nullish-coalescing
                      displayName: LocalePhoneNumber.formatPhoneNumber(participant.displayName || email),
                      login: participant.login,
                      isOptimisticPersonalDetail: true,
                  },
              }
            : {};

        let oneOnOneReportPreviewAction = ReportActionsUtils.getReportPreviewAction(oneOnOneChatReport.reportID, oneOnOneIOUReport.reportID);
        if (oneOnOneReportPreviewAction) {
            oneOnOneReportPreviewAction = ReportUtils.updateReportPreview(oneOnOneIOUReport, oneOnOneReportPreviewAction);
        } else {
            oneOnOneReportPreviewAction = ReportUtils.buildOptimisticReportPreview(oneOnOneChatReport, oneOnOneIOUReport);
        }

        // Add category to optimistic policy recently used categories when a participant is a workspace
        const optimisticPolicyRecentlyUsedCategories = isPolicyExpenseChat ? Policy.buildOptimisticPolicyRecentlyUsedCategories(participant.policyID, category) : [];

        // Add tag to optimistic policy recently used tags when a participant is a workspace
        const optimisticPolicyRecentlyUsedTags = isPolicyExpenseChat ? Policy.buildOptimisticPolicyRecentlyUsedTags(participant.policyID, tag) : {};

        // STEP 5: Build Onyx Data
        const [oneOnOneOptimisticData, oneOnOneSuccessData, oneOnOneFailureData] = buildOnyxDataForMoneyRequest(
            oneOnOneChatReport,
            oneOnOneIOUReport,
            oneOnOneTransaction,
            oneOnOneCreatedActionForChat,
            oneOnOneCreatedActionForIOU,
            oneOnOneIOUAction,
            oneOnOnePersonalDetailListAction,
            oneOnOneReportPreviewAction,
            optimisticPolicyRecentlyUsedCategories,
            optimisticPolicyRecentlyUsedTags,
            isNewOneOnOneChatReport,
            shouldCreateNewOneOnOneIOUReport,
        );

        const individualSplit = {
            email,
            accountID,
            amount: splitAmount,
            iouReportID: oneOnOneIOUReport.reportID,
            chatReportID: oneOnOneChatReport.reportID,
            transactionID: oneOnOneTransaction.transactionID,
            reportActionID: oneOnOneIOUAction.reportActionID,
            createdChatReportActionID: oneOnOneCreatedActionForChat.reportActionID,
            createdIOUReportActionID: oneOnOneCreatedActionForIOU.reportActionID,
            reportPreviewReportActionID: oneOnOneReportPreviewAction.reportActionID,
        };

        splits.push(individualSplit);
        optimisticData.push(...oneOnOneOptimisticData);
        successData.push(...oneOnOneSuccessData);
        failureData.push(...oneOnOneFailureData);
    });

    const splitData: SplitData = {
        chatReportID: splitChatReport.reportID,
        transactionID: splitTransaction.transactionID,
        reportActionID: splitIOUReportAction.reportActionID,
        policyID: splitChatReport.policyID,
    };

    if (!existingSplitChatReport) {
        splitData.createdReportActionID = splitCreatedReportAction.reportActionID;
    }

    return {
        splitData,
        splits,
        onyxData: {optimisticData, successData, failureData},
    };
}

/**
 * @param amount - always in smallest currency unit
 * @param existingSplitChatReportID - Either a group DM or a workspace chat
 */
function splitBill(
    participants: Participant[],
    currentUserLogin: string,
    currentUserAccountID: number,
    amount: number,
    comment: string,
    currency: string,
    merchant: string,
    created: string,
    category: string,
    tag: string,
    existingSplitChatReportID = '',
    billable = false,
) {
    const currentCreated = DateUtils.enrichMoneyRequestTimestamp(created);
    const {splitData, splits, onyxData} = createSplitsAndOnyxData(
        participants,
        currentUserLogin,
        currentUserAccountID,
        amount,
        comment,
        currency,
        merchant,
        currentCreated,
        category,
        tag,
        existingSplitChatReportID,
        billable,
    );

    const parameters: SplitBillParams = {
        reportID: splitData.chatReportID,
        amount,
        splits: JSON.stringify(splits),
        currency,
        comment,
        category,
        merchant,
        created: currentCreated,
        tag,
        billable,
        transactionID: splitData.transactionID,
        reportActionID: splitData.reportActionID,
        createdReportActionID: splitData.createdReportActionID,
        policyID: splitData.policyID,
    };

    API.write(WRITE_COMMANDS.SPLIT_BILL, parameters, onyxData);

    resetMoneyRequestInfo();
    Navigation.dismissModal();
    Report.notifyNewAction(splitData.chatReportID, currentUserAccountID);
}

/**
 * @param amount - always in smallest currency unit
 */
function splitBillAndOpenReport(
    participants: Participant[],
    currentUserLogin: string,
    currentUserAccountID: number,
    amount: number,
    comment: string,
    currency: string,
    merchant: string,
    created: string,
    category: string,
    tag: string,
    billable: boolean,
) {
    const currentCreated = DateUtils.enrichMoneyRequestTimestamp(created);
    const {splitData, splits, onyxData} = createSplitsAndOnyxData(participants, currentUserLogin, currentUserAccountID, amount, comment, currency, merchant, currentCreated, category, tag);

    const parameters: SplitBillParams = {
        reportID: splitData.chatReportID,
        amount,
        splits: JSON.stringify(splits),
        currency,
        merchant,
        created: currentCreated,
        comment,
        category,
        tag,
        billable,
        transactionID: splitData.transactionID,
        reportActionID: splitData.reportActionID,
        createdReportActionID: splitData.createdReportActionID,
        policyID: splitData.policyID,
    };

    API.write(WRITE_COMMANDS.SPLIT_BILL_AND_OPEN_REPORT, parameters, onyxData);

    resetMoneyRequestInfo();
    Navigation.dismissModal(splitData.chatReportID);
    Report.notifyNewAction(splitData.chatReportID, currentUserAccountID);
}

/** Used exclusively for starting a split bill request that contains a receipt, the split request will be completed once the receipt is scanned
 *  or user enters details manually.
 *
 * @param existingSplitChatReportID - Either a group DM or a workspace chat
 */
function startSplitBill(
    participants: Participant[],
    currentUserLogin: string,
    currentUserAccountID: number,
    comment: string,
    category: string,
    tag: string,
    receipt: Receipt,
    existingSplitChatReportID = '',
    billable = false,
) {
    const currentUserEmailForIOUSplit = OptionsListUtils.addSMSDomainIfPhoneNumber(currentUserLogin);
    const participantAccountIDs = participants.map((participant) => Number(participant.accountID));
    const existingSplitChatReport =
        existingSplitChatReportID || participants[0].reportID
            ? allReports?.[`${ONYXKEYS.COLLECTION.REPORT}${existingSplitChatReportID || participants[0].reportID}`]
            : ReportUtils.getChatByParticipants(participantAccountIDs);
    const splitChatReport = existingSplitChatReport ?? ReportUtils.buildOptimisticChatReport(participantAccountIDs);
    const isOwnPolicyExpenseChat = !!splitChatReport.isOwnPolicyExpenseChat;

    const {name: filename, source, state = CONST.IOU.RECEIPT_STATE.SCANREADY} = receipt;
    const receiptObject: Receipt = {state, source};

    // ReportID is -2 (aka "deleted") on the group transaction
    const splitTransaction = TransactionUtils.buildOptimisticTransaction(
        0,
        CONST.CURRENCY.USD,
        CONST.REPORT.SPLIT_REPORTID,
        comment,
        '',
        '',
        '',
        CONST.TRANSACTION.PARTIAL_TRANSACTION_MERCHANT,
        receiptObject,
        filename,
        undefined,
        category,
        tag,
        billable,
    );

    // Note: The created action must be optimistically generated before the IOU action so there's no chance that the created action appears after the IOU action in the chat
    const splitChatCreatedReportAction = ReportUtils.buildOptimisticCreatedReportAction(currentUserEmailForIOUSplit);
    const splitIOUReportAction = ReportUtils.buildOptimisticIOUReportAction(
        CONST.IOU.REPORT_ACTION_TYPE.SPLIT,
        0,
        CONST.CURRENCY.USD,
        comment,
        participants,
        splitTransaction.transactionID,
        undefined,
        '',
        false,
        false,
        receiptObject,
        isOwnPolicyExpenseChat,
    );

    splitChatReport.lastReadTime = DateUtils.getDBTime();
    splitChatReport.lastMessageText = splitIOUReportAction.message?.[0].text;
    splitChatReport.lastMessageHtml = splitIOUReportAction.message?.[0].html;

    // If we have an existing splitChatReport (group chat or workspace) use it's pending fields, otherwise indicate that we are adding a chat
    if (!existingSplitChatReport) {
        splitChatReport.pendingFields = {
            createChat: CONST.RED_BRICK_ROAD_PENDING_ACTION.ADD,
        };
    }

    const optimisticData: OnyxUpdate[] = [
        {
            // Use set for new reports because it doesn't exist yet, is faster,
            // and we need the data to be available when we navigate to the chat page
            onyxMethod: existingSplitChatReport ? Onyx.METHOD.MERGE : Onyx.METHOD.SET,
            key: `${ONYXKEYS.COLLECTION.REPORT}${splitChatReport.reportID}`,
            value: splitChatReport,
        },
        existingSplitChatReport
            ? {
                  onyxMethod: Onyx.METHOD.MERGE,
                  key: `${ONYXKEYS.COLLECTION.REPORT_ACTIONS}${splitChatReport.reportID}`,
                  value: {
                      [splitIOUReportAction.reportActionID]: splitIOUReportAction as OnyxTypes.ReportAction,
                  },
              }
            : {
                  onyxMethod: Onyx.METHOD.SET,
                  key: `${ONYXKEYS.COLLECTION.REPORT_ACTIONS}${splitChatReport.reportID}`,
                  value: {
                      [splitChatCreatedReportAction.reportActionID]: splitChatCreatedReportAction,
                      [splitIOUReportAction.reportActionID]: splitIOUReportAction as OnyxTypes.ReportAction,
                  },
              },
        {
            onyxMethod: Onyx.METHOD.SET,
            key: `${ONYXKEYS.COLLECTION.TRANSACTION}${splitTransaction.transactionID}`,
            value: splitTransaction,
        },
    ];

    const successData: OnyxUpdate[] = [
        {
            onyxMethod: Onyx.METHOD.MERGE,
            key: `${ONYXKEYS.COLLECTION.REPORT_ACTIONS}${splitChatReport.reportID}`,
            value: {
                ...(existingSplitChatReport ? {} : {[splitChatCreatedReportAction.reportActionID]: {pendingAction: null}}),
                [splitIOUReportAction.reportActionID]: {pendingAction: null},
            },
        },
        {
            onyxMethod: Onyx.METHOD.MERGE,
            key: `${ONYXKEYS.COLLECTION.TRANSACTION}${splitTransaction.transactionID}`,
            value: {pendingAction: null},
        },
    ];

    if (!existingSplitChatReport) {
        successData.push({
            onyxMethod: Onyx.METHOD.MERGE,
            key: `${ONYXKEYS.COLLECTION.REPORT}${splitChatReport.reportID}`,
            value: {pendingFields: {createChat: null}},
        });
    }

    const failureData: OnyxUpdate[] = [
        {
            onyxMethod: Onyx.METHOD.MERGE,
            key: `${ONYXKEYS.COLLECTION.TRANSACTION}${splitTransaction.transactionID}`,
            value: {
                errors: ErrorUtils.getMicroSecondOnyxError('iou.error.genericCreateFailureMessage'),
            },
        },
    ];

    if (existingSplitChatReport) {
        failureData.push({
            onyxMethod: Onyx.METHOD.MERGE,
            key: `${ONYXKEYS.COLLECTION.REPORT_ACTIONS}${splitChatReport.reportID}`,
            value: {
                [splitIOUReportAction.reportActionID]: {
                    errors: getReceiptError(receipt, filename),
                },
            },
        });
    } else {
        failureData.push(
            {
                onyxMethod: Onyx.METHOD.MERGE,
                key: `${ONYXKEYS.COLLECTION.REPORT}${splitChatReport.reportID}`,
                value: {
                    errorFields: {
                        createChat: ErrorUtils.getMicroSecondOnyxError('report.genericCreateReportFailureMessage'),
                    },
                },
            },
            {
                onyxMethod: Onyx.METHOD.MERGE,
                key: `${ONYXKEYS.COLLECTION.REPORT_ACTIONS}${splitChatReport.reportID}`,
                value: {
                    [splitChatCreatedReportAction.reportActionID]: {
                        errors: ErrorUtils.getMicroSecondOnyxError('report.genericCreateReportFailureMessage'),
                    },
                    [splitIOUReportAction.reportActionID]: {
                        errors: getReceiptError(receipt, filename),
                    },
                },
            },
        );
    }

    const splits: Split[] = [{email: currentUserEmailForIOUSplit, accountID: currentUserAccountID}];

    participants.forEach((participant) => {
        // Disabling this line since participant.login can be an empty string
        // eslint-disable-next-line @typescript-eslint/prefer-nullish-coalescing
        const email = participant.isOwnPolicyExpenseChat ? '' : OptionsListUtils.addSMSDomainIfPhoneNumber(participant.login || participant.text || '').toLowerCase();
        const accountID = participant.isOwnPolicyExpenseChat ? 0 : Number(participant.accountID);
        if (email === currentUserEmailForIOUSplit) {
            return;
        }

        // When splitting with a workspace chat, we only need to supply the policyID and the workspace reportID as it's needed so we can update the report preview
        if (participant.isOwnPolicyExpenseChat) {
            splits.push({
                policyID: participant.policyID,
                chatReportID: splitChatReport.reportID,
            });
            return;
        }

        const participantPersonalDetails = allPersonalDetails[participant?.accountID ?? -1];
        if (!participantPersonalDetails) {
            optimisticData.push({
                onyxMethod: Onyx.METHOD.MERGE,
                key: ONYXKEYS.PERSONAL_DETAILS_LIST,
                value: {
                    [accountID]: {
                        accountID,
                        avatar: UserUtils.getDefaultAvatarURL(accountID),
                        // Disabling this line since participant.displayName can be an empty string
                        // eslint-disable-next-line @typescript-eslint/prefer-nullish-coalescing
                        displayName: LocalePhoneNumber.formatPhoneNumber(participant.displayName || email),
                        // Disabling this line since participant.login can be an empty string
                        // eslint-disable-next-line @typescript-eslint/prefer-nullish-coalescing
                        login: participant.login || participant.text,
                        isOptimisticPersonalDetail: true,
                    },
                },
            });
        }

        splits.push({
            email,
            accountID,
        });
    });

    participants.forEach((participant) => {
        const isPolicyExpenseChat = ReportUtils.isPolicyExpenseChat(participant);
        if (!isPolicyExpenseChat) {
            return;
        }

        const optimisticPolicyRecentlyUsedCategories = Policy.buildOptimisticPolicyRecentlyUsedCategories(participant.policyID, category);
        const optimisticPolicyRecentlyUsedTags = Policy.buildOptimisticPolicyRecentlyUsedTags(participant.policyID, tag);

        if (optimisticPolicyRecentlyUsedCategories.length > 0) {
            optimisticData.push({
                onyxMethod: Onyx.METHOD.SET,
                key: `${ONYXKEYS.COLLECTION.POLICY_RECENTLY_USED_CATEGORIES}${participant.policyID}`,
                value: optimisticPolicyRecentlyUsedCategories,
            });
        }

        if (!isEmptyObject(optimisticPolicyRecentlyUsedTags)) {
            optimisticData.push({
                onyxMethod: Onyx.METHOD.MERGE,
                key: `${ONYXKEYS.COLLECTION.POLICY_RECENTLY_USED_TAGS}${participant.policyID}`,
                value: optimisticPolicyRecentlyUsedTags,
            });
        }
    });

    // Save the new splits array into the transaction's comment in case the user calls CompleteSplitBill while offline
    optimisticData.push({
        onyxMethod: Onyx.METHOD.MERGE,
        key: `${ONYXKEYS.COLLECTION.TRANSACTION}${splitTransaction.transactionID}`,
        value: {
            comment: {
                splits,
            },
        },
    });

    const parameters: StartSplitBillParams = {
        chatReportID: splitChatReport.reportID,
        reportActionID: splitIOUReportAction.reportActionID,
        transactionID: splitTransaction.transactionID,
        splits: JSON.stringify(splits),
        receipt,
        comment,
        category,
        tag,
        isFromGroupDM: !existingSplitChatReport,
        billable,
        ...(existingSplitChatReport ? {} : {createdReportActionID: splitChatCreatedReportAction.reportActionID}),
    };

    API.write(WRITE_COMMANDS.START_SPLIT_BILL, parameters, {optimisticData, successData, failureData});

    resetMoneyRequestInfo();
    Navigation.dismissModalWithReport(splitChatReport);
    Report.notifyNewAction(splitChatReport.chatReportID ?? '', currentUserAccountID);
}

/** Used for editing a split bill while it's still scanning or when SmartScan fails, it completes a split bill started by startSplitBill above.
 *
 * @param chatReportID - The group chat or workspace reportID
 * @param reportAction - The split action that lives in the chatReport above
 * @param updatedTransaction - The updated **draft** split transaction
 * @param sessionAccountID - accountID of the current user
 * @param sessionEmail - email of the current user
 */
function completeSplitBill(chatReportID: string, reportAction: OnyxTypes.ReportAction, updatedTransaction: OnyxEntry<OnyxTypes.Transaction>, sessionAccountID: number, sessionEmail: string) {
    const currentUserEmailForIOUSplit = OptionsListUtils.addSMSDomainIfPhoneNumber(sessionEmail);
    const transactionID = updatedTransaction?.transactionID ?? '';
    const unmodifiedTransaction = allTransactions[`${ONYXKEYS.COLLECTION.TRANSACTION}${transactionID}`];

    // Save optimistic updated transaction and action
    const optimisticData: OnyxUpdate[] = [
        {
            onyxMethod: Onyx.METHOD.MERGE,
            key: `${ONYXKEYS.COLLECTION.TRANSACTION}${transactionID}`,
            value: {
                ...updatedTransaction,
                receipt: {
                    state: CONST.IOU.RECEIPT_STATE.OPEN,
                },
            },
        },
        {
            onyxMethod: Onyx.METHOD.MERGE,
            key: `${ONYXKEYS.COLLECTION.REPORT_ACTIONS}${chatReportID}`,
            value: {
                [reportAction.reportActionID]: {
                    lastModified: DateUtils.getDBTime(),
                    whisperedToAccountIDs: [],
                },
            },
        },
    ];

    const successData: OnyxUpdate[] = [
        {
            onyxMethod: Onyx.METHOD.MERGE,
            key: `${ONYXKEYS.COLLECTION.TRANSACTION}${transactionID}`,
            value: {pendingAction: null},
        },
        {
            onyxMethod: Onyx.METHOD.MERGE,
            key: `${ONYXKEYS.COLLECTION.SPLIT_TRANSACTION_DRAFT}${transactionID}`,
            value: {pendingAction: null},
        },
    ];

    const failureData: OnyxUpdate[] = [
        {
            onyxMethod: Onyx.METHOD.MERGE,
            key: `${ONYXKEYS.COLLECTION.TRANSACTION}${transactionID}`,
            value: {
                ...unmodifiedTransaction,
                errors: ErrorUtils.getMicroSecondOnyxError('iou.error.genericCreateFailureMessage'),
            },
        },
        {
            onyxMethod: Onyx.METHOD.MERGE,
            key: `${ONYXKEYS.COLLECTION.REPORT_ACTIONS}${chatReportID}`,
            value: {
                [reportAction.reportActionID]: {
                    ...reportAction,
                    errors: ErrorUtils.getMicroSecondOnyxError('iou.error.genericCreateFailureMessage'),
                },
            },
        },
    ];

    const splitParticipants: Split[] = updatedTransaction?.comment.splits ?? [];
    const amount = updatedTransaction?.modifiedAmount;
    const currency = updatedTransaction?.modifiedCurrency;

    // Exclude the current user when calculating the split amount, `calculateAmount` takes it into account
    const splitAmount = IOUUtils.calculateAmount(splitParticipants.length - 1, amount ?? 0, currency ?? '', false);

    const splits: Split[] = [{email: currentUserEmailForIOUSplit}];
    splitParticipants.forEach((participant) => {
        // Skip creating the transaction for the current user
        if (participant.email === currentUserEmailForIOUSplit) {
            return;
        }
        const isPolicyExpenseChat = !!participant.policyID;

        if (!isPolicyExpenseChat) {
            // In case this is still the optimistic accountID saved in the splits array, return early as we cannot know
            // if there is an existing chat between the split creator and this participant
            // Instead, we will rely on Auth generating the report IDs and the user won't see any optimistic chats or reports created
            const participantPersonalDetails: OnyxTypes.PersonalDetails | EmptyObject = allPersonalDetails[participant?.accountID ?? -1] ?? {};
            if (!participantPersonalDetails || participantPersonalDetails.isOptimisticPersonalDetail) {
                splits.push({
                    email: participant.email,
                });
                return;
            }
        }

        let oneOnOneChatReport: OnyxTypes.Report | null;
        let isNewOneOnOneChatReport = false;
        if (isPolicyExpenseChat) {
            // The workspace chat reportID is saved in the splits array when starting a split bill with a workspace
            oneOnOneChatReport = allReports?.[`${ONYXKEYS.COLLECTION.REPORT}${participant.chatReportID}`] ?? null;
        } else {
            const existingChatReport = ReportUtils.getChatByParticipants(participant.accountID ? [participant.accountID] : []);
            isNewOneOnOneChatReport = !existingChatReport;
            oneOnOneChatReport = existingChatReport ?? ReportUtils.buildOptimisticChatReport(participant.accountID ? [participant.accountID] : []);
        }

        let oneOnOneIOUReport: OneOnOneIOUReport = oneOnOneChatReport?.iouReportID ? allReports?.[`${ONYXKEYS.COLLECTION.REPORT}${oneOnOneChatReport.iouReportID}`] : null;
        const shouldCreateNewOneOnOneIOUReport =
            !oneOnOneIOUReport || (isPolicyExpenseChat && ReportUtils.isControlPolicyExpenseReport(oneOnOneIOUReport) && ReportUtils.isReportApproved(oneOnOneIOUReport));

        if (!oneOnOneIOUReport || shouldCreateNewOneOnOneIOUReport) {
            oneOnOneIOUReport = isPolicyExpenseChat
                ? ReportUtils.buildOptimisticExpenseReport(oneOnOneChatReport?.reportID ?? '', participant.policyID ?? '', sessionAccountID, splitAmount, currency ?? '')
                : ReportUtils.buildOptimisticIOUReport(sessionAccountID, participant.accountID ?? -1, splitAmount, oneOnOneChatReport?.reportID ?? '', currency ?? '');
        } else if (isPolicyExpenseChat) {
            if (typeof oneOnOneIOUReport?.total === 'number') {
                // Because of the Expense reports are stored as negative values, we subtract the total from the amount
                oneOnOneIOUReport.total -= splitAmount;
            }
        } else {
            oneOnOneIOUReport = IOUUtils.updateIOUOwnerAndTotal(oneOnOneIOUReport, sessionAccountID, splitAmount, currency ?? '');
        }

        const oneOnOneTransaction = TransactionUtils.buildOptimisticTransaction(
            isPolicyExpenseChat ? -splitAmount : splitAmount,
            currency ?? '',
            oneOnOneIOUReport?.reportID ?? '',
            updatedTransaction?.comment.comment,
            updatedTransaction?.modifiedCreated,
            CONST.IOU.TYPE.SPLIT,
            transactionID,
<<<<<<< HEAD
            updatedTransaction?.modifiedMerchant,
            {...updatedTransaction?.receipt, state: CONST.IOU.RECEIPT_STATE.OPEN},
            updatedTransaction?.filename,
=======
            updatedTransaction.modifiedMerchant,
            {...updatedTransaction.receipt, state: CONST.IOU.RECEIPT_STATE.OPEN},
            updatedTransaction.filename,
            undefined,
            updatedTransaction.category,
            updatedTransaction.tag,
            updatedTransaction.billable,
>>>>>>> 29ad8787
        );

        const oneOnOneCreatedActionForChat = ReportUtils.buildOptimisticCreatedReportAction(currentUserEmailForIOUSplit);
        const oneOnOneCreatedActionForIOU = ReportUtils.buildOptimisticCreatedReportAction(currentUserEmailForIOUSplit);
        const oneOnOneIOUAction = ReportUtils.buildOptimisticIOUReportAction(
            CONST.IOU.REPORT_ACTION_TYPE.CREATE,
            splitAmount,
            currency ?? '',
            updatedTransaction?.comment.comment ?? '',
            [participant],
            oneOnOneTransaction.transactionID,
            undefined,
            oneOnOneIOUReport?.reportID,
        );

        let oneOnOneReportPreviewAction = ReportActionsUtils.getReportPreviewAction(oneOnOneChatReport?.reportID ?? '', oneOnOneIOUReport?.reportID ?? '');
        if (oneOnOneReportPreviewAction) {
            oneOnOneReportPreviewAction = ReportUtils.updateReportPreview(oneOnOneIOUReport, oneOnOneReportPreviewAction);
        } else {
            oneOnOneReportPreviewAction = ReportUtils.buildOptimisticReportPreview(oneOnOneChatReport, oneOnOneIOUReport, '', oneOnOneTransaction);
        }

        const [oneOnOneOptimisticData, oneOnOneSuccessData, oneOnOneFailureData] = buildOnyxDataForMoneyRequest(
            oneOnOneChatReport,
            oneOnOneIOUReport,
            oneOnOneTransaction,
            oneOnOneCreatedActionForChat,
            oneOnOneCreatedActionForIOU,
            oneOnOneIOUAction,
            {},
            oneOnOneReportPreviewAction,
            [],
            {},
            isNewOneOnOneChatReport,
            shouldCreateNewOneOnOneIOUReport,
        );

        splits.push({
            email: participant.email,
            accountID: participant.accountID,
            policyID: participant.policyID,
            iouReportID: oneOnOneIOUReport?.reportID,
            chatReportID: oneOnOneChatReport?.reportID,
            transactionID: oneOnOneTransaction.transactionID,
            reportActionID: oneOnOneIOUAction.reportActionID,
            createdChatReportActionID: oneOnOneCreatedActionForChat.reportActionID,
            createdIOUReportActionID: oneOnOneCreatedActionForIOU.reportActionID,
            reportPreviewReportActionID: oneOnOneReportPreviewAction.reportActionID,
        });

        optimisticData.push(...oneOnOneOptimisticData);
        successData.push(...oneOnOneSuccessData);
        failureData.push(...oneOnOneFailureData);
    });

    const {
        amount: transactionAmount,
        currency: transactionCurrency,
        created: transactionCreated,
        merchant: transactionMerchant,
        comment: transactionComment,
        category: transactionCategory,
        tag: transactionTag,
    } = ReportUtils.getTransactionDetails(updatedTransaction) ?? {};

    const parameters: CompleteSplitBillParams = {
        transactionID,
        amount: transactionAmount,
        currency: transactionCurrency,
        created: transactionCreated,
        merchant: transactionMerchant,
        comment: transactionComment,
        category: transactionCategory,
        tag: transactionTag,
        splits: JSON.stringify(splits),
    };

    API.write(WRITE_COMMANDS.COMPLETE_SPLIT_BILL, parameters, {optimisticData, successData, failureData});
    Navigation.dismissModal(chatReportID);
    Report.notifyNewAction(chatReportID, sessionAccountID);
}

function setDraftSplitTransaction(transactionID: string, transactionChanges: TransactionChanges = {}) {
    let draftSplitTransaction = allDraftSplitTransactions[`${ONYXKEYS.COLLECTION.SPLIT_TRANSACTION_DRAFT}${transactionID}`];

    if (!draftSplitTransaction) {
        draftSplitTransaction = allTransactions[`${ONYXKEYS.COLLECTION.TRANSACTION}${transactionID}`];
    }

    const updatedTransaction = draftSplitTransaction ? TransactionUtils.getUpdatedTransaction(draftSplitTransaction, transactionChanges, false, false) : null;

    Onyx.merge(`${ONYXKEYS.COLLECTION.SPLIT_TRANSACTION_DRAFT}${transactionID}`, updatedTransaction);
}

function editRegularMoneyRequest(
    transactionID: string,
    transactionThreadReportID: string,
    transactionChanges: TransactionChanges,
    policy: OnyxTypes.Policy,
    policyTags: OnyxTypes.PolicyTagList,
    policyCategories: OnyxTypes.PolicyCategories,
) {
    // STEP 1: Get all collections we're updating
    const transactionThread = allReports?.[`${ONYXKEYS.COLLECTION.REPORT}${transactionThreadReportID}`] ?? null;
    const transaction = allTransactions[`${ONYXKEYS.COLLECTION.TRANSACTION}${transactionID}`];
    const iouReport = allReports?.[`${ONYXKEYS.COLLECTION.REPORT}${transactionThread?.parentReportID}`] ?? null;
    const chatReport = allReports?.[`${ONYXKEYS.COLLECTION.REPORT}${iouReport?.chatReportID}`] ?? null;
    const isFromExpenseReport = ReportUtils.isExpenseReport(iouReport);

    // STEP 2: Build new modified expense report action.
    const updatedReportAction = ReportUtils.buildOptimisticModifiedExpenseReportAction(transactionThread, transaction, transactionChanges, isFromExpenseReport);
    const updatedTransaction = transaction ? TransactionUtils.getUpdatedTransaction(transaction, transactionChanges, isFromExpenseReport) : null;

    // STEP 3: Compute the IOU total and update the report preview message so LHN amount owed is correct
    // Should only update if the transaction matches the currency of the report, else we wait for the update
    // from the server with the currency conversion
    let updatedMoneyRequestReport = {...iouReport};
    const updatedChatReport = {...chatReport};
    const diff = TransactionUtils.getAmount(transaction, true) - TransactionUtils.getAmount(updatedTransaction, true);
    if (updatedTransaction?.currency === iouReport?.currency && updatedTransaction?.modifiedAmount && diff !== 0) {
        if (ReportUtils.isExpenseReport(iouReport) && typeof updatedMoneyRequestReport.total === 'number') {
            updatedMoneyRequestReport.total += diff;
        } else {
            updatedMoneyRequestReport = iouReport
                ? IOUUtils.updateIOUOwnerAndTotal(iouReport, updatedReportAction.actorAccountID ?? -1, diff, TransactionUtils.getCurrency(transaction), false)
                : {};
        }

        updatedMoneyRequestReport.cachedTotal = CurrencyUtils.convertToDisplayString(updatedMoneyRequestReport.total, updatedTransaction.currency);

        // Update the last message of the IOU report
        const lastMessage = ReportUtils.getIOUReportActionMessage(
            iouReport?.reportID ?? '',
            CONST.IOU.REPORT_ACTION_TYPE.CREATE,
            updatedMoneyRequestReport.total ?? 0,
            '',
            updatedTransaction.currency,
            '',
            false,
        );
        updatedMoneyRequestReport.lastMessageText = lastMessage[0].text;
        updatedMoneyRequestReport.lastMessageHtml = lastMessage[0].html;

        // Update the last message of the chat report
        const hasNonReimbursableTransactions = ReportUtils.hasNonReimbursableTransactions(iouReport?.reportID);
        const messageText = Localize.translateLocal(hasNonReimbursableTransactions ? 'iou.payerSpentAmount' : 'iou.payerOwesAmount', {
            payer: ReportUtils.getPersonalDetailsForAccountID(updatedMoneyRequestReport.managerID ?? -1).login ?? '',
            amount: CurrencyUtils.convertToDisplayString(updatedMoneyRequestReport.total, updatedMoneyRequestReport.currency),
        });
        updatedChatReport.lastMessageText = messageText;
        updatedChatReport.lastMessageHtml = messageText;
    }

    const isScanning = TransactionUtils.hasReceipt(updatedTransaction) && TransactionUtils.isReceiptBeingScanned(updatedTransaction);

    // STEP 4: Compose the optimistic data
    const currentTime = DateUtils.getDBTime();
    const optimisticData: OnyxUpdate[] = [
        {
            onyxMethod: Onyx.METHOD.MERGE,
            key: `${ONYXKEYS.COLLECTION.REPORT_ACTIONS}${transactionThread?.reportID}`,
            value: {
                [updatedReportAction.reportActionID]: updatedReportAction as OnyxTypes.ReportAction,
            },
        },
        {
            onyxMethod: Onyx.METHOD.MERGE,
            key: `${ONYXKEYS.COLLECTION.TRANSACTION}${transactionID}`,
            value: updatedTransaction,
        },
        {
            onyxMethod: Onyx.METHOD.MERGE,
            key: `${ONYXKEYS.COLLECTION.REPORT}${iouReport?.reportID}`,
            value: updatedMoneyRequestReport,
        },
        {
            onyxMethod: Onyx.METHOD.MERGE,
            key: `${ONYXKEYS.COLLECTION.REPORT}${iouReport?.chatReportID}`,
            value: updatedChatReport,
        },
        {
            onyxMethod: Onyx.METHOD.MERGE,
            key: `${ONYXKEYS.COLLECTION.REPORT}${transactionThreadReportID}`,
            value: {
                lastReadTime: currentTime,
                lastVisibleActionCreated: currentTime,
            },
        },
    ];

    if (!isScanning) {
        optimisticData.push(
            {
                onyxMethod: Onyx.METHOD.MERGE,
                key: `${ONYXKEYS.COLLECTION.REPORT_ACTIONS}${iouReport?.reportID}`,
                value: {
                    [transactionThread?.parentReportActionID ?? '']: {
                        whisperedToAccountIDs: [],
                    },
                },
            },
            {
                onyxMethod: Onyx.METHOD.MERGE,
                key: `${ONYXKEYS.COLLECTION.REPORT_ACTIONS}${iouReport?.parentReportID}`,
                value: {
                    [iouReport?.parentReportActionID ?? '']: {
                        whisperedToAccountIDs: [],
                    },
                },
            },
        );
    }

    // Update recently used categories if the category is changed
    if ('category' in transactionChanges) {
        const optimisticPolicyRecentlyUsedCategories = Policy.buildOptimisticPolicyRecentlyUsedCategories(iouReport?.policyID, transactionChanges.category);
        if (optimisticPolicyRecentlyUsedCategories.length) {
            optimisticData.push({
                onyxMethod: Onyx.METHOD.SET,
                key: `${ONYXKEYS.COLLECTION.POLICY_RECENTLY_USED_CATEGORIES}${iouReport?.policyID}`,
                value: optimisticPolicyRecentlyUsedCategories,
            });
        }
    }

    // Update recently used categories if the tag is changed
    if ('tag' in transactionChanges) {
        const optimisticPolicyRecentlyUsedTags = Policy.buildOptimisticPolicyRecentlyUsedTags(iouReport?.policyID, transactionChanges.tag);
        if (!isEmptyObject(optimisticPolicyRecentlyUsedTags)) {
            optimisticData.push({
                onyxMethod: Onyx.METHOD.MERGE,
                key: `${ONYXKEYS.COLLECTION.POLICY_RECENTLY_USED_TAGS}${iouReport?.policyID}`,
                value: optimisticPolicyRecentlyUsedTags,
            });
        }
    }

    const successData: OnyxUpdate[] = [
        {
            onyxMethod: Onyx.METHOD.MERGE,
            key: `${ONYXKEYS.COLLECTION.REPORT_ACTIONS}${transactionThread?.reportID}`,
            value: {
                [updatedReportAction.reportActionID]: {pendingAction: null},
            },
        },
        {
            onyxMethod: Onyx.METHOD.MERGE,
            key: `${ONYXKEYS.COLLECTION.TRANSACTION}${transactionID}`,
            value: {
                pendingFields: {
                    comment: null,
                    amount: null,
                    created: null,
                    currency: null,
                    merchant: null,
                    billable: null,
                    category: null,
                    tag: null,
                },
            },
        },
        {
            onyxMethod: Onyx.METHOD.MERGE,
            key: `${ONYXKEYS.COLLECTION.REPORT}${iouReport?.reportID}`,
            value: {pendingAction: null},
        },
    ];

    const failureData: OnyxUpdate[] = [
        {
            onyxMethod: Onyx.METHOD.MERGE,
            key: `${ONYXKEYS.COLLECTION.REPORT_ACTIONS}${transactionThread?.reportID}`,
            value: {
                [updatedReportAction.reportActionID]: {
                    errors: ErrorUtils.getMicroSecondOnyxError('iou.error.genericEditFailureMessage'),
                },
            },
        },
        {
            onyxMethod: Onyx.METHOD.MERGE,
            key: `${ONYXKEYS.COLLECTION.TRANSACTION}${transactionID}`,
            value: {
                ...transaction,
                modifiedCreated: transaction?.modifiedCreated ? transaction.modifiedCreated : null,
                modifiedAmount: transaction?.modifiedAmount ? transaction.modifiedAmount : null,
                modifiedCurrency: transaction?.modifiedCurrency ? transaction.modifiedCurrency : null,
                modifiedMerchant: transaction?.modifiedMerchant ? transaction.modifiedMerchant : null,
                modifiedWaypoints: transaction?.modifiedWaypoints ? transaction.modifiedWaypoints : null,
                pendingFields: null,
            },
        },
        {
            onyxMethod: Onyx.METHOD.MERGE,
            key: `${ONYXKEYS.COLLECTION.REPORT}${iouReport?.reportID}`,
            value: {
                ...iouReport,
                cachedTotal: iouReport?.cachedTotal ? iouReport?.cachedTotal : null,
            },
        },
        {
            onyxMethod: Onyx.METHOD.MERGE,
            key: `${ONYXKEYS.COLLECTION.REPORT}${iouReport?.chatReportID}`,
            value: chatReport,
        },
        {
            onyxMethod: Onyx.METHOD.MERGE,
            key: `${ONYXKEYS.COLLECTION.REPORT}${transactionThreadReportID}`,
            value: {
                lastReadTime: transactionThread?.lastReadTime,
                lastVisibleActionCreated: transactionThread?.lastVisibleActionCreated,
            },
        },
    ];

    // Add transaction violations if we have a paid policy and an updated transaction
    if (policy && PolicyUtils.isPaidGroupPolicy(policy) && updatedTransaction) {
        const currentTransactionViolations = allTransactionViolations[`${ONYXKEYS.COLLECTION.TRANSACTION_VIOLATIONS}${transactionID}`] ?? [];
        const updatedViolationsOnyxData = ViolationsUtils.getViolationsOnyxData(
            updatedTransaction,
            currentTransactionViolations,
            !!policy.requiresTag,
            policyTags,
            !!policy.requiresCategory,
            policyCategories,
        );
        optimisticData.push(updatedViolationsOnyxData);
        failureData.push({
            onyxMethod: Onyx.METHOD.MERGE,
            key: `${ONYXKEYS.COLLECTION.TRANSACTION_VIOLATIONS}${transactionID}`,
            value: currentTransactionViolations,
        });
    }

    // STEP 6: Call the API endpoint
    const {created, amount, currency, comment, merchant, category, billable, tag} = ReportUtils.getTransactionDetails(updatedTransaction) ?? {};

    const parameters: EditMoneyRequestParams = {
        transactionID,
        reportActionID: updatedReportAction.reportActionID,
        created,
        amount,
        currency,
        comment,
        merchant,
        category,
        billable,
        tag,
    };

    API.write(WRITE_COMMANDS.EDIT_MONEY_REQUEST, parameters, {optimisticData, successData, failureData});
}

function editMoneyRequest(
    transaction: OnyxTypes.Transaction,
    transactionThreadReportID: string,
    transactionChanges: TransactionChanges,
    policy: OnyxTypes.Policy,
    policyTags: OnyxTypes.PolicyTagList,
    policyCategories: OnyxTypes.PolicyCategories,
) {
    if (TransactionUtils.isDistanceRequest(transaction)) {
        updateDistanceRequest(transaction.transactionID, transactionThreadReportID, transactionChanges, policy, policyTags, policyCategories);
    } else {
        editRegularMoneyRequest(transaction.transactionID, transactionThreadReportID, transactionChanges, policy, policyTags, policyCategories);
    }
}

/** Updates the amount and currency fields of a money request */
function updateMoneyRequestAmountAndCurrency(
    transactionID: string,
    transactionThreadReportID: string,
    currency: string,
    amount: number,
    policy: OnyxEntry<OnyxTypes.Policy>,
    policyTagList: OnyxEntry<OnyxTypes.PolicyTagList>,
    policyCategories: OnyxEntry<OnyxTypes.PolicyCategories>,
) {
    const transactionChanges = {
        amount,
        currency,
    };
    const {params, onyxData} = getUpdateMoneyRequestParams(transactionID, transactionThreadReportID, transactionChanges, policy, policyTagList, policyCategories, true);
    API.write(WRITE_COMMANDS.UPDATE_MONEY_REQUEST_AMOUNT_AND_CURRENCY, params, onyxData);
}

function deleteMoneyRequest(transactionID: string, reportAction: OnyxTypes.ReportAction, isSingleTransactionView = false) {
    // STEP 1: Get all collections we're updating
    const iouReportID = reportAction?.actionName === CONST.REPORT.ACTIONS.TYPE.IOU ? reportAction.originalMessage.IOUReportID : '';
    const iouReport = allReports?.[`${ONYXKEYS.COLLECTION.REPORT}${iouReportID}`] ?? null;
    const chatReport = allReports?.[`${ONYXKEYS.COLLECTION.REPORT}${iouReport?.chatReportID}`];
    const reportPreviewAction = ReportActionsUtils.getReportPreviewAction(iouReport?.chatReportID ?? '', iouReport?.reportID ?? '');
    const transaction = allTransactions[`${ONYXKEYS.COLLECTION.TRANSACTION}${transactionID}`];
    const transactionViolations = allTransactionViolations[`${ONYXKEYS.COLLECTION.TRANSACTION_VIOLATIONS}${transactionID}`];
    const transactionThreadID = reportAction.childReportID;
    let transactionThread = null;
    if (transactionThreadID) {
        transactionThread = allReports?.[`${ONYXKEYS.COLLECTION.REPORT}${transactionThreadID}`] ?? null;
    }

    // STEP 2: Decide if we need to:
    // 1. Delete the transactionThread - delete if there are no visible comments in the thread
    // 2. Update the moneyRequestPreview to show [Deleted request] - update if the transactionThread exists AND it isn't being deleted
    const shouldDeleteTransactionThread = transactionThreadID ? (reportAction?.childVisibleActionCount ?? 0) === 0 : false;
    const shouldShowDeletedRequestMessage = !!transactionThreadID && !shouldDeleteTransactionThread;

    // STEP 3: Update the IOU reportAction and decide if the iouReport should be deleted. We delete the iouReport if there are no visible comments left in the report.
    const updatedReportAction = {
        [reportAction.reportActionID]: {
            pendingAction: shouldShowDeletedRequestMessage ? CONST.RED_BRICK_ROAD_PENDING_ACTION.UPDATE : CONST.RED_BRICK_ROAD_PENDING_ACTION.DELETE,
            previousMessage: reportAction.message,
            message: [
                {
                    type: 'COMMENT',
                    html: '',
                    text: '',
                    isEdited: true,
                    isDeletedParentAction: shouldShowDeletedRequestMessage,
                },
            ],
            originalMessage: {
                IOUTransactionID: null,
            },
            errors: undefined,
        },
    } as OnyxTypes.ReportActions;

    const lastVisibleAction = ReportActionsUtils.getLastVisibleAction(iouReport?.reportID ?? '', updatedReportAction);
    const iouReportLastMessageText = ReportActionsUtils.getLastVisibleMessage(iouReport?.reportID ?? '', updatedReportAction).lastMessageText;
    const shouldDeleteIOUReport =
        iouReportLastMessageText.length === 0 && !ReportActionsUtils.isDeletedParentAction(lastVisibleAction) && (!transactionThreadID || shouldDeleteTransactionThread);

    // STEP 4: Update the iouReport and reportPreview with new totals and messages if it wasn't deleted
    let updatedIOUReport: OnyxTypes.Report | null;
    const currency = TransactionUtils.getCurrency(transaction);
    const updatedReportPreviewAction: OnyxTypes.ReportAction | EmptyObject = {...reportPreviewAction};
    updatedReportPreviewAction.pendingAction = shouldDeleteIOUReport ? CONST.RED_BRICK_ROAD_PENDING_ACTION.DELETE : CONST.RED_BRICK_ROAD_PENDING_ACTION.UPDATE;
    if (iouReport && ReportUtils.isExpenseReport(iouReport)) {
        updatedIOUReport = {...iouReport};

        if (typeof updatedIOUReport.total === 'number' && currency === iouReport?.currency) {
            // Because of the Expense reports are stored as negative values, we add the total from the amount
            updatedIOUReport.total += TransactionUtils.getAmount(transaction, true);
        }
    } else {
        updatedIOUReport = IOUUtils.updateIOUOwnerAndTotal(iouReport, reportAction.actorAccountID ?? -1, TransactionUtils.getAmount(transaction, false), currency, true);
    }

    if (updatedIOUReport) {
        updatedIOUReport.lastMessageText = iouReportLastMessageText;
        updatedIOUReport.lastVisibleActionCreated = lastVisibleAction?.created;
    }

    const hasNonReimbursableTransactions = ReportUtils.hasNonReimbursableTransactions(iouReport?.reportID);
    const messageText = Localize.translateLocal(hasNonReimbursableTransactions ? 'iou.payerSpentAmount' : 'iou.payerOwesAmount', {
        payer: ReportUtils.getPersonalDetailsForAccountID(updatedIOUReport?.managerID ?? -1).login ?? '',
        amount: CurrencyUtils.convertToDisplayString(updatedIOUReport?.total, updatedIOUReport?.currency),
    });

    if (updatedReportPreviewAction?.message?.[0]) {
        updatedReportPreviewAction.message[0].text = messageText;
        updatedReportPreviewAction.message[0].html = shouldDeleteIOUReport ? '' : messageText;
    }

    if (updatedReportPreviewAction && reportPreviewAction?.childMoneyRequestCount && reportPreviewAction?.childMoneyRequestCount > 0) {
        updatedReportPreviewAction.childMoneyRequestCount = reportPreviewAction.childMoneyRequestCount - 1;
    }

    // STEP 5: Build Onyx data
    const optimisticData: OnyxUpdate[] = [
        {
            onyxMethod: Onyx.METHOD.SET,
            key: `${ONYXKEYS.COLLECTION.TRANSACTION}${transactionID}`,
            value: null,
        },
    ];

    if (Permissions.canUseViolations(betas)) {
        optimisticData.push({
            onyxMethod: Onyx.METHOD.SET,
            key: `${ONYXKEYS.COLLECTION.TRANSACTION_VIOLATIONS}${transactionID}`,
            value: null,
        });
    }

    if (shouldDeleteTransactionThread) {
        optimisticData.push(
            {
                onyxMethod: Onyx.METHOD.SET,
                key: `${ONYXKEYS.COLLECTION.REPORT}${transactionThreadID}`,
                value: null,
            },
            {
                onyxMethod: Onyx.METHOD.SET,
                key: `${ONYXKEYS.COLLECTION.REPORT_ACTIONS}${transactionThreadID}`,
                value: null,
            },
        );
    }

    optimisticData.push(
        {
            onyxMethod: Onyx.METHOD.MERGE,
            key: `${ONYXKEYS.COLLECTION.REPORT_ACTIONS}${iouReport?.reportID}`,
            value: updatedReportAction,
        },
        {
            onyxMethod: Onyx.METHOD.MERGE,
            key: `${ONYXKEYS.COLLECTION.REPORT}${iouReport?.reportID}`,
            value: updatedIOUReport,
        },
        {
            onyxMethod: Onyx.METHOD.MERGE,
            key: `${ONYXKEYS.COLLECTION.REPORT_ACTIONS}${chatReport?.reportID}`,
            value: {
                [reportPreviewAction?.reportActionID ?? '']: updatedReportPreviewAction,
            },
        },
    );

    if (!shouldDeleteIOUReport && updatedReportPreviewAction.childMoneyRequestCount === 0) {
        optimisticData.push({
            onyxMethod: Onyx.METHOD.MERGE,
            key: `${ONYXKEYS.COLLECTION.REPORT}${chatReport?.reportID}`,
            value: {
                hasOutstandingChildRequest: false,
            },
        });
    }

    if (shouldDeleteIOUReport) {
        optimisticData.push({
            onyxMethod: Onyx.METHOD.MERGE,
            key: `${ONYXKEYS.COLLECTION.REPORT}${chatReport?.reportID}`,
            value: {
                hasOutstandingChildRequest: false,
                iouReportID: null,
                lastMessageText: ReportActionsUtils.getLastVisibleMessage(iouReport?.chatReportID ?? '', {[reportPreviewAction?.reportActionID ?? '']: null})?.lastMessageText,
                lastVisibleActionCreated: ReportActionsUtils.getLastVisibleAction(iouReport?.chatReportID ?? '', {[reportPreviewAction?.reportActionID ?? '']: null})?.created,
            },
        });
    }

    const successData: OnyxUpdate[] = [
        {
            onyxMethod: Onyx.METHOD.MERGE,
            key: `${ONYXKEYS.COLLECTION.REPORT_ACTIONS}${iouReport?.reportID}`,
            value: {
                [reportAction.reportActionID]: shouldDeleteIOUReport
                    ? null
                    : {
                          pendingAction: null,
                      },
            },
        },
        {
            onyxMethod: Onyx.METHOD.MERGE,
            key: `${ONYXKEYS.COLLECTION.REPORT_ACTIONS}${chatReport?.reportID}`,
            value: {
                [reportPreviewAction?.reportActionID ?? '']: shouldDeleteIOUReport
                    ? null
                    : {
                          pendingAction: null,
                          errors: null,
                      },
            },
        },
    ];

    if (shouldDeleteIOUReport) {
        successData.push({
            onyxMethod: Onyx.METHOD.SET,
            key: `${ONYXKEYS.COLLECTION.REPORT}${iouReport?.reportID}`,
            value: null,
        });
    }

    const failureData: OnyxUpdate[] = [
        {
            onyxMethod: Onyx.METHOD.SET,
            key: `${ONYXKEYS.COLLECTION.TRANSACTION}${transactionID}`,
            value: transaction,
        },
    ];

    if (Permissions.canUseViolations(betas)) {
        failureData.push({
            onyxMethod: Onyx.METHOD.SET,
            key: `${ONYXKEYS.COLLECTION.TRANSACTION_VIOLATIONS}${transactionID}`,
            value: transactionViolations,
        });
    }

    if (shouldDeleteTransactionThread) {
        failureData.push({
            onyxMethod: Onyx.METHOD.SET,
            key: `${ONYXKEYS.COLLECTION.REPORT}${transactionThreadID}`,
            value: transactionThread,
        });
    }

    failureData.push(
        {
            onyxMethod: Onyx.METHOD.MERGE,
            key: `${ONYXKEYS.COLLECTION.REPORT_ACTIONS}${iouReport?.reportID}`,
            value: {
                [reportAction.reportActionID]: {
                    ...reportAction,
                    pendingAction: null,
                    errors: ErrorUtils.getMicroSecondOnyxError('iou.error.genericDeleteFailureMessage'),
                },
            },
        },
        shouldDeleteIOUReport
            ? {
                  onyxMethod: Onyx.METHOD.SET,
                  key: `${ONYXKEYS.COLLECTION.REPORT}${iouReport?.reportID}`,
                  value: iouReport,
              }
            : {
                  onyxMethod: Onyx.METHOD.MERGE,
                  key: `${ONYXKEYS.COLLECTION.REPORT}${iouReport?.reportID}`,
                  value: iouReport,
              },
        {
            onyxMethod: Onyx.METHOD.MERGE,
            key: `${ONYXKEYS.COLLECTION.REPORT_ACTIONS}${chatReport?.reportID}`,
            value: {
                [reportPreviewAction?.reportActionID ?? '']: {
                    ...reportPreviewAction,
                    pendingAction: null,
                    errors: ErrorUtils.getMicroSecondOnyxError('iou.error.genericDeleteFailureMessage'),
                },
            },
        },
    );

    if (chatReport && shouldDeleteIOUReport) {
        failureData.push({
            onyxMethod: Onyx.METHOD.MERGE,
            key: `${ONYXKEYS.COLLECTION.REPORT}${chatReport.reportID}`,
            value: chatReport,
        });
    }

    if (!shouldDeleteIOUReport && updatedReportPreviewAction.childMoneyRequestCount === 0) {
        failureData.push({
            onyxMethod: Onyx.METHOD.MERGE,
            key: `${ONYXKEYS.COLLECTION.REPORT}${chatReport?.reportID}`,
            value: {
                hasOutstandingChildRequest: true,
            },
        });
    }

    const parameters: DeleteMoneyRequestParams = {
        transactionID,
        reportActionID: reportAction.reportActionID,
    };

    // STEP 6: Make the API request
    API.write(WRITE_COMMANDS.DELETE_MONEY_REQUEST, parameters, {optimisticData, successData, failureData});

    // STEP 7: Navigate the user depending on which page they are on and which resources were deleted
    if (iouReport && isSingleTransactionView && shouldDeleteTransactionThread && !shouldDeleteIOUReport) {
        // Pop the deleted report screen before navigating. This prevents navigating to the Concierge chat due to the missing report.
        Navigation.goBack(ROUTES.REPORT_WITH_ID.getRoute(iouReport.reportID));
        return;
    }

    if (iouReport?.chatReportID && shouldDeleteIOUReport) {
        // Pop the deleted report screen before navigating. This prevents navigating to the Concierge chat due to the missing report.
        Navigation.goBack(ROUTES.REPORT_WITH_ID.getRoute(iouReport.chatReportID));
    }
}

/**
 * @param managerID - Account ID of the person sending the money
 * @param recipient - The user receiving the money
 */
function getSendMoneyParams(
    report: OnyxTypes.Report,
    amount: number,
    currency: string,
    comment: string,
    paymentMethodType: PaymentMethodType,
    managerID: number,
    recipient: Participant,
): SendMoneyParamsData {
    const recipientEmail = OptionsListUtils.addSMSDomainIfPhoneNumber(recipient.login ?? '');
    const recipientAccountID = Number(recipient.accountID);
    const newIOUReportDetails = JSON.stringify({
        amount,
        currency,
        requestorEmail: recipientEmail,
        requestorAccountID: recipientAccountID,
        comment,
        idempotencyKey: Str.guid(),
    });

    let chatReport = report.reportID ? report : null;
    let isNewChat = false;
    if (!chatReport) {
        chatReport = ReportUtils.getChatByParticipants([recipientAccountID]);
    }
    if (!chatReport) {
        chatReport = ReportUtils.buildOptimisticChatReport([recipientAccountID]);
        isNewChat = true;
    }
    const optimisticIOUReport = ReportUtils.buildOptimisticIOUReport(recipientAccountID, managerID, amount, chatReport.reportID, currency, true);

    const optimisticTransaction = TransactionUtils.buildOptimisticTransaction(amount, currency, optimisticIOUReport.reportID, comment);
    const optimisticTransactionData: OnyxUpdate = {
        onyxMethod: Onyx.METHOD.SET,
        key: `${ONYXKEYS.COLLECTION.TRANSACTION}${optimisticTransaction.transactionID}`,
        value: optimisticTransaction,
    };

    // Note: The created action must be optimistically generated before the IOU action so there's no chance that the created action appears after the IOU action in the chat
    const optimisticCreatedAction = ReportUtils.buildOptimisticCreatedReportAction(recipientEmail);
    const optimisticIOUReportAction = ReportUtils.buildOptimisticIOUReportAction(
        CONST.IOU.REPORT_ACTION_TYPE.PAY,
        amount,
        currency,
        comment,
        [recipient],
        optimisticTransaction.transactionID,
        paymentMethodType,
        optimisticIOUReport.reportID,
        false,
        true,
    );

    const reportPreviewAction = ReportUtils.buildOptimisticReportPreview(chatReport, optimisticIOUReport);

    // Change the method to set for new reports because it doesn't exist yet, is faster,
    // and we need the data to be available when we navigate to the chat page
    const optimisticChatReportData: OnyxUpdate = isNewChat
        ? {
              onyxMethod: Onyx.METHOD.SET,
              key: `${ONYXKEYS.COLLECTION.REPORT}${chatReport.reportID}`,
              value: {
                  ...chatReport,
                  // Set and clear pending fields on the chat report
                  pendingFields: {createChat: CONST.RED_BRICK_ROAD_PENDING_ACTION.ADD},
                  lastReadTime: DateUtils.getDBTime(),
                  lastVisibleActionCreated: reportPreviewAction.created,
              },
          }
        : {
              onyxMethod: Onyx.METHOD.MERGE,
              key: `${ONYXKEYS.COLLECTION.REPORT}${chatReport.reportID}`,
              value: {
                  ...chatReport,
                  lastReadTime: DateUtils.getDBTime(),
                  lastVisibleActionCreated: reportPreviewAction.created,
              },
          };
    const optimisticIOUReportData: OnyxUpdate = {
        onyxMethod: Onyx.METHOD.SET,
        key: `${ONYXKEYS.COLLECTION.REPORT}${optimisticIOUReport.reportID}`,
        value: {
            ...optimisticIOUReport,
            lastMessageText: optimisticIOUReportAction.message?.[0].text,
            lastMessageHtml: optimisticIOUReportAction.message?.[0].html,
        },
    };
    const optimisticIOUReportActionsData: OnyxUpdate = {
        onyxMethod: Onyx.METHOD.MERGE,
        key: `${ONYXKEYS.COLLECTION.REPORT_ACTIONS}${optimisticIOUReport.reportID}`,
        value: {
            [optimisticIOUReportAction.reportActionID]: {
                ...(optimisticIOUReportAction as OnyxTypes.ReportAction),
                pendingAction: CONST.RED_BRICK_ROAD_PENDING_ACTION.ADD,
            },
        },
    };
    const optimisticChatReportActionsData: OnyxUpdate = {
        onyxMethod: Onyx.METHOD.MERGE,
        key: `${ONYXKEYS.COLLECTION.REPORT_ACTIONS}${chatReport.reportID}`,
        value: {
            [reportPreviewAction.reportActionID]: reportPreviewAction,
        },
    };

    const successData: OnyxUpdate[] = [
        {
            onyxMethod: Onyx.METHOD.MERGE,
            key: `${ONYXKEYS.COLLECTION.REPORT_ACTIONS}${optimisticIOUReport.reportID}`,
            value: {
                [optimisticIOUReportAction.reportActionID]: {
                    pendingAction: null,
                },
            },
        },
        {
            onyxMethod: Onyx.METHOD.MERGE,
            key: `${ONYXKEYS.COLLECTION.TRANSACTION}${optimisticTransaction.transactionID}`,
            value: {pendingAction: null},
        },
        {
            onyxMethod: Onyx.METHOD.MERGE,
            key: `${ONYXKEYS.COLLECTION.REPORT_ACTIONS}${chatReport.reportID}`,
            value: {
                [reportPreviewAction.reportActionID]: {
                    pendingAction: null,
                },
            },
        },
    ];

    const failureData: OnyxUpdate[] = [
        {
            onyxMethod: Onyx.METHOD.MERGE,
            key: `${ONYXKEYS.COLLECTION.TRANSACTION}${optimisticTransaction.transactionID}`,
            value: {
                errors: ErrorUtils.getMicroSecondOnyxError('iou.error.other'),
            },
        },
    ];

    let optimisticPersonalDetailListData: OnyxUpdate | EmptyObject = {};

    // Now, let's add the data we need just when we are creating a new chat report
    if (isNewChat) {
        successData.push({
            onyxMethod: Onyx.METHOD.MERGE,
            key: `${ONYXKEYS.COLLECTION.REPORT}${chatReport.reportID}`,
            value: {pendingFields: null},
        });
        failureData.push(
            {
                onyxMethod: Onyx.METHOD.MERGE,
                key: `${ONYXKEYS.COLLECTION.REPORT}${chatReport.reportID}`,
                value: {
                    errorFields: {
                        createChat: ErrorUtils.getMicroSecondOnyxError('report.genericCreateReportFailureMessage'),
                    },
                },
            },
            {
                onyxMethod: Onyx.METHOD.MERGE,
                key: `${ONYXKEYS.COLLECTION.REPORT_ACTIONS}${optimisticIOUReport.reportID}`,
                value: {
                    [optimisticIOUReportAction.reportActionID]: {
                        errors: ErrorUtils.getMicroSecondOnyxError(null),
                    },
                },
            },
        );

        // Add optimistic personal details for recipient
        optimisticPersonalDetailListData = {
            onyxMethod: Onyx.METHOD.MERGE,
            key: ONYXKEYS.PERSONAL_DETAILS_LIST,
            value: {
                [recipientAccountID]: {
                    accountID: recipientAccountID,
                    avatar: UserUtils.getDefaultAvatarURL(recipient.accountID),
                    // Disabling this line since participant.displayName can be an empty string
                    // eslint-disable-next-line @typescript-eslint/prefer-nullish-coalescing
                    displayName: recipient.displayName || recipient.login,
                    login: recipient.login,
                },
            },
        };

        if (optimisticChatReportActionsData.value) {
            // Add an optimistic created action to the optimistic chat reportActions data
            optimisticChatReportActionsData.value[optimisticCreatedAction.reportActionID] = optimisticCreatedAction;
        }
    } else {
        failureData.push({
            onyxMethod: Onyx.METHOD.MERGE,
            key: `${ONYXKEYS.COLLECTION.REPORT_ACTIONS}${optimisticIOUReport.reportID}`,
            value: {
                [optimisticIOUReportAction.reportActionID]: {
                    errors: ErrorUtils.getMicroSecondOnyxError('iou.error.other'),
                },
            },
        });
    }

    const optimisticData: OnyxUpdate[] = [optimisticChatReportData, optimisticIOUReportData, optimisticChatReportActionsData, optimisticIOUReportActionsData, optimisticTransactionData];
    if (!isEmptyObject(optimisticPersonalDetailListData)) {
        optimisticData.push(optimisticPersonalDetailListData);
    }

    return {
        params: {
            iouReportID: optimisticIOUReport.reportID,
            chatReportID: chatReport.reportID,
            reportActionID: optimisticIOUReportAction.reportActionID,
            paymentMethodType,
            transactionID: optimisticTransaction.transactionID,
            newIOUReportDetails,
            createdReportActionID: isNewChat ? optimisticCreatedAction.reportActionID : '0',
            reportPreviewReportActionID: reportPreviewAction.reportActionID,
        },
        optimisticData,
        successData,
        failureData,
    };
}

function getPayMoneyRequestParams(chatReport: OnyxTypes.Report, iouReport: OnyxTypes.Report, recipient: Participant, paymentMethodType: PaymentMethodType): PayMoneyRequestData {
    const total = iouReport.total ?? 0;
    const optimisticIOUReportAction = ReportUtils.buildOptimisticIOUReportAction(
        CONST.IOU.REPORT_ACTION_TYPE.PAY,
        ReportUtils.isExpenseReport(iouReport) ? -total : total,
        iouReport.currency ?? '',
        '',
        [recipient],
        '',
        paymentMethodType,
        iouReport.reportID,
        true,
    );

    // In some instances, the report preview action might not be available to the payer (only whispered to the requestor)
    // hence we need to make the updates to the action safely.
    let optimisticReportPreviewAction = null;
    const reportPreviewAction = ReportActionsUtils.getReportPreviewAction(chatReport.reportID, iouReport.reportID);
    if (reportPreviewAction) {
        optimisticReportPreviewAction = ReportUtils.updateReportPreview(iouReport, reportPreviewAction, true);
    }

    const currentNextStep = allNextSteps[`${ONYXKEYS.COLLECTION.NEXT_STEP}${iouReport.reportID}`] ?? null;
    const optimisticNextStep = NextStepUtils.buildNextStep(iouReport, CONST.REPORT.STATUS_NUM.REIMBURSED, {isPaidWithExpensify: paymentMethodType === CONST.IOU.PAYMENT_TYPE.VBBA});

    const optimisticData: OnyxUpdate[] = [
        {
            onyxMethod: Onyx.METHOD.MERGE,
            key: `${ONYXKEYS.COLLECTION.REPORT}${chatReport.reportID}`,
            value: {
                ...chatReport,
                lastReadTime: DateUtils.getDBTime(),
                lastVisibleActionCreated: optimisticIOUReportAction.created,
                hasOutstandingChildRequest: false,
                iouReportID: null,
                lastMessageText: optimisticIOUReportAction.message?.[0].text,
                lastMessageHtml: optimisticIOUReportAction.message?.[0].html,
            },
        },
        {
            onyxMethod: Onyx.METHOD.MERGE,
            key: `${ONYXKEYS.COLLECTION.REPORT_ACTIONS}${iouReport.reportID}`,
            value: {
                [optimisticIOUReportAction.reportActionID]: {
                    ...(optimisticIOUReportAction as OnyxTypes.ReportAction),
                    pendingAction: CONST.RED_BRICK_ROAD_PENDING_ACTION.ADD,
                },
            },
        },
        {
            onyxMethod: Onyx.METHOD.MERGE,
            key: `${ONYXKEYS.COLLECTION.REPORT}${iouReport.reportID}`,
            value: {
                ...iouReport,
                lastMessageText: optimisticIOUReportAction.message?.[0].text,
                lastMessageHtml: optimisticIOUReportAction.message?.[0].html,
                hasOutstandingChildRequest: false,
                statusNum: CONST.REPORT.STATUS_NUM.REIMBURSED,
                pendingFields: {
                    preview: CONST.RED_BRICK_ROAD_PENDING_ACTION.UPDATE,
                    reimbursed: CONST.RED_BRICK_ROAD_PENDING_ACTION.UPDATE,
                },
            },
        },
        {
            onyxMethod: Onyx.METHOD.MERGE,
            key: ONYXKEYS.NVP_LAST_PAYMENT_METHOD,
            value: {[iouReport.policyID ?? '']: paymentMethodType},
        },
        {
            onyxMethod: Onyx.METHOD.MERGE,
            key: `${ONYXKEYS.COLLECTION.NEXT_STEP}${iouReport.reportID}`,
            value: optimisticNextStep,
        },
    ];

    const successData: OnyxUpdate[] = [
        {
            onyxMethod: Onyx.METHOD.MERGE,
            key: `${ONYXKEYS.COLLECTION.REPORT_ACTIONS}${iouReport.reportID}`,
            value: {
                [optimisticIOUReportAction.reportActionID]: {
                    pendingAction: null,
                },
            },
        },
        {
            onyxMethod: Onyx.METHOD.MERGE,
            key: `${ONYXKEYS.COLLECTION.REPORT}${iouReport.reportID}`,
            value: {
                pendingFields: {
                    preview: null,
                    reimbursed: null,
                },
            },
        },
    ];

    const failureData: OnyxUpdate[] = [
        {
            onyxMethod: Onyx.METHOD.MERGE,
            key: `${ONYXKEYS.COLLECTION.REPORT_ACTIONS}${iouReport.reportID}`,
            value: {
                [optimisticIOUReportAction.reportActionID]: {
                    errors: ErrorUtils.getMicroSecondOnyxError('iou.error.other'),
                },
            },
        },
        {
            onyxMethod: Onyx.METHOD.MERGE,
            key: `${ONYXKEYS.COLLECTION.REPORT}${iouReport.reportID}`,
            value: iouReport,
        },
        {
            onyxMethod: Onyx.METHOD.MERGE,
            key: `${ONYXKEYS.COLLECTION.REPORT}${chatReport.reportID}`,
            value: chatReport,
        },
        {
            onyxMethod: Onyx.METHOD.MERGE,
            key: `${ONYXKEYS.COLLECTION.NEXT_STEP}${iouReport.reportID}`,
            value: currentNextStep,
        },
    ];

    // In case the report preview action is loaded locally, let's update it.
    if (optimisticReportPreviewAction) {
        optimisticData.push({
            onyxMethod: Onyx.METHOD.MERGE,
            key: `${ONYXKEYS.COLLECTION.REPORT_ACTIONS}${chatReport.reportID}`,
            value: {
                [optimisticReportPreviewAction.reportActionID]: optimisticReportPreviewAction,
            },
        });
        failureData.push({
            onyxMethod: Onyx.METHOD.MERGE,
            key: `${ONYXKEYS.COLLECTION.REPORT_ACTIONS}${chatReport.reportID}`,
            value: {
                [optimisticReportPreviewAction.reportActionID]: {
                    created: optimisticReportPreviewAction.created,
                },
            },
        });
    }

    return {
        params: {
            iouReportID: iouReport.reportID,
            chatReportID: chatReport.reportID,
            reportActionID: optimisticIOUReportAction.reportActionID,
            paymentMethodType,
        },
        optimisticData,
        successData,
        failureData,
    };
}

/**
 * @param managerID - Account ID of the person sending the money
 * @param recipient - The user receiving the money
 */
function sendMoneyElsewhere(report: OnyxTypes.Report, amount: number, currency: string, comment: string, managerID: number, recipient: Participant) {
    const {params, optimisticData, successData, failureData} = getSendMoneyParams(report, amount, currency, comment, CONST.IOU.PAYMENT_TYPE.ELSEWHERE, managerID, recipient);

    API.write(WRITE_COMMANDS.SEND_MONEY_ELSEWHERE, params, {optimisticData, successData, failureData});

    resetMoneyRequestInfo();
    Navigation.dismissModal(params.chatReportID);
    Report.notifyNewAction(params.chatReportID, managerID);
}

/**
 * @param managerID - Account ID of the person sending the money
 * @param recipient - The user receiving the money
 */
function sendMoneyWithWallet(report: OnyxTypes.Report, amount: number, currency: string, comment: string, managerID: number, recipient: Participant) {
    const {params, optimisticData, successData, failureData} = getSendMoneyParams(report, amount, currency, comment, CONST.IOU.PAYMENT_TYPE.EXPENSIFY, managerID, recipient);

    API.write(WRITE_COMMANDS.SEND_MONEY_WITH_WALLET, params, {optimisticData, successData, failureData});

    resetMoneyRequestInfo();
    Navigation.dismissModal(params.chatReportID);
    Report.notifyNewAction(params.chatReportID, managerID);
}

function approveMoneyRequest(expenseReport: OnyxTypes.Report | EmptyObject) {
    const currentNextStep = allNextSteps[`${ONYXKEYS.COLLECTION.NEXT_STEP}${expenseReport.reportID}`] ?? null;
    const optimisticApprovedReportAction = ReportUtils.buildOptimisticApprovedReportAction(expenseReport.total ?? 0, expenseReport.currency ?? '', expenseReport.reportID);
    const optimisticNextStep = NextStepUtils.buildNextStep(expenseReport, CONST.REPORT.STATUS_NUM.APPROVED);

    const optimisticReportActionsData: OnyxUpdate = {
        onyxMethod: Onyx.METHOD.MERGE,
        key: `${ONYXKEYS.COLLECTION.REPORT_ACTIONS}${expenseReport.reportID}`,
        value: {
            [optimisticApprovedReportAction.reportActionID]: {
                ...(optimisticApprovedReportAction as OnyxTypes.ReportAction),
                pendingAction: CONST.RED_BRICK_ROAD_PENDING_ACTION.ADD,
            },
        },
    };
    const optimisticIOUReportData: OnyxUpdate = {
        onyxMethod: Onyx.METHOD.MERGE,
        key: `${ONYXKEYS.COLLECTION.REPORT}${expenseReport.reportID}`,
        value: {
            ...expenseReport,
            lastMessageText: optimisticApprovedReportAction.message?.[0].text,
            lastMessageHtml: optimisticApprovedReportAction.message?.[0].html,
            stateNum: CONST.REPORT.STATE_NUM.APPROVED,
            statusNum: CONST.REPORT.STATUS_NUM.APPROVED,
        },
    };
    const optimisticNextStepData: OnyxUpdate = {
        onyxMethod: Onyx.METHOD.MERGE,
        key: `${ONYXKEYS.COLLECTION.NEXT_STEP}${expenseReport.reportID}`,
        value: optimisticNextStep,
    };
    const optimisticData: OnyxUpdate[] = [optimisticIOUReportData, optimisticReportActionsData, optimisticNextStepData];

    const successData: OnyxUpdate[] = [
        {
            onyxMethod: Onyx.METHOD.MERGE,
            key: `${ONYXKEYS.COLLECTION.REPORT_ACTIONS}${expenseReport.reportID}`,
            value: {
                [optimisticApprovedReportAction.reportActionID]: {
                    pendingAction: null,
                },
            },
        },
    ];

    const failureData: OnyxUpdate[] = [
        {
            onyxMethod: Onyx.METHOD.MERGE,
            key: `${ONYXKEYS.COLLECTION.REPORT_ACTIONS}${expenseReport.reportID}`,
            value: {
                [expenseReport.reportActionID ?? '']: {
                    errors: ErrorUtils.getMicroSecondOnyxError('iou.error.other'),
                },
            },
        },
        {
            onyxMethod: Onyx.METHOD.MERGE,
            key: `${ONYXKEYS.COLLECTION.NEXT_STEP}${expenseReport.reportID}`,
            value: currentNextStep,
        },
    ];

    const parameters: ApproveMoneyRequestParams = {
        reportID: expenseReport.reportID,
        approvedReportActionID: optimisticApprovedReportAction.reportActionID,
    };

    API.write(WRITE_COMMANDS.APPROVE_MONEY_REQUEST, parameters, {optimisticData, successData, failureData});
}

function submitReport(expenseReport: OnyxTypes.Report) {
    const currentNextStep = allNextSteps[`${ONYXKEYS.COLLECTION.NEXT_STEP}${expenseReport.reportID}`] ?? null;
    const optimisticSubmittedReportAction = ReportUtils.buildOptimisticSubmittedReportAction(expenseReport?.total ?? 0, expenseReport.currency ?? '', expenseReport.reportID);
    const parentReport = ReportUtils.getReport(expenseReport.parentReportID);
    const policy = ReportUtils.getPolicy(expenseReport.policyID);
    const isCurrentUserManager = currentUserPersonalDetails.accountID === expenseReport.managerID;
    const optimisticNextStep = NextStepUtils.buildNextStep(expenseReport, CONST.REPORT.STATUS_NUM.SUBMITTED);

    const optimisticData: OnyxUpdate[] = [
        {
            onyxMethod: Onyx.METHOD.MERGE,
            key: `${ONYXKEYS.COLLECTION.REPORT_ACTIONS}${expenseReport.reportID}`,
            value: {
                [optimisticSubmittedReportAction.reportActionID]: {
                    ...(optimisticSubmittedReportAction as OnyxTypes.ReportAction),
                    pendingAction: CONST.RED_BRICK_ROAD_PENDING_ACTION.ADD,
                },
            },
        },
        {
            onyxMethod: Onyx.METHOD.MERGE,
            key: `${ONYXKEYS.COLLECTION.REPORT}${expenseReport.reportID}`,
            value: {
                ...expenseReport,
                lastMessageText: optimisticSubmittedReportAction.message?.[0].text ?? '',
                lastMessageHtml: optimisticSubmittedReportAction.message?.[0].html ?? '',
                stateNum: CONST.REPORT.STATE_NUM.SUBMITTED,
                statusNum: CONST.REPORT.STATUS_NUM.SUBMITTED,
            },
        },
        {
            onyxMethod: Onyx.METHOD.MERGE,
            key: `${ONYXKEYS.COLLECTION.NEXT_STEP}${expenseReport.reportID}`,
            value: optimisticNextStep,
        },
    ];

    if (parentReport?.reportID) {
        optimisticData.push({
            onyxMethod: Onyx.METHOD.MERGE,
            key: `${ONYXKEYS.COLLECTION.REPORT}${parentReport.reportID}`,
            value: {
                ...parentReport,
                // In case its a manager who force submitted the report, they are the next user who needs to take an action
                hasOutstandingChildRequest: isCurrentUserManager,
                iouReportID: null,
            },
        });
    }

    const successData: OnyxUpdate[] = [
        {
            onyxMethod: Onyx.METHOD.MERGE,
            key: `${ONYXKEYS.COLLECTION.REPORT_ACTIONS}${expenseReport.reportID}`,
            value: {
                [optimisticSubmittedReportAction.reportActionID]: {
                    pendingAction: null,
                },
            },
        },
    ];

    const failureData: OnyxUpdate[] = [
        {
            onyxMethod: Onyx.METHOD.MERGE,
            key: `${ONYXKEYS.COLLECTION.REPORT_ACTIONS}${expenseReport.reportID}`,
            value: {
                [optimisticSubmittedReportAction.reportActionID]: {
                    errors: ErrorUtils.getMicroSecondOnyxError('iou.error.other'),
                },
            },
        },
        {
            onyxMethod: Onyx.METHOD.MERGE,
            key: `${ONYXKEYS.COLLECTION.REPORT}${expenseReport.reportID}`,
            value: {
                statusNum: CONST.REPORT.STATUS_NUM.OPEN,
                stateNum: CONST.REPORT.STATE_NUM.OPEN,
            },
        },
        {
            onyxMethod: Onyx.METHOD.MERGE,
            key: `${ONYXKEYS.COLLECTION.NEXT_STEP}${expenseReport.reportID}`,
            value: currentNextStep,
        },
    ];

    if (parentReport?.reportID) {
        failureData.push({
            onyxMethod: Onyx.METHOD.MERGE,
            key: `${ONYXKEYS.COLLECTION.REPORT}${parentReport.reportID}`,
            value: {
                hasOutstandingChildRequest: parentReport.hasOutstandingChildRequest,
                iouReportID: expenseReport.reportID,
            },
        });
    }

    const parameters: SubmitReportParams = {
        reportID: expenseReport.reportID,
        managerAccountID: policy.submitsTo ?? expenseReport.managerID,
        reportActionID: optimisticSubmittedReportAction.reportActionID,
    };

    API.write(WRITE_COMMANDS.SUBMIT_REPORT, parameters, {optimisticData, successData, failureData});
}

function cancelPayment(expenseReport: OnyxTypes.Report, chatReport: OnyxTypes.Report) {
    const optimisticReportAction = ReportUtils.buildOptimisticCancelPaymentReportAction(expenseReport.reportID, -(expenseReport.total ?? 0), expenseReport.currency ?? '');
    const policy = ReportUtils.getPolicy(chatReport.policyID);
    const isFree = policy && policy.type === CONST.POLICY.TYPE.FREE;
    const approvalMode = policy.approvalMode ?? CONST.POLICY.APPROVAL_MODE.BASIC;
    let stateNum: ValueOf<typeof CONST.REPORT.STATE_NUM> = CONST.REPORT.STATE_NUM.SUBMITTED;
    let statusNum: ValueOf<typeof CONST.REPORT.STATUS_NUM> = CONST.REPORT.STATUS_NUM.SUBMITTED;
    if (!isFree) {
        stateNum = approvalMode === CONST.POLICY.APPROVAL_MODE.OPTIONAL ? CONST.REPORT.STATE_NUM.SUBMITTED : CONST.REPORT.STATE_NUM.APPROVED;
        statusNum = approvalMode === CONST.POLICY.APPROVAL_MODE.OPTIONAL ? CONST.REPORT.STATUS_NUM.CLOSED : CONST.REPORT.STATUS_NUM.APPROVED;
    }
    const optimisticNextStep = NextStepUtils.buildNextStep(expenseReport, statusNum);
    const optimisticData: OnyxUpdate[] = [
        {
            onyxMethod: Onyx.METHOD.MERGE,
            key: `${ONYXKEYS.COLLECTION.REPORT_ACTIONS}${expenseReport.reportID}`,
            value: {
                [optimisticReportAction.reportActionID]: {
                    ...(optimisticReportAction as OnyxTypes.ReportAction),
                    pendingAction: CONST.RED_BRICK_ROAD_PENDING_ACTION.ADD,
                },
            },
        },
        {
            onyxMethod: Onyx.METHOD.MERGE,
            key: `${ONYXKEYS.COLLECTION.REPORT}${expenseReport.reportID}`,
            value: {
                ...expenseReport,
                lastMessageText: optimisticReportAction.message?.[0].text,
                lastMessageHtml: optimisticReportAction.message?.[0].html,
                stateNum,
                statusNum,
            },
        },
    ];

    if (!isFree) {
        optimisticData.push({
            onyxMethod: Onyx.METHOD.MERGE,
            key: `${ONYXKEYS.COLLECTION.NEXT_STEP}${expenseReport.reportID}`,
            value: optimisticNextStep,
        });
    }

    const successData: OnyxUpdate[] = [
        {
            onyxMethod: Onyx.METHOD.MERGE,
            key: `${ONYXKEYS.COLLECTION.REPORT_ACTIONS}${expenseReport.reportID}`,
            value: {
                [optimisticReportAction.reportActionID]: {
                    pendingAction: null,
                },
            },
        },
    ];

    const failureData: OnyxUpdate[] = [
        {
            onyxMethod: Onyx.METHOD.MERGE,
            key: `${ONYXKEYS.COLLECTION.REPORT_ACTIONS}${expenseReport.reportID}`,
            value: {
                [optimisticReportAction.reportActionID ?? '']: {
                    errors: ErrorUtils.getMicroSecondOnyxError('iou.error.other'),
                },
            },
        },
        {
            onyxMethod: Onyx.METHOD.MERGE,
            key: `${ONYXKEYS.COLLECTION.REPORT}${expenseReport.reportID}`,
            value: {
                statusNum: CONST.REPORT.STATUS_NUM.REIMBURSED,
            },
        },
    ];

    if (chatReport?.reportID) {
        failureData.push({
            onyxMethod: Onyx.METHOD.MERGE,
            key: `${ONYXKEYS.COLLECTION.REPORT}${chatReport.reportID}`,
            value: {
                hasOutstandingChildRequest: true,
                iouReportID: expenseReport.reportID,
            },
        });
    }
    if (!isFree) {
        failureData.push({
            onyxMethod: Onyx.METHOD.MERGE,
            key: `${ONYXKEYS.COLLECTION.NEXT_STEP}${expenseReport.reportID}`,
            value: NextStepUtils.buildNextStep(expenseReport, CONST.REPORT.STATUS_NUM.REIMBURSED),
        });
    }

    API.write(
        WRITE_COMMANDS.CANCEL_PAYMENT,
        {
            iouReportID: expenseReport.reportID,
            chatReportID: chatReport.reportID,
            managerAccountID: expenseReport.managerID ?? 0,
            reportActionID: optimisticReportAction.reportActionID,
        },
        {optimisticData, successData, failureData},
    );
}

function payMoneyRequest(paymentType: PaymentMethodType, chatReport: OnyxTypes.Report, iouReport: OnyxTypes.Report) {
    const recipient = {accountID: iouReport.ownerAccountID};
    const {params, optimisticData, successData, failureData} = getPayMoneyRequestParams(chatReport, iouReport, recipient, paymentType);

    // For now we need to call the PayMoneyRequestWithWallet API since PayMoneyRequest was not updated to work with
    // Expensify Wallets.
    const apiCommand = paymentType === CONST.IOU.PAYMENT_TYPE.EXPENSIFY ? WRITE_COMMANDS.PAY_MONEY_REQUEST_WITH_WALLET : WRITE_COMMANDS.PAY_MONEY_REQUEST;

    API.write(apiCommand, params, {optimisticData, successData, failureData});
    Navigation.dismissModalWithReport(chatReport);
}

function detachReceipt(transactionID: string) {
    const transaction = allTransactions[`${ONYXKEYS.COLLECTION.TRANSACTION}${transactionID}`];
    const newTransaction = transaction ? {...transaction, filename: '', receipt: {}} : null;

    const optimisticData: OnyxUpdate[] = [
        {
            onyxMethod: Onyx.METHOD.SET,
            key: `${ONYXKEYS.COLLECTION.TRANSACTION}${transactionID}`,
            value: newTransaction,
        },
    ];

    const failureData: OnyxUpdate[] = [
        {
            onyxMethod: Onyx.METHOD.MERGE,
            key: `${ONYXKEYS.COLLECTION.TRANSACTION}${transactionID}`,
            value: transaction,
        },
    ];

    const parameters: DetachReceiptParams = {transactionID};

    API.write(WRITE_COMMANDS.DETACH_RECEIPT, parameters, {optimisticData, failureData});
}

function replaceReceipt(transactionID: string, file: File, source: string) {
    const transaction = allTransactions[`${ONYXKEYS.COLLECTION.TRANSACTION}${transactionID}`];
    const oldReceipt = transaction?.receipt ?? {};
    const receiptOptimistic = {
        source,
        state: CONST.IOU.RECEIPT_STATE.OPEN,
    };

    const optimisticData: OnyxUpdate[] = [
        {
            onyxMethod: Onyx.METHOD.MERGE,
            key: `${ONYXKEYS.COLLECTION.TRANSACTION}${transactionID}`,
            value: {
                receipt: receiptOptimistic,
                filename: file.name,
            },
        },
    ];

    const failureData: OnyxUpdate[] = [
        {
            onyxMethod: Onyx.METHOD.MERGE,
            key: `${ONYXKEYS.COLLECTION.TRANSACTION}${transactionID}`,
            value: {
                receipt: oldReceipt,
                filename: transaction?.filename,
                errors: getReceiptError(receiptOptimistic, file.name),
            },
        },
    ];

    const parameters: ReplaceReceiptParams = {
        transactionID,
        receipt: file,
    };

    API.write(WRITE_COMMANDS.REPLACE_RECEIPT, parameters, {optimisticData, failureData});
}

/**
 * Finds the participants for an IOU based on the attached report
 * @param transactionID of the transaction to set the participants of
 * @param report attached to the transaction
 */
function setMoneyRequestParticipantsFromReport(transactionID: string, report: OnyxTypes.Report) {
    // If the report is iou or expense report, we should get the chat report to set participant for request money
    const chatReport = ReportUtils.isMoneyRequestReport(report) ? ReportUtils.getReport(report.chatReportID) : report;
    const currentUserAccountID = currentUserPersonalDetails.accountID;
    const participants: Participant[] = ReportUtils.isPolicyExpenseChat(chatReport)
        ? [{reportID: chatReport?.reportID, isPolicyExpenseChat: true, selected: true}]
        : (chatReport?.participantAccountIDs ?? []).filter((accountID) => currentUserAccountID !== accountID).map((accountID) => ({accountID, selected: true}));

    Onyx.merge(`${ONYXKEYS.COLLECTION.TRANSACTION_DRAFT}${transactionID}`, {participants, participantsAutoAssigned: true});
}

/** Initialize money request info and navigate to the MoneyRequest page */
function startMoneyRequest(iouType: string, reportID = '') {
    resetMoneyRequestInfo(`${iouType}${reportID}`);
    Navigation.navigate(ROUTES.MONEY_REQUEST.getRoute(iouType, reportID));
}

function setMoneyRequestId(id: string) {
    Onyx.merge(ONYXKEYS.IOU, {id});
}

function setMoneyRequestAmount(amount: number) {
    Onyx.merge(ONYXKEYS.IOU, {amount});
}

function setMoneyRequestCurrency(currency: string) {
    Onyx.merge(ONYXKEYS.IOU, {currency});
}

function setMoneyRequestCategory(category: string) {
    Onyx.merge(ONYXKEYS.IOU, {category});
}

function resetMoneyRequestCategory() {
    Onyx.merge(ONYXKEYS.IOU, {category: ''});
}

function setMoneyRequestTaxRate(transactionID: string, taxRate: TaxRate) {
    Onyx.merge(`${ONYXKEYS.COLLECTION.TRANSACTION_DRAFT}${transactionID}`, {taxRate});
}

function setMoneyRequestTaxAmount(transactionID: string, taxAmount: number) {
    Onyx.merge(`${ONYXKEYS.COLLECTION.TRANSACTION_DRAFT}${transactionID}`, {taxAmount});
}

function setMoneyRequestBillable(billable: boolean) {
    Onyx.merge(ONYXKEYS.IOU, {billable});
}

function setMoneyRequestParticipants(participants: Participant[], isSplitRequest?: boolean) {
    Onyx.merge(ONYXKEYS.IOU, {participants, isSplitRequest});
}

function setShownHoldUseExplanation() {
    Onyx.set(ONYXKEYS.NVP_HOLD_USE_EXPLAINED, true);
}

function setUpDistanceTransaction() {
    const transactionID = NumberUtils.rand64();
    Onyx.merge(`${ONYXKEYS.COLLECTION.TRANSACTION}${transactionID}`, {
        transactionID,
        comment: {type: CONST.TRANSACTION.TYPE.CUSTOM_UNIT, customUnit: {name: CONST.CUSTOM_UNITS.NAME_DISTANCE}},
    });
    Onyx.merge(ONYXKEYS.IOU, {transactionID});
}

/** Navigates to the next IOU page based on where the IOU request was started */
function navigateToNextPage(iou: OnyxEntry<OnyxTypes.IOU>, iouType: string, report?: OnyxEntry<OnyxTypes.Report>, path = '') {
    const moneyRequestID = `${iouType}${report?.reportID ?? ''}`;
    const shouldReset = iou?.id !== moneyRequestID && !!report?.reportID;

    // If the money request ID in Onyx does not match the ID from params, we want to start a new request
    // with the ID from params. We need to clear the participants in case the new request is initiated from FAB.
    if (shouldReset) {
        resetMoneyRequestInfo(moneyRequestID);
    }

    // If we're adding a receipt, that means the user came from the confirmation page and we need to navigate back to it.
    if (path.slice(1) === ROUTES.MONEY_REQUEST_RECEIPT.getRoute(iouType, report?.reportID)) {
        Navigation.navigate(ROUTES.MONEY_REQUEST_CONFIRMATION.getRoute(iouType, report?.reportID));
        return;
    }

    // If a request is initiated on a report, skip the participants selection step and navigate to the confirmation page.
    if (report?.reportID) {
        // If the report is iou or expense report, we should get the chat report to set participant for request money
        const chatReport = ReportUtils.isMoneyRequestReport(report) ? ReportUtils.getReport(report.chatReportID) : report;
        // Reinitialize the participants when the money request ID in Onyx does not match the ID from params
        if (!iou?.participants?.length || shouldReset) {
            const currentUserAccountID = currentUserPersonalDetails.accountID;
            const participants: Participant[] = ReportUtils.isPolicyExpenseChat(chatReport)
                ? [{reportID: chatReport?.reportID, isPolicyExpenseChat: true, selected: true}]
                : (chatReport?.participantAccountIDs ?? []).filter((accountID) => currentUserAccountID !== accountID).map((accountID) => ({accountID, selected: true}));
            setMoneyRequestParticipants(participants);
            resetMoneyRequestCategory();
        }
        Navigation.navigate(ROUTES.MONEY_REQUEST_CONFIRMATION.getRoute(iouType, report.reportID));
        return;
    }
    Navigation.navigate(ROUTES.MONEY_REQUEST_PARTICIPANTS.getRoute(iouType));
}

/**
 *  When the money request or split bill creation flow is initialized via FAB, the reportID is not passed as a navigation
 * parameter.
 * Gets a report id from the first participant of the IOU object stored in Onyx.
 */
function getIOUReportID(iou?: OnyxTypes.IOU, route?: MoneyRequestRoute): string {
    // Disabling this line for safeness as nullish coalescing works only if the value is undefined or null
    // eslint-disable-next-line @typescript-eslint/prefer-nullish-coalescing
    return route?.params.reportID || iou?.participants?.[0]?.reportID || '';
}

/**
 * Put money request on HOLD
 */
function putOnHold(transactionID: string, comment: string, reportID: string) {
    const createdReportAction = ReportUtils.buildOptimisticHoldReportAction(comment);

    const optimisticData: OnyxUpdate[] = [
        {
            onyxMethod: Onyx.METHOD.MERGE,
            key: `${ONYXKEYS.COLLECTION.REPORT_ACTIONS}${reportID}`,
            value: {
                [createdReportAction.reportActionID]: createdReportAction as ReportAction,
            },
        },
        {
            onyxMethod: Onyx.METHOD.MERGE,
            key: `${ONYXKEYS.COLLECTION.TRANSACTION}${transactionID}`,
            value: {
                comment: {
                    hold: createdReportAction.reportActionID,
                },
            },
        },
    ];

    const successData: OnyxUpdate[] = [];

    const failureData: OnyxUpdate[] = [
        {
            onyxMethod: Onyx.METHOD.MERGE,
            key: `${ONYXKEYS.COLLECTION.TRANSACTION}${transactionID}`,
            value: {
                comment: {
                    hold: null,
                },
            },
        },
    ];

    API.write(
        'HoldRequest',
        {
            transactionID,
            comment,
            reportActionID: createdReportAction.reportActionID,
        },
        {optimisticData, successData, failureData},
    );
}

/**
 * Remove money request from HOLD
 */
function unholdRequest(transactionID: string, reportID: string) {
    const createdReportAction = ReportUtils.buildOptimisticUnHoldReportAction();

    const optimisticData: OnyxUpdate[] = [
        {
            onyxMethod: Onyx.METHOD.MERGE,
            key: `${ONYXKEYS.COLLECTION.REPORT_ACTIONS}${reportID}`,
            value: {
                [createdReportAction.reportActionID]: createdReportAction as ReportAction,
            },
        },
        {
            onyxMethod: Onyx.METHOD.MERGE,
            key: `${ONYXKEYS.COLLECTION.TRANSACTION}${transactionID}`,
            value: {
                comment: {
                    hold: null,
                },
            },
        },
    ];

    const successData: OnyxUpdate[] = [
        {
            onyxMethod: Onyx.METHOD.MERGE,
            key: `${ONYXKEYS.COLLECTION.TRANSACTION}${transactionID}`,
            value: {
                comment: {
                    hold: null,
                },
            },
        },
    ];

    API.write(
        'UnHoldRequest',
        {
            transactionID,
            reportActionID: createdReportAction.reportActionID,
        },
        {optimisticData, successData, failureData: []},
    );
}
// eslint-disable-next-line rulesdir/no-negated-variables
function navigateToStartStepIfScanFileCannotBeRead(
    receiptFilename: string,
    receiptPath: string,
    onSuccess: (file: File) => void,
    requestType: ValueOf<typeof CONST.IOU.REQUEST_TYPE>,
    iouType: ValueOf<typeof CONST.IOU.TYPE>,
    transactionID: string,
    reportID: string,
) {
    if (!receiptFilename || !receiptPath) {
        return;
    }

    const onFailure = () => {
        setMoneyRequestReceipt(transactionID, '', '', true);
        if (requestType === CONST.IOU.REQUEST_TYPE.MANUAL) {
            Navigation.navigate(ROUTES.MONEY_REQUEST_STEP_SCAN.getRoute(CONST.IOU.ACTION.CREATE, iouType, transactionID, reportID, Navigation.getActiveRouteWithoutParams()));
            return;
        }
        IOUUtils.navigateToStartMoneyRequestStep(requestType, iouType, transactionID, reportID);
    };
    FileUtils.readFileAsync(receiptPath, receiptFilename, onSuccess, onFailure);
}

/** Save the preferred payment method for a policy */
function savePreferredPaymentMethod(policyID: string, paymentMethod: PaymentMethodType) {
    Onyx.merge(`${ONYXKEYS.NVP_LAST_PAYMENT_METHOD}`, {[policyID]: paymentMethod});
}

export {
    setMoneyRequestParticipants,
    createDistanceRequest,
    deleteMoneyRequest,
    splitBill,
    splitBillAndOpenReport,
    setDraftSplitTransaction,
    startSplitBill,
    completeSplitBill,
    requestMoney,
    sendMoneyElsewhere,
    approveMoneyRequest,
    submitReport,
    payMoneyRequest,
    sendMoneyWithWallet,
    startMoneyRequest,
    initMoneyRequest,
    startMoneyRequest_temporaryForRefactor,
    resetMoneyRequestCategory,
    resetMoneyRequestCategory_temporaryForRefactor,
    resetMoneyRequestInfo,
    setMoneyRequestAmount_temporaryForRefactor,
    setMoneyRequestBillable_temporaryForRefactor,
    setMoneyRequestCategory_temporaryForRefactor,
    setMoneyRequestCreated,
    setMoneyRequestCurrency_temporaryForRefactor,
    setMoneyRequestDescription,
    setMoneyRequestOriginalCurrency_temporaryForRefactor,
    setMoneyRequestParticipants_temporaryForRefactor,
    setMoneyRequestPendingFields,
    setMoneyRequestReceipt,
    setMoneyRequestAmount,
    setMoneyRequestBillable,
    setMoneyRequestCategory,
    setMoneyRequestCurrency,
    setMoneyRequestId,
    setMoneyRequestMerchant,
    setMoneyRequestParticipantsFromReport,
    setMoneyRequestTag,
    setMoneyRequestTaxAmount,
    setMoneyRequestTaxRate,
    setUpDistanceTransaction,
    setShownHoldUseExplanation,
    navigateToNextPage,
    updateMoneyRequestDate,
    updateMoneyRequestBillable,
    updateMoneyRequestMerchant,
    updateMoneyRequestTag,
    updateMoneyRequestDistance,
    updateMoneyRequestCategory,
    updateMoneyRequestAmountAndCurrency,
    updateMoneyRequestDescription,
    replaceReceipt,
    detachReceipt,
    getIOUReportID,
    editMoneyRequest,
    putOnHold,
    unholdRequest,
    cancelPayment,
    navigateToStartStepIfScanFileCannotBeRead,
    savePreferredPaymentMethod,
};<|MERGE_RESOLUTION|>--- conflicted
+++ resolved
@@ -2389,19 +2389,13 @@
             updatedTransaction?.modifiedCreated,
             CONST.IOU.TYPE.SPLIT,
             transactionID,
-<<<<<<< HEAD
             updatedTransaction?.modifiedMerchant,
             {...updatedTransaction?.receipt, state: CONST.IOU.RECEIPT_STATE.OPEN},
             updatedTransaction?.filename,
-=======
-            updatedTransaction.modifiedMerchant,
-            {...updatedTransaction.receipt, state: CONST.IOU.RECEIPT_STATE.OPEN},
-            updatedTransaction.filename,
             undefined,
-            updatedTransaction.category,
-            updatedTransaction.tag,
-            updatedTransaction.billable,
->>>>>>> 29ad8787
+            updatedTransaction?.category,
+            updatedTransaction?.tag,
+            updatedTransaction?.billable,
         );
 
         const oneOnOneCreatedActionForChat = ReportUtils.buildOptimisticCreatedReportAction(currentUserEmailForIOUSplit);
