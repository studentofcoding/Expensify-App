import {format} from 'date-fns';
import {fastMerge, Str} from 'expensify-common';
import type {OnyxCollection, OnyxEntry, OnyxUpdate} from 'react-native-onyx';
import Onyx from 'react-native-onyx';
import type {ValueOf} from 'type-fest';
import ReceiptGeneric from '@assets/images/receipt-generic.png';
import * as API from '@libs/API';
import type {
    ApproveMoneyRequestParams,
    CompleteSplitBillParams,
    CreateDistanceRequestParams,
    CreateWorkspaceParams,
    DeleteMoneyRequestParams,
    DetachReceiptParams,
    EditMoneyRequestParams,
    PayInvoiceParams,
    PayMoneyRequestParams,
    ReplaceReceiptParams,
    RequestMoneyParams,
    SendInvoiceParams,
    SendMoneyParams,
    SplitBillParams,
    StartSplitBillParams,
    SubmitReportParams,
    TrackExpenseParams,
    UpdateMoneyRequestParams,
} from '@libs/API/parameters';
import {WRITE_COMMANDS} from '@libs/API/types';
import * as CurrencyUtils from '@libs/CurrencyUtils';
import DateUtils from '@libs/DateUtils';
import DistanceRequestUtils from '@libs/DistanceRequestUtils';
import * as ErrorUtils from '@libs/ErrorUtils';
import * as FileUtils from '@libs/fileDownload/FileUtils';
import * as IOUUtils from '@libs/IOUUtils';
import {toLocaleDigit} from '@libs/LocaleDigitUtils';
import * as LocalePhoneNumber from '@libs/LocalePhoneNumber';
import * as Localize from '@libs/Localize';
import Navigation from '@libs/Navigation/Navigation';
import * as NextStepUtils from '@libs/NextStepUtils';
import Permissions from '@libs/Permissions';
import * as PhoneNumber from '@libs/PhoneNumber';
import * as PolicyUtils from '@libs/PolicyUtils';
import * as ReportActionsUtils from '@libs/ReportActionsUtils';
import type {OptimisticChatReport, OptimisticCreatedReportAction, OptimisticIOUReportAction, TransactionDetails} from '@libs/ReportUtils';
import * as ReportUtils from '@libs/ReportUtils';
import * as TransactionUtils from '@libs/TransactionUtils';
import ViolationsUtils from '@libs/Violations/ViolationsUtils';
import type {IOUAction, IOUType} from '@src/CONST';
import CONST from '@src/CONST';
import ONYXKEYS from '@src/ONYXKEYS';
import ROUTES from '@src/ROUTES';
import type * as OnyxTypes from '@src/types/onyx';
import type {Participant, Split} from '@src/types/onyx/IOU';
import type {ErrorFields, Errors} from '@src/types/onyx/OnyxCommon';
import type {IOUMessage, PaymentMethodType} from '@src/types/onyx/OriginalMessage';
import type ReportAction from '@src/types/onyx/ReportAction';
import type {ReportPreviewAction} from '@src/types/onyx/ReportAction';
import type {OnyxData} from '@src/types/onyx/Request';
import type {Comment, Receipt, ReceiptSource, Routes, SplitShares, TransactionChanges, WaypointCollection} from '@src/types/onyx/Transaction';
import type DeepValueOf from '@src/types/utils/DeepValueOf';
import type {EmptyObject} from '@src/types/utils/EmptyObject';
import {isEmptyObject} from '@src/types/utils/EmptyObject';
import * as CachedPDFPaths from './CachedPDFPaths';
import * as Category from './Policy/Category';
import * as Policy from './Policy/Policy';
import * as Tag from './Policy/Tag';
import * as Report from './Report';

type IOURequestType = ValueOf<typeof CONST.IOU.REQUEST_TYPE>;

type OneOnOneIOUReport = OnyxTypes.Report | undefined | null;

type MoneyRequestInformation = {
    payerAccountID: number;
    payerEmail: string;
    iouReport: OnyxTypes.Report;
    chatReport: OnyxTypes.Report;
    transaction: OnyxTypes.Transaction;
    iouAction: OptimisticIOUReportAction;
    createdChatReportActionID: string;
    createdIOUReportActionID: string;
    reportPreviewAction: OnyxTypes.ReportAction;
    transactionThreadReportID: string;
    createdReportActionIDForThread: string;
    onyxData: OnyxData;
};

type TrackExpenseInformation = {
    createdWorkspaceParams?: CreateWorkspaceParams;
    iouReport?: OnyxTypes.Report;
    chatReport: OnyxTypes.Report;
    transaction: OnyxTypes.Transaction;
    iouAction: OptimisticIOUReportAction;
    createdChatReportActionID: string;
    createdIOUReportActionID?: string;
    reportPreviewAction?: OnyxTypes.ReportAction;
    transactionThreadReportID: string;
    createdReportActionIDForThread: string;
    actionableWhisperReportActionIDParam?: string;
    onyxData: OnyxData;
};

type SendInvoiceInformation = {
    senderWorkspaceID: string;
    receiver: Partial<OnyxTypes.PersonalDetails>;
    invoiceRoom: OnyxTypes.Report;
    createdChatReportActionID: string;
    invoiceReportID: string;
    reportPreviewReportActionID: string;
    transactionID: string;
    transactionThreadReportID: string;
    onyxData: OnyxData;
};

type SplitData = {
    chatReportID: string;
    transactionID: string;
    reportActionID: string;
    policyID?: string;
    createdReportActionID?: string;
    chatType?: string;
};

type SplitsAndOnyxData = {
    splitData: SplitData;
    splits: Split[];
    onyxData: OnyxData;
};

type UpdateMoneyRequestData = {
    params: UpdateMoneyRequestParams;
    onyxData: OnyxData;
};

type PayMoneyRequestData = {
    params: PayMoneyRequestParams;
    optimisticData: OnyxUpdate[];
    successData: OnyxUpdate[];
    failureData: OnyxUpdate[];
};

type SendMoneyParamsData = {
    params: SendMoneyParams;
    optimisticData: OnyxUpdate[];
    successData: OnyxUpdate[];
    failureData: OnyxUpdate[];
};

type GPSPoint = {
    lat: number;
    long: number;
};

let betas: OnyxTypes.Beta[] = [];
Onyx.connect({
    key: ONYXKEYS.BETAS,
    callback: (value) => (betas = value ?? []),
});

let allPersonalDetails: OnyxTypes.PersonalDetailsList = {};
Onyx.connect({
    key: ONYXKEYS.PERSONAL_DETAILS_LIST,
    callback: (value) => {
        allPersonalDetails = value ?? {};
    },
});

let allReports: OnyxCollection<OnyxTypes.Report> = null;
Onyx.connect({
    key: ONYXKEYS.COLLECTION.REPORT,
    waitForCollectionCallback: true,
    callback: (value) => (allReports = value),
});

let allTransactions: NonNullable<OnyxCollection<OnyxTypes.Transaction>> = {};
Onyx.connect({
    key: ONYXKEYS.COLLECTION.TRANSACTION,
    waitForCollectionCallback: true,
    callback: (value) => {
        if (!value) {
            allTransactions = {};
            return;
        }

        allTransactions = value;
    },
});

let allTransactionDrafts: NonNullable<OnyxCollection<OnyxTypes.Transaction>> = {};
Onyx.connect({
    key: ONYXKEYS.COLLECTION.TRANSACTION_DRAFT,
    waitForCollectionCallback: true,
    callback: (value) => {
        allTransactionDrafts = value ?? {};
    },
});

let allTransactionViolations: NonNullable<OnyxCollection<OnyxTypes.TransactionViolations>> = {};
Onyx.connect({
    key: ONYXKEYS.COLLECTION.TRANSACTION_VIOLATIONS,
    waitForCollectionCallback: true,
    callback: (value) => {
        if (!value) {
            allTransactionViolations = {};
            return;
        }

        allTransactionViolations = value;
    },
});

let allDraftSplitTransactions: NonNullable<OnyxCollection<OnyxTypes.Transaction>> = {};
Onyx.connect({
    key: ONYXKEYS.COLLECTION.SPLIT_TRANSACTION_DRAFT,
    waitForCollectionCallback: true,
    callback: (value) => {
        allDraftSplitTransactions = value ?? {};
    },
});

let allNextSteps: NonNullable<OnyxCollection<OnyxTypes.ReportNextStep>> = {};
Onyx.connect({
    key: ONYXKEYS.COLLECTION.NEXT_STEP,
    waitForCollectionCallback: true,
    callback: (value) => {
        allNextSteps = value ?? {};
    },
});

let userAccountID = -1;
let currentUserEmail = '';
Onyx.connect({
    key: ONYXKEYS.SESSION,
    callback: (value) => {
        currentUserEmail = value?.email ?? '';
        userAccountID = value?.accountID ?? -1;
    },
});

let currentUserPersonalDetails: OnyxTypes.PersonalDetails | EmptyObject = {};
Onyx.connect({
    key: ONYXKEYS.PERSONAL_DETAILS_LIST,
    callback: (value) => {
        currentUserPersonalDetails = value?.[userAccountID] ?? {};
    },
});

let currentDate: OnyxEntry<string> = '';
Onyx.connect({
    key: ONYXKEYS.CURRENT_DATE,
    callback: (value) => {
        currentDate = value;
    },
});

let quickAction: OnyxEntry<OnyxTypes.QuickAction> = {};
Onyx.connect({
    key: ONYXKEYS.NVP_QUICK_ACTION_GLOBAL_CREATE,
    callback: (value) => {
        quickAction = value;
    },
});

let allReportActions: OnyxCollection<OnyxTypes.ReportActions>;
Onyx.connect({
    key: ONYXKEYS.COLLECTION.REPORT_ACTIONS,
    waitForCollectionCallback: true,
    callback: (actions) => {
        if (!actions) {
            return;
        }
        allReportActions = actions;
    },
});

let preferredLocale: DeepValueOf<typeof CONST.LOCALES> = CONST.LOCALES.DEFAULT;
Onyx.connect({
    key: ONYXKEYS.NVP_PREFERRED_LOCALE,
    callback: (value) => {
        if (!value) {
            return;
        }
        preferredLocale = value;
    },
});

/**
 * Find the report preview action from given chat report and iou report
 */
function getReportPreviewAction(chatReportID: string, iouReportID: string): OnyxEntry<ReportAction> {
    const reportActions = allReportActions?.[`${ONYXKEYS.COLLECTION.REPORT_ACTIONS}${chatReportID}`] ?? {};

    // Find the report preview action from the chat report
    return (
        Object.values(reportActions).find(
            (reportAction) => reportAction && reportAction.actionName === CONST.REPORT.ACTIONS.TYPE.REPORT_PREVIEW && reportAction.originalMessage.linkedReportID === iouReportID,
        ) ?? null
    );
}

/**
 * Initialize expense info
 * @param reportID to attach the transaction to
 * @param policy
 * @param isFromGlobalCreate
 * @param iouRequestType one of manual/scan/distance
 * @param skipConfirmation if true, skip confirmation step
 */
function initMoneyRequest(reportID: string, policy: OnyxEntry<OnyxTypes.Policy>, isFromGlobalCreate: boolean, iouRequestType: IOURequestType = CONST.IOU.REQUEST_TYPE.MANUAL) {
    // Generate a brand new transactionID
    const newTransactionID = CONST.IOU.OPTIMISTIC_TRANSACTION_ID;
    // Disabling this line since currentDate can be an empty string
    // eslint-disable-next-line @typescript-eslint/prefer-nullish-coalescing
    const created = currentDate || format(new Date(), 'yyyy-MM-dd');
    const comment: Comment = {};

    // Add initial empty waypoints when starting a distance expense
    if (iouRequestType === CONST.IOU.REQUEST_TYPE.DISTANCE) {
        comment.waypoints = {
            waypoint0: {},
            waypoint1: {},
        };
        if (!isFromGlobalCreate) {
            const customUnitRateID = DistanceRequestUtils.getCustomUnitRateID(reportID);
            comment.customUnit = {customUnitRateID};
        }
    }

    // Store the transaction in Onyx and mark it as not saved so it can be cleaned up later
    // Use set() here so that there is no way that data will be leaked between objects when it gets reset
    Onyx.set(`${ONYXKEYS.COLLECTION.TRANSACTION_DRAFT}${newTransactionID}`, {
        amount: 0,
        comment,
        created,
        currency: currentUserPersonalDetails.localCurrencyCode ?? CONST.CURRENCY.USD,
        iouRequestType,
        reportID,
        transactionID: newTransactionID,
        isFromGlobalCreate,
        merchant: CONST.TRANSACTION.PARTIAL_TRANSACTION_MERCHANT,
        splitPayerAccountIDs: [currentUserPersonalDetails.accountID],
    });
}

function createDraftTransaction(transaction: OnyxTypes.Transaction) {
    if (!transaction) {
        return;
    }

    const newTransaction = {
        ...transaction,
    };

    Onyx.set(`${ONYXKEYS.COLLECTION.TRANSACTION_DRAFT}${transaction.transactionID}`, newTransaction);
}

function clearMoneyRequest(transactionID: string, skipConfirmation = false) {
    Onyx.set(`${ONYXKEYS.COLLECTION.SKIP_CONFIRMATION}${transactionID}`, skipConfirmation);
    Onyx.set(`${ONYXKEYS.COLLECTION.TRANSACTION_DRAFT}${transactionID}`, null);
}

function startMoneyRequest(iouType: ValueOf<typeof CONST.IOU.TYPE>, reportID: string, requestType?: IOURequestType, skipConfirmation = false) {
    clearMoneyRequest(CONST.IOU.OPTIMISTIC_TRANSACTION_ID, skipConfirmation);
    switch (requestType) {
        case CONST.IOU.REQUEST_TYPE.MANUAL:
            Navigation.navigate(ROUTES.MONEY_REQUEST_CREATE_TAB_MANUAL.getRoute(CONST.IOU.ACTION.CREATE, iouType, CONST.IOU.OPTIMISTIC_TRANSACTION_ID, reportID));
            return;
        case CONST.IOU.REQUEST_TYPE.SCAN:
            Navigation.navigate(ROUTES.MONEY_REQUEST_CREATE_TAB_SCAN.getRoute(CONST.IOU.ACTION.CREATE, iouType, CONST.IOU.OPTIMISTIC_TRANSACTION_ID, reportID));
            return;
        case CONST.IOU.REQUEST_TYPE.DISTANCE:
            Navigation.navigate(ROUTES.MONEY_REQUEST_CREATE_TAB_DISTANCE.getRoute(CONST.IOU.ACTION.CREATE, iouType, CONST.IOU.OPTIMISTIC_TRANSACTION_ID, reportID));
            return;
        default:
            Navigation.navigate(ROUTES.MONEY_REQUEST_CREATE.getRoute(CONST.IOU.ACTION.CREATE, iouType, CONST.IOU.OPTIMISTIC_TRANSACTION_ID, reportID));
    }
}

function setMoneyRequestAmount(transactionID: string, amount: number, currency: string, shouldShowOriginalAmount = false) {
    Onyx.merge(`${ONYXKEYS.COLLECTION.TRANSACTION_DRAFT}${transactionID}`, {amount, currency, shouldShowOriginalAmount});
}

function setMoneyRequestCreated(transactionID: string, created: string, isDraft: boolean) {
    Onyx.merge(`${isDraft ? ONYXKEYS.COLLECTION.TRANSACTION_DRAFT : ONYXKEYS.COLLECTION.TRANSACTION}${transactionID}`, {created});
}

function setMoneyRequestCurrency(transactionID: string, currency: string, isEditing = false) {
    const fieldToUpdate = isEditing ? 'modifiedCurrency' : 'currency';
    Onyx.merge(`${ONYXKEYS.COLLECTION.TRANSACTION_DRAFT}${transactionID}`, {[fieldToUpdate]: currency});
}

function setMoneyRequestDescription(transactionID: string, comment: string, isDraft: boolean) {
    Onyx.merge(`${isDraft ? ONYXKEYS.COLLECTION.TRANSACTION_DRAFT : ONYXKEYS.COLLECTION.TRANSACTION}${transactionID}`, {comment: {comment: comment.trim()}});
}

function setMoneyRequestMerchant(transactionID: string, merchant: string, isDraft: boolean) {
    Onyx.merge(`${isDraft ? ONYXKEYS.COLLECTION.TRANSACTION_DRAFT : ONYXKEYS.COLLECTION.TRANSACTION}${transactionID}`, {merchant});
}

function setMoneyRequestPendingFields(transactionID: string, pendingFields: OnyxTypes.Transaction['pendingFields']) {
    Onyx.merge(`${ONYXKEYS.COLLECTION.TRANSACTION_DRAFT}${transactionID}`, {pendingFields});
}

function setMoneyRequestCategory(transactionID: string, category: string) {
    Onyx.merge(`${ONYXKEYS.COLLECTION.TRANSACTION_DRAFT}${transactionID}`, {category});
}

function setMoneyRequestTag(transactionID: string, tag: string) {
    Onyx.merge(`${ONYXKEYS.COLLECTION.TRANSACTION_DRAFT}${transactionID}`, {tag});
}

function setMoneyRequestBillable(transactionID: string, billable: boolean) {
    Onyx.merge(`${ONYXKEYS.COLLECTION.TRANSACTION_DRAFT}${transactionID}`, {billable});
}

function setMoneyRequestParticipants(transactionID: string, participants: Participant[] = []) {
    Onyx.merge(`${ONYXKEYS.COLLECTION.TRANSACTION_DRAFT}${transactionID}`, {participants});
}

function setSplitPayer(transactionID: string, payerAccountID: number) {
    Onyx.merge(`${ONYXKEYS.COLLECTION.TRANSACTION_DRAFT}${transactionID}`, {splitPayerAccountIDs: [payerAccountID]});
}

function setMoneyRequestReceipt(transactionID: string, source: string, filename: string, isDraft: boolean, type?: string) {
    Onyx.merge(`${isDraft ? ONYXKEYS.COLLECTION.TRANSACTION_DRAFT : ONYXKEYS.COLLECTION.TRANSACTION}${transactionID}`, {
        receipt: {source, type: type ?? ''},
        filename,
    });
}

/**
 * Set custom unit rateID for the transaction draft
 */
function setCustomUnitRateID(transactionID: string, customUnitRateID: string) {
    Onyx.merge(`${ONYXKEYS.COLLECTION.TRANSACTION_DRAFT}${transactionID}`, {comment: {customUnit: {customUnitRateID}}});
}

/** Update transaction distance rate */
function updateDistanceRequestRate(transactionID: string, rateID: string, policyID: string) {
    Onyx.merge(ONYXKEYS.NVP_LAST_SELECTED_DISTANCE_RATES, {[policyID]: rateID});
    Onyx.merge(`${ONYXKEYS.COLLECTION.TRANSACTION_DRAFT}${transactionID}`, {comment: {customUnit: {customUnitRateID: rateID}}});
}

/** Helper function to get the receipt error for expenses, or the generic error if there's no receipt */
function getReceiptError(receipt?: Receipt, filename?: string, isScanRequest = true, errorKey?: number): Errors | ErrorFields {
    return isEmptyObject(receipt) || !isScanRequest
        ? ErrorUtils.getMicroSecondOnyxError('iou.error.genericCreateFailureMessage', false, errorKey)
        : ErrorUtils.getMicroSecondOnyxErrorObject({error: CONST.IOU.RECEIPT_ERROR, source: receipt.source?.toString() ?? '', filename: filename ?? ''}, errorKey);
}

/** Builds the Onyx data for an expense */
function buildOnyxDataForMoneyRequest(
    chatReport: OnyxEntry<OnyxTypes.Report>,
    iouReport: OnyxTypes.Report,
    transaction: OnyxTypes.Transaction,
    chatCreatedAction: OptimisticCreatedReportAction,
    iouCreatedAction: OptimisticCreatedReportAction,
    iouAction: OptimisticIOUReportAction,
    optimisticPersonalDetailListAction: OnyxTypes.PersonalDetailsList,
    reportPreviewAction: ReportAction,
    optimisticPolicyRecentlyUsedCategories: string[],
    optimisticPolicyRecentlyUsedTags: OnyxTypes.RecentlyUsedTags,
    isNewChatReport: boolean,
    transactionThreadReport: OptimisticChatReport | EmptyObject,
    transactionThreadCreatedReportAction: OptimisticCreatedReportAction | EmptyObject,
    shouldCreateNewMoneyRequestReport: boolean,
    policy?: OnyxEntry<OnyxTypes.Policy>,
    policyTagList?: OnyxEntry<OnyxTypes.PolicyTagList>,
    policyCategories?: OnyxEntry<OnyxTypes.PolicyCategories>,
    optimisticNextStep?: OnyxTypes.ReportNextStep | null,
    isOneOnOneSplit = false,
    existingTransactionThreadReportID?: string,
    optimisticPolicyRecentlyUsedCurrencies?: string[],
): [OnyxUpdate[], OnyxUpdate[], OnyxUpdate[]] {
    const isScanRequest = TransactionUtils.isScanRequest(transaction);
    const outstandingChildRequest = ReportUtils.getOutstandingChildRequest(iouReport);
    const clearedPendingFields = Object.fromEntries(Object.keys(transaction.pendingFields ?? {}).map((key) => [key, null]));
    const optimisticData: OnyxUpdate[] = [];
    const successData: OnyxUpdate[] = [];
    let newQuickAction: ValueOf<typeof CONST.QUICK_ACTIONS> = isScanRequest ? CONST.QUICK_ACTIONS.REQUEST_SCAN : CONST.QUICK_ACTIONS.REQUEST_MANUAL;
    if (TransactionUtils.isDistanceRequest(transaction)) {
        newQuickAction = CONST.QUICK_ACTIONS.REQUEST_DISTANCE;
    }
    const existingTransactionThreadReport = allReports?.[`${ONYXKEYS.COLLECTION.REPORT}${existingTransactionThreadReportID}`] ?? null;

    if (chatReport) {
        optimisticData.push({
            // Use SET for new reports because it doesn't exist yet, is faster and we need the data to be available when we navigate to the chat page
            onyxMethod: isNewChatReport ? Onyx.METHOD.SET : Onyx.METHOD.MERGE,
            key: `${ONYXKEYS.COLLECTION.REPORT}${chatReport.reportID}`,
            value: {
                ...chatReport,
                lastReadTime: DateUtils.getDBTime(),
                lastMessageTranslationKey: '',
                iouReportID: iouReport.reportID,
                ...outstandingChildRequest,
                ...(isNewChatReport ? {pendingFields: {createChat: CONST.RED_BRICK_ROAD_PENDING_ACTION.ADD}} : {}),
            },
        });
    }

    optimisticData.push(
        {
            onyxMethod: shouldCreateNewMoneyRequestReport ? Onyx.METHOD.SET : Onyx.METHOD.MERGE,
            key: `${ONYXKEYS.COLLECTION.REPORT}${iouReport.reportID}`,
            value: {
                ...iouReport,
                lastMessageText: iouAction.message?.[0]?.text,
                lastMessageHtml: iouAction.message?.[0]?.html,
                lastVisibleActionCreated: iouAction.created,
                pendingFields: {
                    ...(shouldCreateNewMoneyRequestReport ? {createChat: CONST.RED_BRICK_ROAD_PENDING_ACTION.ADD} : {preview: CONST.RED_BRICK_ROAD_PENDING_ACTION.UPDATE}),
                },
            },
        },
        {
            onyxMethod: Onyx.METHOD.SET,
            key: `${ONYXKEYS.COLLECTION.TRANSACTION}${transaction.transactionID}`,
            value: transaction,
        },
        isNewChatReport
            ? {
                  onyxMethod: Onyx.METHOD.SET,
                  key: `${ONYXKEYS.COLLECTION.REPORT_ACTIONS}${chatReport?.reportID}`,
                  value: {
                      [chatCreatedAction.reportActionID]: chatCreatedAction,
                      [reportPreviewAction.reportActionID]: reportPreviewAction,
                  },
              }
            : {
                  onyxMethod: Onyx.METHOD.MERGE,
                  key: `${ONYXKEYS.COLLECTION.REPORT_ACTIONS}${chatReport?.reportID}`,
                  value: {
                      [reportPreviewAction.reportActionID]: reportPreviewAction,
                  },
              },
        shouldCreateNewMoneyRequestReport
            ? {
                  onyxMethod: Onyx.METHOD.SET,
                  key: `${ONYXKEYS.COLLECTION.REPORT_ACTIONS}${iouReport.reportID}`,
                  value: {
                      [iouCreatedAction.reportActionID]: iouCreatedAction as OnyxTypes.ReportAction,
                      [iouAction.reportActionID]: iouAction as OnyxTypes.ReportAction,
                  },
              }
            : {
                  onyxMethod: Onyx.METHOD.MERGE,
                  key: `${ONYXKEYS.COLLECTION.REPORT_ACTIONS}${iouReport.reportID}`,
                  value: {
                      [iouAction.reportActionID]: iouAction as OnyxTypes.ReportAction,
                  },
              },
        {
            onyxMethod: Onyx.METHOD.MERGE,
            key: `${ONYXKEYS.COLLECTION.REPORT}${transactionThreadReport.reportID}`,
            value: {
                ...transactionThreadReport,
                pendingFields: {createChat: CONST.RED_BRICK_ROAD_PENDING_ACTION.ADD},
            },
        },
        // Remove the temporary transaction used during the creation flow
        {
            onyxMethod: Onyx.METHOD.SET,
            key: `${ONYXKEYS.COLLECTION.TRANSACTION_DRAFT}${CONST.IOU.OPTIMISTIC_TRANSACTION_ID}`,
            value: null,
        },
    );

    if (!isEmptyObject(transactionThreadCreatedReportAction)) {
        optimisticData.push({
            onyxMethod: Onyx.METHOD.MERGE,
            key: `${ONYXKEYS.COLLECTION.REPORT_ACTIONS}${transactionThreadReport.reportID}`,
            value: {
                [transactionThreadCreatedReportAction.reportActionID]: transactionThreadCreatedReportAction,
            },
        });
    }

    if (!isOneOnOneSplit) {
        optimisticData.push({
            onyxMethod: Onyx.METHOD.SET,
            key: ONYXKEYS.NVP_QUICK_ACTION_GLOBAL_CREATE,
            value: {
                action: newQuickAction,
                chatReportID: chatReport?.reportID,
                isFirstQuickAction: isEmptyObject(quickAction),
            },
        });
    }

    if (optimisticPolicyRecentlyUsedCategories.length) {
        optimisticData.push({
            onyxMethod: Onyx.METHOD.SET,
            key: `${ONYXKEYS.COLLECTION.POLICY_RECENTLY_USED_CATEGORIES}${iouReport.policyID}`,
            value: optimisticPolicyRecentlyUsedCategories,
        });
    }

    if (optimisticPolicyRecentlyUsedCurrencies?.length) {
        optimisticData.push({
            onyxMethod: Onyx.METHOD.SET,
            key: `${ONYXKEYS.COLLECTION.POLICY_RECENTLY_USED_CURRENCIES}${iouReport.policyID}`,
            value: optimisticPolicyRecentlyUsedCurrencies,
        });
    }

    if (!isEmptyObject(optimisticPolicyRecentlyUsedTags)) {
        optimisticData.push({
            onyxMethod: Onyx.METHOD.MERGE,
            key: `${ONYXKEYS.COLLECTION.POLICY_RECENTLY_USED_TAGS}${iouReport.policyID}`,
            value: optimisticPolicyRecentlyUsedTags,
        });
    }

    const redundantParticipants: Record<number, null> = {};
    if (!isEmptyObject(optimisticPersonalDetailListAction)) {
        const successPersonalDetailListAction: Record<number, null> = {};

        // BE will send different participants. We clear the optimistic ones to avoid duplicated entries
        Object.keys(optimisticPersonalDetailListAction).forEach((accountIDKey) => {
            const accountID = Number(accountIDKey);
            successPersonalDetailListAction[accountID] = null;
            redundantParticipants[accountID] = null;
        });

        optimisticData.push({
            onyxMethod: Onyx.METHOD.MERGE,
            key: ONYXKEYS.PERSONAL_DETAILS_LIST,
            value: optimisticPersonalDetailListAction,
        });
        successData.push({
            onyxMethod: Onyx.METHOD.MERGE,
            key: ONYXKEYS.PERSONAL_DETAILS_LIST,
            value: successPersonalDetailListAction,
        });
    }

    if (!isEmptyObject(optimisticNextStep)) {
        optimisticData.push({
            onyxMethod: Onyx.METHOD.MERGE,
            key: `${ONYXKEYS.COLLECTION.NEXT_STEP}${iouReport.reportID}`,
            value: optimisticNextStep,
        });
    }

    if (isNewChatReport) {
        successData.push({
            onyxMethod: Onyx.METHOD.MERGE,
            key: `${ONYXKEYS.COLLECTION.REPORT}${chatReport?.reportID}`,
            value: {
                participants: redundantParticipants,
                pendingFields: null,
                errorFields: null,
                isOptimisticReport: false,
            },
        });
    }

    successData.push(
        {
            onyxMethod: Onyx.METHOD.MERGE,
            key: `${ONYXKEYS.COLLECTION.REPORT}${iouReport.reportID}`,
            value: {
                participants: redundantParticipants,
                pendingFields: null,
                errorFields: null,
                isOptimisticReport: false,
            },
        },
        {
            onyxMethod: Onyx.METHOD.MERGE,
            key: `${ONYXKEYS.COLLECTION.REPORT}${transactionThreadReport.reportID}`,
            value: {
                participants: redundantParticipants,
                pendingFields: null,
                errorFields: null,
                isOptimisticReport: false,
            },
        },
        {
            onyxMethod: Onyx.METHOD.MERGE,
            key: `${ONYXKEYS.COLLECTION.TRANSACTION}${transaction.transactionID}`,
            value: {
                pendingAction: null,
                pendingFields: clearedPendingFields,
            },
        },

        {
            onyxMethod: Onyx.METHOD.MERGE,
            key: `${ONYXKEYS.COLLECTION.REPORT_ACTIONS}${chatReport?.reportID}`,
            value: {
                ...(isNewChatReport
                    ? {
                          [chatCreatedAction.reportActionID]: {
                              pendingAction: null,
                              errors: null,
                          },
                      }
                    : {}),
                [reportPreviewAction.reportActionID]: {
                    pendingAction: null,
                },
            },
        },
        {
            onyxMethod: Onyx.METHOD.MERGE,
            key: `${ONYXKEYS.COLLECTION.REPORT_ACTIONS}${iouReport.reportID}`,
            value: {
                ...(shouldCreateNewMoneyRequestReport
                    ? {
                          [iouCreatedAction.reportActionID]: {
                              pendingAction: null,
                              errors: null,
                          },
                      }
                    : {}),
                [iouAction.reportActionID]: {
                    pendingAction: null,
                    errors: null,
                },
            },
        },
    );

    if (!isEmptyObject(transactionThreadCreatedReportAction)) {
        successData.push({
            onyxMethod: Onyx.METHOD.MERGE,
            key: `${ONYXKEYS.COLLECTION.REPORT_ACTIONS}${transactionThreadReport.reportID}`,
            value: {
                [transactionThreadCreatedReportAction.reportActionID]: {
                    pendingAction: null,
                    errors: null,
                },
            },
        });
    }

    const errorKey = DateUtils.getMicroseconds();

    const failureData: OnyxUpdate[] = [
        {
            onyxMethod: Onyx.METHOD.MERGE,
            key: `${ONYXKEYS.COLLECTION.REPORT}${chatReport?.reportID}`,
            value: {
                iouReportID: chatReport?.iouReportID,
                lastReadTime: chatReport?.lastReadTime,
                pendingFields: null,
                hasOutstandingChildRequest: chatReport?.hasOutstandingChildRequest,
                ...(isNewChatReport
                    ? {
                          errorFields: {
                              createChat: ErrorUtils.getMicroSecondOnyxError('report.genericCreateReportFailureMessage'),
                          },
                      }
                    : {}),
            },
        },
        {
            onyxMethod: Onyx.METHOD.MERGE,
            key: `${ONYXKEYS.COLLECTION.REPORT}${iouReport.reportID}`,
            value: {
                pendingFields: null,
                errorFields: {
                    ...(shouldCreateNewMoneyRequestReport ? {createChat: ErrorUtils.getMicroSecondOnyxError('report.genericCreateReportFailureMessage')} : {}),
                },
            },
        },
        {
            onyxMethod: Onyx.METHOD.MERGE,
            key: `${ONYXKEYS.COLLECTION.REPORT}${transactionThreadReport.reportID}`,
            value: {
                pendingFields: null,
                errorFields: existingTransactionThreadReport
                    ? null
                    : {
                          createChat: ErrorUtils.getMicroSecondOnyxError('report.genericCreateReportFailureMessage'),
                      },
            },
        },
        {
            onyxMethod: Onyx.METHOD.MERGE,
            key: `${ONYXKEYS.COLLECTION.TRANSACTION}${transaction.transactionID}`,
            value: {
                // Disabling this line since transaction.filename can be an empty string
                // eslint-disable-next-line @typescript-eslint/prefer-nullish-coalescing
                errors: getReceiptError(transaction.receipt, transaction.filename || transaction.receipt?.filename, isScanRequest, errorKey),
                pendingAction: null,
                pendingFields: clearedPendingFields,
            },
        },
        {
            onyxMethod: Onyx.METHOD.MERGE,
            key: `${ONYXKEYS.COLLECTION.REPORT_ACTIONS}${iouReport.reportID}`,
            value: {
                ...(shouldCreateNewMoneyRequestReport
                    ? {
                          [iouCreatedAction.reportActionID]: {
                              // Disabling this line since transaction.filename can be an empty string
                              // eslint-disable-next-line @typescript-eslint/prefer-nullish-coalescing
                              errors: getReceiptError(transaction.receipt, transaction.filename || transaction.receipt?.filename, isScanRequest, errorKey),
                          },
                          [iouAction.reportActionID]: {
                              errors: ErrorUtils.getMicroSecondOnyxError('iou.error.genericCreateFailureMessage'),
                          },
                      }
                    : {
                          [iouAction.reportActionID]: {
                              // Disabling this line since transaction.filename can be an empty string
                              // eslint-disable-next-line @typescript-eslint/prefer-nullish-coalescing
                              errors: getReceiptError(transaction.receipt, transaction.filename || transaction.receipt?.filename, isScanRequest, errorKey),
                          },
                      }),
            },
        },
    ];

    if (!isEmptyObject(transactionThreadCreatedReportAction)) {
        failureData.push({
            onyxMethod: Onyx.METHOD.MERGE,
            key: `${ONYXKEYS.COLLECTION.REPORT_ACTIONS}${transactionThreadReport.reportID}`,
            value: {
                [transactionThreadCreatedReportAction.reportActionID]: {
                    errors: ErrorUtils.getMicroSecondOnyxError('iou.error.genericCreateFailureMessage'),
                },
            },
        });
    }

    // We don't need to compute violations unless we're on a paid policy
    if (!policy || !PolicyUtils.isPaidGroupPolicy(policy)) {
        return [optimisticData, successData, failureData];
    }

    const violationsOnyxData = ViolationsUtils.getViolationsOnyxData(
        transaction,
        [],
        !!policy.requiresTag,
        policyTagList ?? {},
        !!policy.requiresCategory,
        policyCategories ?? {},
        PolicyUtils.hasDependentTags(policy, policyTagList ?? {}),
    );

    if (violationsOnyxData) {
        optimisticData.push(violationsOnyxData);
        failureData.push({
            onyxMethod: Onyx.METHOD.SET,
            key: `${ONYXKEYS.COLLECTION.TRANSACTION_VIOLATIONS}${transaction.transactionID}`,
            value: [],
        });
    }

    return [optimisticData, successData, failureData];
}

/** Builds the Onyx data for an invoice */
function buildOnyxDataForInvoice(
    chatReport: OnyxEntry<OnyxTypes.Report>,
    iouReport: OnyxTypes.Report,
    transaction: OnyxTypes.Transaction,
    chatCreatedAction: OptimisticCreatedReportAction,
    iouCreatedAction: OptimisticCreatedReportAction,
    iouAction: OptimisticIOUReportAction,
    optimisticPersonalDetailListAction: OnyxTypes.PersonalDetailsList,
    reportPreviewAction: ReportAction,
    optimisticPolicyRecentlyUsedCategories: string[],
    optimisticPolicyRecentlyUsedTags: OnyxTypes.RecentlyUsedTags,
    isNewChatReport: boolean,
    transactionThreadReport: OptimisticChatReport,
    transactionThreadCreatedReportAction: OptimisticCreatedReportAction | EmptyObject,
    policy?: OnyxEntry<OnyxTypes.Policy>,
    policyTagList?: OnyxEntry<OnyxTypes.PolicyTagList>,
    policyCategories?: OnyxEntry<OnyxTypes.PolicyCategories>,
    optimisticPolicyRecentlyUsedCurrencies?: string[],
): [OnyxUpdate[], OnyxUpdate[], OnyxUpdate[]] {
    const clearedPendingFields = Object.fromEntries(Object.keys(transaction.pendingFields ?? {}).map((key) => [key, null]));
    const optimisticData: OnyxUpdate[] = [
        {
            onyxMethod: Onyx.METHOD.SET,
            key: `${ONYXKEYS.COLLECTION.REPORT}${iouReport.reportID}`,
            value: {
                ...iouReport,
                lastMessageText: iouAction.message?.[0]?.text,
                lastMessageHtml: iouAction.message?.[0]?.html,
                pendingFields: {
                    createChat: CONST.RED_BRICK_ROAD_PENDING_ACTION.ADD,
                },
            },
        },
        {
            onyxMethod: Onyx.METHOD.SET,
            key: `${ONYXKEYS.COLLECTION.TRANSACTION}${transaction.transactionID}`,
            value: transaction,
        },
        isNewChatReport
            ? {
                  onyxMethod: Onyx.METHOD.SET,
                  key: `${ONYXKEYS.COLLECTION.REPORT_ACTIONS}${chatReport?.reportID}`,
                  value: {
                      [chatCreatedAction.reportActionID]: chatCreatedAction,
                      [reportPreviewAction.reportActionID]: reportPreviewAction,
                  },
              }
            : {
                  onyxMethod: Onyx.METHOD.MERGE,
                  key: `${ONYXKEYS.COLLECTION.REPORT_ACTIONS}${chatReport?.reportID}`,
                  value: {
                      [reportPreviewAction.reportActionID]: reportPreviewAction,
                  },
              },
        {
            onyxMethod: Onyx.METHOD.MERGE,
            key: `${ONYXKEYS.COLLECTION.REPORT_ACTIONS}${iouReport.reportID}`,
            value: {
                [iouCreatedAction.reportActionID]: iouCreatedAction as OnyxTypes.ReportAction,
                [iouAction.reportActionID]: iouAction as OnyxTypes.ReportAction,
            },
        },
        {
            onyxMethod: Onyx.METHOD.MERGE,
            key: `${ONYXKEYS.COLLECTION.REPORT}${transactionThreadReport.reportID}`,
            value: transactionThreadReport,
        },
        {
            onyxMethod: Onyx.METHOD.MERGE,
            key: `${ONYXKEYS.COLLECTION.REPORT_ACTIONS}${transactionThreadReport.reportID}`,
            value: {
                [transactionThreadCreatedReportAction.reportActionID]: transactionThreadCreatedReportAction,
            },
        },
        // Remove the temporary transaction used during the creation flow
        {
            onyxMethod: Onyx.METHOD.SET,
            key: `${ONYXKEYS.COLLECTION.TRANSACTION_DRAFT}${CONST.IOU.OPTIMISTIC_TRANSACTION_ID}`,
            value: null,
        },
    ];
    const successData: OnyxUpdate[] = [];

    if (chatReport) {
        optimisticData.push({
            // Use SET for new reports because it doesn't exist yet, is faster and we need the data to be available when we navigate to the chat page
            onyxMethod: isNewChatReport ? Onyx.METHOD.SET : Onyx.METHOD.MERGE,
            key: `${ONYXKEYS.COLLECTION.REPORT}${chatReport.reportID}`,
            value: {
                ...chatReport,
                lastReadTime: DateUtils.getDBTime(),
                lastMessageTranslationKey: '',
                iouReportID: iouReport.reportID,
                ...(isNewChatReport ? {pendingFields: {createChat: CONST.RED_BRICK_ROAD_PENDING_ACTION.ADD}} : {}),
            },
        });
    }

    if (optimisticPolicyRecentlyUsedCategories.length) {
        optimisticData.push({
            onyxMethod: Onyx.METHOD.SET,
            key: `${ONYXKEYS.COLLECTION.POLICY_RECENTLY_USED_CATEGORIES}${iouReport.policyID}`,
            value: optimisticPolicyRecentlyUsedCategories,
        });
    }

    if (optimisticPolicyRecentlyUsedCurrencies?.length) {
        optimisticData.push({
            onyxMethod: Onyx.METHOD.SET,
            key: `${ONYXKEYS.COLLECTION.POLICY_RECENTLY_USED_CURRENCIES}${iouReport.policyID}`,
            value: optimisticPolicyRecentlyUsedCurrencies,
        });
    }

    if (!isEmptyObject(optimisticPolicyRecentlyUsedTags)) {
        optimisticData.push({
            onyxMethod: Onyx.METHOD.MERGE,
            key: `${ONYXKEYS.COLLECTION.POLICY_RECENTLY_USED_TAGS}${iouReport.policyID}`,
            value: optimisticPolicyRecentlyUsedTags,
        });
    }

    const redundantParticipants: Record<number, null> = {};
    if (!isEmptyObject(optimisticPersonalDetailListAction)) {
        const successPersonalDetailListAction: Record<number, null> = {};

        // BE will send different participants. We clear the optimistic ones to avoid duplicated entries
        Object.keys(optimisticPersonalDetailListAction).forEach((accountIDKey) => {
            const accountID = Number(accountIDKey);
            successPersonalDetailListAction[accountID] = null;
            redundantParticipants[accountID] = null;
        });

        optimisticData.push({
            onyxMethod: Onyx.METHOD.MERGE,
            key: ONYXKEYS.PERSONAL_DETAILS_LIST,
            value: optimisticPersonalDetailListAction,
        });
        successData.push({
            onyxMethod: Onyx.METHOD.MERGE,
            key: ONYXKEYS.PERSONAL_DETAILS_LIST,
            value: successPersonalDetailListAction,
        });
    }

    successData.push(
        {
            onyxMethod: Onyx.METHOD.MERGE,
            key: `${ONYXKEYS.COLLECTION.REPORT}${iouReport.reportID}`,
            value: {
                participants: redundantParticipants,
                pendingFields: null,
                errorFields: null,
                isOptimisticReport: false,
            },
        },
        {
            onyxMethod: Onyx.METHOD.MERGE,
            key: `${ONYXKEYS.COLLECTION.REPORT}${transactionThreadReport.reportID}`,
            value: {
                participants: redundantParticipants,
                pendingFields: null,
                errorFields: null,
                isOptimisticReport: false,
            },
        },
        {
            onyxMethod: Onyx.METHOD.MERGE,
            key: `${ONYXKEYS.COLLECTION.TRANSACTION}${transaction.transactionID}`,
            value: {
                pendingAction: null,
                pendingFields: clearedPendingFields,
            },
        },
        {
            onyxMethod: Onyx.METHOD.MERGE,
            key: `${ONYXKEYS.COLLECTION.REPORT_ACTIONS}${chatReport?.reportID}`,
            value: {
                ...(isNewChatReport
                    ? {
                          [chatCreatedAction.reportActionID]: {
                              pendingAction: null,
                              errors: null,
                          },
                      }
                    : {}),
                [reportPreviewAction.reportActionID]: {
                    pendingAction: null,
                },
            },
        },
        {
            onyxMethod: Onyx.METHOD.MERGE,
            key: `${ONYXKEYS.COLLECTION.REPORT_ACTIONS}${iouReport.reportID}`,
            value: {
                [iouCreatedAction.reportActionID]: {
                    pendingAction: null,
                    errors: null,
                },
                [iouAction.reportActionID]: {
                    pendingAction: null,
                    errors: null,
                },
            },
        },
        {
            onyxMethod: Onyx.METHOD.MERGE,
            key: `${ONYXKEYS.COLLECTION.REPORT_ACTIONS}${transactionThreadReport.reportID}`,
            value: {
                [transactionThreadCreatedReportAction.reportActionID]: {
                    pendingAction: null,
                    errors: null,
                },
            },
        },
    );

    if (isNewChatReport) {
        successData.push({
            onyxMethod: Onyx.METHOD.MERGE,
            key: `${ONYXKEYS.COLLECTION.REPORT}${chatReport?.reportID}`,
            value: {
                participants: redundantParticipants,
                pendingFields: null,
                errorFields: null,
                isOptimisticReport: false,
            },
        });
    }

    const errorKey = DateUtils.getMicroseconds();

    const failureData: OnyxUpdate[] = [
        {
            onyxMethod: Onyx.METHOD.MERGE,
            key: `${ONYXKEYS.COLLECTION.REPORT}${chatReport?.reportID}`,
            value: {
                iouReportID: chatReport?.iouReportID,
                lastReadTime: chatReport?.lastReadTime,
                pendingFields: null,
                hasOutstandingChildRequest: chatReport?.hasOutstandingChildRequest,
                ...(isNewChatReport
                    ? {
                          errorFields: {
                              createChat: ErrorUtils.getMicroSecondOnyxError('report.genericCreateReportFailureMessage'),
                          },
                      }
                    : {}),
            },
        },
        {
            onyxMethod: Onyx.METHOD.MERGE,
            key: `${ONYXKEYS.COLLECTION.REPORT}${iouReport.reportID}`,
            value: {
                pendingFields: null,
                errorFields: {
                    createChat: ErrorUtils.getMicroSecondOnyxError('report.genericCreateReportFailureMessage'),
                },
            },
        },
        {
            onyxMethod: Onyx.METHOD.MERGE,
            key: `${ONYXKEYS.COLLECTION.REPORT}${transactionThreadReport.reportID}`,
            value: {
                errorFields: {
                    createChat: ErrorUtils.getMicroSecondOnyxError('report.genericCreateReportFailureMessage'),
                },
            },
        },
        {
            onyxMethod: Onyx.METHOD.MERGE,
            key: `${ONYXKEYS.COLLECTION.TRANSACTION}${transaction.transactionID}`,
            value: {
                errors: ErrorUtils.getMicroSecondOnyxError('iou.error.genericCreateInvoiceFailureMessage'),
                pendingAction: null,
                pendingFields: clearedPendingFields,
            },
        },
        {
            onyxMethod: Onyx.METHOD.MERGE,
            key: `${ONYXKEYS.COLLECTION.REPORT_ACTIONS}${iouReport.reportID}`,
            value: {
                [iouCreatedAction.reportActionID]: {
                    // Disabling this line since transaction.filename can be an empty string
                    // eslint-disable-next-line @typescript-eslint/prefer-nullish-coalescing
                    errors: getReceiptError(transaction.receipt, transaction.filename || transaction.receipt?.filename, false, errorKey),
                },
                [iouAction.reportActionID]: {
                    errors: ErrorUtils.getMicroSecondOnyxError('iou.error.genericCreateInvoiceFailureMessage'),
                },
            },
        },
        {
            onyxMethod: Onyx.METHOD.MERGE,
            key: `${ONYXKEYS.COLLECTION.REPORT_ACTIONS}${transactionThreadReport.reportID}`,
            value: {
                [transactionThreadCreatedReportAction.reportActionID]: {
                    errors: ErrorUtils.getMicroSecondOnyxError('iou.error.genericCreateInvoiceFailureMessage', false, errorKey),
                },
            },
        },
    ];

    // We don't need to compute violations unless we're on a paid policy
    if (!policy || !PolicyUtils.isPaidGroupPolicy(policy)) {
        return [optimisticData, successData, failureData];
    }

    const violationsOnyxData = ViolationsUtils.getViolationsOnyxData(
        transaction,
        [],
        !!policy.requiresTag,
        policyTagList ?? {},
        !!policy.requiresCategory,
        policyCategories ?? {},
        PolicyUtils.hasDependentTags(policy, policyTagList ?? {}),
    );

    if (violationsOnyxData) {
        optimisticData.push(violationsOnyxData);
        failureData.push({
            onyxMethod: Onyx.METHOD.SET,
            key: `${ONYXKEYS.COLLECTION.TRANSACTION_VIOLATIONS}${transaction.transactionID}`,
            value: [],
        });
    }

    return [optimisticData, successData, failureData];
}

/** Builds the Onyx data for track expense */
function buildOnyxDataForTrackExpense(
    chatReport: OnyxEntry<OnyxTypes.Report>,
    iouReport: OnyxEntry<OnyxTypes.Report>,
    transaction: OnyxTypes.Transaction,
    iouCreatedAction: OptimisticCreatedReportAction,
    iouAction: OptimisticIOUReportAction,
    reportPreviewAction: OnyxEntry<ReportAction>,
    transactionThreadReport: OptimisticChatReport | EmptyObject,
    transactionThreadCreatedReportAction: OptimisticCreatedReportAction | EmptyObject,
    shouldCreateNewMoneyRequestReport: boolean,
    policy?: OnyxEntry<OnyxTypes.Policy>,
    policyTagList?: OnyxEntry<OnyxTypes.PolicyTagList>,
    policyCategories?: OnyxEntry<OnyxTypes.PolicyCategories>,
    existingTransactionThreadReportID?: string,
    actionableTrackExpenseWhisper?: OnyxEntry<OnyxTypes.ReportAction>,
): [OnyxUpdate[], OnyxUpdate[], OnyxUpdate[]] {
    const isScanRequest = TransactionUtils.isScanRequest(transaction);
    const isDistanceRequest = TransactionUtils.isDistanceRequest(transaction);
    const clearedPendingFields = Object.fromEntries(Object.keys(transaction.pendingFields ?? {}).map((key) => [key, null]));
    const optimisticData: OnyxUpdate[] = [];
    const successData: OnyxUpdate[] = [];
    const failureData: OnyxUpdate[] = [];

    let newQuickAction: ValueOf<typeof CONST.QUICK_ACTIONS> = CONST.QUICK_ACTIONS.TRACK_MANUAL;
    if (isScanRequest) {
        newQuickAction = CONST.QUICK_ACTIONS.TRACK_SCAN;
    } else if (isDistanceRequest) {
        newQuickAction = CONST.QUICK_ACTIONS.TRACK_DISTANCE;
    }
    const existingTransactionThreadReport = allReports?.[`${ONYXKEYS.COLLECTION.REPORT}${existingTransactionThreadReportID}`] ?? null;

    if (chatReport) {
        optimisticData.push(
            {
                onyxMethod: Onyx.METHOD.MERGE,
                key: `${ONYXKEYS.COLLECTION.REPORT}${chatReport.reportID}`,
                value: {
                    ...chatReport,
                    lastMessageText: iouAction.message?.[0]?.text,
                    lastMessageHtml: iouAction.message?.[0]?.html,
                    lastReadTime: DateUtils.getDBTime(),
                    iouReportID: iouReport?.reportID,
                },
            },
            {
                onyxMethod: Onyx.METHOD.SET,
                key: ONYXKEYS.NVP_QUICK_ACTION_GLOBAL_CREATE,
                value: {
                    action: newQuickAction,
                    chatReportID: chatReport.reportID,
                    isFirstQuickAction: isEmptyObject(quickAction),
                },
            },
        );

        if (actionableTrackExpenseWhisper && !iouReport) {
            optimisticData.push({
                onyxMethod: Onyx.METHOD.MERGE,
                key: `${ONYXKEYS.COLLECTION.REPORT_ACTIONS}${chatReport?.reportID}`,
                value: {
                    [actionableTrackExpenseWhisper.reportActionID]: actionableTrackExpenseWhisper,
                },
            });
            optimisticData.push({
                onyxMethod: Onyx.METHOD.MERGE,
                key: `${ONYXKEYS.COLLECTION.REPORT}${chatReport.reportID}`,
                value: {
                    lastVisibleActionCreated: actionableTrackExpenseWhisper.created,
                    lastMessageText: CONST.ACTIONABLE_TRACK_EXPENSE_WHISPER_MESSAGE,
                },
            });
            successData.push({
                onyxMethod: Onyx.METHOD.MERGE,
                key: `${ONYXKEYS.COLLECTION.REPORT_ACTIONS}${chatReport?.reportID}`,
                value: {
                    [actionableTrackExpenseWhisper.reportActionID]: {pendingAction: null, errors: null},
                },
            });
            failureData.push({
                onyxMethod: Onyx.METHOD.SET,
                key: `${ONYXKEYS.COLLECTION.REPORT_ACTIONS}${chatReport?.reportID}`,
                value: {[actionableTrackExpenseWhisper.reportActionID]: {} as ReportAction},
            });
        }
    }

    if (iouReport) {
        optimisticData.push(
            {
                onyxMethod: shouldCreateNewMoneyRequestReport ? Onyx.METHOD.SET : Onyx.METHOD.MERGE,
                key: `${ONYXKEYS.COLLECTION.REPORT}${iouReport.reportID}`,
                value: {
                    ...iouReport,
                    lastMessageText: iouAction.message?.[0]?.text,
                    lastMessageHtml: iouAction.message?.[0]?.html,
                    pendingFields: {
                        ...(shouldCreateNewMoneyRequestReport ? {createChat: CONST.RED_BRICK_ROAD_PENDING_ACTION.ADD} : {preview: CONST.RED_BRICK_ROAD_PENDING_ACTION.UPDATE}),
                    },
                },
            },
            shouldCreateNewMoneyRequestReport
                ? {
                      onyxMethod: Onyx.METHOD.SET,
                      key: `${ONYXKEYS.COLLECTION.REPORT_ACTIONS}${iouReport.reportID}`,
                      value: {
                          [iouCreatedAction.reportActionID]: iouCreatedAction as OnyxTypes.ReportAction,
                          [iouAction.reportActionID]: iouAction as OnyxTypes.ReportAction,
                      },
                  }
                : {
                      onyxMethod: Onyx.METHOD.MERGE,
                      key: `${ONYXKEYS.COLLECTION.REPORT_ACTIONS}${iouReport.reportID}`,
                      value: {
                          [iouAction.reportActionID]: iouAction as OnyxTypes.ReportAction,
                      },
                  },
            {
                onyxMethod: Onyx.METHOD.MERGE,
                key: `${ONYXKEYS.COLLECTION.REPORT_ACTIONS}${chatReport?.reportID}`,
                value: {
                    ...(reportPreviewAction && {[reportPreviewAction.reportActionID]: reportPreviewAction}),
                },
            },
        );
    } else {
        optimisticData.push({
            onyxMethod: Onyx.METHOD.MERGE,
            key: `${ONYXKEYS.COLLECTION.REPORT_ACTIONS}${chatReport?.reportID}`,
            value: {
                [iouAction.reportActionID]: iouAction as OnyxTypes.ReportAction,
            },
        });
    }

    optimisticData.push(
        {
            onyxMethod: Onyx.METHOD.SET,
            key: `${ONYXKEYS.COLLECTION.TRANSACTION}${transaction.transactionID}`,
            value: transaction,
        },
        {
            onyxMethod: Onyx.METHOD.MERGE,
            key: `${ONYXKEYS.COLLECTION.REPORT}${transactionThreadReport.reportID}`,
            value: {
                ...transactionThreadReport,
                pendingFields: {createChat: CONST.RED_BRICK_ROAD_PENDING_ACTION.ADD},
            },
        },
        // Remove the temporary transaction used during the creation flow
        {
            onyxMethod: Onyx.METHOD.SET,
            key: `${ONYXKEYS.COLLECTION.TRANSACTION_DRAFT}${CONST.IOU.OPTIMISTIC_TRANSACTION_ID}`,
            value: null,
        },
    );

    if (!isEmptyObject(transactionThreadCreatedReportAction)) {
        optimisticData.push({
            onyxMethod: Onyx.METHOD.MERGE,
            key: `${ONYXKEYS.COLLECTION.REPORT_ACTIONS}${transactionThreadReport.reportID}`,
            value: {
                [transactionThreadCreatedReportAction.reportActionID]: transactionThreadCreatedReportAction,
            },
        });
    }

    if (iouReport) {
        successData.push(
            {
                onyxMethod: Onyx.METHOD.MERGE,
                key: `${ONYXKEYS.COLLECTION.REPORT}${iouReport?.reportID}`,
                value: {
                    pendingFields: null,
                    errorFields: null,
                },
            },
            {
                onyxMethod: Onyx.METHOD.MERGE,
                key: `${ONYXKEYS.COLLECTION.REPORT_ACTIONS}${iouReport?.reportID}`,
                value: {
                    ...(shouldCreateNewMoneyRequestReport
                        ? {
                              [iouCreatedAction.reportActionID]: {
                                  pendingAction: null,
                                  errors: null,
                              },
                          }
                        : {}),
                    [iouAction.reportActionID]: {
                        pendingAction: null,
                        errors: null,
                    },
                },
            },
            {
                onyxMethod: Onyx.METHOD.MERGE,
                key: `${ONYXKEYS.COLLECTION.REPORT_ACTIONS}${chatReport?.reportID}`,
                value: {
                    ...(reportPreviewAction && {[reportPreviewAction.reportActionID]: {pendingAction: null}}),
                },
            },
        );
    } else {
        successData.push({
            onyxMethod: Onyx.METHOD.MERGE,
            key: `${ONYXKEYS.COLLECTION.REPORT_ACTIONS}${chatReport?.reportID}`,
            value: {
                [iouAction.reportActionID]: {
                    pendingAction: null,
                    errors: null,
                },
                ...(reportPreviewAction && {[reportPreviewAction.reportActionID]: {pendingAction: null}}),
            },
        });
    }

    successData.push(
        {
            onyxMethod: Onyx.METHOD.MERGE,
            key: `${ONYXKEYS.COLLECTION.REPORT}${transactionThreadReport.reportID}`,
            value: {
                pendingFields: null,
                errorFields: null,
            },
        },
        {
            onyxMethod: Onyx.METHOD.MERGE,
            key: `${ONYXKEYS.COLLECTION.TRANSACTION}${transaction.transactionID}`,
            value: {
                pendingAction: null,
                pendingFields: clearedPendingFields,
            },
        },
    );

    if (!isEmptyObject(transactionThreadCreatedReportAction)) {
        successData.push({
            onyxMethod: Onyx.METHOD.MERGE,
            key: `${ONYXKEYS.COLLECTION.REPORT_ACTIONS}${transactionThreadReport.reportID}`,
            value: {
                [transactionThreadCreatedReportAction.reportActionID]: {
                    pendingAction: null,
                    errors: null,
                },
            },
        });
    }

    failureData.push({
        onyxMethod: Onyx.METHOD.SET,
        key: ONYXKEYS.NVP_QUICK_ACTION_GLOBAL_CREATE,
        value: quickAction,
    });

    if (iouReport) {
        failureData.push(
            {
                onyxMethod: Onyx.METHOD.MERGE,
                key: `${ONYXKEYS.COLLECTION.REPORT}${iouReport.reportID}`,
                value: {
                    pendingFields: null,
                    errorFields: {
                        ...(shouldCreateNewMoneyRequestReport ? {createChat: ErrorUtils.getMicroSecondOnyxError('report.genericCreateReportFailureMessage')} : {}),
                    },
                },
            },
            {
                onyxMethod: Onyx.METHOD.MERGE,
                key: `${ONYXKEYS.COLLECTION.REPORT_ACTIONS}${iouReport.reportID}`,
                value: {
                    ...(shouldCreateNewMoneyRequestReport
                        ? {
                              [iouCreatedAction.reportActionID]: {
                                  // Disabling this line since transaction.filename can be an empty string
                                  // eslint-disable-next-line @typescript-eslint/prefer-nullish-coalescing
                                  errors: getReceiptError(transaction.receipt, transaction.filename || transaction.receipt?.filename, isScanRequest),
                              },
                              [iouAction.reportActionID]: {
                                  errors: ErrorUtils.getMicroSecondOnyxError('iou.error.genericCreateFailureMessage'),
                              },
                          }
                        : {
                              [iouAction.reportActionID]: {
                                  // Disabling this line since transaction.filename can be an empty string
                                  // eslint-disable-next-line @typescript-eslint/prefer-nullish-coalescing
                                  errors: getReceiptError(transaction.receipt, transaction.filename || transaction.receipt?.filename, isScanRequest),
                              },
                          }),
                },
            },
        );
    } else {
        failureData.push({
            onyxMethod: Onyx.METHOD.MERGE,
            key: `${ONYXKEYS.COLLECTION.REPORT_ACTIONS}${chatReport?.reportID}`,
            value: {
                [iouAction.reportActionID]: {
                    // Disabling this line since transaction.filename can be an empty string
                    // eslint-disable-next-line @typescript-eslint/prefer-nullish-coalescing
                    errors: getReceiptError(transaction.receipt, transaction.filename || transaction.receipt?.filename, isScanRequest),
                },
            },
        });
    }

    failureData.push(
        {
            onyxMethod: Onyx.METHOD.MERGE,
            key: `${ONYXKEYS.COLLECTION.REPORT}${chatReport?.reportID}`,
            value: {
                lastReadTime: chatReport?.lastReadTime,
                lastMessageText: chatReport?.lastMessageText,
                lastMessageHtml: chatReport?.lastMessageHtml,
            },
        },
        {
            onyxMethod: Onyx.METHOD.MERGE,
            key: `${ONYXKEYS.COLLECTION.REPORT}${transactionThreadReport.reportID}`,
            value: {
                pendingFields: null,
                errorFields: existingTransactionThreadReport
                    ? null
                    : {
                          createChat: ErrorUtils.getMicroSecondOnyxError('report.genericCreateReportFailureMessage'),
                      },
            },
        },
        {
            onyxMethod: Onyx.METHOD.MERGE,
            key: `${ONYXKEYS.COLLECTION.TRANSACTION}${transaction.transactionID}`,
            value: {
                // Disabling this line since transaction.filename can be an empty string
                // eslint-disable-next-line @typescript-eslint/prefer-nullish-coalescing
                errors: getReceiptError(transaction.receipt, transaction.filename || transaction.receipt?.filename, isScanRequest),
                pendingAction: null,
                pendingFields: clearedPendingFields,
            },
        },
        {
            onyxMethod: Onyx.METHOD.MERGE,
            key: `${ONYXKEYS.COLLECTION.REPORT_ACTIONS}${transactionThreadReport.reportID}`,
            value: {
                [transactionThreadCreatedReportAction.reportActionID]: {
                    errors: ErrorUtils.getMicroSecondOnyxError('iou.error.genericCreateFailureMessage'),
                },
            },
        },
    );

    // We don't need to compute violations unless we're on a paid policy
    if (!policy || !PolicyUtils.isPaidGroupPolicy(policy)) {
        return [optimisticData, successData, failureData];
    }

    const violationsOnyxData = ViolationsUtils.getViolationsOnyxData(
        transaction,
        [],
        !!policy.requiresTag,
        policyTagList ?? {},
        !!policy.requiresCategory,
        policyCategories ?? {},
        PolicyUtils.hasDependentTags(policy, policyTagList ?? {}),
    );

    if (violationsOnyxData) {
        optimisticData.push(violationsOnyxData);
        failureData.push({
            onyxMethod: Onyx.METHOD.SET,
            key: `${ONYXKEYS.COLLECTION.TRANSACTION_VIOLATIONS}${transaction.transactionID}`,
            value: [],
        });
    }

    return [optimisticData, successData, failureData];
}

function getDeleteTrackExpenseInformation(
    chatReportID: string,
    transactionID: string,
    reportAction: OnyxTypes.ReportAction,
    shouldDeleteTransactionFromOnyx = true,
    isMovingTransactionFromTrackExpense = false,
    actionableWhisperReportActionID = '',
    resolution = '',
) {
    // STEP 1: Get all collections we're updating
    const chatReport = allReports?.[`${ONYXKEYS.COLLECTION.REPORT}${chatReportID}`] ?? null;
    const transaction = allTransactions[`${ONYXKEYS.COLLECTION.TRANSACTION}${transactionID}`];
    const transactionViolations = allTransactionViolations[`${ONYXKEYS.COLLECTION.TRANSACTION_VIOLATIONS}${transactionID}`];
    const transactionThreadID = reportAction.childReportID;
    let transactionThread = null;
    if (transactionThreadID) {
        transactionThread = allReports?.[`${ONYXKEYS.COLLECTION.REPORT}${transactionThreadID}`] ?? null;
    }

    // STEP 2: Decide if we need to:
    // 1. Delete the transactionThread - delete if there are no visible comments in the thread and we're not moving the transaction
    // 2. Update the moneyRequestPreview to show [Deleted expense] - update if the transactionThread exists AND it isn't being deleted and we're not moving the transaction
    const shouldDeleteTransactionThread = !isMovingTransactionFromTrackExpense && (transactionThreadID ? (reportAction?.childVisibleActionCount ?? 0) === 0 : false);

    const shouldShowDeletedRequestMessage = !isMovingTransactionFromTrackExpense && !!transactionThreadID && !shouldDeleteTransactionThread;

    // STEP 3: Update the IOU reportAction.
    const updatedReportAction = {
        [reportAction.reportActionID]: {
            pendingAction: shouldShowDeletedRequestMessage ? CONST.RED_BRICK_ROAD_PENDING_ACTION.UPDATE : CONST.RED_BRICK_ROAD_PENDING_ACTION.DELETE,
            previousMessage: reportAction.message,
            message: [
                {
                    type: 'COMMENT',
                    html: '',
                    text: '',
                    isEdited: true,
                    isDeletedParentAction: shouldShowDeletedRequestMessage,
                },
            ],
            originalMessage: {
                IOUTransactionID: null,
            },
            errors: undefined,
        },
        ...(actionableWhisperReportActionID && {[actionableWhisperReportActionID]: {originalMessage: {resolution}}}),
    } as OnyxTypes.ReportActions;
    const lastVisibleAction = ReportActionsUtils.getLastVisibleAction(chatReport?.reportID ?? '', updatedReportAction);
    const {lastMessageText = '', lastMessageHtml = ''} = ReportActionsUtils.getLastVisibleMessage(chatReport?.reportID ?? '', updatedReportAction);

    // STEP 4: Build Onyx data
    const optimisticData: OnyxUpdate[] = [];

    if (shouldDeleteTransactionFromOnyx) {
        optimisticData.push({
            onyxMethod: Onyx.METHOD.SET,
            key: `${ONYXKEYS.COLLECTION.TRANSACTION}${transactionID}`,
            value: null,
        });
    }

    if (Permissions.canUseViolations(betas)) {
        optimisticData.push({
            onyxMethod: Onyx.METHOD.SET,
            key: `${ONYXKEYS.COLLECTION.TRANSACTION_VIOLATIONS}${transactionID}`,
            value: null,
        });
    }

    if (shouldDeleteTransactionThread) {
        optimisticData.push(
            {
                onyxMethod: Onyx.METHOD.SET,
                key: `${ONYXKEYS.COLLECTION.REPORT}${transactionThreadID}`,
                value: null,
            },
            {
                onyxMethod: Onyx.METHOD.SET,
                key: `${ONYXKEYS.COLLECTION.REPORT_ACTIONS}${transactionThreadID}`,
                value: null,
            },
        );
    }

    optimisticData.push(
        {
            onyxMethod: Onyx.METHOD.MERGE,
            key: `${ONYXKEYS.COLLECTION.REPORT_ACTIONS}${chatReport?.reportID}`,
            value: updatedReportAction,
        },
        {
            onyxMethod: Onyx.METHOD.MERGE,
            key: `${ONYXKEYS.COLLECTION.REPORT}${chatReport?.reportID}`,
            value: {
                lastMessageText,
                lastVisibleActionCreated: lastVisibleAction?.created,
                lastMessageHtml: !lastMessageHtml ? lastMessageText : lastMessageHtml,
            },
        },
    );

    const successData: OnyxUpdate[] = [
        {
            onyxMethod: Onyx.METHOD.MERGE,
            key: `${ONYXKEYS.COLLECTION.REPORT_ACTIONS}${chatReport?.reportID}`,
            value: {
                [reportAction.reportActionID]: {
                    pendingAction: null,
                    errors: null,
                },
            },
        },
    ];

    const failureData: OnyxUpdate[] = [];

    if (shouldDeleteTransactionFromOnyx) {
        failureData.push({
            onyxMethod: Onyx.METHOD.SET,
            key: `${ONYXKEYS.COLLECTION.TRANSACTION}${transactionID}`,
            value: transaction,
        });
    }

    if (Permissions.canUseViolations(betas)) {
        failureData.push({
            onyxMethod: Onyx.METHOD.SET,
            key: `${ONYXKEYS.COLLECTION.TRANSACTION_VIOLATIONS}${transactionID}`,
            value: transactionViolations,
        });
    }

    if (shouldDeleteTransactionThread) {
        failureData.push({
            onyxMethod: Onyx.METHOD.SET,
            key: `${ONYXKEYS.COLLECTION.REPORT}${transactionThreadID}`,
            value: transactionThread,
        });
    }

    if (actionableWhisperReportActionID) {
        failureData.push({
            onyxMethod: Onyx.METHOD.MERGE,
            key: `${ONYXKEYS.COLLECTION.REPORT_ACTIONS}${chatReport?.reportID}`,
            value: {
                [actionableWhisperReportActionID]: {
                    originalMessage: {
                        resolution: null,
                    },
                },
            },
        });
    }
    failureData.push(
        {
            onyxMethod: Onyx.METHOD.MERGE,
            key: `${ONYXKEYS.COLLECTION.REPORT_ACTIONS}${chatReport?.reportID}`,
            value: {
                [reportAction.reportActionID]: {
                    ...reportAction,
                    pendingAction: null,
                    errors: ErrorUtils.getMicroSecondOnyxError('iou.error.genericDeleteFailureMessage'),
                },
            },
        },
        {
            onyxMethod: Onyx.METHOD.MERGE,
            key: `${ONYXKEYS.COLLECTION.REPORT}${chatReport?.reportID}`,
            value: chatReport,
        },
    );

    const parameters: DeleteMoneyRequestParams = {
        transactionID,
        reportActionID: reportAction.reportActionID,
    };

    return {parameters, optimisticData, successData, failureData, shouldDeleteTransactionThread, chatReport};
}

/** Gathers all the data needed to create an invoice. */
function getSendInvoiceInformation(
    transaction: OnyxEntry<OnyxTypes.Transaction>,
    currentUserAccountID: number,
    invoiceChatReport?: OnyxEntry<OnyxTypes.Report>,
    receipt?: Receipt,
    policy?: OnyxEntry<OnyxTypes.Policy>,
    policyTagList?: OnyxEntry<OnyxTypes.PolicyTagList>,
    policyCategories?: OnyxEntry<OnyxTypes.PolicyCategories>,
): SendInvoiceInformation {
    const {amount = 0, currency = '', created = '', merchant = '', category = '', tag = '', taxCode = '', taxAmount = 0, billable, comment, participants} = transaction ?? {};
    const trimmedComment = (comment?.comment ?? '').trim();
    const senderWorkspaceID = participants?.find((participant) => participant?.isSender)?.policyID ?? '';
    const receiverParticipant = participants?.find((participant) => participant?.accountID) ?? invoiceChatReport?.invoiceReceiver;
    const receiverAccountID = receiverParticipant && 'accountID' in receiverParticipant && receiverParticipant.accountID ? receiverParticipant.accountID : -1;
    let receiver = ReportUtils.getPersonalDetailsForAccountID(receiverAccountID);
    let optimisticPersonalDetailListAction = {};

    // STEP 1: Get existing chat report OR build a new optimistic one
    let isNewChatReport = false;
    let chatReport = !isEmptyObject(invoiceChatReport) && invoiceChatReport?.reportID ? invoiceChatReport : null;

    if (!chatReport) {
        chatReport = ReportUtils.getInvoiceChatByParticipants(senderWorkspaceID, receiverAccountID);
    }

    if (!chatReport) {
        isNewChatReport = true;
        chatReport = ReportUtils.buildOptimisticChatReport([receiverAccountID, currentUserAccountID], CONST.REPORT.DEFAULT_REPORT_NAME, CONST.REPORT.CHAT_TYPE.INVOICE, senderWorkspaceID);
    }

    // STEP 2: Create a new optimistic invoice report.
    const optimisticInvoiceReport = ReportUtils.buildOptimisticInvoiceReport(chatReport.reportID, senderWorkspaceID, receiverAccountID, receiver.displayName ?? '', amount, currency);

    // STEP 3: Build optimistic receipt and transaction
    const receiptObject: Receipt = {};
    let filename;
    if (receipt?.source) {
        receiptObject.source = receipt.source;
        receiptObject.state = receipt.state ?? CONST.IOU.RECEIPT_STATE.SCANREADY;
        filename = receipt.name;
    }
    const optimisticTransaction = TransactionUtils.buildOptimisticTransaction(
        amount,
        currency,
        optimisticInvoiceReport.reportID,
        trimmedComment,
        created,
        '',
        '',
        merchant,
        receiptObject,
        filename,
        undefined,
        category,
        tag,
        taxCode,
        taxAmount,
        billable,
    );

<<<<<<< HEAD
    const optimisticPolicyRecentlyUsedCategories = Policy.buildOptimisticPolicyRecentlyUsedCategories(optimisticInvoiceReport.policyID, category);
    const optimisticPolicyRecentlyUsedTags = Policy.buildOptimisticPolicyRecentlyUsedTags(optimisticInvoiceReport.policyID, tag);
    const optimisticPolicyRecentlyUsedCurrencies = Policy.buildOptimisticPolicyRecentlyUsedCurrencies(optimisticInvoiceReport.policyID, currency);
=======
    const optimisticPolicyRecentlyUsedCategories = Category.buildOptimisticPolicyRecentlyUsedCategories(optimisticInvoiceReport.policyID, category);
    const optimisticPolicyRecentlyUsedTags = Tag.buildOptimisticPolicyRecentlyUsedTags(optimisticInvoiceReport.policyID, tag);

>>>>>>> 8d11d0b1
    // STEP 4: Add optimistic personal details for participant
    const shouldCreateOptimisticPersonalDetails = isNewChatReport && !allPersonalDetails[receiverAccountID];
    if (shouldCreateOptimisticPersonalDetails) {
        const receiverLogin = receiverParticipant && 'login' in receiverParticipant && receiverParticipant.login ? receiverParticipant.login : '';
        receiver = {
            accountID: receiverAccountID,
            displayName: LocalePhoneNumber.formatPhoneNumber(receiverLogin),
            login: receiverLogin,
            isOptimisticPersonalDetail: true,
        };

        optimisticPersonalDetailListAction = {[receiverAccountID]: receiver};
    }

    // STEP 5: Build optimistic reportActions.
    const [optimisticCreatedActionForChat, optimisticCreatedActionForIOUReport, iouAction, optimisticTransactionThread, optimisticCreatedActionForTransactionThread] =
        ReportUtils.buildOptimisticMoneyRequestEntities(
            optimisticInvoiceReport,
            CONST.IOU.REPORT_ACTION_TYPE.CREATE,
            amount,
            currency,
            trimmedComment,
            receiver.login ?? '',
            [receiver],
            optimisticTransaction.transactionID,
            undefined,
            false,
            false,
            receiptObject,
            false,
        );
    const reportPreviewAction = ReportUtils.buildOptimisticReportPreview(chatReport, optimisticInvoiceReport, trimmedComment, optimisticTransaction);

    // STEP 6: Build Onyx Data
    const [optimisticData, successData, failureData] = buildOnyxDataForInvoice(
        chatReport,
        optimisticInvoiceReport,
        optimisticTransaction,
        optimisticCreatedActionForChat,
        optimisticCreatedActionForIOUReport,
        iouAction,
        optimisticPersonalDetailListAction,
        reportPreviewAction,
        optimisticPolicyRecentlyUsedCategories,
        optimisticPolicyRecentlyUsedTags,
        isNewChatReport,
        optimisticTransactionThread,
        optimisticCreatedActionForTransactionThread,
        policy,
        policyTagList,
        policyCategories,
        optimisticPolicyRecentlyUsedCurrencies,
    );

    return {
        senderWorkspaceID,
        receiver,
        invoiceRoom: chatReport,
        createdChatReportActionID: optimisticCreatedActionForChat.reportActionID,
        invoiceReportID: optimisticInvoiceReport.reportID,
        reportPreviewReportActionID: reportPreviewAction.reportActionID,
        transactionID: optimisticTransaction.transactionID,
        transactionThreadReportID: optimisticTransactionThread.reportID,
        onyxData: {
            optimisticData,
            successData,
            failureData,
        },
    };
}

/**
 * Gathers all the data needed to submit an expense. It attempts to find existing reports, iouReports, and receipts. If it doesn't find them, then
 * it creates optimistic versions of them and uses those instead
 */
function getMoneyRequestInformation(
    parentChatReport: OnyxEntry<OnyxTypes.Report> | EmptyObject,
    participant: Participant,
    comment: string,
    amount: number,
    currency: string,
    created: string,
    merchant: string,
    receipt: Receipt | undefined,
    existingTransactionID: string | undefined,
    category: string | undefined,
    tag: string | undefined,
    taxCode: string | undefined,
    taxAmount: number | undefined,
    billable: boolean | undefined,
    policy: OnyxEntry<OnyxTypes.Policy> | undefined,
    policyTagList: OnyxEntry<OnyxTypes.PolicyTagList> | undefined,
    policyCategories: OnyxEntry<OnyxTypes.PolicyCategories> | undefined,
    payeeAccountID = userAccountID,
    payeeEmail = currentUserEmail,
    moneyRequestReportID = '',
    linkedTrackedExpenseReportAction?: OnyxTypes.ReportAction,
): MoneyRequestInformation {
    const payerEmail = PhoneNumber.addSMSDomainIfPhoneNumber(participant.login ?? '');
    const payerAccountID = Number(participant.accountID);
    const isPolicyExpenseChat = participant.isPolicyExpenseChat;

    // STEP 1: Get existing chat report OR build a new optimistic one
    let isNewChatReport = false;
    let chatReport = !isEmptyObject(parentChatReport) && parentChatReport?.reportID ? parentChatReport : null;

    // If this is a policyExpenseChat, the chatReport must exist and we can get it from Onyx.
    // report is null if the flow is initiated from the global create menu. However, participant always stores the reportID if it exists, which is the case for policyExpenseChats
    if (!chatReport && isPolicyExpenseChat) {
        chatReport = allReports?.[`${ONYXKEYS.COLLECTION.REPORT}${participant.reportID}`] ?? null;
    }

    if (!chatReport) {
        chatReport = ReportUtils.getChatByParticipants([payerAccountID, payeeAccountID]);
    }

    // If we still don't have a report, it likely doens't exist and we need to build an optimistic one
    if (!chatReport) {
        isNewChatReport = true;
        chatReport = ReportUtils.buildOptimisticChatReport([payerAccountID, payeeAccountID]);
    }

    // STEP 2: Get the Expense/IOU report. If the moneyRequestReportID has been provided, we want to add the transaction to this specific report.
    // If no such reportID has been provided, let's use the chatReport.iouReportID property. In case that is not present, build a new optimistic Expense/IOU report.
    let iouReport: OnyxEntry<OnyxTypes.Report> = null;
    if (moneyRequestReportID) {
        iouReport = allReports?.[`${ONYXKEYS.COLLECTION.REPORT}${moneyRequestReportID}`] ?? null;
    } else {
        iouReport = allReports?.[`${ONYXKEYS.COLLECTION.REPORT}${chatReport.iouReportID}`] ?? null;
    }

    const shouldCreateNewMoneyRequestReport = ReportUtils.shouldCreateNewMoneyRequestReport(iouReport, chatReport);

    if (!iouReport || shouldCreateNewMoneyRequestReport) {
        iouReport = isPolicyExpenseChat
            ? ReportUtils.buildOptimisticExpenseReport(chatReport.reportID, chatReport.policyID ?? '', payeeAccountID, amount, currency)
            : ReportUtils.buildOptimisticIOUReport(payeeAccountID, payerAccountID, amount, chatReport.reportID, currency);
    } else if (isPolicyExpenseChat) {
        iouReport = {...iouReport};
        if (iouReport?.currency === currency && typeof iouReport.total === 'number') {
            // Because of the Expense reports are stored as negative values, we subtract the total from the amount
            iouReport.total -= amount;
        }
    } else {
        iouReport = IOUUtils.updateIOUOwnerAndTotal(iouReport, payeeAccountID, amount, currency);
    }
    // STEP 3: Build optimistic receipt and transaction
    const receiptObject: Receipt = {};
    let filename;
    if (receipt?.source) {
        receiptObject.source = receipt.source;
        receiptObject.state = receipt.state ?? CONST.IOU.RECEIPT_STATE.SCANREADY;
        filename = receipt.name;
    }
    const existingTransaction = allTransactionDrafts[`${ONYXKEYS.COLLECTION.TRANSACTION_DRAFT}${existingTransactionID ?? CONST.IOU.OPTIMISTIC_TRANSACTION_ID}`];
    const isDistanceRequest = existingTransaction && existingTransaction.iouRequestType === CONST.IOU.REQUEST_TYPE.DISTANCE;
    let optimisticTransaction = TransactionUtils.buildOptimisticTransaction(
        ReportUtils.isExpenseReport(iouReport) ? -amount : amount,
        currency,
        iouReport.reportID,
        comment,
        created,
        '',
        '',
        merchant,
        receiptObject,
        filename,
        existingTransactionID,
        category,
        tag,
        taxCode,
        ReportUtils.isExpenseReport(iouReport) ? -(taxAmount ?? 0) : taxAmount,
        billable,
        isDistanceRequest ? {waypoints: CONST.RED_BRICK_ROAD_PENDING_ACTION.ADD} : undefined,
    );

<<<<<<< HEAD
    const optimisticPolicyRecentlyUsedCategories = Policy.buildOptimisticPolicyRecentlyUsedCategories(iouReport.policyID, category);
    const optimisticPolicyRecentlyUsedTags = Policy.buildOptimisticPolicyRecentlyUsedTags(iouReport.policyID, tag);
    const optimisticPolicyRecentluUsedCurrencies = Policy.buildOptimisticPolicyRecentlyUsedCurrencies(iouReport.policyID, currency);
=======
    const optimisticPolicyRecentlyUsedCategories = Category.buildOptimisticPolicyRecentlyUsedCategories(iouReport.policyID, category);
    const optimisticPolicyRecentlyUsedTags = Tag.buildOptimisticPolicyRecentlyUsedTags(iouReport.policyID, tag);
>>>>>>> 8d11d0b1

    // If there is an existing transaction (which is the case for distance requests), then the data from the existing transaction
    // needs to be manually merged into the optimistic transaction. This is because buildOnyxDataForMoneyRequest() uses `Onyx.set()` for the transaction
    // data. This is a big can of worms to change it to `Onyx.merge()` as explored in https://expensify.slack.com/archives/C05DWUDHVK7/p1692139468252109.
    // I want to clean this up at some point, but it's possible this will live in the code for a while so I've created https://github.com/Expensify/App/issues/25417
    // to remind me to do this.
    if (isDistanceRequest) {
        optimisticTransaction = fastMerge(existingTransaction, optimisticTransaction, false);
    }

    // STEP 4: Build optimistic reportActions. We need:
    // 1. CREATED action for the chatReport
    // 2. CREATED action for the iouReport
    // 3. IOU action for the iouReport
    // 4. The transaction thread, which requires the iouAction, and CREATED action for the transaction thread
    // 5. REPORT_PREVIEW action for the chatReport
    // Note: The CREATED action for the IOU report must be optimistically generated before the IOU action so there's no chance that it appears after the IOU action in the chat
    const [optimisticCreatedActionForChat, optimisticCreatedActionForIOUReport, iouAction, optimisticTransactionThread, optimisticCreatedActionForTransactionThread] =
        ReportUtils.buildOptimisticMoneyRequestEntities(
            iouReport,
            CONST.IOU.REPORT_ACTION_TYPE.CREATE,
            amount,
            currency,
            comment,
            payeeEmail,
            [participant],
            optimisticTransaction.transactionID,
            undefined,
            false,
            false,
            receiptObject,
            false,
            undefined,
            linkedTrackedExpenseReportAction?.childReportID,
            linkedTrackedExpenseReportAction,
        );

    let reportPreviewAction = shouldCreateNewMoneyRequestReport ? null : getReportPreviewAction(chatReport.reportID, iouReport.reportID);

    if (reportPreviewAction) {
        reportPreviewAction = ReportUtils.updateReportPreview(iouReport, reportPreviewAction as ReportPreviewAction, false, comment, optimisticTransaction);
    } else {
        reportPreviewAction = ReportUtils.buildOptimisticReportPreview(chatReport, iouReport, comment, optimisticTransaction);
        chatReport.lastVisibleActionCreated = reportPreviewAction.created;

        // Generated ReportPreview action is a parent report action of the iou report.
        // We are setting the iou report's parentReportActionID to display subtitle correctly in IOU page when offline.
        iouReport.parentReportActionID = reportPreviewAction.reportActionID;
    }

    const shouldCreateOptimisticPersonalDetails = isNewChatReport && !allPersonalDetails[payerAccountID];
    // Add optimistic personal details for participant
    const optimisticPersonalDetailListAction = shouldCreateOptimisticPersonalDetails
        ? {
              [payerAccountID]: {
                  accountID: payerAccountID,
                  // Disabling this line since participant.displayName can be an empty string
                  // eslint-disable-next-line @typescript-eslint/prefer-nullish-coalescing
                  displayName: LocalePhoneNumber.formatPhoneNumber(participant.displayName || payerEmail),
                  login: participant.login,
                  isOptimisticPersonalDetail: true,
              },
          }
        : {};

    const optimisticNextStep = NextStepUtils.buildNextStep(iouReport, CONST.REPORT.STATUS_NUM.OPEN);

    // STEP 5: Build Onyx Data
    const [optimisticData, successData, failureData] = buildOnyxDataForMoneyRequest(
        chatReport,
        iouReport,
        optimisticTransaction,
        optimisticCreatedActionForChat,
        optimisticCreatedActionForIOUReport,
        iouAction,
        optimisticPersonalDetailListAction,
        reportPreviewAction,
        optimisticPolicyRecentlyUsedCategories,
        optimisticPolicyRecentlyUsedTags,
        isNewChatReport,
        optimisticTransactionThread ?? {},
        optimisticCreatedActionForTransactionThread ?? {},
        shouldCreateNewMoneyRequestReport,
        policy,
        policyTagList,
        policyCategories,
        optimisticNextStep,
        undefined,
        undefined,
        optimisticPolicyRecentluUsedCurrencies,
    );

    return {
        payerAccountID,
        payerEmail,
        iouReport,
        chatReport,
        transaction: optimisticTransaction,
        iouAction,
        createdChatReportActionID: isNewChatReport ? optimisticCreatedActionForChat.reportActionID : '0',
        createdIOUReportActionID: shouldCreateNewMoneyRequestReport ? optimisticCreatedActionForIOUReport.reportActionID : '0',
        reportPreviewAction,
        transactionThreadReportID: optimisticTransactionThread?.reportID ?? '0',
        createdReportActionIDForThread: optimisticCreatedActionForTransactionThread?.reportActionID ?? '0',
        onyxData: {
            optimisticData,
            successData,
            failureData,
        },
    };
}

/**
 * Gathers all the data needed to make an expense. It attempts to find existing reports, iouReports, and receipts. If it doesn't find them, then
 * it creates optimistic versions of them and uses those instead
 */
function getTrackExpenseInformation(
    parentChatReport: OnyxEntry<OnyxTypes.Report> | EmptyObject,
    participant: Participant,
    comment: string,
    amount: number,
    currency: string,
    created: string,
    merchant: string,
    receipt: Receipt | undefined,
    category: string | undefined,
    tag: string | undefined,
    taxCode: string | undefined,
    taxAmount: number | undefined,
    billable: boolean | undefined,
    policy: OnyxEntry<OnyxTypes.Policy> | undefined,
    policyTagList: OnyxEntry<OnyxTypes.PolicyTagList> | undefined,
    policyCategories: OnyxEntry<OnyxTypes.PolicyCategories> | undefined,
    payeeEmail = currentUserEmail,
    payeeAccountID = userAccountID,
    moneyRequestReportID = '',
    linkedTrackedExpenseReportAction?: OnyxTypes.ReportAction,
    existingTransactionID?: string,
): TrackExpenseInformation | EmptyObject {
    const optimisticData: OnyxUpdate[] = [];
    const successData: OnyxUpdate[] = [];
    const failureData: OnyxUpdate[] = [];

    const isPolicyExpenseChat = participant.isPolicyExpenseChat;

    // STEP 1: Get existing chat report
    let chatReport = !isEmptyObject(parentChatReport) && parentChatReport?.reportID ? parentChatReport : null;

    // The chatReport always exists, and we can get it from Onyx if chatReport is null.
    if (!chatReport) {
        chatReport = allReports?.[`${ONYXKEYS.COLLECTION.REPORT}${participant.reportID}`] ?? null;
    }

    // If we still don't have a report, it likely doesn't exist, and we will early return here as it should not happen
    // Maybe later, we can build an optimistic selfDM chat.
    if (!chatReport) {
        return {};
    }

    // Check if the report is a draft
    const isDraftReport = ReportUtils.isDraftReport(chatReport?.reportID);

    let createdWorkspaceParams: CreateWorkspaceParams | undefined;

    if (isDraftReport) {
        const workspaceData = Policy.buildPolicyData(undefined, policy?.makeMeAdmin, policy?.name, policy?.id, chatReport?.reportID);
        createdWorkspaceParams = workspaceData.params;
        optimisticData.push(...workspaceData.optimisticData);
        successData.push(...workspaceData.successData);
        failureData.push(...workspaceData.failureData);
    }

    // STEP 2: If not in the self-DM flow, we need to use the expense report.
    // For this, first use the chatReport.iouReportID property. Build a new optimistic expense report if needed.
    const shouldUseMoneyReport = !!isPolicyExpenseChat;

    let iouReport: OnyxEntry<OnyxTypes.Report> = null;
    let shouldCreateNewMoneyRequestReport = false;

    if (shouldUseMoneyReport) {
        if (moneyRequestReportID) {
            iouReport = allReports?.[`${ONYXKEYS.COLLECTION.REPORT}${moneyRequestReportID}`] ?? null;
        } else {
            iouReport = allReports?.[`${ONYXKEYS.COLLECTION.REPORT}${chatReport.iouReportID}`] ?? null;
        }

        shouldCreateNewMoneyRequestReport = ReportUtils.shouldCreateNewMoneyRequestReport(iouReport, chatReport);
        if (!iouReport || shouldCreateNewMoneyRequestReport) {
            iouReport = ReportUtils.buildOptimisticExpenseReport(chatReport.reportID, chatReport.policyID ?? '', payeeAccountID, amount, currency, false);
        } else {
            iouReport = {...iouReport};
            if (iouReport?.currency === currency && typeof iouReport.total === 'number' && typeof iouReport.nonReimbursableTotal === 'number') {
                // Because of the Expense reports are stored as negative values, we subtract the total from the amount
                iouReport.total -= amount;
                iouReport.nonReimbursableTotal -= amount;
            }
        }
    }

    // If shouldUseMoneyReport is true, the iouReport was defined.
    // But we'll use the `shouldUseMoneyReport && iouReport` check further instead of `shouldUseMoneyReport` to avoid TS errors.

    // STEP 3: Build optimistic receipt and transaction
    const receiptObject: Receipt = {};
    let filename;
    if (receipt?.source) {
        receiptObject.source = receipt.source;
        receiptObject.state = receipt.state ?? CONST.IOU.RECEIPT_STATE.SCANREADY;
        filename = receipt.name;
    }
    const existingTransaction = allTransactionDrafts[`${ONYXKEYS.COLLECTION.TRANSACTION_DRAFT}${existingTransactionID ?? CONST.IOU.OPTIMISTIC_TRANSACTION_ID}`];
    const isDistanceRequest = existingTransaction && existingTransaction.iouRequestType === CONST.IOU.REQUEST_TYPE.DISTANCE;
    let optimisticTransaction = TransactionUtils.buildOptimisticTransaction(
        ReportUtils.isExpenseReport(iouReport) ? -amount : amount,
        currency,
        shouldUseMoneyReport && iouReport ? iouReport.reportID : '0',
        comment,
        created,
        '',
        '',
        merchant,
        receiptObject,
        filename,
        existingTransactionID ?? null,
        category,
        tag,
        taxCode,
        taxAmount,
        billable,
        isDistanceRequest ? {waypoints: CONST.RED_BRICK_ROAD_PENDING_ACTION.ADD} : undefined,
        false,
    );

    // If there is an existing transaction (which is the case for distance requests), then the data from the existing transaction
    // needs to be manually merged into the optimistic transaction. This is because buildOnyxDataForMoneyRequest() uses `Onyx.set()` for the transaction
    // data. This is a big can of worms to change it to `Onyx.merge()` as explored in https://expensify.slack.com/archives/C05DWUDHVK7/p1692139468252109.
    // I want to clean this up at some point, but it's possible this will live in the code for a while so I've created https://github.com/Expensify/App/issues/25417
    // to remind me to do this.
    if (isDistanceRequest) {
        optimisticTransaction = fastMerge(existingTransaction, optimisticTransaction, false);
    }

    // STEP 4: Build optimistic reportActions. We need:
    // 1. CREATED action for the iouReport (if tracking in the Expense chat)
    // 2. IOU action for the iouReport (if tracking in the Expense chat), otherwise – for chatReport
    // 3. The transaction thread, which requires the iouAction, and CREATED action for the transaction thread
    // 4. REPORT_PREVIEW action for the chatReport (if tracking in the Expense chat)
    const [, optimisticCreatedActionForIOUReport, iouAction, optimisticTransactionThread, optimisticCreatedActionForTransactionThread] = ReportUtils.buildOptimisticMoneyRequestEntities(
        shouldUseMoneyReport && iouReport ? iouReport : chatReport,
        CONST.IOU.REPORT_ACTION_TYPE.TRACK,
        amount,
        currency,
        comment,
        payeeEmail,
        [participant],
        optimisticTransaction.transactionID,
        undefined,
        false,
        false,
        receiptObject,
        false,
        !shouldUseMoneyReport,
        linkedTrackedExpenseReportAction?.childReportID,
        linkedTrackedExpenseReportAction,
    );

    let reportPreviewAction: OnyxEntry<OnyxTypes.ReportAction> = null;
    if (shouldUseMoneyReport && iouReport) {
        reportPreviewAction = shouldCreateNewMoneyRequestReport ? null : getReportPreviewAction(chatReport.reportID, iouReport.reportID);

        if (reportPreviewAction) {
            reportPreviewAction = ReportUtils.updateReportPreview(iouReport, reportPreviewAction as ReportPreviewAction, false, comment, optimisticTransaction);
        } else {
            reportPreviewAction = ReportUtils.buildOptimisticReportPreview(chatReport, iouReport, comment, optimisticTransaction);
            // Generated ReportPreview action is a parent report action of the iou report.
            // We are setting the iou report's parentReportActionID to display subtitle correctly in IOU page when offline.
            iouReport.parentReportActionID = reportPreviewAction.reportActionID;
        }
    }

    let actionableTrackExpenseWhisper: OnyxEntry<OnyxTypes.ReportAction> = null;
    if (!isPolicyExpenseChat) {
        actionableTrackExpenseWhisper = ReportUtils.buildOptimisticActionableTrackExpenseWhisper(iouAction, optimisticTransaction.transactionID);
    }

    // STEP 5: Build Onyx Data
    const trackExpenseOnyxData = buildOnyxDataForTrackExpense(
        chatReport,
        iouReport,
        optimisticTransaction,
        optimisticCreatedActionForIOUReport,
        iouAction,
        reportPreviewAction,
        optimisticTransactionThread ?? {},
        (optimisticCreatedActionForTransactionThread as OptimisticCreatedReportAction) ?? {}, // Add type assertion here
        shouldCreateNewMoneyRequestReport,
        policy,
        policyTagList,
        policyCategories,
        undefined,
        actionableTrackExpenseWhisper,
    );

    return {
        createdWorkspaceParams,
        chatReport,
        iouReport: iouReport ?? undefined,
        transaction: optimisticTransaction,
        iouAction,
        createdChatReportActionID: '0',
        createdIOUReportActionID: shouldCreateNewMoneyRequestReport ? optimisticCreatedActionForIOUReport.reportActionID : '0',
        reportPreviewAction: reportPreviewAction ?? undefined,
        transactionThreadReportID: optimisticTransactionThread.reportID,
        createdReportActionIDForThread: optimisticCreatedActionForTransactionThread.reportActionID,
        actionableWhisperReportActionIDParam: actionableTrackExpenseWhisper?.reportActionID ?? '',
        onyxData: {
            optimisticData: optimisticData.concat(trackExpenseOnyxData[0]),
            successData: successData.concat(trackExpenseOnyxData[1]),
            failureData: failureData.concat(trackExpenseOnyxData[2]),
        },
    };
}

/** Requests money based on a distance (e.g. mileage from a map) */
function createDistanceRequest(
    report: OnyxEntry<OnyxTypes.Report>,
    participant: Participant,
    comment: string,
    created: string,
    category: string | undefined,
    tag: string | undefined,
    taxCode: string | undefined,
    taxAmount: number | undefined,
    amount: number,
    currency: string,
    merchant: string,
    billable: boolean | undefined,
    validWaypoints: WaypointCollection,
    policy?: OnyxEntry<OnyxTypes.Policy>,
    policyTagList?: OnyxEntry<OnyxTypes.PolicyTagList>,
    policyCategories?: OnyxEntry<OnyxTypes.PolicyCategories>,
    customUnitRateID?: string,
) {
    // If the report is an iou or expense report, we should get the linked chat report to be passed to the getMoneyRequestInformation function
    const isMoneyRequestReport = ReportUtils.isMoneyRequestReport(report);
    const currentChatReport = isMoneyRequestReport ? ReportUtils.getReport(report?.chatReportID) : report;
    const moneyRequestReportID = isMoneyRequestReport ? report?.reportID : '';
    const currentCreated = DateUtils.enrichMoneyRequestTimestamp(created);

    const optimisticReceipt: Receipt = {
        source: ReceiptGeneric as ReceiptSource,
        state: CONST.IOU.RECEIPT_STATE.OPEN,
    };
    const {
        iouReport,
        chatReport,
        transaction,
        iouAction,
        createdChatReportActionID,
        createdIOUReportActionID,
        reportPreviewAction,
        transactionThreadReportID,
        createdReportActionIDForThread,
        payerEmail,
        onyxData,
    } = getMoneyRequestInformation(
        currentChatReport,
        participant,
        comment,
        amount,
        currency,
        currentCreated,
        merchant,
        optimisticReceipt,
        undefined,
        category,
        tag,
        taxCode,
        taxAmount,
        billable,
        policy,
        policyTagList,
        policyCategories,
        userAccountID,
        currentUserEmail,
        moneyRequestReportID,
    );

    const activeReportID = isMoneyRequestReport ? report?.reportID ?? '' : chatReport.reportID;
    const parameters: CreateDistanceRequestParams = {
        comment,
        iouReportID: iouReport.reportID,
        chatReportID: chatReport.reportID,
        transactionID: transaction.transactionID,
        reportActionID: iouAction.reportActionID,
        createdChatReportActionID,
        createdIOUReportActionID,
        reportPreviewReportActionID: reportPreviewAction.reportActionID,
        waypoints: JSON.stringify(validWaypoints),
        created: currentCreated,
        category,
        tag,
        taxCode,
        taxAmount,
        billable,
        transactionThreadReportID,
        createdReportActionIDForThread,
        payerEmail,
        customUnitRateID,
    };

    API.write(WRITE_COMMANDS.CREATE_DISTANCE_REQUEST, parameters, onyxData);
    Navigation.dismissModal(activeReportID);
    Report.notifyNewAction(activeReportID, userAccountID);
}

/**
 * Compute the diff amount when we update the transaction
 */
function calculateDiffAmount(iouReport: OnyxEntry<OnyxTypes.Report>, updatedTransaction: OnyxEntry<OnyxTypes.Transaction>, transaction: OnyxEntry<OnyxTypes.Transaction>): number {
    if (!iouReport) {
        return 0;
    }
    const isExpenseReport = ReportUtils.isExpenseReport(iouReport);
    const updatedCurrency = TransactionUtils.getCurrency(updatedTransaction);
    const currentCurrency = TransactionUtils.getCurrency(transaction);

    const currentAmount = TransactionUtils.getAmount(transaction, isExpenseReport);
    const updatedAmount = TransactionUtils.getAmount(updatedTransaction, isExpenseReport);

    if (updatedCurrency === iouReport?.currency && currentCurrency !== iouReport?.currency) {
        // Add the diff to the total if we change the currency from a different currency to the currency of the IOU report
        return updatedAmount;
    }
    if (updatedCurrency !== iouReport?.currency && currentCurrency === iouReport?.currency) {
        // Subtract the diff from the total if we change the currency from the currency of IOU report to a different currency
        return -updatedAmount;
    }
    if (updatedCurrency === iouReport?.currency && updatedAmount !== currentAmount) {
        // Calculate the diff between the updated amount and the current amount if we change the amount and the currency of the transaction is the currency of the report
        return updatedAmount - currentAmount;
    }

    return 0;
}

function calculateAmountForUpdatedWaypoint(
    transaction: OnyxEntry<OnyxTypes.Transaction>,
    transactionChanges: TransactionChanges,
    policy: OnyxEntry<OnyxTypes.Policy>,
    iouReport: OnyxEntry<OnyxTypes.Report>,
) {
    let updatedAmount: number = CONST.IOU.DEFAULT_AMOUNT;
    let updatedMerchant = Localize.translateLocal('iou.fieldPending');
    if (!isEmptyObject(transactionChanges?.routes)) {
        const customUnitRateID = TransactionUtils.getRateID(transaction) ?? '';
        const mileageRates = DistanceRequestUtils.getMileageRates(policy, true);
        const policyCurrency = policy?.outputCurrency ?? PolicyUtils.getPersonalPolicy()?.outputCurrency ?? CONST.CURRENCY.USD;
        const mileageRate = TransactionUtils.isCustomUnitRateIDForP2P(transaction)
            ? DistanceRequestUtils.getRateForP2P(policyCurrency)
            : mileageRates?.[customUnitRateID] ?? DistanceRequestUtils.getDefaultMileageRate(policy);
        const {unit, rate} = mileageRate;
        const distance = TransactionUtils.getDistance(transaction);
        const amount = DistanceRequestUtils.getDistanceRequestAmount(distance, unit, rate ?? 0);
        updatedAmount = ReportUtils.isExpenseReport(iouReport) ? -amount : amount;
        updatedMerchant = DistanceRequestUtils.getDistanceMerchant(true, distance, unit, rate, transaction?.currency ?? CONST.CURRENCY.USD, Localize.translateLocal, (digit) =>
            toLocaleDigit(preferredLocale, digit),
        );
    }
    return {amount: updatedAmount, modifiedAmount: updatedAmount, modifiedMerchant: updatedMerchant};
}

/**
 * @param transactionID
 * @param transactionThreadReportID
 * @param transactionChanges
 * @param [transactionChanges.created] Present when updated the date field
 * @param policy  May be undefined, an empty object, or an object matching the Policy type (src/types/onyx/Policy.ts)
 * @param policyTagList
 * @param policyCategories
 * @param onlyIncludeChangedFields
 *               When 'true', then the returned params will only include the transaction details for the fields that were changed.
 *               When `false`, then the returned params will include all the transaction details, regardless of which fields were changed.
 *               This setting is necessary while the UpdateDistanceRequest API is refactored to be fully 1:1:1 in https://github.com/Expensify/App/issues/28358
 */
function getUpdateMoneyRequestParams(
    transactionID: string,
    transactionThreadReportID: string,
    transactionChanges: TransactionChanges,
    policy: OnyxEntry<OnyxTypes.Policy>,
    policyTagList: OnyxEntry<OnyxTypes.PolicyTagList>,
    policyCategories: OnyxEntry<OnyxTypes.PolicyCategories>,
    onlyIncludeChangedFields: boolean,
): UpdateMoneyRequestData {
    const optimisticData: OnyxUpdate[] = [];
    const successData: OnyxUpdate[] = [];
    const failureData: OnyxUpdate[] = [];

    // Step 1: Set any "pending fields" (ones updated while the user was offline) to have error messages in the failureData
    const pendingFields = Object.fromEntries(Object.keys(transactionChanges).map((key) => [key, CONST.RED_BRICK_ROAD_PENDING_ACTION.UPDATE]));
    const clearedPendingFields = Object.fromEntries(Object.keys(transactionChanges).map((key) => [key, null]));
    const errorFields = Object.fromEntries(Object.keys(pendingFields).map((key) => [key, {[DateUtils.getMicroseconds()]: Localize.translateLocal('iou.error.genericEditFailureMessage')}]));

    // Step 2: Get all the collections being updated
    const transactionThread = allReports?.[`${ONYXKEYS.COLLECTION.REPORT}${transactionThreadReportID}`] ?? null;
    const transaction = allTransactions?.[`${ONYXKEYS.COLLECTION.TRANSACTION}${transactionID}`];
    const iouReport = allReports?.[`${ONYXKEYS.COLLECTION.REPORT}${transactionThread?.parentReportID}`] ?? null;
    const isFromExpenseReport = ReportUtils.isExpenseReport(iouReport);
    const isScanning = TransactionUtils.hasReceipt(transaction) && TransactionUtils.isReceiptBeingScanned(transaction);
    let updatedTransaction = transaction ? TransactionUtils.getUpdatedTransaction(transaction, transactionChanges, isFromExpenseReport) : null;
    const transactionDetails = ReportUtils.getTransactionDetails(updatedTransaction);

    if (transactionDetails?.waypoints) {
        // This needs to be a JSON string since we're sending this to the MapBox API
        transactionDetails.waypoints = JSON.stringify(transactionDetails.waypoints);
    }

    const dataToIncludeInParams: Partial<TransactionDetails> | undefined = onlyIncludeChangedFields
        ? Object.fromEntries(Object.entries(transactionDetails ?? {}).filter(([key]) => Object.keys(transactionChanges).includes(key)))
        : transactionDetails;

    const params: UpdateMoneyRequestParams = {
        ...dataToIncludeInParams,
        reportID: iouReport?.reportID,
        transactionID,
    };

    const hasPendingWaypoints = 'waypoints' in transactionChanges;
    if (transaction && updatedTransaction && hasPendingWaypoints) {
        updatedTransaction = {
            ...updatedTransaction,
            ...calculateAmountForUpdatedWaypoint(transaction, transactionChanges, policy, iouReport),
        };

        // Delete the draft transaction when editing waypoints when the server responds successfully and there are no errors
        successData.push({
            onyxMethod: Onyx.METHOD.SET,
            key: `${ONYXKEYS.COLLECTION.TRANSACTION_DRAFT}${transactionID}`,
            value: null,
        });

        // Revert the transaction's amount to the original value on failure.
        // The IOU Report will be fully reverted in the failureData further below.
        failureData.push({
            onyxMethod: Onyx.METHOD.MERGE,
            key: `${ONYXKEYS.COLLECTION.TRANSACTION}${transactionID}`,
            value: {
                amount: transaction.amount,
                modifiedAmount: transaction.modifiedAmount,
                modifiedMerchant: transaction.modifiedMerchant,
            },
        });
    }

    // Step 3: Build the modified expense report actions
    // We don't create a modified report action if we're updating the waypoints,
    // since there isn't actually any optimistic data we can create for them and the report action is created on the server
    // with the response from the MapBox API
    const updatedReportAction = ReportUtils.buildOptimisticModifiedExpenseReportAction(transactionThread, transaction, transactionChanges, isFromExpenseReport, policy);
    if (!hasPendingWaypoints) {
        params.reportActionID = updatedReportAction.reportActionID;

        optimisticData.push({
            onyxMethod: Onyx.METHOD.MERGE,
            key: `${ONYXKEYS.COLLECTION.REPORT_ACTIONS}${transactionThread?.reportID}`,
            value: {
                [updatedReportAction.reportActionID]: updatedReportAction as OnyxTypes.ReportAction,
            },
        });
        successData.push({
            onyxMethod: Onyx.METHOD.MERGE,
            key: `${ONYXKEYS.COLLECTION.REPORT_ACTIONS}${transactionThread?.reportID}`,
            value: {
                [updatedReportAction.reportActionID]: {pendingAction: null},
            },
        });
        failureData.push({
            onyxMethod: Onyx.METHOD.MERGE,
            key: `${ONYXKEYS.COLLECTION.REPORT_ACTIONS}${transactionThread?.reportID}`,
            value: {
                [updatedReportAction.reportActionID]: {
                    ...(updatedReportAction as OnyxTypes.ReportAction),
                    errors: ErrorUtils.getMicroSecondOnyxError('iou.error.genericEditFailureMessage'),
                },
            },
        });
    }

    // Step 4: Compute the IOU total and update the report preview message (and report header) so LHN amount owed is correct.
    const diff = calculateDiffAmount(iouReport, updatedTransaction, transaction);

    let updatedMoneyRequestReport: OnyxTypes.Report | EmptyObject;
    if (!iouReport) {
        updatedMoneyRequestReport = {};
    } else if ((ReportUtils.isExpenseReport(iouReport) || ReportUtils.isInvoiceReport(iouReport)) && typeof iouReport.total === 'number') {
        // For expense report, the amount is negative, so we should subtract total from diff
        updatedMoneyRequestReport = {
            ...iouReport,
            total: iouReport.total - diff,
        };
        if (!transaction?.reimbursable && typeof updatedMoneyRequestReport.nonReimbursableTotal === 'number') {
            updatedMoneyRequestReport.nonReimbursableTotal -= diff;
        }
    } else {
        updatedMoneyRequestReport = IOUUtils.updateIOUOwnerAndTotal(iouReport, updatedReportAction.actorAccountID ?? -1, diff, TransactionUtils.getCurrency(transaction), false, true);
    }

    updatedMoneyRequestReport.cachedTotal = CurrencyUtils.convertToDisplayString(updatedMoneyRequestReport.total, transactionDetails?.currency);

    optimisticData.push(
        {
            onyxMethod: Onyx.METHOD.MERGE,
            key: `${ONYXKEYS.COLLECTION.REPORT}${iouReport?.reportID}`,
            value: updatedMoneyRequestReport,
        },
        {
            onyxMethod: Onyx.METHOD.MERGE,
            key: `${ONYXKEYS.COLLECTION.REPORT}${iouReport?.parentReportID}`,
            value: ReportUtils.getOutstandingChildRequest(updatedMoneyRequestReport),
        },
    );
    successData.push({
        onyxMethod: Onyx.METHOD.MERGE,
        key: `${ONYXKEYS.COLLECTION.REPORT}${iouReport?.reportID}`,
        value: {pendingAction: null},
    });

    // Optimistically modify the transaction and the transaction thread
    optimisticData.push({
        onyxMethod: Onyx.METHOD.MERGE,
        key: `${ONYXKEYS.COLLECTION.TRANSACTION}${transactionID}`,
        value: {
            ...updatedTransaction,
            pendingFields,
            isLoading: hasPendingWaypoints,
            errorFields: null,
        },
    });

    optimisticData.push({
        onyxMethod: Onyx.METHOD.MERGE,
        key: `${ONYXKEYS.COLLECTION.REPORT}${transactionThreadReportID}`,
        value: {
            lastActorAccountID: updatedReportAction.actorAccountID,
        },
    });

    if (isScanning && ('amount' in transactionChanges || 'currency' in transactionChanges)) {
        optimisticData.push(
            {
                onyxMethod: Onyx.METHOD.MERGE,
                key: `${ONYXKEYS.COLLECTION.REPORT_ACTIONS}${iouReport?.reportID}`,
                value: {
                    [transactionThread?.parentReportActionID ?? '']: {
                        originalMessage: {
                            whisperedTo: [],
                        },
                    },
                },
            },
            {
                onyxMethod: Onyx.METHOD.MERGE,
                key: `${ONYXKEYS.COLLECTION.REPORT_ACTIONS}${iouReport?.parentReportID}`,
                value: {
                    [iouReport?.parentReportActionID ?? '']: {
                        originalMessage: {
                            whisperedTo: [],
                        },
                    },
                },
            },
        );
    }

    // Update recently used categories if the category is changed
    if ('category' in transactionChanges) {
        const optimisticPolicyRecentlyUsedCategories = Category.buildOptimisticPolicyRecentlyUsedCategories(iouReport?.policyID, transactionChanges.category);
        if (optimisticPolicyRecentlyUsedCategories.length) {
            optimisticData.push({
                onyxMethod: Onyx.METHOD.SET,
                key: `${ONYXKEYS.COLLECTION.POLICY_RECENTLY_USED_CATEGORIES}${iouReport?.policyID}`,
                value: optimisticPolicyRecentlyUsedCategories,
            });
        }
    }

    // Update recently used currencies if the category is changed
    if ('currency' in transactionChanges) {
        const optimisticPolicyRecentlyUsedCurrencies = Policy.buildOptimisticPolicyRecentlyUsedCurrencies(iouReport?.policyID, transactionChanges.currency);
        if (optimisticPolicyRecentlyUsedCurrencies.length) {
            optimisticData.push({
                onyxMethod: Onyx.METHOD.SET,
                key: `${ONYXKEYS.COLLECTION.POLICY_RECENTLY_USED_CURRENCIES}${iouReport?.policyID}`,
                value: optimisticPolicyRecentlyUsedCurrencies,
            });
        }
    }

    // Update recently used categories if the tag is changed
    if ('tag' in transactionChanges) {
        const optimisticPolicyRecentlyUsedTags = Tag.buildOptimisticPolicyRecentlyUsedTags(iouReport?.policyID, transactionChanges.tag);
        if (!isEmptyObject(optimisticPolicyRecentlyUsedTags)) {
            optimisticData.push({
                onyxMethod: Onyx.METHOD.MERGE,
                key: `${ONYXKEYS.COLLECTION.POLICY_RECENTLY_USED_TAGS}${iouReport?.policyID}`,
                value: optimisticPolicyRecentlyUsedTags,
            });
        }
    }

    // Clear out the error fields and loading states on success
    successData.push({
        onyxMethod: Onyx.METHOD.MERGE,
        key: `${ONYXKEYS.COLLECTION.TRANSACTION}${transactionID}`,
        value: {
            pendingFields: clearedPendingFields,
            isLoading: false,
            errorFields: null,
        },
    });

    // Clear out loading states, pending fields, and add the error fields
    failureData.push({
        onyxMethod: Onyx.METHOD.MERGE,
        key: `${ONYXKEYS.COLLECTION.TRANSACTION}${transactionID}`,
        value: {
            pendingFields: clearedPendingFields,
            isLoading: false,
            errorFields,
        },
    });

    if (iouReport) {
        // Reset the iouReport to its original state
        failureData.push({
            onyxMethod: Onyx.METHOD.MERGE,
            key: `${ONYXKEYS.COLLECTION.REPORT}${iouReport.reportID}`,
            value: iouReport,
        });
    }

    if (policy && PolicyUtils.isPaidGroupPolicy(policy) && updatedTransaction) {
        const currentTransactionViolations = allTransactionViolations[`${ONYXKEYS.COLLECTION.TRANSACTION_VIOLATIONS}${transactionID}`] ?? [];
        optimisticData.push(
            ViolationsUtils.getViolationsOnyxData(
                updatedTransaction,
                currentTransactionViolations,
                !!policy.requiresTag,
                policyTagList ?? {},
                !!policy.requiresCategory,
                policyCategories ?? {},
                PolicyUtils.hasDependentTags(policy, policyTagList ?? {}),
            ),
        );
        failureData.push({
            onyxMethod: Onyx.METHOD.MERGE,
            key: `${ONYXKEYS.COLLECTION.TRANSACTION_VIOLATIONS}${transactionID}`,
            value: currentTransactionViolations,
        });
    }

    // Reset the transaction thread to its original state
    failureData.push({
        onyxMethod: Onyx.METHOD.MERGE,
        key: `${ONYXKEYS.COLLECTION.REPORT}${transactionThreadReportID}`,
        value: transactionThread,
    });

    return {
        params,
        onyxData: {optimisticData, successData, failureData},
    };
}

/**
 * @param transactionID
 * @param transactionThreadReportID
 * @param transactionChanges
 * @param [transactionChanges.created] Present when updated the date field
 * @param onlyIncludeChangedFields
 *               When 'true', then the returned params will only include the transaction details for the fields that were changed.
 *               When `false`, then the returned params will include all the transaction details, regardless of which fields were changed.
 *               This setting is necessary while the UpdateDistanceRequest API is refactored to be fully 1:1:1 in https://github.com/Expensify/App/issues/28358
 * @param policy  May be undefined, an empty object, or an object matching the Policy type (src/types/onyx/Policy.ts)
 */
function getUpdateTrackExpenseParams(
    transactionID: string,
    transactionThreadReportID: string,
    transactionChanges: TransactionChanges,
    onlyIncludeChangedFields: boolean,
    policy: OnyxEntry<OnyxTypes.Policy>,
): UpdateMoneyRequestData {
    const optimisticData: OnyxUpdate[] = [];
    const successData: OnyxUpdate[] = [];
    const failureData: OnyxUpdate[] = [];

    // Step 1: Set any "pending fields" (ones updated while the user was offline) to have error messages in the failureData
    const pendingFields = Object.fromEntries(Object.keys(transactionChanges).map((key) => [key, CONST.RED_BRICK_ROAD_PENDING_ACTION.UPDATE]));
    const clearedPendingFields = Object.fromEntries(Object.keys(transactionChanges).map((key) => [key, null]));
    const errorFields = Object.fromEntries(Object.keys(pendingFields).map((key) => [key, {[DateUtils.getMicroseconds()]: Localize.translateLocal('iou.error.genericEditFailureMessage')}]));

    // Step 2: Get all the collections being updated
    const transactionThread = allReports?.[`${ONYXKEYS.COLLECTION.REPORT}${transactionThreadReportID}`] ?? null;
    const transaction = allTransactions?.[`${ONYXKEYS.COLLECTION.TRANSACTION}${transactionID}`];
    const chatReport = allReports?.[`${ONYXKEYS.COLLECTION.REPORT}${transactionThread?.parentReportID}`] ?? null;
    const isScanning = TransactionUtils.hasReceipt(transaction) && TransactionUtils.isReceiptBeingScanned(transaction);
    let updatedTransaction = transaction ? TransactionUtils.getUpdatedTransaction(transaction, transactionChanges, false) : null;
    const transactionDetails = ReportUtils.getTransactionDetails(updatedTransaction);

    if (transactionDetails?.waypoints) {
        // This needs to be a JSON string since we're sending this to the MapBox API
        transactionDetails.waypoints = JSON.stringify(transactionDetails.waypoints);
    }

    const dataToIncludeInParams: Partial<TransactionDetails> | undefined = onlyIncludeChangedFields
        ? Object.fromEntries(Object.entries(transactionDetails ?? {}).filter(([key]) => Object.keys(transactionChanges).includes(key)))
        : transactionDetails;

    const params: UpdateMoneyRequestParams = {
        ...dataToIncludeInParams,
        reportID: chatReport?.reportID,
        transactionID,
    };

    const hasPendingWaypoints = 'waypoints' in transactionChanges;
    if (transaction && updatedTransaction && hasPendingWaypoints) {
        updatedTransaction = {
            ...updatedTransaction,
            ...calculateAmountForUpdatedWaypoint(transaction, transactionChanges, policy, transactionThread),
        };

        // Delete the draft transaction when editing waypoints when the server responds successfully and there are no errors
        successData.push({
            onyxMethod: Onyx.METHOD.SET,
            key: `${ONYXKEYS.COLLECTION.TRANSACTION_DRAFT}${transactionID}`,
            value: null,
        });

        // Revert the transaction's amount to the original value on failure.
        // The IOU Report will be fully reverted in the failureData further below.
        failureData.push({
            onyxMethod: Onyx.METHOD.MERGE,
            key: `${ONYXKEYS.COLLECTION.TRANSACTION}${transactionID}`,
            value: {
                amount: transaction.amount,
                modifiedAmount: transaction.modifiedAmount,
                modifiedMerchant: transaction.modifiedMerchant,
            },
        });
    }

    // Step 3: Build the modified expense report actions
    // We don't create a modified report action if we're updating the waypoints,
    // since there isn't actually any optimistic data we can create for them and the report action is created on the server
    // with the response from the MapBox API
    const updatedReportAction = ReportUtils.buildOptimisticModifiedExpenseReportAction(transactionThread, transaction, transactionChanges, false, policy);
    if (!hasPendingWaypoints) {
        params.reportActionID = updatedReportAction.reportActionID;

        optimisticData.push({
            onyxMethod: Onyx.METHOD.MERGE,
            key: `${ONYXKEYS.COLLECTION.REPORT_ACTIONS}${transactionThread?.reportID}`,
            value: {
                [updatedReportAction.reportActionID]: updatedReportAction as OnyxTypes.ReportAction,
            },
        });
        successData.push({
            onyxMethod: Onyx.METHOD.MERGE,
            key: `${ONYXKEYS.COLLECTION.REPORT_ACTIONS}${transactionThread?.reportID}`,
            value: {
                [updatedReportAction.reportActionID]: {pendingAction: null},
            },
        });
        failureData.push({
            onyxMethod: Onyx.METHOD.MERGE,
            key: `${ONYXKEYS.COLLECTION.REPORT_ACTIONS}${transactionThread?.reportID}`,
            value: {
                [updatedReportAction.reportActionID]: {
                    ...(updatedReportAction as OnyxTypes.ReportAction),
                    errors: ErrorUtils.getMicroSecondOnyxError('iou.error.genericEditFailureMessage'),
                },
            },
        });
    }

    // Step 4: Update the report preview message (and report header) so LHN amount tracked is correct.
    // Optimistically modify the transaction and the transaction thread
    optimisticData.push({
        onyxMethod: Onyx.METHOD.MERGE,
        key: `${ONYXKEYS.COLLECTION.TRANSACTION}${transactionID}`,
        value: {
            ...updatedTransaction,
            pendingFields,
            isLoading: hasPendingWaypoints,
            errorFields: null,
        },
    });

    optimisticData.push({
        onyxMethod: Onyx.METHOD.MERGE,
        key: `${ONYXKEYS.COLLECTION.REPORT}${transactionThreadReportID}`,
        value: {
            lastActorAccountID: updatedReportAction.actorAccountID,
        },
    });

    if (isScanning && ('amount' in transactionChanges || 'currency' in transactionChanges)) {
        optimisticData.push({
            onyxMethod: Onyx.METHOD.MERGE,
            key: `${ONYXKEYS.COLLECTION.REPORT_ACTIONS}${chatReport?.reportID}`,
            value: {
                [transactionThread?.parentReportActionID ?? '']: {
                    originalMessage: {
                        whisperedTo: [],
                    },
                },
            },
        });
    }

    // Clear out the error fields and loading states on success
    successData.push({
        onyxMethod: Onyx.METHOD.MERGE,
        key: `${ONYXKEYS.COLLECTION.TRANSACTION}${transactionID}`,
        value: {
            pendingFields: clearedPendingFields,
            isLoading: false,
            errorFields: null,
        },
    });

    // Clear out loading states, pending fields, and add the error fields
    failureData.push({
        onyxMethod: Onyx.METHOD.MERGE,
        key: `${ONYXKEYS.COLLECTION.TRANSACTION}${transactionID}`,
        value: {
            pendingFields: clearedPendingFields,
            isLoading: false,
            errorFields,
        },
    });

    // Reset the transaction thread to its original state
    failureData.push({
        onyxMethod: Onyx.METHOD.MERGE,
        key: `${ONYXKEYS.COLLECTION.REPORT}${transactionThreadReportID}`,
        value: transactionThread,
    });

    return {
        params,
        onyxData: {optimisticData, successData, failureData},
    };
}

/** Updates the created date of an expense */
function updateMoneyRequestDate(
    transactionID: string,
    transactionThreadReportID: string,
    value: string,
    policy: OnyxEntry<OnyxTypes.Policy>,
    policyTags: OnyxEntry<OnyxTypes.PolicyTagList>,
    policyCategories: OnyxEntry<OnyxTypes.PolicyCategories>,
) {
    const transactionChanges: TransactionChanges = {
        created: value,
    };
    const transactionThreadReport = allReports?.[`${ONYXKEYS.COLLECTION.REPORT}${transactionThreadReportID}`] ?? null;
    const parentReport = allReports?.[`${ONYXKEYS.COLLECTION.REPORT}${transactionThreadReport?.parentReportID}`] ?? null;
    let data: UpdateMoneyRequestData;
    if (ReportUtils.isTrackExpenseReport(transactionThreadReport) && ReportUtils.isSelfDM(parentReport)) {
        data = getUpdateTrackExpenseParams(transactionID, transactionThreadReportID, transactionChanges, true, policy);
    } else {
        data = getUpdateMoneyRequestParams(transactionID, transactionThreadReportID, transactionChanges, policy, policyTags, policyCategories, true);
    }
    const {params, onyxData} = data;
    API.write(WRITE_COMMANDS.UPDATE_MONEY_REQUEST_DATE, params, onyxData);
}

/** Updates the billable field of an expense */
function updateMoneyRequestBillable(
    transactionID: string,
    transactionThreadReportID: string,
    value: boolean,
    policy: OnyxEntry<OnyxTypes.Policy>,
    policyTagList: OnyxEntry<OnyxTypes.PolicyTagList>,
    policyCategories: OnyxEntry<OnyxTypes.PolicyCategories>,
) {
    const transactionChanges: TransactionChanges = {
        billable: value,
    };
    const {params, onyxData} = getUpdateMoneyRequestParams(transactionID, transactionThreadReportID, transactionChanges, policy, policyTagList, policyCategories, true);
    API.write(WRITE_COMMANDS.UPDATE_MONEY_REQUEST_BILLABLE, params, onyxData);
}

/** Updates the merchant field of an expense */
function updateMoneyRequestMerchant(
    transactionID: string,
    transactionThreadReportID: string,
    value: string,
    policy: OnyxEntry<OnyxTypes.Policy>,
    policyTagList: OnyxEntry<OnyxTypes.PolicyTagList>,
    policyCategories: OnyxEntry<OnyxTypes.PolicyCategories>,
) {
    const transactionChanges: TransactionChanges = {
        merchant: value,
    };
    const transactionThreadReport = allReports?.[`${ONYXKEYS.COLLECTION.REPORT}${transactionThreadReportID}`] ?? null;
    const parentReport = allReports?.[`${ONYXKEYS.COLLECTION.REPORT}${transactionThreadReport?.parentReportID}`] ?? null;
    let data: UpdateMoneyRequestData;
    if (ReportUtils.isTrackExpenseReport(transactionThreadReport) && ReportUtils.isSelfDM(parentReport)) {
        data = getUpdateTrackExpenseParams(transactionID, transactionThreadReportID, transactionChanges, true, policy);
    } else {
        data = getUpdateMoneyRequestParams(transactionID, transactionThreadReportID, transactionChanges, policy, policyTagList, policyCategories, true);
    }
    const {params, onyxData} = data;
    API.write(WRITE_COMMANDS.UPDATE_MONEY_REQUEST_MERCHANT, params, onyxData);
}

/** Updates the tag of an expense */
function updateMoneyRequestTag(
    transactionID: string,
    transactionThreadReportID: string,
    tag: string,
    policy: OnyxEntry<OnyxTypes.Policy>,
    policyTagList: OnyxEntry<OnyxTypes.PolicyTagList>,
    policyCategories: OnyxEntry<OnyxTypes.PolicyCategories>,
) {
    const transactionChanges: TransactionChanges = {
        tag,
    };
    const {params, onyxData} = getUpdateMoneyRequestParams(transactionID, transactionThreadReportID, transactionChanges, policy, policyTagList, policyCategories, true);
    API.write(WRITE_COMMANDS.UPDATE_MONEY_REQUEST_TAG, params, onyxData);
}

/** Updates the created tax amount of an expense */
function updateMoneyRequestTaxAmount(
    transactionID: string,
    optimisticReportActionID: string,
    taxAmount: number,
    policy: OnyxEntry<OnyxTypes.Policy>,
    policyTagList: OnyxEntry<OnyxTypes.PolicyTagList>,
    policyCategories: OnyxEntry<OnyxTypes.PolicyCategories>,
) {
    const transactionChanges = {
        taxAmount,
    };
    const {params, onyxData} = getUpdateMoneyRequestParams(transactionID, optimisticReportActionID, transactionChanges, policy, policyTagList, policyCategories, true);
    API.write('UpdateMoneyRequestTaxAmount', params, onyxData);
}

type UpdateMoneyRequestTaxRateParams = {
    transactionID: string;
    optimisticReportActionID: string;
    taxCode: string;
    taxAmount: number;
    policy: OnyxEntry<OnyxTypes.Policy>;
    policyTagList: OnyxEntry<OnyxTypes.PolicyTagList>;
    policyCategories: OnyxEntry<OnyxTypes.PolicyCategories>;
};

/** Updates the created tax rate of an expense */
function updateMoneyRequestTaxRate({transactionID, optimisticReportActionID, taxCode, taxAmount, policy, policyTagList, policyCategories}: UpdateMoneyRequestTaxRateParams) {
    const transactionChanges = {
        taxCode,
        taxAmount,
    };
    const {params, onyxData} = getUpdateMoneyRequestParams(transactionID, optimisticReportActionID, transactionChanges, policy, policyTagList, policyCategories, true);
    API.write('UpdateMoneyRequestTaxRate', params, onyxData);
}

type UpdateMoneyRequestDistanceParams = {
    transactionID: string;
    transactionThreadReportID: string;
    waypoints: WaypointCollection;
    routes?: Routes;
    policy?: OnyxEntry<OnyxTypes.Policy>;
    policyTagList?: OnyxEntry<OnyxTypes.PolicyTagList>;
    policyCategories?: OnyxEntry<OnyxTypes.PolicyCategories>;
};

/** Updates the waypoints of a distance expense */
function updateMoneyRequestDistance({
    transactionID,
    transactionThreadReportID,
    waypoints,
    routes = undefined,
    policy = {} as OnyxTypes.Policy,
    policyTagList = {},
    policyCategories = {},
}: UpdateMoneyRequestDistanceParams) {
    const transactionChanges: TransactionChanges = {
        waypoints,
        routes,
    };
    const transactionThreadReport = allReports?.[`${ONYXKEYS.COLLECTION.REPORT}${transactionThreadReportID}`] ?? null;
    const parentReport = allReports?.[`${ONYXKEYS.COLLECTION.REPORT}${transactionThreadReport?.parentReportID}`] ?? null;
    let data: UpdateMoneyRequestData;
    if (ReportUtils.isTrackExpenseReport(transactionThreadReport) && ReportUtils.isSelfDM(parentReport)) {
        data = getUpdateTrackExpenseParams(transactionID, transactionThreadReportID, transactionChanges, true, policy);
    } else {
        data = getUpdateMoneyRequestParams(transactionID, transactionThreadReportID, transactionChanges, policy, policyTagList, policyCategories, true);
    }
    const {params, onyxData} = data;
    API.write(WRITE_COMMANDS.UPDATE_MONEY_REQUEST_DISTANCE, params, onyxData);
}

/** Updates the category of an expense */
function updateMoneyRequestCategory(
    transactionID: string,
    transactionThreadReportID: string,
    category: string,
    policy: OnyxEntry<OnyxTypes.Policy>,
    policyTagList: OnyxEntry<OnyxTypes.PolicyTagList>,
    policyCategories: OnyxEntry<OnyxTypes.PolicyCategories>,
) {
    const transactionChanges: TransactionChanges = {
        category,
    };
    const {params, onyxData} = getUpdateMoneyRequestParams(transactionID, transactionThreadReportID, transactionChanges, policy, policyTagList, policyCategories, true);
    API.write(WRITE_COMMANDS.UPDATE_MONEY_REQUEST_CATEGORY, params, onyxData);
}

/** Updates the description of an expense */
function updateMoneyRequestDescription(
    transactionID: string,
    transactionThreadReportID: string,
    comment: string,
    policy: OnyxEntry<OnyxTypes.Policy>,
    policyTagList: OnyxEntry<OnyxTypes.PolicyTagList>,
    policyCategories: OnyxEntry<OnyxTypes.PolicyCategories>,
) {
    const transactionChanges: TransactionChanges = {
        comment,
    };
    const transactionThreadReport = allReports?.[`${ONYXKEYS.COLLECTION.REPORT}${transactionThreadReportID}`] ?? null;
    const parentReport = allReports?.[`${ONYXKEYS.COLLECTION.REPORT}${transactionThreadReport?.parentReportID}`] ?? null;
    let data: UpdateMoneyRequestData;
    if (ReportUtils.isTrackExpenseReport(transactionThreadReport) && ReportUtils.isSelfDM(parentReport)) {
        data = getUpdateTrackExpenseParams(transactionID, transactionThreadReportID, transactionChanges, true, policy);
    } else {
        data = getUpdateMoneyRequestParams(transactionID, transactionThreadReportID, transactionChanges, policy, policyTagList, policyCategories, true);
    }
    const {params, onyxData} = data;
    API.write(WRITE_COMMANDS.UPDATE_MONEY_REQUEST_DESCRIPTION, params, onyxData);
}

/** Edits an existing distance expense */
function updateDistanceRequest(
    transactionID: string,
    transactionThreadReportID: string,
    transactionChanges: TransactionChanges,
    policy: OnyxTypes.Policy,
    policyTagList: OnyxTypes.PolicyTagList,
    policyCategories: OnyxTypes.PolicyCategories,
) {
    const {params, onyxData} = getUpdateMoneyRequestParams(transactionID, transactionThreadReportID, transactionChanges, policy, policyTagList, policyCategories, false);
    API.write(WRITE_COMMANDS.UPDATE_DISTANCE_REQUEST, params, onyxData);
}

const getConvertTrackedExpenseInformation = (
    transactionID: string,
    actionableWhisperReportActionID: string,
    moneyRequestReportID: string,
    linkedTrackedExpenseReportAction: OnyxTypes.ReportAction,
    linkedTrackedExpenseReportID: string,
    transactionThreadReportID: string,
    resolution: IOUAction,
) => {
    const optimisticData: OnyxUpdate[] = [];
    const successData: OnyxUpdate[] = [];
    const failureData: OnyxUpdate[] = [];

    // Delete the transaction from the track expense report
    const {
        optimisticData: deleteOptimisticData,
        successData: deleteSuccessData,
        failureData: deleteFailureData,
    } = getDeleteTrackExpenseInformation(linkedTrackedExpenseReportID, transactionID, linkedTrackedExpenseReportAction, false, true, actionableWhisperReportActionID, resolution);

    optimisticData?.push(...deleteOptimisticData);
    successData?.push(...deleteSuccessData);
    failureData?.push(...deleteFailureData);

    // Build modified expense report action with the transaction changes
    const modifiedExpenseReportAction = ReportUtils.buildOptimisticMovedTrackedExpenseModifiedReportAction(transactionThreadReportID, moneyRequestReportID);

    optimisticData?.push({
        onyxMethod: Onyx.METHOD.MERGE,
        key: `${ONYXKEYS.COLLECTION.REPORT_ACTIONS}${transactionThreadReportID}`,
        value: {
            [modifiedExpenseReportAction.reportActionID]: modifiedExpenseReportAction as OnyxTypes.ReportAction,
        },
    });
    successData?.push({
        onyxMethod: Onyx.METHOD.MERGE,
        key: `${ONYXKEYS.COLLECTION.REPORT_ACTIONS}${transactionThreadReportID}`,
        value: {
            [modifiedExpenseReportAction.reportActionID]: {pendingAction: null},
        },
    });
    failureData?.push({
        onyxMethod: Onyx.METHOD.MERGE,
        key: `${ONYXKEYS.COLLECTION.REPORT_ACTIONS}${transactionThreadReportID}`,
        value: {
            [modifiedExpenseReportAction.reportActionID]: {
                ...(modifiedExpenseReportAction as OnyxTypes.ReportAction),
                errors: ErrorUtils.getMicroSecondOnyxError('iou.error.genericEditFailureMessage'),
            },
        },
    });

    return {optimisticData, successData, failureData, modifiedExpenseReportActionID: modifiedExpenseReportAction.reportActionID};
};

function convertTrackedExpenseToRequest(
    payerAccountID: number,
    payerEmail: string,
    chatReportID: string,
    transactionID: string,
    actionableWhisperReportActionID: string,
    createdChatReportActionID: string,
    moneyRequestReportID: string,
    moneyRequestCreatedReportActionID: string,
    moneyRequestPreviewReportActionID: string,
    linkedTrackedExpenseReportAction: OnyxTypes.ReportAction,
    linkedTrackedExpenseReportID: string,
    transactionThreadReportID: string,
    reportPreviewReportActionID: string,
    onyxData: OnyxData,
    amount: number,
    currency: string,
    comment: string,
    merchant: string,
    created: string,
    receipt?: Receipt,
) {
    const {optimisticData, successData, failureData} = onyxData;

    const {
        optimisticData: moveTransactionOptimisticData,
        successData: moveTransactionSuccessData,
        failureData: moveTransactionFailureData,
        modifiedExpenseReportActionID,
    } = getConvertTrackedExpenseInformation(
        transactionID,
        actionableWhisperReportActionID,
        moneyRequestReportID,
        linkedTrackedExpenseReportAction,
        linkedTrackedExpenseReportID,
        transactionThreadReportID,
        CONST.IOU.ACTION.SUBMIT,
    );

    optimisticData?.push(...moveTransactionOptimisticData);
    successData?.push(...moveTransactionSuccessData);
    failureData?.push(...moveTransactionFailureData);

    const parameters = {
        amount,
        currency,
        comment,
        created,
        merchant,
        receipt,
        payerAccountID,
        payerEmail,
        chatReportID,
        transactionID,
        actionableWhisperReportActionID,
        createdChatReportActionID,
        moneyRequestReportID,
        moneyRequestCreatedReportActionID,
        moneyRequestPreviewReportActionID,
        transactionThreadReportID,
        modifiedExpenseReportActionID,
        reportPreviewReportActionID,
    };
    API.write(WRITE_COMMANDS.CONVERT_TRACKED_EXPENSE_TO_REQUEST, parameters, {optimisticData, successData, failureData});
}

function categorizeTrackedExpense(
    policyID: string,
    transactionID: string,
    moneyRequestPreviewReportActionID: string,
    moneyRequestReportID: string,
    moneyRequestCreatedReportActionID: string,
    actionableWhisperReportActionID: string,
    linkedTrackedExpenseReportAction: OnyxTypes.ReportAction,
    linkedTrackedExpenseReportID: string,
    transactionThreadReportID: string,
    reportPreviewReportActionID: string,
    onyxData: OnyxData,
    amount: number,
    currency: string,
    comment: string,
    merchant: string,
    created: string,
    category?: string,
    tag?: string,
    taxCode = '',
    taxAmount = 0,
    billable?: boolean,
    receipt?: Receipt,
    createdWorkspaceParams?: CreateWorkspaceParams,
) {
    const {optimisticData, successData, failureData} = onyxData;

    const {
        optimisticData: moveTransactionOptimisticData,
        successData: moveTransactionSuccessData,
        failureData: moveTransactionFailureData,
        modifiedExpenseReportActionID,
    } = getConvertTrackedExpenseInformation(
        transactionID,
        actionableWhisperReportActionID,
        moneyRequestReportID,
        linkedTrackedExpenseReportAction,
        linkedTrackedExpenseReportID,
        transactionThreadReportID,
        CONST.IOU.ACTION.CATEGORIZE,
    );

    optimisticData?.push(...moveTransactionOptimisticData);
    successData?.push(...moveTransactionSuccessData);
    failureData?.push(...moveTransactionFailureData);

    const parameters = {
        policyID,
        transactionID,
        moneyRequestPreviewReportActionID,
        moneyRequestReportID,
        moneyRequestCreatedReportActionID,
        actionableWhisperReportActionID,
        modifiedExpenseReportActionID,
        reportPreviewReportActionID,
        amount,
        currency,
        comment,
        merchant,
        category,
        tag,
        taxCode,
        taxAmount,
        billable,
        created,
        receipt,
        policyExpenseChatReportID: createdWorkspaceParams?.expenseChatReportID,
        policyExpenseCreatedReportActionID: createdWorkspaceParams?.expenseCreatedReportActionID,
        announceChatReportID: createdWorkspaceParams?.announceChatReportID,
        announceCreatedReportActionID: createdWorkspaceParams?.announceCreatedReportActionID,
        adminsChatReportID: createdWorkspaceParams?.adminsChatReportID,
        adminsCreatedReportActionID: createdWorkspaceParams?.adminsCreatedReportActionID,
    };

    API.write(WRITE_COMMANDS.CATEGORIZE_TRACKED_EXPENSE, parameters, {optimisticData, successData, failureData});
}

function shareTrackedExpense(
    policyID: string,
    transactionID: string,
    moneyRequestPreviewReportActionID: string,
    moneyRequestReportID: string,
    moneyRequestCreatedReportActionID: string,
    actionableWhisperReportActionID: string,
    linkedTrackedExpenseReportAction: OnyxTypes.ReportAction,
    linkedTrackedExpenseReportID: string,
    transactionThreadReportID: string,
    reportPreviewReportActionID: string,
    onyxData: OnyxData,
    amount: number,
    currency: string,
    comment: string,
    merchant: string,
    created: string,
    category?: string,
    tag?: string,
    taxCode = '',
    taxAmount = 0,
    billable?: boolean,
    receipt?: Receipt,
    createdWorkspaceParams?: CreateWorkspaceParams,
) {
    const {optimisticData, successData, failureData} = onyxData;

    const {
        optimisticData: moveTransactionOptimisticData,
        successData: moveTransactionSuccessData,
        failureData: moveTransactionFailureData,
        modifiedExpenseReportActionID,
    } = getConvertTrackedExpenseInformation(
        transactionID,
        actionableWhisperReportActionID,
        moneyRequestReportID,
        linkedTrackedExpenseReportAction,
        linkedTrackedExpenseReportID,
        transactionThreadReportID,
        CONST.IOU.ACTION.SHARE,
    );

    optimisticData?.push(...moveTransactionOptimisticData);
    successData?.push(...moveTransactionSuccessData);
    failureData?.push(...moveTransactionFailureData);

    const parameters = {
        policyID,
        transactionID,
        moneyRequestPreviewReportActionID,
        moneyRequestReportID,
        moneyRequestCreatedReportActionID,
        actionableWhisperReportActionID,
        modifiedExpenseReportActionID,
        reportPreviewReportActionID,
        amount,
        currency,
        comment,
        merchant,
        created,
        category,
        tag,
        taxCode,
        taxAmount,
        billable,
        receipt,
        policyExpenseChatReportID: createdWorkspaceParams?.expenseChatReportID,
        policyExpenseCreatedReportActionID: createdWorkspaceParams?.expenseCreatedReportActionID,
        announceChatReportID: createdWorkspaceParams?.announceChatReportID,
        announceCreatedReportActionID: createdWorkspaceParams?.announceCreatedReportActionID,
        adminsChatReportID: createdWorkspaceParams?.adminsChatReportID,
        adminsCreatedReportActionID: createdWorkspaceParams?.adminsCreatedReportActionID,
    };

    API.write(WRITE_COMMANDS.SHARE_TRACKED_EXPENSE, parameters, {optimisticData, successData, failureData});
}

/**
 * Submit expense to another user
 */
function requestMoney(
    report: OnyxEntry<OnyxTypes.Report>,
    amount: number,
    currency: string,
    created: string,
    merchant: string,
    payeeEmail: string | undefined,
    payeeAccountID: number,
    participant: Participant,
    comment: string,
    receipt: Receipt | undefined,
    category?: string,
    tag?: string,
    taxCode = '',
    taxAmount = 0,
    billable?: boolean,
    policy?: OnyxEntry<OnyxTypes.Policy>,
    policyTagList?: OnyxEntry<OnyxTypes.PolicyTagList>,
    policyCategories?: OnyxEntry<OnyxTypes.PolicyCategories>,
    gpsPoints?: GPSPoint,
    action?: IOUAction,
    actionableWhisperReportActionID?: string,
    linkedTrackedExpenseReportAction?: OnyxTypes.ReportAction,
    linkedTrackedExpenseReportID?: string,
) {
    // If the report is iou or expense report, we should get the linked chat report to be passed to the getMoneyRequestInformation function
    const isMoneyRequestReport = ReportUtils.isMoneyRequestReport(report);
    const currentChatReport = isMoneyRequestReport ? ReportUtils.getReport(report?.chatReportID) : report;
    const moneyRequestReportID = isMoneyRequestReport ? report?.reportID : '';
    const currentCreated = DateUtils.enrichMoneyRequestTimestamp(created);
    const isMovingTransactionFromTrackExpense = IOUUtils.isMovingTransactionFromTrackExpense(action);

    const {
        payerAccountID,
        payerEmail,
        iouReport,
        chatReport,
        transaction,
        iouAction,
        createdChatReportActionID,
        createdIOUReportActionID,
        reportPreviewAction,
        transactionThreadReportID,
        createdReportActionIDForThread,
        onyxData,
    } = getMoneyRequestInformation(
        isMovingTransactionFromTrackExpense ? {} : currentChatReport,
        participant,
        comment,
        amount,
        currency,
        currentCreated,
        merchant,
        receipt,
        isMovingTransactionFromTrackExpense ? (linkedTrackedExpenseReportAction?.originalMessage as IOUMessage)?.IOUTransactionID : undefined,
        category,
        tag,
        taxCode,
        taxAmount,
        billable,
        policy,
        policyTagList,
        policyCategories,
        payeeAccountID,
        payeeEmail,
        moneyRequestReportID,
        linkedTrackedExpenseReportAction,
    );
    const activeReportID = isMoneyRequestReport ? report?.reportID : chatReport.reportID;

    switch (action) {
        case CONST.IOU.ACTION.SUBMIT: {
            if (!linkedTrackedExpenseReportAction || !actionableWhisperReportActionID || !linkedTrackedExpenseReportID) {
                return;
            }

            convertTrackedExpenseToRequest(
                payerAccountID,
                payerEmail,
                chatReport.reportID,
                transaction.transactionID,
                actionableWhisperReportActionID,
                createdChatReportActionID,
                iouReport.reportID,
                createdIOUReportActionID,
                iouAction.reportActionID,
                linkedTrackedExpenseReportAction,
                linkedTrackedExpenseReportID,
                transactionThreadReportID,
                reportPreviewAction.reportActionID,
                onyxData,
                amount,
                currency,
                comment,
                merchant,
                currentCreated,
                receipt,
            );
            break;
        }
        default: {
            const parameters: RequestMoneyParams = {
                debtorEmail: payerEmail,
                debtorAccountID: payerAccountID,
                amount,
                currency,
                comment,
                created: currentCreated,
                merchant,
                iouReportID: iouReport.reportID,
                chatReportID: chatReport.reportID,
                transactionID: transaction.transactionID,
                reportActionID: iouAction.reportActionID,
                createdChatReportActionID,
                createdIOUReportActionID,
                reportPreviewReportActionID: reportPreviewAction.reportActionID,
                receipt,
                receiptState: receipt?.state,
                category,
                tag,
                taxCode,
                taxAmount,
                billable,
                // This needs to be a string of JSON because of limitations with the fetch() API and nested objects
                receiptGpsPoints: gpsPoints ? JSON.stringify(gpsPoints) : undefined,
                transactionThreadReportID,
                createdReportActionIDForThread,
            };

            // eslint-disable-next-line rulesdir/no-multiple-api-calls
            API.write(WRITE_COMMANDS.REQUEST_MONEY, parameters, onyxData);
        }
    }

    Navigation.dismissModal(activeReportID);
    if (activeReportID) {
        Report.notifyNewAction(activeReportID, payeeAccountID);
    }
}

function sendInvoice(
    currentUserAccountID: number,
    transaction: OnyxEntry<OnyxTypes.Transaction>,
    invoiceChatReport?: OnyxEntry<OnyxTypes.Report>,
    receiptFile?: Receipt,
    policy?: OnyxEntry<OnyxTypes.Policy>,
    policyTagList?: OnyxEntry<OnyxTypes.PolicyTagList>,
    policyCategories?: OnyxEntry<OnyxTypes.PolicyCategories>,
) {
    const {senderWorkspaceID, receiver, invoiceRoom, createdChatReportActionID, invoiceReportID, reportPreviewReportActionID, transactionID, transactionThreadReportID, onyxData} =
        getSendInvoiceInformation(transaction, currentUserAccountID, invoiceChatReport, receiptFile, policy, policyTagList, policyCategories);

    const parameters: SendInvoiceParams = {
        senderWorkspaceID,
        accountID: currentUserAccountID,
        amount: transaction?.amount ?? 0,
        currency: transaction?.currency ?? '',
        comment: transaction?.comment?.comment ? transaction.comment.comment.trim() : '',
        merchant: transaction?.merchant ?? '',
        category: transaction?.category,
        date: transaction?.created ?? '',
        invoiceRoomReportID: invoiceRoom.reportID,
        createdChatReportActionID,
        invoiceReportID,
        reportPreviewReportActionID,
        transactionID,
        transactionThreadReportID,
        ...(invoiceChatReport?.reportID ? {receiverInvoiceRoomID: invoiceChatReport.reportID} : {receiverEmail: receiver.login ?? ''}),
    };

    API.write(WRITE_COMMANDS.SEND_INVOICE, parameters, onyxData);

    Navigation.dismissModalWithReport(invoiceRoom);
    Report.notifyNewAction(invoiceRoom.reportID, receiver.accountID);
}

/**
 * Track an expense
 */
function trackExpense(
    report: OnyxTypes.Report,
    amount: number,
    currency: string,
    created: string,
    merchant: string,
    payeeEmail: string | undefined,
    payeeAccountID: number,
    participant: Participant,
    comment: string,
    receipt?: Receipt,
    category?: string,
    tag?: string,
    taxCode = '',
    taxAmount = 0,
    billable?: boolean,
    policy?: OnyxEntry<OnyxTypes.Policy>,
    policyTagList?: OnyxEntry<OnyxTypes.PolicyTagList>,
    policyCategories?: OnyxEntry<OnyxTypes.PolicyCategories>,
    gpsPoints?: GPSPoint,
    validWaypoints?: WaypointCollection,
    action?: IOUAction,
    actionableWhisperReportActionID?: string,
    linkedTrackedExpenseReportAction?: OnyxTypes.ReportAction,
    linkedTrackedExpenseReportID?: string,
) {
    const isMoneyRequestReport = ReportUtils.isMoneyRequestReport(report);
    const currentChatReport = isMoneyRequestReport ? ReportUtils.getReport(report.chatReportID) : report;
    const moneyRequestReportID = isMoneyRequestReport ? report.reportID : '';
    const isMovingTransactionFromTrackExpense = IOUUtils.isMovingTransactionFromTrackExpense(action);

    const currentCreated = DateUtils.enrichMoneyRequestTimestamp(created);
    const {
        createdWorkspaceParams,
        iouReport,
        chatReport,
        transaction,
        iouAction,
        createdChatReportActionID,
        createdIOUReportActionID,
        reportPreviewAction,
        transactionThreadReportID,
        createdReportActionIDForThread,
        actionableWhisperReportActionIDParam,
        onyxData,
    } = getTrackExpenseInformation(
        currentChatReport,
        participant,
        comment,
        amount,
        currency,
        currentCreated,
        merchant,
        receipt,
        category,
        tag,
        taxCode,
        taxAmount,
        billable,
        policy,
        policyTagList,
        policyCategories,
        payeeEmail,
        payeeAccountID,
        moneyRequestReportID,
        linkedTrackedExpenseReportAction,
        isMovingTransactionFromTrackExpense ? (linkedTrackedExpenseReportAction?.originalMessage as IOUMessage)?.IOUTransactionID : undefined,
    );
    const activeReportID = isMoneyRequestReport ? report.reportID : chatReport.reportID;

    switch (action) {
        case CONST.IOU.ACTION.CATEGORIZE: {
            if (!linkedTrackedExpenseReportAction || !actionableWhisperReportActionID || !linkedTrackedExpenseReportID) {
                return;
            }
            categorizeTrackedExpense(
                chatReport.policyID ?? '',
                transaction.transactionID,
                iouAction.reportActionID,
                iouReport?.reportID ?? '',
                createdIOUReportActionID ?? '',
                actionableWhisperReportActionID,
                linkedTrackedExpenseReportAction,
                linkedTrackedExpenseReportID,
                transactionThreadReportID,
                reportPreviewAction?.reportActionID ?? '',
                onyxData,
                amount,
                currency,
                comment,
                merchant,
                currentCreated,
                category,
                tag,
                taxCode,
                taxAmount,
                billable,
                receipt,
                createdWorkspaceParams,
            );
            break;
        }
        case CONST.IOU.ACTION.SHARE: {
            if (!linkedTrackedExpenseReportAction || !actionableWhisperReportActionID || !linkedTrackedExpenseReportID) {
                return;
            }
            shareTrackedExpense(
                chatReport.policyID ?? '',
                transaction.transactionID,
                iouAction.reportActionID,
                iouReport?.reportID ?? '',
                createdIOUReportActionID ?? '',
                actionableWhisperReportActionID,
                linkedTrackedExpenseReportAction,
                linkedTrackedExpenseReportID,
                transactionThreadReportID,
                reportPreviewAction?.reportActionID ?? '',
                onyxData,
                amount,
                currency,
                comment,
                merchant,
                currentCreated,
                category,
                tag,
                taxCode,
                taxAmount,
                billable,
                receipt,
                createdWorkspaceParams,
            );
            break;
        }
        default: {
            const parameters: TrackExpenseParams = {
                amount,
                currency,
                comment,
                created: currentCreated,
                merchant,
                iouReportID: iouReport?.reportID,
                chatReportID: chatReport.reportID,
                transactionID: transaction.transactionID,
                reportActionID: iouAction.reportActionID,
                createdChatReportActionID,
                createdIOUReportActionID,
                reportPreviewReportActionID: reportPreviewAction?.reportActionID,
                receipt,
                receiptState: receipt?.state,
                category,
                tag,
                taxCode,
                taxAmount,
                billable,
                // This needs to be a string of JSON because of limitations with the fetch() API and nested objects
                receiptGpsPoints: gpsPoints ? JSON.stringify(gpsPoints) : undefined,
                transactionThreadReportID,
                createdReportActionIDForThread,
                waypoints: validWaypoints ? JSON.stringify(validWaypoints) : undefined,
            };
            if (actionableWhisperReportActionIDParam) {
                parameters.actionableWhisperReportActionID = actionableWhisperReportActionIDParam;
            }
            API.write(WRITE_COMMANDS.TRACK_EXPENSE, parameters, onyxData);
        }
    }
    Navigation.dismissModal(activeReportID);

    if (action === CONST.IOU.ACTION.SHARE) {
        Navigation.navigate(ROUTES.ROOM_INVITE.getRoute(activeReportID ?? '', CONST.IOU.SHARE.ROLE.ACCOUNTANT));
    }

    Report.notifyNewAction(activeReportID, payeeAccountID);
}

function getOrCreateOptimisticSplitChatReport(existingSplitChatReportID: string, participants: Participant[], participantAccountIDs: number[], currentUserAccountID: number) {
    // The existing chat report could be passed as reportID or exist on the sole "participant" (in this case a report option)
    const existingChatReportID = existingSplitChatReportID || participants[0].reportID;

    // Check if the report is available locally if we do have one
    let existingSplitChatReport = allReports?.[`${ONYXKEYS.COLLECTION.REPORT}${existingChatReportID}`];

    // If we do not have one locally then we will search for a chat with the same participants (only for 1:1 chats).
    const shouldGetOrCreateOneOneDM = participants.length < 2;
    const allParticipantsAccountIDs = [...participantAccountIDs, currentUserAccountID];
    if (!existingSplitChatReport && shouldGetOrCreateOneOneDM) {
        existingSplitChatReport = ReportUtils.getChatByParticipants(allParticipantsAccountIDs);
    }

    // We found an existing chat report we are done...
    if (existingSplitChatReport) {
        // Yes, these are the same, but give the caller a way to identify if we created a new report or not
        return {existingSplitChatReport, splitChatReport: existingSplitChatReport};
    }

    // Create a Group Chat if we have multiple participants
    if (participants.length > 1) {
        const splitChatReport = ReportUtils.buildOptimisticChatReport(
            allParticipantsAccountIDs,
            '',
            CONST.REPORT.CHAT_TYPE.GROUP,
            undefined,
            undefined,
            undefined,
            undefined,
            undefined,
            undefined,
            CONST.REPORT.NOTIFICATION_PREFERENCE.HIDDEN,
        );
        return {existingSplitChatReport: null, splitChatReport};
    }

    // Otherwise, create a new 1:1 chat report
    const splitChatReport = ReportUtils.buildOptimisticChatReport(participantAccountIDs);
    return {existingSplitChatReport: null, splitChatReport};
}

/**
 * Build the Onyx data and IOU split necessary for splitting a bill with 3+ users.
 * 1. Build the optimistic Onyx data for the group chat, i.e. chatReport and iouReportAction creating the former if it doesn't yet exist.
 * 2. Loop over the group chat participant list, building optimistic or updating existing chatReports, iouReports and iouReportActions between the user and each participant.
 * We build both Onyx data and the IOU split that is sent as a request param and is used by Auth to create the chatReports, iouReports and iouReportActions in the database.
 * The IOU split has the following shape:
 *  [
 *      {email: 'currentUser', amount: 100},
 *      {email: 'user2', amount: 100, iouReportID: '100', chatReportID: '110', transactionID: '120', reportActionID: '130'},
 *      {email: 'user3', amount: 100, iouReportID: '200', chatReportID: '210', transactionID: '220', reportActionID: '230'}
 *  ]
 * @param amount - always in the smallest unit of the currency
 * @param existingSplitChatReportID - the report ID where the split expense happens, could be a group chat or a workspace chat
 */
function createSplitsAndOnyxData(
    participants: Participant[],
    currentUserLogin: string,
    currentUserAccountID: number,
    amount: number,
    comment: string,
    currency: string,
    merchant: string,
    created: string,
    category: string,
    tag: string,
    splitShares: SplitShares = {},
    existingSplitChatReportID = '',
    billable = false,
    iouRequestType: IOURequestType = CONST.IOU.REQUEST_TYPE.MANUAL,
    taxCode = '',
    taxAmount = 0,
): SplitsAndOnyxData {
    const currentUserEmailForIOUSplit = PhoneNumber.addSMSDomainIfPhoneNumber(currentUserLogin);
    const participantAccountIDs = participants.map((participant) => Number(participant.accountID));

    const {splitChatReport, existingSplitChatReport} = getOrCreateOptimisticSplitChatReport(existingSplitChatReportID, participants, participantAccountIDs, currentUserAccountID);
    const isOwnPolicyExpenseChat = !!splitChatReport.isOwnPolicyExpenseChat;

    const splitTransaction = TransactionUtils.buildOptimisticTransaction(
        amount,
        currency,
        CONST.REPORT.SPLIT_REPORTID,
        comment,
        created,
        '',
        '',
        merchant || Localize.translateLocal('iou.expense'),
        undefined,
        undefined,
        undefined,
        category,
        tag,
        taxCode,
        taxAmount,
        billable,
    );

    // Note: The created action must be optimistically generated before the IOU action so there's no chance that the created action appears after the IOU action in the chat
    const splitCreatedReportAction = ReportUtils.buildOptimisticCreatedReportAction(currentUserEmailForIOUSplit);
    const splitIOUReportAction = ReportUtils.buildOptimisticIOUReportAction(
        CONST.IOU.REPORT_ACTION_TYPE.SPLIT,
        amount,
        currency,
        comment,
        participants,
        splitTransaction.transactionID,
        undefined,
        '',
        false,
        false,
        {},
        isOwnPolicyExpenseChat,
    );

    splitChatReport.lastReadTime = DateUtils.getDBTime();
    splitChatReport.lastMessageText = splitIOUReportAction.message?.[0]?.text;
    splitChatReport.lastMessageHtml = splitIOUReportAction.message?.[0]?.html;
    splitChatReport.lastActorAccountID = currentUserAccountID;
    splitChatReport.lastVisibleActionCreated = splitIOUReportAction.created;

    let splitChatReportNotificationPreference = splitChatReport.notificationPreference;
    if (splitChatReportNotificationPreference === CONST.REPORT.NOTIFICATION_PREFERENCE.HIDDEN) {
        splitChatReportNotificationPreference = CONST.REPORT.NOTIFICATION_PREFERENCE.ALWAYS;
    }

    // If we have an existing splitChatReport (group chat or workspace) use it's pending fields, otherwise indicate that we are adding a chat
    if (!existingSplitChatReport) {
        splitChatReport.pendingFields = {
            createChat: CONST.RED_BRICK_ROAD_PENDING_ACTION.ADD,
        };
    }

    const optimisticData: OnyxUpdate[] = [
        {
            // Use set for new reports because it doesn't exist yet, is faster,
            // and we need the data to be available when we navigate to the chat page
            onyxMethod: existingSplitChatReport ? Onyx.METHOD.MERGE : Onyx.METHOD.SET,
            key: `${ONYXKEYS.COLLECTION.REPORT}${splitChatReport.reportID}`,
            value: {
                ...splitChatReport,
                notificationPreference: splitChatReportNotificationPreference,
            },
        },
        {
            onyxMethod: Onyx.METHOD.SET,
            key: ONYXKEYS.NVP_QUICK_ACTION_GLOBAL_CREATE,
            value: {
                action: iouRequestType === CONST.IOU.REQUEST_TYPE.DISTANCE ? CONST.QUICK_ACTIONS.SPLIT_DISTANCE : CONST.QUICK_ACTIONS.SPLIT_MANUAL,
                chatReportID: splitChatReport.reportID,
                isFirstQuickAction: isEmptyObject(quickAction),
            },
        },
        existingSplitChatReport
            ? {
                  onyxMethod: Onyx.METHOD.MERGE,
                  key: `${ONYXKEYS.COLLECTION.REPORT_ACTIONS}${splitChatReport.reportID}`,
                  value: {
                      [splitIOUReportAction.reportActionID]: splitIOUReportAction as OnyxTypes.ReportAction,
                  },
              }
            : {
                  onyxMethod: Onyx.METHOD.SET,
                  key: `${ONYXKEYS.COLLECTION.REPORT_ACTIONS}${splitChatReport.reportID}`,
                  value: {
                      [splitCreatedReportAction.reportActionID]: splitCreatedReportAction as OnyxTypes.ReportAction,
                      [splitIOUReportAction.reportActionID]: splitIOUReportAction as OnyxTypes.ReportAction,
                  },
              },
        {
            onyxMethod: Onyx.METHOD.SET,
            key: `${ONYXKEYS.COLLECTION.TRANSACTION}${splitTransaction.transactionID}`,
            value: splitTransaction,
        },
        {
            onyxMethod: Onyx.METHOD.MERGE,
            key: `${ONYXKEYS.COLLECTION.TRANSACTION_DRAFT}${CONST.IOU.OPTIMISTIC_TRANSACTION_ID}`,
            value: null,
        },
    ];
    const successData: OnyxUpdate[] = [
        {
            onyxMethod: Onyx.METHOD.MERGE,
            key: `${ONYXKEYS.COLLECTION.REPORT_ACTIONS}${splitChatReport.reportID}`,
            value: {
                ...(existingSplitChatReport ? {} : {[splitCreatedReportAction.reportActionID]: {pendingAction: null}}),
                [splitIOUReportAction.reportActionID]: {pendingAction: null},
            },
        },
        {
            onyxMethod: Onyx.METHOD.MERGE,
            key: `${ONYXKEYS.COLLECTION.TRANSACTION}${splitTransaction.transactionID}`,
            value: {pendingAction: null},
        },
    ];

    const redundantParticipants: Record<number, null> = {};
    if (!existingSplitChatReport) {
        successData.push({
            onyxMethod: Onyx.METHOD.MERGE,
            key: `${ONYXKEYS.COLLECTION.REPORT}${splitChatReport.reportID}`,
            value: {pendingFields: {createChat: null}, participants: redundantParticipants},
        });
    }

    const failureData: OnyxUpdate[] = [
        {
            onyxMethod: Onyx.METHOD.MERGE,
            key: `${ONYXKEYS.COLLECTION.TRANSACTION}${splitTransaction.transactionID}`,
            value: {
                errors: ErrorUtils.getMicroSecondOnyxError('iou.error.genericCreateFailureMessage'),
            },
        },
    ];

    if (existingSplitChatReport) {
        failureData.push({
            onyxMethod: Onyx.METHOD.MERGE,
            key: `${ONYXKEYS.COLLECTION.REPORT_ACTIONS}${splitChatReport.reportID}`,
            value: {
                [splitIOUReportAction.reportActionID]: {
                    errors: ErrorUtils.getMicroSecondOnyxError('iou.error.genericCreateFailureMessage'),
                },
            },
        });
    } else {
        failureData.push(
            {
                onyxMethod: Onyx.METHOD.MERGE,
                key: `${ONYXKEYS.COLLECTION.REPORT}${splitChatReport.reportID}`,
                value: {
                    errorFields: {
                        createChat: ErrorUtils.getMicroSecondOnyxError('report.genericCreateReportFailureMessage'),
                    },
                },
            },
            {
                onyxMethod: Onyx.METHOD.MERGE,
                key: `${ONYXKEYS.COLLECTION.REPORT_ACTIONS}${splitChatReport.reportID}`,
                value: {
                    [splitIOUReportAction.reportActionID]: {
                        errors: ErrorUtils.getMicroSecondOnyxError('iou.error.genericCreateFailureMessage'),
                    },
                },
            },
        );
    }

    // Loop through participants creating individual chats, iouReports and reportActionIDs as needed
    const currentUserAmount = splitShares?.[currentUserAccountID]?.amount ?? IOUUtils.calculateAmount(participants.length, amount, currency, true);
    const currentUserTaxAmount = IOUUtils.calculateAmount(participants.length, taxAmount, currency, true);

    const splits: Split[] = [{email: currentUserEmailForIOUSplit, accountID: currentUserAccountID, amount: currentUserAmount, taxAmount: currentUserTaxAmount}];

    const hasMultipleParticipants = participants.length > 1;
    participants.forEach((participant) => {
        // In a case when a participant is a workspace, even when a current user is not an owner of the workspace
        const isPolicyExpenseChat = ReportUtils.isPolicyExpenseChat(participant);
        const splitAmount = splitShares?.[participant.accountID ?? -1]?.amount ?? IOUUtils.calculateAmount(participants.length, amount, currency, false);
        const splitTaxAmount = IOUUtils.calculateAmount(participants.length, taxAmount, currency, false);

        // To exclude someone from a split, the amount can be 0. The scenario for this is when creating a split from a group chat, we have remove the option to deselect users to exclude them.
        // We can input '0' next to someone we want to exclude.
        if (splitAmount === 0) {
            return;
        }

        // In case the participant is a workspace, email & accountID should remain undefined and won't be used in the rest of this code
        // participant.login is undefined when the request is initiated from a group DM with an unknown user, so we need to add a default
        const email = isOwnPolicyExpenseChat || isPolicyExpenseChat ? '' : PhoneNumber.addSMSDomainIfPhoneNumber(participant.login ?? '').toLowerCase();
        const accountID = isOwnPolicyExpenseChat || isPolicyExpenseChat ? 0 : Number(participant.accountID);
        if (email === currentUserEmailForIOUSplit) {
            return;
        }

        // STEP 1: Get existing chat report OR build a new optimistic one
        // If we only have one participant and the request was initiated from the global create menu, i.e. !existingGroupChatReportID, the oneOnOneChatReport is the groupChatReport
        let oneOnOneChatReport: OnyxTypes.Report | OptimisticChatReport;
        let isNewOneOnOneChatReport = false;
        let shouldCreateOptimisticPersonalDetails = false;
        const personalDetailExists = accountID in allPersonalDetails;

        // If this is a split between two people only and the function
        // wasn't provided with an existing group chat report id
        // or, if the split is being made from the workspace chat, then the oneOnOneChatReport is the same as the splitChatReport
        // in this case existingSplitChatReport will belong to the policy expense chat and we won't be
        // entering code that creates optimistic personal details
        if ((!hasMultipleParticipants && !existingSplitChatReportID) || isOwnPolicyExpenseChat) {
            oneOnOneChatReport = splitChatReport;
            shouldCreateOptimisticPersonalDetails = !existingSplitChatReport && !personalDetailExists;
        } else {
            const existingChatReport = ReportUtils.getChatByParticipants([accountID, currentUserAccountID]);
            isNewOneOnOneChatReport = !existingChatReport;
            shouldCreateOptimisticPersonalDetails = isNewOneOnOneChatReport && !personalDetailExists;
            oneOnOneChatReport = existingChatReport ?? ReportUtils.buildOptimisticChatReport([accountID, currentUserAccountID]);
        }

        // STEP 2: Get existing IOU/Expense report and update its total OR build a new optimistic one
        let oneOnOneIOUReport: OneOnOneIOUReport = oneOnOneChatReport.iouReportID ? allReports?.[`${ONYXKEYS.COLLECTION.REPORT}${oneOnOneChatReport.iouReportID}`] : null;
        const shouldCreateNewOneOnOneIOUReport = ReportUtils.shouldCreateNewMoneyRequestReport(oneOnOneIOUReport, oneOnOneChatReport);

        if (!oneOnOneIOUReport || shouldCreateNewOneOnOneIOUReport) {
            oneOnOneIOUReport = isOwnPolicyExpenseChat
                ? ReportUtils.buildOptimisticExpenseReport(oneOnOneChatReport.reportID, oneOnOneChatReport.policyID ?? '', currentUserAccountID, splitAmount, currency)
                : ReportUtils.buildOptimisticIOUReport(currentUserAccountID, accountID, splitAmount, oneOnOneChatReport.reportID, currency);
        } else if (isOwnPolicyExpenseChat) {
            if (typeof oneOnOneIOUReport?.total === 'number') {
                // Because of the Expense reports are stored as negative values, we subtract the total from the amount
                oneOnOneIOUReport.total -= splitAmount;
            }
        } else {
            oneOnOneIOUReport = IOUUtils.updateIOUOwnerAndTotal(oneOnOneIOUReport, currentUserAccountID, splitAmount, currency);
        }

        // STEP 3: Build optimistic transaction
        const oneOnOneTransaction = TransactionUtils.buildOptimisticTransaction(
            ReportUtils.isExpenseReport(oneOnOneIOUReport) ? -splitAmount : splitAmount,
            currency,
            oneOnOneIOUReport.reportID,
            comment,
            created,
            CONST.IOU.TYPE.SPLIT,
            splitTransaction.transactionID,
            merchant || Localize.translateLocal('iou.expense'),
            undefined,
            undefined,
            undefined,
            category,
            tag,
            taxCode,
            ReportUtils.isExpenseReport(oneOnOneIOUReport) ? -splitTaxAmount : splitTaxAmount,
            billable,
        );

        // STEP 4: Build optimistic reportActions. We need:
        // 1. CREATED action for the chatReport
        // 2. CREATED action for the iouReport
        // 3. IOU action for the iouReport
        // 4. Transaction Thread and the CREATED action for it
        // 5. REPORT_PREVIEW action for the chatReport
        const [oneOnOneCreatedActionForChat, oneOnOneCreatedActionForIOU, oneOnOneIOUAction, optimisticTransactionThread, optimisticCreatedActionForTransactionThread] =
            ReportUtils.buildOptimisticMoneyRequestEntities(
                oneOnOneIOUReport,
                CONST.IOU.REPORT_ACTION_TYPE.CREATE,
                splitAmount,
                currency,
                comment,
                currentUserEmailForIOUSplit,
                [participant],
                oneOnOneTransaction.transactionID,
            );

        // Add optimistic personal details for new participants
        const oneOnOnePersonalDetailListAction: OnyxTypes.PersonalDetailsList = shouldCreateOptimisticPersonalDetails
            ? {
                  [accountID]: {
                      accountID,
                      // Disabling this line since participant.displayName can be an empty string
                      // eslint-disable-next-line @typescript-eslint/prefer-nullish-coalescing
                      displayName: LocalePhoneNumber.formatPhoneNumber(participant.displayName || email),
                      login: participant.login,
                      isOptimisticPersonalDetail: true,
                  },
              }
            : {};

        if (shouldCreateOptimisticPersonalDetails) {
            // BE will send different participants. We clear the optimistic ones to avoid duplicated entries
            redundantParticipants[accountID] = null;
        }

        let oneOnOneReportPreviewAction = getReportPreviewAction(oneOnOneChatReport.reportID, oneOnOneIOUReport.reportID);
        if (oneOnOneReportPreviewAction) {
            oneOnOneReportPreviewAction = ReportUtils.updateReportPreview(oneOnOneIOUReport, oneOnOneReportPreviewAction as ReportPreviewAction);
        } else {
            oneOnOneReportPreviewAction = ReportUtils.buildOptimisticReportPreview(oneOnOneChatReport, oneOnOneIOUReport);
        }

        // Add category to optimistic policy recently used categories when a participant is a workspace
        const optimisticPolicyRecentlyUsedCategories = isPolicyExpenseChat ? Category.buildOptimisticPolicyRecentlyUsedCategories(participant.policyID, category) : [];

        // Add category to optimistic policy recently used currencies when a participant is a workspace
        const optimisticPolicyRecentlyUsedCurrencies = isPolicyExpenseChat ? Policy.buildOptimisticPolicyRecentlyUsedCurrencies(participant.policyID, currency) : [];

        // Add tag to optimistic policy recently used tags when a participant is a workspace
        const optimisticPolicyRecentlyUsedTags = isPolicyExpenseChat ? Tag.buildOptimisticPolicyRecentlyUsedTags(participant.policyID, tag) : {};

        // STEP 5: Build Onyx Data
        const [oneOnOneOptimisticData, oneOnOneSuccessData, oneOnOneFailureData] = buildOnyxDataForMoneyRequest(
            oneOnOneChatReport,
            oneOnOneIOUReport,
            oneOnOneTransaction,
            oneOnOneCreatedActionForChat,
            oneOnOneCreatedActionForIOU,
            oneOnOneIOUAction,
            oneOnOnePersonalDetailListAction,
            oneOnOneReportPreviewAction,
            optimisticPolicyRecentlyUsedCategories,
            optimisticPolicyRecentlyUsedTags,
            isNewOneOnOneChatReport,
            optimisticTransactionThread,
            optimisticCreatedActionForTransactionThread,
            shouldCreateNewOneOnOneIOUReport,
            null,
            null,
            null,
            null,
            true,
            undefined,
            optimisticPolicyRecentlyUsedCurrencies,
        );

        const individualSplit = {
            email,
            accountID,
            isOptimisticAccount: ReportUtils.isOptimisticPersonalDetail(accountID),
            amount: splitAmount,
            iouReportID: oneOnOneIOUReport.reportID,
            chatReportID: oneOnOneChatReport.reportID,
            transactionID: oneOnOneTransaction.transactionID,
            reportActionID: oneOnOneIOUAction.reportActionID,
            createdChatReportActionID: oneOnOneCreatedActionForChat.reportActionID,
            createdIOUReportActionID: oneOnOneCreatedActionForIOU.reportActionID,
            reportPreviewReportActionID: oneOnOneReportPreviewAction.reportActionID,
            transactionThreadReportID: optimisticTransactionThread.reportID,
            createdReportActionIDForThread: optimisticCreatedActionForTransactionThread.reportActionID,
            taxAmount: splitTaxAmount,
        };

        splits.push(individualSplit);
        optimisticData.push(...oneOnOneOptimisticData);
        successData.push(...oneOnOneSuccessData);
        failureData.push(...oneOnOneFailureData);
    });

    optimisticData.push({
        onyxMethod: Onyx.METHOD.MERGE,
        key: `${ONYXKEYS.COLLECTION.TRANSACTION}${splitTransaction.transactionID}`,
        value: {
            comment: {
                splits: splits.map((split) => ({accountID: split.accountID, amount: split.amount})),
            },
        },
    });

    const splitData: SplitData = {
        chatReportID: splitChatReport.reportID,
        transactionID: splitTransaction.transactionID,
        reportActionID: splitIOUReportAction.reportActionID,
        policyID: splitChatReport.policyID,
        chatType: splitChatReport.chatType,
    };

    if (!existingSplitChatReport) {
        splitData.createdReportActionID = splitCreatedReportAction.reportActionID;
    }

    return {
        splitData,
        splits,
        onyxData: {optimisticData, successData, failureData},
    };
}

type SplitBillActionsParams = {
    participants: Participant[];
    currentUserLogin: string;
    currentUserAccountID: number;
    amount: number;
    comment: string;
    currency: string;
    merchant: string;
    created: string;
    category?: string;
    tag?: string;
    billable?: boolean;
    iouRequestType?: IOURequestType;
    existingSplitChatReportID?: string;
    splitShares?: SplitShares;
    splitPayerAccountIDs?: number[];
    taxCode?: string;
    taxAmount?: number;
};

/**
 * @param amount - always in smallest currency unit
 * @param existingSplitChatReportID - Either a group DM or a workspace chat
 */
function splitBill({
    participants,
    currentUserLogin,
    currentUserAccountID,
    amount,
    comment,
    currency,
    merchant,
    created,
    category = '',
    tag = '',
    billable = false,
    iouRequestType = CONST.IOU.REQUEST_TYPE.MANUAL,
    existingSplitChatReportID = '',
    splitShares = {},
    splitPayerAccountIDs = [],
    taxCode = '',
    taxAmount = 0,
}: SplitBillActionsParams) {
    const currentCreated = DateUtils.enrichMoneyRequestTimestamp(created);
    const {splitData, splits, onyxData} = createSplitsAndOnyxData(
        participants,
        currentUserLogin,
        currentUserAccountID,
        amount,
        comment,
        currency,
        merchant,
        currentCreated,
        category,
        tag,
        splitShares,
        existingSplitChatReportID,
        billable,
        iouRequestType,
        taxCode,
        taxAmount,
    );

    const parameters: SplitBillParams = {
        reportID: splitData.chatReportID,
        amount,
        splits: JSON.stringify(splits),
        currency,
        comment,
        category,
        merchant,
        created: currentCreated,
        tag,
        billable,
        transactionID: splitData.transactionID,
        reportActionID: splitData.reportActionID,
        createdReportActionID: splitData.createdReportActionID,
        policyID: splitData.policyID,
        chatType: splitData.chatType,
        splitPayerAccountIDs,
        taxCode,
        taxAmount,
    };

    API.write(WRITE_COMMANDS.SPLIT_BILL, parameters, onyxData);

    Navigation.dismissModal(existingSplitChatReportID);
    Report.notifyNewAction(splitData.chatReportID, currentUserAccountID);
}

/**
 * @param amount - always in the smallest currency unit
 */
function splitBillAndOpenReport({
    participants,
    currentUserLogin,
    currentUserAccountID,
    amount,
    comment,
    currency,
    merchant,
    created,
    category = '',
    tag = '',
    billable = false,
    iouRequestType = CONST.IOU.REQUEST_TYPE.MANUAL,
    splitShares = {},
    splitPayerAccountIDs = [],
    taxCode = '',
    taxAmount = 0,
}: SplitBillActionsParams) {
    const currentCreated = DateUtils.enrichMoneyRequestTimestamp(created);
    const {splitData, splits, onyxData} = createSplitsAndOnyxData(
        participants,
        currentUserLogin,
        currentUserAccountID,
        amount,
        comment,
        currency,
        merchant,
        currentCreated,
        category,
        tag,
        splitShares,
        '',
        billable,
        iouRequestType,
        taxCode,
        taxAmount,
    );

    const parameters: SplitBillParams = {
        reportID: splitData.chatReportID,
        amount,
        splits: JSON.stringify(splits),
        currency,
        merchant,
        created: currentCreated,
        comment,
        category,
        tag,
        billable,
        transactionID: splitData.transactionID,
        reportActionID: splitData.reportActionID,
        createdReportActionID: splitData.createdReportActionID,
        policyID: splitData.policyID,
        chatType: splitData.chatType,
        splitPayerAccountIDs,
        taxCode,
        taxAmount,
    };

    API.write(WRITE_COMMANDS.SPLIT_BILL_AND_OPEN_REPORT, parameters, onyxData);

    Navigation.dismissModal(splitData.chatReportID);
    Report.notifyNewAction(splitData.chatReportID, currentUserAccountID);
}

type StartSplitBilActionParams = {
    participants: Participant[];
    currentUserLogin: string;
    currentUserAccountID: number;
    comment: string;
    receipt: Receipt;
    existingSplitChatReportID?: string;
    billable?: boolean;
    category: string | undefined;
    tag: string | undefined;
    currency: string;
    taxCode: string;
    taxAmount: number;
};

/** Used exclusively for starting a split expense request that contains a receipt, the split request will be completed once the receipt is scanned
 *  or user enters details manually.
 *
 * @param existingSplitChatReportID - Either a group DM or a workspace chat
 */
function startSplitBill({
    participants,
    currentUserLogin,
    currentUserAccountID,
    comment,
    receipt,
    existingSplitChatReportID = '',
    billable = false,
    category = '',
    tag = '',
    currency,
    taxCode = '',
    taxAmount = 0,
}: StartSplitBilActionParams) {
    const currentUserEmailForIOUSplit = PhoneNumber.addSMSDomainIfPhoneNumber(currentUserLogin);
    const participantAccountIDs = participants.map((participant) => Number(participant.accountID));
    const {splitChatReport, existingSplitChatReport} = getOrCreateOptimisticSplitChatReport(existingSplitChatReportID, participants, participantAccountIDs, currentUserAccountID);
    const isOwnPolicyExpenseChat = !!splitChatReport.isOwnPolicyExpenseChat;

    const {name: filename, source, state = CONST.IOU.RECEIPT_STATE.SCANREADY} = receipt;
    const receiptObject: Receipt = {state, source};

    // ReportID is -2 (aka "deleted") on the group transaction
    const splitTransaction = TransactionUtils.buildOptimisticTransaction(
        0,
        currency,
        CONST.REPORT.SPLIT_REPORTID,
        comment,
        '',
        '',
        '',
        CONST.TRANSACTION.PARTIAL_TRANSACTION_MERCHANT,
        receiptObject,
        filename,
        undefined,
        category,
        tag,
        taxCode,
        taxAmount,
        billable,
    );

    // Note: The created action must be optimistically generated before the IOU action so there's no chance that the created action appears after the IOU action in the chat
    const splitChatCreatedReportAction = ReportUtils.buildOptimisticCreatedReportAction(currentUserEmailForIOUSplit);
    const splitIOUReportAction = ReportUtils.buildOptimisticIOUReportAction(
        CONST.IOU.REPORT_ACTION_TYPE.SPLIT,
        0,
        CONST.CURRENCY.USD,
        comment,
        participants,
        splitTransaction.transactionID,
        undefined,
        '',
        false,
        false,
        receiptObject,
        isOwnPolicyExpenseChat,
    );

    splitChatReport.lastReadTime = DateUtils.getDBTime();
    splitChatReport.lastMessageText = splitIOUReportAction.message?.[0]?.text;
    splitChatReport.lastMessageHtml = splitIOUReportAction.message?.[0]?.html;

    // If we have an existing splitChatReport (group chat or workspace) use it's pending fields, otherwise indicate that we are adding a chat
    if (!existingSplitChatReport) {
        splitChatReport.pendingFields = {
            createChat: CONST.RED_BRICK_ROAD_PENDING_ACTION.ADD,
        };
    }

    const optimisticData: OnyxUpdate[] = [
        {
            // Use set for new reports because it doesn't exist yet, is faster,
            // and we need the data to be available when we navigate to the chat page
            onyxMethod: existingSplitChatReport ? Onyx.METHOD.MERGE : Onyx.METHOD.SET,
            key: `${ONYXKEYS.COLLECTION.REPORT}${splitChatReport.reportID}`,
            value: splitChatReport,
        },
        {
            onyxMethod: Onyx.METHOD.SET,
            key: ONYXKEYS.NVP_QUICK_ACTION_GLOBAL_CREATE,
            value: {
                action: CONST.QUICK_ACTIONS.SPLIT_SCAN,
                chatReportID: splitChatReport.reportID,
                isFirstQuickAction: isEmptyObject(quickAction),
            },
        },
        existingSplitChatReport
            ? {
                  onyxMethod: Onyx.METHOD.MERGE,
                  key: `${ONYXKEYS.COLLECTION.REPORT_ACTIONS}${splitChatReport.reportID}`,
                  value: {
                      [splitIOUReportAction.reportActionID]: splitIOUReportAction as OnyxTypes.ReportAction,
                  },
              }
            : {
                  onyxMethod: Onyx.METHOD.SET,
                  key: `${ONYXKEYS.COLLECTION.REPORT_ACTIONS}${splitChatReport.reportID}`,
                  value: {
                      [splitChatCreatedReportAction.reportActionID]: splitChatCreatedReportAction,
                      [splitIOUReportAction.reportActionID]: splitIOUReportAction as OnyxTypes.ReportAction,
                  },
              },
        {
            onyxMethod: Onyx.METHOD.SET,
            key: `${ONYXKEYS.COLLECTION.TRANSACTION}${splitTransaction.transactionID}`,
            value: splitTransaction,
        },
    ];

    const successData: OnyxUpdate[] = [
        {
            onyxMethod: Onyx.METHOD.MERGE,
            key: `${ONYXKEYS.COLLECTION.REPORT_ACTIONS}${splitChatReport.reportID}`,
            value: {
                ...(existingSplitChatReport ? {} : {[splitChatCreatedReportAction.reportActionID]: {pendingAction: null}}),
                [splitIOUReportAction.reportActionID]: {pendingAction: null},
            },
        },
        {
            onyxMethod: Onyx.METHOD.MERGE,
            key: `${ONYXKEYS.COLLECTION.TRANSACTION}${splitTransaction.transactionID}`,
            value: {pendingAction: null},
        },
    ];

    const redundantParticipants: Record<number, null> = {};
    if (!existingSplitChatReport) {
        successData.push({
            onyxMethod: Onyx.METHOD.MERGE,
            key: `${ONYXKEYS.COLLECTION.REPORT}${splitChatReport.reportID}`,
            value: {pendingFields: {createChat: null}, participants: redundantParticipants},
        });
    }

    const failureData: OnyxUpdate[] = [
        {
            onyxMethod: Onyx.METHOD.MERGE,
            key: `${ONYXKEYS.COLLECTION.TRANSACTION}${splitTransaction.transactionID}`,
            value: {
                errors: ErrorUtils.getMicroSecondOnyxError('iou.error.genericCreateFailureMessage'),
            },
        },
    ];

    if (existingSplitChatReport) {
        failureData.push({
            onyxMethod: Onyx.METHOD.MERGE,
            key: `${ONYXKEYS.COLLECTION.REPORT_ACTIONS}${splitChatReport.reportID}`,
            value: {
                [splitIOUReportAction.reportActionID]: {
                    errors: getReceiptError(receipt, filename),
                },
            },
        });
    } else {
        failureData.push(
            {
                onyxMethod: Onyx.METHOD.MERGE,
                key: `${ONYXKEYS.COLLECTION.REPORT}${splitChatReport.reportID}`,
                value: {
                    errorFields: {
                        createChat: ErrorUtils.getMicroSecondOnyxError('report.genericCreateReportFailureMessage'),
                    },
                },
            },
            {
                onyxMethod: Onyx.METHOD.MERGE,
                key: `${ONYXKEYS.COLLECTION.REPORT_ACTIONS}${splitChatReport.reportID}`,
                value: {
                    [splitChatCreatedReportAction.reportActionID]: {
                        errors: ErrorUtils.getMicroSecondOnyxError('report.genericCreateReportFailureMessage'),
                    },
                    [splitIOUReportAction.reportActionID]: {
                        errors: getReceiptError(receipt, filename),
                    },
                },
            },
        );
    }

    const splits: Split[] = [{email: currentUserEmailForIOUSplit, accountID: currentUserAccountID}];

    participants.forEach((participant) => {
        // Disabling this line since participant.login can be an empty string
        // eslint-disable-next-line @typescript-eslint/prefer-nullish-coalescing
        const email = participant.isOwnPolicyExpenseChat ? '' : PhoneNumber.addSMSDomainIfPhoneNumber(participant.login || participant.text || '').toLowerCase();
        const accountID = participant.isOwnPolicyExpenseChat ? 0 : Number(participant.accountID);
        if (email === currentUserEmailForIOUSplit) {
            return;
        }

        // When splitting with a workspace chat, we only need to supply the policyID and the workspace reportID as it's needed so we can update the report preview
        if (participant.isOwnPolicyExpenseChat) {
            splits.push({
                policyID: participant.policyID,
                chatReportID: splitChatReport.reportID,
            });
            return;
        }

        const participantPersonalDetails = allPersonalDetails[participant?.accountID ?? -1];
        if (!participantPersonalDetails) {
            optimisticData.push({
                onyxMethod: Onyx.METHOD.MERGE,
                key: ONYXKEYS.PERSONAL_DETAILS_LIST,
                value: {
                    [accountID]: {
                        accountID,
                        // Disabling this line since participant.displayName can be an empty string
                        // eslint-disable-next-line @typescript-eslint/prefer-nullish-coalescing
                        displayName: LocalePhoneNumber.formatPhoneNumber(participant.displayName || email),
                        // Disabling this line since participant.login can be an empty string
                        // eslint-disable-next-line @typescript-eslint/prefer-nullish-coalescing
                        login: participant.login || participant.text,
                        isOptimisticPersonalDetail: true,
                    },
                },
            });
            // BE will send different participants. We clear the optimistic ones to avoid duplicated entries
            redundantParticipants[accountID] = null;
        }

        splits.push({
            email,
            accountID,
        });
    });

    participants.forEach((participant) => {
        const isPolicyExpenseChat = ReportUtils.isPolicyExpenseChat(participant);
        if (!isPolicyExpenseChat) {
            return;
        }

<<<<<<< HEAD
        const optimisticPolicyRecentlyUsedCategories = Policy.buildOptimisticPolicyRecentlyUsedCategories(participant.policyID, category);
        const optimisticPolicyRecentlyUsedCurrencies = Policy.buildOptimisticPolicyRecentlyUsedCurrencies(participant.policyID, currency);
        const optimisticPolicyRecentlyUsedTags = Policy.buildOptimisticPolicyRecentlyUsedTags(participant.policyID, tag);
=======
        const optimisticPolicyRecentlyUsedCategories = Category.buildOptimisticPolicyRecentlyUsedCategories(participant.policyID, category);
        const optimisticPolicyRecentlyUsedTags = Tag.buildOptimisticPolicyRecentlyUsedTags(participant.policyID, tag);
>>>>>>> 8d11d0b1

        if (optimisticPolicyRecentlyUsedCategories.length > 0) {
            optimisticData.push({
                onyxMethod: Onyx.METHOD.SET,
                key: `${ONYXKEYS.COLLECTION.POLICY_RECENTLY_USED_CATEGORIES}${participant.policyID}`,
                value: optimisticPolicyRecentlyUsedCategories,
            });
        }

        if (optimisticPolicyRecentlyUsedCurrencies.length > 0) {
            optimisticData.push({
                onyxMethod: Onyx.METHOD.SET,
                key: `${ONYXKEYS.COLLECTION.POLICY_RECENTLY_USED_CURRENCIES}${participant.policyID}`,
                value: optimisticPolicyRecentlyUsedCurrencies,
            });
        }

        if (!isEmptyObject(optimisticPolicyRecentlyUsedTags)) {
            optimisticData.push({
                onyxMethod: Onyx.METHOD.MERGE,
                key: `${ONYXKEYS.COLLECTION.POLICY_RECENTLY_USED_TAGS}${participant.policyID}`,
                value: optimisticPolicyRecentlyUsedTags,
            });
        }
    });

    // Save the new splits array into the transaction's comment in case the user calls CompleteSplitBill while offline
    optimisticData.push({
        onyxMethod: Onyx.METHOD.MERGE,
        key: `${ONYXKEYS.COLLECTION.TRANSACTION}${splitTransaction.transactionID}`,
        value: {
            comment: {
                splits,
            },
        },
    });

    const parameters: StartSplitBillParams = {
        chatReportID: splitChatReport.reportID,
        reportActionID: splitIOUReportAction.reportActionID,
        transactionID: splitTransaction.transactionID,
        splits: JSON.stringify(splits),
        receipt,
        comment,
        category,
        tag,
        currency,
        isFromGroupDM: !existingSplitChatReport,
        billable,
        ...(existingSplitChatReport ? {} : {createdReportActionID: splitChatCreatedReportAction.reportActionID}),
        chatType: splitChatReport?.chatType,
        taxCode,
        taxAmount,
    };

    API.write(WRITE_COMMANDS.START_SPLIT_BILL, parameters, {optimisticData, successData, failureData});

    Navigation.dismissModalWithReport(splitChatReport);
    Report.notifyNewAction(splitChatReport.reportID ?? '', currentUserAccountID);
}

/** Used for editing a split expense while it's still scanning or when SmartScan fails, it completes a split expense started by startSplitBill above.
 *
 * @param chatReportID - The group chat or workspace reportID
 * @param reportAction - The split action that lives in the chatReport above
 * @param updatedTransaction - The updated **draft** split transaction
 * @param sessionAccountID - accountID of the current user
 * @param sessionEmail - email of the current user
 */
function completeSplitBill(chatReportID: string, reportAction: OnyxTypes.ReportAction, updatedTransaction: OnyxEntry<OnyxTypes.Transaction>, sessionAccountID: number, sessionEmail: string) {
    const currentUserEmailForIOUSplit = PhoneNumber.addSMSDomainIfPhoneNumber(sessionEmail);
    const transactionID = updatedTransaction?.transactionID ?? '';
    const unmodifiedTransaction = allTransactions[`${ONYXKEYS.COLLECTION.TRANSACTION}${transactionID}`];

    // Save optimistic updated transaction and action
    const optimisticData: OnyxUpdate[] = [
        {
            onyxMethod: Onyx.METHOD.MERGE,
            key: `${ONYXKEYS.COLLECTION.TRANSACTION}${transactionID}`,
            value: {
                ...updatedTransaction,
                receipt: {
                    state: CONST.IOU.RECEIPT_STATE.OPEN,
                },
            },
        },
        {
            onyxMethod: Onyx.METHOD.MERGE,
            key: `${ONYXKEYS.COLLECTION.REPORT_ACTIONS}${chatReportID}`,
            value: {
                [reportAction.reportActionID]: {
                    lastModified: DateUtils.getDBTime(),
                    originalMessage: {
                        whisperedTo: [],
                    },
                },
            },
        },
    ];

    const successData: OnyxUpdate[] = [
        {
            onyxMethod: Onyx.METHOD.MERGE,
            key: `${ONYXKEYS.COLLECTION.TRANSACTION}${transactionID}`,
            value: {pendingAction: null},
        },
        {
            onyxMethod: Onyx.METHOD.MERGE,
            key: `${ONYXKEYS.COLLECTION.SPLIT_TRANSACTION_DRAFT}${transactionID}`,
            value: {pendingAction: null},
        },
    ];

    const failureData: OnyxUpdate[] = [
        {
            onyxMethod: Onyx.METHOD.MERGE,
            key: `${ONYXKEYS.COLLECTION.TRANSACTION}${transactionID}`,
            value: {
                ...unmodifiedTransaction,
                errors: ErrorUtils.getMicroSecondOnyxError('iou.error.genericCreateFailureMessage'),
            },
        },
        {
            onyxMethod: Onyx.METHOD.MERGE,
            key: `${ONYXKEYS.COLLECTION.REPORT_ACTIONS}${chatReportID}`,
            value: {
                [reportAction.reportActionID]: {
                    ...reportAction,
                    errors: ErrorUtils.getMicroSecondOnyxError('iou.error.genericCreateFailureMessage'),
                },
            },
        },
    ];

    const splitParticipants: Split[] = updatedTransaction?.comment.splits ?? [];
    const amount = updatedTransaction?.modifiedAmount;
    const currency = updatedTransaction?.modifiedCurrency;
    console.debug(updatedTransaction);

    // Exclude the current user when calculating the split amount, `calculateAmount` takes it into account
    const splitAmount = IOUUtils.calculateAmount(splitParticipants.length - 1, amount ?? 0, currency ?? '', false);
    const splitTaxAmount = IOUUtils.calculateAmount(splitParticipants.length - 1, updatedTransaction?.taxAmount ?? 0, currency ?? '', false);

    const splits: Split[] = [{email: currentUserEmailForIOUSplit}];
    splitParticipants.forEach((participant) => {
        // Skip creating the transaction for the current user
        if (participant.email === currentUserEmailForIOUSplit) {
            return;
        }
        const isPolicyExpenseChat = !!participant.policyID;

        if (!isPolicyExpenseChat) {
            // In case this is still the optimistic accountID saved in the splits array, return early as we cannot know
            // if there is an existing chat between the split creator and this participant
            // Instead, we will rely on Auth generating the report IDs and the user won't see any optimistic chats or reports created
            const participantPersonalDetails: OnyxTypes.PersonalDetails | EmptyObject = allPersonalDetails[participant?.accountID ?? -1] ?? {};
            if (!participantPersonalDetails || participantPersonalDetails.isOptimisticPersonalDetail) {
                splits.push({
                    email: participant.email,
                });
                return;
            }
        }

        let oneOnOneChatReport: OnyxTypes.Report | null;
        let isNewOneOnOneChatReport = false;
        if (isPolicyExpenseChat) {
            // The workspace chat reportID is saved in the splits array when starting a split expense with a workspace
            oneOnOneChatReport = allReports?.[`${ONYXKEYS.COLLECTION.REPORT}${participant.chatReportID}`] ?? null;
        } else {
            const existingChatReport = ReportUtils.getChatByParticipants(participant.accountID ? [participant.accountID, sessionAccountID] : []);
            isNewOneOnOneChatReport = !existingChatReport;
            oneOnOneChatReport = existingChatReport ?? ReportUtils.buildOptimisticChatReport(participant.accountID ? [participant.accountID, sessionAccountID] : []);
        }

        let oneOnOneIOUReport: OneOnOneIOUReport = oneOnOneChatReport?.iouReportID ? allReports?.[`${ONYXKEYS.COLLECTION.REPORT}${oneOnOneChatReport.iouReportID}`] : null;
        const shouldCreateNewOneOnOneIOUReport = ReportUtils.shouldCreateNewMoneyRequestReport(oneOnOneIOUReport, oneOnOneChatReport);

        if (!oneOnOneIOUReport || shouldCreateNewOneOnOneIOUReport) {
            oneOnOneIOUReport = isPolicyExpenseChat
                ? ReportUtils.buildOptimisticExpenseReport(oneOnOneChatReport?.reportID ?? '', participant.policyID ?? '', sessionAccountID, splitAmount, currency ?? '')
                : ReportUtils.buildOptimisticIOUReport(sessionAccountID, participant.accountID ?? -1, splitAmount, oneOnOneChatReport?.reportID ?? '', currency ?? '');
        } else if (isPolicyExpenseChat) {
            if (typeof oneOnOneIOUReport?.total === 'number') {
                // Because of the Expense reports are stored as negative values, we subtract the total from the amount
                oneOnOneIOUReport.total -= splitAmount;
            }
        } else {
            oneOnOneIOUReport = IOUUtils.updateIOUOwnerAndTotal(oneOnOneIOUReport, sessionAccountID, splitAmount, currency ?? '');
        }

        const oneOnOneTransaction = TransactionUtils.buildOptimisticTransaction(
            isPolicyExpenseChat ? -splitAmount : splitAmount,
            currency ?? '',
            oneOnOneIOUReport?.reportID ?? '',
            updatedTransaction?.comment.comment,
            updatedTransaction?.modifiedCreated,
            CONST.IOU.TYPE.SPLIT,
            transactionID,
            updatedTransaction?.modifiedMerchant,
            {...updatedTransaction?.receipt, state: CONST.IOU.RECEIPT_STATE.OPEN},
            updatedTransaction?.filename,
            undefined,
            updatedTransaction?.category,
            updatedTransaction?.tag,
            updatedTransaction?.taxCode,
            isPolicyExpenseChat ? -splitTaxAmount : splitAmount,
            updatedTransaction?.billable,
        );

        const [oneOnOneCreatedActionForChat, oneOnOneCreatedActionForIOU, oneOnOneIOUAction, optimisticTransactionThread, optimisticCreatedActionForTransactionThread] =
            ReportUtils.buildOptimisticMoneyRequestEntities(
                oneOnOneIOUReport,
                CONST.IOU.REPORT_ACTION_TYPE.CREATE,
                splitAmount,
                currency ?? '',
                updatedTransaction?.comment.comment ?? '',
                currentUserEmailForIOUSplit,
                [participant],
                oneOnOneTransaction.transactionID,
                undefined,
            );

        let oneOnOneReportPreviewAction = getReportPreviewAction(oneOnOneChatReport?.reportID ?? '', oneOnOneIOUReport?.reportID ?? '');
        if (oneOnOneReportPreviewAction) {
            oneOnOneReportPreviewAction = ReportUtils.updateReportPreview(oneOnOneIOUReport, oneOnOneReportPreviewAction as ReportPreviewAction);
        } else {
            oneOnOneReportPreviewAction = ReportUtils.buildOptimisticReportPreview(oneOnOneChatReport, oneOnOneIOUReport, '', oneOnOneTransaction);
        }

        const [oneOnOneOptimisticData, oneOnOneSuccessData, oneOnOneFailureData] = buildOnyxDataForMoneyRequest(
            oneOnOneChatReport,
            oneOnOneIOUReport,
            oneOnOneTransaction,
            oneOnOneCreatedActionForChat,
            oneOnOneCreatedActionForIOU,
            oneOnOneIOUAction,
            {},
            oneOnOneReportPreviewAction,
            [],
            {},
            isNewOneOnOneChatReport,
            optimisticTransactionThread,
            optimisticCreatedActionForTransactionThread,
            shouldCreateNewOneOnOneIOUReport,
            null,
            null,
            null,
            null,
            true,
        );

        splits.push({
            email: participant.email,
            accountID: participant.accountID,
            policyID: participant.policyID,
            iouReportID: oneOnOneIOUReport?.reportID,
            chatReportID: oneOnOneChatReport?.reportID,
            transactionID: oneOnOneTransaction.transactionID,
            reportActionID: oneOnOneIOUAction.reportActionID,
            createdChatReportActionID: oneOnOneCreatedActionForChat.reportActionID,
            createdIOUReportActionID: oneOnOneCreatedActionForIOU.reportActionID,
            reportPreviewReportActionID: oneOnOneReportPreviewAction.reportActionID,
            transactionThreadReportID: optimisticTransactionThread.reportID,
            createdReportActionIDForThread: optimisticCreatedActionForTransactionThread.reportActionID,
        });

        optimisticData.push(...oneOnOneOptimisticData);
        successData.push(...oneOnOneSuccessData);
        failureData.push(...oneOnOneFailureData);
    });

    const {
        amount: transactionAmount,
        currency: transactionCurrency,
        created: transactionCreated,
        merchant: transactionMerchant,
        comment: transactionComment,
        category: transactionCategory,
        tag: transactionTag,
        taxCode: transactionTaxCode,
        taxAmount: transactionTaxAmount,
    } = ReportUtils.getTransactionDetails(updatedTransaction) ?? {};

    const parameters: CompleteSplitBillParams = {
        transactionID,
        amount: transactionAmount,
        currency: transactionCurrency,
        created: transactionCreated,
        merchant: transactionMerchant,
        comment: transactionComment,
        category: transactionCategory,
        tag: transactionTag,
        splits: JSON.stringify(splits),
        taxCode: transactionTaxCode,
        taxAmount: transactionTaxAmount,
    };

    API.write(WRITE_COMMANDS.COMPLETE_SPLIT_BILL, parameters, {optimisticData, successData, failureData});
    Navigation.dismissModal(chatReportID);
    Report.notifyNewAction(chatReportID, sessionAccountID);
}

function setDraftSplitTransaction(transactionID: string, transactionChanges: TransactionChanges = {}) {
    let draftSplitTransaction = allDraftSplitTransactions[`${ONYXKEYS.COLLECTION.SPLIT_TRANSACTION_DRAFT}${transactionID}`];

    if (!draftSplitTransaction) {
        draftSplitTransaction = allTransactions[`${ONYXKEYS.COLLECTION.TRANSACTION}${transactionID}`];
    }

    const updatedTransaction = draftSplitTransaction ? TransactionUtils.getUpdatedTransaction(draftSplitTransaction, transactionChanges, false, false) : null;

    Onyx.merge(`${ONYXKEYS.COLLECTION.SPLIT_TRANSACTION_DRAFT}${transactionID}`, updatedTransaction);
}

function editRegularMoneyRequest(
    transactionID: string,
    transactionThreadReportID: string,
    transactionChanges: TransactionChanges,
    policy: OnyxTypes.Policy,
    policyTags: OnyxTypes.PolicyTagList,
    policyCategories: OnyxTypes.PolicyCategories,
) {
    // STEP 1: Get all collections we're updating
    const transactionThread = allReports?.[`${ONYXKEYS.COLLECTION.REPORT}${transactionThreadReportID}`] ?? null;
    const transaction = allTransactions[`${ONYXKEYS.COLLECTION.TRANSACTION}${transactionID}`];
    const iouReport = allReports?.[`${ONYXKEYS.COLLECTION.REPORT}${transactionThread?.parentReportID}`] ?? null;
    const chatReport = allReports?.[`${ONYXKEYS.COLLECTION.REPORT}${iouReport?.chatReportID}`] ?? null;
    const isFromExpenseReport = ReportUtils.isExpenseReport(iouReport);

    // STEP 2: Build new modified expense report action.
    const updatedReportAction = ReportUtils.buildOptimisticModifiedExpenseReportAction(transactionThread, transaction, transactionChanges, isFromExpenseReport, policy);
    const updatedTransaction = transaction ? TransactionUtils.getUpdatedTransaction(transaction, transactionChanges, isFromExpenseReport) : null;

    // STEP 3: Compute the IOU total and update the report preview message so LHN amount owed is correct
    // Should only update if the transaction matches the currency of the report, else we wait for the update
    // from the server with the currency conversion
    let updatedMoneyRequestReport = {...iouReport};
    const updatedChatReport = {...chatReport};
    const diff = TransactionUtils.getAmount(transaction, true) - TransactionUtils.getAmount(updatedTransaction, true);
    if (updatedTransaction?.currency === iouReport?.currency && updatedTransaction?.modifiedAmount && diff !== 0) {
        if (ReportUtils.isExpenseReport(iouReport) && typeof updatedMoneyRequestReport.total === 'number') {
            updatedMoneyRequestReport.total += diff;
        } else {
            updatedMoneyRequestReport = iouReport
                ? IOUUtils.updateIOUOwnerAndTotal(iouReport, updatedReportAction.actorAccountID ?? -1, diff, TransactionUtils.getCurrency(transaction), false)
                : {};
        }

        updatedMoneyRequestReport.cachedTotal = CurrencyUtils.convertToDisplayString(updatedMoneyRequestReport.total, updatedTransaction.currency);

        // Update the last message of the IOU report
        const lastMessage = ReportUtils.getIOUReportActionMessage(
            iouReport?.reportID ?? '',
            CONST.IOU.REPORT_ACTION_TYPE.CREATE,
            updatedMoneyRequestReport.total ?? 0,
            '',
            updatedTransaction.currency,
            '',
            false,
        );
        updatedMoneyRequestReport.lastMessageText = lastMessage[0].text;
        updatedMoneyRequestReport.lastMessageHtml = lastMessage[0].html;

        // Update the last message of the chat report
        const hasNonReimbursableTransactions = ReportUtils.hasNonReimbursableTransactions(iouReport?.reportID);
        const messageText = Localize.translateLocal(hasNonReimbursableTransactions ? 'iou.payerSpentAmount' : 'iou.payerOwesAmount', {
            payer: ReportUtils.getPersonalDetailsForAccountID(updatedMoneyRequestReport.managerID ?? -1).login ?? '',
            amount: CurrencyUtils.convertToDisplayString(updatedMoneyRequestReport.total, updatedMoneyRequestReport.currency),
        });
        updatedChatReport.lastMessageText = messageText;
        updatedChatReport.lastMessageHtml = messageText;
    }

    const isScanning = TransactionUtils.hasReceipt(updatedTransaction) && TransactionUtils.isReceiptBeingScanned(updatedTransaction);

    // STEP 4: Compose the optimistic data
    const currentTime = DateUtils.getDBTime();
    const optimisticData: OnyxUpdate[] = [
        {
            onyxMethod: Onyx.METHOD.MERGE,
            key: `${ONYXKEYS.COLLECTION.REPORT_ACTIONS}${transactionThread?.reportID}`,
            value: {
                [updatedReportAction.reportActionID]: updatedReportAction as OnyxTypes.ReportAction,
            },
        },
        {
            onyxMethod: Onyx.METHOD.MERGE,
            key: `${ONYXKEYS.COLLECTION.TRANSACTION}${transactionID}`,
            value: updatedTransaction,
        },
        {
            onyxMethod: Onyx.METHOD.MERGE,
            key: `${ONYXKEYS.COLLECTION.REPORT}${iouReport?.reportID}`,
            value: updatedMoneyRequestReport,
        },
        {
            onyxMethod: Onyx.METHOD.MERGE,
            key: `${ONYXKEYS.COLLECTION.REPORT}${iouReport?.chatReportID}`,
            value: updatedChatReport,
        },
        {
            onyxMethod: Onyx.METHOD.MERGE,
            key: `${ONYXKEYS.COLLECTION.REPORT}${transactionThreadReportID}`,
            value: {
                lastReadTime: currentTime,
                lastVisibleActionCreated: currentTime,
            },
        },
    ];

    if (!isScanning) {
        optimisticData.push(
            {
                onyxMethod: Onyx.METHOD.MERGE,
                key: `${ONYXKEYS.COLLECTION.REPORT_ACTIONS}${iouReport?.reportID}`,
                value: {
                    [transactionThread?.parentReportActionID ?? '']: {
                        originalMessage: {
                            whisperedTo: [],
                        },
                    },
                },
            },
            {
                onyxMethod: Onyx.METHOD.MERGE,
                key: `${ONYXKEYS.COLLECTION.REPORT_ACTIONS}${iouReport?.parentReportID}`,
                value: {
                    [iouReport?.parentReportActionID ?? '']: {
                        originalMessage: {
                            whisperedTo: [],
                        },
                    },
                },
            },
        );
    }

    // Update recently used categories if the category is changed
    if ('category' in transactionChanges) {
        const optimisticPolicyRecentlyUsedCategories = Category.buildOptimisticPolicyRecentlyUsedCategories(iouReport?.policyID, transactionChanges.category);
        if (optimisticPolicyRecentlyUsedCategories.length) {
            optimisticData.push({
                onyxMethod: Onyx.METHOD.SET,
                key: `${ONYXKEYS.COLLECTION.POLICY_RECENTLY_USED_CATEGORIES}${iouReport?.policyID}`,
                value: optimisticPolicyRecentlyUsedCategories,
            });
        }
    }

    // Update recently used currencies if the category is changed
    if ('currency' in transactionChanges) {
        const optimisticPolicyRecentlyUsedCurrencies = Policy.buildOptimisticPolicyRecentlyUsedCurrencies(iouReport?.policyID, transactionChanges.currency);
        if (optimisticPolicyRecentlyUsedCurrencies.length) {
            optimisticData.push({
                onyxMethod: Onyx.METHOD.SET,
                key: `${ONYXKEYS.COLLECTION.POLICY_RECENTLY_USED_CURRENCIES}${iouReport?.policyID}`,
                value: optimisticPolicyRecentlyUsedCurrencies,
            });
        }
    }

    // Update recently used categories if the tag is changed
    if ('tag' in transactionChanges) {
        const optimisticPolicyRecentlyUsedTags = Tag.buildOptimisticPolicyRecentlyUsedTags(iouReport?.policyID, transactionChanges.tag);
        if (!isEmptyObject(optimisticPolicyRecentlyUsedTags)) {
            optimisticData.push({
                onyxMethod: Onyx.METHOD.MERGE,
                key: `${ONYXKEYS.COLLECTION.POLICY_RECENTLY_USED_TAGS}${iouReport?.policyID}`,
                value: optimisticPolicyRecentlyUsedTags,
            });
        }
    }

    const successData: OnyxUpdate[] = [
        {
            onyxMethod: Onyx.METHOD.MERGE,
            key: `${ONYXKEYS.COLLECTION.REPORT_ACTIONS}${transactionThread?.reportID}`,
            value: {
                [updatedReportAction.reportActionID]: {pendingAction: null},
            },
        },
        {
            onyxMethod: Onyx.METHOD.MERGE,
            key: `${ONYXKEYS.COLLECTION.TRANSACTION}${transactionID}`,
            value: {
                pendingFields: {
                    comment: null,
                    amount: null,
                    created: null,
                    currency: null,
                    merchant: null,
                    billable: null,
                    category: null,
                    tag: null,
                },
            },
        },
        {
            onyxMethod: Onyx.METHOD.MERGE,
            key: `${ONYXKEYS.COLLECTION.REPORT}${iouReport?.reportID}`,
            value: {pendingAction: null},
        },
    ];

    const failureData: OnyxUpdate[] = [
        {
            onyxMethod: Onyx.METHOD.MERGE,
            key: `${ONYXKEYS.COLLECTION.REPORT_ACTIONS}${transactionThread?.reportID}`,
            value: {
                [updatedReportAction.reportActionID]: {
                    errors: ErrorUtils.getMicroSecondOnyxError('iou.error.genericEditFailureMessage'),
                },
            },
        },
        {
            onyxMethod: Onyx.METHOD.MERGE,
            key: `${ONYXKEYS.COLLECTION.TRANSACTION}${transactionID}`,
            value: {
                ...transaction,
                modifiedCreated: transaction?.modifiedCreated ? transaction.modifiedCreated : null,
                modifiedAmount: transaction?.modifiedAmount ? transaction.modifiedAmount : null,
                modifiedCurrency: transaction?.modifiedCurrency ? transaction.modifiedCurrency : null,
                modifiedMerchant: transaction?.modifiedMerchant ? transaction.modifiedMerchant : null,
                modifiedWaypoints: transaction?.modifiedWaypoints ? transaction.modifiedWaypoints : null,
                pendingFields: null,
            },
        },
        {
            onyxMethod: Onyx.METHOD.MERGE,
            key: `${ONYXKEYS.COLLECTION.REPORT}${iouReport?.reportID}`,
            value: {
                ...iouReport,
                cachedTotal: iouReport?.cachedTotal ? iouReport?.cachedTotal : null,
            },
        },
        {
            onyxMethod: Onyx.METHOD.MERGE,
            key: `${ONYXKEYS.COLLECTION.REPORT}${iouReport?.chatReportID}`,
            value: chatReport,
        },
        {
            onyxMethod: Onyx.METHOD.MERGE,
            key: `${ONYXKEYS.COLLECTION.REPORT}${transactionThreadReportID}`,
            value: {
                lastReadTime: transactionThread?.lastReadTime,
                lastVisibleActionCreated: transactionThread?.lastVisibleActionCreated,
            },
        },
    ];

    // Add transaction violations if we have a paid policy and an updated transaction
    if (policy && PolicyUtils.isPaidGroupPolicy(policy) && updatedTransaction) {
        const currentTransactionViolations = allTransactionViolations[`${ONYXKEYS.COLLECTION.TRANSACTION_VIOLATIONS}${transactionID}`] ?? [];
        const updatedViolationsOnyxData = ViolationsUtils.getViolationsOnyxData(
            updatedTransaction,
            currentTransactionViolations,
            !!policy.requiresTag,
            policyTags,
            !!policy.requiresCategory,
            policyCategories,
            PolicyUtils.hasDependentTags(policy, policyTags),
        );
        optimisticData.push(updatedViolationsOnyxData);
        failureData.push({
            onyxMethod: Onyx.METHOD.MERGE,
            key: `${ONYXKEYS.COLLECTION.TRANSACTION_VIOLATIONS}${transactionID}`,
            value: currentTransactionViolations,
        });
    }

    // STEP 6: Call the API endpoint
    const {created, amount, currency, comment, merchant, category, billable, tag} = ReportUtils.getTransactionDetails(updatedTransaction) ?? {};

    const parameters: EditMoneyRequestParams = {
        transactionID,
        reportActionID: updatedReportAction.reportActionID,
        created,
        amount,
        currency,
        comment,
        merchant,
        category,
        billable,
        tag,
    };

    API.write(WRITE_COMMANDS.EDIT_MONEY_REQUEST, parameters, {optimisticData, successData, failureData});
}

function editMoneyRequest(
    transaction: OnyxTypes.Transaction,
    transactionThreadReportID: string,
    transactionChanges: TransactionChanges,
    policy: OnyxTypes.Policy,
    policyTags: OnyxTypes.PolicyTagList,
    policyCategories: OnyxTypes.PolicyCategories,
) {
    if (TransactionUtils.isDistanceRequest(transaction)) {
        updateDistanceRequest(transaction.transactionID, transactionThreadReportID, transactionChanges, policy, policyTags, policyCategories);
    } else {
        editRegularMoneyRequest(transaction.transactionID, transactionThreadReportID, transactionChanges, policy, policyTags, policyCategories);
    }
}

type UpdateMoneyRequestAmountAndCurrencyParams = {
    transactionID: string;
    transactionThreadReportID: string;
    currency: string;
    amount: number;
    taxAmount: number;
    policy?: OnyxEntry<OnyxTypes.Policy>;
    policyTagList?: OnyxEntry<OnyxTypes.PolicyTagList>;
    policyCategories?: OnyxEntry<OnyxTypes.PolicyCategories>;
    taxCode: string;
};

/** Updates the amount and currency fields of an expense */
function updateMoneyRequestAmountAndCurrency({
    transactionID,
    transactionThreadReportID,
    currency,
    amount,
    taxAmount,
    policy,
    policyTagList,
    policyCategories,
    taxCode,
}: UpdateMoneyRequestAmountAndCurrencyParams) {
    const transactionChanges = {
        amount,
        currency,
        taxCode,
        taxAmount,
    };
    const transactionThreadReport = allReports?.[`${ONYXKEYS.COLLECTION.REPORT}${transactionThreadReportID}`] ?? null;
    const parentReport = allReports?.[`${ONYXKEYS.COLLECTION.REPORT}${transactionThreadReport?.parentReportID}`] ?? null;
    let data: UpdateMoneyRequestData;
    if (ReportUtils.isTrackExpenseReport(transactionThreadReport) && ReportUtils.isSelfDM(parentReport)) {
        data = getUpdateTrackExpenseParams(transactionID, transactionThreadReportID, transactionChanges, true, policy ?? null);
    } else {
        data = getUpdateMoneyRequestParams(transactionID, transactionThreadReportID, transactionChanges, policy ?? null, policyTagList ?? null, policyCategories ?? null, true);
    }
    const {params, onyxData} = data;
    API.write(WRITE_COMMANDS.UPDATE_MONEY_REQUEST_AMOUNT_AND_CURRENCY, params, onyxData);
}

function deleteMoneyRequest(transactionID: string, reportAction: OnyxTypes.ReportAction, isSingleTransactionView = false) {
    // STEP 1: Get all collections we're updating
    const iouReportID = reportAction?.actionName === CONST.REPORT.ACTIONS.TYPE.IOU ? reportAction.originalMessage.IOUReportID : '';
    const iouReport = allReports?.[`${ONYXKEYS.COLLECTION.REPORT}${iouReportID}`] ?? null;
    const chatReport = allReports?.[`${ONYXKEYS.COLLECTION.REPORT}${iouReport?.chatReportID}`];
    const reportPreviewAction = getReportPreviewAction(iouReport?.chatReportID ?? '', iouReport?.reportID ?? '');
    const transaction = allTransactions[`${ONYXKEYS.COLLECTION.TRANSACTION}${transactionID}`];
    const transactionViolations = allTransactionViolations[`${ONYXKEYS.COLLECTION.TRANSACTION_VIOLATIONS}${transactionID}`];
    const transactionThreadID = reportAction.childReportID;
    let transactionThread = null;
    if (transactionThreadID) {
        transactionThread = allReports?.[`${ONYXKEYS.COLLECTION.REPORT}${transactionThreadID}`] ?? null;
    }

    // STEP 2: Decide if we need to:
    // 1. Delete the transactionThread - delete if there are no visible comments in the thread
    // 2. Update the moneyRequestPreview to show [Deleted expense] - update if the transactionThread exists AND it isn't being deleted
    const shouldDeleteTransactionThread = transactionThreadID ? (reportAction?.childVisibleActionCount ?? 0) === 0 : false;
    const shouldShowDeletedRequestMessage = !!transactionThreadID && !shouldDeleteTransactionThread;

    // STEP 3: Update the IOU reportAction and decide if the iouReport should be deleted. We delete the iouReport if there are no visible comments left in the report.
    const updatedReportAction = {
        [reportAction.reportActionID]: {
            pendingAction: shouldShowDeletedRequestMessage ? CONST.RED_BRICK_ROAD_PENDING_ACTION.UPDATE : CONST.RED_BRICK_ROAD_PENDING_ACTION.DELETE,
            previousMessage: reportAction.message,
            message: [
                {
                    type: 'COMMENT',
                    html: '',
                    text: '',
                    isEdited: true,
                    isDeletedParentAction: shouldShowDeletedRequestMessage,
                },
            ],
            originalMessage: {
                IOUTransactionID: null,
            },
            errors: undefined,
        },
    } as OnyxTypes.ReportActions;

    const lastVisibleAction = ReportActionsUtils.getLastVisibleAction(iouReport?.reportID ?? '', updatedReportAction);
    const iouReportLastMessageText = ReportActionsUtils.getLastVisibleMessage(iouReport?.reportID ?? '', updatedReportAction).lastMessageText;
    const shouldDeleteIOUReport =
        iouReportLastMessageText.length === 0 && !ReportActionsUtils.isDeletedParentAction(lastVisibleAction) && (!transactionThreadID || shouldDeleteTransactionThread);

    // STEP 4: Update the iouReport and reportPreview with new totals and messages if it wasn't deleted
    let updatedIOUReport: OnyxTypes.Report | null;
    const currency = TransactionUtils.getCurrency(transaction);
    const updatedReportPreviewAction: OnyxTypes.ReportAction | EmptyObject = {...reportPreviewAction};
    updatedReportPreviewAction.pendingAction = shouldDeleteIOUReport ? CONST.RED_BRICK_ROAD_PENDING_ACTION.DELETE : CONST.RED_BRICK_ROAD_PENDING_ACTION.UPDATE;
    if (iouReport && ReportUtils.isExpenseReport(iouReport)) {
        updatedIOUReport = {...iouReport};

        if (typeof updatedIOUReport.total === 'number' && currency === iouReport?.currency) {
            // Because of the Expense reports are stored as negative values, we add the total from the amount
            const amountDiff = TransactionUtils.getAmount(transaction, true);
            updatedIOUReport.total += amountDiff;

            if (!transaction?.reimbursable && typeof updatedIOUReport.nonReimbursableTotal === 'number') {
                updatedIOUReport.nonReimbursableTotal += amountDiff;
            }
        }
    } else {
        updatedIOUReport = IOUUtils.updateIOUOwnerAndTotal(iouReport, reportAction.actorAccountID ?? -1, TransactionUtils.getAmount(transaction, false), currency, true);
    }

    if (updatedIOUReport) {
        updatedIOUReport.lastMessageText = iouReportLastMessageText;
        updatedIOUReport.lastVisibleActionCreated = lastVisibleAction?.created;
    }

    const hasNonReimbursableTransactions = ReportUtils.hasNonReimbursableTransactions(iouReport?.reportID);
    const messageText = Localize.translateLocal(hasNonReimbursableTransactions ? 'iou.payerSpentAmount' : 'iou.payerOwesAmount', {
        payer: ReportUtils.getPersonalDetailsForAccountID(updatedIOUReport?.managerID ?? -1).login ?? '',
        amount: CurrencyUtils.convertToDisplayString(updatedIOUReport?.total, updatedIOUReport?.currency),
    });

    if (updatedReportPreviewAction?.message?.[0]) {
        updatedReportPreviewAction.message[0].text = messageText;
        updatedReportPreviewAction.message[0].deleted = shouldDeleteIOUReport ? DateUtils.getDBTime() : '';
    }

    if (updatedReportPreviewAction && reportPreviewAction?.childMoneyRequestCount && reportPreviewAction?.childMoneyRequestCount > 0) {
        updatedReportPreviewAction.childMoneyRequestCount = reportPreviewAction.childMoneyRequestCount - 1;
    }

    // STEP 5: Build Onyx data
    const optimisticData: OnyxUpdate[] = [
        {
            onyxMethod: Onyx.METHOD.SET,
            key: `${ONYXKEYS.COLLECTION.TRANSACTION}${transactionID}`,
            value: null,
        },
    ];

    if (Permissions.canUseViolations(betas)) {
        optimisticData.push({
            onyxMethod: Onyx.METHOD.SET,
            key: `${ONYXKEYS.COLLECTION.TRANSACTION_VIOLATIONS}${transactionID}`,
            value: null,
        });
    }

    if (shouldDeleteTransactionThread) {
        optimisticData.push(
            {
                onyxMethod: Onyx.METHOD.SET,
                key: `${ONYXKEYS.COLLECTION.REPORT}${transactionThreadID}`,
                value: null,
            },
            {
                onyxMethod: Onyx.METHOD.SET,
                key: `${ONYXKEYS.COLLECTION.REPORT_ACTIONS}${transactionThreadID}`,
                value: null,
            },
        );
    }

    optimisticData.push(
        {
            onyxMethod: Onyx.METHOD.MERGE,
            key: `${ONYXKEYS.COLLECTION.REPORT_ACTIONS}${iouReport?.reportID}`,
            value: updatedReportAction,
        },
        {
            onyxMethod: Onyx.METHOD.MERGE,
            key: `${ONYXKEYS.COLLECTION.REPORT}${iouReport?.reportID}`,
            value: updatedIOUReport,
        },
        {
            onyxMethod: Onyx.METHOD.MERGE,
            key: `${ONYXKEYS.COLLECTION.REPORT_ACTIONS}${chatReport?.reportID}`,
            value: {
                [reportPreviewAction?.reportActionID ?? '']: updatedReportPreviewAction,
            },
        },
        {
            onyxMethod: Onyx.METHOD.MERGE,
            key: `${ONYXKEYS.COLLECTION.REPORT}${chatReport?.reportID}`,
            value: ReportUtils.getOutstandingChildRequest(updatedIOUReport),
        },
    );

    if (!shouldDeleteIOUReport && updatedReportPreviewAction.childMoneyRequestCount === 0) {
        optimisticData.push({
            onyxMethod: Onyx.METHOD.MERGE,
            key: `${ONYXKEYS.COLLECTION.REPORT}${chatReport?.reportID}`,
            value: {
                hasOutstandingChildRequest: false,
            },
        });
    }

    if (shouldDeleteIOUReport) {
        optimisticData.push({
            onyxMethod: Onyx.METHOD.MERGE,
            key: `${ONYXKEYS.COLLECTION.REPORT}${chatReport?.reportID}`,
            value: {
                hasOutstandingChildRequest: false,
                iouReportID: null,
                lastMessageText: ReportActionsUtils.getLastVisibleMessage(iouReport?.chatReportID ?? '', {[reportPreviewAction?.reportActionID ?? '']: null})?.lastMessageText,
                lastVisibleActionCreated: ReportActionsUtils.getLastVisibleAction(iouReport?.chatReportID ?? '', {[reportPreviewAction?.reportActionID ?? '']: null})?.created,
            },
        });
    }

    const successData: OnyxUpdate[] = [
        {
            onyxMethod: Onyx.METHOD.MERGE,
            key: `${ONYXKEYS.COLLECTION.REPORT_ACTIONS}${iouReport?.reportID}`,
            value: {
                [reportAction.reportActionID]: shouldDeleteIOUReport
                    ? null
                    : {
                          pendingAction: null,
                      },
            },
        },
        {
            onyxMethod: Onyx.METHOD.MERGE,
            key: `${ONYXKEYS.COLLECTION.REPORT_ACTIONS}${chatReport?.reportID}`,
            value: {
                [reportPreviewAction?.reportActionID ?? '']: {
                    pendingAction: null,
                    errors: null,
                },
            },
        },
    ];

    if (shouldDeleteIOUReport) {
        successData.push({
            onyxMethod: Onyx.METHOD.SET,
            key: `${ONYXKEYS.COLLECTION.REPORT}${iouReport?.reportID}`,
            value: null,
        });
    }

    const failureData: OnyxUpdate[] = [
        {
            onyxMethod: Onyx.METHOD.SET,
            key: `${ONYXKEYS.COLLECTION.TRANSACTION}${transactionID}`,
            value: transaction,
        },
    ];

    if (Permissions.canUseViolations(betas)) {
        failureData.push({
            onyxMethod: Onyx.METHOD.SET,
            key: `${ONYXKEYS.COLLECTION.TRANSACTION_VIOLATIONS}${transactionID}`,
            value: transactionViolations,
        });
    }

    if (shouldDeleteTransactionThread) {
        failureData.push({
            onyxMethod: Onyx.METHOD.SET,
            key: `${ONYXKEYS.COLLECTION.REPORT}${transactionThreadID}`,
            value: transactionThread,
        });
    }

    const errorKey = DateUtils.getMicroseconds();

    failureData.push(
        {
            onyxMethod: Onyx.METHOD.MERGE,
            key: `${ONYXKEYS.COLLECTION.REPORT_ACTIONS}${iouReport?.reportID}`,
            value: {
                [reportAction.reportActionID]: {
                    ...reportAction,
                    pendingAction: null,
                    errors: {
                        [errorKey]: ['iou.error.genericDeleteFailureMessage', {isTranslated: false}],
                    },
                },
            },
        },
        shouldDeleteIOUReport
            ? {
                  onyxMethod: Onyx.METHOD.SET,
                  key: `${ONYXKEYS.COLLECTION.REPORT}${iouReport?.reportID}`,
                  value: iouReport,
              }
            : {
                  onyxMethod: Onyx.METHOD.MERGE,
                  key: `${ONYXKEYS.COLLECTION.REPORT}${iouReport?.reportID}`,
                  value: iouReport,
              },
        {
            onyxMethod: Onyx.METHOD.MERGE,
            key: `${ONYXKEYS.COLLECTION.REPORT_ACTIONS}${chatReport?.reportID}`,
            value: {
                [reportPreviewAction?.reportActionID ?? '']: {
                    ...reportPreviewAction,
                    pendingAction: null,
                    errors: {
                        [errorKey]: ['iou.error.genericDeleteFailureMessage', {isTranslated: false}],
                    },
                },
            },
        },
    );

    if (chatReport && shouldDeleteIOUReport) {
        failureData.push({
            onyxMethod: Onyx.METHOD.MERGE,
            key: `${ONYXKEYS.COLLECTION.REPORT}${chatReport.reportID}`,
            value: chatReport,
        });
    }

    if (!shouldDeleteIOUReport && updatedReportPreviewAction.childMoneyRequestCount === 0) {
        failureData.push({
            onyxMethod: Onyx.METHOD.MERGE,
            key: `${ONYXKEYS.COLLECTION.REPORT}${chatReport?.reportID}`,
            value: {
                hasOutstandingChildRequest: true,
            },
        });
    }

    const parameters: DeleteMoneyRequestParams = {
        transactionID,
        reportActionID: reportAction.reportActionID,
    };

    // STEP 6: Make the API request
    API.write(WRITE_COMMANDS.DELETE_MONEY_REQUEST, parameters, {optimisticData, successData, failureData});
    CachedPDFPaths.clearByKey(transactionID);

    // STEP 7: Navigate the user depending on which page they are on and which resources were deleted
    if (iouReport && isSingleTransactionView && shouldDeleteTransactionThread && !shouldDeleteIOUReport) {
        // Pop the deleted report screen before navigating. This prevents navigating to the Concierge chat due to the missing report.
        return ROUTES.REPORT_WITH_ID.getRoute(iouReport.reportID);
    }

    if (iouReport?.chatReportID && shouldDeleteIOUReport) {
        // Pop the deleted report screen before navigating. This prevents navigating to the Concierge chat due to the missing report.
        return ROUTES.REPORT_WITH_ID.getRoute(iouReport.chatReportID);
    }
}

function deleteTrackExpense(chatReportID: string, transactionID: string, reportAction: OnyxTypes.ReportAction, isSingleTransactionView = false) {
    // STEP 1: Get all collections we're updating
    const chatReport = allReports?.[`${ONYXKEYS.COLLECTION.REPORT}${chatReportID}`] ?? null;
    if (!ReportUtils.isSelfDM(chatReport)) {
        return deleteMoneyRequest(transactionID, reportAction, isSingleTransactionView);
    }

    const {parameters, optimisticData, successData, failureData, shouldDeleteTransactionThread} = getDeleteTrackExpenseInformation(chatReportID, transactionID, reportAction);

    // STEP 6: Make the API request
    API.write(WRITE_COMMANDS.DELETE_MONEY_REQUEST, parameters, {optimisticData, successData, failureData});
    CachedPDFPaths.clearByKey(transactionID);

    // STEP 7: Navigate the user depending on which page they are on and which resources were deleted
    if (isSingleTransactionView && shouldDeleteTransactionThread) {
        // Pop the deleted report screen before navigating. This prevents navigating to the Concierge chat due to the missing report.
        return ROUTES.REPORT_WITH_ID.getRoute(chatReport?.reportID ?? '');
    }
}

/**
 * @param managerID - Account ID of the person sending the money
 * @param recipient - The user receiving the money
 */
function getSendMoneyParams(
    report: OnyxEntry<OnyxTypes.Report> | EmptyObject,
    amount: number,
    currency: string,
    comment: string,
    paymentMethodType: PaymentMethodType,
    managerID: number,
    recipient: Participant,
): SendMoneyParamsData {
    const recipientEmail = PhoneNumber.addSMSDomainIfPhoneNumber(recipient.login ?? '');
    const recipientAccountID = Number(recipient.accountID);
    const newIOUReportDetails = JSON.stringify({
        amount,
        currency,
        requestorEmail: recipientEmail,
        requestorAccountID: recipientAccountID,
        comment,
        idempotencyKey: Str.guid(),
    });

    let chatReport = !isEmptyObject(report) && report?.reportID ? report : ReportUtils.getChatByParticipants([recipientAccountID, managerID]);
    let isNewChat = false;
    if (!chatReport) {
        chatReport = ReportUtils.buildOptimisticChatReport([recipientAccountID, managerID]);
        isNewChat = true;
    }
    const optimisticIOUReport = ReportUtils.buildOptimisticIOUReport(recipientAccountID, managerID, amount, chatReport.reportID, currency, true);

    const optimisticTransaction = TransactionUtils.buildOptimisticTransaction(amount, currency, optimisticIOUReport.reportID, comment);
    const optimisticTransactionData: OnyxUpdate = {
        onyxMethod: Onyx.METHOD.SET,
        key: `${ONYXKEYS.COLLECTION.TRANSACTION}${optimisticTransaction.transactionID}`,
        value: optimisticTransaction,
    };

    const [optimisticCreatedActionForChat, optimisticCreatedActionForIOUReport, optimisticIOUReportAction, optimisticTransactionThread, optimisticCreatedActionForTransactionThread] =
        ReportUtils.buildOptimisticMoneyRequestEntities(
            optimisticIOUReport,
            CONST.IOU.REPORT_ACTION_TYPE.PAY,
            amount,
            currency,
            comment,
            recipientEmail,
            [recipient],
            optimisticTransaction.transactionID,
            paymentMethodType,
            false,
            true,
        );

    const reportPreviewAction = ReportUtils.buildOptimisticReportPreview(chatReport, optimisticIOUReport);

    // Change the method to set for new reports because it doesn't exist yet, is faster,
    // and we need the data to be available when we navigate to the chat page
    const optimisticChatReportData: OnyxUpdate = isNewChat
        ? {
              onyxMethod: Onyx.METHOD.SET,
              key: `${ONYXKEYS.COLLECTION.REPORT}${chatReport.reportID}`,
              value: {
                  ...chatReport,
                  // Set and clear pending fields on the chat report
                  pendingFields: {createChat: CONST.RED_BRICK_ROAD_PENDING_ACTION.ADD},
                  lastReadTime: DateUtils.getDBTime(),
                  lastVisibleActionCreated: reportPreviewAction.created,
              },
          }
        : {
              onyxMethod: Onyx.METHOD.MERGE,
              key: `${ONYXKEYS.COLLECTION.REPORT}${chatReport.reportID}`,
              value: {
                  ...chatReport,
                  lastReadTime: DateUtils.getDBTime(),
                  lastVisibleActionCreated: reportPreviewAction.created,
              },
          };
    const optimisticQuickActionData: OnyxUpdate = {
        onyxMethod: Onyx.METHOD.SET,
        key: ONYXKEYS.NVP_QUICK_ACTION_GLOBAL_CREATE,
        value: {
            action: CONST.QUICK_ACTIONS.SEND_MONEY,
            chatReportID: chatReport.reportID,
            isFirstQuickAction: isEmptyObject(quickAction),
        },
    };
    const optimisticIOUReportData: OnyxUpdate = {
        onyxMethod: Onyx.METHOD.SET,
        key: `${ONYXKEYS.COLLECTION.REPORT}${optimisticIOUReport.reportID}`,
        value: {
            ...optimisticIOUReport,
            lastMessageText: optimisticIOUReportAction.message?.[0]?.text,
            lastMessageHtml: optimisticIOUReportAction.message?.[0]?.html,
        },
    };
    const optimisticTransactionThreadData: OnyxUpdate = {
        onyxMethod: Onyx.METHOD.SET,
        key: `${ONYXKEYS.COLLECTION.REPORT}${optimisticTransactionThread.reportID}`,
        value: optimisticTransactionThread,
    };
    const optimisticIOUReportActionsData: OnyxUpdate = {
        onyxMethod: Onyx.METHOD.MERGE,
        key: `${ONYXKEYS.COLLECTION.REPORT_ACTIONS}${optimisticIOUReport.reportID}`,
        value: {
            [optimisticCreatedActionForIOUReport.reportActionID]: optimisticCreatedActionForIOUReport,
            [optimisticIOUReportAction.reportActionID]: {
                ...(optimisticIOUReportAction as OnyxTypes.ReportAction),
                pendingAction: CONST.RED_BRICK_ROAD_PENDING_ACTION.ADD,
            },
        },
    };
    const optimisticChatReportActionsData: OnyxUpdate = {
        onyxMethod: Onyx.METHOD.MERGE,
        key: `${ONYXKEYS.COLLECTION.REPORT_ACTIONS}${chatReport.reportID}`,
        value: {
            [reportPreviewAction.reportActionID]: reportPreviewAction,
        },
    };
    const optimisticTransactionThreadReportActionsData: OnyxUpdate = {
        onyxMethod: Onyx.METHOD.MERGE,
        key: `${ONYXKEYS.COLLECTION.REPORT_ACTIONS}${optimisticTransactionThread.reportID}`,
        value: {
            [optimisticCreatedActionForTransactionThread.reportActionID]: optimisticCreatedActionForTransactionThread,
        },
    };

    const successData: OnyxUpdate[] = [];

    // Add optimistic personal details for recipient
    let optimisticPersonalDetailListData: OnyxUpdate | EmptyObject = {};
    const optimisticPersonalDetailListAction = isNewChat
        ? {
              [recipientAccountID]: {
                  accountID: recipientAccountID,
                  // Disabling this line since participant.displayName can be an empty string
                  // eslint-disable-next-line @typescript-eslint/prefer-nullish-coalescing
                  displayName: recipient.displayName || recipient.login,
                  login: recipient.login,
              },
          }
        : {};

    const redundantParticipants: Record<number, null> = {};
    if (!isEmptyObject(optimisticPersonalDetailListAction)) {
        const successPersonalDetailListAction: Record<number, null> = {};

        // BE will send different participants. We clear the optimistic ones to avoid duplicated entries
        Object.keys(optimisticPersonalDetailListAction).forEach((accountIDKey) => {
            const accountID = Number(accountIDKey);
            successPersonalDetailListAction[accountID] = null;
            redundantParticipants[accountID] = null;
        });

        optimisticPersonalDetailListData = {
            onyxMethod: Onyx.METHOD.MERGE,
            key: ONYXKEYS.PERSONAL_DETAILS_LIST,
            value: optimisticPersonalDetailListAction,
        };
        successData.push({
            onyxMethod: Onyx.METHOD.MERGE,
            key: ONYXKEYS.PERSONAL_DETAILS_LIST,
            value: successPersonalDetailListAction,
        });
    }

    successData.push(
        {
            onyxMethod: Onyx.METHOD.MERGE,
            key: `${ONYXKEYS.COLLECTION.REPORT}${optimisticIOUReport.reportID}`,
            value: {
                participants: redundantParticipants,
            },
        },
        {
            onyxMethod: Onyx.METHOD.MERGE,
            key: `${ONYXKEYS.COLLECTION.REPORT}${optimisticTransactionThread.reportID}`,
            value: {
                participants: redundantParticipants,
            },
        },
        {
            onyxMethod: Onyx.METHOD.MERGE,
            key: `${ONYXKEYS.COLLECTION.REPORT_ACTIONS}${optimisticIOUReport.reportID}`,
            value: {
                [optimisticIOUReportAction.reportActionID]: {
                    pendingAction: null,
                },
            },
        },
        {
            onyxMethod: Onyx.METHOD.MERGE,
            key: `${ONYXKEYS.COLLECTION.TRANSACTION}${optimisticTransaction.transactionID}`,
            value: {pendingAction: null},
        },
        {
            onyxMethod: Onyx.METHOD.MERGE,
            key: `${ONYXKEYS.COLLECTION.REPORT_ACTIONS}${chatReport.reportID}`,
            value: {
                [reportPreviewAction.reportActionID]: {
                    pendingAction: null,
                },
            },
        },
        {
            onyxMethod: Onyx.METHOD.MERGE,
            key: `${ONYXKEYS.COLLECTION.REPORT_ACTIONS}${optimisticTransactionThread.reportID}`,
            value: {
                [optimisticCreatedActionForTransactionThread.reportActionID]: {
                    pendingAction: null,
                },
            },
        },
    );

    const failureData: OnyxUpdate[] = [
        {
            onyxMethod: Onyx.METHOD.MERGE,
            key: `${ONYXKEYS.COLLECTION.TRANSACTION}${optimisticTransaction.transactionID}`,
            value: {
                errors: ErrorUtils.getMicroSecondOnyxError('iou.error.other'),
            },
        },
        {
            onyxMethod: Onyx.METHOD.MERGE,
            key: `${ONYXKEYS.COLLECTION.REPORT}${optimisticTransactionThread.reportID}`,
            value: {
                errorFields: {
                    createChat: ErrorUtils.getMicroSecondOnyxError('report.genericCreateReportFailureMessage'),
                },
            },
        },
        {
            onyxMethod: Onyx.METHOD.MERGE,
            key: `${ONYXKEYS.COLLECTION.REPORT_ACTIONS}${optimisticTransactionThread.reportID}`,
            value: {
                [optimisticCreatedActionForTransactionThread.reportActionID]: {
                    errors: ErrorUtils.getMicroSecondOnyxError('iou.error.genericCreateFailureMessage'),
                },
            },
        },
    ];

    // Now, let's add the data we need just when we are creating a new chat report
    if (isNewChat) {
        successData.push({
            onyxMethod: Onyx.METHOD.MERGE,
            key: `${ONYXKEYS.COLLECTION.REPORT}${chatReport.reportID}`,
            value: {pendingFields: null, participants: redundantParticipants},
        });
        failureData.push(
            {
                onyxMethod: Onyx.METHOD.MERGE,
                key: `${ONYXKEYS.COLLECTION.REPORT}${chatReport.reportID}`,
                value: {
                    errorFields: {
                        createChat: ErrorUtils.getMicroSecondOnyxError('report.genericCreateReportFailureMessage'),
                    },
                },
            },
            {
                onyxMethod: Onyx.METHOD.MERGE,
                key: `${ONYXKEYS.COLLECTION.REPORT_ACTIONS}${optimisticIOUReport.reportID}`,
                value: {
                    [optimisticIOUReportAction.reportActionID]: {
                        errors: ErrorUtils.getMicroSecondOnyxError('iou.error.genericCreateFailureMessage'),
                    },
                },
            },
        );

        if (optimisticChatReportActionsData.value) {
            // Add an optimistic created action to the optimistic chat reportActions data
            optimisticChatReportActionsData.value[optimisticCreatedActionForChat.reportActionID] = optimisticCreatedActionForChat;
        }
    } else {
        failureData.push({
            onyxMethod: Onyx.METHOD.MERGE,
            key: `${ONYXKEYS.COLLECTION.REPORT_ACTIONS}${optimisticIOUReport.reportID}`,
            value: {
                [optimisticIOUReportAction.reportActionID]: {
                    errors: ErrorUtils.getMicroSecondOnyxError('iou.error.other'),
                },
            },
        });
    }

    const optimisticData: OnyxUpdate[] = [
        optimisticChatReportData,
        optimisticQuickActionData,
        optimisticIOUReportData,
        optimisticChatReportActionsData,
        optimisticIOUReportActionsData,
        optimisticTransactionData,
        optimisticTransactionThreadData,
        optimisticTransactionThreadReportActionsData,
    ];

    if (!isEmptyObject(optimisticPersonalDetailListData)) {
        optimisticData.push(optimisticPersonalDetailListData);
    }

    return {
        params: {
            iouReportID: optimisticIOUReport.reportID,
            chatReportID: chatReport.reportID,
            reportActionID: optimisticIOUReportAction.reportActionID,
            paymentMethodType,
            transactionID: optimisticTransaction.transactionID,
            newIOUReportDetails,
            createdReportActionID: isNewChat ? optimisticCreatedActionForChat.reportActionID : '0',
            reportPreviewReportActionID: reportPreviewAction.reportActionID,
            createdIOUReportActionID: optimisticCreatedActionForIOUReport.reportActionID,
            transactionThreadReportID: optimisticTransactionThread.reportID,
            createdReportActionIDForThread: optimisticCreatedActionForTransactionThread.reportActionID,
        },
        optimisticData,
        successData,
        failureData,
    };
}

function getPayMoneyRequestParams(
    chatReport: OnyxTypes.Report,
    iouReport: OnyxTypes.Report,
    recipient: Participant,
    paymentMethodType: PaymentMethodType,
    full: boolean,
): PayMoneyRequestData {
    const isInvoiceReport = ReportUtils.isInvoiceReport(iouReport);

    let total = (iouReport.total ?? 0) - (iouReport.nonReimbursableTotal ?? 0);
    if (ReportUtils.hasHeldExpenses(iouReport.reportID) && !full && !!iouReport.unheldTotal) {
        total = iouReport.unheldTotal;
    }

    const optimisticIOUReportAction = ReportUtils.buildOptimisticIOUReportAction(
        CONST.IOU.REPORT_ACTION_TYPE.PAY,
        ReportUtils.isExpenseReport(iouReport) ? -total : total,
        iouReport.currency ?? '',
        '',
        [recipient],
        '',
        paymentMethodType,
        iouReport.reportID,
        true,
    );

    // In some instances, the report preview action might not be available to the payer (only whispered to the requestor)
    // hence we need to make the updates to the action safely.
    let optimisticReportPreviewAction = null;
    const reportPreviewAction = getReportPreviewAction(chatReport.reportID, iouReport.reportID);
    if (reportPreviewAction) {
        optimisticReportPreviewAction = ReportUtils.updateReportPreview(iouReport, reportPreviewAction as ReportPreviewAction, true);
    }
    let currentNextStep = null;
    let optimisticNextStep = null;
    if (!isInvoiceReport) {
        currentNextStep = allNextSteps[`${ONYXKEYS.COLLECTION.NEXT_STEP}${iouReport.reportID}`];
        optimisticNextStep = NextStepUtils.buildNextStep(iouReport, CONST.REPORT.STATUS_NUM.REIMBURSED, {isPaidWithExpensify: paymentMethodType === CONST.IOU.PAYMENT_TYPE.VBBA});
    }

    const optimisticData: OnyxUpdate[] = [
        {
            onyxMethod: Onyx.METHOD.MERGE,
            key: `${ONYXKEYS.COLLECTION.REPORT}${chatReport.reportID}`,
            value: {
                ...chatReport,
                lastReadTime: DateUtils.getDBTime(),
                lastVisibleActionCreated: optimisticIOUReportAction.created,
                hasOutstandingChildRequest: false,
                iouReportID: null,
                lastMessageText: optimisticIOUReportAction.message?.[0]?.text,
                lastMessageHtml: optimisticIOUReportAction.message?.[0]?.html,
            },
        },
        {
            onyxMethod: Onyx.METHOD.MERGE,
            key: `${ONYXKEYS.COLLECTION.REPORT_ACTIONS}${iouReport.reportID}`,
            value: {
                [optimisticIOUReportAction.reportActionID]: {
                    ...(optimisticIOUReportAction as OnyxTypes.ReportAction),
                    pendingAction: CONST.RED_BRICK_ROAD_PENDING_ACTION.ADD,
                },
            },
        },
        {
            onyxMethod: Onyx.METHOD.MERGE,
            key: `${ONYXKEYS.COLLECTION.REPORT}${iouReport.reportID}`,
            value: {
                ...iouReport,
                lastMessageText: optimisticIOUReportAction.message?.[0]?.text,
                lastMessageHtml: optimisticIOUReportAction.message?.[0]?.html,
                hasOutstandingChildRequest: false,
                statusNum: CONST.REPORT.STATUS_NUM.REIMBURSED,
                pendingFields: {
                    preview: CONST.RED_BRICK_ROAD_PENDING_ACTION.UPDATE,
                    reimbursed: CONST.RED_BRICK_ROAD_PENDING_ACTION.UPDATE,
                    partial: full ? null : CONST.RED_BRICK_ROAD_PENDING_ACTION.UPDATE,
                },
            },
        },
        {
            onyxMethod: Onyx.METHOD.MERGE,
            key: ONYXKEYS.NVP_LAST_PAYMENT_METHOD,
            value: {[iouReport.policyID ?? '']: paymentMethodType},
        },
        {
            onyxMethod: Onyx.METHOD.MERGE,
            key: `${ONYXKEYS.COLLECTION.NEXT_STEP}${iouReport.reportID}`,
            value: optimisticNextStep,
        },
    ];

    const successData: OnyxUpdate[] = [
        {
            onyxMethod: Onyx.METHOD.MERGE,
            key: `${ONYXKEYS.COLLECTION.REPORT}${iouReport.reportID}`,
            value: {
                pendingFields: {
                    preview: null,
                    reimbursed: null,
                    partial: null,
                },
            },
        },
    ];

    const failureData: OnyxUpdate[] = [
        {
            onyxMethod: Onyx.METHOD.MERGE,
            key: `${ONYXKEYS.COLLECTION.REPORT_ACTIONS}${iouReport.reportID}`,
            value: {
                [optimisticIOUReportAction.reportActionID]: {
                    errors: ErrorUtils.getMicroSecondOnyxError('iou.error.other'),
                },
            },
        },
        {
            onyxMethod: Onyx.METHOD.MERGE,
            key: `${ONYXKEYS.COLLECTION.REPORT}${iouReport.reportID}`,
            value: {
                ...iouReport,
            },
        },
        {
            onyxMethod: Onyx.METHOD.MERGE,
            key: `${ONYXKEYS.COLLECTION.REPORT}${chatReport.reportID}`,
            value: chatReport,
        },
        {
            onyxMethod: Onyx.METHOD.MERGE,
            key: `${ONYXKEYS.COLLECTION.NEXT_STEP}${iouReport.reportID}`,
            value: currentNextStep,
        },
    ];

    // In case the report preview action is loaded locally, let's update it.
    if (optimisticReportPreviewAction) {
        optimisticData.push({
            onyxMethod: Onyx.METHOD.MERGE,
            key: `${ONYXKEYS.COLLECTION.REPORT_ACTIONS}${chatReport.reportID}`,
            value: {
                [optimisticReportPreviewAction.reportActionID]: optimisticReportPreviewAction,
            },
        });
        failureData.push({
            onyxMethod: Onyx.METHOD.MERGE,
            key: `${ONYXKEYS.COLLECTION.REPORT_ACTIONS}${chatReport.reportID}`,
            value: {
                [optimisticReportPreviewAction.reportActionID]: {
                    created: optimisticReportPreviewAction.created,
                },
            },
        });
    }

    return {
        params: {
            iouReportID: iouReport.reportID,
            chatReportID: chatReport.reportID,
            reportActionID: optimisticIOUReportAction.reportActionID,
            paymentMethodType,
            full,
            amount: Math.abs(total),
        },
        optimisticData,
        successData,
        failureData,
    };
}

/**
 * @param managerID - Account ID of the person sending the money
 * @param recipient - The user receiving the money
 */
function sendMoneyElsewhere(report: OnyxEntry<OnyxTypes.Report>, amount: number, currency: string, comment: string, managerID: number, recipient: Participant) {
    const {params, optimisticData, successData, failureData} = getSendMoneyParams(report, amount, currency, comment, CONST.IOU.PAYMENT_TYPE.ELSEWHERE, managerID, recipient);

    API.write(WRITE_COMMANDS.SEND_MONEY_ELSEWHERE, params, {optimisticData, successData, failureData});

    Navigation.dismissModal(params.chatReportID);
    Report.notifyNewAction(params.chatReportID, managerID);
}

/**
 * @param managerID - Account ID of the person sending the money
 * @param recipient - The user receiving the money
 */
function sendMoneyWithWallet(report: OnyxEntry<OnyxTypes.Report>, amount: number, currency: string, comment: string, managerID: number, recipient: Participant | ReportUtils.OptionData) {
    const {params, optimisticData, successData, failureData} = getSendMoneyParams(report, amount, currency, comment, CONST.IOU.PAYMENT_TYPE.EXPENSIFY, managerID, recipient);

    API.write(WRITE_COMMANDS.SEND_MONEY_WITH_WALLET, params, {optimisticData, successData, failureData});

    Navigation.dismissModal(params.chatReportID);
    Report.notifyNewAction(params.chatReportID, managerID);
}

function canApproveIOU(iouReport: OnyxEntry<OnyxTypes.Report> | EmptyObject, chatReport: OnyxEntry<OnyxTypes.Report> | EmptyObject, policy: OnyxEntry<OnyxTypes.Policy> | EmptyObject) {
    if (isEmptyObject(chatReport)) {
        return false;
    }
    const isPaidGroupPolicy = ReportUtils.isPaidGroupPolicyExpenseChat(chatReport);
    if (!isPaidGroupPolicy) {
        return false;
    }

    const isOnInstantSubmitPolicy = PolicyUtils.isInstantSubmitEnabled(policy);
    const isOnSubmitAndClosePolicy = PolicyUtils.isSubmitAndClose(policy);
    if (isOnInstantSubmitPolicy && isOnSubmitAndClosePolicy) {
        return false;
    }

    const managerID = iouReport?.managerID ?? 0;
    const isCurrentUserManager = managerID === userAccountID;
    const isPolicyExpenseChat = ReportUtils.isPolicyExpenseChat(chatReport);

    const isOpenExpenseReport = isPolicyExpenseChat && ReportUtils.isOpenExpenseReport(iouReport);
    const isApproved = ReportUtils.isReportApproved(iouReport);
    const iouSettled = ReportUtils.isSettled(iouReport?.reportID);
    const isArchivedReport = ReportUtils.isArchivedRoom(iouReport);

    return isCurrentUserManager && !isOpenExpenseReport && !isApproved && !iouSettled && !isArchivedReport;
}

function canIOUBePaid(iouReport: OnyxEntry<OnyxTypes.Report> | EmptyObject, chatReport: OnyxEntry<OnyxTypes.Report> | EmptyObject, policy: OnyxEntry<OnyxTypes.Policy> | EmptyObject) {
    const isPolicyExpenseChat = ReportUtils.isPolicyExpenseChat(chatReport);
    const isChatReportArchived = ReportUtils.isArchivedRoom(chatReport);
    const iouSettled = ReportUtils.isSettled(iouReport?.reportID);

    if (isEmptyObject(iouReport)) {
        return false;
    }

    if (policy?.reimbursementChoice === CONST.POLICY.REIMBURSEMENT_CHOICES.REIMBURSEMENT_NO) {
        return false;
    }

    if (ReportUtils.isInvoiceReport(iouReport)) {
        if (iouSettled) {
            return false;
        }
        if (chatReport?.invoiceReceiver?.type === CONST.REPORT.INVOICE_RECEIVER_TYPE.INDIVIDUAL) {
            return chatReport?.invoiceReceiver?.accountID === userAccountID;
        }
        return PolicyUtils.getPolicy(chatReport?.invoiceReceiver?.policyID).role === CONST.POLICY.ROLE.ADMIN;
    }

    const isPayer = ReportUtils.isPayer(
        {
            email: currentUserEmail,
            accountID: userAccountID,
        },
        iouReport,
    );

    const isOpenExpenseReport = isPolicyExpenseChat && ReportUtils.isOpenExpenseReport(iouReport);

    const {reimbursableSpend} = ReportUtils.getMoneyRequestSpendBreakdown(iouReport);
    const isAutoReimbursable = policy?.reimbursementChoice === CONST.POLICY.REIMBURSEMENT_CHOICES.REIMBURSEMENT_YES ? false : ReportUtils.canBeAutoReimbursed(iouReport, policy);
    const shouldBeApproved = canApproveIOU(iouReport, chatReport, policy);

    return (
        isPayer && !isOpenExpenseReport && !iouSettled && !iouReport?.isWaitingOnBankAccount && reimbursableSpend !== 0 && !isChatReportArchived && !isAutoReimbursable && !shouldBeApproved
    );
}

function hasIOUToApproveOrPay(chatReport: OnyxEntry<OnyxTypes.Report> | EmptyObject, excludedIOUReportID: string): boolean {
    const chatReportActions = allReportActions?.[`${ONYXKEYS.COLLECTION.REPORT_ACTIONS}${chatReport?.reportID}`] ?? {};

    return Object.values(chatReportActions).some((action) => {
        const iouReport = ReportUtils.getReport(action.childReportID ?? '');
        const policy = PolicyUtils.getPolicy(iouReport?.policyID);
        const shouldShowSettlementButton = canIOUBePaid(iouReport, chatReport, policy) || canApproveIOU(iouReport, chatReport, policy);
        return action.childReportID?.toString() !== excludedIOUReportID && action.actionName === CONST.REPORT.ACTIONS.TYPE.REPORT_PREVIEW && shouldShowSettlementButton;
    });
}

function approveMoneyRequest(expenseReport: OnyxTypes.Report | EmptyObject, full?: boolean) {
    const currentNextStep = allNextSteps[`${ONYXKEYS.COLLECTION.NEXT_STEP}${expenseReport.reportID}`] ?? null;
    let total = expenseReport.total ?? 0;
    const hasHeldExpenses = ReportUtils.hasHeldExpenses(expenseReport.reportID);
    if (hasHeldExpenses && !full && !!expenseReport.unheldTotal) {
        total = expenseReport.unheldTotal;
    }
    const optimisticApprovedReportAction = ReportUtils.buildOptimisticApprovedReportAction(total, expenseReport.currency ?? '', expenseReport.reportID);
    const optimisticNextStep = NextStepUtils.buildNextStep(expenseReport, CONST.REPORT.STATUS_NUM.APPROVED);
    const chatReport = ReportUtils.getReport(expenseReport.chatReportID);

    const optimisticReportActionsData: OnyxUpdate = {
        onyxMethod: Onyx.METHOD.MERGE,
        key: `${ONYXKEYS.COLLECTION.REPORT_ACTIONS}${expenseReport.reportID}`,
        value: {
            [optimisticApprovedReportAction.reportActionID]: {
                ...(optimisticApprovedReportAction as OnyxTypes.ReportAction),
                pendingAction: CONST.RED_BRICK_ROAD_PENDING_ACTION.ADD,
            },
        },
    };
    const optimisticIOUReportData: OnyxUpdate = {
        onyxMethod: Onyx.METHOD.MERGE,
        key: `${ONYXKEYS.COLLECTION.REPORT}${expenseReport.reportID}`,
        value: {
            ...expenseReport,
            lastMessageText: optimisticApprovedReportAction.message?.[0]?.text,
            lastMessageHtml: optimisticApprovedReportAction.message?.[0]?.html,
            stateNum: CONST.REPORT.STATE_NUM.APPROVED,
            statusNum: CONST.REPORT.STATUS_NUM.APPROVED,
            pendingFields: {
                partial: full ? null : CONST.RED_BRICK_ROAD_PENDING_ACTION.UPDATE,
            },
        },
    };

    const optimisticChatReportData: OnyxUpdate = {
        onyxMethod: Onyx.METHOD.MERGE,
        key: `${ONYXKEYS.COLLECTION.REPORT}${expenseReport?.chatReportID}`,
        value: {
            hasOutstandingChildRequest: hasIOUToApproveOrPay(chatReport, expenseReport?.reportID ?? ''),
        },
    };

    const optimisticNextStepData: OnyxUpdate = {
        onyxMethod: Onyx.METHOD.MERGE,
        key: `${ONYXKEYS.COLLECTION.NEXT_STEP}${expenseReport.reportID}`,
        value: optimisticNextStep,
    };
    const optimisticData: OnyxUpdate[] = [optimisticIOUReportData, optimisticReportActionsData, optimisticNextStepData, optimisticChatReportData];

    const successData: OnyxUpdate[] = [
        {
            onyxMethod: Onyx.METHOD.MERGE,
            key: `${ONYXKEYS.COLLECTION.REPORT_ACTIONS}${expenseReport.reportID}`,
            value: {
                [optimisticApprovedReportAction.reportActionID]: {
                    pendingAction: null,
                },
            },
        },
        {
            onyxMethod: Onyx.METHOD.MERGE,
            key: `${ONYXKEYS.COLLECTION.REPORT}${expenseReport.reportID}`,
            value: {
                pendingFields: {
                    partial: null,
                },
            },
        },
    ];

    const failureData: OnyxUpdate[] = [
        {
            onyxMethod: Onyx.METHOD.MERGE,
            key: `${ONYXKEYS.COLLECTION.REPORT_ACTIONS}${expenseReport.reportID}`,
            value: {
                [optimisticApprovedReportAction.reportActionID]: {
                    errors: ErrorUtils.getMicroSecondOnyxError('iou.error.other'),
                },
            },
        },
        {
            onyxMethod: Onyx.METHOD.MERGE,
            key: `${ONYXKEYS.COLLECTION.REPORT}${expenseReport.chatReportID}`,
            value: {
                hasOutstandingChildRequest: chatReport?.hasOutstandingChildRequest,
                pendingFields: {
                    partial: null,
                },
            },
        },
        {
            onyxMethod: Onyx.METHOD.MERGE,
            key: `${ONYXKEYS.COLLECTION.NEXT_STEP}${expenseReport.reportID}`,
            value: currentNextStep,
        },
    ];

    // Clear hold reason of all transactions if we approve all requests
    if (full && hasHeldExpenses) {
        const heldTransactions = ReportUtils.getAllHeldTransactions(expenseReport.reportID);
        heldTransactions.forEach((heldTransaction) => {
            optimisticData.push({
                onyxMethod: Onyx.METHOD.MERGE,
                key: `${ONYXKEYS.COLLECTION.TRANSACTION}${heldTransaction.transactionID}`,
                value: {
                    comment: {
                        hold: '',
                    },
                },
            });
            failureData.push({
                onyxMethod: Onyx.METHOD.MERGE,
                key: `${ONYXKEYS.COLLECTION.TRANSACTION}${heldTransaction.transactionID}`,
                value: {
                    comment: {
                        hold: heldTransaction.comment.hold,
                    },
                },
            });
        });
    }

    const parameters: ApproveMoneyRequestParams = {
        reportID: expenseReport.reportID,
        approvedReportActionID: optimisticApprovedReportAction.reportActionID,
        full,
    };

    API.write(WRITE_COMMANDS.APPROVE_MONEY_REQUEST, parameters, {optimisticData, successData, failureData});
}

function submitReport(expenseReport: OnyxTypes.Report) {
    const currentNextStep = allNextSteps[`${ONYXKEYS.COLLECTION.NEXT_STEP}${expenseReport.reportID}`] ?? null;
    const parentReport = ReportUtils.getReport(expenseReport.parentReportID);
    const policy = PolicyUtils.getPolicy(expenseReport.policyID);
    const isCurrentUserManager = currentUserPersonalDetails.accountID === expenseReport.managerID;
    const isSubmitAndClosePolicy = PolicyUtils.isSubmitAndClose(policy);
    const adminAccountID = policy.role === CONST.POLICY.ROLE.ADMIN ? currentUserPersonalDetails.accountID : undefined;
    const optimisticSubmittedReportAction = ReportUtils.buildOptimisticSubmittedReportAction(expenseReport?.total ?? 0, expenseReport.currency ?? '', expenseReport.reportID, adminAccountID);
    const optimisticNextStep = NextStepUtils.buildNextStep(expenseReport, isSubmitAndClosePolicy ? CONST.REPORT.STATUS_NUM.CLOSED : CONST.REPORT.STATUS_NUM.SUBMITTED);

    const optimisticData: OnyxUpdate[] = !isSubmitAndClosePolicy
        ? [
              {
                  onyxMethod: Onyx.METHOD.MERGE,
                  key: `${ONYXKEYS.COLLECTION.REPORT_ACTIONS}${expenseReport.reportID}`,
                  value: {
                      [optimisticSubmittedReportAction.reportActionID]: {
                          ...(optimisticSubmittedReportAction as OnyxTypes.ReportAction),
                          pendingAction: CONST.RED_BRICK_ROAD_PENDING_ACTION.ADD,
                      },
                  },
              },
              {
                  onyxMethod: Onyx.METHOD.MERGE,
                  key: `${ONYXKEYS.COLLECTION.REPORT}${expenseReport.reportID}`,
                  value: {
                      ...expenseReport,
                      lastMessageText: optimisticSubmittedReportAction.message?.[0]?.text ?? '',
                      lastMessageHtml: optimisticSubmittedReportAction.message?.[0]?.html ?? '',
                      stateNum: CONST.REPORT.STATE_NUM.SUBMITTED,
                      statusNum: CONST.REPORT.STATUS_NUM.SUBMITTED,
                  },
              },
          ]
        : [
              {
                  onyxMethod: Onyx.METHOD.MERGE,
                  key: `${ONYXKEYS.COLLECTION.REPORT}${expenseReport.reportID}`,
                  value: {
                      ...expenseReport,
                      stateNum: CONST.REPORT.STATE_NUM.APPROVED,
                      statusNum: CONST.REPORT.STATUS_NUM.CLOSED,
                  },
              },
          ];

    optimisticData.push({
        onyxMethod: Onyx.METHOD.MERGE,
        key: `${ONYXKEYS.COLLECTION.NEXT_STEP}${expenseReport.reportID}`,
        value: optimisticNextStep,
    });

    if (parentReport?.reportID) {
        optimisticData.push({
            onyxMethod: Onyx.METHOD.MERGE,
            key: `${ONYXKEYS.COLLECTION.REPORT}${parentReport.reportID}`,
            value: {
                ...parentReport,
                // In case its a manager who force submitted the report, they are the next user who needs to take an action
                hasOutstandingChildRequest: isCurrentUserManager,
                iouReportID: null,
            },
        });
    }

    const successData: OnyxUpdate[] = [];
    if (!isSubmitAndClosePolicy) {
        successData.push({
            onyxMethod: Onyx.METHOD.MERGE,
            key: `${ONYXKEYS.COLLECTION.REPORT_ACTIONS}${expenseReport.reportID}`,
            value: {
                [optimisticSubmittedReportAction.reportActionID]: {
                    pendingAction: null,
                },
            },
        });
    }

    const failureData: OnyxUpdate[] = [
        {
            onyxMethod: Onyx.METHOD.MERGE,
            key: `${ONYXKEYS.COLLECTION.REPORT}${expenseReport.reportID}`,
            value: {
                statusNum: CONST.REPORT.STATUS_NUM.OPEN,
                stateNum: CONST.REPORT.STATE_NUM.OPEN,
            },
        },
        {
            onyxMethod: Onyx.METHOD.MERGE,
            key: `${ONYXKEYS.COLLECTION.NEXT_STEP}${expenseReport.reportID}`,
            value: currentNextStep,
        },
    ];
    if (!isSubmitAndClosePolicy) {
        failureData.push({
            onyxMethod: Onyx.METHOD.MERGE,
            key: `${ONYXKEYS.COLLECTION.REPORT_ACTIONS}${expenseReport.reportID}`,
            value: {
                [optimisticSubmittedReportAction.reportActionID]: {
                    errors: ErrorUtils.getMicroSecondOnyxError('iou.error.other'),
                },
            },
        });
    }

    if (parentReport?.reportID) {
        failureData.push({
            onyxMethod: Onyx.METHOD.MERGE,
            key: `${ONYXKEYS.COLLECTION.REPORT}${parentReport.reportID}`,
            value: {
                hasOutstandingChildRequest: parentReport.hasOutstandingChildRequest,
                iouReportID: expenseReport.reportID,
            },
        });
    }

    const parameters: SubmitReportParams = {
        reportID: expenseReport.reportID,
        managerAccountID: PolicyUtils.getSubmitToAccountID(policy, expenseReport.ownerAccountID ?? -1) ?? expenseReport.managerID,
        reportActionID: optimisticSubmittedReportAction.reportActionID,
    };

    API.write(WRITE_COMMANDS.SUBMIT_REPORT, parameters, {optimisticData, successData, failureData});
}

function cancelPayment(expenseReport: OnyxTypes.Report, chatReport: OnyxTypes.Report) {
    const optimisticReportAction = ReportUtils.buildOptimisticCancelPaymentReportAction(expenseReport.reportID, -(expenseReport.total ?? 0), expenseReport.currency ?? '');
    const policy = PolicyUtils.getPolicy(chatReport.policyID);
    const isFree = policy && policy.type === CONST.POLICY.TYPE.FREE;
    const approvalMode = policy.approvalMode ?? CONST.POLICY.APPROVAL_MODE.BASIC;
    let stateNum: ValueOf<typeof CONST.REPORT.STATE_NUM> = CONST.REPORT.STATE_NUM.SUBMITTED;
    let statusNum: ValueOf<typeof CONST.REPORT.STATUS_NUM> = CONST.REPORT.STATUS_NUM.SUBMITTED;
    if (!isFree) {
        stateNum = approvalMode === CONST.POLICY.APPROVAL_MODE.OPTIONAL ? CONST.REPORT.STATE_NUM.SUBMITTED : CONST.REPORT.STATE_NUM.APPROVED;
        statusNum = approvalMode === CONST.POLICY.APPROVAL_MODE.OPTIONAL ? CONST.REPORT.STATUS_NUM.CLOSED : CONST.REPORT.STATUS_NUM.APPROVED;
    }
    const optimisticNextStep = NextStepUtils.buildNextStep(expenseReport, statusNum);
    const optimisticData: OnyxUpdate[] = [
        {
            onyxMethod: Onyx.METHOD.MERGE,
            key: `${ONYXKEYS.COLLECTION.REPORT_ACTIONS}${expenseReport.reportID}`,
            value: {
                [optimisticReportAction.reportActionID]: {
                    ...(optimisticReportAction as OnyxTypes.ReportAction),
                    pendingAction: CONST.RED_BRICK_ROAD_PENDING_ACTION.ADD,
                },
            },
        },
        {
            onyxMethod: Onyx.METHOD.MERGE,
            key: `${ONYXKEYS.COLLECTION.REPORT}${expenseReport.reportID}`,
            value: {
                ...expenseReport,
                lastMessageText: optimisticReportAction.message?.[0]?.text,
                lastMessageHtml: optimisticReportAction.message?.[0]?.html,
                stateNum,
                statusNum,
            },
        },
    ];

    if (!isFree) {
        optimisticData.push({
            onyxMethod: Onyx.METHOD.MERGE,
            key: `${ONYXKEYS.COLLECTION.NEXT_STEP}${expenseReport.reportID}`,
            value: optimisticNextStep,
        });
    }

    const successData: OnyxUpdate[] = [
        {
            onyxMethod: Onyx.METHOD.MERGE,
            key: `${ONYXKEYS.COLLECTION.REPORT_ACTIONS}${expenseReport.reportID}`,
            value: {
                [optimisticReportAction.reportActionID]: {
                    pendingAction: null,
                },
            },
        },
    ];

    const failureData: OnyxUpdate[] = [
        {
            onyxMethod: Onyx.METHOD.MERGE,
            key: `${ONYXKEYS.COLLECTION.REPORT_ACTIONS}${expenseReport.reportID}`,
            value: {
                [optimisticReportAction.reportActionID ?? '']: {
                    errors: ErrorUtils.getMicroSecondOnyxError('iou.error.other'),
                },
            },
        },
        {
            onyxMethod: Onyx.METHOD.MERGE,
            key: `${ONYXKEYS.COLLECTION.REPORT}${expenseReport.reportID}`,
            value: {
                statusNum: CONST.REPORT.STATUS_NUM.REIMBURSED,
            },
        },
    ];

    if (chatReport?.reportID) {
        failureData.push({
            onyxMethod: Onyx.METHOD.MERGE,
            key: `${ONYXKEYS.COLLECTION.REPORT}${chatReport.reportID}`,
            value: {
                hasOutstandingChildRequest: true,
                iouReportID: expenseReport.reportID,
            },
        });
    }
    if (!isFree) {
        failureData.push({
            onyxMethod: Onyx.METHOD.MERGE,
            key: `${ONYXKEYS.COLLECTION.NEXT_STEP}${expenseReport.reportID}`,
            value: NextStepUtils.buildNextStep(expenseReport, CONST.REPORT.STATUS_NUM.REIMBURSED),
        });
    }

    API.write(
        WRITE_COMMANDS.CANCEL_PAYMENT,
        {
            iouReportID: expenseReport.reportID,
            chatReportID: chatReport.reportID,
            managerAccountID: expenseReport.managerID ?? 0,
            reportActionID: optimisticReportAction.reportActionID,
        },
        {optimisticData, successData, failureData},
    );
}

function payMoneyRequest(paymentType: PaymentMethodType, chatReport: OnyxTypes.Report, iouReport: OnyxTypes.Report, full = true) {
    const recipient = {accountID: iouReport.ownerAccountID};
    const {params, optimisticData, successData, failureData} = getPayMoneyRequestParams(chatReport, iouReport, recipient, paymentType, full);

    // For now, we need to call the PayMoneyRequestWithWallet API since PayMoneyRequest was not updated to work with
    // Expensify Wallets.
    const apiCommand = paymentType === CONST.IOU.PAYMENT_TYPE.EXPENSIFY ? WRITE_COMMANDS.PAY_MONEY_REQUEST_WITH_WALLET : WRITE_COMMANDS.PAY_MONEY_REQUEST;

    API.write(apiCommand, params, {optimisticData, successData, failureData});
    Navigation.dismissModalWithReport(chatReport);
}

function payInvoice(paymentMethodType: PaymentMethodType, chatReport: OnyxTypes.Report, invoiceReport: OnyxTypes.Report) {
    const recipient = {accountID: invoiceReport.ownerAccountID};
    const {
        optimisticData,
        successData,
        failureData,
        params: {reportActionID},
    } = getPayMoneyRequestParams(chatReport, invoiceReport, recipient, paymentMethodType, true);

    const params: PayInvoiceParams = {
        reportID: invoiceReport.reportID,
        reportActionID,
        paymentMethodType,
    };

    API.write(WRITE_COMMANDS.PAY_INVOICE, params, {optimisticData, successData, failureData});
}

function detachReceipt(transactionID: string) {
    const transaction = allTransactions[`${ONYXKEYS.COLLECTION.TRANSACTION}${transactionID}`];
    const newTransaction = transaction ? {...transaction, filename: '', receipt: {}} : null;

    const optimisticData: OnyxUpdate[] = [
        {
            onyxMethod: Onyx.METHOD.SET,
            key: `${ONYXKEYS.COLLECTION.TRANSACTION}${transactionID}`,
            value: newTransaction,
        },
    ];

    const failureData: OnyxUpdate[] = [
        {
            onyxMethod: Onyx.METHOD.MERGE,
            key: `${ONYXKEYS.COLLECTION.TRANSACTION}${transactionID}`,
            value: {
                ...transaction,
                errors: ErrorUtils.getMicroSecondOnyxError('iou.error.receiptDeleteFailureError'),
            },
        },
    ];

    const parameters: DetachReceiptParams = {transactionID};

    API.write(WRITE_COMMANDS.DETACH_RECEIPT, parameters, {optimisticData, failureData});
}

function replaceReceipt(transactionID: string, file: File, source: string) {
    const transaction = allTransactions[`${ONYXKEYS.COLLECTION.TRANSACTION}${transactionID}`];
    const oldReceipt = transaction?.receipt ?? {};
    const receiptOptimistic = {
        source,
        state: CONST.IOU.RECEIPT_STATE.OPEN,
    };

    const optimisticData: OnyxUpdate[] = [
        {
            onyxMethod: Onyx.METHOD.MERGE,
            key: `${ONYXKEYS.COLLECTION.TRANSACTION}${transactionID}`,
            value: {
                receipt: receiptOptimistic,
                filename: file.name,
            },
        },
    ];

    const failureData: OnyxUpdate[] = [
        {
            onyxMethod: Onyx.METHOD.MERGE,
            key: `${ONYXKEYS.COLLECTION.TRANSACTION}${transactionID}`,
            value: {
                receipt: oldReceipt,
                filename: transaction?.filename,
                errors: getReceiptError(receiptOptimistic, file.name),
            },
        },
    ];

    const parameters: ReplaceReceiptParams = {
        transactionID,
        receipt: file,
    };

    API.write(WRITE_COMMANDS.REPLACE_RECEIPT, parameters, {optimisticData, failureData});
}

/**
 * Finds the participants for an IOU based on the attached report
 * @param transactionID of the transaction to set the participants of
 * @param report attached to the transaction
 */
function setMoneyRequestParticipantsFromReport(transactionID: string, report: OnyxEntry<OnyxTypes.Report>): Participant[] {
    // If the report is iou or expense report, we should get the chat report to set participant for request money
    const chatReport = ReportUtils.isMoneyRequestReport(report) ? ReportUtils.getReport(report?.chatReportID) : report;
    const currentUserAccountID = currentUserPersonalDetails.accountID;
    const shouldAddAsReport = !isEmptyObject(chatReport) && ReportUtils.isSelfDM(chatReport);
    let participants: Participant[] = [];

    if (ReportUtils.isPolicyExpenseChat(chatReport) || shouldAddAsReport) {
        participants = [{accountID: 0, reportID: chatReport?.reportID, isPolicyExpenseChat: ReportUtils.isPolicyExpenseChat(chatReport), selected: true}];
    } else if (ReportUtils.isInvoiceRoom(chatReport)) {
        participants = [
            {reportID: chatReport?.reportID, selected: true},
            {
                policyID: chatReport?.policyID,
                isSender: true,
                selected: false,
            },
        ];
    } else {
        const chatReportOtherParticipants = Object.keys(chatReport?.participants ?? {})
            .map(Number)
            .filter((accountID) => accountID !== currentUserAccountID);
        participants = chatReportOtherParticipants.map((accountID) => ({accountID, selected: true}));
    }

    Onyx.merge(`${ONYXKEYS.COLLECTION.TRANSACTION_DRAFT}${transactionID}`, {participants, participantsAutoAssigned: true});

    return participants;
}

function setMoneyRequestTaxRate(transactionID: string, taxCode: string) {
    Onyx.merge(`${ONYXKEYS.COLLECTION.TRANSACTION_DRAFT}${transactionID}`, {taxCode});
}

function setMoneyRequestTaxAmount(transactionID: string, taxAmount: number | null) {
    Onyx.merge(`${ONYXKEYS.COLLECTION.TRANSACTION_DRAFT}${transactionID}`, {taxAmount});
}

function setShownHoldUseExplanation() {
    Onyx.set(ONYXKEYS.NVP_HOLD_USE_EXPLAINED, true);
}

/**
 * Sets the `splitShares` map that holds individual shares of a split bill
 */
function setSplitShares(transaction: OnyxEntry<OnyxTypes.Transaction>, amount: number, currency: string, newAccountIDs: number[]) {
    if (!transaction) {
        return;
    }
    const oldAccountIDs = Object.keys(transaction.splitShares ?? {}).map((key) => Number(key));

    // Create an array containing unique IDs of the current transaction participants and the new ones
    // The current userAccountID might not be included in newAccountIDs if this is called from the participants step using Global Create
    // If this is called from an existing group chat, it'll be included. So we manually add them to account for both cases.
    const accountIDs = [...new Set<number>([userAccountID, ...newAccountIDs, ...oldAccountIDs])];

    const splitShares: SplitShares = accountIDs.reduce((acc: SplitShares, accountID): SplitShares => {
        // We want to replace the contents of splitShares to contain only `newAccountIDs` entries
        // In the case of going back to the participants page and removing a participant
        // a simple merge will have the previous participant still present in the splitshares object
        // So we manually set their entry to null
        if (!newAccountIDs.includes(accountID) && accountID !== userAccountID) {
            acc[accountID] = null;
            return acc;
        }

        const isPayer = accountID === userAccountID;
        const participantsLength = newAccountIDs.includes(userAccountID) ? newAccountIDs.length - 1 : newAccountIDs.length;
        const splitAmount = IOUUtils.calculateAmount(participantsLength, amount, currency, isPayer);
        acc[accountID] = {
            amount: splitAmount,
            isModified: false,
        };
        return acc;
    }, {});

    Onyx.merge(`${ONYXKEYS.COLLECTION.TRANSACTION_DRAFT}${transaction.transactionID}`, {splitShares});
}

function resetSplitShares(transaction: OnyxEntry<OnyxTypes.Transaction>, newAmount?: number, currency?: string) {
    if (!transaction) {
        return;
    }
    const accountIDs = Object.keys(transaction.splitShares ?? {}).map((key) => Number(key));
    if (!accountIDs) {
        return;
    }
    setSplitShares(transaction, newAmount ?? transaction.amount, currency ?? transaction.currency, accountIDs);
}

/**
 * Sets an individual split share of the participant accountID supplied
 */
function setIndividualShare(transactionID: string, participantAccountID: number, participantShare: number) {
    Onyx.merge(`${ONYXKEYS.COLLECTION.TRANSACTION_DRAFT}${transactionID}`, {
        splitShares: {
            [participantAccountID]: {amount: participantShare, isModified: true},
        },
    });
}

/**
 * Adjusts remaining unmodified shares when another share is modified
 * E.g. if total bill is $100 and split between 3 participants, when the user changes the first share to $50, the remaining unmodified shares will become $25 each.
 */
function adjustRemainingSplitShares(transaction: NonNullable<OnyxTypes.Transaction>) {
    const modifiedShares = Object.keys(transaction.splitShares ?? {}).filter((key: string) => transaction?.splitShares?.[Number(key)]?.isModified);

    if (!modifiedShares.length) {
        return;
    }

    const sumOfManualShares = modifiedShares
        .map((key: string): number => transaction?.splitShares?.[Number(key)]?.amount ?? 0)
        .reduce((prev: number, current: number): number => prev + current, 0);

    const unmodifiedSharesAccountIDs = Object.keys(transaction.splitShares ?? {})
        .filter((key: string) => !transaction?.splitShares?.[Number(key)]?.isModified)
        .map((key: string) => Number(key));

    const remainingTotal = transaction.amount - sumOfManualShares;
    if (remainingTotal < 0) {
        return;
    }

    const splitShares: SplitShares = unmodifiedSharesAccountIDs.reduce((acc: SplitShares, accountID: number, index: number): SplitShares => {
        const splitAmount = IOUUtils.calculateAmount(unmodifiedSharesAccountIDs.length - 1, remainingTotal, transaction.currency, index === 0);
        acc[accountID] = {
            amount: splitAmount,
        };
        return acc;
    }, {});

    Onyx.merge(`${ONYXKEYS.COLLECTION.TRANSACTION_DRAFT}${transaction.transactionID}`, {splitShares});
}

/**
 * Put expense on HOLD
 */
function putOnHold(transactionID: string, comment: string, reportID: string) {
    const currentTime = DateUtils.getDBTime();
    const createdReportAction = ReportUtils.buildOptimisticHoldReportAction(currentTime);
    const createdReportActionComment = ReportUtils.buildOptimisticHoldReportActionComment(comment, DateUtils.addMillisecondsFromDateTime(currentTime, 1));

    const optimisticData: OnyxUpdate[] = [
        {
            onyxMethod: Onyx.METHOD.MERGE,
            key: `${ONYXKEYS.COLLECTION.REPORT_ACTIONS}${reportID}`,
            value: {
                [createdReportAction.reportActionID]: createdReportAction as ReportAction,
                [createdReportActionComment.reportActionID]: createdReportActionComment as ReportAction,
            },
        },
        {
            onyxMethod: Onyx.METHOD.MERGE,
            key: `${ONYXKEYS.COLLECTION.TRANSACTION}${transactionID}`,
            value: {
                pendingAction: CONST.RED_BRICK_ROAD_PENDING_ACTION.UPDATE,
                comment: {
                    hold: createdReportAction.reportActionID,
                },
            },
        },
    ];

    const successData: OnyxUpdate[] = [
        {
            onyxMethod: Onyx.METHOD.MERGE,
            key: `${ONYXKEYS.COLLECTION.TRANSACTION}${transactionID}`,
            value: {
                pendingAction: null,
            },
        },
    ];

    const failureData: OnyxUpdate[] = [
        {
            onyxMethod: Onyx.METHOD.MERGE,
            key: `${ONYXKEYS.COLLECTION.TRANSACTION}${transactionID}`,
            value: {
                pendingAction: null,
                comment: {
                    hold: null,
                },
                errors: ErrorUtils.getMicroSecondOnyxError('iou.genericHoldExpenseFailureMessage'),
            },
        },
    ];

    API.write(
        'HoldRequest',
        {
            transactionID,
            comment,
            reportActionID: createdReportAction.reportActionID,
            commentReportActionID: createdReportActionComment.reportActionID,
        },
        {optimisticData, successData, failureData},
    );
}

/**
 * Remove expense from HOLD
 */
function unholdRequest(transactionID: string, reportID: string) {
    const createdReportAction = ReportUtils.buildOptimisticUnHoldReportAction();

    const optimisticData: OnyxUpdate[] = [
        {
            onyxMethod: Onyx.METHOD.MERGE,
            key: `${ONYXKEYS.COLLECTION.REPORT_ACTIONS}${reportID}`,
            value: {
                [createdReportAction.reportActionID]: createdReportAction as ReportAction,
            },
        },
        {
            onyxMethod: Onyx.METHOD.MERGE,
            key: `${ONYXKEYS.COLLECTION.TRANSACTION}${transactionID}`,
            value: {
                pendingAction: CONST.RED_BRICK_ROAD_PENDING_ACTION.UPDATE,
                comment: {
                    hold: null,
                },
            },
        },
    ];

    const successData: OnyxUpdate[] = [
        {
            onyxMethod: Onyx.METHOD.MERGE,
            key: `${ONYXKEYS.COLLECTION.TRANSACTION}${transactionID}`,
            value: {
                pendingAction: null,
                comment: {
                    hold: null,
                },
            },
        },
    ];

    const failureData: OnyxUpdate[] = [
        {
            onyxMethod: Onyx.METHOD.MERGE,
            key: `${ONYXKEYS.COLLECTION.TRANSACTION}${transactionID}`,
            value: {
                pendingAction: null,
                errors: ErrorUtils.getMicroSecondOnyxError('iou.genericUnholdExpenseFailureMessage'),
            },
        },
    ];

    API.write(
        'UnHoldRequest',
        {
            transactionID,
            reportActionID: createdReportAction.reportActionID,
        },
        {optimisticData, successData, failureData},
    );
}
// eslint-disable-next-line rulesdir/no-negated-variables
function navigateToStartStepIfScanFileCannotBeRead(
    receiptFilename: string | undefined,
    receiptPath: ReceiptSource | undefined,
    onSuccess: (file: File) => void,
    requestType: IOURequestType,
    iouType: IOUType,
    transactionID: string,
    reportID: string,
    receiptType: string | undefined,
) {
    if (!receiptFilename || !receiptPath) {
        return;
    }

    const onFailure = () => {
        setMoneyRequestReceipt(transactionID, '', '', true);
        if (requestType === CONST.IOU.REQUEST_TYPE.MANUAL) {
            Navigation.navigate(ROUTES.MONEY_REQUEST_STEP_SCAN.getRoute(CONST.IOU.ACTION.CREATE, iouType, transactionID, reportID, Navigation.getActiveRouteWithoutParams()));
            return;
        }
        IOUUtils.navigateToStartMoneyRequestStep(requestType, iouType, transactionID, reportID);
    };
    FileUtils.readFileAsync(receiptPath.toString(), receiptFilename, onSuccess, onFailure, receiptType);
}

/** Save the preferred payment method for a policy */
function savePreferredPaymentMethod(policyID: string, paymentMethod: PaymentMethodType) {
    Onyx.merge(`${ONYXKEYS.NVP_LAST_PAYMENT_METHOD}`, {[policyID]: paymentMethod});
}

/** Get report policy id of IOU request */
function getIOURequestPolicyID(transaction: OnyxEntry<OnyxTypes.Transaction>, report: OnyxEntry<OnyxTypes.Report>): string {
    // Workspace sender will exist for invoices
    const workspaceSender = transaction?.participants?.find((participant) => participant.isSender);
    return workspaceSender?.policyID ?? report?.policyID ?? '0';
}

export {
    approveMoneyRequest,
    canApproveIOU,
    canIOUBePaid,
    cancelPayment,
    clearMoneyRequest,
    completeSplitBill,
    createDistanceRequest,
    createDraftTransaction,
    deleteMoneyRequest,
    deleteTrackExpense,
    detachReceipt,
    editMoneyRequest,
    initMoneyRequest,
    navigateToStartStepIfScanFileCannotBeRead,
    payMoneyRequest,
    payInvoice,
    putOnHold,
    replaceReceipt,
    requestMoney,
    savePreferredPaymentMethod,
    sendMoneyElsewhere,
    sendMoneyWithWallet,
    setCustomUnitRateID,
    setDraftSplitTransaction,
    setMoneyRequestAmount,
    setMoneyRequestBillable,
    setMoneyRequestCategory,
    setMoneyRequestCreated,
    setMoneyRequestCurrency,
    setMoneyRequestDescription,
    setMoneyRequestMerchant,
    setMoneyRequestParticipants,
    setMoneyRequestParticipantsFromReport,
    setMoneyRequestPendingFields,
    setMoneyRequestReceipt,
    setSplitPayer,
    setMoneyRequestTag,
    setMoneyRequestTaxAmount,
    setMoneyRequestTaxRate,
    setShownHoldUseExplanation,
    setSplitShares,
    resetSplitShares,
    setIndividualShare,
    adjustRemainingSplitShares,
    splitBill,
    splitBillAndOpenReport,
    startMoneyRequest,
    startSplitBill,
    submitReport,
    trackExpense,
    unholdRequest,
    updateDistanceRequestRate,
    updateMoneyRequestAmountAndCurrency,
    updateMoneyRequestBillable,
    updateMoneyRequestCategory,
    updateMoneyRequestDate,
    updateMoneyRequestDescription,
    updateMoneyRequestDistance,
    updateMoneyRequestMerchant,
    updateMoneyRequestTag,
    updateMoneyRequestTaxAmount,
    updateMoneyRequestTaxRate,
    sendInvoice,
    getIOURequestPolicyID,
};
export type {GPSPoint as GpsPoint, IOURequestType};<|MERGE_RESOLUTION|>--- conflicted
+++ resolved
@@ -1803,15 +1803,10 @@
         billable,
     );
 
-<<<<<<< HEAD
-    const optimisticPolicyRecentlyUsedCategories = Policy.buildOptimisticPolicyRecentlyUsedCategories(optimisticInvoiceReport.policyID, category);
-    const optimisticPolicyRecentlyUsedTags = Policy.buildOptimisticPolicyRecentlyUsedTags(optimisticInvoiceReport.policyID, tag);
-    const optimisticPolicyRecentlyUsedCurrencies = Policy.buildOptimisticPolicyRecentlyUsedCurrencies(optimisticInvoiceReport.policyID, currency);
-=======
     const optimisticPolicyRecentlyUsedCategories = Category.buildOptimisticPolicyRecentlyUsedCategories(optimisticInvoiceReport.policyID, category);
     const optimisticPolicyRecentlyUsedTags = Tag.buildOptimisticPolicyRecentlyUsedTags(optimisticInvoiceReport.policyID, tag);
-
->>>>>>> 8d11d0b1
+    const optimisticPolicyRecentlyUsedCurrencies = Policy.buildOptimisticPolicyRecentlyUsedCurrencies(optimisticInvoiceReport.policyID, currency);
+
     // STEP 4: Add optimistic personal details for participant
     const shouldCreateOptimisticPersonalDetails = isNewChatReport && !allPersonalDetails[receiverAccountID];
     if (shouldCreateOptimisticPersonalDetails) {
@@ -1988,14 +1983,9 @@
         isDistanceRequest ? {waypoints: CONST.RED_BRICK_ROAD_PENDING_ACTION.ADD} : undefined,
     );
 
-<<<<<<< HEAD
-    const optimisticPolicyRecentlyUsedCategories = Policy.buildOptimisticPolicyRecentlyUsedCategories(iouReport.policyID, category);
-    const optimisticPolicyRecentlyUsedTags = Policy.buildOptimisticPolicyRecentlyUsedTags(iouReport.policyID, tag);
-    const optimisticPolicyRecentluUsedCurrencies = Policy.buildOptimisticPolicyRecentlyUsedCurrencies(iouReport.policyID, currency);
-=======
     const optimisticPolicyRecentlyUsedCategories = Category.buildOptimisticPolicyRecentlyUsedCategories(iouReport.policyID, category);
     const optimisticPolicyRecentlyUsedTags = Tag.buildOptimisticPolicyRecentlyUsedTags(iouReport.policyID, tag);
->>>>>>> 8d11d0b1
+    const optimisticPolicyRecentluUsedCurrencies = Policy.buildOptimisticPolicyRecentlyUsedCurrencies(iouReport.policyID, currency);
 
     // If there is an existing transaction (which is the case for distance requests), then the data from the existing transaction
     // needs to be manually merged into the optimistic transaction. This is because buildOnyxDataForMoneyRequest() uses `Onyx.set()` for the transaction
@@ -4666,14 +4656,9 @@
             return;
         }
 
-<<<<<<< HEAD
-        const optimisticPolicyRecentlyUsedCategories = Policy.buildOptimisticPolicyRecentlyUsedCategories(participant.policyID, category);
-        const optimisticPolicyRecentlyUsedCurrencies = Policy.buildOptimisticPolicyRecentlyUsedCurrencies(participant.policyID, currency);
-        const optimisticPolicyRecentlyUsedTags = Policy.buildOptimisticPolicyRecentlyUsedTags(participant.policyID, tag);
-=======
         const optimisticPolicyRecentlyUsedCategories = Category.buildOptimisticPolicyRecentlyUsedCategories(participant.policyID, category);
         const optimisticPolicyRecentlyUsedTags = Tag.buildOptimisticPolicyRecentlyUsedTags(participant.policyID, tag);
->>>>>>> 8d11d0b1
+        const optimisticPolicyRecentlyUsedCurrencies = Policy.buildOptimisticPolicyRecentlyUsedCurrencies(participant.policyID, currency);
 
         if (optimisticPolicyRecentlyUsedCategories.length > 0) {
             optimisticData.push({
