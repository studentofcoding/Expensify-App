--- conflicted
+++ resolved
@@ -8285,10 +8285,10 @@
     API.write(WRITE_COMMANDS.TRANSACTION_MERGE, params, {optimisticData, failureData});
 }
 
-<<<<<<< HEAD
 function updateLastLocationPermissionPrompt() {
     Onyx.set(ONYXKEYS.NVP_LAST_LOCATION_PERMISSION_PROMPT, new Date().toISOString());
-=======
+}
+
 /** Instead of merging the duplicates, it updates the transaction we want to keep and puts the others on hold without deleting them */
 function resolveDuplicates(params: TransactionMergeParams) {
     const originalSelectedTransaction = allTransactions[`${ONYXKEYS.COLLECTION.TRANSACTION}${params.transactionID}`];
@@ -8406,7 +8406,6 @@
     };
 
     API.write(WRITE_COMMANDS.RESOLVE_DUPLICATES, parameters, {optimisticData, failureData});
->>>>>>> 99f280b0
 }
 
 export {
@@ -8480,10 +8479,7 @@
     updateMoneyRequestTaxAmount,
     updateMoneyRequestTaxRate,
     mergeDuplicates,
-<<<<<<< HEAD
     updateLastLocationPermissionPrompt,
-=======
     resolveDuplicates,
->>>>>>> 99f280b0
 };
 export type {GPSPoint as GpsPoint, IOURequestType};