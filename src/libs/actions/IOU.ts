--- conflicted
+++ resolved
@@ -6020,18 +6020,9 @@
     savePreferredPaymentMethod,
     sendMoneyElsewhere,
     sendMoneyWithWallet,
-<<<<<<< HEAD
-    initMoneyRequest,
-    startMoneyRequest,
-    resetMoneyRequestInfo,
-    clearMoneyRequest,
-    updateMoneyRequestTypeParams,
-=======
     setDraftSplitTransaction,
     setMoneyRequestAmount,
-    setMoneyRequestAmount_temporaryForRefactor,
     setMoneyRequestBillable,
->>>>>>> 168ce625
     setMoneyRequestBillable_temporaryForRefactor,
     setMoneyRequestCategory,
     setMoneyRequestCreated,
