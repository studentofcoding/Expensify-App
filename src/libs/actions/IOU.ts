import {format} from 'date-fns';
import {fastMerge, Str} from 'expensify-common';
import lodashSet from 'lodash/set';
import type {NullishDeep, OnyxCollection, OnyxEntry, OnyxInputValue, OnyxUpdate} from 'react-native-onyx';
import Onyx from 'react-native-onyx';
import type {PartialDeep, SetRequired, ValueOf} from 'type-fest';
import ReceiptGeneric from '@assets/images/receipt-generic.png';
import * as API from '@libs/API';
import type {
    ApproveMoneyRequestParams,
    CompleteSplitBillParams,
    CreateDistanceRequestParams,
    CreateWorkspaceParams,
    DeleteMoneyRequestParams,
    DetachReceiptParams,
    EditMoneyRequestParams,
    PayInvoiceParams,
    PayMoneyRequestParams,
    ReplaceReceiptParams,
    RequestMoneyParams,
    ResolveDuplicatesParams,
    SendInvoiceParams,
    SendMoneyParams,
    SetNameValuePairParams,
    SplitBillParams,
    StartSplitBillParams,
    SubmitReportParams,
    TrackExpenseParams,
    TransactionMergeParams,
    UnapproveExpenseReportParams,
    UpdateMoneyRequestParams,
} from '@libs/API/parameters';
import {WRITE_COMMANDS} from '@libs/API/types';
import * as CurrencyUtils from '@libs/CurrencyUtils';
import DateUtils from '@libs/DateUtils';
import DistanceRequestUtils from '@libs/DistanceRequestUtils';
import * as ErrorUtils from '@libs/ErrorUtils';
import * as FileUtils from '@libs/fileDownload/FileUtils';
import * as IOUUtils from '@libs/IOUUtils';
import * as LocalePhoneNumber from '@libs/LocalePhoneNumber';
import * as Localize from '@libs/Localize';
import isSearchTopmostCentralPane from '@libs/Navigation/isSearchTopmostCentralPane';
import Navigation from '@libs/Navigation/Navigation';
import * as NextStepUtils from '@libs/NextStepUtils';
import {rand64} from '@libs/NumberUtils';
import * as OptionsListUtils from '@libs/OptionsListUtils';
import * as PersonalDetailsUtils from '@libs/PersonalDetailsUtils';
import * as PhoneNumber from '@libs/PhoneNumber';
import * as PolicyUtils from '@libs/PolicyUtils';
import * as ReportActionsUtils from '@libs/ReportActionsUtils';
import * as ReportConnection from '@libs/ReportConnection';
import type {OptimisticChatReport, OptimisticCreatedReportAction, OptimisticIOUReportAction, TransactionDetails} from '@libs/ReportUtils';
import * as ReportUtils from '@libs/ReportUtils';
import * as SessionUtils from '@libs/SessionUtils';
import * as SubscriptionUtils from '@libs/SubscriptionUtils';
import * as TransactionUtils from '@libs/TransactionUtils';
import {getCurrency, getTransaction} from '@libs/TransactionUtils';
import ViolationsUtils from '@libs/Violations/ViolationsUtils';
import type {IOUAction, IOUType} from '@src/CONST';
import CONST from '@src/CONST';
import ONYXKEYS from '@src/ONYXKEYS';
import ROUTES from '@src/ROUTES';
import type * as OnyxTypes from '@src/types/onyx';
import type {Attendee, Participant, Split} from '@src/types/onyx/IOU';
import type {ErrorFields, Errors} from '@src/types/onyx/OnyxCommon';
import type {PaymentMethodType} from '@src/types/onyx/OriginalMessage';
import type ReportAction from '@src/types/onyx/ReportAction';
import type {OnyxData} from '@src/types/onyx/Request';
import type {SearchTransaction} from '@src/types/onyx/SearchResults';
import type {Comment, Receipt, ReceiptSource, Routes, SplitShares, TransactionChanges, WaypointCollection} from '@src/types/onyx/Transaction';
import {isEmptyObject} from '@src/types/utils/EmptyObject';
import * as CachedPDFPaths from './CachedPDFPaths';
import * as Category from './Policy/Category';
import * as Policy from './Policy/Policy';
import * as Tag from './Policy/Tag';
import * as Report from './Report';
import {getRecentWaypoints, sanitizeRecentWaypoints} from './Transaction';

type IOURequestType = ValueOf<typeof CONST.IOU.REQUEST_TYPE>;

type OneOnOneIOUReport = OnyxTypes.Report | undefined | null;

type MoneyRequestInformation = {
    payerAccountID: number;
    payerEmail: string;
    iouReport: OnyxTypes.Report;
    chatReport: OnyxTypes.Report;
    transaction: OnyxTypes.Transaction;
    iouAction: OptimisticIOUReportAction;
    createdChatReportActionID: string;
    createdIOUReportActionID: string;
    reportPreviewAction: OnyxTypes.ReportAction;
    transactionThreadReportID: string;
    createdReportActionIDForThread: string;
    onyxData: OnyxData;
};

type TrackExpenseInformation = {
    createdWorkspaceParams?: CreateWorkspaceParams;
    iouReport?: OnyxTypes.Report;
    chatReport: OnyxTypes.Report;
    transaction: OnyxTypes.Transaction;
    iouAction: OptimisticIOUReportAction;
    createdChatReportActionID: string;
    createdIOUReportActionID?: string;
    reportPreviewAction?: OnyxTypes.ReportAction;
    transactionThreadReportID: string;
    createdReportActionIDForThread: string;
    actionableWhisperReportActionIDParam?: string;
    onyxData: OnyxData;
};

type SendInvoiceInformation = {
    senderWorkspaceID: string;
    receiver: Partial<OnyxTypes.PersonalDetails>;
    invoiceRoom: OnyxTypes.Report;
    createdChatReportActionID: string;
    invoiceReportID: string;
    reportPreviewReportActionID: string;
    transactionID: string;
    transactionThreadReportID: string;
    createdIOUReportActionID: string;
    createdReportActionIDForThread: string;
    reportActionID: string;
    onyxData: OnyxData;
};

type SplitData = {
    chatReportID: string;
    transactionID: string;
    reportActionID: string;
    policyID?: string;
    createdReportActionID?: string;
    chatType?: string;
};

type SplitsAndOnyxData = {
    splitData: SplitData;
    splits: Split[];
    onyxData: OnyxData;
};

type UpdateMoneyRequestData = {
    params: UpdateMoneyRequestParams;
    onyxData: OnyxData;
};

type PayMoneyRequestData = {
    params: PayMoneyRequestParams & Partial<PayInvoiceParams>;
    optimisticData: OnyxUpdate[];
    successData: OnyxUpdate[];
    failureData: OnyxUpdate[];
};

type SendMoneyParamsData = {
    params: SendMoneyParams;
    optimisticData: OnyxUpdate[];
    successData: OnyxUpdate[];
    failureData: OnyxUpdate[];
};

type GPSPoint = {
    lat: number;
    long: number;
};

let allPersonalDetails: OnyxTypes.PersonalDetailsList = {};
Onyx.connect({
    key: ONYXKEYS.PERSONAL_DETAILS_LIST,
    callback: (value) => {
        allPersonalDetails = value ?? {};
    },
});

let allTransactions: NonNullable<OnyxCollection<OnyxTypes.Transaction>> = {};
Onyx.connect({
    key: ONYXKEYS.COLLECTION.TRANSACTION,
    waitForCollectionCallback: true,
    callback: (value) => {
        if (!value) {
            allTransactions = {};
            return;
        }

        allTransactions = value;
    },
});

let allTransactionDrafts: NonNullable<OnyxCollection<OnyxTypes.Transaction>> = {};
Onyx.connect({
    key: ONYXKEYS.COLLECTION.TRANSACTION_DRAFT,
    waitForCollectionCallback: true,
    callback: (value) => {
        allTransactionDrafts = value ?? {};
    },
});

let allTransactionViolations: NonNullable<OnyxCollection<OnyxTypes.TransactionViolations>> = {};
Onyx.connect({
    key: ONYXKEYS.COLLECTION.TRANSACTION_VIOLATIONS,
    waitForCollectionCallback: true,
    callback: (value) => {
        if (!value) {
            allTransactionViolations = {};
            return;
        }

        allTransactionViolations = value;
    },
});

let allDraftSplitTransactions: NonNullable<OnyxCollection<OnyxTypes.Transaction>> = {};
Onyx.connect({
    key: ONYXKEYS.COLLECTION.SPLIT_TRANSACTION_DRAFT,
    waitForCollectionCallback: true,
    callback: (value) => {
        allDraftSplitTransactions = value ?? {};
    },
});

let allNextSteps: NonNullable<OnyxCollection<OnyxTypes.ReportNextStep>> = {};
Onyx.connect({
    key: ONYXKEYS.COLLECTION.NEXT_STEP,
    waitForCollectionCallback: true,
    callback: (value) => {
        allNextSteps = value ?? {};
    },
});

let userAccountID = -1;
let currentUserEmail = '';
Onyx.connect({
    key: ONYXKEYS.SESSION,
    callback: (value) => {
        currentUserEmail = value?.email ?? '';
        userAccountID = value?.accountID ?? -1;
    },
});

let currentUserPersonalDetails: OnyxEntry<OnyxTypes.PersonalDetails>;
Onyx.connect({
    key: ONYXKEYS.PERSONAL_DETAILS_LIST,
    callback: (value) => {
        currentUserPersonalDetails = value?.[userAccountID] ?? undefined;
    },
});

let currentDate: OnyxEntry<string> = '';
Onyx.connect({
    key: ONYXKEYS.CURRENT_DATE,
    callback: (value) => {
        currentDate = value;
    },
});

let quickAction: OnyxEntry<OnyxTypes.QuickAction> = {};
Onyx.connect({
    key: ONYXKEYS.NVP_QUICK_ACTION_GLOBAL_CREATE,
    callback: (value) => {
        quickAction = value;
    },
});

let allReportActions: OnyxCollection<OnyxTypes.ReportActions>;
Onyx.connect({
    key: ONYXKEYS.COLLECTION.REPORT_ACTIONS,
    waitForCollectionCallback: true,
    callback: (actions) => {
        if (!actions) {
            return;
        }
        allReportActions = actions;
    },
});

let activePolicyID: OnyxEntry<string>;
Onyx.connect({
    key: ONYXKEYS.NVP_ACTIVE_POLICY_ID,
    callback: (value) => (activePolicyID = value),
});

let introSelected: OnyxEntry<OnyxTypes.IntroSelected>;
Onyx.connect({
    key: ONYXKEYS.NVP_INTRO_SELECTED,
    callback: (value) => (introSelected = value),
});

let personalDetailsList: OnyxEntry<OnyxTypes.PersonalDetailsList>;
Onyx.connect({
    key: ONYXKEYS.PERSONAL_DETAILS_LIST,
    callback: (value) => (personalDetailsList = value),
});

/**
 * Find the report preview action from given chat report and iou report
 */
function getReportPreviewAction(chatReportID: string, iouReportID: string): OnyxInputValue<ReportAction<typeof CONST.REPORT.ACTIONS.TYPE.REPORT_PREVIEW>> {
    const reportActions = allReportActions?.[`${ONYXKEYS.COLLECTION.REPORT_ACTIONS}${chatReportID}`] ?? {};

    // Find the report preview action from the chat report
    return (
        Object.values(reportActions).find(
            (reportAction): reportAction is ReportAction<typeof CONST.REPORT.ACTIONS.TYPE.REPORT_PREVIEW> =>
                reportAction && ReportActionsUtils.isReportPreviewAction(reportAction) && ReportActionsUtils.getOriginalMessage(reportAction)?.linkedReportID === iouReportID,
        ) ?? null
    );
}

/**
 * Initialize expense info
 * @param reportID to attach the transaction to
 * @param policy
 * @param isFromGlobalCreate
 * @param iouRequestType one of manual/scan/distance
 */
function initMoneyRequest(
    reportID: string,
    policy: OnyxEntry<OnyxTypes.Policy>,
    isFromGlobalCreate: boolean,
    currentIouRequestType: IOURequestType | undefined,
    newIouRequestType: IOURequestType,
) {
    // Generate a brand new transactionID
    const newTransactionID = CONST.IOU.OPTIMISTIC_TRANSACTION_ID;
    const currency = policy?.outputCurrency ?? currentUserPersonalDetails?.localCurrencyCode ?? CONST.CURRENCY.USD;
    // Disabling this line since currentDate can be an empty string
    // eslint-disable-next-line @typescript-eslint/prefer-nullish-coalescing
    const created = currentDate || format(new Date(), 'yyyy-MM-dd');

    // in case we have to re-init money request, but the IOU request type is the same with the old draft transaction,
    // we should keep most of the existing data by using the ONYX MERGE operation
    if (currentIouRequestType === newIouRequestType) {
        // so, we just need to update the reportID, isFromGlobalCreate, created, currency
        Onyx.merge(`${ONYXKEYS.COLLECTION.TRANSACTION_DRAFT}${newTransactionID}`, {
            reportID,
            isFromGlobalCreate,
            created,
            currency,
            transactionID: newTransactionID,
        });
        return;
    }

    const comment: Comment = {};

    // Add initial empty waypoints when starting a distance expense
    if (newIouRequestType === CONST.IOU.REQUEST_TYPE.DISTANCE) {
        comment.waypoints = {
            waypoint0: {keyForList: 'start_waypoint'},
            waypoint1: {keyForList: 'stop_waypoint'},
        };
        if (!isFromGlobalCreate) {
            const customUnitRateID = DistanceRequestUtils.getCustomUnitRateID(reportID);
            comment.customUnit = {customUnitRateID};
        }
    }

    // Store the transaction in Onyx and mark it as not saved so it can be cleaned up later
    // Use set() here so that there is no way that data will be leaked between objects when it gets reset
    Onyx.set(`${ONYXKEYS.COLLECTION.TRANSACTION_DRAFT}${newTransactionID}`, {
        amount: 0,
        attendees: IOUUtils.formatCurrentUserToAttendee(currentUserPersonalDetails, reportID),
        comment,
        created,
        currency,
        iouRequestType: newIouRequestType,
        reportID,
        transactionID: newTransactionID,
        isFromGlobalCreate,
        merchant: CONST.TRANSACTION.PARTIAL_TRANSACTION_MERCHANT,
        splitPayerAccountIDs: currentUserPersonalDetails ? [currentUserPersonalDetails.accountID] : undefined,
    });
}

function createDraftTransaction(transaction: OnyxTypes.Transaction) {
    if (!transaction) {
        return;
    }

    const newTransaction = {
        ...transaction,
    };

    Onyx.set(`${ONYXKEYS.COLLECTION.TRANSACTION_DRAFT}${transaction.transactionID}`, newTransaction);
}

function clearMoneyRequest(transactionID: string, skipConfirmation = false) {
    Onyx.set(`${ONYXKEYS.COLLECTION.SKIP_CONFIRMATION}${transactionID}`, skipConfirmation);
    Onyx.set(`${ONYXKEYS.COLLECTION.TRANSACTION_DRAFT}${transactionID}`, null);
}

function startMoneyRequest(iouType: ValueOf<typeof CONST.IOU.TYPE>, reportID: string, requestType?: IOURequestType, skipConfirmation = false) {
    clearMoneyRequest(CONST.IOU.OPTIMISTIC_TRANSACTION_ID, skipConfirmation);
    switch (requestType) {
        case CONST.IOU.REQUEST_TYPE.MANUAL:
            Navigation.navigate(ROUTES.MONEY_REQUEST_CREATE_TAB_MANUAL.getRoute(CONST.IOU.ACTION.CREATE, iouType, CONST.IOU.OPTIMISTIC_TRANSACTION_ID, reportID));
            return;
        case CONST.IOU.REQUEST_TYPE.SCAN:
            Navigation.navigate(ROUTES.MONEY_REQUEST_CREATE_TAB_SCAN.getRoute(CONST.IOU.ACTION.CREATE, iouType, CONST.IOU.OPTIMISTIC_TRANSACTION_ID, reportID));
            return;
        case CONST.IOU.REQUEST_TYPE.DISTANCE:
            Navigation.navigate(ROUTES.MONEY_REQUEST_CREATE_TAB_DISTANCE.getRoute(CONST.IOU.ACTION.CREATE, iouType, CONST.IOU.OPTIMISTIC_TRANSACTION_ID, reportID));
            return;
        default:
            Navigation.navigate(ROUTES.MONEY_REQUEST_CREATE.getRoute(CONST.IOU.ACTION.CREATE, iouType, CONST.IOU.OPTIMISTIC_TRANSACTION_ID, reportID));
    }
}

function setMoneyRequestAmount(transactionID: string, amount: number, currency: string, shouldShowOriginalAmount = false) {
    Onyx.merge(`${ONYXKEYS.COLLECTION.TRANSACTION_DRAFT}${transactionID}`, {amount, currency, shouldShowOriginalAmount});
}

function setMoneyRequestCreated(transactionID: string, created: string, isDraft: boolean) {
    Onyx.merge(`${isDraft ? ONYXKEYS.COLLECTION.TRANSACTION_DRAFT : ONYXKEYS.COLLECTION.TRANSACTION}${transactionID}`, {created});
}

function setMoneyRequestCurrency(transactionID: string, currency: string, isEditing = false) {
    const fieldToUpdate = isEditing ? 'modifiedCurrency' : 'currency';
    Onyx.merge(`${ONYXKEYS.COLLECTION.TRANSACTION_DRAFT}${transactionID}`, {[fieldToUpdate]: currency});
}

function setMoneyRequestDescription(transactionID: string, comment: string, isDraft: boolean) {
    Onyx.merge(`${isDraft ? ONYXKEYS.COLLECTION.TRANSACTION_DRAFT : ONYXKEYS.COLLECTION.TRANSACTION}${transactionID}`, {comment: {comment: comment.trim()}});
}

function setMoneyRequestMerchant(transactionID: string, merchant: string, isDraft: boolean) {
    Onyx.merge(`${isDraft ? ONYXKEYS.COLLECTION.TRANSACTION_DRAFT : ONYXKEYS.COLLECTION.TRANSACTION}${transactionID}`, {merchant});
}

function setMoneyRequestAttendees(transactionID: string, attendees: Attendee[], isDraft: boolean) {
    Onyx.merge(`${isDraft ? ONYXKEYS.COLLECTION.TRANSACTION_DRAFT : ONYXKEYS.COLLECTION.TRANSACTION}${transactionID}`, {attendees});
}

function setMoneyRequestPendingFields(transactionID: string, pendingFields: OnyxTypes.Transaction['pendingFields']) {
    Onyx.merge(`${ONYXKEYS.COLLECTION.TRANSACTION_DRAFT}${transactionID}`, {pendingFields});
}

function setMoneyRequestCategory(transactionID: string, category: string) {
    Onyx.merge(`${ONYXKEYS.COLLECTION.TRANSACTION_DRAFT}${transactionID}`, {category});
}

function setMoneyRequestTag(transactionID: string, tag: string) {
    Onyx.merge(`${ONYXKEYS.COLLECTION.TRANSACTION_DRAFT}${transactionID}`, {tag});
}

function setMoneyRequestBillable(transactionID: string, billable: boolean) {
    Onyx.merge(`${ONYXKEYS.COLLECTION.TRANSACTION_DRAFT}${transactionID}`, {billable});
}

function setMoneyRequestParticipants(transactionID: string, participants: Participant[] = []) {
    Onyx.merge(`${ONYXKEYS.COLLECTION.TRANSACTION_DRAFT}${transactionID}`, {participants});
}

function setSplitPayer(transactionID: string, payerAccountID: number) {
    Onyx.merge(`${ONYXKEYS.COLLECTION.TRANSACTION_DRAFT}${transactionID}`, {splitPayerAccountIDs: [payerAccountID]});
}

function setMoneyRequestReceipt(transactionID: string, source: string, filename: string, isDraft: boolean, type?: string) {
    Onyx.merge(`${isDraft ? ONYXKEYS.COLLECTION.TRANSACTION_DRAFT : ONYXKEYS.COLLECTION.TRANSACTION}${transactionID}`, {
        receipt: {source, type: type ?? ''},
        filename,
    });
}

/**
 * Set custom unit rateID for the transaction draft
 */
function setCustomUnitRateID(transactionID: string, customUnitRateID: string) {
    Onyx.merge(`${ONYXKEYS.COLLECTION.TRANSACTION_DRAFT}${transactionID}`, {comment: {customUnit: {customUnitRateID}}});
}

/** Set the distance rate of a new  transaction */
function setMoneyRequestDistanceRate(transactionID: string, rateID: string, policyID: string, isDraft: boolean) {
    Onyx.merge(ONYXKEYS.NVP_LAST_SELECTED_DISTANCE_RATES, {[policyID]: rateID});
    Onyx.merge(`${isDraft ? ONYXKEYS.COLLECTION.TRANSACTION_DRAFT : ONYXKEYS.COLLECTION.TRANSACTION}${transactionID}`, {comment: {customUnit: {customUnitRateID: rateID}}});
}

/** Helper function to get the receipt error for expenses, or the generic error if there's no receipt */
function getReceiptError(receipt: OnyxEntry<Receipt>, filename?: string, isScanRequest = true, errorKey?: number): Errors | ErrorFields {
    return isEmptyObject(receipt) || !isScanRequest
        ? ErrorUtils.getMicroSecondOnyxErrorWithTranslationKey('iou.error.genericCreateFailureMessage', errorKey)
        : ErrorUtils.getMicroSecondOnyxErrorObject({error: CONST.IOU.RECEIPT_ERROR, source: receipt.source?.toString() ?? '', filename: filename ?? ''}, errorKey);
}

/** Helper function to get optimistic fields violations onyx data */
function getFieldViolationsOnyxData(iouReport: OnyxTypes.Report): SetRequired<OnyxData, 'optimisticData' | 'failureData'> {
    const missingFields: OnyxTypes.ReportFieldsViolations = {};
    const excludedFields = Object.values(CONST.REPORT_VIOLATIONS_EXCLUDED_FIELDS) as string[];

    Object.values(iouReport.fieldList ?? {}).forEach((field) => {
        if (excludedFields.includes(field.fieldID) || !!field.value || !!field.defaultValue) {
            return;
        }
        // in case of missing field violation the empty object is indicator.
        missingFields[field.fieldID] = {};
    });

    return {
        optimisticData: [
            {
                onyxMethod: Onyx.METHOD.SET,
                key: `${ONYXKEYS.COLLECTION.REPORT_VIOLATIONS}${iouReport.reportID}`,
                value: {
                    fieldRequired: missingFields,
                },
            },
        ],
        failureData: [
            {
                onyxMethod: Onyx.METHOD.SET,
                key: `${ONYXKEYS.COLLECTION.REPORT_VIOLATIONS}${iouReport.reportID}`,
                value: null,
            },
        ],
    };
}

/** Builds the Onyx data for an expense */
function buildOnyxDataForMoneyRequest(
    chatReport: OnyxTypes.OnyxInputOrEntry<OnyxTypes.Report>,
    iouReport: OnyxTypes.Report,
    transaction: OnyxTypes.Transaction,
    chatCreatedAction: OptimisticCreatedReportAction,
    iouCreatedAction: OptimisticCreatedReportAction,
    iouAction: OptimisticIOUReportAction,
    optimisticPersonalDetailListAction: OnyxTypes.PersonalDetailsList,
    reportPreviewAction: ReportAction,
    optimisticPolicyRecentlyUsedCategories: string[],
    optimisticPolicyRecentlyUsedTags: OnyxTypes.RecentlyUsedTags,
    isNewChatReport: boolean,
    transactionThreadReport: OptimisticChatReport | null,
    transactionThreadCreatedReportAction: OptimisticCreatedReportAction | null,
    shouldCreateNewMoneyRequestReport: boolean,
    policy?: OnyxTypes.OnyxInputOrEntry<OnyxTypes.Policy>,
    policyTagList?: OnyxTypes.OnyxInputOrEntry<OnyxTypes.PolicyTagLists>,
    policyCategories?: OnyxTypes.OnyxInputOrEntry<OnyxTypes.PolicyCategories>,
    optimisticNextStep?: OnyxTypes.ReportNextStep | null,
    isOneOnOneSplit = false,
    existingTransactionThreadReportID?: string,
    optimisticRecentlyUsedCurrencies?: string[],
): [OnyxUpdate[], OnyxUpdate[], OnyxUpdate[]] {
    const isScanRequest = TransactionUtils.isScanRequest(transaction);
    const outstandingChildRequest = ReportUtils.getOutstandingChildRequest(iouReport);
    const clearedPendingFields = Object.fromEntries(Object.keys(transaction.pendingFields ?? {}).map((key) => [key, null]));
    const optimisticData: OnyxUpdate[] = [];
    const successData: OnyxUpdate[] = [];
    let newQuickAction: ValueOf<typeof CONST.QUICK_ACTIONS> = isScanRequest ? CONST.QUICK_ACTIONS.REQUEST_SCAN : CONST.QUICK_ACTIONS.REQUEST_MANUAL;
    if (TransactionUtils.isDistanceRequest(transaction)) {
        newQuickAction = CONST.QUICK_ACTIONS.REQUEST_DISTANCE;
    }
    const existingTransactionThreadReport = ReportConnection.getAllReports()?.[`${ONYXKEYS.COLLECTION.REPORT}${existingTransactionThreadReportID}`] ?? null;

    if (chatReport) {
        optimisticData.push({
            // Use SET for new reports because it doesn't exist yet, is faster and we need the data to be available when we navigate to the chat page
            onyxMethod: isNewChatReport ? Onyx.METHOD.SET : Onyx.METHOD.MERGE,
            key: `${ONYXKEYS.COLLECTION.REPORT}${chatReport.reportID}`,
            value: {
                ...chatReport,
                lastReadTime: DateUtils.getDBTime(),
                lastMessageTranslationKey: '',
                iouReportID: iouReport.reportID,
                ...outstandingChildRequest,
                ...(isNewChatReport ? {pendingFields: {createChat: CONST.RED_BRICK_ROAD_PENDING_ACTION.ADD}} : {}),
            },
        });
    }

    optimisticData.push(
        {
            onyxMethod: shouldCreateNewMoneyRequestReport ? Onyx.METHOD.SET : Onyx.METHOD.MERGE,
            key: `${ONYXKEYS.COLLECTION.REPORT}${iouReport.reportID}`,
            value: {
                ...iouReport,
                lastMessageText: ReportActionsUtils.getReportActionText(iouAction),
                lastMessageHtml: ReportActionsUtils.getReportActionHtml(iouAction),
                lastVisibleActionCreated: iouAction.created,
                pendingFields: {
                    ...(shouldCreateNewMoneyRequestReport ? {createChat: CONST.RED_BRICK_ROAD_PENDING_ACTION.ADD} : {preview: CONST.RED_BRICK_ROAD_PENDING_ACTION.UPDATE}),
                },
            },
        },
        {
            onyxMethod: Onyx.METHOD.SET,
            key: `${ONYXKEYS.COLLECTION.TRANSACTION}${transaction.transactionID}`,
            value: transaction,
        },
        isNewChatReport
            ? {
                  onyxMethod: Onyx.METHOD.SET,
                  key: `${ONYXKEYS.COLLECTION.REPORT_ACTIONS}${chatReport?.reportID}`,
                  value: {
                      [chatCreatedAction.reportActionID]: chatCreatedAction,
                      [reportPreviewAction.reportActionID]: reportPreviewAction,
                  },
              }
            : {
                  onyxMethod: Onyx.METHOD.MERGE,
                  key: `${ONYXKEYS.COLLECTION.REPORT_ACTIONS}${chatReport?.reportID}`,
                  value: {
                      [reportPreviewAction.reportActionID]: reportPreviewAction,
                  },
              },
        shouldCreateNewMoneyRequestReport
            ? {
                  onyxMethod: Onyx.METHOD.SET,
                  key: `${ONYXKEYS.COLLECTION.REPORT_ACTIONS}${iouReport.reportID}`,
                  value: {
                      [iouCreatedAction.reportActionID]: iouCreatedAction as OnyxTypes.ReportAction,
                      [iouAction.reportActionID]: iouAction as OnyxTypes.ReportAction,
                  },
              }
            : {
                  onyxMethod: Onyx.METHOD.MERGE,
                  key: `${ONYXKEYS.COLLECTION.REPORT_ACTIONS}${iouReport.reportID}`,
                  value: {
                      [iouAction.reportActionID]: iouAction as OnyxTypes.ReportAction,
                  },
              },
        {
            onyxMethod: Onyx.METHOD.MERGE,
            key: `${ONYXKEYS.COLLECTION.REPORT}${transactionThreadReport?.reportID}`,
            value: {
                ...transactionThreadReport,
                pendingFields: {createChat: CONST.RED_BRICK_ROAD_PENDING_ACTION.ADD},
            },
        },
        // Remove the temporary transaction used during the creation flow
        {
            onyxMethod: Onyx.METHOD.SET,
            key: `${ONYXKEYS.COLLECTION.TRANSACTION_DRAFT}${CONST.IOU.OPTIMISTIC_TRANSACTION_ID}`,
            value: null,
        },
    );

    if (!isEmptyObject(transactionThreadCreatedReportAction)) {
        optimisticData.push({
            onyxMethod: Onyx.METHOD.MERGE,
            key: `${ONYXKEYS.COLLECTION.REPORT_ACTIONS}${transactionThreadReport?.reportID}`,
            value: {
                [transactionThreadCreatedReportAction.reportActionID]: transactionThreadCreatedReportAction,
            },
        });
    }

    if (optimisticPolicyRecentlyUsedCategories.length) {
        optimisticData.push({
            onyxMethod: Onyx.METHOD.SET,
            key: `${ONYXKEYS.COLLECTION.POLICY_RECENTLY_USED_CATEGORIES}${iouReport.policyID}`,
            value: optimisticPolicyRecentlyUsedCategories,
        });
    }

    if (optimisticRecentlyUsedCurrencies?.length) {
        optimisticData.push({
            onyxMethod: Onyx.METHOD.SET,
            key: ONYXKEYS.RECENTLY_USED_CURRENCIES,
            value: optimisticRecentlyUsedCurrencies,
        });
    }

    if (!isEmptyObject(optimisticPolicyRecentlyUsedTags)) {
        optimisticData.push({
            onyxMethod: Onyx.METHOD.MERGE,
            key: `${ONYXKEYS.COLLECTION.POLICY_RECENTLY_USED_TAGS}${iouReport.policyID}`,
            value: optimisticPolicyRecentlyUsedTags,
        });
    }

    const redundantParticipants: Record<number, null> = {};
    if (!isEmptyObject(optimisticPersonalDetailListAction)) {
        const successPersonalDetailListAction: Record<number, null> = {};

        // BE will send different participants. We clear the optimistic ones to avoid duplicated entries
        Object.keys(optimisticPersonalDetailListAction).forEach((accountIDKey) => {
            const accountID = Number(accountIDKey);
            successPersonalDetailListAction[accountID] = null;
            redundantParticipants[accountID] = null;
        });

        optimisticData.push({
            onyxMethod: Onyx.METHOD.MERGE,
            key: ONYXKEYS.PERSONAL_DETAILS_LIST,
            value: optimisticPersonalDetailListAction,
        });
        successData.push({
            onyxMethod: Onyx.METHOD.MERGE,
            key: ONYXKEYS.PERSONAL_DETAILS_LIST,
            value: successPersonalDetailListAction,
        });
    }

    if (!isEmptyObject(optimisticNextStep)) {
        optimisticData.push({
            onyxMethod: Onyx.METHOD.MERGE,
            key: `${ONYXKEYS.COLLECTION.NEXT_STEP}${iouReport.reportID}`,
            value: optimisticNextStep,
        });
    }

    if (isNewChatReport) {
        successData.push({
            onyxMethod: Onyx.METHOD.MERGE,
            key: `${ONYXKEYS.COLLECTION.REPORT}${chatReport?.reportID}`,
            value: {
                participants: redundantParticipants,
                pendingFields: null,
                errorFields: null,
                isOptimisticReport: false,
            },
        });
    }

    successData.push(
        {
            onyxMethod: Onyx.METHOD.MERGE,
            key: `${ONYXKEYS.COLLECTION.REPORT}${iouReport.reportID}`,
            value: {
                participants: redundantParticipants,
                pendingFields: null,
                errorFields: null,
                isOptimisticReport: false,
            },
        },
        {
            onyxMethod: Onyx.METHOD.MERGE,
            key: `${ONYXKEYS.COLLECTION.REPORT}${transactionThreadReport?.reportID}`,
            value: {
                participants: redundantParticipants,
                pendingFields: null,
                errorFields: null,
                isOptimisticReport: false,
            },
        },
        {
            onyxMethod: Onyx.METHOD.MERGE,
            key: `${ONYXKEYS.COLLECTION.TRANSACTION}${transaction.transactionID}`,
            value: {
                pendingAction: null,
                pendingFields: clearedPendingFields,
                // The routes contains the distance in meters. Clearing the routes ensures we use the distance
                // in the correct unit stored under the transaction customUnit once the request is created.
                // The route is also not saved in the backend, so we can't rely on it.
                routes: null,
            },
        },

        {
            onyxMethod: Onyx.METHOD.MERGE,
            key: `${ONYXKEYS.COLLECTION.REPORT_ACTIONS}${chatReport?.reportID}`,
            value: {
                ...(isNewChatReport
                    ? {
                          [chatCreatedAction.reportActionID]: {
                              pendingAction: null,
                              errors: null,
                          },
                      }
                    : {}),
                [reportPreviewAction.reportActionID]: {
                    pendingAction: null,
                },
            },
        },
        {
            onyxMethod: Onyx.METHOD.MERGE,
            key: `${ONYXKEYS.COLLECTION.REPORT_ACTIONS}${iouReport.reportID}`,
            value: {
                ...(shouldCreateNewMoneyRequestReport
                    ? {
                          [iouCreatedAction.reportActionID]: {
                              pendingAction: null,
                              errors: null,
                          },
                      }
                    : {}),
                [iouAction.reportActionID]: {
                    pendingAction: null,
                    errors: null,
                },
            },
        },
    );

    if (!isEmptyObject(transactionThreadCreatedReportAction)) {
        successData.push({
            onyxMethod: Onyx.METHOD.MERGE,
            key: `${ONYXKEYS.COLLECTION.REPORT_ACTIONS}${transactionThreadReport?.reportID}`,
            value: {
                [transactionThreadCreatedReportAction.reportActionID]: {
                    pendingAction: null,
                    errors: null,
                },
            },
        });
    }

    const errorKey = DateUtils.getMicroseconds();

    const failureData: OnyxUpdate[] = [
        {
            onyxMethod: Onyx.METHOD.MERGE,
            key: `${ONYXKEYS.COLLECTION.REPORT}${chatReport?.reportID}`,
            value: {
                iouReportID: chatReport?.iouReportID,
                lastReadTime: chatReport?.lastReadTime,
                pendingFields: null,
                hasOutstandingChildRequest: chatReport?.hasOutstandingChildRequest,
                ...(isNewChatReport
                    ? {
                          errorFields: {
                              createChat: ErrorUtils.getMicroSecondOnyxErrorWithTranslationKey('report.genericCreateReportFailureMessage'),
                          },
                      }
                    : {}),
            },
        },
        {
            onyxMethod: Onyx.METHOD.MERGE,
            key: `${ONYXKEYS.COLLECTION.REPORT}${iouReport.reportID}`,
            value: {
                pendingFields: null,
                errorFields: {
                    ...(shouldCreateNewMoneyRequestReport ? {createChat: ErrorUtils.getMicroSecondOnyxErrorWithTranslationKey('report.genericCreateReportFailureMessage')} : {}),
                },
            },
        },
        {
            onyxMethod: Onyx.METHOD.MERGE,
            key: `${ONYXKEYS.COLLECTION.REPORT}${transactionThreadReport?.reportID}`,
            value: {
                pendingFields: null,
                errorFields: existingTransactionThreadReport
                    ? null
                    : {
                          createChat: ErrorUtils.getMicroSecondOnyxErrorWithTranslationKey('report.genericCreateReportFailureMessage'),
                      },
            },
        },
        {
            onyxMethod: Onyx.METHOD.MERGE,
            key: `${ONYXKEYS.COLLECTION.TRANSACTION}${transaction.transactionID}`,
            value: {
                // Disabling this line since transaction.filename can be an empty string
                // eslint-disable-next-line @typescript-eslint/prefer-nullish-coalescing
                errors: getReceiptError(transaction.receipt, transaction.filename || transaction.receipt?.filename, isScanRequest, errorKey),
                pendingFields: clearedPendingFields,
            },
        },
        {
            onyxMethod: Onyx.METHOD.MERGE,
            key: `${ONYXKEYS.COLLECTION.REPORT_ACTIONS}${iouReport.reportID}`,
            value: {
                ...(shouldCreateNewMoneyRequestReport
                    ? {
                          [iouCreatedAction.reportActionID]: {
                              // Disabling this line since transaction.filename can be an empty string
                              // eslint-disable-next-line @typescript-eslint/prefer-nullish-coalescing
                              errors: getReceiptError(transaction.receipt, transaction.filename || transaction.receipt?.filename, isScanRequest, errorKey),
                          },
                          [iouAction.reportActionID]: {
                              errors: ErrorUtils.getMicroSecondOnyxErrorWithTranslationKey('iou.error.genericCreateFailureMessage'),
                          },
                      }
                    : {
                          [iouAction.reportActionID]: {
                              // Disabling this line since transaction.filename can be an empty string
                              // eslint-disable-next-line @typescript-eslint/prefer-nullish-coalescing
                              errors: getReceiptError(transaction.receipt, transaction.filename || transaction.receipt?.filename, isScanRequest, errorKey),
                          },
                      }),
            },
        },
    ];

    if (!isOneOnOneSplit) {
        optimisticData.push({
            onyxMethod: Onyx.METHOD.SET,
            key: ONYXKEYS.NVP_QUICK_ACTION_GLOBAL_CREATE,
            value: {
                action: newQuickAction,
                chatReportID: chatReport?.reportID,
                isFirstQuickAction: isEmptyObject(quickAction),
            },
        });
        failureData.push({
            onyxMethod: Onyx.METHOD.SET,
            key: ONYXKEYS.NVP_QUICK_ACTION_GLOBAL_CREATE,
            value: quickAction ?? null,
        });
    }

    if (!isEmptyObject(transactionThreadCreatedReportAction)) {
        failureData.push({
            onyxMethod: Onyx.METHOD.MERGE,
            key: `${ONYXKEYS.COLLECTION.REPORT_ACTIONS}${transactionThreadReport?.reportID}`,
            value: {
                [transactionThreadCreatedReportAction.reportActionID]: {
                    errors: ErrorUtils.getMicroSecondOnyxErrorWithTranslationKey('iou.error.genericCreateFailureMessage'),
                },
            },
        });
    }

    // We don't need to compute violations unless we're on a paid policy
    if (!policy || !PolicyUtils.isPaidGroupPolicy(policy)) {
        return [optimisticData, successData, failureData];
    }

    const violationsOnyxData = ViolationsUtils.getViolationsOnyxData(
        transaction,
        [],
        policy,
        policyTagList ?? {},
        policyCategories ?? {},
        PolicyUtils.hasDependentTags(policy, policyTagList ?? {}),
    );

    if (violationsOnyxData) {
        optimisticData.push(violationsOnyxData);
        failureData.push({
            onyxMethod: Onyx.METHOD.SET,
            key: `${ONYXKEYS.COLLECTION.TRANSACTION_VIOLATIONS}${transaction.transactionID}`,
            value: [],
        });
    }

    return [optimisticData, successData, failureData];
}

/** Builds the Onyx data for an invoice */
function buildOnyxDataForInvoice(
    chatReport: OnyxEntry<OnyxTypes.Report>,
    iouReport: OnyxTypes.Report,
    transaction: OnyxTypes.Transaction,
    chatCreatedAction: OptimisticCreatedReportAction,
    iouCreatedAction: OptimisticCreatedReportAction,
    iouAction: OptimisticIOUReportAction,
    optimisticPersonalDetailListAction: OnyxTypes.PersonalDetailsList,
    reportPreviewAction: ReportAction,
    optimisticPolicyRecentlyUsedCategories: string[],
    optimisticPolicyRecentlyUsedTags: OnyxTypes.RecentlyUsedTags,
    isNewChatReport: boolean,
    transactionThreadReport: OptimisticChatReport,
    transactionThreadCreatedReportAction: OptimisticCreatedReportAction | null,
    policy?: OnyxEntry<OnyxTypes.Policy>,
    policyTagList?: OnyxEntry<OnyxTypes.PolicyTagLists>,
    policyCategories?: OnyxEntry<OnyxTypes.PolicyCategories>,
    optimisticRecentlyUsedCurrencies?: string[],
    companyName?: string,
    companyWebsite?: string,
): [OnyxUpdate[], OnyxUpdate[], OnyxUpdate[]] {
    const clearedPendingFields = Object.fromEntries(Object.keys(transaction.pendingFields ?? {}).map((key) => [key, null]));
    const optimisticData: OnyxUpdate[] = [
        {
            onyxMethod: Onyx.METHOD.SET,
            key: `${ONYXKEYS.COLLECTION.REPORT}${iouReport.reportID}`,
            value: {
                ...iouReport,
                lastMessageText: ReportActionsUtils.getReportActionText(iouAction),
                lastMessageHtml: ReportActionsUtils.getReportActionHtml(iouAction),
                pendingFields: {
                    createChat: CONST.RED_BRICK_ROAD_PENDING_ACTION.ADD,
                },
            },
        },
        {
            onyxMethod: Onyx.METHOD.SET,
            key: `${ONYXKEYS.COLLECTION.TRANSACTION}${transaction.transactionID}`,
            value: transaction,
        },
        isNewChatReport
            ? {
                  onyxMethod: Onyx.METHOD.SET,
                  key: `${ONYXKEYS.COLLECTION.REPORT_ACTIONS}${chatReport?.reportID}`,
                  value: {
                      [chatCreatedAction.reportActionID]: chatCreatedAction,
                      [reportPreviewAction.reportActionID]: reportPreviewAction,
                  },
              }
            : {
                  onyxMethod: Onyx.METHOD.MERGE,
                  key: `${ONYXKEYS.COLLECTION.REPORT_ACTIONS}${chatReport?.reportID}`,
                  value: {
                      [reportPreviewAction.reportActionID]: reportPreviewAction,
                  },
              },
        {
            onyxMethod: Onyx.METHOD.MERGE,
            key: `${ONYXKEYS.COLLECTION.REPORT_ACTIONS}${iouReport.reportID}`,
            value: {
                [iouCreatedAction.reportActionID]: iouCreatedAction as OnyxTypes.ReportAction,
                [iouAction.reportActionID]: iouAction as OnyxTypes.ReportAction,
            },
        },
        {
            onyxMethod: Onyx.METHOD.MERGE,
            key: `${ONYXKEYS.COLLECTION.REPORT}${transactionThreadReport.reportID}`,
            value: transactionThreadReport,
        },
        {
            onyxMethod: Onyx.METHOD.MERGE,
            key: `${ONYXKEYS.COLLECTION.REPORT_ACTIONS}${transactionThreadReport.reportID}`,
            value: {
                [transactionThreadCreatedReportAction?.reportActionID ?? '-1']: transactionThreadCreatedReportAction,
            },
        },
        // Remove the temporary transaction used during the creation flow
        {
            onyxMethod: Onyx.METHOD.SET,
            key: `${ONYXKEYS.COLLECTION.TRANSACTION_DRAFT}${CONST.IOU.OPTIMISTIC_TRANSACTION_ID}`,
            value: null,
        },
    ];
    const successData: OnyxUpdate[] = [];

    if (chatReport) {
        optimisticData.push({
            // Use SET for new reports because it doesn't exist yet, is faster and we need the data to be available when we navigate to the chat page
            onyxMethod: isNewChatReport ? Onyx.METHOD.SET : Onyx.METHOD.MERGE,
            key: `${ONYXKEYS.COLLECTION.REPORT}${chatReport.reportID}`,
            value: {
                ...chatReport,
                lastReadTime: DateUtils.getDBTime(),
                lastMessageTranslationKey: '',
                iouReportID: iouReport.reportID,
                ...(isNewChatReport ? {pendingFields: {createChat: CONST.RED_BRICK_ROAD_PENDING_ACTION.ADD}} : {}),
            },
        });
    }

    if (optimisticPolicyRecentlyUsedCategories.length) {
        optimisticData.push({
            onyxMethod: Onyx.METHOD.SET,
            key: `${ONYXKEYS.COLLECTION.POLICY_RECENTLY_USED_CATEGORIES}${iouReport.policyID}`,
            value: optimisticPolicyRecentlyUsedCategories,
        });
    }

    if (optimisticRecentlyUsedCurrencies?.length) {
        optimisticData.push({
            onyxMethod: Onyx.METHOD.SET,
            key: ONYXKEYS.RECENTLY_USED_CURRENCIES,
            value: optimisticRecentlyUsedCurrencies,
        });
    }

    if (!isEmptyObject(optimisticPolicyRecentlyUsedTags)) {
        optimisticData.push({
            onyxMethod: Onyx.METHOD.MERGE,
            key: `${ONYXKEYS.COLLECTION.POLICY_RECENTLY_USED_TAGS}${iouReport.policyID}`,
            value: optimisticPolicyRecentlyUsedTags,
        });
    }

    const redundantParticipants: Record<number, null> = {};
    if (!isEmptyObject(optimisticPersonalDetailListAction)) {
        const successPersonalDetailListAction: Record<number, null> = {};

        // BE will send different participants. We clear the optimistic ones to avoid duplicated entries
        Object.keys(optimisticPersonalDetailListAction).forEach((accountIDKey) => {
            const accountID = Number(accountIDKey);
            successPersonalDetailListAction[accountID] = null;
            redundantParticipants[accountID] = null;
        });

        optimisticData.push({
            onyxMethod: Onyx.METHOD.MERGE,
            key: ONYXKEYS.PERSONAL_DETAILS_LIST,
            value: optimisticPersonalDetailListAction,
        });
        successData.push({
            onyxMethod: Onyx.METHOD.MERGE,
            key: ONYXKEYS.PERSONAL_DETAILS_LIST,
            value: successPersonalDetailListAction,
        });
    }

    successData.push(
        {
            onyxMethod: Onyx.METHOD.MERGE,
            key: `${ONYXKEYS.COLLECTION.REPORT}${iouReport.reportID}`,
            value: {
                participants: redundantParticipants,
                pendingFields: null,
                errorFields: null,
                isOptimisticReport: false,
            },
        },
        {
            onyxMethod: Onyx.METHOD.MERGE,
            key: `${ONYXKEYS.COLLECTION.REPORT}${transactionThreadReport.reportID}`,
            value: {
                participants: redundantParticipants,
                pendingFields: null,
                errorFields: null,
                isOptimisticReport: false,
            },
        },
        {
            onyxMethod: Onyx.METHOD.MERGE,
            key: `${ONYXKEYS.COLLECTION.TRANSACTION}${transaction.transactionID}`,
            value: {
                pendingAction: null,
                pendingFields: clearedPendingFields,
            },
        },
        {
            onyxMethod: Onyx.METHOD.MERGE,
            key: `${ONYXKEYS.COLLECTION.REPORT_ACTIONS}${chatReport?.reportID}`,
            value: {
                ...(isNewChatReport
                    ? {
                          [chatCreatedAction.reportActionID]: {
                              pendingAction: null,
                              errors: null,
                          },
                      }
                    : {}),
                [reportPreviewAction.reportActionID]: {
                    pendingAction: null,
                },
            },
        },
        {
            onyxMethod: Onyx.METHOD.MERGE,
            key: `${ONYXKEYS.COLLECTION.REPORT_ACTIONS}${iouReport.reportID}`,
            value: {
                [iouCreatedAction.reportActionID]: {
                    pendingAction: null,
                    errors: null,
                },
                [iouAction.reportActionID]: {
                    pendingAction: null,
                    errors: null,
                },
            },
        },
        {
            onyxMethod: Onyx.METHOD.MERGE,
            key: `${ONYXKEYS.COLLECTION.REPORT_ACTIONS}${transactionThreadReport.reportID}`,
            value: {
                [transactionThreadCreatedReportAction?.reportActionID ?? '-1']: {
                    pendingAction: null,
                    errors: null,
                },
            },
        },
    );

    if (isNewChatReport) {
        successData.push({
            onyxMethod: Onyx.METHOD.MERGE,
            key: `${ONYXKEYS.COLLECTION.REPORT}${chatReport?.reportID}`,
            value: {
                participants: redundantParticipants,
                pendingFields: null,
                errorFields: null,
                isOptimisticReport: false,
            },
        });
    }

    const errorKey = DateUtils.getMicroseconds();

    const failureData: OnyxUpdate[] = [
        {
            onyxMethod: Onyx.METHOD.MERGE,
            key: `${ONYXKEYS.COLLECTION.REPORT}${chatReport?.reportID}`,
            value: {
                iouReportID: chatReport?.iouReportID,
                lastReadTime: chatReport?.lastReadTime,
                pendingFields: null,
                hasOutstandingChildRequest: chatReport?.hasOutstandingChildRequest,
                ...(isNewChatReport
                    ? {
                          errorFields: {
                              createChat: ErrorUtils.getMicroSecondOnyxErrorWithTranslationKey('report.genericCreateReportFailureMessage'),
                          },
                      }
                    : {}),
            },
        },
        {
            onyxMethod: Onyx.METHOD.MERGE,
            key: `${ONYXKEYS.COLLECTION.REPORT}${iouReport.reportID}`,
            value: {
                pendingFields: null,
                errorFields: {
                    createChat: ErrorUtils.getMicroSecondOnyxErrorWithTranslationKey('report.genericCreateReportFailureMessage'),
                },
            },
        },
        {
            onyxMethod: Onyx.METHOD.MERGE,
            key: `${ONYXKEYS.COLLECTION.REPORT}${transactionThreadReport.reportID}`,
            value: {
                errorFields: {
                    createChat: ErrorUtils.getMicroSecondOnyxErrorWithTranslationKey('report.genericCreateReportFailureMessage'),
                },
            },
        },
        {
            onyxMethod: Onyx.METHOD.MERGE,
            key: `${ONYXKEYS.COLLECTION.TRANSACTION}${transaction.transactionID}`,
            value: {
                errors: ErrorUtils.getMicroSecondOnyxErrorWithTranslationKey('iou.error.genericCreateInvoiceFailureMessage'),
                pendingAction: null,
                pendingFields: clearedPendingFields,
            },
        },
        {
            onyxMethod: Onyx.METHOD.MERGE,
            key: `${ONYXKEYS.COLLECTION.REPORT_ACTIONS}${iouReport.reportID}`,
            value: {
                [iouCreatedAction.reportActionID]: {
                    // Disabling this line since transaction.filename can be an empty string
                    // eslint-disable-next-line @typescript-eslint/prefer-nullish-coalescing
                    errors: getReceiptError(transaction.receipt, transaction.filename || transaction.receipt?.filename, false, errorKey),
                },
                [iouAction.reportActionID]: {
                    errors: ErrorUtils.getMicroSecondOnyxErrorWithTranslationKey('iou.error.genericCreateInvoiceFailureMessage'),
                },
            },
        },
        {
            onyxMethod: Onyx.METHOD.MERGE,
            key: `${ONYXKEYS.COLLECTION.REPORT_ACTIONS}${transactionThreadReport.reportID}`,
            value: {
                [transactionThreadCreatedReportAction?.reportActionID ?? '-1']: {
                    errors: ErrorUtils.getMicroSecondOnyxErrorWithTranslationKey('iou.error.genericCreateInvoiceFailureMessage', errorKey),
                },
            },
        },
    ];

    if (companyName && companyWebsite) {
        optimisticData.push({
            onyxMethod: Onyx.METHOD.MERGE,
            key: `${ONYXKEYS.COLLECTION.POLICY}${policy?.id}`,
            value: {
                invoice: {
                    companyName,
                    companyWebsite,
                    pendingFields: {
                        companyName: CONST.RED_BRICK_ROAD_PENDING_ACTION.UPDATE,
                        companyWebsite: CONST.RED_BRICK_ROAD_PENDING_ACTION.UPDATE,
                    },
                },
            },
        });
        successData.push({
            onyxMethod: Onyx.METHOD.MERGE,
            key: `${ONYXKEYS.COLLECTION.POLICY}${policy?.id}`,
            value: {
                invoice: {
                    pendingFields: {
                        companyName: null,
                        companyWebsite: null,
                    },
                },
            },
        });
        failureData.push({
            onyxMethod: Onyx.METHOD.MERGE,
            key: `${ONYXKEYS.COLLECTION.POLICY}${policy?.id}`,
            value: {
                invoice: {
                    companyName: null,
                    companyWebsite: null,
                    pendingFields: {
                        companyName: null,
                        companyWebsite: null,
                    },
                },
            },
        });
    }

    // We don't need to compute violations unless we're on a paid policy
    if (!policy || !PolicyUtils.isPaidGroupPolicy(policy)) {
        return [optimisticData, successData, failureData];
    }

    const violationsOnyxData = ViolationsUtils.getViolationsOnyxData(
        transaction,
        [],
        policy,
        policyTagList ?? {},
        policyCategories ?? {},
        PolicyUtils.hasDependentTags(policy, policyTagList ?? {}),
    );

    if (violationsOnyxData) {
        optimisticData.push(violationsOnyxData);
        failureData.push({
            onyxMethod: Onyx.METHOD.SET,
            key: `${ONYXKEYS.COLLECTION.TRANSACTION_VIOLATIONS}${transaction.transactionID}`,
            value: [],
        });
    }

    return [optimisticData, successData, failureData];
}

/** Builds the Onyx data for track expense */
function buildOnyxDataForTrackExpense(
    chatReport: OnyxInputValue<OnyxTypes.Report>,
    iouReport: OnyxInputValue<OnyxTypes.Report>,
    transaction: OnyxTypes.Transaction,
    iouCreatedAction: OptimisticCreatedReportAction,
    iouAction: OptimisticIOUReportAction,
    reportPreviewAction: OnyxInputValue<ReportAction>,
    transactionThreadReport: OptimisticChatReport | null,
    transactionThreadCreatedReportAction: OptimisticCreatedReportAction | null,
    shouldCreateNewMoneyRequestReport: boolean,
    policy?: OnyxInputValue<OnyxTypes.Policy>,
    policyTagList?: OnyxInputValue<OnyxTypes.PolicyTagLists>,
    policyCategories?: OnyxInputValue<OnyxTypes.PolicyCategories>,
    existingTransactionThreadReportID?: string,
    actionableTrackExpenseWhisper?: OnyxInputValue<OnyxTypes.ReportAction>,
): [OnyxUpdate[], OnyxUpdate[], OnyxUpdate[]] {
    const isScanRequest = TransactionUtils.isScanRequest(transaction);
    const isDistanceRequest = TransactionUtils.isDistanceRequest(transaction);
    const clearedPendingFields = Object.fromEntries(Object.keys(transaction.pendingFields ?? {}).map((key) => [key, null]));
    const optimisticData: OnyxUpdate[] = [];
    const successData: OnyxUpdate[] = [];
    const failureData: OnyxUpdate[] = [];

    let newQuickAction: ValueOf<typeof CONST.QUICK_ACTIONS> = CONST.QUICK_ACTIONS.TRACK_MANUAL;
    if (isScanRequest) {
        newQuickAction = CONST.QUICK_ACTIONS.TRACK_SCAN;
    } else if (isDistanceRequest) {
        newQuickAction = CONST.QUICK_ACTIONS.TRACK_DISTANCE;
    }
    const existingTransactionThreadReport = ReportConnection.getAllReports()?.[`${ONYXKEYS.COLLECTION.REPORT}${existingTransactionThreadReportID}`] ?? null;

    if (chatReport) {
        optimisticData.push(
            {
                onyxMethod: Onyx.METHOD.MERGE,
                key: `${ONYXKEYS.COLLECTION.REPORT}${chatReport.reportID}`,
                value: {
                    ...chatReport,
                    lastMessageText: ReportActionsUtils.getReportActionText(iouAction),
                    lastMessageHtml: ReportActionsUtils.getReportActionHtml(iouAction),
                    lastReadTime: DateUtils.getDBTime(),
                    iouReportID: iouReport?.reportID,
                },
            },
            {
                onyxMethod: Onyx.METHOD.SET,
                key: ONYXKEYS.NVP_QUICK_ACTION_GLOBAL_CREATE,
                value: {
                    action: newQuickAction,
                    chatReportID: chatReport.reportID,
                    isFirstQuickAction: isEmptyObject(quickAction),
                },
            },
        );

        if (actionableTrackExpenseWhisper && !iouReport) {
            optimisticData.push({
                onyxMethod: Onyx.METHOD.MERGE,
                key: `${ONYXKEYS.COLLECTION.REPORT_ACTIONS}${chatReport?.reportID}`,
                value: {
                    [actionableTrackExpenseWhisper.reportActionID]: actionableTrackExpenseWhisper,
                },
            });
            optimisticData.push({
                onyxMethod: Onyx.METHOD.MERGE,
                key: `${ONYXKEYS.COLLECTION.REPORT}${chatReport.reportID}`,
                value: {
                    lastVisibleActionCreated: actionableTrackExpenseWhisper.created,
                    lastMessageText: CONST.ACTIONABLE_TRACK_EXPENSE_WHISPER_MESSAGE,
                },
            });
            successData.push({
                onyxMethod: Onyx.METHOD.MERGE,
                key: `${ONYXKEYS.COLLECTION.REPORT_ACTIONS}${chatReport?.reportID}`,
                value: {
                    [actionableTrackExpenseWhisper.reportActionID]: {pendingAction: null, errors: null},
                },
            });
            failureData.push({
                onyxMethod: Onyx.METHOD.SET,
                key: `${ONYXKEYS.COLLECTION.REPORT_ACTIONS}${chatReport?.reportID}`,
                value: {[actionableTrackExpenseWhisper.reportActionID]: {} as ReportAction},
            });
        }
    }

    if (iouReport) {
        optimisticData.push(
            {
                onyxMethod: shouldCreateNewMoneyRequestReport ? Onyx.METHOD.SET : Onyx.METHOD.MERGE,
                key: `${ONYXKEYS.COLLECTION.REPORT}${iouReport.reportID}`,
                value: {
                    ...iouReport,
                    lastMessageText: ReportActionsUtils.getReportActionText(iouAction),
                    lastMessageHtml: ReportActionsUtils.getReportActionHtml(iouAction),
                    pendingFields: {
                        ...(shouldCreateNewMoneyRequestReport ? {createChat: CONST.RED_BRICK_ROAD_PENDING_ACTION.ADD} : {preview: CONST.RED_BRICK_ROAD_PENDING_ACTION.UPDATE}),
                    },
                },
            },
            shouldCreateNewMoneyRequestReport
                ? {
                      onyxMethod: Onyx.METHOD.SET,
                      key: `${ONYXKEYS.COLLECTION.REPORT_ACTIONS}${iouReport.reportID}`,
                      value: {
                          [iouCreatedAction.reportActionID]: iouCreatedAction as OnyxTypes.ReportAction,
                          [iouAction.reportActionID]: iouAction as OnyxTypes.ReportAction,
                      },
                  }
                : {
                      onyxMethod: Onyx.METHOD.MERGE,
                      key: `${ONYXKEYS.COLLECTION.REPORT_ACTIONS}${iouReport.reportID}`,
                      value: {
                          [iouAction.reportActionID]: iouAction as OnyxTypes.ReportAction,
                      },
                  },
            {
                onyxMethod: Onyx.METHOD.MERGE,
                key: `${ONYXKEYS.COLLECTION.REPORT_ACTIONS}${chatReport?.reportID}`,
                value: {
                    ...(reportPreviewAction && {[reportPreviewAction.reportActionID]: reportPreviewAction}),
                },
            },
        );
    } else {
        optimisticData.push({
            onyxMethod: Onyx.METHOD.MERGE,
            key: `${ONYXKEYS.COLLECTION.REPORT_ACTIONS}${chatReport?.reportID}`,
            value: {
                [iouAction.reportActionID]: iouAction as OnyxTypes.ReportAction,
            },
        });
    }

    optimisticData.push(
        {
            onyxMethod: Onyx.METHOD.SET,
            key: `${ONYXKEYS.COLLECTION.TRANSACTION}${transaction.transactionID}`,
            value: transaction,
        },
        {
            onyxMethod: Onyx.METHOD.MERGE,
            key: `${ONYXKEYS.COLLECTION.REPORT}${transactionThreadReport?.reportID}`,
            value: {
                ...transactionThreadReport,
                pendingFields: {createChat: CONST.RED_BRICK_ROAD_PENDING_ACTION.ADD},
            },
        },
        // Remove the temporary transaction used during the creation flow
        {
            onyxMethod: Onyx.METHOD.SET,
            key: `${ONYXKEYS.COLLECTION.TRANSACTION_DRAFT}${CONST.IOU.OPTIMISTIC_TRANSACTION_ID}`,
            value: null,
        },
    );

    if (!isEmptyObject(transactionThreadCreatedReportAction)) {
        optimisticData.push({
            onyxMethod: Onyx.METHOD.MERGE,
            key: `${ONYXKEYS.COLLECTION.REPORT_ACTIONS}${transactionThreadReport?.reportID}`,
            value: {
                [transactionThreadCreatedReportAction.reportActionID]: transactionThreadCreatedReportAction,
            },
        });
    }

    if (iouReport) {
        successData.push(
            {
                onyxMethod: Onyx.METHOD.MERGE,
                key: `${ONYXKEYS.COLLECTION.REPORT}${iouReport?.reportID}`,
                value: {
                    pendingFields: null,
                    errorFields: null,
                },
            },
            {
                onyxMethod: Onyx.METHOD.MERGE,
                key: `${ONYXKEYS.COLLECTION.REPORT_ACTIONS}${iouReport?.reportID}`,
                value: {
                    ...(shouldCreateNewMoneyRequestReport
                        ? {
                              [iouCreatedAction.reportActionID]: {
                                  pendingAction: null,
                                  errors: null,
                              },
                          }
                        : {}),
                    [iouAction.reportActionID]: {
                        pendingAction: null,
                        errors: null,
                    },
                },
            },
            {
                onyxMethod: Onyx.METHOD.MERGE,
                key: `${ONYXKEYS.COLLECTION.REPORT_ACTIONS}${chatReport?.reportID}`,
                value: {
                    ...(reportPreviewAction && {[reportPreviewAction.reportActionID]: {pendingAction: null}}),
                },
            },
        );
    } else {
        successData.push({
            onyxMethod: Onyx.METHOD.MERGE,
            key: `${ONYXKEYS.COLLECTION.REPORT_ACTIONS}${chatReport?.reportID}`,
            value: {
                [iouAction.reportActionID]: {
                    pendingAction: null,
                    errors: null,
                },
                ...(reportPreviewAction && {[reportPreviewAction.reportActionID]: {pendingAction: null}}),
            },
        });
    }

    successData.push(
        {
            onyxMethod: Onyx.METHOD.MERGE,
            key: `${ONYXKEYS.COLLECTION.REPORT}${transactionThreadReport?.reportID}`,
            value: {
                pendingFields: null,
                errorFields: null,
            },
        },
        {
            onyxMethod: Onyx.METHOD.MERGE,
            key: `${ONYXKEYS.COLLECTION.TRANSACTION}${transaction.transactionID}`,
            value: {
                pendingAction: null,
                pendingFields: clearedPendingFields,
                routes: null,
            },
        },
    );

    if (!isEmptyObject(transactionThreadCreatedReportAction)) {
        successData.push({
            onyxMethod: Onyx.METHOD.MERGE,
            key: `${ONYXKEYS.COLLECTION.REPORT_ACTIONS}${transactionThreadReport?.reportID}`,
            value: {
                [transactionThreadCreatedReportAction.reportActionID]: {
                    pendingAction: null,
                    errors: null,
                },
            },
        });
    }

    failureData.push({
        onyxMethod: Onyx.METHOD.SET,
        key: ONYXKEYS.NVP_QUICK_ACTION_GLOBAL_CREATE,
        value: quickAction ?? null,
    });

    if (iouReport) {
        failureData.push(
            {
                onyxMethod: Onyx.METHOD.MERGE,
                key: `${ONYXKEYS.COLLECTION.REPORT}${iouReport.reportID}`,
                value: {
                    pendingFields: null,
                    errorFields: {
                        ...(shouldCreateNewMoneyRequestReport ? {createChat: ErrorUtils.getMicroSecondOnyxErrorWithTranslationKey('report.genericCreateReportFailureMessage')} : {}),
                    },
                },
            },
            {
                onyxMethod: Onyx.METHOD.MERGE,
                key: `${ONYXKEYS.COLLECTION.REPORT_ACTIONS}${iouReport.reportID}`,
                value: {
                    ...(shouldCreateNewMoneyRequestReport
                        ? {
                              [iouCreatedAction.reportActionID]: {
                                  // Disabling this line since transaction.filename can be an empty string
                                  // eslint-disable-next-line @typescript-eslint/prefer-nullish-coalescing
                                  errors: getReceiptError(transaction.receipt, transaction.filename || transaction.receipt?.filename, isScanRequest),
                              },
                              [iouAction.reportActionID]: {
                                  errors: ErrorUtils.getMicroSecondOnyxErrorWithTranslationKey('iou.error.genericCreateFailureMessage'),
                              },
                          }
                        : {
                              [iouAction.reportActionID]: {
                                  // Disabling this line since transaction.filename can be an empty string
                                  // eslint-disable-next-line @typescript-eslint/prefer-nullish-coalescing
                                  errors: getReceiptError(transaction.receipt, transaction.filename || transaction.receipt?.filename, isScanRequest),
                              },
                          }),
                },
            },
        );
    } else {
        failureData.push({
            onyxMethod: Onyx.METHOD.MERGE,
            key: `${ONYXKEYS.COLLECTION.REPORT_ACTIONS}${chatReport?.reportID}`,
            value: {
                [iouAction.reportActionID]: {
                    // Disabling this line since transaction.filename can be an empty string
                    // eslint-disable-next-line @typescript-eslint/prefer-nullish-coalescing
                    errors: getReceiptError(transaction.receipt, transaction.filename || transaction.receipt?.filename, isScanRequest),
                },
            },
        });
    }

    failureData.push(
        {
            onyxMethod: Onyx.METHOD.MERGE,
            key: `${ONYXKEYS.COLLECTION.REPORT}${chatReport?.reportID}`,
            value: {
                lastReadTime: chatReport?.lastReadTime,
                lastMessageText: chatReport?.lastMessageText,
                lastMessageHtml: chatReport?.lastMessageHtml,
            },
        },
        {
            onyxMethod: Onyx.METHOD.MERGE,
            key: `${ONYXKEYS.COLLECTION.REPORT}${transactionThreadReport?.reportID}`,
            value: {
                pendingFields: null,
                errorFields: existingTransactionThreadReport
                    ? null
                    : {
                          createChat: ErrorUtils.getMicroSecondOnyxErrorWithTranslationKey('report.genericCreateReportFailureMessage'),
                      },
            },
        },
        {
            onyxMethod: Onyx.METHOD.MERGE,
            key: `${ONYXKEYS.COLLECTION.TRANSACTION}${transaction.transactionID}`,
            value: {
                // Disabling this line since transaction.filename can be an empty string
                // eslint-disable-next-line @typescript-eslint/prefer-nullish-coalescing
                errors: getReceiptError(transaction.receipt, transaction.filename || transaction.receipt?.filename, isScanRequest),
                pendingFields: clearedPendingFields,
            },
        },
        {
            onyxMethod: Onyx.METHOD.MERGE,
            key: `${ONYXKEYS.COLLECTION.REPORT_ACTIONS}${transactionThreadReport?.reportID}`,
            value: {
                [transactionThreadCreatedReportAction?.reportActionID ?? '-1']: {
                    errors: ErrorUtils.getMicroSecondOnyxErrorWithTranslationKey('iou.error.genericCreateFailureMessage'),
                },
            },
        },
    );

    // We don't need to compute violations unless we're on a paid policy
    if (!policy || !PolicyUtils.isPaidGroupPolicy(policy)) {
        return [optimisticData, successData, failureData];
    }

    const violationsOnyxData = ViolationsUtils.getViolationsOnyxData(
        transaction,
        [],
        policy,
        policyTagList ?? {},
        policyCategories ?? {},
        PolicyUtils.hasDependentTags(policy, policyTagList ?? {}),
    );

    if (violationsOnyxData) {
        optimisticData.push(violationsOnyxData);
        failureData.push({
            onyxMethod: Onyx.METHOD.SET,
            key: `${ONYXKEYS.COLLECTION.TRANSACTION_VIOLATIONS}${transaction.transactionID}`,
            value: [],
        });
    }

    // Show field violations only for control policies
    if (PolicyUtils.isControlPolicy(policy) && iouReport) {
        const {optimisticData: fieldViolationsOptimisticData, failureData: fieldViolationsFailureData} = getFieldViolationsOnyxData(iouReport);
        optimisticData.push(...fieldViolationsOptimisticData);
        failureData.push(...fieldViolationsFailureData);
    }

    return [optimisticData, successData, failureData];
}

function getDeleteTrackExpenseInformation(
    chatReportID: string,
    transactionID: string,
    reportAction: OnyxTypes.ReportAction,
    shouldDeleteTransactionFromOnyx = true,
    isMovingTransactionFromTrackExpense = false,
    actionableWhisperReportActionID = '',
    resolution = '',
) {
    const allReports = ReportConnection.getAllReports();
    // STEP 1: Get all collections we're updating
    const chatReport = allReports?.[`${ONYXKEYS.COLLECTION.REPORT}${chatReportID}`] ?? null;
    const transaction = allTransactions[`${ONYXKEYS.COLLECTION.TRANSACTION}${transactionID}`];
    const transactionViolations = allTransactionViolations[`${ONYXKEYS.COLLECTION.TRANSACTION_VIOLATIONS}${transactionID}`];
    const transactionThreadID = reportAction.childReportID;
    let transactionThread = null;
    if (transactionThreadID) {
        transactionThread = allReports?.[`${ONYXKEYS.COLLECTION.REPORT}${transactionThreadID}`] ?? null;
    }

    // STEP 2: Decide if we need to:
    // 1. Delete the transactionThread - delete if there are no visible comments in the thread and we're not moving the transaction
    // 2. Update the moneyRequestPreview to show [Deleted expense] - update if the transactionThread exists AND it isn't being deleted and we're not moving the transaction
    const shouldDeleteTransactionThread = !isMovingTransactionFromTrackExpense && (transactionThreadID ? (reportAction?.childVisibleActionCount ?? 0) === 0 : false);

    const shouldShowDeletedRequestMessage = !isMovingTransactionFromTrackExpense && !!transactionThreadID && !shouldDeleteTransactionThread;

    // STEP 3: Update the IOU reportAction.
    const updatedReportAction = {
        [reportAction.reportActionID]: {
            pendingAction: shouldShowDeletedRequestMessage ? CONST.RED_BRICK_ROAD_PENDING_ACTION.UPDATE : CONST.RED_BRICK_ROAD_PENDING_ACTION.DELETE,
            previousMessage: reportAction.message,
            message: [
                {
                    type: 'COMMENT',
                    html: '',
                    text: '',
                    isEdited: true,
                    isDeletedParentAction: shouldShowDeletedRequestMessage,
                },
            ],
            originalMessage: {
                IOUTransactionID: null,
            },
            errors: undefined,
        },
        ...(actionableWhisperReportActionID && {[actionableWhisperReportActionID]: {originalMessage: {resolution}}}),
    } as OnyxTypes.ReportActions;
    const lastVisibleAction = ReportActionsUtils.getLastVisibleAction(chatReport?.reportID ?? '-1', updatedReportAction);
    const {lastMessageText = '', lastMessageHtml = ''} = ReportActionsUtils.getLastVisibleMessage(chatReport?.reportID ?? '-1', updatedReportAction);

    // STEP 4: Build Onyx data
    const optimisticData: OnyxUpdate[] = [];

    if (shouldDeleteTransactionFromOnyx) {
        optimisticData.push({
            onyxMethod: Onyx.METHOD.SET,
            key: `${ONYXKEYS.COLLECTION.TRANSACTION}${transactionID}`,
            value: null,
        });
    }

    optimisticData.push({
        onyxMethod: Onyx.METHOD.SET,
        key: `${ONYXKEYS.COLLECTION.TRANSACTION_VIOLATIONS}${transactionID}`,
        value: null,
    });

    if (shouldDeleteTransactionThread) {
        optimisticData.push(
            {
                onyxMethod: Onyx.METHOD.SET,
                key: `${ONYXKEYS.COLLECTION.REPORT}${transactionThreadID}`,
                value: null,
            },
            {
                onyxMethod: Onyx.METHOD.SET,
                key: `${ONYXKEYS.COLLECTION.REPORT_ACTIONS}${transactionThreadID}`,
                value: null,
            },
        );
    }

    optimisticData.push(
        {
            onyxMethod: Onyx.METHOD.MERGE,
            key: `${ONYXKEYS.COLLECTION.REPORT_ACTIONS}${chatReport?.reportID}`,
            value: updatedReportAction,
        },
        {
            onyxMethod: Onyx.METHOD.MERGE,
            key: `${ONYXKEYS.COLLECTION.REPORT}${chatReport?.reportID}`,
            value: {
                lastMessageText,
                lastVisibleActionCreated: lastVisibleAction?.created,
                lastMessageHtml: !lastMessageHtml ? lastMessageText : lastMessageHtml,
            },
        },
    );

    const successData: OnyxUpdate[] = [
        {
            onyxMethod: Onyx.METHOD.MERGE,
            key: `${ONYXKEYS.COLLECTION.REPORT_ACTIONS}${chatReport?.reportID}`,
            value: {
                [reportAction.reportActionID]: {
                    pendingAction: null,
                    errors: null,
                },
            },
        },
    ];

    const failureData: OnyxUpdate[] = [];

    if (shouldDeleteTransactionFromOnyx) {
        failureData.push({
            onyxMethod: Onyx.METHOD.SET,
            key: `${ONYXKEYS.COLLECTION.TRANSACTION}${transactionID}`,
            value: transaction ?? null,
        });
    }

    failureData.push({
        onyxMethod: Onyx.METHOD.SET,
        key: `${ONYXKEYS.COLLECTION.TRANSACTION_VIOLATIONS}${transactionID}`,
        value: transactionViolations ?? null,
    });

    if (shouldDeleteTransactionThread) {
        failureData.push({
            onyxMethod: Onyx.METHOD.SET,
            key: `${ONYXKEYS.COLLECTION.REPORT}${transactionThreadID}`,
            value: transactionThread,
        });
    }

    if (actionableWhisperReportActionID) {
        const actionableWhisperReportAction = ReportActionsUtils.getReportAction(chatReportID, actionableWhisperReportActionID);
        failureData.push({
            onyxMethod: Onyx.METHOD.MERGE,
            key: `${ONYXKEYS.COLLECTION.REPORT_ACTIONS}${chatReport?.reportID}`,
            value: {
                [actionableWhisperReportActionID]: {
                    originalMessage: {
                        resolution: ReportActionsUtils.isActionableTrackExpense(actionableWhisperReportAction)
                            ? ReportActionsUtils.getOriginalMessage(actionableWhisperReportAction)?.resolution ?? null
                            : null,
                    },
                },
            },
        });
    }
    failureData.push(
        {
            onyxMethod: Onyx.METHOD.MERGE,
            key: `${ONYXKEYS.COLLECTION.REPORT_ACTIONS}${chatReport?.reportID}`,
            value: {
                [reportAction.reportActionID]: {
                    ...reportAction,
                    pendingAction: null,
                    errors: ErrorUtils.getMicroSecondOnyxErrorWithTranslationKey('iou.error.genericDeleteFailureMessage'),
                },
            },
        },
        {
            onyxMethod: Onyx.METHOD.MERGE,
            key: `${ONYXKEYS.COLLECTION.REPORT}${chatReport?.reportID}`,
            value: chatReport,
        },
    );

    const parameters: DeleteMoneyRequestParams = {
        transactionID,
        reportActionID: reportAction.reportActionID,
    };

    return {parameters, optimisticData, successData, failureData, shouldDeleteTransactionThread, chatReport};
}

/** Gathers all the data needed to create an invoice. */
function getSendInvoiceInformation(
    transaction: OnyxEntry<OnyxTypes.Transaction>,
    currentUserAccountID: number,
    invoiceChatReport?: OnyxEntry<OnyxTypes.Report>,
    receipt?: Receipt,
    policy?: OnyxEntry<OnyxTypes.Policy>,
    policyTagList?: OnyxEntry<OnyxTypes.PolicyTagLists>,
    policyCategories?: OnyxEntry<OnyxTypes.PolicyCategories>,
    companyName?: string,
    companyWebsite?: string,
): SendInvoiceInformation {
    const {amount = 0, currency = '', created = '', merchant = '', category = '', tag = '', taxCode = '', taxAmount = 0, billable, comment, participants} = transaction ?? {};
    const trimmedComment = (comment?.comment ?? '').trim();
    const senderWorkspaceID = participants?.find((participant) => participant?.isSender)?.policyID ?? '-1';
    const receiverParticipant = participants?.find((participant) => participant?.accountID) ?? invoiceChatReport?.invoiceReceiver;
    const receiverAccountID = receiverParticipant && 'accountID' in receiverParticipant && receiverParticipant.accountID ? receiverParticipant.accountID : -1;
    let receiver = ReportUtils.getPersonalDetailsForAccountID(receiverAccountID);
    let optimisticPersonalDetailListAction = {};

    // STEP 1: Get existing chat report OR build a new optimistic one
    let isNewChatReport = false;
    let chatReport = !isEmptyObject(invoiceChatReport) && invoiceChatReport?.reportID ? invoiceChatReport : null;

    if (!chatReport) {
        chatReport = ReportUtils.getInvoiceChatByParticipants(senderWorkspaceID, receiverAccountID) ?? null;
    }

    if (!chatReport) {
        isNewChatReport = true;
        chatReport = ReportUtils.buildOptimisticChatReport([receiverAccountID, currentUserAccountID], CONST.REPORT.DEFAULT_REPORT_NAME, CONST.REPORT.CHAT_TYPE.INVOICE, senderWorkspaceID);
    }

    // STEP 2: Create a new optimistic invoice report.
    const optimisticInvoiceReport = ReportUtils.buildOptimisticInvoiceReport(chatReport.reportID, senderWorkspaceID, receiverAccountID, receiver.displayName ?? '', amount, currency);

    // STEP 3: Build optimistic receipt and transaction
    const receiptObject: Receipt = {};
    let filename;
    if (receipt?.source) {
        receiptObject.source = receipt.source;
        receiptObject.state = receipt.state ?? CONST.IOU.RECEIPT_STATE.SCANREADY;
        filename = receipt.name;
    }
    const optimisticTransaction = TransactionUtils.buildOptimisticTransaction(
        amount,
        currency,
        optimisticInvoiceReport.reportID,
        trimmedComment,
        [],
        created,
        '',
        '',
        merchant,
        receiptObject,
        filename,
        undefined,
        category,
        tag,
        taxCode,
        taxAmount,
        billable,
    );

    const optimisticPolicyRecentlyUsedCategories = Category.buildOptimisticPolicyRecentlyUsedCategories(optimisticInvoiceReport.policyID, category);
    const optimisticPolicyRecentlyUsedTags = Tag.buildOptimisticPolicyRecentlyUsedTags(optimisticInvoiceReport.policyID, tag);
    const optimisticRecentlyUsedCurrencies = Policy.buildOptimisticRecentlyUsedCurrencies(currency);

    // STEP 4: Add optimistic personal details for participant
    const shouldCreateOptimisticPersonalDetails = isNewChatReport && !allPersonalDetails[receiverAccountID];
    if (shouldCreateOptimisticPersonalDetails) {
        const receiverLogin = receiverParticipant && 'login' in receiverParticipant && receiverParticipant.login ? receiverParticipant.login : '';
        receiver = {
            accountID: receiverAccountID,
            displayName: LocalePhoneNumber.formatPhoneNumber(receiverLogin),
            login: receiverLogin,
            isOptimisticPersonalDetail: true,
        };

        optimisticPersonalDetailListAction = {[receiverAccountID]: receiver};
    }

    // STEP 5: Build optimistic reportActions.
    const reportPreviewAction = ReportUtils.buildOptimisticReportPreview(chatReport, optimisticInvoiceReport, trimmedComment, optimisticTransaction);
    optimisticInvoiceReport.parentReportActionID = reportPreviewAction.reportActionID;
    chatReport.lastVisibleActionCreated = reportPreviewAction.created;
    const [optimisticCreatedActionForChat, optimisticCreatedActionForIOUReport, iouAction, optimisticTransactionThread, optimisticCreatedActionForTransactionThread] =
        ReportUtils.buildOptimisticMoneyRequestEntities(
            optimisticInvoiceReport,
            CONST.IOU.REPORT_ACTION_TYPE.CREATE,
            amount,
            currency,
            trimmedComment,
            receiver.login ?? '',
            [receiver],
            optimisticTransaction.transactionID,
            undefined,
            false,
            false,
            false,
        );

    // STEP 6: Build Onyx Data
    const [optimisticData, successData, failureData] = buildOnyxDataForInvoice(
        chatReport,
        optimisticInvoiceReport,
        optimisticTransaction,
        optimisticCreatedActionForChat,
        optimisticCreatedActionForIOUReport,
        iouAction,
        optimisticPersonalDetailListAction,
        reportPreviewAction,
        optimisticPolicyRecentlyUsedCategories,
        optimisticPolicyRecentlyUsedTags,
        isNewChatReport,
        optimisticTransactionThread,
        optimisticCreatedActionForTransactionThread,
        policy,
        policyTagList,
        policyCategories,
        optimisticRecentlyUsedCurrencies,
        companyName,
        companyWebsite,
    );

    return {
        createdIOUReportActionID: optimisticCreatedActionForIOUReport.reportActionID,
        createdReportActionIDForThread: optimisticCreatedActionForTransactionThread?.reportActionID ?? '-1',
        reportActionID: iouAction.reportActionID,
        senderWorkspaceID,
        receiver,
        invoiceRoom: chatReport,
        createdChatReportActionID: optimisticCreatedActionForChat.reportActionID,
        invoiceReportID: optimisticInvoiceReport.reportID,
        reportPreviewReportActionID: reportPreviewAction.reportActionID,
        transactionID: optimisticTransaction.transactionID,
        transactionThreadReportID: optimisticTransactionThread.reportID,
        onyxData: {
            optimisticData,
            successData,
            failureData,
        },
    };
}

/**
 * Gathers all the data needed to submit an expense. It attempts to find existing reports, iouReports, and receipts. If it doesn't find them, then
 * it creates optimistic versions of them and uses those instead
 */
function getMoneyRequestInformation(
    parentChatReport: OnyxEntry<OnyxTypes.Report>,
    participant: Participant,
    comment: string,
    amount: number,
    currency: string,
    created: string,
    merchant: string,
    receipt: Receipt | undefined,
    existingTransactionID: string | undefined,
    category: string | undefined,
    tag: string | undefined,
    taxCode: string | undefined,
    taxAmount: number | undefined,
    billable: boolean | undefined,
    policy: OnyxEntry<OnyxTypes.Policy> | undefined,
    policyTagList: OnyxEntry<OnyxTypes.PolicyTagLists> | undefined,
    policyCategories: OnyxEntry<OnyxTypes.PolicyCategories> | undefined,
    payeeAccountID = userAccountID,
    payeeEmail = currentUserEmail,
    moneyRequestReportID = '',
    linkedTrackedExpenseReportAction?: OnyxTypes.ReportAction,
    attendees?: Attendee[],
    existingTransaction: OnyxEntry<OnyxTypes.Transaction> | undefined = undefined,
): MoneyRequestInformation {
    const payerEmail = PhoneNumber.addSMSDomainIfPhoneNumber(participant.login ?? '');
    const payerAccountID = Number(participant.accountID);
    const isPolicyExpenseChat = participant.isPolicyExpenseChat;

    // STEP 1: Get existing chat report OR build a new optimistic one
    let isNewChatReport = false;
    let chatReport = !isEmptyObject(parentChatReport) && parentChatReport?.reportID ? parentChatReport : null;

    const allReports = ReportConnection.getAllReports();
    // If this is a policyExpenseChat, the chatReport must exist and we can get it from Onyx.
    // report is null if the flow is initiated from the global create menu. However, participant always stores the reportID if it exists, which is the case for policyExpenseChats
    if (!chatReport && isPolicyExpenseChat) {
        chatReport = allReports?.[`${ONYXKEYS.COLLECTION.REPORT}${participant.reportID}`] ?? null;
    }

    if (!chatReport) {
        chatReport = ReportUtils.getChatByParticipants([payerAccountID, payeeAccountID]) ?? null;
    }

    // If we still don't have a report, it likely doens't exist and we need to build an optimistic one
    if (!chatReport) {
        isNewChatReport = true;
        chatReport = ReportUtils.buildOptimisticChatReport([payerAccountID, payeeAccountID]);
    }

    // STEP 2: Get the Expense/IOU report. If the moneyRequestReportID has been provided, we want to add the transaction to this specific report.
    // If no such reportID has been provided, let's use the chatReport.iouReportID property. In case that is not present, build a new optimistic Expense/IOU report.
    let iouReport: OnyxInputValue<OnyxTypes.Report> = null;
    if (moneyRequestReportID) {
        iouReport = allReports?.[`${ONYXKEYS.COLLECTION.REPORT}${moneyRequestReportID}`] ?? null;
    } else {
        iouReport = allReports?.[`${ONYXKEYS.COLLECTION.REPORT}${chatReport.iouReportID}`] ?? null;
    }

    const shouldCreateNewMoneyRequestReport = ReportUtils.shouldCreateNewMoneyRequestReport(iouReport, chatReport);

    if (!iouReport || shouldCreateNewMoneyRequestReport) {
        iouReport = isPolicyExpenseChat
            ? ReportUtils.buildOptimisticExpenseReport(chatReport.reportID, chatReport.policyID ?? '-1', payeeAccountID, amount, currency)
            : ReportUtils.buildOptimisticIOUReport(payeeAccountID, payerAccountID, amount, chatReport.reportID, currency);
    } else if (isPolicyExpenseChat) {
        iouReport = {...iouReport};
        if (iouReport?.currency === currency && typeof iouReport.total === 'number') {
            // Because of the Expense reports are stored as negative values, we subtract the total from the amount
            iouReport.total -= amount;
        }
    } else {
        iouReport = IOUUtils.updateIOUOwnerAndTotal(iouReport, payeeAccountID, amount, currency);
    }

    // STEP 3: Build an optimistic transaction with the receipt
    const isDistanceRequest = existingTransaction && existingTransaction.iouRequestType === CONST.IOU.REQUEST_TYPE.DISTANCE;
    let optimisticTransaction = TransactionUtils.buildOptimisticTransaction(
        ReportUtils.isExpenseReport(iouReport) ? -amount : amount,
        currency,
        iouReport.reportID,
        comment,
        attendees,
        created,
        '',
        '',
        merchant,
        receipt,
        '',
        existingTransactionID,
        category,
        tag,
        taxCode,
        ReportUtils.isExpenseReport(iouReport) ? -(taxAmount ?? 0) : taxAmount,
        billable,
        isDistanceRequest ? {waypoints: CONST.RED_BRICK_ROAD_PENDING_ACTION.ADD} : undefined,
        undefined,
        existingTransaction,
        policy,
    );

    const optimisticPolicyRecentlyUsedCategories = Category.buildOptimisticPolicyRecentlyUsedCategories(iouReport.policyID, category);
    const optimisticPolicyRecentlyUsedTags = Tag.buildOptimisticPolicyRecentlyUsedTags(iouReport.policyID, tag);
    const optimisticPolicyRecentluUsedCurrencies = Policy.buildOptimisticRecentlyUsedCurrencies(currency);

    // If there is an existing transaction (which is the case for distance requests), then the data from the existing transaction
    // needs to be manually merged into the optimistic transaction. This is because buildOnyxDataForMoneyRequest() uses `Onyx.set()` for the transaction
    // data. This is a big can of worms to change it to `Onyx.merge()` as explored in https://expensify.slack.com/archives/C05DWUDHVK7/p1692139468252109.
    // I want to clean this up at some point, but it's possible this will live in the code for a while so I've created https://github.com/Expensify/App/issues/25417
    // to remind me to do this.
    if (isDistanceRequest) {
        optimisticTransaction = fastMerge(existingTransaction, optimisticTransaction, false);
    }

    // STEP 4: Build optimistic reportActions. We need:
    // 1. CREATED action for the chatReport
    // 2. CREATED action for the iouReport
    // 3. IOU action for the iouReport
    // 4. The transaction thread, which requires the iouAction, and CREATED action for the transaction thread
    // 5. REPORT_PREVIEW action for the chatReport
    // Note: The CREATED action for the IOU report must be optimistically generated before the IOU action so there's no chance that it appears after the IOU action in the chat
    const [optimisticCreatedActionForChat, optimisticCreatedActionForIOUReport, iouAction, optimisticTransactionThread, optimisticCreatedActionForTransactionThread] =
        ReportUtils.buildOptimisticMoneyRequestEntities(
            iouReport,
            CONST.IOU.REPORT_ACTION_TYPE.CREATE,
            amount,
            currency,
            comment,
            payeeEmail,
            [participant],
            optimisticTransaction.transactionID,
            undefined,
            false,
            false,
            false,
            undefined,
            linkedTrackedExpenseReportAction?.childReportID,
            linkedTrackedExpenseReportAction,
        );

    let reportPreviewAction = shouldCreateNewMoneyRequestReport ? null : getReportPreviewAction(chatReport.reportID, iouReport.reportID);

    if (reportPreviewAction) {
        reportPreviewAction = ReportUtils.updateReportPreview(iouReport, reportPreviewAction, false, comment, optimisticTransaction);
    } else {
        reportPreviewAction = ReportUtils.buildOptimisticReportPreview(chatReport, iouReport, comment, optimisticTransaction);
        chatReport.lastVisibleActionCreated = reportPreviewAction.created;

        // Generated ReportPreview action is a parent report action of the iou report.
        // We are setting the iou report's parentReportActionID to display subtitle correctly in IOU page when offline.
        iouReport.parentReportActionID = reportPreviewAction.reportActionID;
    }

    const shouldCreateOptimisticPersonalDetails = isNewChatReport && !allPersonalDetails[payerAccountID];
    // Add optimistic personal details for participant
    const optimisticPersonalDetailListAction = shouldCreateOptimisticPersonalDetails
        ? {
              [payerAccountID]: {
                  accountID: payerAccountID,
                  // Disabling this line since participant.displayName can be an empty string
                  // eslint-disable-next-line @typescript-eslint/prefer-nullish-coalescing
                  displayName: LocalePhoneNumber.formatPhoneNumber(participant.displayName || payerEmail),
                  login: participant.login,
                  isOptimisticPersonalDetail: true,
              },
          }
        : {};

    const optimisticNextStep = NextStepUtils.buildNextStep(iouReport, CONST.REPORT.STATUS_NUM.OPEN);

    // STEP 5: Build Onyx Data
    const [optimisticData, successData, failureData] = buildOnyxDataForMoneyRequest(
        chatReport,
        iouReport,
        optimisticTransaction,
        optimisticCreatedActionForChat,
        optimisticCreatedActionForIOUReport,
        iouAction,
        optimisticPersonalDetailListAction,
        reportPreviewAction,
        optimisticPolicyRecentlyUsedCategories,
        optimisticPolicyRecentlyUsedTags,
        isNewChatReport,
        optimisticTransactionThread ?? {},
        optimisticCreatedActionForTransactionThread,
        shouldCreateNewMoneyRequestReport,
        policy,
        policyTagList,
        policyCategories,
        optimisticNextStep,
        undefined,
        undefined,
        optimisticPolicyRecentluUsedCurrencies,
    );

    return {
        payerAccountID,
        payerEmail,
        iouReport,
        chatReport,
        transaction: optimisticTransaction,
        iouAction,
        createdChatReportActionID: isNewChatReport ? optimisticCreatedActionForChat.reportActionID : '-1',
        createdIOUReportActionID: shouldCreateNewMoneyRequestReport ? optimisticCreatedActionForIOUReport.reportActionID : '-1',
        reportPreviewAction,
        transactionThreadReportID: optimisticTransactionThread?.reportID ?? '-1',
        createdReportActionIDForThread: optimisticCreatedActionForTransactionThread?.reportActionID ?? '-1',
        onyxData: {
            optimisticData,
            successData,
            failureData,
        },
    };
}

/**
 * Gathers all the data needed to make an expense. It attempts to find existing reports, iouReports, and receipts. If it doesn't find them, then
 * it creates optimistic versions of them and uses those instead
 */
function getTrackExpenseInformation(
    parentChatReport: OnyxEntry<OnyxTypes.Report>,
    participant: Participant,
    comment: string,
    amount: number,
    currency: string,
    created: string,
    merchant: string,
    receipt: OnyxEntry<Receipt>,
    category: string | undefined,
    tag: string | undefined,
    taxCode: string | undefined,
    taxAmount: number | undefined,
    billable: boolean | undefined,
    policy: OnyxEntry<OnyxTypes.Policy> | undefined,
    policyTagList: OnyxEntry<OnyxTypes.PolicyTagLists> | undefined,
    policyCategories: OnyxEntry<OnyxTypes.PolicyCategories> | undefined,
    payeeEmail = currentUserEmail,
    payeeAccountID = userAccountID,
    moneyRequestReportID = '',
    linkedTrackedExpenseReportAction?: OnyxTypes.ReportAction,
    existingTransactionID?: string,
): TrackExpenseInformation | null {
    const optimisticData: OnyxUpdate[] = [];
    const successData: OnyxUpdate[] = [];
    const failureData: OnyxUpdate[] = [];

    const isPolicyExpenseChat = participant.isPolicyExpenseChat;

    // STEP 1: Get existing chat report
    let chatReport = !isEmptyObject(parentChatReport) && parentChatReport?.reportID ? parentChatReport : null;
    const allReports = ReportConnection.getAllReports();
    // The chatReport always exists, and we can get it from Onyx if chatReport is null.
    if (!chatReport) {
        chatReport = allReports?.[`${ONYXKEYS.COLLECTION.REPORT}${participant.reportID}`] ?? null;
    }

    // If we still don't have a report, it likely doesn't exist, and we will early return here as it should not happen
    // Maybe later, we can build an optimistic selfDM chat.
    if (!chatReport) {
        return null;
    }

    // Check if the report is a draft
    const isDraftReport = ReportUtils.isDraftReport(chatReport?.reportID);

    let createdWorkspaceParams: CreateWorkspaceParams | undefined;

    if (isDraftReport) {
        const workspaceData = Policy.buildPolicyData(undefined, policy?.makeMeAdmin, policy?.name, policy?.id, chatReport?.reportID);
        createdWorkspaceParams = workspaceData.params;
        optimisticData.push(...workspaceData.optimisticData);
        successData.push(...workspaceData.successData);
        failureData.push(...workspaceData.failureData);
    }

    // STEP 2: If not in the self-DM flow, we need to use the expense report.
    // For this, first use the chatReport.iouReportID property. Build a new optimistic expense report if needed.
    const shouldUseMoneyReport = !!isPolicyExpenseChat;

    let iouReport: OnyxInputValue<OnyxTypes.Report> = null;
    let shouldCreateNewMoneyRequestReport = false;

    if (shouldUseMoneyReport) {
        if (moneyRequestReportID) {
            iouReport = allReports?.[`${ONYXKEYS.COLLECTION.REPORT}${moneyRequestReportID}`] ?? null;
        } else {
            iouReport = allReports?.[`${ONYXKEYS.COLLECTION.REPORT}${chatReport.iouReportID}`] ?? null;
        }

        shouldCreateNewMoneyRequestReport = ReportUtils.shouldCreateNewMoneyRequestReport(iouReport, chatReport);
        if (!iouReport || shouldCreateNewMoneyRequestReport) {
            iouReport = ReportUtils.buildOptimisticExpenseReport(chatReport.reportID, chatReport.policyID ?? '-1', payeeAccountID, amount, currency, false);
        } else {
            iouReport = {...iouReport};
            if (iouReport?.currency === currency && typeof iouReport.total === 'number' && typeof iouReport.nonReimbursableTotal === 'number') {
                // Because of the Expense reports are stored as negative values, we subtract the total from the amount
                iouReport.total -= amount;
                iouReport.nonReimbursableTotal -= amount;
            }
        }
    }

    // If shouldUseMoneyReport is true, the iouReport was defined.
    // But we'll use the `shouldUseMoneyReport && iouReport` check further instead of `shouldUseMoneyReport` to avoid TS errors.

    // STEP 3: Build optimistic receipt and transaction
    const receiptObject: Receipt = {};
    let filename;
    if (receipt?.source) {
        receiptObject.source = receipt.source;
        receiptObject.state = receipt.state ?? CONST.IOU.RECEIPT_STATE.SCANREADY;
        filename = receipt.name;
    }
    const existingTransaction = allTransactionDrafts[`${ONYXKEYS.COLLECTION.TRANSACTION_DRAFT}${existingTransactionID ?? CONST.IOU.OPTIMISTIC_TRANSACTION_ID}`];
    if (!filename) {
        filename = existingTransaction?.filename;
    }
    const isDistanceRequest = existingTransaction && existingTransaction.iouRequestType === CONST.IOU.REQUEST_TYPE.DISTANCE;
    let optimisticTransaction = TransactionUtils.buildOptimisticTransaction(
        ReportUtils.isExpenseReport(iouReport) ? -amount : amount,
        currency,
        shouldUseMoneyReport && iouReport ? iouReport.reportID : '-1',
        comment,
        [],
        created,
        '',
        '',
        merchant,
        receiptObject,
        filename,
        existingTransactionID ?? null,
        category,
        tag,
        taxCode,
        taxAmount,
        billable,
        isDistanceRequest ? {waypoints: CONST.RED_BRICK_ROAD_PENDING_ACTION.ADD} : undefined,
        false,
        existingTransaction,
        policy,
    );

    // If there is an existing transaction (which is the case for distance requests), then the data from the existing transaction
    // needs to be manually merged into the optimistic transaction. This is because buildOnyxDataForMoneyRequest() uses `Onyx.set()` for the transaction
    // data. This is a big can of worms to change it to `Onyx.merge()` as explored in https://expensify.slack.com/archives/C05DWUDHVK7/p1692139468252109.
    // I want to clean this up at some point, but it's possible this will live in the code for a while so I've created https://github.com/Expensify/App/issues/25417
    // to remind me to do this.
    if (isDistanceRequest) {
        optimisticTransaction = fastMerge(existingTransaction, optimisticTransaction, false);
    }

    // STEP 4: Build optimistic reportActions. We need:
    // 1. CREATED action for the iouReport (if tracking in the Expense chat)
    // 2. IOU action for the iouReport (if tracking in the Expense chat), otherwise – for chatReport
    // 3. The transaction thread, which requires the iouAction, and CREATED action for the transaction thread
    // 4. REPORT_PREVIEW action for the chatReport (if tracking in the Expense chat)
    const [, optimisticCreatedActionForIOUReport, iouAction, optimisticTransactionThread, optimisticCreatedActionForTransactionThread] = ReportUtils.buildOptimisticMoneyRequestEntities(
        shouldUseMoneyReport && iouReport ? iouReport : chatReport,
        CONST.IOU.REPORT_ACTION_TYPE.TRACK,
        amount,
        currency,
        comment,
        payeeEmail,
        [participant],
        optimisticTransaction.transactionID,
        undefined,
        false,
        false,
        false,
        !shouldUseMoneyReport,
        linkedTrackedExpenseReportAction?.childReportID,
        linkedTrackedExpenseReportAction,
    );

    let reportPreviewAction: OnyxInputValue<OnyxTypes.ReportAction<typeof CONST.REPORT.ACTIONS.TYPE.REPORT_PREVIEW>> = null;
    if (shouldUseMoneyReport && iouReport) {
        reportPreviewAction = shouldCreateNewMoneyRequestReport ? null : getReportPreviewAction(chatReport.reportID, iouReport.reportID);

        if (reportPreviewAction) {
            reportPreviewAction = ReportUtils.updateReportPreview(iouReport, reportPreviewAction, false, comment, optimisticTransaction);
        } else {
            reportPreviewAction = ReportUtils.buildOptimisticReportPreview(chatReport, iouReport, comment, optimisticTransaction);
            // Generated ReportPreview action is a parent report action of the iou report.
            // We are setting the iou report's parentReportActionID to display subtitle correctly in IOU page when offline.
            iouReport.parentReportActionID = reportPreviewAction.reportActionID;
        }
    }

    let actionableTrackExpenseWhisper: OnyxInputValue<OnyxTypes.ReportAction> = null;
    if (!isPolicyExpenseChat) {
        actionableTrackExpenseWhisper = ReportUtils.buildOptimisticActionableTrackExpenseWhisper(iouAction, optimisticTransaction.transactionID);
    }

    // STEP 5: Build Onyx Data
    const trackExpenseOnyxData = buildOnyxDataForTrackExpense(
        chatReport,
        iouReport,
        optimisticTransaction,
        optimisticCreatedActionForIOUReport,
        iouAction,
        reportPreviewAction,
        optimisticTransactionThread ?? {},
        optimisticCreatedActionForTransactionThread,
        shouldCreateNewMoneyRequestReport,
        policy,
        policyTagList,
        policyCategories,
        undefined,
        actionableTrackExpenseWhisper,
    );

    return {
        createdWorkspaceParams,
        chatReport,
        iouReport: iouReport ?? undefined,
        transaction: optimisticTransaction,
        iouAction,
        createdChatReportActionID: '-1',
        createdIOUReportActionID: shouldCreateNewMoneyRequestReport ? optimisticCreatedActionForIOUReport.reportActionID : '-1',
        reportPreviewAction: reportPreviewAction ?? undefined,
        transactionThreadReportID: optimisticTransactionThread.reportID,
        createdReportActionIDForThread: optimisticCreatedActionForTransactionThread?.reportActionID ?? '-1',
        actionableWhisperReportActionIDParam: actionableTrackExpenseWhisper?.reportActionID ?? '',
        onyxData: {
            optimisticData: optimisticData.concat(trackExpenseOnyxData[0]),
            successData: successData.concat(trackExpenseOnyxData[1]),
            failureData: failureData.concat(trackExpenseOnyxData[2]),
        },
    };
}

/**
 * Compute the diff amount when we update the transaction
 */
function calculateDiffAmount(
    iouReport: OnyxTypes.OnyxInputOrEntry<OnyxTypes.Report>,
    updatedTransaction: OnyxTypes.OnyxInputOrEntry<OnyxTypes.Transaction>,
    transaction: OnyxEntry<OnyxTypes.Transaction>,
): number {
    if (!iouReport) {
        return 0;
    }
    const isExpenseReport = ReportUtils.isExpenseReport(iouReport);
    const updatedCurrency = TransactionUtils.getCurrency(updatedTransaction);
    const currentCurrency = TransactionUtils.getCurrency(transaction);

    const currentAmount = TransactionUtils.getAmount(transaction, isExpenseReport);
    const updatedAmount = TransactionUtils.getAmount(updatedTransaction, isExpenseReport);

    if (updatedCurrency === iouReport?.currency && currentCurrency !== iouReport?.currency) {
        // Add the diff to the total if we change the currency from a different currency to the currency of the IOU report
        return updatedAmount;
    }

    if (updatedCurrency === iouReport?.currency && updatedAmount !== currentAmount) {
        // Calculate the diff between the updated amount and the current amount if we change the amount and the currency of the transaction is the currency of the report
        return updatedAmount - currentAmount;
    }

    return 0;
}

/**
 * @param transactionID
 * @param transactionThreadReportID
 * @param transactionChanges
 * @param [transactionChanges.created] Present when updated the date field
 * @param policy  May be undefined, an empty object, or an object matching the Policy type (src/types/onyx/Policy.ts)
 * @param policyTagList
 * @param policyCategories
 * @param onlyIncludeChangedFields
 *               When 'true', then the returned params will only include the transaction details for the fields that were changed.
 *               When `false`, then the returned params will include all the transaction details, regardless of which fields were changed.
 *               This setting is necessary while the UpdateDistanceRequest API is refactored to be fully 1:1:1 in https://github.com/Expensify/App/issues/28358
 */
function getUpdateMoneyRequestParams(
    transactionID: string,
    transactionThreadReportID: string,
    transactionChanges: TransactionChanges,
    policy: OnyxEntry<OnyxTypes.Policy>,
    policyTagList: OnyxTypes.OnyxInputOrEntry<OnyxTypes.PolicyTagLists>,
    policyCategories: OnyxTypes.OnyxInputOrEntry<OnyxTypes.PolicyCategories>,
    onlyIncludeChangedFields: boolean,
    violations?: OnyxEntry<OnyxTypes.TransactionViolations>,
): UpdateMoneyRequestData {
    const optimisticData: OnyxUpdate[] = [];
    const successData: OnyxUpdate[] = [];
    const failureData: OnyxUpdate[] = [];

    // Step 1: Set any "pending fields" (ones updated while the user was offline) to have error messages in the failureData
    const pendingFields = Object.fromEntries(Object.keys(transactionChanges).map((key) => [key, CONST.RED_BRICK_ROAD_PENDING_ACTION.UPDATE]));
    const errorFields = Object.fromEntries(Object.keys(pendingFields).map((key) => [key, {[DateUtils.getMicroseconds()]: Localize.translateLocal('iou.error.genericEditFailureMessage')}]));

    const allReports = ReportConnection.getAllReports();
    // Step 2: Get all the collections being updated
    const transactionThread = allReports?.[`${ONYXKEYS.COLLECTION.REPORT}${transactionThreadReportID}`] ?? null;
    const transaction = allTransactions?.[`${ONYXKEYS.COLLECTION.TRANSACTION}${transactionID}`];
    const iouReport = allReports?.[`${ONYXKEYS.COLLECTION.REPORT}${transactionThread?.parentReportID}`] ?? null;
    const isFromExpenseReport = ReportUtils.isExpenseReport(iouReport);
    const isScanning = TransactionUtils.hasReceipt(transaction) && TransactionUtils.isReceiptBeingScanned(transaction);
    let updatedTransaction: OnyxEntry<OnyxTypes.Transaction> = transaction ? TransactionUtils.getUpdatedTransaction(transaction, transactionChanges, isFromExpenseReport) : undefined;
    const transactionDetails = ReportUtils.getTransactionDetails(updatedTransaction);

    if (transactionDetails?.waypoints) {
        // This needs to be a JSON string since we're sending this to the MapBox API
        transactionDetails.waypoints = JSON.stringify(transactionDetails.waypoints);
    }

    const dataToIncludeInParams: Partial<TransactionDetails> | undefined = onlyIncludeChangedFields
        ? Object.fromEntries(Object.entries(transactionDetails ?? {}).filter(([key]) => Object.keys(transactionChanges).includes(key)))
        : transactionDetails;

    const params: UpdateMoneyRequestParams = {
        ...dataToIncludeInParams,
        reportID: iouReport?.reportID,
        transactionID,
    };

    const hasPendingWaypoints = 'waypoints' in transactionChanges;
    const hasModifiedDistanceRate = 'customUnitRateID' in transactionChanges;
    if (transaction && updatedTransaction && (hasPendingWaypoints || hasModifiedDistanceRate)) {
        updatedTransaction = {
            ...updatedTransaction,
            ...TransactionUtils.calculateAmountForUpdatedWaypointOrRate(updatedTransaction, transactionChanges, policy, ReportUtils.isExpenseReport(iouReport)),
        };

        // Update the distanceUnit
        lodashSet(updatedTransaction, 'comment.customUnit.distanceUnit', DistanceRequestUtils.getUpdatedDistanceUnit({transaction: updatedTransaction, policy}));

        // Delete the draft transaction when editing waypoints when the server responds successfully and there are no errors
        successData.push({
            onyxMethod: Onyx.METHOD.SET,
            key: `${ONYXKEYS.COLLECTION.TRANSACTION_DRAFT}${transactionID}`,
            value: null,
        });

        // Revert the transaction's amount to the original value on failure.
        // The IOU Report will be fully reverted in the failureData further below.
        failureData.push({
            onyxMethod: Onyx.METHOD.MERGE,
            key: `${ONYXKEYS.COLLECTION.TRANSACTION}${transactionID}`,
            value: {
                amount: transaction.amount,
                modifiedAmount: transaction.modifiedAmount,
                modifiedMerchant: transaction.modifiedMerchant,
            },
        });
    }

    // Step 3: Build the modified expense report actions
    // We don't create a modified report action if:
    // - we're updating the waypoints
    // - we're updating the distance rate while the waypoints are still pending
    // In these cases, there isn't a valid optimistic mileage data we can use,
    // and the report action is created on the server with the distance-related response from the MapBox API
    const updatedReportAction = ReportUtils.buildOptimisticModifiedExpenseReportAction(transactionThread, transaction, transactionChanges, isFromExpenseReport, policy, updatedTransaction);
    if (!hasPendingWaypoints && !(hasModifiedDistanceRate && TransactionUtils.isFetchingWaypointsFromServer(transaction))) {
        params.reportActionID = updatedReportAction.reportActionID;

        optimisticData.push({
            onyxMethod: Onyx.METHOD.MERGE,
            key: `${ONYXKEYS.COLLECTION.REPORT_ACTIONS}${transactionThread?.reportID}`,
            value: {
                [updatedReportAction.reportActionID]: updatedReportAction as OnyxTypes.ReportAction,
            },
        });
        optimisticData.push({
            onyxMethod: Onyx.METHOD.MERGE,
            key: `${ONYXKEYS.COLLECTION.REPORT}${transactionThread?.reportID}`,
            value: {
                lastVisibleActionCreated: updatedReportAction.created,
                lastReadTime: updatedReportAction.created,
            },
        });
        failureData.push({
            onyxMethod: Onyx.METHOD.MERGE,
            key: `${ONYXKEYS.COLLECTION.REPORT}${transactionThread?.reportID}`,
            value: {
                lastVisibleActionCreated: transactionThread?.lastVisibleActionCreated,
                lastReadTime: transactionThread?.lastReadTime,
            },
        });
        successData.push({
            onyxMethod: Onyx.METHOD.MERGE,
            key: `${ONYXKEYS.COLLECTION.REPORT_ACTIONS}${transactionThread?.reportID}`,
            value: {
                [updatedReportAction.reportActionID]: {pendingAction: null},
            },
        });
        failureData.push({
            onyxMethod: Onyx.METHOD.MERGE,
            key: `${ONYXKEYS.COLLECTION.REPORT_ACTIONS}${transactionThread?.reportID}`,
            value: {
                [updatedReportAction.reportActionID]: {
                    ...(updatedReportAction as OnyxTypes.ReportAction),
                    errors: ErrorUtils.getMicroSecondOnyxErrorWithTranslationKey('iou.error.genericEditFailureMessage'),
                },
            },
        });
    }

    // Step 4: Compute the IOU total and update the report preview message (and report header) so LHN amount owed is correct.
    const diff = calculateDiffAmount(iouReport, updatedTransaction, transaction);

    let updatedMoneyRequestReport: OnyxTypes.OnyxInputOrEntry<OnyxTypes.Report>;
    if (!iouReport) {
        updatedMoneyRequestReport = null;
    } else if ((ReportUtils.isExpenseReport(iouReport) || ReportUtils.isInvoiceReport(iouReport)) && typeof iouReport.total === 'number') {
        // For expense report, the amount is negative, so we should subtract total from diff
        updatedMoneyRequestReport = {
            ...iouReport,
            total: iouReport.total - diff,
        };
        if (!transaction?.reimbursable && typeof updatedMoneyRequestReport.nonReimbursableTotal === 'number') {
            updatedMoneyRequestReport.nonReimbursableTotal -= diff;
        }
    } else {
        updatedMoneyRequestReport = IOUUtils.updateIOUOwnerAndTotal(iouReport, updatedReportAction.actorAccountID ?? -1, diff, TransactionUtils.getCurrency(transaction), false, true);
    }

    if (updatedMoneyRequestReport) {
        updatedMoneyRequestReport.cachedTotal = CurrencyUtils.convertToDisplayString(updatedMoneyRequestReport.total, transactionDetails?.currency);
    }

    optimisticData.push(
        {
            onyxMethod: Onyx.METHOD.MERGE,
            key: `${ONYXKEYS.COLLECTION.REPORT}${iouReport?.reportID}`,
            value: updatedMoneyRequestReport,
        },
        {
            onyxMethod: Onyx.METHOD.MERGE,
            key: `${ONYXKEYS.COLLECTION.REPORT}${iouReport?.parentReportID}`,
            value: ReportUtils.getOutstandingChildRequest(updatedMoneyRequestReport),
        },
    );
    successData.push({
        onyxMethod: Onyx.METHOD.MERGE,
        key: `${ONYXKEYS.COLLECTION.REPORT}${iouReport?.reportID}`,
        value: {pendingAction: null},
    });

    // Optimistically modify the transaction and the transaction thread
    optimisticData.push({
        onyxMethod: Onyx.METHOD.MERGE,
        key: `${ONYXKEYS.COLLECTION.TRANSACTION}${transactionID}`,
        value: {
            ...updatedTransaction,
            pendingFields,
            isLoading: hasPendingWaypoints,
            errorFields: null,
        },
    });

    optimisticData.push({
        onyxMethod: Onyx.METHOD.MERGE,
        key: `${ONYXKEYS.COLLECTION.REPORT}${transactionThreadReportID}`,
        value: {
            lastActorAccountID: updatedReportAction.actorAccountID,
        },
    });

    if (isScanning && ('amount' in transactionChanges || 'currency' in transactionChanges)) {
        optimisticData.push(
            {
                onyxMethod: Onyx.METHOD.MERGE,
                key: `${ONYXKEYS.COLLECTION.REPORT_ACTIONS}${iouReport?.reportID}`,
                value: {
                    [transactionThread?.parentReportActionID ?? '-1']: {
                        originalMessage: {
                            whisperedTo: [],
                        },
                    },
                },
            },
            {
                onyxMethod: Onyx.METHOD.MERGE,
                key: `${ONYXKEYS.COLLECTION.REPORT_ACTIONS}${iouReport?.parentReportID}`,
                value: {
                    [iouReport?.parentReportActionID ?? '-1']: {
                        originalMessage: {
                            whisperedTo: [],
                        },
                    },
                },
            },
        );
    }

    // Update recently used categories if the category is changed
    const hasModifiedCategory = 'category' in transactionChanges;
    if (hasModifiedCategory) {
        const optimisticPolicyRecentlyUsedCategories = Category.buildOptimisticPolicyRecentlyUsedCategories(iouReport?.policyID, transactionChanges.category);
        if (optimisticPolicyRecentlyUsedCategories.length) {
            optimisticData.push({
                onyxMethod: Onyx.METHOD.SET,
                key: `${ONYXKEYS.COLLECTION.POLICY_RECENTLY_USED_CATEGORIES}${iouReport?.policyID}`,
                value: optimisticPolicyRecentlyUsedCategories,
            });
        }
    }

    // Update recently used currencies if the currency is changed
    if ('currency' in transactionChanges) {
        const optimisticRecentlyUsedCurrencies = Policy.buildOptimisticRecentlyUsedCurrencies(transactionChanges.currency);
        if (optimisticRecentlyUsedCurrencies.length) {
            optimisticData.push({
                onyxMethod: Onyx.METHOD.SET,
                key: ONYXKEYS.RECENTLY_USED_CURRENCIES,
                value: optimisticRecentlyUsedCurrencies,
            });
        }
    }

    // Update recently used categories if the tag is changed
    const hasModifiedTag = 'tag' in transactionChanges;
    if (hasModifiedTag) {
        const optimisticPolicyRecentlyUsedTags = Tag.buildOptimisticPolicyRecentlyUsedTags(iouReport?.policyID, transactionChanges.tag);
        if (!isEmptyObject(optimisticPolicyRecentlyUsedTags)) {
            optimisticData.push({
                onyxMethod: Onyx.METHOD.MERGE,
                key: `${ONYXKEYS.COLLECTION.POLICY_RECENTLY_USED_TAGS}${iouReport?.policyID}`,
                value: optimisticPolicyRecentlyUsedTags,
            });
        }
    }

    const overLimitViolation = violations?.find((violation) => violation.name === 'overLimit');
    // Update violation limit, if we modify attendees. The given limit value is for a single attendee, if we have multiple attendees we should multpiply limit by attende count
    if ('attendees' in transactionChanges && !!overLimitViolation) {
        const limitForSingleAttendee = ViolationsUtils.getViolationAmountLimit(overLimitViolation);
        if (limitForSingleAttendee * (transactionChanges?.attendees?.length ?? 1) > Math.abs(TransactionUtils.getAmount(transaction))) {
            optimisticData.push({
                onyxMethod: Onyx.METHOD.MERGE,
                key: `${ONYXKEYS.COLLECTION.TRANSACTION_VIOLATIONS}${transactionID}`,
                value: violations?.filter((violation) => violation.name !== 'overLimit') ?? [],
            });
        }
    }

    const clearedPendingFields = Object.fromEntries(Object.keys(updatedTransaction?.pendingFields ?? transactionChanges).map((key) => [key, null]));

    // Clear out the error fields and loading states on success
    successData.push({
        onyxMethod: Onyx.METHOD.MERGE,
        key: `${ONYXKEYS.COLLECTION.TRANSACTION}${transactionID}`,
        value: {
            pendingFields: clearedPendingFields,
            isLoading: false,
            errorFields: null,
            routes: null,
        },
    });

    // Clear out loading states, pending fields, and add the error fields
    failureData.push({
        onyxMethod: Onyx.METHOD.MERGE,
        key: `${ONYXKEYS.COLLECTION.TRANSACTION}${transactionID}`,
        value: {
            pendingFields: clearedPendingFields,
            isLoading: false,
            errorFields,
        },
    });

    if (iouReport) {
        // Reset the iouReport to its original state
        failureData.push({
            onyxMethod: Onyx.METHOD.MERGE,
            key: `${ONYXKEYS.COLLECTION.REPORT}${iouReport.reportID}`,
            value: iouReport,
        });
    }

    if (policy && PolicyUtils.isPaidGroupPolicy(policy) && updatedTransaction && (hasModifiedTag || hasModifiedCategory || hasModifiedDistanceRate)) {
        const currentTransactionViolations = allTransactionViolations[`${ONYXKEYS.COLLECTION.TRANSACTION_VIOLATIONS}${transactionID}`] ?? [];
        optimisticData.push(
            ViolationsUtils.getViolationsOnyxData(
                updatedTransaction,
                currentTransactionViolations,
                policy,
                policyTagList ?? {},
                policyCategories ?? {},
                PolicyUtils.hasDependentTags(policy, policyTagList ?? {}),
            ),
        );
        failureData.push({
            onyxMethod: Onyx.METHOD.MERGE,
            key: `${ONYXKEYS.COLLECTION.TRANSACTION_VIOLATIONS}${transactionID}`,
            value: currentTransactionViolations,
        });
    }

    // Reset the transaction thread to its original state
    failureData.push({
        onyxMethod: Onyx.METHOD.MERGE,
        key: `${ONYXKEYS.COLLECTION.REPORT}${transactionThreadReportID}`,
        value: transactionThread,
    });

    return {
        params,
        onyxData: {optimisticData, successData, failureData},
    };
}

/**
 * @param transactionID
 * @param transactionThreadReportID
 * @param transactionChanges
 * @param [transactionChanges.created] Present when updated the date field
 * @param onlyIncludeChangedFields
 *               When 'true', then the returned params will only include the transaction details for the fields that were changed.
 *               When `false`, then the returned params will include all the transaction details, regardless of which fields were changed.
 *               This setting is necessary while the UpdateDistanceRequest API is refactored to be fully 1:1:1 in https://github.com/Expensify/App/issues/28358
 * @param policy  May be undefined, an empty object, or an object matching the Policy type (src/types/onyx/Policy.ts)
 */
function getUpdateTrackExpenseParams(
    transactionID: string,
    transactionThreadReportID: string,
    transactionChanges: TransactionChanges,
    onlyIncludeChangedFields: boolean,
    policy: OnyxTypes.OnyxInputOrEntry<OnyxTypes.Policy>,
): UpdateMoneyRequestData {
    const optimisticData: OnyxUpdate[] = [];
    const successData: OnyxUpdate[] = [];
    const failureData: OnyxUpdate[] = [];

    // Step 1: Set any "pending fields" (ones updated while the user was offline) to have error messages in the failureData
    const pendingFields = Object.fromEntries(Object.keys(transactionChanges).map((key) => [key, CONST.RED_BRICK_ROAD_PENDING_ACTION.UPDATE]));
    const errorFields = Object.fromEntries(Object.keys(pendingFields).map((key) => [key, {[DateUtils.getMicroseconds()]: Localize.translateLocal('iou.error.genericEditFailureMessage')}]));

    const allReports = ReportConnection.getAllReports();
    // Step 2: Get all the collections being updated
    const transactionThread = allReports?.[`${ONYXKEYS.COLLECTION.REPORT}${transactionThreadReportID}`] ?? null;
    const transaction = allTransactions?.[`${ONYXKEYS.COLLECTION.TRANSACTION}${transactionID}`];
    const chatReport = allReports?.[`${ONYXKEYS.COLLECTION.REPORT}${transactionThread?.parentReportID}`] ?? null;
    const isScanning = TransactionUtils.hasReceipt(transaction) && TransactionUtils.isReceiptBeingScanned(transaction);
    let updatedTransaction = transaction ? TransactionUtils.getUpdatedTransaction(transaction, transactionChanges, false) : null;
    const transactionDetails = ReportUtils.getTransactionDetails(updatedTransaction);

    if (transactionDetails?.waypoints) {
        // This needs to be a JSON string since we're sending this to the MapBox API
        transactionDetails.waypoints = JSON.stringify(transactionDetails.waypoints);
    }

    const dataToIncludeInParams: Partial<TransactionDetails> | undefined = onlyIncludeChangedFields
        ? Object.fromEntries(Object.entries(transactionDetails ?? {}).filter(([key]) => Object.keys(transactionChanges).includes(key)))
        : transactionDetails;

    const params: UpdateMoneyRequestParams = {
        ...dataToIncludeInParams,
        reportID: chatReport?.reportID,
        transactionID,
    };

    const hasPendingWaypoints = 'waypoints' in transactionChanges;
    const hasModifiedDistanceRate = 'customUnitRateID' in transactionChanges;
    if (transaction && updatedTransaction && (hasPendingWaypoints || hasModifiedDistanceRate)) {
        updatedTransaction = {
            ...updatedTransaction,
            ...TransactionUtils.calculateAmountForUpdatedWaypointOrRate(transaction, transactionChanges, policy, false),
        };

        // Delete the draft transaction when editing waypoints when the server responds successfully and there are no errors
        successData.push({
            onyxMethod: Onyx.METHOD.SET,
            key: `${ONYXKEYS.COLLECTION.TRANSACTION_DRAFT}${transactionID}`,
            value: null,
        });

        // Revert the transaction's amount to the original value on failure.
        // The IOU Report will be fully reverted in the failureData further below.
        failureData.push({
            onyxMethod: Onyx.METHOD.MERGE,
            key: `${ONYXKEYS.COLLECTION.TRANSACTION}${transactionID}`,
            value: {
                amount: transaction.amount,
                modifiedAmount: transaction.modifiedAmount,
                modifiedMerchant: transaction.modifiedMerchant,
            },
        });
    }

    // Step 3: Build the modified expense report actions
    // We don't create a modified report action if:
    // - we're updating the waypoints
    // - we're updating the distance rate while the waypoints are still pending
    // In these cases, there isn't a valid optimistic mileage data we can use,
    // and the report action is created on the server with the distance-related response from the MapBox API
    const updatedReportAction = ReportUtils.buildOptimisticModifiedExpenseReportAction(transactionThread, transaction, transactionChanges, false, policy);
    if (!hasPendingWaypoints && !(hasModifiedDistanceRate && TransactionUtils.isFetchingWaypointsFromServer(transaction))) {
        params.reportActionID = updatedReportAction.reportActionID;

        optimisticData.push({
            onyxMethod: Onyx.METHOD.MERGE,
            key: `${ONYXKEYS.COLLECTION.REPORT_ACTIONS}${transactionThread?.reportID}`,
            value: {
                [updatedReportAction.reportActionID]: updatedReportAction as OnyxTypes.ReportAction,
            },
        });
        successData.push({
            onyxMethod: Onyx.METHOD.MERGE,
            key: `${ONYXKEYS.COLLECTION.REPORT_ACTIONS}${transactionThread?.reportID}`,
            value: {
                [updatedReportAction.reportActionID]: {pendingAction: null},
            },
        });
        failureData.push({
            onyxMethod: Onyx.METHOD.MERGE,
            key: `${ONYXKEYS.COLLECTION.REPORT_ACTIONS}${transactionThread?.reportID}`,
            value: {
                [updatedReportAction.reportActionID]: {
                    ...(updatedReportAction as OnyxTypes.ReportAction),
                    errors: ErrorUtils.getMicroSecondOnyxErrorWithTranslationKey('iou.error.genericEditFailureMessage'),
                },
            },
        });
    }

    // Step 4: Update the report preview message (and report header) so LHN amount tracked is correct.
    // Optimistically modify the transaction and the transaction thread
    optimisticData.push({
        onyxMethod: Onyx.METHOD.MERGE,
        key: `${ONYXKEYS.COLLECTION.TRANSACTION}${transactionID}`,
        value: {
            ...updatedTransaction,
            pendingFields,
            isLoading: hasPendingWaypoints,
            errorFields: null,
        },
    });

    optimisticData.push({
        onyxMethod: Onyx.METHOD.MERGE,
        key: `${ONYXKEYS.COLLECTION.REPORT}${transactionThreadReportID}`,
        value: {
            lastActorAccountID: updatedReportAction.actorAccountID,
        },
    });

    if (isScanning && ('amount' in transactionChanges || 'currency' in transactionChanges)) {
        optimisticData.push({
            onyxMethod: Onyx.METHOD.MERGE,
            key: `${ONYXKEYS.COLLECTION.REPORT_ACTIONS}${chatReport?.reportID}`,
            value: {
                [transactionThread?.parentReportActionID ?? '-1']: {
                    originalMessage: {
                        whisperedTo: [],
                    },
                },
            },
        });
    }

    const clearedPendingFields = Object.fromEntries(Object.keys(updatedTransaction?.pendingFields ?? transactionChanges).map((key) => [key, null]));

    // Clear out the error fields and loading states on success
    successData.push({
        onyxMethod: Onyx.METHOD.MERGE,
        key: `${ONYXKEYS.COLLECTION.TRANSACTION}${transactionID}`,
        value: {
            pendingFields: clearedPendingFields,
            isLoading: false,
            errorFields: null,
            routes: null,
        },
    });

    // Clear out loading states, pending fields, and add the error fields
    failureData.push({
        onyxMethod: Onyx.METHOD.MERGE,
        key: `${ONYXKEYS.COLLECTION.TRANSACTION}${transactionID}`,
        value: {
            pendingFields: clearedPendingFields,
            isLoading: false,
            errorFields,
        },
    });

    // Reset the transaction thread to its original state
    failureData.push({
        onyxMethod: Onyx.METHOD.MERGE,
        key: `${ONYXKEYS.COLLECTION.REPORT}${transactionThreadReportID}`,
        value: transactionThread,
    });

    return {
        params,
        onyxData: {optimisticData, successData, failureData},
    };
}

/** Updates the created date of an expense */
function updateMoneyRequestDate(
    transactionID: string,
    transactionThreadReportID: string,
    value: string,
    policy: OnyxEntry<OnyxTypes.Policy>,
    policyTags: OnyxEntry<OnyxTypes.PolicyTagLists>,
    policyCategories: OnyxEntry<OnyxTypes.PolicyCategories>,
) {
    const transactionChanges: TransactionChanges = {
        created: value,
    };
    const allReports = ReportConnection.getAllReports();
    const transactionThreadReport = allReports?.[`${ONYXKEYS.COLLECTION.REPORT}${transactionThreadReportID}`] ?? null;
    const parentReport = allReports?.[`${ONYXKEYS.COLLECTION.REPORT}${transactionThreadReport?.parentReportID}`] ?? null;
    let data: UpdateMoneyRequestData;
    if (ReportUtils.isTrackExpenseReport(transactionThreadReport) && ReportUtils.isSelfDM(parentReport)) {
        data = getUpdateTrackExpenseParams(transactionID, transactionThreadReportID, transactionChanges, true, policy);
    } else {
        data = getUpdateMoneyRequestParams(transactionID, transactionThreadReportID, transactionChanges, policy, policyTags, policyCategories, true);
    }
    const {params, onyxData} = data;
    API.write(WRITE_COMMANDS.UPDATE_MONEY_REQUEST_DATE, params, onyxData);
}

/** Updates the billable field of an expense */
function updateMoneyRequestBillable(
    transactionID: string,
    transactionThreadReportID: string,
    value: boolean,
    policy: OnyxEntry<OnyxTypes.Policy>,
    policyTagList: OnyxEntry<OnyxTypes.PolicyTagLists>,
    policyCategories: OnyxEntry<OnyxTypes.PolicyCategories>,
) {
    const transactionChanges: TransactionChanges = {
        billable: value,
    };
    const {params, onyxData} = getUpdateMoneyRequestParams(transactionID, transactionThreadReportID, transactionChanges, policy, policyTagList, policyCategories, true);
    API.write(WRITE_COMMANDS.UPDATE_MONEY_REQUEST_BILLABLE, params, onyxData);
}

/** Updates the merchant field of an expense */
function updateMoneyRequestMerchant(
    transactionID: string,
    transactionThreadReportID: string,
    value: string,
    policy: OnyxEntry<OnyxTypes.Policy>,
    policyTagList: OnyxEntry<OnyxTypes.PolicyTagLists>,
    policyCategories: OnyxEntry<OnyxTypes.PolicyCategories>,
) {
    const transactionChanges: TransactionChanges = {
        merchant: value,
    };
    const allReports = ReportConnection.getAllReports();
    const transactionThreadReport = allReports?.[`${ONYXKEYS.COLLECTION.REPORT}${transactionThreadReportID}`] ?? null;
    const parentReport = allReports?.[`${ONYXKEYS.COLLECTION.REPORT}${transactionThreadReport?.parentReportID}`] ?? null;
    let data: UpdateMoneyRequestData;
    if (ReportUtils.isTrackExpenseReport(transactionThreadReport) && ReportUtils.isSelfDM(parentReport)) {
        data = getUpdateTrackExpenseParams(transactionID, transactionThreadReportID, transactionChanges, true, policy);
    } else {
        data = getUpdateMoneyRequestParams(transactionID, transactionThreadReportID, transactionChanges, policy, policyTagList, policyCategories, true);
    }
    const {params, onyxData} = data;
    API.write(WRITE_COMMANDS.UPDATE_MONEY_REQUEST_MERCHANT, params, onyxData);
}

/** Updates the attendees list of an expense */
function updateMoneyRequestAttendees(
    transactionID: string,
    transactionThreadReportID: string,
    attendees: Attendee[],
    policy: OnyxEntry<OnyxTypes.Policy>,
    policyTagList: OnyxEntry<OnyxTypes.PolicyTagLists>,
    policyCategories: OnyxEntry<OnyxTypes.PolicyCategories>,
    violations: OnyxEntry<OnyxTypes.TransactionViolations>,
) {
    const transactionChanges: TransactionChanges = {
        attendees,
    };
    const data = getUpdateMoneyRequestParams(transactionID, transactionThreadReportID, transactionChanges, policy, policyTagList, policyCategories, true, violations);
    const {params, onyxData} = data;
    API.write(WRITE_COMMANDS.UPDATE_MONEY_REQUEST_ATTENDEES, params, onyxData);
}

/** Updates the tag of an expense */
function updateMoneyRequestTag(
    transactionID: string,
    transactionThreadReportID: string,
    tag: string,
    policy: OnyxEntry<OnyxTypes.Policy>,
    policyTagList: OnyxEntry<OnyxTypes.PolicyTagLists>,
    policyCategories: OnyxEntry<OnyxTypes.PolicyCategories>,
) {
    const transactionChanges: TransactionChanges = {
        tag,
    };
    const {params, onyxData} = getUpdateMoneyRequestParams(transactionID, transactionThreadReportID, transactionChanges, policy, policyTagList, policyCategories, true);
    API.write(WRITE_COMMANDS.UPDATE_MONEY_REQUEST_TAG, params, onyxData);
}

/** Updates the created tax amount of an expense */
function updateMoneyRequestTaxAmount(
    transactionID: string,
    optimisticReportActionID: string,
    taxAmount: number,
    policy: OnyxEntry<OnyxTypes.Policy>,
    policyTagList: OnyxEntry<OnyxTypes.PolicyTagLists>,
    policyCategories: OnyxEntry<OnyxTypes.PolicyCategories>,
) {
    const transactionChanges = {
        taxAmount,
    };
    const {params, onyxData} = getUpdateMoneyRequestParams(transactionID, optimisticReportActionID, transactionChanges, policy, policyTagList, policyCategories, true);
    API.write('UpdateMoneyRequestTaxAmount', params, onyxData);
}

type UpdateMoneyRequestTaxRateParams = {
    transactionID: string;
    optimisticReportActionID: string;
    taxCode: string;
    taxAmount: number;
    policy: OnyxEntry<OnyxTypes.Policy>;
    policyTagList: OnyxEntry<OnyxTypes.PolicyTagLists>;
    policyCategories: OnyxEntry<OnyxTypes.PolicyCategories>;
};

/** Updates the created tax rate of an expense */
function updateMoneyRequestTaxRate({transactionID, optimisticReportActionID, taxCode, taxAmount, policy, policyTagList, policyCategories}: UpdateMoneyRequestTaxRateParams) {
    const transactionChanges = {
        taxCode,
        taxAmount,
    };
    const {params, onyxData} = getUpdateMoneyRequestParams(transactionID, optimisticReportActionID, transactionChanges, policy, policyTagList, policyCategories, true);
    API.write('UpdateMoneyRequestTaxRate', params, onyxData);
}

type UpdateMoneyRequestDistanceParams = {
    transactionID: string;
    transactionThreadReportID: string;
    waypoints: WaypointCollection;
    routes?: Routes;
    policy?: OnyxEntry<OnyxTypes.Policy>;
    policyTagList?: OnyxEntry<OnyxTypes.PolicyTagLists>;
    policyCategories?: OnyxEntry<OnyxTypes.PolicyCategories>;
};

/** Updates the waypoints of a distance expense */
function updateMoneyRequestDistance({
    transactionID,
    transactionThreadReportID,
    waypoints,
    routes = undefined,
    policy = {} as OnyxTypes.Policy,
    policyTagList = {},
    policyCategories = {},
}: UpdateMoneyRequestDistanceParams) {
    const transactionChanges: TransactionChanges = {
        waypoints: sanitizeRecentWaypoints(waypoints),
        routes,
    };
    const allReports = ReportConnection.getAllReports();
    const transactionThreadReport = allReports?.[`${ONYXKEYS.COLLECTION.REPORT}${transactionThreadReportID}`] ?? null;
    const parentReport = allReports?.[`${ONYXKEYS.COLLECTION.REPORT}${transactionThreadReport?.parentReportID}`] ?? null;
    let data: UpdateMoneyRequestData;
    if (ReportUtils.isTrackExpenseReport(transactionThreadReport) && ReportUtils.isSelfDM(parentReport)) {
        data = getUpdateTrackExpenseParams(transactionID, transactionThreadReportID, transactionChanges, true, policy);
    } else {
        data = getUpdateMoneyRequestParams(transactionID, transactionThreadReportID, transactionChanges, policy, policyTagList, policyCategories, true);
    }
    const {params, onyxData} = data;

    const recentServerValidatedWaypoints = getRecentWaypoints().filter((item) => !item.pendingAction);
    onyxData?.failureData?.push({
        onyxMethod: Onyx.METHOD.SET,
        key: `${ONYXKEYS.NVP_RECENT_WAYPOINTS}`,
        value: recentServerValidatedWaypoints,
    });

    API.write(WRITE_COMMANDS.UPDATE_MONEY_REQUEST_DISTANCE, params, onyxData);
}

/** Updates the category of an expense */
function updateMoneyRequestCategory(
    transactionID: string,
    transactionThreadReportID: string,
    category: string,
    policy: OnyxEntry<OnyxTypes.Policy>,
    policyTagList: OnyxEntry<OnyxTypes.PolicyTagLists>,
    policyCategories: OnyxEntry<OnyxTypes.PolicyCategories>,
) {
    const transactionChanges: TransactionChanges = {
        category,
    };
    const {params, onyxData} = getUpdateMoneyRequestParams(transactionID, transactionThreadReportID, transactionChanges, policy, policyTagList, policyCategories, true);
    API.write(WRITE_COMMANDS.UPDATE_MONEY_REQUEST_CATEGORY, params, onyxData);
}

/** Updates the description of an expense */
function updateMoneyRequestDescription(
    transactionID: string,
    transactionThreadReportID: string,
    comment: string,
    policy: OnyxEntry<OnyxTypes.Policy>,
    policyTagList: OnyxEntry<OnyxTypes.PolicyTagLists>,
    policyCategories: OnyxEntry<OnyxTypes.PolicyCategories>,
) {
    const transactionChanges: TransactionChanges = {
        comment,
    };
    const allReports = ReportConnection.getAllReports();
    const transactionThreadReport = allReports?.[`${ONYXKEYS.COLLECTION.REPORT}${transactionThreadReportID}`] ?? null;
    const parentReport = allReports?.[`${ONYXKEYS.COLLECTION.REPORT}${transactionThreadReport?.parentReportID}`] ?? null;
    let data: UpdateMoneyRequestData;
    if (ReportUtils.isTrackExpenseReport(transactionThreadReport) && ReportUtils.isSelfDM(parentReport)) {
        data = getUpdateTrackExpenseParams(transactionID, transactionThreadReportID, transactionChanges, true, policy);
    } else {
        data = getUpdateMoneyRequestParams(transactionID, transactionThreadReportID, transactionChanges, policy, policyTagList, policyCategories, true);
    }
    const {params, onyxData} = data;
    API.write(WRITE_COMMANDS.UPDATE_MONEY_REQUEST_DESCRIPTION, params, onyxData);
}

/** Updates the distance rate of an expense */
function updateMoneyRequestDistanceRate(
    transactionID: string,
    transactionThreadReportID: string,
    rateID: string,
    policy: OnyxEntry<OnyxTypes.Policy>,
    policyTagList: OnyxEntry<OnyxTypes.PolicyTagLists>,
    policyCategories: OnyxEntry<OnyxTypes.PolicyCategories>,
    updatedTaxAmount?: number,
    updatedTaxCode?: string,
) {
    const transactionChanges: TransactionChanges = {
        customUnitRateID: rateID,
        ...(typeof updatedTaxAmount === 'number' ? {taxAmount: updatedTaxAmount} : {}),
        ...(updatedTaxCode ? {taxCode: updatedTaxCode} : {}),
    };
    const allReports = ReportConnection.getAllReports();
    const transactionThreadReport = allReports?.[`${ONYXKEYS.COLLECTION.REPORT}${transactionThreadReportID}`] ?? null;
    const parentReport = allReports?.[`${ONYXKEYS.COLLECTION.REPORT}${transactionThreadReport?.parentReportID}`] ?? null;
    let data: UpdateMoneyRequestData;
    if (ReportUtils.isTrackExpenseReport(transactionThreadReport) && ReportUtils.isSelfDM(parentReport)) {
        data = getUpdateTrackExpenseParams(transactionID, transactionThreadReportID, transactionChanges, true, policy);
    } else {
        data = getUpdateMoneyRequestParams(transactionID, transactionThreadReportID, transactionChanges, policy, policyTagList, policyCategories, true);
    }
    const {params, onyxData} = data;
    // `taxAmount` & `taxCode` only needs to be updated in the optimistic data, so we need to remove them from the params
    const {taxAmount, taxCode, ...paramsWithoutTaxUpdated} = params;
    API.write(WRITE_COMMANDS.UPDATE_MONEY_REQUEST_DISTANCE_RATE, paramsWithoutTaxUpdated, onyxData);
}

/** Edits an existing distance expense */
function updateDistanceRequest(
    transactionID: string,
    transactionThreadReportID: string,
    transactionChanges: TransactionChanges,
    policy: OnyxTypes.Policy,
    policyTagList: OnyxTypes.PolicyTagLists,
    policyCategories: OnyxTypes.PolicyCategories,
) {
    const {params, onyxData} = getUpdateMoneyRequestParams(transactionID, transactionThreadReportID, transactionChanges, policy, policyTagList, policyCategories, false);
    API.write(WRITE_COMMANDS.UPDATE_DISTANCE_REQUEST, params, onyxData);
}

const getConvertTrackedExpenseInformation = (
    transactionID: string,
    actionableWhisperReportActionID: string,
    moneyRequestReportID: string,
    linkedTrackedExpenseReportAction: OnyxTypes.ReportAction,
    linkedTrackedExpenseReportID: string,
    transactionThreadReportID: string,
    resolution: IOUAction,
) => {
    const optimisticData: OnyxUpdate[] = [];
    const successData: OnyxUpdate[] = [];
    const failureData: OnyxUpdate[] = [];

    // Delete the transaction from the track expense report
    const {
        optimisticData: deleteOptimisticData,
        successData: deleteSuccessData,
        failureData: deleteFailureData,
    } = getDeleteTrackExpenseInformation(linkedTrackedExpenseReportID, transactionID, linkedTrackedExpenseReportAction, false, true, actionableWhisperReportActionID, resolution);

    optimisticData?.push(...deleteOptimisticData);
    successData?.push(...deleteSuccessData);
    failureData?.push(...deleteFailureData);

    // Build modified expense report action with the transaction changes
    const modifiedExpenseReportAction = ReportUtils.buildOptimisticMovedTrackedExpenseModifiedReportAction(transactionThreadReportID, moneyRequestReportID);

    optimisticData?.push({
        onyxMethod: Onyx.METHOD.MERGE,
        key: `${ONYXKEYS.COLLECTION.REPORT_ACTIONS}${transactionThreadReportID}`,
        value: {
            [modifiedExpenseReportAction.reportActionID]: modifiedExpenseReportAction as OnyxTypes.ReportAction,
        },
    });
    successData?.push({
        onyxMethod: Onyx.METHOD.MERGE,
        key: `${ONYXKEYS.COLLECTION.REPORT_ACTIONS}${transactionThreadReportID}`,
        value: {
            [modifiedExpenseReportAction.reportActionID]: {pendingAction: null},
        },
    });
    failureData?.push({
        onyxMethod: Onyx.METHOD.MERGE,
        key: `${ONYXKEYS.COLLECTION.REPORT_ACTIONS}${transactionThreadReportID}`,
        value: {
            [modifiedExpenseReportAction.reportActionID]: {
                ...(modifiedExpenseReportAction as OnyxTypes.ReportAction),
                errors: ErrorUtils.getMicroSecondOnyxErrorWithTranslationKey('iou.error.genericEditFailureMessage'),
            },
        },
    });

    return {optimisticData, successData, failureData, modifiedExpenseReportActionID: modifiedExpenseReportAction.reportActionID};
};

function convertTrackedExpenseToRequest(
    payerAccountID: number,
    payerEmail: string,
    chatReportID: string,
    transactionID: string,
    actionableWhisperReportActionID: string,
    createdChatReportActionID: string,
    moneyRequestReportID: string,
    moneyRequestCreatedReportActionID: string,
    moneyRequestPreviewReportActionID: string,
    linkedTrackedExpenseReportAction: OnyxTypes.ReportAction,
    linkedTrackedExpenseReportID: string,
    transactionThreadReportID: string,
    reportPreviewReportActionID: string,
    onyxData: OnyxData,
    amount: number,
    currency: string,
    comment: string,
    merchant: string,
    created: string,
    attendees?: Attendee[],
    receipt?: Receipt,
) {
    const {optimisticData, successData, failureData} = onyxData;

    const {
        optimisticData: moveTransactionOptimisticData,
        successData: moveTransactionSuccessData,
        failureData: moveTransactionFailureData,
        modifiedExpenseReportActionID,
    } = getConvertTrackedExpenseInformation(
        transactionID,
        actionableWhisperReportActionID,
        moneyRequestReportID,
        linkedTrackedExpenseReportAction,
        linkedTrackedExpenseReportID,
        transactionThreadReportID,
        CONST.IOU.ACTION.SUBMIT,
    );

    optimisticData?.push(...moveTransactionOptimisticData);
    successData?.push(...moveTransactionSuccessData);
    failureData?.push(...moveTransactionFailureData);

    const parameters = {
        attendees,
        amount,
        currency,
        comment,
        created,
        merchant,
        receipt,
        payerAccountID,
        payerEmail,
        chatReportID,
        transactionID,
        actionableWhisperReportActionID,
        createdChatReportActionID,
        moneyRequestReportID,
        moneyRequestCreatedReportActionID,
        moneyRequestPreviewReportActionID,
        transactionThreadReportID,
        modifiedExpenseReportActionID,
        reportPreviewReportActionID,
    };
    API.write(WRITE_COMMANDS.CONVERT_TRACKED_EXPENSE_TO_REQUEST, parameters, {optimisticData, successData, failureData});
}

function categorizeTrackedExpense(
    policyID: string,
    transactionID: string,
    moneyRequestPreviewReportActionID: string,
    moneyRequestReportID: string,
    moneyRequestCreatedReportActionID: string,
    actionableWhisperReportActionID: string,
    linkedTrackedExpenseReportAction: OnyxTypes.ReportAction,
    linkedTrackedExpenseReportID: string,
    transactionThreadReportID: string,
    reportPreviewReportActionID: string,
    onyxData: OnyxData | undefined,
    amount: number,
    currency: string,
    comment: string,
    merchant: string,
    created: string,
    category?: string,
    tag?: string,
    taxCode = '',
    taxAmount = 0,
    billable?: boolean,
    receipt?: Receipt,
    createdWorkspaceParams?: CreateWorkspaceParams,
) {
    const {optimisticData, successData, failureData} = onyxData ?? {};

    const {
        optimisticData: moveTransactionOptimisticData,
        successData: moveTransactionSuccessData,
        failureData: moveTransactionFailureData,
        modifiedExpenseReportActionID,
    } = getConvertTrackedExpenseInformation(
        transactionID,
        actionableWhisperReportActionID,
        moneyRequestReportID,
        linkedTrackedExpenseReportAction,
        linkedTrackedExpenseReportID,
        transactionThreadReportID,
        CONST.IOU.ACTION.CATEGORIZE,
    );

    optimisticData?.push(...moveTransactionOptimisticData);
    successData?.push(...moveTransactionSuccessData);
    failureData?.push(...moveTransactionFailureData);

    const parameters = {
        policyID,
        transactionID,
        moneyRequestPreviewReportActionID,
        moneyRequestReportID,
        moneyRequestCreatedReportActionID,
        actionableWhisperReportActionID,
        modifiedExpenseReportActionID,
        reportPreviewReportActionID,
        amount,
        currency,
        comment,
        merchant,
        category,
        tag,
        taxCode,
        taxAmount,
        billable,
        created,
        receipt,
        policyExpenseChatReportID: createdWorkspaceParams?.expenseChatReportID,
        policyExpenseCreatedReportActionID: createdWorkspaceParams?.expenseCreatedReportActionID,
        adminsChatReportID: createdWorkspaceParams?.adminsChatReportID,
        adminsCreatedReportActionID: createdWorkspaceParams?.adminsCreatedReportActionID,
    };

    API.write(WRITE_COMMANDS.CATEGORIZE_TRACKED_EXPENSE, parameters, {optimisticData, successData, failureData});
}

function shareTrackedExpense(
    policyID: string,
    transactionID: string,
    moneyRequestPreviewReportActionID: string,
    moneyRequestReportID: string,
    moneyRequestCreatedReportActionID: string,
    actionableWhisperReportActionID: string,
    linkedTrackedExpenseReportAction: OnyxTypes.ReportAction,
    linkedTrackedExpenseReportID: string,
    transactionThreadReportID: string,
    reportPreviewReportActionID: string,
    onyxData: OnyxData | undefined,
    amount: number,
    currency: string,
    comment: string,
    merchant: string,
    created: string,
    category?: string,
    tag?: string,
    taxCode = '',
    taxAmount = 0,
    billable?: boolean,
    receipt?: Receipt,
    createdWorkspaceParams?: CreateWorkspaceParams,
) {
    const {optimisticData, successData, failureData} = onyxData ?? {};

    const {
        optimisticData: moveTransactionOptimisticData,
        successData: moveTransactionSuccessData,
        failureData: moveTransactionFailureData,
        modifiedExpenseReportActionID,
    } = getConvertTrackedExpenseInformation(
        transactionID,
        actionableWhisperReportActionID,
        moneyRequestReportID,
        linkedTrackedExpenseReportAction,
        linkedTrackedExpenseReportID,
        transactionThreadReportID,
        CONST.IOU.ACTION.SHARE,
    );

    optimisticData?.push(...moveTransactionOptimisticData);
    successData?.push(...moveTransactionSuccessData);
    failureData?.push(...moveTransactionFailureData);

    const parameters = {
        policyID,
        transactionID,
        moneyRequestPreviewReportActionID,
        moneyRequestReportID,
        moneyRequestCreatedReportActionID,
        actionableWhisperReportActionID,
        modifiedExpenseReportActionID,
        reportPreviewReportActionID,
        amount,
        currency,
        comment,
        merchant,
        created,
        category,
        tag,
        taxCode,
        taxAmount,
        billable,
        receipt,
        policyExpenseChatReportID: createdWorkspaceParams?.expenseChatReportID,
        policyExpenseCreatedReportActionID: createdWorkspaceParams?.expenseCreatedReportActionID,
        adminsChatReportID: createdWorkspaceParams?.adminsChatReportID,
        adminsCreatedReportActionID: createdWorkspaceParams?.adminsCreatedReportActionID,
    };

    API.write(WRITE_COMMANDS.SHARE_TRACKED_EXPENSE, parameters, {optimisticData, successData, failureData});
}

/**
 * Submit expense to another user
 */
function requestMoney(
    report: OnyxEntry<OnyxTypes.Report>,
    amount: number,
    attendees: Attendee[] | undefined,
    currency: string,
    created: string,
    merchant: string,
    payeeEmail: string | undefined,
    payeeAccountID: number,
    participant: Participant,
    comment: string,
    receipt: Receipt | undefined,
    category?: string,
    tag?: string,
    taxCode = '',
    taxAmount = 0,
    billable?: boolean,
    policy?: OnyxEntry<OnyxTypes.Policy>,
    policyTagList?: OnyxEntry<OnyxTypes.PolicyTagLists>,
    policyCategories?: OnyxEntry<OnyxTypes.PolicyCategories>,
    gpsPoints?: GPSPoint,
    action?: IOUAction,
    actionableWhisperReportActionID?: string,
    linkedTrackedExpenseReportAction?: OnyxTypes.ReportAction,
    linkedTrackedExpenseReportID?: string,
    reimbursible?: boolean,
) {
    // If the report is iou or expense report, we should get the linked chat report to be passed to the getMoneyRequestInformation function
    const isMoneyRequestReport = ReportUtils.isMoneyRequestReport(report);
    const currentChatReport = isMoneyRequestReport ? ReportUtils.getReportOrDraftReport(report?.chatReportID) : report;
    const moneyRequestReportID = isMoneyRequestReport ? report?.reportID : '';
    const isMovingTransactionFromTrackExpense = IOUUtils.isMovingTransactionFromTrackExpense(action);

    const {
        payerAccountID,
        payerEmail,
        iouReport,
        chatReport,
        transaction,
        iouAction,
        createdChatReportActionID,
        createdIOUReportActionID,
        reportPreviewAction,
        transactionThreadReportID,
        createdReportActionIDForThread,
        onyxData,
    } = getMoneyRequestInformation(
        isMovingTransactionFromTrackExpense ? undefined : currentChatReport,
        participant,
        comment,
        amount,
        currency,
        created,
        merchant,
        receipt,
        isMovingTransactionFromTrackExpense && linkedTrackedExpenseReportAction && ReportActionsUtils.isMoneyRequestAction(linkedTrackedExpenseReportAction)
            ? ReportActionsUtils.getOriginalMessage(linkedTrackedExpenseReportAction)?.IOUTransactionID
            : undefined,
        category,
        tag,
        taxCode,
        taxAmount,
        billable,
        policy,
        policyTagList,
        policyCategories,
        payeeAccountID,
        payeeEmail,
        moneyRequestReportID,
        linkedTrackedExpenseReportAction,
        attendees,
    );
    const activeReportID = isMoneyRequestReport ? report?.reportID : chatReport.reportID;

    switch (action) {
        case CONST.IOU.ACTION.SUBMIT: {
            if (!linkedTrackedExpenseReportAction || !actionableWhisperReportActionID || !linkedTrackedExpenseReportID) {
                return;
            }

            convertTrackedExpenseToRequest(
                payerAccountID,
                payerEmail,
                chatReport.reportID,
                transaction.transactionID,
                actionableWhisperReportActionID,
                createdChatReportActionID,
                iouReport.reportID,
                createdIOUReportActionID,
                iouAction.reportActionID,
                linkedTrackedExpenseReportAction,
                linkedTrackedExpenseReportID,
                transactionThreadReportID,
                reportPreviewAction.reportActionID,
                onyxData,
                amount,
                currency,
                comment,
                merchant,
                created,
                attendees,
                receipt,
            );
            break;
        }
        default: {
            const parameters: RequestMoneyParams = {
                debtorEmail: payerEmail,
                debtorAccountID: payerAccountID,
                amount,
                currency,
                comment,
                created,
                merchant,
                iouReportID: iouReport.reportID,
                chatReportID: chatReport.reportID,
                transactionID: transaction.transactionID,
                reportActionID: iouAction.reportActionID,
                createdChatReportActionID,
                createdIOUReportActionID,
                reportPreviewReportActionID: reportPreviewAction.reportActionID,
                receipt,
                receiptState: receipt?.state,
                category,
                tag,
                taxCode,
                taxAmount,
                billable,
                // This needs to be a string of JSON because of limitations with the fetch() API and nested objects
                receiptGpsPoints: gpsPoints ? JSON.stringify(gpsPoints) : undefined,
                transactionThreadReportID,
                createdReportActionIDForThread,
                reimbursible,
            };

            // eslint-disable-next-line rulesdir/no-multiple-api-calls
            API.write(WRITE_COMMANDS.REQUEST_MONEY, parameters, onyxData);
        }
    }

    Navigation.dismissModal(isSearchTopmostCentralPane() ? undefined : activeReportID);
    if (activeReportID) {
        Report.notifyNewAction(activeReportID, payeeAccountID);
    }
}

function sendInvoice(
    currentUserAccountID: number,
    transaction: OnyxEntry<OnyxTypes.Transaction>,
    invoiceChatReport?: OnyxEntry<OnyxTypes.Report>,
    receiptFile?: Receipt,
    policy?: OnyxEntry<OnyxTypes.Policy>,
    policyTagList?: OnyxEntry<OnyxTypes.PolicyTagLists>,
    policyCategories?: OnyxEntry<OnyxTypes.PolicyCategories>,
    companyName?: string,
    companyWebsite?: string,
) {
    const {
        senderWorkspaceID,
        receiver,
        invoiceRoom,
        createdChatReportActionID,
        invoiceReportID,
        reportPreviewReportActionID,
        transactionID,
        transactionThreadReportID,
        createdIOUReportActionID,
        createdReportActionIDForThread,
        reportActionID,
        onyxData,
    } = getSendInvoiceInformation(transaction, currentUserAccountID, invoiceChatReport, receiptFile, policy, policyTagList, policyCategories, companyName, companyWebsite);

    const parameters: SendInvoiceParams = {
        createdIOUReportActionID,
        createdReportActionIDForThread,
        reportActionID,
        senderWorkspaceID,
        accountID: currentUserAccountID,
        amount: transaction?.amount ?? 0,
        currency: transaction?.currency ?? '',
        comment: transaction?.comment?.comment?.trim() ?? '',
        merchant: transaction?.merchant ?? '',
        category: transaction?.category,
        date: transaction?.created ?? '',
        invoiceRoomReportID: invoiceRoom.reportID,
        createdChatReportActionID,
        invoiceReportID,
        reportPreviewReportActionID,
        transactionID,
        transactionThreadReportID,
        companyName,
        companyWebsite,
        ...(invoiceChatReport?.reportID ? {receiverInvoiceRoomID: invoiceChatReport.reportID} : {receiverEmail: receiver.login ?? ''}),
    };

    API.write(WRITE_COMMANDS.SEND_INVOICE, parameters, onyxData);

    if (isSearchTopmostCentralPane()) {
        Navigation.dismissModal();
    } else {
        Navigation.dismissModalWithReport(invoiceRoom);
    }

    Report.notifyNewAction(invoiceRoom.reportID, receiver.accountID);
}

/**
 * Track an expense
 */
function trackExpense(
    report: OnyxTypes.Report,
    amount: number,
    currency: string,
    created: string,
    merchant: string,
    payeeEmail: string | undefined,
    payeeAccountID: number,
    participant: Participant,
    comment: string,
    receipt?: Receipt,
    category?: string,
    tag?: string,
    taxCode = '',
    taxAmount = 0,
    billable?: boolean,
    policy?: OnyxEntry<OnyxTypes.Policy>,
    policyTagList?: OnyxEntry<OnyxTypes.PolicyTagLists>,
    policyCategories?: OnyxEntry<OnyxTypes.PolicyCategories>,
    gpsPoints?: GPSPoint,
    validWaypoints?: WaypointCollection,
    action?: IOUAction,
    actionableWhisperReportActionID?: string,
    linkedTrackedExpenseReportAction?: OnyxTypes.ReportAction,
    linkedTrackedExpenseReportID?: string,
    customUnitRateID?: string,
) {
    const isMoneyRequestReport = ReportUtils.isMoneyRequestReport(report);
    const currentChatReport = isMoneyRequestReport ? ReportUtils.getReportOrDraftReport(report.chatReportID) : report;
    const moneyRequestReportID = isMoneyRequestReport ? report.reportID : '';
    const isMovingTransactionFromTrackExpense = IOUUtils.isMovingTransactionFromTrackExpense(action);

    // Pass an open receipt so the distance expense will show a map with the route optimistically
    const trackedReceipt = validWaypoints ? {source: ReceiptGeneric as ReceiptSource, state: CONST.IOU.RECEIPT_STATE.OPEN} : receipt;

    const {
        createdWorkspaceParams,
        iouReport,
        chatReport,
        transaction,
        iouAction,
        createdChatReportActionID,
        createdIOUReportActionID,
        reportPreviewAction,
        transactionThreadReportID,
        createdReportActionIDForThread,
        actionableWhisperReportActionIDParam,
        onyxData,
    } =
        getTrackExpenseInformation(
            currentChatReport,
            participant,
            comment,
            amount,
            currency,
            created,
            merchant,
            trackedReceipt,
            category,
            tag,
            taxCode,
            taxAmount,
            billable,
            policy,
            policyTagList,
            policyCategories,
            payeeEmail,
            payeeAccountID,
            moneyRequestReportID,
            linkedTrackedExpenseReportAction,
            isMovingTransactionFromTrackExpense && linkedTrackedExpenseReportAction && ReportActionsUtils.isMoneyRequestAction(linkedTrackedExpenseReportAction)
                ? ReportActionsUtils.getOriginalMessage(linkedTrackedExpenseReportAction)?.IOUTransactionID
                : undefined,
        ) ?? {};
    const activeReportID = isMoneyRequestReport ? report.reportID : chatReport?.reportID;

    const recentServerValidatedWaypoints = getRecentWaypoints().filter((item) => !item.pendingAction);
    onyxData?.failureData?.push({
        onyxMethod: Onyx.METHOD.SET,
        key: `${ONYXKEYS.NVP_RECENT_WAYPOINTS}`,
        value: recentServerValidatedWaypoints,
    });

    switch (action) {
        case CONST.IOU.ACTION.CATEGORIZE: {
            if (!linkedTrackedExpenseReportAction || !actionableWhisperReportActionID || !linkedTrackedExpenseReportID) {
                return;
            }
            categorizeTrackedExpense(
                chatReport?.policyID ?? '-1',
                transaction?.transactionID ?? '-1',
                iouAction?.reportActionID ?? '-1',
                iouReport?.reportID ?? '-1',
                createdIOUReportActionID ?? '-1',
                actionableWhisperReportActionID,
                linkedTrackedExpenseReportAction,
                linkedTrackedExpenseReportID,
                transactionThreadReportID ?? '-1',
                reportPreviewAction?.reportActionID ?? '-1',
                onyxData,
                amount,
                currency,
                comment,
                merchant,
                created,
                category,
                tag,
                taxCode,
                taxAmount,
                billable,
                trackedReceipt,
                createdWorkspaceParams,
            );
            break;
        }
        case CONST.IOU.ACTION.SHARE: {
            if (!linkedTrackedExpenseReportAction || !actionableWhisperReportActionID || !linkedTrackedExpenseReportID) {
                return;
            }
            shareTrackedExpense(
                chatReport?.policyID ?? '-1',
                transaction?.transactionID ?? '-1',
                iouAction?.reportActionID ?? '-1',
                iouReport?.reportID ?? '-1',
                createdIOUReportActionID ?? '-1',
                actionableWhisperReportActionID,
                linkedTrackedExpenseReportAction,
                linkedTrackedExpenseReportID,
                transactionThreadReportID ?? '-1',
                reportPreviewAction?.reportActionID ?? '-1',
                onyxData,
                amount,
                currency,
                comment,
                merchant,
                created,
                category,
                tag,
                taxCode,
                taxAmount,
                billable,
                trackedReceipt,
                createdWorkspaceParams,
            );
            break;
        }
        default: {
            const parameters: TrackExpenseParams = {
                amount,
                currency,
                comment,
                created,
                merchant,
                iouReportID: iouReport?.reportID,
                chatReportID: chatReport?.reportID ?? '-1',
                transactionID: transaction?.transactionID ?? '-1',
                reportActionID: iouAction?.reportActionID ?? '-1',
                createdChatReportActionID: createdChatReportActionID ?? '-1',
                createdIOUReportActionID,
                reportPreviewReportActionID: reportPreviewAction?.reportActionID,
                receipt: trackedReceipt,
                receiptState: trackedReceipt?.state,
                category,
                tag,
                taxCode,
                taxAmount,
                billable,
                // This needs to be a string of JSON because of limitations with the fetch() API and nested objects
                receiptGpsPoints: gpsPoints ? JSON.stringify(gpsPoints) : undefined,
                transactionThreadReportID: transactionThreadReportID ?? '-1',
                createdReportActionIDForThread: createdReportActionIDForThread ?? '-1',
                waypoints: validWaypoints ? JSON.stringify(sanitizeRecentWaypoints(validWaypoints)) : undefined,
                customUnitRateID,
            };
            if (actionableWhisperReportActionIDParam) {
                parameters.actionableWhisperReportActionID = actionableWhisperReportActionIDParam;
            }
            API.write(WRITE_COMMANDS.TRACK_EXPENSE, parameters, onyxData);
        }
    }
    Navigation.dismissModal(isSearchTopmostCentralPane() ? undefined : activeReportID);

    if (action === CONST.IOU.ACTION.SHARE) {
        Navigation.setNavigationActionToMicrotaskQueue(() => Navigation.navigate(ROUTES.ROOM_INVITE.getRoute(activeReportID ?? '-1', CONST.IOU.SHARE.ROLE.ACCOUNTANT)));
    }

    Report.notifyNewAction(activeReportID ?? '', payeeAccountID);
}

function getOrCreateOptimisticSplitChatReport(existingSplitChatReportID: string, participants: Participant[], participantAccountIDs: number[], currentUserAccountID: number) {
    // The existing chat report could be passed as reportID or exist on the sole "participant" (in this case a report option)
    const existingChatReportID = existingSplitChatReportID || (participants.at(0)?.reportID ?? '-1');

    // Check if the report is available locally if we do have one
    let existingSplitChatReport = existingChatReportID ? ReportConnection.getAllReports()?.[`${ONYXKEYS.COLLECTION.REPORT}${existingChatReportID}`] : null;

    const allParticipantsAccountIDs = [...participantAccountIDs, currentUserAccountID];
    if (!existingSplitChatReport) {
        existingSplitChatReport = ReportUtils.getChatByParticipants(allParticipantsAccountIDs, undefined, participantAccountIDs.length > 1);
    }

    // We found an existing chat report we are done...
    if (existingSplitChatReport) {
        // Yes, these are the same, but give the caller a way to identify if we created a new report or not
        return {existingSplitChatReport, splitChatReport: existingSplitChatReport};
    }

    // Create a Group Chat if we have multiple participants
    if (participants.length > 1) {
        const splitChatReport = ReportUtils.buildOptimisticChatReport(
            allParticipantsAccountIDs,
            '',
            CONST.REPORT.CHAT_TYPE.GROUP,
            undefined,
            undefined,
            undefined,
            undefined,
            undefined,
            undefined,
            CONST.REPORT.NOTIFICATION_PREFERENCE.ALWAYS,
        );
        return {existingSplitChatReport: null, splitChatReport};
    }

    // Otherwise, create a new 1:1 chat report
    const splitChatReport = ReportUtils.buildOptimisticChatReport(participantAccountIDs);
    return {existingSplitChatReport: null, splitChatReport};
}

/**
 * Build the Onyx data and IOU split necessary for splitting a bill with 3+ users.
 * 1. Build the optimistic Onyx data for the group chat, i.e. chatReport and iouReportAction creating the former if it doesn't yet exist.
 * 2. Loop over the group chat participant list, building optimistic or updating existing chatReports, iouReports and iouReportActions between the user and each participant.
 * We build both Onyx data and the IOU split that is sent as a request param and is used by Auth to create the chatReports, iouReports and iouReportActions in the database.
 * The IOU split has the following shape:
 *  [
 *      {email: 'currentUser', amount: 100},
 *      {email: 'user2', amount: 100, iouReportID: '100', chatReportID: '110', transactionID: '120', reportActionID: '130'},
 *      {email: 'user3', amount: 100, iouReportID: '200', chatReportID: '210', transactionID: '220', reportActionID: '230'}
 *  ]
 * @param amount - always in the smallest unit of the currency
 * @param existingSplitChatReportID - the report ID where the split expense happens, could be a group chat or a workspace chat
 */
function createSplitsAndOnyxData(
    participants: Participant[],
    currentUserLogin: string,
    currentUserAccountID: number,
    amount: number,
    comment: string,
    currency: string,
    merchant: string,
    created: string,
    category: string,
    tag: string,
    splitShares: SplitShares = {},
    existingSplitChatReportID = '',
    billable = false,
    iouRequestType: IOURequestType = CONST.IOU.REQUEST_TYPE.MANUAL,
    taxCode = '',
    taxAmount = 0,
): SplitsAndOnyxData {
    const currentUserEmailForIOUSplit = PhoneNumber.addSMSDomainIfPhoneNumber(currentUserLogin);
    const participantAccountIDs = participants.map((participant) => Number(participant.accountID));

    const {splitChatReport, existingSplitChatReport} = getOrCreateOptimisticSplitChatReport(existingSplitChatReportID, participants, participantAccountIDs, currentUserAccountID);
    const isOwnPolicyExpenseChat = !!splitChatReport.isOwnPolicyExpenseChat;

    // Pass an open receipt so the distance expense will show a map with the route optimistically
    const receipt: Receipt | undefined = iouRequestType === CONST.IOU.REQUEST_TYPE.DISTANCE ? {source: ReceiptGeneric as ReceiptSource, state: CONST.IOU.RECEIPT_STATE.OPEN} : undefined;

    const existingTransaction = allTransactionDrafts[`${ONYXKEYS.COLLECTION.TRANSACTION_DRAFT}${CONST.IOU.OPTIMISTIC_TRANSACTION_ID}`];
    const isDistanceRequest = existingTransaction && existingTransaction.iouRequestType === CONST.IOU.REQUEST_TYPE.DISTANCE;
    let splitTransaction = TransactionUtils.buildOptimisticTransaction(
        amount,
        currency,
        CONST.REPORT.SPLIT_REPORTID,
        comment,
        [],
        created,
        '',
        '',
        merchant || Localize.translateLocal('iou.expense'),
        receipt,
        undefined,
        undefined,
        category,
        tag,
        taxCode,
        taxAmount,
        billable,
        isDistanceRequest ? {waypoints: CONST.RED_BRICK_ROAD_PENDING_ACTION.ADD} : undefined,
        undefined,
        existingTransaction,
    );

    // Important data is set on the draft distance transaction, such as the iouRequestType marking it as a distance request, so merge it into the optimistic split transaction
    if (isDistanceRequest) {
        splitTransaction = fastMerge(existingTransaction, splitTransaction, false);
    }

    // Note: The created action must be optimistically generated before the IOU action so there's no chance that the created action appears after the IOU action in the chat
    const splitCreatedReportAction = ReportUtils.buildOptimisticCreatedReportAction(currentUserEmailForIOUSplit);
    const splitIOUReportAction = ReportUtils.buildOptimisticIOUReportAction(
        CONST.IOU.REPORT_ACTION_TYPE.SPLIT,
        amount,
        currency,
        comment,
        participants,
        splitTransaction.transactionID,
        undefined,
        '',
        false,
        false,
        isOwnPolicyExpenseChat,
    );

    splitChatReport.lastReadTime = DateUtils.getDBTime();
    splitChatReport.lastMessageText = ReportActionsUtils.getReportActionText(splitIOUReportAction);
    splitChatReport.lastMessageHtml = ReportActionsUtils.getReportActionHtml(splitIOUReportAction);
    splitChatReport.lastActorAccountID = currentUserAccountID;
    splitChatReport.lastVisibleActionCreated = splitIOUReportAction.created;

    // If we have an existing splitChatReport (group chat or workspace) use it's pending fields, otherwise indicate that we are adding a chat
    if (!existingSplitChatReport) {
        splitChatReport.pendingFields = {
            createChat: CONST.RED_BRICK_ROAD_PENDING_ACTION.ADD,
        };
    }

    const optimisticData: OnyxUpdate[] = [
        {
            // Use set for new reports because it doesn't exist yet, is faster,
            // and we need the data to be available when we navigate to the chat page
            onyxMethod: existingSplitChatReport ? Onyx.METHOD.MERGE : Onyx.METHOD.SET,
            key: `${ONYXKEYS.COLLECTION.REPORT}${splitChatReport.reportID}`,
            value: splitChatReport,
        },
        {
            onyxMethod: Onyx.METHOD.SET,
            key: ONYXKEYS.NVP_QUICK_ACTION_GLOBAL_CREATE,
            value: {
                action: iouRequestType === CONST.IOU.REQUEST_TYPE.DISTANCE ? CONST.QUICK_ACTIONS.SPLIT_DISTANCE : CONST.QUICK_ACTIONS.SPLIT_MANUAL,
                chatReportID: splitChatReport.reportID,
                isFirstQuickAction: isEmptyObject(quickAction),
            },
        },
        existingSplitChatReport
            ? {
                  onyxMethod: Onyx.METHOD.MERGE,
                  key: `${ONYXKEYS.COLLECTION.REPORT_ACTIONS}${splitChatReport.reportID}`,
                  value: {
                      [splitIOUReportAction.reportActionID]: splitIOUReportAction as OnyxTypes.ReportAction,
                  },
              }
            : {
                  onyxMethod: Onyx.METHOD.SET,
                  key: `${ONYXKEYS.COLLECTION.REPORT_ACTIONS}${splitChatReport.reportID}`,
                  value: {
                      [splitCreatedReportAction.reportActionID]: splitCreatedReportAction as OnyxTypes.ReportAction,
                      [splitIOUReportAction.reportActionID]: splitIOUReportAction as OnyxTypes.ReportAction,
                  },
              },
        {
            onyxMethod: Onyx.METHOD.SET,
            key: `${ONYXKEYS.COLLECTION.TRANSACTION}${splitTransaction.transactionID}`,
            value: splitTransaction,
        },
        {
            onyxMethod: Onyx.METHOD.MERGE,
            key: `${ONYXKEYS.COLLECTION.TRANSACTION_DRAFT}${CONST.IOU.OPTIMISTIC_TRANSACTION_ID}`,
            value: null,
        },
    ];
    const successData: OnyxUpdate[] = [
        {
            onyxMethod: Onyx.METHOD.MERGE,
            key: `${ONYXKEYS.COLLECTION.REPORT_ACTIONS}${splitChatReport.reportID}`,
            value: {
                ...(existingSplitChatReport ? {} : {[splitCreatedReportAction.reportActionID]: {pendingAction: null}}),
                [splitIOUReportAction.reportActionID]: {pendingAction: null},
            },
        },
        {
            onyxMethod: Onyx.METHOD.MERGE,
            key: `${ONYXKEYS.COLLECTION.TRANSACTION}${splitTransaction.transactionID}`,
            value: {pendingAction: null, pendingFields: null},
        },
    ];

    const redundantParticipants: Record<number, null> = {};
    if (!existingSplitChatReport) {
        successData.push({
            onyxMethod: Onyx.METHOD.MERGE,
            key: `${ONYXKEYS.COLLECTION.REPORT}${splitChatReport.reportID}`,
            value: {pendingFields: {createChat: null}, participants: redundantParticipants},
        });
    }

    const failureData: OnyxUpdate[] = [
        {
            onyxMethod: Onyx.METHOD.MERGE,
            key: `${ONYXKEYS.COLLECTION.TRANSACTION}${splitTransaction.transactionID}`,
            value: {
                errors: ErrorUtils.getMicroSecondOnyxErrorWithTranslationKey('iou.error.genericCreateFailureMessage'),
                pendingAction: null,
                pendingFields: null,
            },
        },
        {
            onyxMethod: Onyx.METHOD.SET,
            key: ONYXKEYS.NVP_QUICK_ACTION_GLOBAL_CREATE,
            value: quickAction ?? null,
        },
    ];

    if (existingSplitChatReport) {
        failureData.push({
            onyxMethod: Onyx.METHOD.MERGE,
            key: `${ONYXKEYS.COLLECTION.REPORT_ACTIONS}${splitChatReport.reportID}`,
            value: {
                [splitIOUReportAction.reportActionID]: {
                    errors: ErrorUtils.getMicroSecondOnyxErrorWithTranslationKey('iou.error.genericCreateFailureMessage'),
                },
            },
        });
    } else {
        failureData.push(
            {
                onyxMethod: Onyx.METHOD.MERGE,
                key: `${ONYXKEYS.COLLECTION.REPORT}${splitChatReport.reportID}`,
                value: {
                    errorFields: {
                        createChat: ErrorUtils.getMicroSecondOnyxErrorWithTranslationKey('report.genericCreateReportFailureMessage'),
                    },
                },
            },
            {
                onyxMethod: Onyx.METHOD.MERGE,
                key: `${ONYXKEYS.COLLECTION.REPORT_ACTIONS}${splitChatReport.reportID}`,
                value: {
                    [splitIOUReportAction.reportActionID]: {
                        errors: ErrorUtils.getMicroSecondOnyxErrorWithTranslationKey('iou.error.genericCreateFailureMessage'),
                    },
                },
            },
        );
    }

    // Loop through participants creating individual chats, iouReports and reportActionIDs as needed
    const currentUserAmount = splitShares?.[currentUserAccountID]?.amount ?? IOUUtils.calculateAmount(participants.length, amount, currency, true);
    const currentUserTaxAmount = IOUUtils.calculateAmount(participants.length, taxAmount, currency, true);

    const splits: Split[] = [{email: currentUserEmailForIOUSplit, accountID: currentUserAccountID, amount: currentUserAmount, taxAmount: currentUserTaxAmount}];

    const hasMultipleParticipants = participants.length > 1;
    participants.forEach((participant) => {
        // In a case when a participant is a workspace, even when a current user is not an owner of the workspace
        const isPolicyExpenseChat = ReportUtils.isPolicyExpenseChat(participant);
        const splitAmount = splitShares?.[participant.accountID ?? -1]?.amount ?? IOUUtils.calculateAmount(participants.length, amount, currency, false);
        const splitTaxAmount = IOUUtils.calculateAmount(participants.length, taxAmount, currency, false);

        // To exclude someone from a split, the amount can be 0. The scenario for this is when creating a split from a group chat, we have remove the option to deselect users to exclude them.
        // We can input '0' next to someone we want to exclude.
        if (splitAmount === 0) {
            return;
        }

        // In case the participant is a workspace, email & accountID should remain undefined and won't be used in the rest of this code
        // participant.login is undefined when the request is initiated from a group DM with an unknown user, so we need to add a default
        const email = isOwnPolicyExpenseChat || isPolicyExpenseChat ? '' : PhoneNumber.addSMSDomainIfPhoneNumber(participant.login ?? '').toLowerCase();
        const accountID = isOwnPolicyExpenseChat || isPolicyExpenseChat ? 0 : Number(participant.accountID);
        if (email === currentUserEmailForIOUSplit) {
            return;
        }

        // STEP 1: Get existing chat report OR build a new optimistic one
        // If we only have one participant and the request was initiated from the global create menu, i.e. !existingGroupChatReportID, the oneOnOneChatReport is the groupChatReport
        let oneOnOneChatReport: OnyxTypes.Report | OptimisticChatReport;
        let isNewOneOnOneChatReport = false;
        let shouldCreateOptimisticPersonalDetails = false;
        const personalDetailExists = accountID in allPersonalDetails;

        // If this is a split between two people only and the function
        // wasn't provided with an existing group chat report id
        // or, if the split is being made from the workspace chat, then the oneOnOneChatReport is the same as the splitChatReport
        // in this case existingSplitChatReport will belong to the policy expense chat and we won't be
        // entering code that creates optimistic personal details
        if ((!hasMultipleParticipants && !existingSplitChatReportID) || isOwnPolicyExpenseChat) {
            oneOnOneChatReport = splitChatReport;
            shouldCreateOptimisticPersonalDetails = !existingSplitChatReport && !personalDetailExists;
        } else {
            const existingChatReport = ReportUtils.getChatByParticipants([accountID, currentUserAccountID]);
            isNewOneOnOneChatReport = !existingChatReport;
            shouldCreateOptimisticPersonalDetails = isNewOneOnOneChatReport && !personalDetailExists;
            oneOnOneChatReport = existingChatReport ?? ReportUtils.buildOptimisticChatReport([accountID, currentUserAccountID]);
        }

        // STEP 2: Get existing IOU/Expense report and update its total OR build a new optimistic one
        let oneOnOneIOUReport: OneOnOneIOUReport = oneOnOneChatReport.iouReportID
            ? ReportConnection.getAllReports()?.[`${ONYXKEYS.COLLECTION.REPORT}${oneOnOneChatReport.iouReportID}`]
            : null;
        const shouldCreateNewOneOnOneIOUReport = ReportUtils.shouldCreateNewMoneyRequestReport(oneOnOneIOUReport, oneOnOneChatReport);

        if (!oneOnOneIOUReport || shouldCreateNewOneOnOneIOUReport) {
            oneOnOneIOUReport = isOwnPolicyExpenseChat
                ? ReportUtils.buildOptimisticExpenseReport(oneOnOneChatReport.reportID, oneOnOneChatReport.policyID ?? '-1', currentUserAccountID, splitAmount, currency)
                : ReportUtils.buildOptimisticIOUReport(currentUserAccountID, accountID, splitAmount, oneOnOneChatReport.reportID, currency);
        } else if (isOwnPolicyExpenseChat) {
            if (typeof oneOnOneIOUReport?.total === 'number') {
                // Because of the Expense reports are stored as negative values, we subtract the total from the amount
                oneOnOneIOUReport.total -= splitAmount;
            }
        } else {
            oneOnOneIOUReport = IOUUtils.updateIOUOwnerAndTotal(oneOnOneIOUReport, currentUserAccountID, splitAmount, currency);
        }

        // STEP 3: Build optimistic transaction
        const oneOnOneTransaction = TransactionUtils.buildOptimisticTransaction(
            ReportUtils.isExpenseReport(oneOnOneIOUReport) ? -splitAmount : splitAmount,
            currency,
            oneOnOneIOUReport.reportID,
            comment,
            [],
            created,
            CONST.IOU.TYPE.SPLIT,
            splitTransaction.transactionID,
            merchant || Localize.translateLocal('iou.expense'),
            undefined,
            undefined,
            undefined,
            category,
            tag,
            taxCode,
            ReportUtils.isExpenseReport(oneOnOneIOUReport) ? -splitTaxAmount : splitTaxAmount,
            billable,
        );

        // STEP 4: Build optimistic reportActions. We need:
        // 1. CREATED action for the chatReport
        // 2. CREATED action for the iouReport
        // 3. IOU action for the iouReport
        // 4. Transaction Thread and the CREATED action for it
        // 5. REPORT_PREVIEW action for the chatReport
        const [oneOnOneCreatedActionForChat, oneOnOneCreatedActionForIOU, oneOnOneIOUAction, optimisticTransactionThread, optimisticCreatedActionForTransactionThread] =
            ReportUtils.buildOptimisticMoneyRequestEntities(
                oneOnOneIOUReport,
                CONST.IOU.REPORT_ACTION_TYPE.CREATE,
                splitAmount,
                currency,
                comment,
                currentUserEmailForIOUSplit,
                [participant],
                oneOnOneTransaction.transactionID,
            );

        // Add optimistic personal details for new participants
        const oneOnOnePersonalDetailListAction: OnyxTypes.PersonalDetailsList = shouldCreateOptimisticPersonalDetails
            ? {
                  [accountID]: {
                      accountID,
                      // Disabling this line since participant.displayName can be an empty string
                      // eslint-disable-next-line @typescript-eslint/prefer-nullish-coalescing
                      displayName: LocalePhoneNumber.formatPhoneNumber(participant.displayName || email),
                      login: participant.login,
                      isOptimisticPersonalDetail: true,
                  },
              }
            : {};

        if (shouldCreateOptimisticPersonalDetails) {
            // BE will send different participants. We clear the optimistic ones to avoid duplicated entries
            redundantParticipants[accountID] = null;
        }

        let oneOnOneReportPreviewAction = getReportPreviewAction(oneOnOneChatReport.reportID, oneOnOneIOUReport.reportID);
        if (oneOnOneReportPreviewAction) {
            oneOnOneReportPreviewAction = ReportUtils.updateReportPreview(oneOnOneIOUReport, oneOnOneReportPreviewAction);
        } else {
            oneOnOneReportPreviewAction = ReportUtils.buildOptimisticReportPreview(oneOnOneChatReport, oneOnOneIOUReport);
        }

        // Add category to optimistic policy recently used categories when a participant is a workspace
        const optimisticPolicyRecentlyUsedCategories = isPolicyExpenseChat ? Category.buildOptimisticPolicyRecentlyUsedCategories(participant.policyID, category) : [];

        const optimisticRecentlyUsedCurrencies = Policy.buildOptimisticRecentlyUsedCurrencies(currency);

        // Add tag to optimistic policy recently used tags when a participant is a workspace
        const optimisticPolicyRecentlyUsedTags = isPolicyExpenseChat ? Tag.buildOptimisticPolicyRecentlyUsedTags(participant.policyID, tag) : {};

        // STEP 5: Build Onyx Data
        const [oneOnOneOptimisticData, oneOnOneSuccessData, oneOnOneFailureData] = buildOnyxDataForMoneyRequest(
            oneOnOneChatReport,
            oneOnOneIOUReport,
            oneOnOneTransaction,
            oneOnOneCreatedActionForChat,
            oneOnOneCreatedActionForIOU,
            oneOnOneIOUAction,
            oneOnOnePersonalDetailListAction,
            oneOnOneReportPreviewAction,
            optimisticPolicyRecentlyUsedCategories,
            optimisticPolicyRecentlyUsedTags,
            isNewOneOnOneChatReport,
            optimisticTransactionThread,
            optimisticCreatedActionForTransactionThread,
            shouldCreateNewOneOnOneIOUReport,
            null,
            null,
            null,
            null,
            true,
            undefined,
            optimisticRecentlyUsedCurrencies,
        );

        const individualSplit = {
            email,
            accountID,
            isOptimisticAccount: ReportUtils.isOptimisticPersonalDetail(accountID),
            amount: splitAmount,
            iouReportID: oneOnOneIOUReport.reportID,
            chatReportID: oneOnOneChatReport.reportID,
            transactionID: oneOnOneTransaction.transactionID,
            reportActionID: oneOnOneIOUAction.reportActionID,
            createdChatReportActionID: oneOnOneCreatedActionForChat.reportActionID,
            createdIOUReportActionID: oneOnOneCreatedActionForIOU.reportActionID,
            reportPreviewReportActionID: oneOnOneReportPreviewAction.reportActionID,
            transactionThreadReportID: optimisticTransactionThread.reportID,
            createdReportActionIDForThread: optimisticCreatedActionForTransactionThread?.reportActionID,
            taxAmount: splitTaxAmount,
        };

        splits.push(individualSplit);
        optimisticData.push(...oneOnOneOptimisticData);
        successData.push(...oneOnOneSuccessData);
        failureData.push(...oneOnOneFailureData);
    });

    optimisticData.push({
        onyxMethod: Onyx.METHOD.MERGE,
        key: `${ONYXKEYS.COLLECTION.TRANSACTION}${splitTransaction.transactionID}`,
        value: {
            comment: {
                splits: splits.map((split) => ({accountID: split.accountID, amount: split.amount})),
            },
        },
    });

    const splitData: SplitData = {
        chatReportID: splitChatReport.reportID,
        transactionID: splitTransaction.transactionID,
        reportActionID: splitIOUReportAction.reportActionID,
        policyID: splitChatReport.policyID,
        chatType: splitChatReport.chatType,
    };

    if (!existingSplitChatReport) {
        splitData.createdReportActionID = splitCreatedReportAction.reportActionID;
    }

    return {
        splitData,
        splits,
        onyxData: {optimisticData, successData, failureData},
    };
}

type SplitBillActionsParams = {
    participants: Participant[];
    currentUserLogin: string;
    currentUserAccountID: number;
    amount: number;
    comment: string;
    currency: string;
    merchant: string;
    created: string;
    category?: string;
    tag?: string;
    billable?: boolean;
    iouRequestType?: IOURequestType;
    existingSplitChatReportID?: string;
    splitShares?: SplitShares;
    splitPayerAccountIDs?: number[];
    taxCode?: string;
    taxAmount?: number;
};

/**
 * @param amount - always in smallest currency unit
 * @param existingSplitChatReportID - Either a group DM or a workspace chat
 */
function splitBill({
    participants,
    currentUserLogin,
    currentUserAccountID,
    amount,
    comment,
    currency,
    merchant,
    created,
    category = '',
    tag = '',
    billable = false,
    iouRequestType = CONST.IOU.REQUEST_TYPE.MANUAL,
    existingSplitChatReportID = '',
    splitShares = {},
    splitPayerAccountIDs = [],
    taxCode = '',
    taxAmount = 0,
}: SplitBillActionsParams) {
    const {splitData, splits, onyxData} = createSplitsAndOnyxData(
        participants,
        currentUserLogin,
        currentUserAccountID,
        amount,
        comment,
        currency,
        merchant,
        created,
        category,
        tag,
        splitShares,
        existingSplitChatReportID,
        billable,
        iouRequestType,
        taxCode,
        taxAmount,
    );

    const parameters: SplitBillParams = {
        reportID: splitData.chatReportID,
        amount,
        splits: JSON.stringify(splits),
        currency,
        comment,
        category,
        merchant,
        created,
        tag,
        billable,
        transactionID: splitData.transactionID,
        reportActionID: splitData.reportActionID,
        createdReportActionID: splitData.createdReportActionID,
        policyID: splitData.policyID,
        chatType: splitData.chatType,
        splitPayerAccountIDs,
        taxCode,
        taxAmount,
    };

    API.write(WRITE_COMMANDS.SPLIT_BILL, parameters, onyxData);

    Navigation.dismissModal(isSearchTopmostCentralPane() ? undefined : existingSplitChatReportID);
    Report.notifyNewAction(splitData.chatReportID, currentUserAccountID);
}

/**
 * @param amount - always in the smallest currency unit
 */
function splitBillAndOpenReport({
    participants,
    currentUserLogin,
    currentUserAccountID,
    amount,
    comment,
    currency,
    merchant,
    created,
    category = '',
    tag = '',
    billable = false,
    iouRequestType = CONST.IOU.REQUEST_TYPE.MANUAL,
    splitShares = {},
    splitPayerAccountIDs = [],
    taxCode = '',
    taxAmount = 0,
}: SplitBillActionsParams) {
    const {splitData, splits, onyxData} = createSplitsAndOnyxData(
        participants,
        currentUserLogin,
        currentUserAccountID,
        amount,
        comment,
        currency,
        merchant,
        created,
        category,
        tag,
        splitShares,
        '',
        billable,
        iouRequestType,
        taxCode,
        taxAmount,
    );

    const parameters: SplitBillParams = {
        reportID: splitData.chatReportID,
        amount,
        splits: JSON.stringify(splits),
        currency,
        merchant,
        created,
        comment,
        category,
        tag,
        billable,
        transactionID: splitData.transactionID,
        reportActionID: splitData.reportActionID,
        createdReportActionID: splitData.createdReportActionID,
        policyID: splitData.policyID,
        chatType: splitData.chatType,
        splitPayerAccountIDs,
        taxCode,
        taxAmount,
    };

    API.write(WRITE_COMMANDS.SPLIT_BILL_AND_OPEN_REPORT, parameters, onyxData);

    Navigation.dismissModal(isSearchTopmostCentralPane() ? undefined : splitData.chatReportID);
    Report.notifyNewAction(splitData.chatReportID, currentUserAccountID);
}

type StartSplitBilActionParams = {
    participants: Participant[];
    currentUserLogin: string;
    currentUserAccountID: number;
    comment: string;
    receipt: Receipt;
    existingSplitChatReportID?: string;
    billable?: boolean;
    category: string | undefined;
    tag: string | undefined;
    currency: string;
    taxCode: string;
    taxAmount: number;
};

/** Used exclusively for starting a split expense request that contains a receipt, the split request will be completed once the receipt is scanned
 *  or user enters details manually.
 *
 * @param existingSplitChatReportID - Either a group DM or a workspace chat
 */
function startSplitBill({
    participants,
    currentUserLogin,
    currentUserAccountID,
    comment,
    receipt,
    existingSplitChatReportID = '',
    billable = false,
    category = '',
    tag = '',
    currency,
    taxCode = '',
    taxAmount = 0,
}: StartSplitBilActionParams) {
    const currentUserEmailForIOUSplit = PhoneNumber.addSMSDomainIfPhoneNumber(currentUserLogin);
    const participantAccountIDs = participants.map((participant) => Number(participant.accountID));
    const {splitChatReport, existingSplitChatReport} = getOrCreateOptimisticSplitChatReport(existingSplitChatReportID, participants, participantAccountIDs, currentUserAccountID);
    const isOwnPolicyExpenseChat = !!splitChatReport.isOwnPolicyExpenseChat;

    const {name: filename, source, state = CONST.IOU.RECEIPT_STATE.SCANREADY} = receipt;
    const receiptObject: Receipt = {state, source};

    // ReportID is -2 (aka "deleted") on the group transaction
    const splitTransaction = TransactionUtils.buildOptimisticTransaction(
        0,
        currency,
        CONST.REPORT.SPLIT_REPORTID,
        comment,
        [],
        '',
        '',
        '',
        CONST.TRANSACTION.PARTIAL_TRANSACTION_MERCHANT,
        receiptObject,
        filename,
        undefined,
        category,
        tag,
        taxCode,
        taxAmount,
        billable,
    );

    // Note: The created action must be optimistically generated before the IOU action so there's no chance that the created action appears after the IOU action in the chat
    const splitChatCreatedReportAction = ReportUtils.buildOptimisticCreatedReportAction(currentUserEmailForIOUSplit);
    const splitIOUReportAction = ReportUtils.buildOptimisticIOUReportAction(
        CONST.IOU.REPORT_ACTION_TYPE.SPLIT,
        0,
        CONST.CURRENCY.USD,
        comment,
        participants,
        splitTransaction.transactionID,
        undefined,
        '',
        false,
        false,
        isOwnPolicyExpenseChat,
    );

    splitChatReport.lastReadTime = DateUtils.getDBTime();
    splitChatReport.lastMessageText = ReportActionsUtils.getReportActionText(splitIOUReportAction);
    splitChatReport.lastMessageHtml = ReportActionsUtils.getReportActionHtml(splitIOUReportAction);

    // If we have an existing splitChatReport (group chat or workspace) use it's pending fields, otherwise indicate that we are adding a chat
    if (!existingSplitChatReport) {
        splitChatReport.pendingFields = {
            createChat: CONST.RED_BRICK_ROAD_PENDING_ACTION.ADD,
        };
    }

    const optimisticData: OnyxUpdate[] = [
        {
            // Use set for new reports because it doesn't exist yet, is faster,
            // and we need the data to be available when we navigate to the chat page
            onyxMethod: existingSplitChatReport ? Onyx.METHOD.MERGE : Onyx.METHOD.SET,
            key: `${ONYXKEYS.COLLECTION.REPORT}${splitChatReport.reportID}`,
            value: splitChatReport,
        },
        {
            onyxMethod: Onyx.METHOD.SET,
            key: ONYXKEYS.NVP_QUICK_ACTION_GLOBAL_CREATE,
            value: {
                action: CONST.QUICK_ACTIONS.SPLIT_SCAN,
                chatReportID: splitChatReport.reportID,
                isFirstQuickAction: isEmptyObject(quickAction),
            },
        },
        existingSplitChatReport
            ? {
                  onyxMethod: Onyx.METHOD.MERGE,
                  key: `${ONYXKEYS.COLLECTION.REPORT_ACTIONS}${splitChatReport.reportID}`,
                  value: {
                      [splitIOUReportAction.reportActionID]: splitIOUReportAction as OnyxTypes.ReportAction,
                  },
              }
            : {
                  onyxMethod: Onyx.METHOD.SET,
                  key: `${ONYXKEYS.COLLECTION.REPORT_ACTIONS}${splitChatReport.reportID}`,
                  value: {
                      [splitChatCreatedReportAction.reportActionID]: splitChatCreatedReportAction,
                      [splitIOUReportAction.reportActionID]: splitIOUReportAction as OnyxTypes.ReportAction,
                  },
              },
        {
            onyxMethod: Onyx.METHOD.SET,
            key: `${ONYXKEYS.COLLECTION.TRANSACTION}${splitTransaction.transactionID}`,
            value: splitTransaction,
        },
    ];

    const successData: OnyxUpdate[] = [
        {
            onyxMethod: Onyx.METHOD.MERGE,
            key: `${ONYXKEYS.COLLECTION.REPORT_ACTIONS}${splitChatReport.reportID}`,
            value: {
                ...(existingSplitChatReport ? {} : {[splitChatCreatedReportAction.reportActionID]: {pendingAction: null}}),
                [splitIOUReportAction.reportActionID]: {pendingAction: null},
            },
        },
        {
            onyxMethod: Onyx.METHOD.MERGE,
            key: `${ONYXKEYS.COLLECTION.TRANSACTION}${splitTransaction.transactionID}`,
            value: {pendingAction: null},
        },
    ];

    const redundantParticipants: Record<number, null> = {};
    if (!existingSplitChatReport) {
        successData.push({
            onyxMethod: Onyx.METHOD.MERGE,
            key: `${ONYXKEYS.COLLECTION.REPORT}${splitChatReport.reportID}`,
            value: {pendingFields: {createChat: null}, participants: redundantParticipants},
        });
    }

    const failureData: OnyxUpdate[] = [
        {
            onyxMethod: Onyx.METHOD.MERGE,
            key: `${ONYXKEYS.COLLECTION.TRANSACTION}${splitTransaction.transactionID}`,
            value: {
                errors: ErrorUtils.getMicroSecondOnyxErrorWithTranslationKey('iou.error.genericCreateFailureMessage'),
            },
        },
        {
            onyxMethod: Onyx.METHOD.SET,
            key: ONYXKEYS.NVP_QUICK_ACTION_GLOBAL_CREATE,
            value: quickAction ?? null,
        },
    ];

    if (existingSplitChatReport) {
        failureData.push({
            onyxMethod: Onyx.METHOD.MERGE,
            key: `${ONYXKEYS.COLLECTION.REPORT_ACTIONS}${splitChatReport.reportID}`,
            value: {
                [splitIOUReportAction.reportActionID]: {
                    errors: getReceiptError(receipt, filename),
                },
            },
        });
    } else {
        failureData.push(
            {
                onyxMethod: Onyx.METHOD.MERGE,
                key: `${ONYXKEYS.COLLECTION.REPORT}${splitChatReport.reportID}`,
                value: {
                    errorFields: {
                        createChat: ErrorUtils.getMicroSecondOnyxErrorWithTranslationKey('report.genericCreateReportFailureMessage'),
                    },
                },
            },
            {
                onyxMethod: Onyx.METHOD.MERGE,
                key: `${ONYXKEYS.COLLECTION.REPORT_ACTIONS}${splitChatReport.reportID}`,
                value: {
                    [splitChatCreatedReportAction.reportActionID]: {
                        errors: ErrorUtils.getMicroSecondOnyxErrorWithTranslationKey('report.genericCreateReportFailureMessage'),
                    },
                    [splitIOUReportAction.reportActionID]: {
                        errors: getReceiptError(receipt, filename),
                    },
                },
            },
        );
    }

    const splits: Split[] = [{email: currentUserEmailForIOUSplit, accountID: currentUserAccountID}];

    participants.forEach((participant) => {
        // Disabling this line since participant.login can be an empty string
        // eslint-disable-next-line @typescript-eslint/prefer-nullish-coalescing
        const email = participant.isOwnPolicyExpenseChat ? '' : PhoneNumber.addSMSDomainIfPhoneNumber(participant.login || participant.text || '').toLowerCase();
        const accountID = participant.isOwnPolicyExpenseChat ? 0 : Number(participant.accountID);
        if (email === currentUserEmailForIOUSplit) {
            return;
        }

        // When splitting with a workspace chat, we only need to supply the policyID and the workspace reportID as it's needed so we can update the report preview
        if (participant.isOwnPolicyExpenseChat) {
            splits.push({
                policyID: participant.policyID,
                chatReportID: splitChatReport.reportID,
            });
            return;
        }

        const participantPersonalDetails = allPersonalDetails[participant?.accountID ?? -1];
        if (!participantPersonalDetails) {
            optimisticData.push({
                onyxMethod: Onyx.METHOD.MERGE,
                key: ONYXKEYS.PERSONAL_DETAILS_LIST,
                value: {
                    [accountID]: {
                        accountID,
                        // Disabling this line since participant.displayName can be an empty string
                        // eslint-disable-next-line @typescript-eslint/prefer-nullish-coalescing
                        displayName: LocalePhoneNumber.formatPhoneNumber(participant.displayName || email),
                        // Disabling this line since participant.login can be an empty string
                        // eslint-disable-next-line @typescript-eslint/prefer-nullish-coalescing
                        login: participant.login || participant.text,
                        isOptimisticPersonalDetail: true,
                    },
                },
            });
            // BE will send different participants. We clear the optimistic ones to avoid duplicated entries
            redundantParticipants[accountID] = null;
        }

        splits.push({
            email,
            accountID,
        });
    });

    participants.forEach((participant) => {
        const isPolicyExpenseChat = ReportUtils.isPolicyExpenseChat(participant);
        if (!isPolicyExpenseChat) {
            return;
        }

        const optimisticPolicyRecentlyUsedCategories = Category.buildOptimisticPolicyRecentlyUsedCategories(participant.policyID, category);
        const optimisticPolicyRecentlyUsedTags = Tag.buildOptimisticPolicyRecentlyUsedTags(participant.policyID, tag);
        const optimisticRecentlyUsedCurrencies = Policy.buildOptimisticRecentlyUsedCurrencies(currency);

        if (optimisticPolicyRecentlyUsedCategories.length > 0) {
            optimisticData.push({
                onyxMethod: Onyx.METHOD.SET,
                key: `${ONYXKEYS.COLLECTION.POLICY_RECENTLY_USED_CATEGORIES}${participant.policyID}`,
                value: optimisticPolicyRecentlyUsedCategories,
            });
        }

        if (optimisticRecentlyUsedCurrencies.length > 0) {
            optimisticData.push({
                onyxMethod: Onyx.METHOD.SET,
                key: ONYXKEYS.RECENTLY_USED_CURRENCIES,
                value: optimisticRecentlyUsedCurrencies,
            });
        }

        if (!isEmptyObject(optimisticPolicyRecentlyUsedTags)) {
            optimisticData.push({
                onyxMethod: Onyx.METHOD.MERGE,
                key: `${ONYXKEYS.COLLECTION.POLICY_RECENTLY_USED_TAGS}${participant.policyID}`,
                value: optimisticPolicyRecentlyUsedTags,
            });
        }
    });

    // Save the new splits array into the transaction's comment in case the user calls CompleteSplitBill while offline
    optimisticData.push({
        onyxMethod: Onyx.METHOD.MERGE,
        key: `${ONYXKEYS.COLLECTION.TRANSACTION}${splitTransaction.transactionID}`,
        value: {
            comment: {
                splits,
            },
        },
    });

    const parameters: StartSplitBillParams = {
        chatReportID: splitChatReport.reportID,
        reportActionID: splitIOUReportAction.reportActionID,
        transactionID: splitTransaction.transactionID,
        splits: JSON.stringify(splits),
        receipt,
        comment,
        category,
        tag,
        currency,
        isFromGroupDM: !existingSplitChatReport,
        billable,
        ...(existingSplitChatReport ? {} : {createdReportActionID: splitChatCreatedReportAction.reportActionID}),
        chatType: splitChatReport?.chatType,
        taxCode,
        taxAmount,
    };

    API.write(WRITE_COMMANDS.START_SPLIT_BILL, parameters, {optimisticData, successData, failureData});

    Navigation.dismissModalWithReport(splitChatReport);
    Report.notifyNewAction(splitChatReport.reportID ?? '-1', currentUserAccountID);
}

/** Used for editing a split expense while it's still scanning or when SmartScan fails, it completes a split expense started by startSplitBill above.
 *
 * @param chatReportID - The group chat or workspace reportID
 * @param reportAction - The split action that lives in the chatReport above
 * @param updatedTransaction - The updated **draft** split transaction
 * @param sessionAccountID - accountID of the current user
 * @param sessionEmail - email of the current user
 */
function completeSplitBill(chatReportID: string, reportAction: OnyxTypes.ReportAction, updatedTransaction: OnyxEntry<OnyxTypes.Transaction>, sessionAccountID: number, sessionEmail: string) {
    const currentUserEmailForIOUSplit = PhoneNumber.addSMSDomainIfPhoneNumber(sessionEmail);
    const transactionID = updatedTransaction?.transactionID ?? '-1';
    const unmodifiedTransaction = allTransactions[`${ONYXKEYS.COLLECTION.TRANSACTION}${transactionID}`];

    // Save optimistic updated transaction and action
    const optimisticData: OnyxUpdate[] = [
        {
            onyxMethod: Onyx.METHOD.MERGE,
            key: `${ONYXKEYS.COLLECTION.TRANSACTION}${transactionID}`,
            value: {
                ...updatedTransaction,
                receipt: {
                    state: CONST.IOU.RECEIPT_STATE.OPEN,
                },
            },
        },
        {
            onyxMethod: Onyx.METHOD.MERGE,
            key: `${ONYXKEYS.COLLECTION.REPORT_ACTIONS}${chatReportID}`,
            value: {
                [reportAction.reportActionID]: {
                    lastModified: DateUtils.getDBTime(),
                    originalMessage: {
                        whisperedTo: [],
                    },
                },
            },
        },
    ];

    const successData: OnyxUpdate[] = [
        {
            onyxMethod: Onyx.METHOD.MERGE,
            key: `${ONYXKEYS.COLLECTION.TRANSACTION}${transactionID}`,
            value: {pendingAction: null},
        },
        {
            onyxMethod: Onyx.METHOD.MERGE,
            key: `${ONYXKEYS.COLLECTION.SPLIT_TRANSACTION_DRAFT}${transactionID}`,
            value: {pendingAction: null},
        },
    ];

    const failureData: OnyxUpdate[] = [
        {
            onyxMethod: Onyx.METHOD.MERGE,
            key: `${ONYXKEYS.COLLECTION.TRANSACTION}${transactionID}`,
            value: {
                ...unmodifiedTransaction,
                errors: ErrorUtils.getMicroSecondOnyxErrorWithTranslationKey('iou.error.genericCreateFailureMessage'),
            },
        },
        {
            onyxMethod: Onyx.METHOD.MERGE,
            key: `${ONYXKEYS.COLLECTION.REPORT_ACTIONS}${chatReportID}`,
            value: {
                [reportAction.reportActionID]: {
                    ...reportAction,
                    errors: ErrorUtils.getMicroSecondOnyxErrorWithTranslationKey('iou.error.genericCreateFailureMessage'),
                },
            },
        },
    ];

    const splitParticipants: Split[] = updatedTransaction?.comment?.splits ?? [];
    const amount = updatedTransaction?.modifiedAmount;
    const currency = updatedTransaction?.modifiedCurrency;
    console.debug(updatedTransaction);

    // Exclude the current user when calculating the split amount, `calculateAmount` takes it into account
    const splitAmount = IOUUtils.calculateAmount(splitParticipants.length - 1, amount ?? 0, currency ?? '', false);
    const splitTaxAmount = IOUUtils.calculateAmount(splitParticipants.length - 1, updatedTransaction?.taxAmount ?? 0, currency ?? '', false);

    const splits: Split[] = [{email: currentUserEmailForIOUSplit}];
    splitParticipants.forEach((participant) => {
        // Skip creating the transaction for the current user
        if (participant.email === currentUserEmailForIOUSplit) {
            return;
        }
        const isPolicyExpenseChat = !!participant.policyID;

        if (!isPolicyExpenseChat) {
            // In case this is still the optimistic accountID saved in the splits array, return early as we cannot know
            // if there is an existing chat between the split creator and this participant
            // Instead, we will rely on Auth generating the report IDs and the user won't see any optimistic chats or reports created
            const participantPersonalDetails: OnyxTypes.PersonalDetails | null = allPersonalDetails[participant?.accountID ?? -1];
            if (!participantPersonalDetails || participantPersonalDetails.isOptimisticPersonalDetail) {
                splits.push({
                    email: participant.email,
                });
                return;
            }
        }

        let oneOnOneChatReport: OnyxEntry<OnyxTypes.Report>;
        let isNewOneOnOneChatReport = false;
        const allReports = ReportConnection.getAllReports();
        if (isPolicyExpenseChat) {
            // The workspace chat reportID is saved in the splits array when starting a split expense with a workspace
            oneOnOneChatReport = allReports?.[`${ONYXKEYS.COLLECTION.REPORT}${participant.chatReportID}`];
        } else {
            const existingChatReport = ReportUtils.getChatByParticipants(participant.accountID ? [participant.accountID, sessionAccountID] : []);
            isNewOneOnOneChatReport = !existingChatReport;
            oneOnOneChatReport = existingChatReport ?? ReportUtils.buildOptimisticChatReport(participant.accountID ? [participant.accountID, sessionAccountID] : []);
        }

        let oneOnOneIOUReport: OneOnOneIOUReport = oneOnOneChatReport?.iouReportID ? allReports?.[`${ONYXKEYS.COLLECTION.REPORT}${oneOnOneChatReport.iouReportID}`] : null;
        const shouldCreateNewOneOnOneIOUReport = ReportUtils.shouldCreateNewMoneyRequestReport(oneOnOneIOUReport, oneOnOneChatReport);

        if (!oneOnOneIOUReport || shouldCreateNewOneOnOneIOUReport) {
            oneOnOneIOUReport = isPolicyExpenseChat
                ? ReportUtils.buildOptimisticExpenseReport(oneOnOneChatReport?.reportID ?? '-1', participant.policyID ?? '-1', sessionAccountID, splitAmount, currency ?? '')
                : ReportUtils.buildOptimisticIOUReport(sessionAccountID, participant.accountID ?? -1, splitAmount, oneOnOneChatReport?.reportID ?? '-1', currency ?? '');
        } else if (isPolicyExpenseChat) {
            if (typeof oneOnOneIOUReport?.total === 'number') {
                // Because of the Expense reports are stored as negative values, we subtract the total from the amount
                oneOnOneIOUReport.total -= splitAmount;
            }
        } else {
            oneOnOneIOUReport = IOUUtils.updateIOUOwnerAndTotal(oneOnOneIOUReport, sessionAccountID, splitAmount, currency ?? '');
        }

        const oneOnOneTransaction = TransactionUtils.buildOptimisticTransaction(
            isPolicyExpenseChat ? -splitAmount : splitAmount,
            currency ?? '',
            oneOnOneIOUReport?.reportID ?? '-1',
            updatedTransaction?.comment?.comment,
            [],
            updatedTransaction?.modifiedCreated,
            CONST.IOU.TYPE.SPLIT,
            transactionID,
            updatedTransaction?.modifiedMerchant,
            {...updatedTransaction?.receipt, state: CONST.IOU.RECEIPT_STATE.OPEN},
            updatedTransaction?.filename,
            undefined,
            updatedTransaction?.category,
            updatedTransaction?.tag,
            updatedTransaction?.taxCode,
            isPolicyExpenseChat ? -splitTaxAmount : splitAmount,
            updatedTransaction?.billable,
        );

        const [oneOnOneCreatedActionForChat, oneOnOneCreatedActionForIOU, oneOnOneIOUAction, optimisticTransactionThread, optimisticCreatedActionForTransactionThread] =
            ReportUtils.buildOptimisticMoneyRequestEntities(
                oneOnOneIOUReport,
                CONST.IOU.REPORT_ACTION_TYPE.CREATE,
                splitAmount,
                currency ?? '',
                updatedTransaction?.comment?.comment ?? '',
                currentUserEmailForIOUSplit,
                [participant],
                oneOnOneTransaction.transactionID,
                undefined,
            );

        let oneOnOneReportPreviewAction = getReportPreviewAction(oneOnOneChatReport?.reportID ?? '-1', oneOnOneIOUReport?.reportID ?? '-1');
        if (oneOnOneReportPreviewAction) {
            oneOnOneReportPreviewAction = ReportUtils.updateReportPreview(oneOnOneIOUReport, oneOnOneReportPreviewAction);
        } else {
            oneOnOneReportPreviewAction = ReportUtils.buildOptimisticReportPreview(oneOnOneChatReport, oneOnOneIOUReport, '', oneOnOneTransaction);
        }

        const [oneOnOneOptimisticData, oneOnOneSuccessData, oneOnOneFailureData] = buildOnyxDataForMoneyRequest(
            oneOnOneChatReport,
            oneOnOneIOUReport,
            oneOnOneTransaction,
            oneOnOneCreatedActionForChat,
            oneOnOneCreatedActionForIOU,
            oneOnOneIOUAction,
            {},
            oneOnOneReportPreviewAction,
            [],
            {},
            isNewOneOnOneChatReport,
            optimisticTransactionThread,
            optimisticCreatedActionForTransactionThread,
            shouldCreateNewOneOnOneIOUReport,
            null,
            null,
            null,
            null,
            true,
        );

        splits.push({
            email: participant.email,
            accountID: participant.accountID,
            policyID: participant.policyID,
            iouReportID: oneOnOneIOUReport?.reportID,
            chatReportID: oneOnOneChatReport?.reportID,
            transactionID: oneOnOneTransaction.transactionID,
            reportActionID: oneOnOneIOUAction.reportActionID,
            createdChatReportActionID: oneOnOneCreatedActionForChat.reportActionID,
            createdIOUReportActionID: oneOnOneCreatedActionForIOU.reportActionID,
            reportPreviewReportActionID: oneOnOneReportPreviewAction.reportActionID,
            transactionThreadReportID: optimisticTransactionThread.reportID,
            createdReportActionIDForThread: optimisticCreatedActionForTransactionThread?.reportActionID,
        });

        optimisticData.push(...oneOnOneOptimisticData);
        successData.push(...oneOnOneSuccessData);
        failureData.push(...oneOnOneFailureData);
    });

    const {
        amount: transactionAmount,
        currency: transactionCurrency,
        created: transactionCreated,
        merchant: transactionMerchant,
        comment: transactionComment,
        category: transactionCategory,
        tag: transactionTag,
        taxCode: transactionTaxCode,
        taxAmount: transactionTaxAmount,
        billable: transactionBillable,
    } = ReportUtils.getTransactionDetails(updatedTransaction) ?? {};

    const parameters: CompleteSplitBillParams = {
        transactionID,
        amount: transactionAmount,
        currency: transactionCurrency,
        created: transactionCreated,
        merchant: transactionMerchant,
        comment: transactionComment,
        category: transactionCategory,
        tag: transactionTag,
        splits: JSON.stringify(splits),
        taxCode: transactionTaxCode,
        taxAmount: transactionTaxAmount,
        billable: transactionBillable,
    };

    API.write(WRITE_COMMANDS.COMPLETE_SPLIT_BILL, parameters, {optimisticData, successData, failureData});
    Navigation.dismissModal(isSearchTopmostCentralPane() ? undefined : chatReportID);
    Report.notifyNewAction(chatReportID, sessionAccountID);
}

function setDraftSplitTransaction(transactionID: string, transactionChanges: TransactionChanges = {}) {
    let draftSplitTransaction = allDraftSplitTransactions[`${ONYXKEYS.COLLECTION.SPLIT_TRANSACTION_DRAFT}${transactionID}`];

    if (!draftSplitTransaction) {
        draftSplitTransaction = allTransactions[`${ONYXKEYS.COLLECTION.TRANSACTION}${transactionID}`];
    }

    const updatedTransaction = draftSplitTransaction ? TransactionUtils.getUpdatedTransaction(draftSplitTransaction, transactionChanges, false, false) : null;

    Onyx.merge(`${ONYXKEYS.COLLECTION.SPLIT_TRANSACTION_DRAFT}${transactionID}`, updatedTransaction);
}

/** Requests money based on a distance (e.g. mileage from a map) */
function createDistanceRequest(
    report: OnyxEntry<OnyxTypes.Report>,
    participants: Participant[],
    comment: string,
    created: string,
    category: string | undefined,
    tag: string | undefined,
    taxCode: string | undefined,
    taxAmount: number | undefined,
    amount: number,
    currency: string,
    merchant: string,
    billable: boolean | undefined,
    validWaypoints: WaypointCollection,
    policy?: OnyxEntry<OnyxTypes.Policy>,
    policyTagList?: OnyxEntry<OnyxTypes.PolicyTagLists>,
    policyCategories?: OnyxEntry<OnyxTypes.PolicyCategories>,
    customUnitRateID = '',
    currentUserLogin = '',
    currentUserAccountID = -1,
    splitShares: SplitShares = {},
    iouType: ValueOf<typeof CONST.IOU.TYPE> = CONST.IOU.TYPE.SUBMIT,
    existingTransaction: OnyxEntry<OnyxTypes.Transaction> | undefined = undefined,
) {
    // If the report is an iou or expense report, we should get the linked chat report to be passed to the getMoneyRequestInformation function
    const isMoneyRequestReport = ReportUtils.isMoneyRequestReport(report);
    const currentChatReport = isMoneyRequestReport ? ReportUtils.getReportOrDraftReport(report?.chatReportID) : report;
    const moneyRequestReportID = isMoneyRequestReport ? report?.reportID : '';

    const optimisticReceipt: Receipt = {
        source: ReceiptGeneric as ReceiptSource,
        state: CONST.IOU.RECEIPT_STATE.OPEN,
    };

    let parameters: CreateDistanceRequestParams;
    let onyxData: OnyxData;
    const sanitizedWaypoints = sanitizeRecentWaypoints(validWaypoints);
    if (iouType === CONST.IOU.TYPE.SPLIT) {
        const {
            splitData,
            splits,
            onyxData: splitOnyxData,
        } = createSplitsAndOnyxData(
            participants,
            currentUserLogin ?? '',
            currentUserAccountID,
            amount,
            comment,
            currency,
            merchant,
            created,
            category ?? '',
            tag ?? '',
            splitShares,
            report?.reportID ?? '',
            billable,
            CONST.IOU.REQUEST_TYPE.DISTANCE,
            taxCode,
            taxAmount,
        );
        onyxData = splitOnyxData;

        // Splits don't use the IOU report param. The split transaction isn't linked to a report shown in the UI, it's linked to a special default reportID of -2.
        // Therefore, any params related to the IOU report are irrelevant and omitted below.
        parameters = {
            transactionID: splitData.transactionID,
            chatReportID: splitData.chatReportID,
            createdChatReportActionID: splitData.createdReportActionID ?? '',
            reportActionID: splitData.reportActionID,
            waypoints: JSON.stringify(sanitizedWaypoints),
            customUnitRateID,
            comment,
            created,
            category,
            tag,
            taxCode,
            taxAmount,
            billable,
            splits: JSON.stringify(splits),
            chatType: splitData.chatType,
        };
    } else {
        const participant = participants.at(0) ?? {};
        const {
            iouReport,
            chatReport,
            transaction,
            iouAction,
            createdChatReportActionID,
            createdIOUReportActionID,
            reportPreviewAction,
            transactionThreadReportID,
            createdReportActionIDForThread,
            payerEmail,
            onyxData: moneyRequestOnyxData,
        } = getMoneyRequestInformation(
            currentChatReport,
            participant,
            comment,
            amount,
            currency,
            created,
            merchant,
            optimisticReceipt,
            undefined,
            category,
            tag,
            taxCode,
            taxAmount,
            billable,
            policy,
            policyTagList,
            policyCategories,
            userAccountID,
            currentUserEmail,
            moneyRequestReportID,
            undefined,
            undefined,
            existingTransaction,
        );
        onyxData = moneyRequestOnyxData;

        parameters = {
            comment,
            iouReportID: iouReport.reportID,
            chatReportID: chatReport.reportID,
            transactionID: transaction.transactionID,
            reportActionID: iouAction.reportActionID,
            createdChatReportActionID,
            createdIOUReportActionID,
            reportPreviewReportActionID: reportPreviewAction.reportActionID,
            waypoints: JSON.stringify(sanitizedWaypoints),
            created,
            category,
            tag,
            taxCode,
            taxAmount,
            billable,
            transactionThreadReportID,
            createdReportActionIDForThread,
            payerEmail,
            customUnitRateID,
        };
    }

    const recentServerValidatedWaypoints = getRecentWaypoints().filter((item) => !item.pendingAction);
    onyxData?.failureData?.push({
        onyxMethod: Onyx.METHOD.SET,
        key: `${ONYXKEYS.NVP_RECENT_WAYPOINTS}`,
        value: recentServerValidatedWaypoints,
    });

    API.write(WRITE_COMMANDS.CREATE_DISTANCE_REQUEST, parameters, onyxData);
    const activeReportID = isMoneyRequestReport ? report?.reportID ?? '-1' : parameters.chatReportID;
    Navigation.dismissModal(isSearchTopmostCentralPane() ? undefined : activeReportID);
    Report.notifyNewAction(activeReportID, userAccountID);
}

function editRegularMoneyRequest(
    transactionID: string,
    transactionThreadReportID: string,
    transactionChanges: TransactionChanges,
    policy: OnyxTypes.Policy,
    policyTags: OnyxTypes.PolicyTagLists,
    policyCategories: OnyxTypes.PolicyCategories,
) {
    const allReports = ReportConnection.getAllReports();
    // STEP 1: Get all collections we're updating
    const transactionThread = allReports?.[`${ONYXKEYS.COLLECTION.REPORT}${transactionThreadReportID}`] ?? null;
    const transaction = allTransactions[`${ONYXKEYS.COLLECTION.TRANSACTION}${transactionID}`];
    const iouReport = allReports?.[`${ONYXKEYS.COLLECTION.REPORT}${transactionThread?.parentReportID}`] ?? null;
    const chatReport = allReports?.[`${ONYXKEYS.COLLECTION.REPORT}${iouReport?.chatReportID}`] ?? null;
    const isFromExpenseReport = ReportUtils.isExpenseReport(iouReport);

    // STEP 2: Build new modified expense report action.
    const updatedReportAction = ReportUtils.buildOptimisticModifiedExpenseReportAction(transactionThread, transaction, transactionChanges, isFromExpenseReport, policy);
    const updatedTransaction = transaction ? TransactionUtils.getUpdatedTransaction(transaction, transactionChanges, isFromExpenseReport) : null;

    // STEP 3: Compute the IOU total and update the report preview message so LHN amount owed is correct
    // Should only update if the transaction matches the currency of the report, else we wait for the update
    // from the server with the currency conversion
    let updatedMoneyRequestReport = {...iouReport};
    const updatedChatReport = {...chatReport};
    const diff = TransactionUtils.getAmount(transaction, true) - TransactionUtils.getAmount(updatedTransaction, true);
    if (updatedTransaction?.currency === iouReport?.currency && updatedTransaction?.modifiedAmount && diff !== 0) {
        if (ReportUtils.isExpenseReport(iouReport) && typeof updatedMoneyRequestReport.total === 'number') {
            updatedMoneyRequestReport.total += diff;
        } else {
            updatedMoneyRequestReport = iouReport
                ? IOUUtils.updateIOUOwnerAndTotal(iouReport, updatedReportAction.actorAccountID ?? -1, diff, TransactionUtils.getCurrency(transaction), false)
                : {};
        }

        updatedMoneyRequestReport.cachedTotal = CurrencyUtils.convertToDisplayString(updatedMoneyRequestReport.total, updatedTransaction.currency);

        // Update the last message of the IOU report
        const lastMessage = ReportUtils.getIOUReportActionMessage(
            iouReport?.reportID ?? '-1',
            CONST.IOU.REPORT_ACTION_TYPE.CREATE,
            updatedMoneyRequestReport.total ?? 0,
            '',
            updatedTransaction.currency,
            '',
            false,
        );
        updatedMoneyRequestReport.lastMessageText = ReportActionsUtils.getTextFromHtml(lastMessage.at(0)?.html);
        updatedMoneyRequestReport.lastMessageHtml = lastMessage.at(0)?.html;

        // Update the last message of the chat report
        const hasNonReimbursableTransactions = ReportUtils.hasNonReimbursableTransactions(iouReport?.reportID);
        const messageText = Localize.translateLocal(hasNonReimbursableTransactions ? 'iou.payerSpentAmount' : 'iou.payerOwesAmount', {
            payer: ReportUtils.getPersonalDetailsForAccountID(updatedMoneyRequestReport.managerID ?? -1).login ?? '',
            amount: CurrencyUtils.convertToDisplayString(updatedMoneyRequestReport.total, updatedMoneyRequestReport.currency),
        });
        updatedChatReport.lastMessageText = messageText;
        updatedChatReport.lastMessageHtml = messageText;
    }

    const isScanning = TransactionUtils.hasReceipt(updatedTransaction) && TransactionUtils.isReceiptBeingScanned(updatedTransaction);

    // STEP 4: Compose the optimistic data
    const currentTime = DateUtils.getDBTime();
    const optimisticData: OnyxUpdate[] = [
        {
            onyxMethod: Onyx.METHOD.MERGE,
            key: `${ONYXKEYS.COLLECTION.REPORT_ACTIONS}${transactionThread?.reportID}`,
            value: {
                [updatedReportAction.reportActionID]: updatedReportAction as OnyxTypes.ReportAction,
            },
        },
        {
            onyxMethod: Onyx.METHOD.MERGE,
            key: `${ONYXKEYS.COLLECTION.TRANSACTION}${transactionID}`,
            value: updatedTransaction,
        },
        {
            onyxMethod: Onyx.METHOD.MERGE,
            key: `${ONYXKEYS.COLLECTION.REPORT}${iouReport?.reportID}`,
            value: updatedMoneyRequestReport,
        },
        {
            onyxMethod: Onyx.METHOD.MERGE,
            key: `${ONYXKEYS.COLLECTION.REPORT}${iouReport?.chatReportID}`,
            value: updatedChatReport,
        },
        {
            onyxMethod: Onyx.METHOD.MERGE,
            key: `${ONYXKEYS.COLLECTION.REPORT}${transactionThreadReportID}`,
            value: {
                lastReadTime: currentTime,
                lastVisibleActionCreated: currentTime,
            },
        },
    ];

    if (!isScanning) {
        optimisticData.push(
            {
                onyxMethod: Onyx.METHOD.MERGE,
                key: `${ONYXKEYS.COLLECTION.REPORT_ACTIONS}${iouReport?.reportID}`,
                value: {
                    [transactionThread?.parentReportActionID ?? '-1']: {
                        originalMessage: {
                            whisperedTo: [],
                        },
                    },
                },
            },
            {
                onyxMethod: Onyx.METHOD.MERGE,
                key: `${ONYXKEYS.COLLECTION.REPORT_ACTIONS}${iouReport?.parentReportID}`,
                value: {
                    [iouReport?.parentReportActionID ?? '-1']: {
                        originalMessage: {
                            whisperedTo: [],
                        },
                    },
                },
            },
        );
    }

    // Update recently used categories if the category is changed
    if ('category' in transactionChanges) {
        const optimisticPolicyRecentlyUsedCategories = Category.buildOptimisticPolicyRecentlyUsedCategories(iouReport?.policyID, transactionChanges.category);
        if (optimisticPolicyRecentlyUsedCategories.length) {
            optimisticData.push({
                onyxMethod: Onyx.METHOD.SET,
                key: `${ONYXKEYS.COLLECTION.POLICY_RECENTLY_USED_CATEGORIES}${iouReport?.policyID}`,
                value: optimisticPolicyRecentlyUsedCategories,
            });
        }
    }

    // Update recently used currencies if the currency is changed
    if ('currency' in transactionChanges) {
        const optimisticRecentlyUsedCurrencies = Policy.buildOptimisticRecentlyUsedCurrencies(transactionChanges.currency);
        if (optimisticRecentlyUsedCurrencies.length) {
            optimisticData.push({
                onyxMethod: Onyx.METHOD.SET,
                key: ONYXKEYS.RECENTLY_USED_CURRENCIES,
                value: optimisticRecentlyUsedCurrencies,
            });
        }
    }

    // Update recently used categories if the tag is changed
    if ('tag' in transactionChanges) {
        const optimisticPolicyRecentlyUsedTags = Tag.buildOptimisticPolicyRecentlyUsedTags(iouReport?.policyID, transactionChanges.tag);
        if (!isEmptyObject(optimisticPolicyRecentlyUsedTags)) {
            optimisticData.push({
                onyxMethod: Onyx.METHOD.MERGE,
                key: `${ONYXKEYS.COLLECTION.POLICY_RECENTLY_USED_TAGS}${iouReport?.policyID}`,
                value: optimisticPolicyRecentlyUsedTags,
            });
        }
    }

    const successData: OnyxUpdate[] = [
        {
            onyxMethod: Onyx.METHOD.MERGE,
            key: `${ONYXKEYS.COLLECTION.REPORT_ACTIONS}${transactionThread?.reportID}`,
            value: {
                [updatedReportAction.reportActionID]: {pendingAction: null},
            },
        },
        {
            onyxMethod: Onyx.METHOD.MERGE,
            key: `${ONYXKEYS.COLLECTION.TRANSACTION}${transactionID}`,
            value: {
                pendingFields: {
                    comment: null,
                    amount: null,
                    created: null,
                    currency: null,
                    merchant: null,
                    billable: null,
                    category: null,
                    tag: null,
                },
            },
        },
        {
            onyxMethod: Onyx.METHOD.MERGE,
            key: `${ONYXKEYS.COLLECTION.REPORT}${iouReport?.reportID}`,
            value: {pendingAction: null},
        },
    ];

    const failureData: OnyxUpdate[] = [
        {
            onyxMethod: Onyx.METHOD.MERGE,
            key: `${ONYXKEYS.COLLECTION.REPORT_ACTIONS}${transactionThread?.reportID}`,
            value: {
                [updatedReportAction.reportActionID]: {
                    errors: ErrorUtils.getMicroSecondOnyxErrorWithTranslationKey('iou.error.genericEditFailureMessage'),
                },
            },
        },
        {
            onyxMethod: Onyx.METHOD.MERGE,
            key: `${ONYXKEYS.COLLECTION.TRANSACTION}${transactionID}`,
            value: {
                ...transaction,
                modifiedCreated: transaction?.modifiedCreated ? transaction.modifiedCreated : null,
                modifiedAmount: transaction?.modifiedAmount ? transaction.modifiedAmount : null,
                modifiedCurrency: transaction?.modifiedCurrency ? transaction.modifiedCurrency : null,
                modifiedMerchant: transaction?.modifiedMerchant ? transaction.modifiedMerchant : null,
                modifiedWaypoints: transaction?.modifiedWaypoints ? transaction.modifiedWaypoints : null,
                pendingFields: null,
            },
        },
        {
            onyxMethod: Onyx.METHOD.MERGE,
            key: `${ONYXKEYS.COLLECTION.REPORT}${iouReport?.reportID}`,
            value: {
                ...iouReport,
                cachedTotal: iouReport?.cachedTotal ? iouReport?.cachedTotal : null,
            },
        },
        {
            onyxMethod: Onyx.METHOD.MERGE,
            key: `${ONYXKEYS.COLLECTION.REPORT}${iouReport?.chatReportID}`,
            value: chatReport,
        },
        {
            onyxMethod: Onyx.METHOD.MERGE,
            key: `${ONYXKEYS.COLLECTION.REPORT}${transactionThreadReportID}`,
            value: {
                lastReadTime: transactionThread?.lastReadTime,
                lastVisibleActionCreated: transactionThread?.lastVisibleActionCreated,
            },
        },
    ];

    // Add transaction violations if we have a paid policy and an updated transaction
    if (policy && PolicyUtils.isPaidGroupPolicy(policy) && updatedTransaction) {
        const currentTransactionViolations = allTransactionViolations[`${ONYXKEYS.COLLECTION.TRANSACTION_VIOLATIONS}${transactionID}`] ?? [];
        const updatedViolationsOnyxData = ViolationsUtils.getViolationsOnyxData(
            updatedTransaction,
            currentTransactionViolations,
            policy,
            policyTags,
            policyCategories,
            PolicyUtils.hasDependentTags(policy, policyTags),
        );
        optimisticData.push(updatedViolationsOnyxData);
        failureData.push({
            onyxMethod: Onyx.METHOD.MERGE,
            key: `${ONYXKEYS.COLLECTION.TRANSACTION_VIOLATIONS}${transactionID}`,
            value: currentTransactionViolations,
        });
    }

    // STEP 6: Call the API endpoint
    const {created, amount, currency, comment, merchant, category, billable, tag} = ReportUtils.getTransactionDetails(updatedTransaction) ?? {};

    const parameters: EditMoneyRequestParams = {
        transactionID,
        reportActionID: updatedReportAction.reportActionID,
        created,
        amount,
        currency,
        comment,
        merchant,
        category,
        billable,
        tag,
    };

    API.write(WRITE_COMMANDS.EDIT_MONEY_REQUEST, parameters, {optimisticData, successData, failureData});
}

function editMoneyRequest(
    transaction: OnyxTypes.Transaction,
    transactionThreadReportID: string,
    transactionChanges: TransactionChanges,
    policy: OnyxTypes.Policy,
    policyTags: OnyxTypes.PolicyTagLists,
    policyCategories: OnyxTypes.PolicyCategories,
) {
    if (TransactionUtils.isDistanceRequest(transaction)) {
        updateDistanceRequest(transaction.transactionID, transactionThreadReportID, transactionChanges, policy, policyTags, policyCategories);
    } else {
        editRegularMoneyRequest(transaction.transactionID, transactionThreadReportID, transactionChanges, policy, policyTags, policyCategories);
    }
}

type UpdateMoneyRequestAmountAndCurrencyParams = {
    transactionID: string;
    transactionThreadReportID: string;
    currency: string;
    amount: number;
    taxAmount: number;
    policy?: OnyxEntry<OnyxTypes.Policy>;
    policyTagList?: OnyxEntry<OnyxTypes.PolicyTagLists>;
    policyCategories?: OnyxEntry<OnyxTypes.PolicyCategories>;
    taxCode: string;
};

/** Updates the amount and currency fields of an expense */
function updateMoneyRequestAmountAndCurrency({
    transactionID,
    transactionThreadReportID,
    currency,
    amount,
    taxAmount,
    policy,
    policyTagList,
    policyCategories,
    taxCode,
}: UpdateMoneyRequestAmountAndCurrencyParams) {
    const transactionChanges = {
        amount,
        currency,
        taxCode,
        taxAmount,
    };
    const allReports = ReportConnection.getAllReports();
    const transactionThreadReport = allReports?.[`${ONYXKEYS.COLLECTION.REPORT}${transactionThreadReportID}`] ?? null;
    const parentReport = allReports?.[`${ONYXKEYS.COLLECTION.REPORT}${transactionThreadReport?.parentReportID}`] ?? null;
    let data: UpdateMoneyRequestData;
    if (ReportUtils.isTrackExpenseReport(transactionThreadReport) && ReportUtils.isSelfDM(parentReport)) {
        data = getUpdateTrackExpenseParams(transactionID, transactionThreadReportID, transactionChanges, true, policy ?? null);
    } else {
        data = getUpdateMoneyRequestParams(transactionID, transactionThreadReportID, transactionChanges, policy, policyTagList ?? null, policyCategories ?? null, true);
    }
    const {params, onyxData} = data;
    API.write(WRITE_COMMANDS.UPDATE_MONEY_REQUEST_AMOUNT_AND_CURRENCY, params, onyxData);
}

/**
 *
 * @param transactionID  - The transactionID of IOU
 * @param reportAction - The reportAction of the transaction in the IOU report
 * @param isSingleTransactionView - whether we are in the transaction thread report
 * @return the url to navigate back once the money request is deleted
 */
function prepareToCleanUpMoneyRequest(transactionID: string, reportAction: OnyxTypes.ReportAction, isSingleTransactionView = false) {
    // STEP 1: Get all collections we're updating
    const allReports = ReportConnection.getAllReports();
    const iouReportID = ReportActionsUtils.isMoneyRequestAction(reportAction) ? ReportActionsUtils.getOriginalMessage(reportAction)?.IOUReportID : '-1';
    const iouReport = allReports?.[`${ONYXKEYS.COLLECTION.REPORT}${iouReportID}`] ?? null;
    const chatReport = allReports?.[`${ONYXKEYS.COLLECTION.REPORT}${iouReport?.chatReportID}`];
    // eslint-disable-next-line @typescript-eslint/no-non-null-assertion
    const reportPreviewAction = getReportPreviewAction(iouReport?.chatReportID ?? '-1', iouReport?.reportID ?? '-1')!;
    const transaction = allTransactions[`${ONYXKEYS.COLLECTION.TRANSACTION}${transactionID}`];
    const transactionViolations = allTransactionViolations[`${ONYXKEYS.COLLECTION.TRANSACTION_VIOLATIONS}${transactionID}`];
    const transactionThreadID = reportAction.childReportID;
    let transactionThread = null;
    if (transactionThreadID) {
        transactionThread = allReports?.[`${ONYXKEYS.COLLECTION.REPORT}${transactionThreadID}`] ?? null;
    }

    // STEP 2: Decide if we need to:
    // 1. Delete the transactionThread - delete if there are no visible comments in the thread
    // 2. Update the moneyRequestPreview to show [Deleted expense] - update if the transactionThread exists AND it isn't being deleted
    const shouldDeleteTransactionThread = transactionThreadID ? (reportAction?.childVisibleActionCount ?? 0) === 0 : false;
    const shouldShowDeletedRequestMessage = !!transactionThreadID && !shouldDeleteTransactionThread;

    // STEP 3: Update the IOU reportAction and decide if the iouReport should be deleted. We delete the iouReport if there are no visible comments left in the report.
    const updatedReportAction = {
        [reportAction.reportActionID]: {
            pendingAction: shouldShowDeletedRequestMessage ? CONST.RED_BRICK_ROAD_PENDING_ACTION.UPDATE : CONST.RED_BRICK_ROAD_PENDING_ACTION.DELETE,
            previousMessage: reportAction.message,
            message: [
                {
                    type: 'COMMENT',
                    html: '',
                    text: '',
                    isEdited: true,
                    isDeletedParentAction: shouldShowDeletedRequestMessage,
                },
            ],
            originalMessage: {
                IOUTransactionID: null,
            },
            errors: null,
        },
    } as Record<string, NullishDeep<OnyxTypes.ReportAction>>;

    const lastVisibleAction = ReportActionsUtils.getLastVisibleAction(iouReport?.reportID ?? '-1', updatedReportAction);
    const iouReportLastMessageText = ReportActionsUtils.getLastVisibleMessage(iouReport?.reportID ?? '-1', updatedReportAction).lastMessageText;
    const shouldDeleteIOUReport =
        iouReportLastMessageText.length === 0 && !ReportActionsUtils.isDeletedParentAction(lastVisibleAction) && (!transactionThreadID || shouldDeleteTransactionThread);

    // STEP 4: Update the iouReport and reportPreview with new totals and messages if it wasn't deleted
    let updatedIOUReport: OnyxInputValue<OnyxTypes.Report>;
    const currency = TransactionUtils.getCurrency(transaction);
    const updatedReportPreviewAction: OnyxTypes.ReportAction<typeof CONST.REPORT.ACTIONS.TYPE.REPORT_PREVIEW> = {...reportPreviewAction};
    updatedReportPreviewAction.pendingAction = shouldDeleteIOUReport ? CONST.RED_BRICK_ROAD_PENDING_ACTION.DELETE : CONST.RED_BRICK_ROAD_PENDING_ACTION.UPDATE;
    if (iouReport && ReportUtils.isExpenseReport(iouReport)) {
        updatedIOUReport = {...iouReport};

        if (typeof updatedIOUReport.total === 'number' && currency === iouReport?.currency) {
            // Because of the Expense reports are stored as negative values, we add the total from the amount
            const amountDiff = TransactionUtils.getAmount(transaction, true);
            updatedIOUReport.total += amountDiff;

            if (!transaction?.reimbursable && typeof updatedIOUReport.nonReimbursableTotal === 'number') {
                updatedIOUReport.nonReimbursableTotal += amountDiff;
            }
        }
    } else {
        updatedIOUReport = IOUUtils.updateIOUOwnerAndTotal(iouReport, reportAction.actorAccountID ?? -1, TransactionUtils.getAmount(transaction, false), currency, true);
    }

    if (updatedIOUReport) {
        updatedIOUReport.lastMessageText = iouReportLastMessageText;
        updatedIOUReport.lastVisibleActionCreated = lastVisibleAction?.created;
    }

    const hasNonReimbursableTransactions = ReportUtils.hasNonReimbursableTransactions(iouReport?.reportID);
    const messageText = Localize.translateLocal(hasNonReimbursableTransactions ? 'iou.payerSpentAmount' : 'iou.payerOwesAmount', {
        payer: ReportUtils.getPersonalDetailsForAccountID(updatedIOUReport?.managerID ?? -1).login ?? '',
        amount: CurrencyUtils.convertToDisplayString(updatedIOUReport?.total, updatedIOUReport?.currency),
    });

    if (ReportActionsUtils.getReportActionMessage(updatedReportPreviewAction)) {
        if (Array.isArray(updatedReportPreviewAction?.message)) {
            const message = updatedReportPreviewAction.message.at(0);
            if (message) {
                message.text = messageText;
                message.deleted = shouldDeleteIOUReport ? DateUtils.getDBTime() : '';
            }
        } else if (!Array.isArray(updatedReportPreviewAction.message) && updatedReportPreviewAction.message) {
            updatedReportPreviewAction.message.text = messageText;
            updatedReportPreviewAction.message.deleted = shouldDeleteIOUReport ? DateUtils.getDBTime() : '';
        }
    }

    if (updatedReportPreviewAction && reportPreviewAction?.childMoneyRequestCount && reportPreviewAction?.childMoneyRequestCount > 0) {
        updatedReportPreviewAction.childMoneyRequestCount = reportPreviewAction.childMoneyRequestCount - 1;
    }

    // STEP 5: Calculate the url that the user will be navigated back to
    // This depends on which page they are on and which resources were deleted
    let reportIDToNavigateBack: string | undefined;
    if (iouReport && isSingleTransactionView && shouldDeleteTransactionThread && !shouldDeleteIOUReport) {
        reportIDToNavigateBack = iouReport.reportID;
    }

    if (iouReport?.chatReportID && shouldDeleteIOUReport) {
        reportIDToNavigateBack = iouReport.chatReportID;
    }

    const urlToNavigateBack = reportIDToNavigateBack ? ROUTES.REPORT_WITH_ID.getRoute(reportIDToNavigateBack) : undefined;

    return {
        shouldDeleteTransactionThread,
        shouldDeleteIOUReport,
        updatedReportAction,
        updatedIOUReport,
        updatedReportPreviewAction,
        transactionThreadID,
        transactionThread,
        chatReport,
        transaction,
        transactionViolations,
        reportPreviewAction,
        iouReport,
        urlToNavigateBack,
    };
}

/**
 *
 * @param transactionID  - The transactionID of IOU
 * @param reportAction - The reportAction of the transaction in the IOU report
 * @param isSingleTransactionView - whether we are in the transaction thread report
 * @return the url to navigate back once the money request is deleted
 */
function cleanUpMoneyRequest(transactionID: string, reportAction: OnyxTypes.ReportAction, isSingleTransactionView = false) {
    const {
        shouldDeleteTransactionThread,
        shouldDeleteIOUReport,
        updatedReportAction,
        updatedIOUReport,
        updatedReportPreviewAction,
        transactionThreadID,
        chatReport,
        iouReport,
        reportPreviewAction,
        urlToNavigateBack,
    } = prepareToCleanUpMoneyRequest(transactionID, reportAction, isSingleTransactionView);

    // build Onyx data

    // Onyx operations to delete the transaction, update the IOU report action and chat report action
    const onyxUpdates: OnyxUpdate[] = [
        {
            onyxMethod: Onyx.METHOD.SET,
            key: `${ONYXKEYS.COLLECTION.TRANSACTION}${transactionID}`,
            value: null,
        },
        {
            onyxMethod: Onyx.METHOD.MERGE,
            key: `${ONYXKEYS.COLLECTION.REPORT_ACTIONS}${iouReport?.reportID}`,
            value: {
                [reportAction.reportActionID]: shouldDeleteIOUReport
                    ? null
                    : {
                          pendingAction: null,
                      },
            },
        },
    ];

    if (reportPreviewAction?.reportActionID) {
        onyxUpdates.push({
            onyxMethod: Onyx.METHOD.MERGE,
            key: `${ONYXKEYS.COLLECTION.REPORT_ACTIONS}${chatReport?.reportID}`,
            value: {
                [reportPreviewAction.reportActionID]: {
                    ...updatedReportPreviewAction,
                    pendingAction: null,
                    errors: null,
                },
            },
        });
    }

    // added the operation to delete associated transaction violations
    onyxUpdates.push({
        onyxMethod: Onyx.METHOD.SET,
        key: `${ONYXKEYS.COLLECTION.TRANSACTION_VIOLATIONS}${transactionID}`,
        value: null,
    });

    // added the operation to delete transaction thread
    if (shouldDeleteTransactionThread) {
        onyxUpdates.push(
            {
                onyxMethod: Onyx.METHOD.SET,
                key: `${ONYXKEYS.COLLECTION.REPORT}${transactionThreadID}`,
                value: null,
            },
            {
                onyxMethod: Onyx.METHOD.SET,
                key: `${ONYXKEYS.COLLECTION.REPORT_ACTIONS}${transactionThreadID}`,
                value: null,
            },
        );
    }

    // added operations to update IOU report and chat report
    onyxUpdates.push(
        {
            onyxMethod: Onyx.METHOD.MERGE,
            key: `${ONYXKEYS.COLLECTION.REPORT_ACTIONS}${iouReport?.reportID}`,
            value: updatedReportAction,
        },
        {
            onyxMethod: Onyx.METHOD.MERGE,
            key: `${ONYXKEYS.COLLECTION.REPORT}${iouReport?.reportID}`,
            value: updatedIOUReport,
        },
        {
            onyxMethod: Onyx.METHOD.MERGE,
            key: `${ONYXKEYS.COLLECTION.REPORT}${chatReport?.reportID}`,
            value: ReportUtils.getOutstandingChildRequest(updatedIOUReport),
        },
    );

    if (!shouldDeleteIOUReport && updatedReportPreviewAction.childMoneyRequestCount === 0) {
        onyxUpdates.push({
            onyxMethod: Onyx.METHOD.MERGE,
            key: `${ONYXKEYS.COLLECTION.REPORT}${chatReport?.reportID}`,
            value: {
                hasOutstandingChildRequest: false,
            },
        });
    }

    if (shouldDeleteIOUReport) {
        onyxUpdates.push(
            {
                onyxMethod: Onyx.METHOD.MERGE,
                key: `${ONYXKEYS.COLLECTION.REPORT}${chatReport?.reportID}`,
                value: {
                    hasOutstandingChildRequest: false,
                    iouReportID: null,
                    lastMessageText: ReportActionsUtils.getLastVisibleMessage(iouReport?.chatReportID ?? '-1', {[reportPreviewAction?.reportActionID ?? '-1']: null})?.lastMessageText,
                    lastVisibleActionCreated: ReportActionsUtils.getLastVisibleAction(iouReport?.chatReportID ?? '-1', {[reportPreviewAction?.reportActionID ?? '-1']: null})?.created,
                },
            },
            {
                onyxMethod: Onyx.METHOD.SET,
                key: `${ONYXKEYS.COLLECTION.REPORT}${iouReport?.reportID}`,
                value: null,
            },
        );
    }

    Onyx.update(onyxUpdates);

    return urlToNavigateBack;
}

/**
 *
 * @param transactionID  - The transactionID of IOU
 * @param reportAction - The reportAction of the transaction in the IOU report
 * @param isSingleTransactionView - whether we are in the transaction thread report
 * @return the url to navigate back once the money request is deleted
 */
function deleteMoneyRequest(transactionID: string, reportAction: OnyxTypes.ReportAction, isSingleTransactionView = false) {
    // STEP 1: Calculate and prepare the data
    const {
        shouldDeleteTransactionThread,
        shouldDeleteIOUReport,
        updatedReportAction,
        updatedIOUReport,
        updatedReportPreviewAction,
        transactionThreadID,
        transactionThread,
        chatReport,
        transaction,
        transactionViolations,
        iouReport,
        reportPreviewAction,
        urlToNavigateBack,
    } = prepareToCleanUpMoneyRequest(transactionID, reportAction, isSingleTransactionView);

    // STEP 2: Build Onyx data
    // The logic mostly resembles the cleanUpMoneyRequest function
    const optimisticData: OnyxUpdate[] = [
        {
            onyxMethod: Onyx.METHOD.SET,
            key: `${ONYXKEYS.COLLECTION.TRANSACTION}${transactionID}`,
            value: null,
        },
    ];

    optimisticData.push({
        onyxMethod: Onyx.METHOD.SET,
        key: `${ONYXKEYS.COLLECTION.TRANSACTION_VIOLATIONS}${transactionID}`,
        value: null,
    });

    if (shouldDeleteTransactionThread) {
        optimisticData.push(
            {
                onyxMethod: Onyx.METHOD.SET,
                key: `${ONYXKEYS.COLLECTION.REPORT}${transactionThreadID}`,
                value: null,
            },
            {
                onyxMethod: Onyx.METHOD.SET,
                key: `${ONYXKEYS.COLLECTION.REPORT_ACTIONS}${transactionThreadID}`,
                value: null,
            },
        );
    }

    optimisticData.push(
        {
            onyxMethod: Onyx.METHOD.MERGE,
            key: `${ONYXKEYS.COLLECTION.REPORT_ACTIONS}${iouReport?.reportID}`,
            value: updatedReportAction,
        },
        {
            onyxMethod: Onyx.METHOD.MERGE,
            key: `${ONYXKEYS.COLLECTION.REPORT}${iouReport?.reportID}`,
            value: updatedIOUReport,
        },
        {
            onyxMethod: Onyx.METHOD.MERGE,
            key: `${ONYXKEYS.COLLECTION.REPORT_ACTIONS}${chatReport?.reportID}`,
            value: {
                [reportPreviewAction?.reportActionID ?? '-1']: updatedReportPreviewAction,
            },
        },
        {
            onyxMethod: Onyx.METHOD.MERGE,
            key: `${ONYXKEYS.COLLECTION.REPORT}${chatReport?.reportID}`,
            value: ReportUtils.getOutstandingChildRequest(updatedIOUReport),
        },
    );

    if (!shouldDeleteIOUReport && updatedReportPreviewAction?.childMoneyRequestCount === 0) {
        optimisticData.push({
            onyxMethod: Onyx.METHOD.MERGE,
            key: `${ONYXKEYS.COLLECTION.REPORT}${chatReport?.reportID}`,
            value: {
                hasOutstandingChildRequest: false,
            },
        });
    }

    if (shouldDeleteIOUReport) {
        optimisticData.push({
            onyxMethod: Onyx.METHOD.MERGE,
            key: `${ONYXKEYS.COLLECTION.REPORT}${chatReport?.reportID}`,
            value: {
                hasOutstandingChildRequest: false,
                iouReportID: null,
                lastMessageText: ReportActionsUtils.getLastVisibleMessage(iouReport?.chatReportID ?? '-1', {[reportPreviewAction?.reportActionID ?? '-1']: null})?.lastMessageText,
                lastVisibleActionCreated: ReportActionsUtils.getLastVisibleAction(iouReport?.chatReportID ?? '-1', {[reportPreviewAction?.reportActionID ?? '-1']: null})?.created,
            },
        });
        optimisticData.push({
            onyxMethod: Onyx.METHOD.MERGE,
            key: `${ONYXKEYS.COLLECTION.REPORT}${iouReport?.reportID}`,
            value: {
                pendingFields: {
                    preview: CONST.RED_BRICK_ROAD_PENDING_ACTION.DELETE,
                },
            },
        });
    }

    const successData: OnyxUpdate[] = [
        {
            onyxMethod: Onyx.METHOD.MERGE,
            key: `${ONYXKEYS.COLLECTION.REPORT_ACTIONS}${iouReport?.reportID}`,
            value: {
                [reportAction.reportActionID]: shouldDeleteIOUReport
                    ? null
                    : {
                          pendingAction: null,
                      },
            },
        },
        {
            onyxMethod: Onyx.METHOD.MERGE,
            key: `${ONYXKEYS.COLLECTION.REPORT_ACTIONS}${chatReport?.reportID}`,
            value: {
                [reportPreviewAction?.reportActionID ?? '-1']: {
                    pendingAction: null,
                    errors: null,
                },
            },
        },
    ];

    if (shouldDeleteIOUReport) {
        successData.push({
            onyxMethod: Onyx.METHOD.SET,
            key: `${ONYXKEYS.COLLECTION.REPORT}${iouReport?.reportID}`,
            value: null,
        });
    }

    const failureData: OnyxUpdate[] = [
        {
            onyxMethod: Onyx.METHOD.SET,
            key: `${ONYXKEYS.COLLECTION.TRANSACTION}${transactionID}`,
            value: transaction ?? null,
        },
    ];

    failureData.push({
        onyxMethod: Onyx.METHOD.SET,
        key: `${ONYXKEYS.COLLECTION.TRANSACTION_VIOLATIONS}${transactionID}`,
        value: transactionViolations ?? null,
    });

    if (shouldDeleteTransactionThread) {
        failureData.push({
            onyxMethod: Onyx.METHOD.SET,
            key: `${ONYXKEYS.COLLECTION.REPORT}${transactionThreadID}`,
            value: transactionThread,
        });
    }

    const errorKey = DateUtils.getMicroseconds();

    failureData.push(
        {
            onyxMethod: Onyx.METHOD.MERGE,
            key: `${ONYXKEYS.COLLECTION.REPORT_ACTIONS}${iouReport?.reportID}`,
            value: {
                [reportAction.reportActionID]: {
                    ...reportAction,
                    pendingAction: null,
                    errors: {
                        [errorKey]: Localize.translateLocal('iou.error.genericDeleteFailureMessage'),
                    },
                },
            },
        },
        shouldDeleteIOUReport
            ? {
                  onyxMethod: Onyx.METHOD.SET,
                  key: `${ONYXKEYS.COLLECTION.REPORT}${iouReport?.reportID}`,
                  value: iouReport,
              }
            : {
                  onyxMethod: Onyx.METHOD.MERGE,
                  key: `${ONYXKEYS.COLLECTION.REPORT}${iouReport?.reportID}`,
                  value: iouReport,
              },
        {
            onyxMethod: Onyx.METHOD.MERGE,
            key: `${ONYXKEYS.COLLECTION.REPORT_ACTIONS}${chatReport?.reportID}`,
            value: {
                [reportPreviewAction?.reportActionID ?? '-1']: {
                    ...reportPreviewAction,
                    pendingAction: null,
                    errors: {
                        [errorKey]: Localize.translateLocal('iou.error.genericDeleteFailureMessage'),
                    },
                },
            },
        },
    );

    if (chatReport && shouldDeleteIOUReport) {
        failureData.push({
            onyxMethod: Onyx.METHOD.MERGE,
            key: `${ONYXKEYS.COLLECTION.REPORT}${chatReport.reportID}`,
            value: chatReport,
        });
    }

    if (!shouldDeleteIOUReport && updatedReportPreviewAction?.childMoneyRequestCount === 0) {
        failureData.push({
            onyxMethod: Onyx.METHOD.MERGE,
            key: `${ONYXKEYS.COLLECTION.REPORT}${chatReport?.reportID}`,
            value: {
                hasOutstandingChildRequest: true,
            },
        });
    }

    const parameters: DeleteMoneyRequestParams = {
        transactionID,
        reportActionID: reportAction.reportActionID,
    };

    // STEP 3: Make the API request
    API.write(WRITE_COMMANDS.DELETE_MONEY_REQUEST, parameters, {optimisticData, successData, failureData});
    CachedPDFPaths.clearByKey(transactionID);

    return urlToNavigateBack;
}

function deleteTrackExpense(chatReportID: string, transactionID: string, reportAction: OnyxTypes.ReportAction, isSingleTransactionView = false) {
    // STEP 1: Get all collections we're updating
    const chatReport = ReportConnection.getAllReports()?.[`${ONYXKEYS.COLLECTION.REPORT}${chatReportID}`] ?? null;
    if (!ReportUtils.isSelfDM(chatReport)) {
        return deleteMoneyRequest(transactionID, reportAction, isSingleTransactionView);
    }

    const whisperAction = ReportActionsUtils.getTrackExpenseActionableWhisper(transactionID, chatReportID);
    const actionableWhisperReportActionID = whisperAction?.reportActionID;
    const {parameters, optimisticData, successData, failureData, shouldDeleteTransactionThread} = getDeleteTrackExpenseInformation(
        chatReportID,
        transactionID,
        reportAction,
        undefined,
        undefined,
        actionableWhisperReportActionID,
        CONST.REPORT.ACTIONABLE_TRACK_EXPENSE_WHISPER_RESOLUTION.NOTHING,
    );

    // STEP 6: Make the API request
    API.write(WRITE_COMMANDS.DELETE_MONEY_REQUEST, parameters, {optimisticData, successData, failureData});
    CachedPDFPaths.clearByKey(transactionID);

    // STEP 7: Navigate the user depending on which page they are on and which resources were deleted
    if (isSingleTransactionView && shouldDeleteTransactionThread) {
        // Pop the deleted report screen before navigating. This prevents navigating to the Concierge chat due to the missing report.
        return ROUTES.REPORT_WITH_ID.getRoute(chatReport?.reportID ?? '-1');
    }
}

/**
 * @param managerID - Account ID of the person sending the money
 * @param recipient - The user receiving the money
 */
function getSendMoneyParams(
    report: OnyxEntry<OnyxTypes.Report>,
    amount: number,
    currency: string,
    comment: string,
    paymentMethodType: PaymentMethodType,
    managerID: number,
    recipient: Participant,
): SendMoneyParamsData {
    const recipientEmail = PhoneNumber.addSMSDomainIfPhoneNumber(recipient.login ?? '');
    const recipientAccountID = Number(recipient.accountID);
    const newIOUReportDetails = JSON.stringify({
        amount,
        currency,
        requestorEmail: recipientEmail,
        requestorAccountID: recipientAccountID,
        comment,
        idempotencyKey: Str.guid(),
    });

    let chatReport = !isEmptyObject(report) && report?.reportID ? report : ReportUtils.getChatByParticipants([recipientAccountID, managerID]);
    let isNewChat = false;
    if (!chatReport) {
        chatReport = ReportUtils.buildOptimisticChatReport([recipientAccountID, managerID]);
        isNewChat = true;
    }
    const optimisticIOUReport = ReportUtils.buildOptimisticIOUReport(recipientAccountID, managerID, amount, chatReport.reportID, currency, true);

    const optimisticTransaction = TransactionUtils.buildOptimisticTransaction(amount, currency, optimisticIOUReport.reportID, comment);
    const optimisticTransactionData: OnyxUpdate = {
        onyxMethod: Onyx.METHOD.SET,
        key: `${ONYXKEYS.COLLECTION.TRANSACTION}${optimisticTransaction.transactionID}`,
        value: optimisticTransaction,
    };

    const [optimisticCreatedActionForChat, optimisticCreatedActionForIOUReport, optimisticIOUReportAction, optimisticTransactionThread, optimisticCreatedActionForTransactionThread] =
        ReportUtils.buildOptimisticMoneyRequestEntities(
            optimisticIOUReport,
            CONST.IOU.REPORT_ACTION_TYPE.PAY,
            amount,
            currency,
            comment,
            recipientEmail,
            [recipient],
            optimisticTransaction.transactionID,
            paymentMethodType,
            false,
            true,
        );

    const reportPreviewAction = ReportUtils.buildOptimisticReportPreview(chatReport, optimisticIOUReport);

    // Change the method to set for new reports because it doesn't exist yet, is faster,
    // and we need the data to be available when we navigate to the chat page
    const optimisticChatReportData: OnyxUpdate = isNewChat
        ? {
              onyxMethod: Onyx.METHOD.SET,
              key: `${ONYXKEYS.COLLECTION.REPORT}${chatReport.reportID}`,
              value: {
                  ...chatReport,
                  // Set and clear pending fields on the chat report
                  pendingFields: {createChat: CONST.RED_BRICK_ROAD_PENDING_ACTION.ADD},
                  lastReadTime: DateUtils.getDBTime(),
                  lastVisibleActionCreated: reportPreviewAction.created,
              },
          }
        : {
              onyxMethod: Onyx.METHOD.MERGE,
              key: `${ONYXKEYS.COLLECTION.REPORT}${chatReport.reportID}`,
              value: {
                  ...chatReport,
                  lastReadTime: DateUtils.getDBTime(),
                  lastVisibleActionCreated: reportPreviewAction.created,
              },
          };
    const optimisticQuickActionData: OnyxUpdate = {
        onyxMethod: Onyx.METHOD.SET,
        key: ONYXKEYS.NVP_QUICK_ACTION_GLOBAL_CREATE,
        value: {
            action: CONST.QUICK_ACTIONS.SEND_MONEY,
            chatReportID: chatReport.reportID,
            isFirstQuickAction: isEmptyObject(quickAction),
        },
    };
    const optimisticIOUReportData: OnyxUpdate = {
        onyxMethod: Onyx.METHOD.SET,
        key: `${ONYXKEYS.COLLECTION.REPORT}${optimisticIOUReport.reportID}`,
        value: {
            ...optimisticIOUReport,
            lastMessageText: ReportActionsUtils.getReportActionText(optimisticIOUReportAction),
            lastMessageHtml: ReportActionsUtils.getReportActionHtml(optimisticIOUReportAction),
        },
    };
    const optimisticTransactionThreadData: OnyxUpdate = {
        onyxMethod: Onyx.METHOD.SET,
        key: `${ONYXKEYS.COLLECTION.REPORT}${optimisticTransactionThread.reportID}`,
        value: optimisticTransactionThread,
    };
    const optimisticIOUReportActionsData: OnyxUpdate = {
        onyxMethod: Onyx.METHOD.MERGE,
        key: `${ONYXKEYS.COLLECTION.REPORT_ACTIONS}${optimisticIOUReport.reportID}`,
        value: {
            [optimisticCreatedActionForIOUReport.reportActionID]: optimisticCreatedActionForIOUReport,
            [optimisticIOUReportAction.reportActionID]: {
                ...(optimisticIOUReportAction as OnyxTypes.ReportAction),
                pendingAction: CONST.RED_BRICK_ROAD_PENDING_ACTION.ADD,
            },
        },
    };
    const optimisticChatReportActionsData: OnyxUpdate = {
        onyxMethod: Onyx.METHOD.MERGE,
        key: `${ONYXKEYS.COLLECTION.REPORT_ACTIONS}${chatReport.reportID}`,
        value: {
            [reportPreviewAction.reportActionID]: reportPreviewAction,
        },
    };
    const optimisticTransactionThreadReportActionsData: OnyxUpdate = {
        onyxMethod: Onyx.METHOD.MERGE,
        key: `${ONYXKEYS.COLLECTION.REPORT_ACTIONS}${optimisticTransactionThread.reportID}`,
        value: {
            [optimisticCreatedActionForTransactionThread?.reportActionID ?? '-1']: optimisticCreatedActionForTransactionThread,
        },
    };

    const successData: OnyxUpdate[] = [];

    // Add optimistic personal details for recipient
    let optimisticPersonalDetailListData: OnyxUpdate | null = null;
    const optimisticPersonalDetailListAction = isNewChat
        ? {
              [recipientAccountID]: {
                  accountID: recipientAccountID,
                  // Disabling this line since participant.displayName can be an empty string
                  // eslint-disable-next-line @typescript-eslint/prefer-nullish-coalescing
                  displayName: recipient.displayName || recipient.login,
                  login: recipient.login,
              },
          }
        : {};

    const redundantParticipants: Record<number, null> = {};
    if (!isEmptyObject(optimisticPersonalDetailListAction)) {
        const successPersonalDetailListAction: Record<number, null> = {};

        // BE will send different participants. We clear the optimistic ones to avoid duplicated entries
        Object.keys(optimisticPersonalDetailListAction).forEach((accountIDKey) => {
            const accountID = Number(accountIDKey);
            successPersonalDetailListAction[accountID] = null;
            redundantParticipants[accountID] = null;
        });

        optimisticPersonalDetailListData = {
            onyxMethod: Onyx.METHOD.MERGE,
            key: ONYXKEYS.PERSONAL_DETAILS_LIST,
            value: optimisticPersonalDetailListAction,
        };
        successData.push({
            onyxMethod: Onyx.METHOD.MERGE,
            key: ONYXKEYS.PERSONAL_DETAILS_LIST,
            value: successPersonalDetailListAction,
        });
    }

    successData.push(
        {
            onyxMethod: Onyx.METHOD.MERGE,
            key: `${ONYXKEYS.COLLECTION.REPORT}${optimisticIOUReport.reportID}`,
            value: {
                participants: redundantParticipants,
            },
        },
        {
            onyxMethod: Onyx.METHOD.MERGE,
            key: `${ONYXKEYS.COLLECTION.REPORT}${optimisticTransactionThread.reportID}`,
            value: {
                participants: redundantParticipants,
            },
        },
        {
            onyxMethod: Onyx.METHOD.MERGE,
            key: `${ONYXKEYS.COLLECTION.REPORT_ACTIONS}${optimisticIOUReport.reportID}`,
            value: {
                [optimisticIOUReportAction.reportActionID]: {
                    pendingAction: null,
                },
            },
        },
        {
            onyxMethod: Onyx.METHOD.MERGE,
            key: `${ONYXKEYS.COLLECTION.TRANSACTION}${optimisticTransaction.transactionID}`,
            value: {pendingAction: null},
        },
        {
            onyxMethod: Onyx.METHOD.MERGE,
            key: `${ONYXKEYS.COLLECTION.REPORT_ACTIONS}${chatReport.reportID}`,
            value: {
                [reportPreviewAction.reportActionID]: {
                    pendingAction: null,
                },
            },
        },
        {
            onyxMethod: Onyx.METHOD.MERGE,
            key: `${ONYXKEYS.COLLECTION.REPORT_ACTIONS}${optimisticTransactionThread.reportID}`,
            value: {
                [optimisticCreatedActionForTransactionThread?.reportActionID ?? '-1']: {
                    pendingAction: null,
                },
            },
        },
    );

    const failureData: OnyxUpdate[] = [
        {
            onyxMethod: Onyx.METHOD.MERGE,
            key: `${ONYXKEYS.COLLECTION.TRANSACTION}${optimisticTransaction.transactionID}`,
            value: {
                errors: ErrorUtils.getMicroSecondOnyxErrorWithTranslationKey('iou.error.other'),
            },
        },
        {
            onyxMethod: Onyx.METHOD.MERGE,
            key: `${ONYXKEYS.COLLECTION.REPORT}${optimisticTransactionThread.reportID}`,
            value: {
                errorFields: {
                    createChat: ErrorUtils.getMicroSecondOnyxErrorWithTranslationKey('report.genericCreateReportFailureMessage'),
                },
            },
        },
        {
            onyxMethod: Onyx.METHOD.MERGE,
            key: `${ONYXKEYS.COLLECTION.REPORT_ACTIONS}${optimisticTransactionThread.reportID}`,
            value: {
                [optimisticCreatedActionForTransactionThread?.reportActionID ?? '-1']: {
                    errors: ErrorUtils.getMicroSecondOnyxErrorWithTranslationKey('iou.error.genericCreateFailureMessage'),
                },
            },
        },
        {
            onyxMethod: Onyx.METHOD.SET,
            key: ONYXKEYS.NVP_QUICK_ACTION_GLOBAL_CREATE,
            value: quickAction ?? null,
        },
    ];

    // Now, let's add the data we need just when we are creating a new chat report
    if (isNewChat) {
        successData.push({
            onyxMethod: Onyx.METHOD.MERGE,
            key: `${ONYXKEYS.COLLECTION.REPORT}${chatReport.reportID}`,
            value: {pendingFields: null, participants: redundantParticipants},
        });
        failureData.push(
            {
                onyxMethod: Onyx.METHOD.MERGE,
                key: `${ONYXKEYS.COLLECTION.REPORT}${chatReport.reportID}`,
                value: {
                    errorFields: {
                        createChat: ErrorUtils.getMicroSecondOnyxErrorWithTranslationKey('report.genericCreateReportFailureMessage'),
                    },
                },
            },
            {
                onyxMethod: Onyx.METHOD.MERGE,
                key: `${ONYXKEYS.COLLECTION.REPORT_ACTIONS}${optimisticIOUReport.reportID}`,
                value: {
                    [optimisticIOUReportAction.reportActionID]: {
                        errors: ErrorUtils.getMicroSecondOnyxErrorWithTranslationKey('iou.error.genericCreateFailureMessage'),
                    },
                },
            },
        );

        if (optimisticChatReportActionsData.value) {
            // Add an optimistic created action to the optimistic chat reportActions data
            optimisticChatReportActionsData.value[optimisticCreatedActionForChat.reportActionID] = optimisticCreatedActionForChat;
        }
    } else {
        failureData.push({
            onyxMethod: Onyx.METHOD.MERGE,
            key: `${ONYXKEYS.COLLECTION.REPORT_ACTIONS}${optimisticIOUReport.reportID}`,
            value: {
                [optimisticIOUReportAction.reportActionID]: {
                    errors: ErrorUtils.getMicroSecondOnyxErrorWithTranslationKey('iou.error.other'),
                },
            },
        });
    }

    const optimisticData: OnyxUpdate[] = [
        optimisticChatReportData,
        optimisticQuickActionData,
        optimisticIOUReportData,
        optimisticChatReportActionsData,
        optimisticIOUReportActionsData,
        optimisticTransactionData,
        optimisticTransactionThreadData,
        optimisticTransactionThreadReportActionsData,
    ];

    if (!isEmptyObject(optimisticPersonalDetailListData)) {
        optimisticData.push(optimisticPersonalDetailListData);
    }

    return {
        params: {
            iouReportID: optimisticIOUReport.reportID,
            chatReportID: chatReport.reportID,
            reportActionID: optimisticIOUReportAction.reportActionID,
            paymentMethodType,
            transactionID: optimisticTransaction.transactionID,
            newIOUReportDetails,
            createdReportActionID: isNewChat ? optimisticCreatedActionForChat.reportActionID : '-1',
            reportPreviewReportActionID: reportPreviewAction.reportActionID,
            createdIOUReportActionID: optimisticCreatedActionForIOUReport.reportActionID,
            transactionThreadReportID: optimisticTransactionThread.reportID,
            createdReportActionIDForThread: optimisticCreatedActionForTransactionThread?.reportActionID ?? '-1',
        },
        optimisticData,
        successData,
        failureData,
    };
}

type OptimisticHoldReportExpenseActionID = {
    optimisticReportActionID: string;
    oldReportActionID: string;
};

function getHoldReportActionsAndTransactions(reportID: string) {
    const iouReportActions = ReportActionsUtils.getAllReportActions(reportID);
    const holdReportActions: Array<OnyxTypes.ReportAction<typeof CONST.REPORT.ACTIONS.TYPE.IOU>> = [];
    const holdTransactions: OnyxTypes.Transaction[] = [];

    Object.values(iouReportActions).forEach((action) => {
        const transactionID = ReportActionsUtils.isMoneyRequestAction(action) ? ReportActionsUtils.getOriginalMessage(action)?.IOUTransactionID ?? null : null;
        const transaction = getTransaction(transactionID ?? '-1');

        if (transaction?.comment?.hold) {
            holdReportActions.push(action as OnyxTypes.ReportAction<typeof CONST.REPORT.ACTIONS.TYPE.IOU>);
            holdTransactions.push(transaction);
        }
    });

    return {holdReportActions, holdTransactions};
}

function getReportFromHoldRequestsOnyxData(
    chatReport: OnyxTypes.Report,
    iouReport: OnyxEntry<OnyxTypes.Report>,
    recipient: Participant,
): {
    optimisticHoldReportID: string;
    optimisticHoldActionID: string;
    optimisticHoldReportExpenseActionIDs: OptimisticHoldReportExpenseActionID[];
    optimisticData: OnyxUpdate[];
    failureData: OnyxUpdate[];
} {
    const {holdReportActions, holdTransactions} = getHoldReportActionsAndTransactions(iouReport?.reportID ?? '');
    const firstHoldTransaction = holdTransactions.at(0);
    const newParentReportActionID = rand64();

<<<<<<< HEAD
    const optimisticExpenseReport = ReportUtils.isExpenseReport(iouReport)
=======
    const isPolicyExpenseChat = ReportUtils.isPolicyExpenseChat(chatReport);
    const holdTransactionAmount = holdTransactions.reduce((acc, transaction) => acc + TransactionUtils.getAmount(transaction), 0);
    const optimisticExpenseReport = isPolicyExpenseChat
>>>>>>> aa6401de
        ? ReportUtils.buildOptimisticExpenseReport(
              chatReport.reportID,
              chatReport.policyID ?? iouReport?.policyID ?? '',
              recipient.accountID ?? 1,
<<<<<<< HEAD
              holdTransactions.reduce((acc, transaction) => acc + TransactionUtils.getAmount(transaction), 0),
=======
              holdTransactionAmount,
>>>>>>> aa6401de
              getCurrency(firstHoldTransaction),
              false,
              newParentReportActionID,
          )
<<<<<<< HEAD
        : ReportUtils.buildOptimisticIOUReport(
              iouReport?.ownerAccountID ?? -1,
              iouReport?.managerID ?? -1,
              holdTransactions.reduce((acc, transaction) => acc + transaction.amount, 0) * (ReportUtils.isIOUReport(iouReport) ? 1 : -1),
              chatReport.reportID,
              getCurrency(firstHoldTransaction),
              false,
              newParentReportActionID,
          );
=======
        : ReportUtils.buildOptimisticIOUReport(recipient.accountID ?? 1, iouReport?.managerID ?? 1, holdTransactionAmount, chatReport.reportID, getCurrency(firstHoldTransaction), false);

>>>>>>> aa6401de
    const optimisticExpenseReportPreview = ReportUtils.buildOptimisticReportPreview(
        chatReport,
        optimisticExpenseReport,
        '',
        firstHoldTransaction,
        optimisticExpenseReport.reportID,
        newParentReportActionID,
    );

    const updateHeldReports: Record<string, Pick<OnyxTypes.Report, 'parentReportActionID' | 'parentReportID' | 'chatReportID'>> = {};
    const addHoldReportActions: OnyxTypes.ReportActions = {};
    const deleteHoldReportActions: Record<string, Pick<OnyxTypes.ReportAction, 'message'>> = {};
    const optimisticHoldReportExpenseActionIDs: OptimisticHoldReportExpenseActionID[] = [];

    holdReportActions.forEach((holdReportAction) => {
        const originalMessage = ReportActionsUtils.getOriginalMessage(holdReportAction);

        deleteHoldReportActions[holdReportAction.reportActionID] = {
            message: [
                {
                    deleted: DateUtils.getDBTime(),
                    type: CONST.REPORT.MESSAGE.TYPE.TEXT,
                    text: '',
                },
            ],
        };

        const reportActionID = rand64();
        addHoldReportActions[reportActionID] = {
            ...holdReportAction,
            reportActionID,
            originalMessage: {
                ...originalMessage,
                IOUReportID: optimisticExpenseReport.reportID,
            },
            pendingAction: CONST.RED_BRICK_ROAD_PENDING_ACTION.ADD,
        };

        const heldReport = ReportUtils.getReportOrDraftReport(holdReportAction.childReportID);
        if (heldReport) {
            optimisticHoldReportExpenseActionIDs.push({optimisticReportActionID: reportActionID, oldReportActionID: holdReportAction.reportActionID});

            updateHeldReports[`${ONYXKEYS.COLLECTION.REPORT}${heldReport.reportID}`] = {
                parentReportActionID: reportActionID,
                parentReportID: optimisticExpenseReport.reportID,
                chatReportID: optimisticExpenseReport.reportID,
            };
        }
    });

    const updateHeldTransactions: Record<string, Pick<OnyxTypes.Transaction, 'reportID'>> = {};
    holdTransactions.forEach((transaction) => {
        updateHeldTransactions[`${ONYXKEYS.COLLECTION.TRANSACTION}${transaction.transactionID}`] = {
            reportID: optimisticExpenseReport.reportID,
        };
    });

    const optimisticData: OnyxUpdate[] = [
        {
            onyxMethod: Onyx.METHOD.MERGE,
            key: `${ONYXKEYS.COLLECTION.REPORT}${chatReport.reportID}`,
            value: {
                iouReportID: optimisticExpenseReport.reportID,
            },
        },
        // add new optimistic expense report
        {
            onyxMethod: Onyx.METHOD.MERGE,
            key: `${ONYXKEYS.COLLECTION.REPORT}${optimisticExpenseReport.reportID}`,
            value: {
                ...optimisticExpenseReport,
                unheldTotal: 0,
            },
        },
        // add preview report action to main chat
        {
            onyxMethod: Onyx.METHOD.MERGE,
            key: `${ONYXKEYS.COLLECTION.REPORT_ACTIONS}${chatReport.reportID}`,
            value: {
                [optimisticExpenseReportPreview.reportActionID]: optimisticExpenseReportPreview,
            },
        },
        // remove hold report actions from old iou report
        {
            onyxMethod: Onyx.METHOD.MERGE,
            key: `${ONYXKEYS.COLLECTION.REPORT_ACTIONS}${iouReport?.reportID ?? ''}`,
            value: deleteHoldReportActions,
        },
        // add hold report actions to new iou report
        {
            onyxMethod: Onyx.METHOD.MERGE,
            key: `${ONYXKEYS.COLLECTION.REPORT_ACTIONS}${optimisticExpenseReport.reportID}`,
            value: addHoldReportActions,
        },
        // update held reports with new parentReportActionID
        {
            onyxMethod: Onyx.METHOD.MERGE_COLLECTION,
            key: `${ONYXKEYS.COLLECTION.REPORT}`,
            value: updateHeldReports,
        },
        // update transactions with new iouReportID
        {
            onyxMethod: Onyx.METHOD.MERGE_COLLECTION,
            key: `${ONYXKEYS.COLLECTION.TRANSACTION}`,
            value: updateHeldTransactions,
        },
    ];

    const bringReportActionsBack: Record<string, OnyxTypes.ReportAction> = {};
    holdReportActions.forEach((reportAction) => {
        bringReportActionsBack[reportAction.reportActionID] = reportAction;
    });

    const bringHeldTransactionsBack: Record<string, OnyxTypes.Transaction> = {};
    holdTransactions.forEach((transaction) => {
        bringHeldTransactionsBack[`${ONYXKEYS.COLLECTION.TRANSACTION}${transaction.transactionID}`] = transaction;
    });

    const failureData: OnyxUpdate[] = [
        // remove added optimistic expense report
        {
            onyxMethod: Onyx.METHOD.MERGE,
            key: `${ONYXKEYS.COLLECTION.REPORT}${optimisticExpenseReport.reportID}`,
            value: null,
        },
        // remove preview report action from the main chat
        {
            onyxMethod: Onyx.METHOD.MERGE,
            key: `${ONYXKEYS.COLLECTION.REPORT_ACTIONS}${chatReport.reportID}`,
            value: {
                [optimisticExpenseReportPreview.reportActionID]: null,
            },
        },
        // add hold report actions back to old iou report
        {
            onyxMethod: Onyx.METHOD.MERGE,
            key: `${ONYXKEYS.COLLECTION.REPORT_ACTIONS}${iouReport?.reportID ?? ''}`,
            value: bringReportActionsBack,
        },
        // remove hold report actions from the new iou report
        {
            onyxMethod: Onyx.METHOD.MERGE,
            key: `${ONYXKEYS.COLLECTION.REPORT_ACTIONS}${optimisticExpenseReport.reportID}`,
            value: null,
        },
        // add hold transactions back to old iou report
        {
            onyxMethod: Onyx.METHOD.MERGE_COLLECTION,
            key: `${ONYXKEYS.COLLECTION.TRANSACTION}`,
            value: bringHeldTransactionsBack,
        },
    ];

    return {
        optimisticData,
        optimisticHoldActionID: optimisticExpenseReportPreview.reportActionID,
        failureData,
        optimisticHoldReportID: optimisticExpenseReport.reportID,
        optimisticHoldReportExpenseActionIDs,
    };
}

function getPayMoneyRequestParams(
    initialChatReport: OnyxTypes.Report,
    iouReport: OnyxEntry<OnyxTypes.Report>,
    recipient: Participant,
    paymentMethodType: PaymentMethodType,
    full: boolean,
    payAsBusiness?: boolean,
): PayMoneyRequestData {
    const isInvoiceReport = ReportUtils.isInvoiceReport(iouReport);
    const activePolicy = PolicyUtils.getPolicy(activePolicyID);
    let payerPolicyID = activePolicyID;
    let chatReport = initialChatReport;
    let policyParams = {};
    const optimisticData: OnyxUpdate[] = [];
    const successData: OnyxUpdate[] = [];
    const failureData: OnyxUpdate[] = [];
    const shouldCreatePolicy = !activePolicy || !PolicyUtils.isPolicyAdmin(activePolicy) || !PolicyUtils.isPaidGroupPolicy(activePolicy);

    if (ReportUtils.isIndividualInvoiceRoom(chatReport) && payAsBusiness && shouldCreatePolicy) {
        payerPolicyID = Policy.generatePolicyID();
        const {
            optimisticData: policyOptimisticData,
            failureData: policyFailureData,
            successData: policySuccessData,
            params,
        } = Policy.buildPolicyData(currentUserEmail, true, undefined, payerPolicyID);
        const {adminsChatReportID, adminsCreatedReportActionID, expenseChatReportID, expenseCreatedReportActionID, customUnitRateID, customUnitID, ownerEmail, policyName} = params;

        policyParams = {
            policyID: payerPolicyID,
            adminsChatReportID,
            adminsCreatedReportActionID,
            expenseChatReportID,
            expenseCreatedReportActionID,
            customUnitRateID,
            customUnitID,
            ownerEmail,
            policyName,
        };

        optimisticData.push(...policyOptimisticData, {onyxMethod: Onyx.METHOD.MERGE, key: ONYXKEYS.NVP_ACTIVE_POLICY_ID, value: payerPolicyID});
        successData.push(...policySuccessData);
        failureData.push(...policyFailureData, {onyxMethod: Onyx.METHOD.MERGE, key: ONYXKEYS.NVP_ACTIVE_POLICY_ID, value: activePolicyID ?? null});
    }

    if (ReportUtils.isIndividualInvoiceRoom(chatReport) && payAsBusiness && activePolicyID) {
        const existingB2BInvoiceRoom = ReportUtils.getInvoiceChatByParticipants(chatReport.policyID ?? '', activePolicyID);
        if (existingB2BInvoiceRoom) {
            chatReport = existingB2BInvoiceRoom;
        }
    }

    let total = (iouReport?.total ?? 0) - (iouReport?.nonReimbursableTotal ?? 0);
    if (ReportUtils.hasHeldExpenses(iouReport?.reportID ?? '') && !full && !!iouReport?.unheldTotal) {
        total = iouReport?.unheldTotal;
    }

    const optimisticIOUReportAction = ReportUtils.buildOptimisticIOUReportAction(
        CONST.IOU.REPORT_ACTION_TYPE.PAY,
        ReportUtils.isExpenseReport(iouReport) ? -total : total,
        iouReport?.currency ?? '',
        '',
        [recipient],
        '',
        paymentMethodType,
        iouReport?.reportID,
        true,
    );

    // In some instances, the report preview action might not be available to the payer (only whispered to the requestor)
    // hence we need to make the updates to the action safely.
    let optimisticReportPreviewAction = null;
    const reportPreviewAction = getReportPreviewAction(chatReport.reportID, iouReport?.reportID ?? '');
    if (reportPreviewAction) {
        optimisticReportPreviewAction = ReportUtils.updateReportPreview(iouReport, reportPreviewAction, true);
    }
    let currentNextStep = null;
    let optimisticNextStep = null;
    if (!isInvoiceReport) {
        currentNextStep = allNextSteps[`${ONYXKEYS.COLLECTION.NEXT_STEP}${iouReport?.reportID ?? ''}`] ?? null;
        optimisticNextStep = NextStepUtils.buildNextStep(iouReport, CONST.REPORT.STATUS_NUM.REIMBURSED);
    }

    const optimisticChatReport = {
        ...chatReport,
        lastReadTime: DateUtils.getDBTime(),
        lastVisibleActionCreated: optimisticIOUReportAction.created,
        hasOutstandingChildRequest: false,
        iouReportID: null,
        lastMessageText: ReportActionsUtils.getReportActionText(optimisticIOUReportAction),
        lastMessageHtml: ReportActionsUtils.getReportActionHtml(optimisticIOUReportAction),
    };
    if (ReportUtils.isIndividualInvoiceRoom(chatReport) && payAsBusiness && payerPolicyID) {
        optimisticChatReport.invoiceReceiver = {
            type: CONST.REPORT.INVOICE_RECEIVER_TYPE.BUSINESS,
            policyID: payerPolicyID,
        };
    }

    optimisticData.push(
        {
            onyxMethod: Onyx.METHOD.MERGE,
            key: `${ONYXKEYS.COLLECTION.REPORT}${chatReport.reportID}`,
            value: optimisticChatReport,
        },
        {
            onyxMethod: Onyx.METHOD.MERGE,
            key: `${ONYXKEYS.COLLECTION.REPORT_ACTIONS}${iouReport?.reportID ?? ''}`,
            value: {
                [optimisticIOUReportAction.reportActionID]: {
                    ...(optimisticIOUReportAction as OnyxTypes.ReportAction),
                    pendingAction: CONST.RED_BRICK_ROAD_PENDING_ACTION.ADD,
                },
            },
        },
        {
            onyxMethod: Onyx.METHOD.MERGE,
            key: `${ONYXKEYS.COLLECTION.REPORT}${iouReport?.reportID ?? ''}`,
            value: {
                ...iouReport,
                lastMessageText: ReportActionsUtils.getReportActionText(optimisticIOUReportAction),
                lastMessageHtml: ReportActionsUtils.getReportActionHtml(optimisticIOUReportAction),
                hasOutstandingChildRequest: false,
                statusNum: CONST.REPORT.STATUS_NUM.REIMBURSED,
                pendingFields: {
                    preview: CONST.RED_BRICK_ROAD_PENDING_ACTION.UPDATE,
                    reimbursed: CONST.RED_BRICK_ROAD_PENDING_ACTION.UPDATE,
                    partial: full ? null : CONST.RED_BRICK_ROAD_PENDING_ACTION.UPDATE,
                },
            },
        },
        {
            onyxMethod: Onyx.METHOD.MERGE,
            key: ONYXKEYS.NVP_LAST_PAYMENT_METHOD,
            value: {[iouReport?.policyID ?? '-1']: paymentMethodType},
        },
        {
            onyxMethod: Onyx.METHOD.MERGE,
            key: `${ONYXKEYS.COLLECTION.NEXT_STEP}${iouReport?.reportID ?? ''}`,
            value: optimisticNextStep,
        },
    );

    successData.push({
        onyxMethod: Onyx.METHOD.MERGE,
        key: `${ONYXKEYS.COLLECTION.REPORT}${iouReport?.reportID ?? ''}`,
        value: {
            pendingFields: {
                preview: null,
                reimbursed: null,
                partial: null,
            },
        },
    });

    failureData.push(
        {
            onyxMethod: Onyx.METHOD.MERGE,
            key: `${ONYXKEYS.COLLECTION.REPORT_ACTIONS}${iouReport?.reportID ?? ''}`,
            value: {
                [optimisticIOUReportAction.reportActionID]: {
                    errors: ErrorUtils.getMicroSecondOnyxErrorWithTranslationKey('iou.error.other'),
                },
            },
        },
        {
            onyxMethod: Onyx.METHOD.MERGE,
            key: `${ONYXKEYS.COLLECTION.REPORT}${iouReport?.reportID ?? ''}`,
            value: {
                ...iouReport,
            },
        },
        {
            onyxMethod: Onyx.METHOD.MERGE,
            key: `${ONYXKEYS.COLLECTION.REPORT}${chatReport.reportID}`,
            value: chatReport,
        },
        {
            onyxMethod: Onyx.METHOD.MERGE,
            key: `${ONYXKEYS.COLLECTION.NEXT_STEP}${iouReport?.reportID ?? ''}`,
            value: currentNextStep,
        },
    );

    // In case the report preview action is loaded locally, let's update it.
    if (optimisticReportPreviewAction) {
        optimisticData.push({
            onyxMethod: Onyx.METHOD.MERGE,
            key: `${ONYXKEYS.COLLECTION.REPORT_ACTIONS}${chatReport.reportID}`,
            value: {
                [optimisticReportPreviewAction.reportActionID]: optimisticReportPreviewAction,
            },
        });
        failureData.push({
            onyxMethod: Onyx.METHOD.MERGE,
            key: `${ONYXKEYS.COLLECTION.REPORT_ACTIONS}${chatReport.reportID}`,
            value: {
                [optimisticReportPreviewAction.reportActionID]: {
                    created: optimisticReportPreviewAction.created,
                },
            },
        });
    }

    // Optimistically unhold all transactions if we pay all requests
    if (full) {
        const reportTransactions = TransactionUtils.getAllReportTransactions(iouReport?.reportID);
        for (const transaction of reportTransactions) {
            optimisticData.push({
                onyxMethod: Onyx.METHOD.MERGE,
                key: `${ONYXKEYS.COLLECTION.TRANSACTION}${transaction.transactionID}`,
                value: {
                    comment: {
                        hold: null,
                    },
                },
            });
            failureData.push({
                onyxMethod: Onyx.METHOD.MERGE,
                key: `${ONYXKEYS.COLLECTION.TRANSACTION}${transaction.transactionID}`,
                value: {
                    comment: {
                        hold: transaction.comment?.hold,
                    },
                },
            });
        }
    }

    let optimisticHoldReportID;
    let optimisticHoldActionID;
    let optimisticHoldReportExpenseActionIDs;
    if (!full) {
        const holdReportOnyxData = getReportFromHoldRequestsOnyxData(chatReport, iouReport, recipient);

        optimisticData.push(...holdReportOnyxData.optimisticData);
        failureData.push(...holdReportOnyxData.failureData);
        optimisticHoldReportID = holdReportOnyxData.optimisticHoldReportID;
        optimisticHoldActionID = holdReportOnyxData.optimisticHoldActionID;
        optimisticHoldReportExpenseActionIDs = JSON.stringify(holdReportOnyxData.optimisticHoldReportExpenseActionIDs);
    }

    return {
        params: {
            iouReportID: iouReport?.reportID ?? '',
            chatReportID: chatReport.reportID,
            reportActionID: optimisticIOUReportAction.reportActionID,
            paymentMethodType,
            full,
            amount: Math.abs(total),
            optimisticHoldReportID,
            optimisticHoldActionID,
            optimisticHoldReportExpenseActionIDs,
            ...policyParams,
        },
        optimisticData,
        successData,
        failureData,
    };
}

/**
 * @param managerID - Account ID of the person sending the money
 * @param recipient - The user receiving the money
 */
function sendMoneyElsewhere(report: OnyxEntry<OnyxTypes.Report>, amount: number, currency: string, comment: string, managerID: number, recipient: Participant) {
    const {params, optimisticData, successData, failureData} = getSendMoneyParams(report, amount, currency, comment, CONST.IOU.PAYMENT_TYPE.ELSEWHERE, managerID, recipient);

    API.write(WRITE_COMMANDS.SEND_MONEY_ELSEWHERE, params, {optimisticData, successData, failureData});

    Navigation.dismissModal(isSearchTopmostCentralPane() ? undefined : params.chatReportID);
    Report.notifyNewAction(params.chatReportID, managerID);
}

/**
 * @param managerID - Account ID of the person sending the money
 * @param recipient - The user receiving the money
 */
function sendMoneyWithWallet(report: OnyxEntry<OnyxTypes.Report>, amount: number, currency: string, comment: string, managerID: number, recipient: Participant | ReportUtils.OptionData) {
    const {params, optimisticData, successData, failureData} = getSendMoneyParams(report, amount, currency, comment, CONST.IOU.PAYMENT_TYPE.EXPENSIFY, managerID, recipient);

    API.write(WRITE_COMMANDS.SEND_MONEY_WITH_WALLET, params, {optimisticData, successData, failureData});

    Navigation.dismissModal(isSearchTopmostCentralPane() ? undefined : params.chatReportID);
    Report.notifyNewAction(params.chatReportID, managerID);
}

function canApproveIOU(iouReport: OnyxTypes.OnyxInputOrEntry<OnyxTypes.Report>, policy: OnyxTypes.OnyxInputOrEntry<OnyxTypes.Policy>) {
    // Only expense reports can be approved
    const isPaidGroupPolicy = policy && PolicyUtils.isPaidGroupPolicy(policy);
    if (!isPaidGroupPolicy) {
        return false;
    }

    const isOnSubmitAndClosePolicy = PolicyUtils.isSubmitAndClose(policy);
    if (isOnSubmitAndClosePolicy) {
        return false;
    }

    const managerID = iouReport?.managerID ?? -1;
    const isCurrentUserManager = managerID === userAccountID;
    const isOpenExpenseReport = ReportUtils.isOpenExpenseReport(iouReport);
    const isApproved = ReportUtils.isReportApproved(iouReport);
    const iouSettled = ReportUtils.isSettled(iouReport?.reportID);
    const reportNameValuePairs = ReportUtils.getReportNameValuePairs(iouReport?.reportID);
    const isArchivedReport = ReportUtils.isArchivedRoom(iouReport, reportNameValuePairs);
    const unheldTotalIsZero = iouReport && iouReport.unheldTotal === 0;

    return isCurrentUserManager && !isOpenExpenseReport && !isApproved && !iouSettled && !isArchivedReport && !unheldTotalIsZero;
}

function canIOUBePaid(
    iouReport: OnyxTypes.OnyxInputOrEntry<OnyxTypes.Report>,
    chatReport: OnyxTypes.OnyxInputOrEntry<OnyxTypes.Report>,
    policy: OnyxTypes.OnyxInputOrEntry<OnyxTypes.Policy>,
    transactions?: OnyxTypes.Transaction[],
    onlyShowPayElsewhere = false,
) {
    const isPolicyExpenseChat = ReportUtils.isPolicyExpenseChat(chatReport);
    const reportNameValuePairs = ReportUtils.getReportNameValuePairs(chatReport?.reportID);
    const isChatReportArchived = ReportUtils.isArchivedRoom(chatReport, reportNameValuePairs);
    const iouSettled = ReportUtils.isSettled(iouReport?.reportID);

    if (isEmptyObject(iouReport)) {
        return false;
    }

    if (policy?.reimbursementChoice === CONST.POLICY.REIMBURSEMENT_CHOICES.REIMBURSEMENT_NO) {
        if (!onlyShowPayElsewhere) {
            return false;
        }
        if (iouReport?.statusNum !== CONST.REPORT.STATUS_NUM.SUBMITTED) {
            return false;
        }
    }

    if (ReportUtils.isInvoiceReport(iouReport)) {
        if (iouSettled) {
            return false;
        }
        if (chatReport?.invoiceReceiver?.type === CONST.REPORT.INVOICE_RECEIVER_TYPE.INDIVIDUAL) {
            return chatReport?.invoiceReceiver?.accountID === userAccountID;
        }
        return PolicyUtils.getPolicy(chatReport?.invoiceReceiver?.policyID)?.role === CONST.POLICY.ROLE.ADMIN;
    }

    const isPayer = ReportUtils.isPayer(
        {
            email: currentUserEmail,
            accountID: userAccountID,
        },
        iouReport,
        onlyShowPayElsewhere,
    );

    const isOpenExpenseReport = isPolicyExpenseChat && ReportUtils.isOpenExpenseReport(iouReport);

    const {reimbursableSpend} = ReportUtils.getMoneyRequestSpendBreakdown(iouReport);
    const isAutoReimbursable = policy?.reimbursementChoice === CONST.POLICY.REIMBURSEMENT_CHOICES.REIMBURSEMENT_YES ? false : ReportUtils.canBeAutoReimbursed(iouReport, policy);
    const shouldBeApproved = canApproveIOU(iouReport, policy);

    const isPayAtEndExpenseReport = ReportUtils.isPayAtEndExpenseReport(iouReport?.reportID, transactions);
    return (
        isPayer &&
        !isOpenExpenseReport &&
        !iouSettled &&
        !iouReport?.isWaitingOnBankAccount &&
        reimbursableSpend !== 0 &&
        !isChatReportArchived &&
        !isAutoReimbursable &&
        !shouldBeApproved &&
        !isPayAtEndExpenseReport
    );
}

function getIOUReportActionToApproveOrPay(chatReport: OnyxEntry<OnyxTypes.Report>, excludedIOUReportID: string): OnyxEntry<ReportAction> {
    const chatReportActions = allReportActions?.[`${ONYXKEYS.COLLECTION.REPORT_ACTIONS}${chatReport?.reportID}`] ?? {};

    return Object.values(chatReportActions).find((action) => {
        const iouReport = ReportUtils.getReportOrDraftReport(action.childReportID ?? '-1');
        const policy = PolicyUtils.getPolicy(iouReport?.policyID);
        const shouldShowSettlementButton = canIOUBePaid(iouReport, chatReport, policy) || canApproveIOU(iouReport, policy);
        return action.childReportID?.toString() !== excludedIOUReportID && action.actionName === CONST.REPORT.ACTIONS.TYPE.REPORT_PREVIEW && shouldShowSettlementButton;
    });
}

function hasIOUToApproveOrPay(chatReport: OnyxEntry<OnyxTypes.Report>, excludedIOUReportID: string): boolean {
    return !!getIOUReportActionToApproveOrPay(chatReport, excludedIOUReportID);
}

function isLastApprover(approvalChain: string[]): boolean {
    if (approvalChain.length === 0) {
        return true;
    }
    return approvalChain.at(-1) === currentUserEmail;
}

function getNextApproverAccountID(report: OnyxEntry<OnyxTypes.Report>) {
    const ownerAccountID = report?.ownerAccountID ?? -1;
    const policy = PolicyUtils.getPolicy(report?.policyID);
    const approvalChain = ReportUtils.getApprovalChain(policy, ownerAccountID, report?.total ?? 0);
    const submitToAccountID = PolicyUtils.getSubmitToAccountID(policy, ownerAccountID);

    if (approvalChain.length === 0) {
        return submitToAccountID;
    }

    const nextApproverEmail = approvalChain.length === 1 ? approvalChain.at(0) : approvalChain.at(approvalChain.indexOf(currentUserEmail) + 1);
    if (!nextApproverEmail) {
        return submitToAccountID;
    }

    return PersonalDetailsUtils.getAccountIDsByLogins([nextApproverEmail]).at(0);
}

function approveMoneyRequest(expenseReport: OnyxEntry<OnyxTypes.Report>, full?: boolean) {
    if (expenseReport?.policyID && SubscriptionUtils.shouldRestrictUserBillableActions(expenseReport.policyID)) {
        Navigation.navigate(ROUTES.RESTRICTED_ACTION.getRoute(expenseReport.policyID));
        return;
    }

    const currentNextStep = allNextSteps[`${ONYXKEYS.COLLECTION.NEXT_STEP}${expenseReport?.reportID}`] ?? null;
    let total = expenseReport?.total ?? 0;
    const hasHeldExpenses = ReportUtils.hasHeldExpenses(expenseReport?.reportID);
    if (hasHeldExpenses && !full && !!expenseReport?.unheldTotal) {
        total = expenseReport?.unheldTotal;
    }
    const optimisticApprovedReportAction = ReportUtils.buildOptimisticApprovedReportAction(total, expenseReport?.currency ?? '', expenseReport?.reportID ?? '-1');

    const approvalChain = ReportUtils.getApprovalChain(PolicyUtils.getPolicy(expenseReport?.policyID), expenseReport?.ownerAccountID ?? -1, expenseReport?.total ?? 0);

    const predictedNextStatus = isLastApprover(approvalChain) ? CONST.REPORT.STATUS_NUM.APPROVED : CONST.REPORT.STATUS_NUM.SUBMITTED;
    const predictedNextState = isLastApprover(approvalChain) ? CONST.REPORT.STATE_NUM.APPROVED : CONST.REPORT.STATE_NUM.SUBMITTED;
    const managerID = isLastApprover(approvalChain) ? expenseReport?.managerID : getNextApproverAccountID(expenseReport);

    const optimisticNextStep = NextStepUtils.buildNextStep(expenseReport, predictedNextStatus);
    const chatReport = ReportUtils.getReportOrDraftReport(expenseReport?.chatReportID);

    const optimisticReportActionsData: OnyxUpdate = {
        onyxMethod: Onyx.METHOD.MERGE,
        key: `${ONYXKEYS.COLLECTION.REPORT_ACTIONS}${expenseReport?.reportID}`,
        value: {
            [optimisticApprovedReportAction.reportActionID]: {
                ...(optimisticApprovedReportAction as OnyxTypes.ReportAction),
                pendingAction: CONST.RED_BRICK_ROAD_PENDING_ACTION.ADD,
            },
        },
    };
    const optimisticIOUReportData: OnyxUpdate = {
        onyxMethod: Onyx.METHOD.MERGE,
        key: `${ONYXKEYS.COLLECTION.REPORT}${expenseReport?.reportID}`,
        value: {
            ...expenseReport,
            lastMessageText: ReportActionsUtils.getReportActionText(optimisticApprovedReportAction),
            lastMessageHtml: ReportActionsUtils.getReportActionHtml(optimisticApprovedReportAction),
            stateNum: predictedNextState,
            statusNum: predictedNextStatus,
            managerID,
            pendingFields: {
                partial: full ? null : CONST.RED_BRICK_ROAD_PENDING_ACTION.UPDATE,
            },
        },
    };

    const optimisticChatReportData: OnyxUpdate = {
        onyxMethod: Onyx.METHOD.MERGE,
        key: `${ONYXKEYS.COLLECTION.REPORT}${expenseReport?.chatReportID}`,
        value: {
            hasOutstandingChildRequest: hasIOUToApproveOrPay(chatReport, expenseReport?.reportID ?? '-1'),
        },
    };

    const optimisticNextStepData: OnyxUpdate = {
        onyxMethod: Onyx.METHOD.MERGE,
        key: `${ONYXKEYS.COLLECTION.NEXT_STEP}${expenseReport?.reportID}`,
        value: optimisticNextStep,
    };
    const optimisticData: OnyxUpdate[] = [optimisticIOUReportData, optimisticReportActionsData, optimisticNextStepData, optimisticChatReportData];

    const successData: OnyxUpdate[] = [
        {
            onyxMethod: Onyx.METHOD.MERGE,
            key: `${ONYXKEYS.COLLECTION.REPORT_ACTIONS}${expenseReport?.reportID}`,
            value: {
                [optimisticApprovedReportAction.reportActionID]: {
                    pendingAction: null,
                },
            },
        },
        {
            onyxMethod: Onyx.METHOD.MERGE,
            key: `${ONYXKEYS.COLLECTION.REPORT}${expenseReport?.reportID}`,
            value: {
                pendingFields: {
                    partial: null,
                },
            },
        },
    ];

    const failureData: OnyxUpdate[] = [
        {
            onyxMethod: Onyx.METHOD.MERGE,
            key: `${ONYXKEYS.COLLECTION.REPORT_ACTIONS}${expenseReport?.reportID}`,
            value: {
                [optimisticApprovedReportAction.reportActionID]: {
                    errors: ErrorUtils.getMicroSecondOnyxErrorWithTranslationKey('iou.error.other'),
                },
            },
        },
        {
            onyxMethod: Onyx.METHOD.MERGE,
            key: `${ONYXKEYS.COLLECTION.REPORT}${expenseReport?.chatReportID}`,
            value: {
                hasOutstandingChildRequest: chatReport?.hasOutstandingChildRequest,
                pendingFields: {
                    partial: null,
                },
            },
        },
        {
            onyxMethod: Onyx.METHOD.MERGE,
            key: `${ONYXKEYS.COLLECTION.NEXT_STEP}${expenseReport?.reportID}`,
            value: currentNextStep,
        },
    ];

    // Clear hold reason of all transactions if we approve all requests
    if (full && hasHeldExpenses) {
        const heldTransactions = ReportUtils.getAllHeldTransactions(expenseReport?.reportID);
        heldTransactions.forEach((heldTransaction) => {
            optimisticData.push({
                onyxMethod: Onyx.METHOD.MERGE,
                key: `${ONYXKEYS.COLLECTION.TRANSACTION}${heldTransaction.transactionID}`,
                value: {
                    comment: {
                        hold: '',
                    },
                },
            });
            failureData.push({
                onyxMethod: Onyx.METHOD.MERGE,
                key: `${ONYXKEYS.COLLECTION.TRANSACTION}${heldTransaction.transactionID}`,
                value: {
                    comment: {
                        hold: heldTransaction.comment?.hold,
                    },
                },
            });
        });
    }

    let optimisticHoldReportID;
    let optimisticHoldActionID;
    let optimisticHoldReportExpenseActionIDs;
    if (!full && !!chatReport && !!expenseReport) {
        const holdReportOnyxData = getReportFromHoldRequestsOnyxData(chatReport, expenseReport, {accountID: expenseReport.ownerAccountID});

        optimisticData.push(...holdReportOnyxData.optimisticData);
        failureData.push(...holdReportOnyxData.failureData);
        optimisticHoldReportID = holdReportOnyxData.optimisticHoldReportID;
        optimisticHoldActionID = holdReportOnyxData.optimisticHoldActionID;
        optimisticHoldReportExpenseActionIDs = JSON.stringify(holdReportOnyxData.optimisticHoldReportExpenseActionIDs);
    }

    const parameters: ApproveMoneyRequestParams = {
        reportID: expenseReport?.reportID ?? '-1',
        approvedReportActionID: optimisticApprovedReportAction.reportActionID,
        full,
        optimisticHoldReportID,
        optimisticHoldActionID,
        optimisticHoldReportExpenseActionIDs,
        v2: PolicyUtils.isControlOnAdvancedApprovalMode(PolicyUtils.getPolicy(expenseReport?.policyID)),
    };

    API.write(WRITE_COMMANDS.APPROVE_MONEY_REQUEST, parameters, {optimisticData, successData, failureData});
}

function unapproveExpenseReport(expenseReport: OnyxEntry<OnyxTypes.Report>) {
    if (isEmptyObject(expenseReport)) {
        return;
    }

    const currentNextStep = allNextSteps[`${ONYXKEYS.COLLECTION.NEXT_STEP}${expenseReport.reportID}`] ?? null;

    const optimisticUnapprovedReportAction = ReportUtils.buildOptimisticUnapprovedReportAction(expenseReport.total ?? 0, expenseReport.currency ?? '', expenseReport.reportID);
    const optimisticNextStep = NextStepUtils.buildNextStep(expenseReport, CONST.REPORT.STATUS_NUM.SUBMITTED);

    const optimisticReportActionData: OnyxUpdate = {
        onyxMethod: Onyx.METHOD.MERGE,
        key: `${ONYXKEYS.COLLECTION.REPORT_ACTIONS}${expenseReport.reportID}`,
        value: {
            [optimisticUnapprovedReportAction.reportActionID]: {
                ...(optimisticUnapprovedReportAction as OnyxTypes.ReportAction),
                pendingAction: CONST.RED_BRICK_ROAD_PENDING_ACTION.ADD,
            },
        },
    };
    const optimisticIOUReportData: OnyxUpdate = {
        onyxMethod: Onyx.METHOD.MERGE,
        key: `${ONYXKEYS.COLLECTION.REPORT}${expenseReport.reportID}`,
        value: {
            ...expenseReport,
            lastMessageText: ReportActionsUtils.getReportActionText(optimisticUnapprovedReportAction),
            lastMessageHtml: ReportActionsUtils.getReportActionHtml(optimisticUnapprovedReportAction),
            stateNum: CONST.REPORT.STATE_NUM.SUBMITTED,
            statusNum: CONST.REPORT.STATUS_NUM.SUBMITTED,
            pendingFields: {
                partial: CONST.RED_BRICK_ROAD_PENDING_ACTION.UPDATE,
            },
        },
    };

    const optimisticNextStepData: OnyxUpdate = {
        onyxMethod: Onyx.METHOD.MERGE,
        key: `${ONYXKEYS.COLLECTION.NEXT_STEP}${expenseReport.reportID}`,
        value: optimisticNextStep,
    };

    const optimisticData: OnyxUpdate[] = [optimisticIOUReportData, optimisticReportActionData, optimisticNextStepData];

    const successData: OnyxUpdate[] = [
        {
            onyxMethod: Onyx.METHOD.MERGE,
            key: `${ONYXKEYS.COLLECTION.REPORT_ACTIONS}${expenseReport.reportID}`,
            value: {
                [optimisticUnapprovedReportAction.reportActionID]: {
                    pendingAction: null,
                },
            },
        },
        {
            onyxMethod: Onyx.METHOD.MERGE,
            key: `${ONYXKEYS.COLLECTION.REPORT}${expenseReport.reportID}`,
            value: {
                pendingFields: {
                    partial: null,
                },
            },
        },
    ];

    const failureData: OnyxUpdate[] = [
        {
            onyxMethod: Onyx.METHOD.MERGE,
            key: `${ONYXKEYS.COLLECTION.REPORT_ACTIONS}${expenseReport.reportID}`,
            value: {
                [optimisticUnapprovedReportAction.reportActionID]: {
                    errors: ErrorUtils.getMicroSecondOnyxErrorWithTranslationKey('iou.error.other'),
                },
            },
        },
        {
            onyxMethod: Onyx.METHOD.MERGE,
            key: `${ONYXKEYS.COLLECTION.NEXT_STEP}${expenseReport.reportID}`,
            value: currentNextStep,
        },
    ];

    const parameters: UnapproveExpenseReportParams = {
        reportID: expenseReport.reportID,
        reportActionID: optimisticUnapprovedReportAction.reportActionID,
    };

    API.write(WRITE_COMMANDS.UNAPPROVE_EXPENSE_REPORT, parameters, {optimisticData, successData, failureData});
}

function submitReport(expenseReport: OnyxTypes.Report) {
    if (expenseReport.policyID && SubscriptionUtils.shouldRestrictUserBillableActions(expenseReport.policyID)) {
        Navigation.navigate(ROUTES.RESTRICTED_ACTION.getRoute(expenseReport.policyID));
        return;
    }

    const currentNextStep = allNextSteps[`${ONYXKEYS.COLLECTION.NEXT_STEP}${expenseReport.reportID}`] ?? null;
    const parentReport = ReportUtils.getReportOrDraftReport(expenseReport.parentReportID);
    const policy = PolicyUtils.getPolicy(expenseReport.policyID);
    const isCurrentUserManager = currentUserPersonalDetails?.accountID === expenseReport.managerID;
    const isSubmitAndClosePolicy = PolicyUtils.isSubmitAndClose(policy);
    const adminAccountID = policy?.role === CONST.POLICY.ROLE.ADMIN ? currentUserPersonalDetails?.accountID : undefined;
    const optimisticSubmittedReportAction = ReportUtils.buildOptimisticSubmittedReportAction(expenseReport?.total ?? 0, expenseReport.currency ?? '', expenseReport.reportID, adminAccountID);
    const optimisticNextStep = NextStepUtils.buildNextStep(expenseReport, isSubmitAndClosePolicy ? CONST.REPORT.STATUS_NUM.CLOSED : CONST.REPORT.STATUS_NUM.SUBMITTED);

    const optimisticData: OnyxUpdate[] = !isSubmitAndClosePolicy
        ? [
              {
                  onyxMethod: Onyx.METHOD.MERGE,
                  key: `${ONYXKEYS.COLLECTION.REPORT_ACTIONS}${expenseReport.reportID}`,
                  value: {
                      [optimisticSubmittedReportAction.reportActionID]: {
                          ...(optimisticSubmittedReportAction as OnyxTypes.ReportAction),
                          pendingAction: CONST.RED_BRICK_ROAD_PENDING_ACTION.ADD,
                      },
                  },
              },
              {
                  onyxMethod: Onyx.METHOD.MERGE,
                  key: `${ONYXKEYS.COLLECTION.REPORT}${expenseReport.reportID}`,
                  value: {
                      ...expenseReport,
                      lastMessageText: ReportActionsUtils.getReportActionText(optimisticSubmittedReportAction),
                      lastMessageHtml: ReportActionsUtils.getReportActionHtml(optimisticSubmittedReportAction),
                      stateNum: CONST.REPORT.STATE_NUM.SUBMITTED,
                      statusNum: CONST.REPORT.STATUS_NUM.SUBMITTED,
                  },
              },
          ]
        : [
              {
                  onyxMethod: Onyx.METHOD.MERGE,
                  key: `${ONYXKEYS.COLLECTION.REPORT}${expenseReport.reportID}`,
                  value: {
                      ...expenseReport,
                      stateNum: CONST.REPORT.STATE_NUM.APPROVED,
                      statusNum: CONST.REPORT.STATUS_NUM.CLOSED,
                  },
              },
          ];

    optimisticData.push({
        onyxMethod: Onyx.METHOD.MERGE,
        key: `${ONYXKEYS.COLLECTION.NEXT_STEP}${expenseReport.reportID}`,
        value: optimisticNextStep,
    });

    if (parentReport?.reportID) {
        optimisticData.push({
            onyxMethod: Onyx.METHOD.MERGE,
            key: `${ONYXKEYS.COLLECTION.REPORT}${parentReport.reportID}`,
            value: {
                ...parentReport,
                // In case its a manager who force submitted the report, they are the next user who needs to take an action
                hasOutstandingChildRequest: isCurrentUserManager,
                iouReportID: null,
            },
        });
    }

    const successData: OnyxUpdate[] = [];
    if (!isSubmitAndClosePolicy) {
        successData.push({
            onyxMethod: Onyx.METHOD.MERGE,
            key: `${ONYXKEYS.COLLECTION.REPORT_ACTIONS}${expenseReport.reportID}`,
            value: {
                [optimisticSubmittedReportAction.reportActionID]: {
                    pendingAction: null,
                },
            },
        });
    }

    const failureData: OnyxUpdate[] = [
        {
            onyxMethod: Onyx.METHOD.MERGE,
            key: `${ONYXKEYS.COLLECTION.REPORT}${expenseReport.reportID}`,
            value: {
                statusNum: CONST.REPORT.STATUS_NUM.OPEN,
                stateNum: CONST.REPORT.STATE_NUM.OPEN,
            },
        },
        {
            onyxMethod: Onyx.METHOD.MERGE,
            key: `${ONYXKEYS.COLLECTION.NEXT_STEP}${expenseReport.reportID}`,
            value: currentNextStep,
        },
    ];
    if (!isSubmitAndClosePolicy) {
        failureData.push({
            onyxMethod: Onyx.METHOD.MERGE,
            key: `${ONYXKEYS.COLLECTION.REPORT_ACTIONS}${expenseReport.reportID}`,
            value: {
                [optimisticSubmittedReportAction.reportActionID]: {
                    errors: ErrorUtils.getMicroSecondOnyxErrorWithTranslationKey('iou.error.other'),
                },
            },
        });
    }

    if (parentReport?.reportID) {
        failureData.push({
            onyxMethod: Onyx.METHOD.MERGE,
            key: `${ONYXKEYS.COLLECTION.REPORT}${parentReport.reportID}`,
            value: {
                hasOutstandingChildRequest: parentReport.hasOutstandingChildRequest,
                iouReportID: expenseReport.reportID,
            },
        });
    }

    const parameters: SubmitReportParams = {
        reportID: expenseReport.reportID,
        managerAccountID: PolicyUtils.getSubmitToAccountID(policy, expenseReport.ownerAccountID ?? -1) ?? expenseReport.managerID,
        reportActionID: optimisticSubmittedReportAction.reportActionID,
    };

    API.write(WRITE_COMMANDS.SUBMIT_REPORT, parameters, {optimisticData, successData, failureData});
}

function cancelPayment(expenseReport: OnyxEntry<OnyxTypes.Report>, chatReport: OnyxTypes.Report) {
    if (isEmptyObject(expenseReport)) {
        return;
    }

    const optimisticReportAction = ReportUtils.buildOptimisticCancelPaymentReportAction(expenseReport.reportID, -(expenseReport.total ?? 0), expenseReport.currency ?? '');
    const policy = PolicyUtils.getPolicy(chatReport.policyID);
    const approvalMode = policy?.approvalMode ?? CONST.POLICY.APPROVAL_MODE.BASIC;
    const stateNum: ValueOf<typeof CONST.REPORT.STATE_NUM> = approvalMode === CONST.POLICY.APPROVAL_MODE.OPTIONAL ? CONST.REPORT.STATE_NUM.SUBMITTED : CONST.REPORT.STATE_NUM.APPROVED;
    const statusNum: ValueOf<typeof CONST.REPORT.STATUS_NUM> = approvalMode === CONST.POLICY.APPROVAL_MODE.OPTIONAL ? CONST.REPORT.STATUS_NUM.CLOSED : CONST.REPORT.STATUS_NUM.APPROVED;
    const optimisticNextStep = NextStepUtils.buildNextStep(expenseReport, statusNum);
    const optimisticData: OnyxUpdate[] = [
        {
            onyxMethod: Onyx.METHOD.MERGE,
            key: `${ONYXKEYS.COLLECTION.REPORT_ACTIONS}${expenseReport.reportID}`,
            value: {
                [optimisticReportAction.reportActionID]: {
                    ...(optimisticReportAction as OnyxTypes.ReportAction),
                    pendingAction: CONST.RED_BRICK_ROAD_PENDING_ACTION.ADD,
                },
            },
        },
        {
            onyxMethod: Onyx.METHOD.MERGE,
            key: `${ONYXKEYS.COLLECTION.REPORT}${expenseReport.reportID}`,
            value: {
                ...expenseReport,
                lastMessageText: ReportActionsUtils.getReportActionText(optimisticReportAction),
                lastMessageHtml: ReportActionsUtils.getReportActionHtml(optimisticReportAction),
                stateNum,
                statusNum,
            },
        },
    ];

    optimisticData.push({
        onyxMethod: Onyx.METHOD.MERGE,
        key: `${ONYXKEYS.COLLECTION.NEXT_STEP}${expenseReport.reportID}`,
        value: optimisticNextStep,
    });

    const successData: OnyxUpdate[] = [
        {
            onyxMethod: Onyx.METHOD.MERGE,
            key: `${ONYXKEYS.COLLECTION.REPORT_ACTIONS}${expenseReport.reportID}`,
            value: {
                [optimisticReportAction.reportActionID]: {
                    pendingAction: null,
                },
            },
        },
    ];

    const failureData: OnyxUpdate[] = [
        {
            onyxMethod: Onyx.METHOD.MERGE,
            key: `${ONYXKEYS.COLLECTION.REPORT_ACTIONS}${expenseReport.reportID}`,
            value: {
                [optimisticReportAction.reportActionID ?? '-1']: {
                    errors: ErrorUtils.getMicroSecondOnyxErrorWithTranslationKey('iou.error.other'),
                },
            },
        },
        {
            onyxMethod: Onyx.METHOD.MERGE,
            key: `${ONYXKEYS.COLLECTION.REPORT}${expenseReport.reportID}`,
            value: {
                statusNum: CONST.REPORT.STATUS_NUM.REIMBURSED,
            },
        },
    ];

    if (chatReport?.reportID) {
        failureData.push({
            onyxMethod: Onyx.METHOD.MERGE,
            key: `${ONYXKEYS.COLLECTION.REPORT}${chatReport.reportID}`,
            value: {
                hasOutstandingChildRequest: true,
                iouReportID: expenseReport.reportID,
            },
        });
    }
    failureData.push({
        onyxMethod: Onyx.METHOD.MERGE,
        key: `${ONYXKEYS.COLLECTION.NEXT_STEP}${expenseReport.reportID}`,
        value: NextStepUtils.buildNextStep(expenseReport, CONST.REPORT.STATUS_NUM.REIMBURSED),
    });

    API.write(
        WRITE_COMMANDS.CANCEL_PAYMENT,
        {
            iouReportID: expenseReport.reportID,
            chatReportID: chatReport.reportID,
            managerAccountID: expenseReport.managerID ?? -1,
            reportActionID: optimisticReportAction.reportActionID,
        },
        {optimisticData, successData, failureData},
    );
}

/**
 * Completes onboarding for invite link flow based on the selected payment option
 *
 * @param paymentSelected based on which we choose the onboarding choice and concierge message
 */
function completePaymentOnboarding(paymentSelected: ValueOf<typeof CONST.PAYMENT_SELECTED>) {
    const isInviteOnboardingComplete = introSelected?.isInviteOnboardingComplete ?? false;

    if (isInviteOnboardingComplete || !introSelected?.choice) {
        return;
    }

    const session = SessionUtils.getSession();

    const personalDetailsListValues = Object.values(OptionsListUtils.getPersonalDetailsForAccountIDs(session?.accountID ? [session.accountID] : [], personalDetailsList));
    const personalDetails = personalDetailsListValues.at(0);

    let onboardingPurpose = introSelected.choice;
    if (introSelected.inviteType === CONST.ONBOARDING_INVITE_TYPES.IOU && paymentSelected === CONST.IOU.PAYMENT_SELECTED.BBA) {
        onboardingPurpose = CONST.ONBOARDING_CHOICES.MANAGE_TEAM;
    }

    if (introSelected.inviteType === CONST.ONBOARDING_INVITE_TYPES.INVOICE && paymentSelected !== CONST.IOU.PAYMENT_SELECTED.BBA) {
        onboardingPurpose = CONST.ONBOARDING_CHOICES.CHAT_SPLIT;
    }

    Report.completeOnboarding(onboardingPurpose, CONST.ONBOARDING_MESSAGES[onboardingPurpose], personalDetails?.firstName ?? '', personalDetails?.lastName ?? '', paymentSelected);
}

function payMoneyRequest(paymentType: PaymentMethodType, chatReport: OnyxTypes.Report, iouReport: OnyxEntry<OnyxTypes.Report>, full = true) {
    if (chatReport.policyID && SubscriptionUtils.shouldRestrictUserBillableActions(chatReport.policyID)) {
        Navigation.navigate(ROUTES.RESTRICTED_ACTION.getRoute(chatReport.policyID));
        return;
    }

    const paymentSelected = paymentType === CONST.IOU.PAYMENT_TYPE.VBBA ? CONST.IOU.PAYMENT_SELECTED.BBA : CONST.IOU.PAYMENT_SELECTED.PBA;
    completePaymentOnboarding(paymentSelected);

    const recipient = {accountID: iouReport?.ownerAccountID ?? -1};
    const {params, optimisticData, successData, failureData} = getPayMoneyRequestParams(chatReport, iouReport, recipient, paymentType, full);

    // For now, we need to call the PayMoneyRequestWithWallet API since PayMoneyRequest was not updated to work with
    // Expensify Wallets.
    const apiCommand = paymentType === CONST.IOU.PAYMENT_TYPE.EXPENSIFY ? WRITE_COMMANDS.PAY_MONEY_REQUEST_WITH_WALLET : WRITE_COMMANDS.PAY_MONEY_REQUEST;

    API.write(apiCommand, params, {optimisticData, successData, failureData});
}

function payInvoice(paymentMethodType: PaymentMethodType, chatReport: OnyxTypes.Report, invoiceReport: OnyxEntry<OnyxTypes.Report>, payAsBusiness = false) {
    const recipient = {accountID: invoiceReport?.ownerAccountID ?? -1};
    const {
        optimisticData,
        successData,
        failureData,
        params: {
            reportActionID,
            policyID,
            adminsChatReportID,
            adminsCreatedReportActionID,
            expenseChatReportID,
            expenseCreatedReportActionID,
            customUnitRateID,
            customUnitID,
            ownerEmail,
            policyName,
        },
    } = getPayMoneyRequestParams(chatReport, invoiceReport, recipient, paymentMethodType, true, payAsBusiness);

    const paymentSelected = paymentMethodType === CONST.IOU.PAYMENT_TYPE.VBBA ? CONST.IOU.PAYMENT_SELECTED.BBA : CONST.IOU.PAYMENT_SELECTED.PBA;
    completePaymentOnboarding(paymentSelected);

    let params: PayInvoiceParams = {
        reportID: invoiceReport?.reportID ?? '',
        reportActionID,
        paymentMethodType,
        payAsBusiness,
    };

    if (policyID) {
        params = {
            ...params,
            policyID,
            adminsChatReportID,
            adminsCreatedReportActionID,
            expenseChatReportID,
            expenseCreatedReportActionID,
            customUnitRateID,
            customUnitID,
            ownerEmail,
            policyName,
        };
    }

    API.write(WRITE_COMMANDS.PAY_INVOICE, params, {optimisticData, successData, failureData});
}

function detachReceipt(transactionID: string) {
    const transaction = allTransactions[`${ONYXKEYS.COLLECTION.TRANSACTION}${transactionID}`];
    const newTransaction = transaction
        ? {
              ...transaction,
              filename: '',
              receipt: {
                  source: '',
              },
          }
        : null;

    const optimisticData: OnyxUpdate[] = [
        {
            onyxMethod: Onyx.METHOD.SET,
            key: `${ONYXKEYS.COLLECTION.TRANSACTION}${transactionID}`,
            value: {
                ...newTransaction,
                pendingFields: {
                    receipt: CONST.RED_BRICK_ROAD_PENDING_ACTION.UPDATE,
                },
            },
        },
    ];

    const successData: OnyxUpdate[] = [
        {
            onyxMethod: Onyx.METHOD.MERGE,
            key: `${ONYXKEYS.COLLECTION.TRANSACTION}${transactionID}`,
            value: {
                pendingFields: {
                    receipt: null,
                },
            },
        },
    ];
    const failureData: OnyxUpdate[] = [
        {
            onyxMethod: Onyx.METHOD.MERGE,
            key: `${ONYXKEYS.COLLECTION.TRANSACTION}${transactionID}`,
            value: {
                ...(transaction ?? null),
                errors: ErrorUtils.getMicroSecondOnyxErrorWithTranslationKey('iou.error.receiptDeleteFailureError'),
                pendingFields: {
                    receipt: null,
                },
            },
        },
    ];

    const parameters: DetachReceiptParams = {transactionID};

    API.write(WRITE_COMMANDS.DETACH_RECEIPT, parameters, {optimisticData, successData, failureData});
}

function replaceReceipt(transactionID: string, file: File, source: string) {
    const transaction = allTransactions[`${ONYXKEYS.COLLECTION.TRANSACTION}${transactionID}`];
    const oldReceipt = transaction?.receipt ?? {};
    const receiptOptimistic = {
        source,
        state: CONST.IOU.RECEIPT_STATE.OPEN,
    };

    const optimisticData: OnyxUpdate[] = [
        {
            onyxMethod: Onyx.METHOD.MERGE,
            key: `${ONYXKEYS.COLLECTION.TRANSACTION}${transactionID}`,
            value: {
                receipt: receiptOptimistic,
                filename: file.name,
                pendingFields: {
                    receipt: CONST.RED_BRICK_ROAD_PENDING_ACTION.UPDATE,
                },
            },
        },
    ];

    const successData: OnyxUpdate[] = [
        {
            onyxMethod: Onyx.METHOD.MERGE,
            key: `${ONYXKEYS.COLLECTION.TRANSACTION}${transactionID}`,
            value: {
                pendingFields: {
                    receipt: null,
                },
            },
        },
    ];

    const failureData: OnyxUpdate[] = [
        {
            onyxMethod: Onyx.METHOD.MERGE,
            key: `${ONYXKEYS.COLLECTION.TRANSACTION}${transactionID}`,
            value: {
                receipt: !isEmptyObject(oldReceipt) ? oldReceipt : null,
                filename: transaction?.filename,
                errors: getReceiptError(receiptOptimistic, file.name),
                pendingFields: {
                    receipt: null,
                },
            },
        },
    ];

    const parameters: ReplaceReceiptParams = {
        transactionID,
        receipt: file,
    };

    API.write(WRITE_COMMANDS.REPLACE_RECEIPT, parameters, {optimisticData, successData, failureData});
}

/**
 * Finds the participants for an IOU based on the attached report
 * @param transactionID of the transaction to set the participants of
 * @param report attached to the transaction
 */
function setMoneyRequestParticipantsFromReport(transactionID: string, report: OnyxEntry<OnyxTypes.Report>): Participant[] {
    // If the report is iou or expense report, we should get the chat report to set participant for request money
    const chatReport = ReportUtils.isMoneyRequestReport(report) ? ReportUtils.getReportOrDraftReport(report?.chatReportID) : report;
    const currentUserAccountID = currentUserPersonalDetails?.accountID;
    const shouldAddAsReport = !isEmptyObject(chatReport) && ReportUtils.isSelfDM(chatReport);
    let participants: Participant[] = [];

    if (ReportUtils.isPolicyExpenseChat(chatReport) || shouldAddAsReport) {
        participants = [{accountID: 0, reportID: chatReport?.reportID, isPolicyExpenseChat: ReportUtils.isPolicyExpenseChat(chatReport), selected: true}];
    } else if (ReportUtils.isInvoiceRoom(chatReport)) {
        participants = [
            {reportID: chatReport?.reportID, selected: true},
            {
                policyID: chatReport?.policyID,
                isSender: true,
                selected: false,
            },
        ];
    } else {
        const chatReportOtherParticipants = Object.keys(chatReport?.participants ?? {})
            .map(Number)
            .filter((accountID) => accountID !== currentUserAccountID);
        participants = chatReportOtherParticipants.map((accountID) => ({accountID, selected: true}));
    }

    Onyx.merge(`${ONYXKEYS.COLLECTION.TRANSACTION_DRAFT}${transactionID}`, {participants, participantsAutoAssigned: true});

    return participants;
}

function setMoneyRequestTaxRate(transactionID: string, taxCode: string) {
    Onyx.merge(`${ONYXKEYS.COLLECTION.TRANSACTION_DRAFT}${transactionID}`, {taxCode});
}

function setMoneyRequestTaxAmount(transactionID: string, taxAmount: number | null) {
    Onyx.merge(`${ONYXKEYS.COLLECTION.TRANSACTION_DRAFT}${transactionID}`, {taxAmount});
}

function dismissHoldUseExplanation() {
    const parameters: SetNameValuePairParams = {
        name: ONYXKEYS.NVP_DISMISSED_HOLD_USE_EXPLANATION,
        value: true,
    };

    const optimisticData: OnyxUpdate[] = [
        {
            onyxMethod: Onyx.METHOD.MERGE,
            key: ONYXKEYS.NVP_DISMISSED_HOLD_USE_EXPLANATION,
            value: true,
        },
    ];

    API.write(WRITE_COMMANDS.SET_NAME_VALUE_PAIR, parameters, {
        optimisticData,
    });
}

/**
 * Sets the `splitShares` map that holds individual shares of a split bill
 */
function setSplitShares(transaction: OnyxEntry<OnyxTypes.Transaction>, amount: number, currency: string, newAccountIDs: number[]) {
    if (!transaction) {
        return;
    }
    const oldAccountIDs = Object.keys(transaction.splitShares ?? {}).map((key) => Number(key));

    // Create an array containing unique IDs of the current transaction participants and the new ones
    // The current userAccountID might not be included in newAccountIDs if this is called from the participants step using Global Create
    // If this is called from an existing group chat, it'll be included. So we manually add them to account for both cases.
    const accountIDs = [...new Set<number>([userAccountID, ...newAccountIDs, ...oldAccountIDs])];

    const splitShares: SplitShares = accountIDs.reduce((acc: SplitShares, accountID): SplitShares => {
        // We want to replace the contents of splitShares to contain only `newAccountIDs` entries
        // In the case of going back to the participants page and removing a participant
        // a simple merge will have the previous participant still present in the splitshares object
        // So we manually set their entry to null
        if (!newAccountIDs.includes(accountID) && accountID !== userAccountID) {
            acc[accountID] = null;
            return acc;
        }

        const isPayer = accountID === userAccountID;
        const participantsLength = newAccountIDs.includes(userAccountID) ? newAccountIDs.length - 1 : newAccountIDs.length;
        const splitAmount = IOUUtils.calculateAmount(participantsLength, amount, currency, isPayer);
        acc[accountID] = {
            amount: splitAmount,
            isModified: false,
        };
        return acc;
    }, {});

    Onyx.merge(`${ONYXKEYS.COLLECTION.TRANSACTION_DRAFT}${transaction.transactionID}`, {splitShares});
}

function resetSplitShares(transaction: OnyxEntry<OnyxTypes.Transaction>, newAmount?: number, currency?: string) {
    if (!transaction) {
        return;
    }
    const accountIDs = Object.keys(transaction.splitShares ?? {}).map((key) => Number(key));
    if (!accountIDs) {
        return;
    }
    setSplitShares(transaction, newAmount ?? transaction.amount, currency ?? transaction.currency, accountIDs);
}

/**
 * Sets an individual split share of the participant accountID supplied
 */
function setIndividualShare(transactionID: string, participantAccountID: number, participantShare: number) {
    Onyx.merge(`${ONYXKEYS.COLLECTION.TRANSACTION_DRAFT}${transactionID}`, {
        splitShares: {
            [participantAccountID]: {amount: participantShare, isModified: true},
        },
    });
}

/**
 * Adjusts remaining unmodified shares when another share is modified
 * E.g. if total bill is $100 and split between 3 participants, when the user changes the first share to $50, the remaining unmodified shares will become $25 each.
 */
function adjustRemainingSplitShares(transaction: NonNullable<OnyxTypes.Transaction>) {
    const modifiedShares = Object.keys(transaction.splitShares ?? {}).filter((key: string) => transaction?.splitShares?.[Number(key)]?.isModified);

    if (!modifiedShares.length) {
        return;
    }

    const sumOfManualShares = modifiedShares
        .map((key: string): number => transaction?.splitShares?.[Number(key)]?.amount ?? 0)
        .reduce((prev: number, current: number): number => prev + current, 0);

    const unmodifiedSharesAccountIDs = Object.keys(transaction.splitShares ?? {})
        .filter((key: string) => !transaction?.splitShares?.[Number(key)]?.isModified)
        .map((key: string) => Number(key));

    const remainingTotal = transaction.amount - sumOfManualShares;
    if (remainingTotal < 0) {
        return;
    }

    const splitShares: SplitShares = unmodifiedSharesAccountIDs.reduce((acc: SplitShares, accountID: number, index: number): SplitShares => {
        const splitAmount = IOUUtils.calculateAmount(unmodifiedSharesAccountIDs.length - 1, remainingTotal, transaction.currency, index === 0);
        acc[accountID] = {
            amount: splitAmount,
        };
        return acc;
    }, {});

    Onyx.merge(`${ONYXKEYS.COLLECTION.TRANSACTION_DRAFT}${transaction.transactionID}`, {splitShares});
}

/**
 * Put expense on HOLD
 */
function putOnHold(transactionID: string, comment: string, reportID: string, searchHash?: number) {
    const currentTime = DateUtils.getDBTime();
    const createdReportAction = ReportUtils.buildOptimisticHoldReportAction(currentTime);
    const createdReportActionComment = ReportUtils.buildOptimisticHoldReportActionComment(comment, DateUtils.addMillisecondsFromDateTime(currentTime, 1));
    const newViolation = {name: CONST.VIOLATIONS.HOLD, type: CONST.VIOLATION_TYPES.VIOLATION};
    const transactionViolations = allTransactionViolations[`${ONYXKEYS.COLLECTION.TRANSACTION_VIOLATIONS}${transactionID}`] ?? [];
    const updatedViolations = [...transactionViolations, newViolation];
    const parentReportActionOptimistic = ReportUtils.getOptimisticDataForParentReportAction(reportID, createdReportActionComment.created, CONST.RED_BRICK_ROAD_PENDING_ACTION.ADD);

    const optimisticData: OnyxUpdate[] = [
        {
            onyxMethod: Onyx.METHOD.MERGE,
            key: `${ONYXKEYS.COLLECTION.REPORT_ACTIONS}${reportID}`,
            value: {
                [createdReportAction.reportActionID]: createdReportAction as ReportAction,
                [createdReportActionComment.reportActionID]: createdReportActionComment as ReportAction,
            },
        },
        {
            onyxMethod: Onyx.METHOD.MERGE,
            key: `${ONYXKEYS.COLLECTION.TRANSACTION}${transactionID}`,
            value: {
                pendingAction: CONST.RED_BRICK_ROAD_PENDING_ACTION.UPDATE,
                comment: {
                    hold: createdReportAction.reportActionID,
                },
            },
        },
        {
            onyxMethod: Onyx.METHOD.MERGE,
            key: `${ONYXKEYS.COLLECTION.TRANSACTION_VIOLATIONS}${transactionID}`,
            value: updatedViolations,
        },
    ];

    parentReportActionOptimistic.forEach((parentActionData) => {
        if (!parentActionData) {
            return;
        }
        optimisticData.push(parentActionData);
    });

    const successData: OnyxUpdate[] = [
        {
            onyxMethod: Onyx.METHOD.MERGE,
            key: `${ONYXKEYS.COLLECTION.TRANSACTION}${transactionID}`,
            value: {
                pendingAction: null,
            },
        },
    ];

    const failureData: OnyxUpdate[] = [
        {
            onyxMethod: Onyx.METHOD.MERGE,
            key: `${ONYXKEYS.COLLECTION.TRANSACTION}${transactionID}`,
            value: {
                pendingAction: null,
                comment: {
                    hold: null,
                },
                errors: ErrorUtils.getMicroSecondOnyxErrorWithTranslationKey('iou.error.genericHoldExpenseFailureMessage'),
            },
        },
    ];

    // If we are holding from the search page, we optimistically update the snapshot data that search uses so that it is kept in sync
    if (searchHash) {
        optimisticData.push({
            onyxMethod: Onyx.METHOD.MERGE,
            key: `${ONYXKEYS.COLLECTION.SNAPSHOT}${searchHash}`,
            value: {
                data: {
                    [`${ONYXKEYS.COLLECTION.TRANSACTION}${transactionID}`]: {
                        canHold: false,
                        canUnhold: true,
                    },
                },
            } as Record<string, Record<string, Partial<SearchTransaction>>>,
        });
        failureData.push({
            onyxMethod: Onyx.METHOD.MERGE,
            key: `${ONYXKEYS.COLLECTION.SNAPSHOT}${searchHash}`,
            value: {
                data: {
                    [`${ONYXKEYS.COLLECTION.TRANSACTION}${transactionID}`]: {
                        canHold: true,
                        canUnhold: false,
                    },
                },
            } as Record<string, Record<string, Partial<SearchTransaction>>>,
        });
    }

    API.write(
        'HoldRequest',
        {
            transactionID,
            comment,
            reportActionID: createdReportAction.reportActionID,
            commentReportActionID: createdReportActionComment.reportActionID,
        },
        {optimisticData, successData, failureData},
    );
}

/**
 * Remove expense from HOLD
 */
function unholdRequest(transactionID: string, reportID: string, searchHash?: number) {
    const createdReportAction = ReportUtils.buildOptimisticUnHoldReportAction();
    const transactionViolations = allTransactionViolations[`${ONYXKEYS.COLLECTION.TRANSACTION_VIOLATIONS}${transactionID}`];

    const optimisticData: OnyxUpdate[] = [
        {
            onyxMethod: Onyx.METHOD.MERGE,
            key: `${ONYXKEYS.COLLECTION.REPORT_ACTIONS}${reportID}`,
            value: {
                [createdReportAction.reportActionID]: createdReportAction as ReportAction,
            },
        },
        {
            onyxMethod: Onyx.METHOD.MERGE,
            key: `${ONYXKEYS.COLLECTION.TRANSACTION}${transactionID}`,
            value: {
                pendingAction: CONST.RED_BRICK_ROAD_PENDING_ACTION.UPDATE,
                comment: {
                    hold: null,
                },
            },
        },
        {
            onyxMethod: Onyx.METHOD.SET,
            key: `${ONYXKEYS.COLLECTION.TRANSACTION_VIOLATIONS}${transactionID}`,
            value: transactionViolations?.filter((violation) => violation.name !== CONST.VIOLATIONS.HOLD) ?? [],
        },
    ];

    const successData: OnyxUpdate[] = [
        {
            onyxMethod: Onyx.METHOD.MERGE,
            key: `${ONYXKEYS.COLLECTION.TRANSACTION}${transactionID}`,
            value: {
                pendingAction: null,
                comment: {
                    hold: null,
                },
            },
        },
    ];

    const failureData: OnyxUpdate[] = [
        {
            onyxMethod: Onyx.METHOD.MERGE,
            key: `${ONYXKEYS.COLLECTION.TRANSACTION}${transactionID}`,
            value: {
                pendingAction: null,
                errors: ErrorUtils.getMicroSecondOnyxErrorWithTranslationKey('iou.error.genericUnholdExpenseFailureMessage'),
            },
        },
        {
            onyxMethod: Onyx.METHOD.SET,
            key: `${ONYXKEYS.COLLECTION.TRANSACTION_VIOLATIONS}${transactionID}`,
            value: transactionViolations ?? null,
        },
    ];

    // If we are unholding from the search page, we optimistically update the snapshot data that search uses so that it is kept in sync
    if (searchHash) {
        optimisticData.push({
            onyxMethod: Onyx.METHOD.MERGE,
            key: `${ONYXKEYS.COLLECTION.SNAPSHOT}${searchHash}`,
            value: {
                data: {
                    [`${ONYXKEYS.COLLECTION.TRANSACTION}${transactionID}`]: {
                        canHold: true,
                        canUnhold: false,
                    },
                },
            } as Record<string, Record<string, Partial<SearchTransaction>>>,
        });
        failureData.push({
            onyxMethod: Onyx.METHOD.MERGE,
            key: `${ONYXKEYS.COLLECTION.SNAPSHOT}${searchHash}`,
            value: {
                data: {
                    [`${ONYXKEYS.COLLECTION.TRANSACTION}${transactionID}`]: {
                        canHold: false,
                        canUnhold: true,
                    },
                },
            } as Record<string, Record<string, Partial<SearchTransaction>>>,
        });
    }

    API.write(
        'UnHoldRequest',
        {
            transactionID,
            reportActionID: createdReportAction.reportActionID,
        },
        {optimisticData, successData, failureData},
    );
}
// eslint-disable-next-line rulesdir/no-negated-variables
function navigateToStartStepIfScanFileCannotBeRead(
    receiptFilename: string | undefined,
    receiptPath: ReceiptSource | undefined,
    onSuccess: (file: File) => void,
    requestType: IOURequestType,
    iouType: IOUType,
    transactionID: string,
    reportID: string,
    receiptType: string | undefined,
) {
    if (!receiptFilename || !receiptPath) {
        return;
    }

    const onFailure = () => {
        setMoneyRequestReceipt(transactionID, '', '', true);
        if (requestType === CONST.IOU.REQUEST_TYPE.MANUAL) {
            Navigation.navigate(ROUTES.MONEY_REQUEST_STEP_SCAN.getRoute(CONST.IOU.ACTION.CREATE, iouType, transactionID, reportID, Navigation.getActiveRouteWithoutParams()));
            return;
        }
        IOUUtils.navigateToStartMoneyRequestStep(requestType, iouType, transactionID, reportID);
    };
    FileUtils.readFileAsync(receiptPath.toString(), receiptFilename, onSuccess, onFailure, receiptType);
}

/** Save the preferred payment method for a policy */
function savePreferredPaymentMethod(policyID: string, paymentMethod: PaymentMethodType) {
    Onyx.merge(`${ONYXKEYS.NVP_LAST_PAYMENT_METHOD}`, {[policyID]: paymentMethod});
}

/** Get report policy id of IOU request */
function getIOURequestPolicyID(transaction: OnyxEntry<OnyxTypes.Transaction>, report: OnyxEntry<OnyxTypes.Report>): string {
    // Workspace sender will exist for invoices
    const workspaceSender = transaction?.participants?.find((participant) => participant.isSender);
    return workspaceSender?.policyID ?? report?.policyID ?? '-1';
}

function getIOUActionForTransactions(transactionIDList: string[], iouReportID: string): Array<ReportAction<typeof CONST.REPORT.ACTIONS.TYPE.IOU>> {
    return Object.values(allReportActions?.[`${ONYXKEYS.COLLECTION.REPORT_ACTIONS}${iouReportID}`] ?? {})?.filter(
        (reportAction): reportAction is ReportAction<typeof CONST.REPORT.ACTIONS.TYPE.IOU> => {
            if (!ReportActionsUtils.isMoneyRequestAction(reportAction)) {
                return false;
            }
            const message = ReportActionsUtils.getOriginalMessage(reportAction);
            if (!message?.IOUTransactionID) {
                return false;
            }
            return transactionIDList.includes(message.IOUTransactionID);
        },
    );
}

/** Merge several transactions into one by updating the fields of the one we want to keep and deleting the rest */
function mergeDuplicates(params: TransactionMergeParams) {
    const originalSelectedTransaction = allTransactions[`${ONYXKEYS.COLLECTION.TRANSACTION}${params.transactionID}`];

    const optimisticTransactionData: OnyxUpdate = {
        onyxMethod: Onyx.METHOD.MERGE,
        key: `${ONYXKEYS.COLLECTION.TRANSACTION}${params.transactionID}`,
        value: {
            ...originalSelectedTransaction,
            billable: params.billable,
            comment: {
                comment: params.comment,
            },
            category: params.category,
            created: params.created,
            currency: params.currency,
            modifiedMerchant: params.merchant,
            reimbursable: params.reimbursable,
            tag: params.tag,
        },
    };

    const failureTransactionData: OnyxUpdate = {
        onyxMethod: Onyx.METHOD.MERGE,
        key: `${ONYXKEYS.COLLECTION.TRANSACTION}${params.transactionID}`,
        // eslint-disable-next-line @typescript-eslint/non-nullable-type-assertion-style
        value: originalSelectedTransaction as OnyxTypes.Transaction,
    };

    const optimisticTransactionDuplicatesData: OnyxUpdate[] = params.transactionIDList.map((id) => ({
        onyxMethod: Onyx.METHOD.SET,
        key: `${ONYXKEYS.COLLECTION.TRANSACTION}${id}`,
        value: null,
    }));

    const failureTransactionDuplicatesData: OnyxUpdate[] = params.transactionIDList.map((id) => ({
        onyxMethod: Onyx.METHOD.MERGE,
        key: `${ONYXKEYS.COLLECTION.TRANSACTION}${id}`,
        // eslint-disable-next-line @typescript-eslint/non-nullable-type-assertion-style
        value: allTransactions[`${ONYXKEYS.COLLECTION.TRANSACTION}${id}`] as OnyxTypes.Transaction,
    }));

    const optimisticTransactionViolations: OnyxUpdate[] = [...params.transactionIDList, params.transactionID].map((id) => {
        const violations = allTransactionViolations[`${ONYXKEYS.COLLECTION.TRANSACTION_VIOLATIONS}${id}`] ?? [];
        return {
            onyxMethod: Onyx.METHOD.MERGE,
            key: `${ONYXKEYS.COLLECTION.TRANSACTION_VIOLATIONS}${id}`,
            value: violations.filter((violation) => violation.name !== CONST.VIOLATIONS.DUPLICATED_TRANSACTION),
        };
    });

    const failureTransactionViolations: OnyxUpdate[] = [...params.transactionIDList, params.transactionID].map((id) => {
        const violations = allTransactionViolations[`${ONYXKEYS.COLLECTION.TRANSACTION_VIOLATIONS}${id}`] ?? [];
        return {
            onyxMethod: Onyx.METHOD.MERGE,
            key: `${ONYXKEYS.COLLECTION.TRANSACTION_VIOLATIONS}${id}`,
            value: violations,
        };
    });

    const duplicateTransactionTotals = params.transactionIDList.reduce((total, id) => {
        const duplicateTransaction = allTransactions[`${ONYXKEYS.COLLECTION.TRANSACTION}${id}`];
        if (!duplicateTransaction) {
            return total;
        }
        return total + duplicateTransaction.amount;
    }, 0);

    const expenseReport = ReportConnection.getAllReports()?.[`${ONYXKEYS.COLLECTION.REPORT}${params.reportID}`];
    const expenseReportOptimisticData: OnyxUpdate = {
        onyxMethod: Onyx.METHOD.MERGE,
        key: `${ONYXKEYS.COLLECTION.REPORT}${params.reportID}`,
        value: {
            total: (expenseReport?.total ?? 0) - duplicateTransactionTotals,
        },
    };
    const expenseReportFailureData: OnyxUpdate = {
        onyxMethod: Onyx.METHOD.MERGE,
        key: `${ONYXKEYS.COLLECTION.REPORT}${params.reportID}`,
        value: {
            total: expenseReport?.total,
        },
    };

    const iouActionsToDelete = getIOUActionForTransactions(params.transactionIDList, params.reportID);

    const deletedTime = DateUtils.getDBTime();
    const expenseReportActionsOptimisticData: OnyxUpdate = {
        onyxMethod: Onyx.METHOD.MERGE,
        key: `${ONYXKEYS.COLLECTION.REPORT_ACTIONS}${params.reportID}`,
        value: iouActionsToDelete.reduce<Record<string, PartialDeep<ReportAction<typeof CONST.REPORT.ACTIONS.TYPE.IOU>>>>((val, reportAction) => {
            const firstMessage = Array.isArray(reportAction.message) ? reportAction.message.at(0) : null;
            // eslint-disable-next-line no-param-reassign
            val[reportAction.reportActionID] = {
                originalMessage: {
                    deleted: deletedTime,
                },
                ...(firstMessage && {
                    message: [
                        {
                            ...firstMessage,
                            deleted: deletedTime,
                        },
                        ...(Array.isArray(reportAction.message) ? reportAction.message.slice(1) : []),
                    ],
                }),
                ...(!Array.isArray(reportAction.message) && {
                    message: {
                        deleted: deletedTime,
                    },
                }),
            };
            return val;
        }, {}),
    };
    const expenseReportActionsFailureData: OnyxUpdate = {
        onyxMethod: Onyx.METHOD.MERGE,
        key: `${ONYXKEYS.COLLECTION.REPORT_ACTIONS}${params.reportID}`,
        value: iouActionsToDelete.reduce<Record<string, NullishDeep<PartialDeep<ReportAction<typeof CONST.REPORT.ACTIONS.TYPE.IOU>>>>>((val, reportAction) => {
            // eslint-disable-next-line no-param-reassign
            val[reportAction.reportActionID] = {
                originalMessage: {
                    deleted: null,
                },
                message: reportAction.message,
            };
            return val;
        }, {}),
    };

    const optimisticData: OnyxUpdate[] = [];
    const failureData: OnyxUpdate[] = [];

    optimisticData.push(
        optimisticTransactionData,
        ...optimisticTransactionDuplicatesData,
        ...optimisticTransactionViolations,
        expenseReportOptimisticData,
        expenseReportActionsOptimisticData,
    );
    failureData.push(failureTransactionData, ...failureTransactionDuplicatesData, ...failureTransactionViolations, expenseReportFailureData, expenseReportActionsFailureData);

    API.write(WRITE_COMMANDS.TRANSACTION_MERGE, params, {optimisticData, failureData});
}

function updateLastLocationPermissionPrompt() {
    Onyx.set(ONYXKEYS.NVP_LAST_LOCATION_PERMISSION_PROMPT, new Date().toISOString());
}

/** Instead of merging the duplicates, it updates the transaction we want to keep and puts the others on hold without deleting them */
function resolveDuplicates(params: TransactionMergeParams) {
    const originalSelectedTransaction = allTransactions[`${ONYXKEYS.COLLECTION.TRANSACTION}${params.transactionID}`];

    const optimisticTransactionData: OnyxUpdate = {
        onyxMethod: Onyx.METHOD.MERGE,
        key: `${ONYXKEYS.COLLECTION.TRANSACTION}${params.transactionID}`,
        value: {
            ...originalSelectedTransaction,
            billable: params.billable,
            comment: {
                comment: params.comment,
            },
            category: params.category,
            created: params.created,
            currency: params.currency,
            modifiedMerchant: params.merchant,
            reimbursable: params.reimbursable,
            tag: params.tag,
        },
    };

    const failureTransactionData: OnyxUpdate = {
        onyxMethod: Onyx.METHOD.MERGE,
        key: `${ONYXKEYS.COLLECTION.TRANSACTION}${params.transactionID}`,
        // eslint-disable-next-line @typescript-eslint/non-nullable-type-assertion-style
        value: originalSelectedTransaction as OnyxTypes.Transaction,
    };

    const optimisticTransactionViolations: OnyxUpdate[] = [...params.transactionIDList, params.transactionID].map((id) => {
        const violations = allTransactionViolations[`${ONYXKEYS.COLLECTION.TRANSACTION_VIOLATIONS}${id}`] ?? [];
        const newViolation = {name: CONST.VIOLATIONS.HOLD, type: CONST.VIOLATION_TYPES.VIOLATION};
        const updatedViolations = id === params.transactionID ? violations : [...violations, newViolation];
        return {
            onyxMethod: Onyx.METHOD.MERGE,
            key: `${ONYXKEYS.COLLECTION.TRANSACTION_VIOLATIONS}${id}`,
            value: updatedViolations.filter((violation) => violation.name !== CONST.VIOLATIONS.DUPLICATED_TRANSACTION),
        };
    });

    const failureTransactionViolations: OnyxUpdate[] = [...params.transactionIDList, params.transactionID].map((id) => {
        const violations = allTransactionViolations[`${ONYXKEYS.COLLECTION.TRANSACTION_VIOLATIONS}${id}`] ?? [];
        return {
            onyxMethod: Onyx.METHOD.MERGE,
            key: `${ONYXKEYS.COLLECTION.TRANSACTION_VIOLATIONS}${id}`,
            value: violations,
        };
    });

    const iouActionList = getIOUActionForTransactions(params.transactionIDList, params.reportID);
    const transactionThreadReportIDList = iouActionList.map((action) => action?.childReportID);
    const orderedTransactionIDList = iouActionList.map((action) => {
        const message = ReportActionsUtils.getOriginalMessage(action);
        return message?.IOUTransactionID ?? '';
    });

    const optimisticHoldActions: OnyxUpdate[] = [];
    const failureHoldActions: OnyxUpdate[] = [];
    const reportActionIDList: string[] = [];
    const optimisticHoldTransactionActions: OnyxUpdate[] = [];
    const failureHoldTransactionActions: OnyxUpdate[] = [];
    transactionThreadReportIDList.forEach((transactionThreadReportID) => {
        const createdReportAction = ReportUtils.buildOptimisticHoldReportAction();
        reportActionIDList.push(createdReportAction.reportActionID);
        const transactionID = TransactionUtils.getTransactionID(transactionThreadReportID ?? '-1');
        optimisticHoldTransactionActions.push({
            onyxMethod: Onyx.METHOD.MERGE,
            key: `${ONYXKEYS.COLLECTION.TRANSACTION}${transactionID}`,
            value: {
                comment: {
                    hold: createdReportAction.reportActionID,
                },
            },
        });
        failureHoldTransactionActions.push({
            onyxMethod: Onyx.METHOD.MERGE,
            key: `${ONYXKEYS.COLLECTION.TRANSACTION}${transactionID}`,
            value: {
                comment: {
                    hold: null,
                },
            },
        });
        optimisticHoldActions.push({
            onyxMethod: Onyx.METHOD.MERGE,
            key: `${ONYXKEYS.COLLECTION.REPORT_ACTIONS}${transactionThreadReportID}`,
            value: {
                [createdReportAction.reportActionID]: createdReportAction,
            },
        });
        failureHoldActions.push({
            onyxMethod: Onyx.METHOD.MERGE,
            key: `${ONYXKEYS.COLLECTION.REPORT_ACTIONS}${transactionThreadReportID}`,
            value: {
                [createdReportAction.reportActionID]: {
                    errors: ErrorUtils.getMicroSecondOnyxErrorWithTranslationKey('iou.error.genericHoldExpenseFailureMessage'),
                },
            },
        });
    });

    const transactionThreadReportID = getIOUActionForTransactions([params.transactionID], params.reportID).at(0)?.childReportID;
    const optimisticReportAction = ReportUtils.buildOptimisticDismissedViolationReportAction({
        reason: 'manual',
        violationName: CONST.VIOLATIONS.DUPLICATED_TRANSACTION,
    });

    const optimisticReportActionData: OnyxUpdate = {
        onyxMethod: Onyx.METHOD.MERGE,
        key: `${ONYXKEYS.COLLECTION.REPORT_ACTIONS}${transactionThreadReportID}`,
        value: {
            [optimisticReportAction.reportActionID]: optimisticReportAction,
        },
    };

    const failureReportActionData: OnyxUpdate = {
        onyxMethod: Onyx.METHOD.MERGE,
        key: `${ONYXKEYS.COLLECTION.REPORT_ACTIONS}${transactionThreadReportID}`,
        value: {
            [optimisticReportAction.reportActionID]: null,
        },
    };

    const optimisticData: OnyxUpdate[] = [];
    const failureData: OnyxUpdate[] = [];

    optimisticData.push(optimisticTransactionData, ...optimisticTransactionViolations, ...optimisticHoldActions, ...optimisticHoldTransactionActions, optimisticReportActionData);
    failureData.push(failureTransactionData, ...failureTransactionViolations, ...failureHoldActions, ...failureHoldTransactionActions, failureReportActionData);
    const {reportID, transactionIDList, receiptID, ...otherParams} = params;

    const parameters: ResolveDuplicatesParams = {
        ...otherParams,
        reportActionIDList,
        transactionIDList: orderedTransactionIDList,
        dismissedViolationReportActionID: optimisticReportAction.reportActionID,
    };

    API.write(WRITE_COMMANDS.RESOLVE_DUPLICATES, parameters, {optimisticData, failureData});
}

export {
    adjustRemainingSplitShares,
    getNextApproverAccountID,
    approveMoneyRequest,
    canApproveIOU,
    cancelPayment,
    canIOUBePaid,
    cleanUpMoneyRequest,
    clearMoneyRequest,
    completeSplitBill,
    createDistanceRequest,
    createDraftTransaction,
    deleteMoneyRequest,
    deleteTrackExpense,
    detachReceipt,
    dismissHoldUseExplanation,
    editMoneyRequest,
    getIOURequestPolicyID,
    initMoneyRequest,
    navigateToStartStepIfScanFileCannotBeRead,
    completePaymentOnboarding,
    payInvoice,
    payMoneyRequest,
    putOnHold,
    replaceReceipt,
    requestMoney,
    resetSplitShares,
    savePreferredPaymentMethod,
    sendInvoice,
    sendMoneyElsewhere,
    sendMoneyWithWallet,
    setCustomUnitRateID,
    setDraftSplitTransaction,
    setIndividualShare,
    setMoneyRequestAmount,
    setMoneyRequestAttendees,
    setMoneyRequestBillable,
    setMoneyRequestCategory,
    setMoneyRequestCreated,
    setMoneyRequestCurrency,
    setMoneyRequestDescription,
    setMoneyRequestDistanceRate,
    setMoneyRequestMerchant,
    setMoneyRequestParticipants,
    setMoneyRequestParticipantsFromReport,
    setMoneyRequestPendingFields,
    setMoneyRequestReceipt,
    setMoneyRequestTag,
    setMoneyRequestTaxAmount,
    setMoneyRequestTaxRate,
    setSplitPayer,
    setSplitShares,
    splitBill,
    splitBillAndOpenReport,
    startMoneyRequest,
    startSplitBill,
    submitReport,
    trackExpense,
    unapproveExpenseReport,
    unholdRequest,
    updateMoneyRequestAttendees,
    updateMoneyRequestAmountAndCurrency,
    updateMoneyRequestBillable,
    updateMoneyRequestCategory,
    updateMoneyRequestDate,
    updateMoneyRequestDescription,
    updateMoneyRequestDistance,
    updateMoneyRequestDistanceRate,
    updateMoneyRequestMerchant,
    updateMoneyRequestTag,
    updateMoneyRequestTaxAmount,
    updateMoneyRequestTaxRate,
    mergeDuplicates,
    updateLastLocationPermissionPrompt,
    resolveDuplicates,
    getIOUReportActionToApproveOrPay,
};
export type {GPSPoint as GpsPoint, IOURequestType};<|MERGE_RESOLUTION|>--- conflicted
+++ resolved
@@ -6558,40 +6558,28 @@
     const firstHoldTransaction = holdTransactions.at(0);
     const newParentReportActionID = rand64();
 
-<<<<<<< HEAD
-    const optimisticExpenseReport = ReportUtils.isExpenseReport(iouReport)
-=======
     const isPolicyExpenseChat = ReportUtils.isPolicyExpenseChat(chatReport);
     const holdTransactionAmount = holdTransactions.reduce((acc, transaction) => acc + TransactionUtils.getAmount(transaction), 0);
     const optimisticExpenseReport = isPolicyExpenseChat
->>>>>>> aa6401de
         ? ReportUtils.buildOptimisticExpenseReport(
               chatReport.reportID,
               chatReport.policyID ?? iouReport?.policyID ?? '',
               recipient.accountID ?? 1,
-<<<<<<< HEAD
-              holdTransactions.reduce((acc, transaction) => acc + TransactionUtils.getAmount(transaction), 0),
-=======
               holdTransactionAmount,
->>>>>>> aa6401de
               getCurrency(firstHoldTransaction),
               false,
               newParentReportActionID,
           )
-<<<<<<< HEAD
         : ReportUtils.buildOptimisticIOUReport(
               iouReport?.ownerAccountID ?? -1,
               iouReport?.managerID ?? -1,
-              holdTransactions.reduce((acc, transaction) => acc + transaction.amount, 0) * (ReportUtils.isIOUReport(iouReport) ? 1 : -1),
+              holdTransactionAmount,
               chatReport.reportID,
               getCurrency(firstHoldTransaction),
               false,
               newParentReportActionID,
           );
-=======
-        : ReportUtils.buildOptimisticIOUReport(recipient.accountID ?? 1, iouReport?.managerID ?? 1, holdTransactionAmount, chatReport.reportID, getCurrency(firstHoldTransaction), false);
-
->>>>>>> aa6401de
+
     const optimisticExpenseReportPreview = ReportUtils.buildOptimisticReportPreview(
         chatReport,
         optimisticExpenseReport,
