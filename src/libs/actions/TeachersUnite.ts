import Onyx from 'react-native-onyx';
import type {OnyxEntry, OnyxUpdate} from 'react-native-onyx';
import * as API from '@libs/API';
import type {AddSchoolPrincipalParams, ReferTeachersUniteVolunteerParams} from '@libs/API/parameters';
import {WRITE_COMMANDS} from '@libs/API/types';
import Navigation from '@libs/Navigation/Navigation';
import * as OptionsListUtils from '@libs/OptionsListUtils';
import * as ReportUtils from '@libs/ReportUtils';
import type {OptimisticCreatedReportAction} from '@libs/ReportUtils';
import CONST from '@src/CONST';
import ONYXKEYS from '@src/ONYXKEYS';
import type {PersonalDetailsList} from '@src/types/onyx';

type CreationData = {
    reportID: string;
    reportActionID: string;
};

type ReportCreationData = Record<string, CreationData>;

type ExpenseReportActionData = Record<string, OptimisticCreatedReportAction>;

let sessionEmail = '';
let sessionAccountID = 0;
Onyx.connect({
    key: ONYXKEYS.SESSION,
    callback: (value) => {
        sessionEmail = value?.email ?? '';
        sessionAccountID = value?.accountID ?? 0;
    },
});

let allPersonalDetails: OnyxEntry<PersonalDetailsList>;
Onyx.connect({
    key: ONYXKEYS.PERSONAL_DETAILS_LIST,
    callback: (value) => (allPersonalDetails = value),
});

/**
 * @param publicRoomReportID - This is the global reportID for the public room, we'll ignore the optimistic one
 */
function referTeachersUniteVolunteer(partnerUserID: string, firstName: string, lastName: string, policyID: string, publicRoomReportID: string) {
    const optimisticPublicRoom = ReportUtils.buildOptimisticChatReport([], CONST.TEACHERS_UNITE.PUBLIC_ROOM_NAME, CONST.REPORT.CHAT_TYPE.POLICY_ROOM, policyID);
    const optimisticData: OnyxUpdate[] = [
        {
            onyxMethod: Onyx.METHOD.SET,
            key: `${ONYXKEYS.COLLECTION.REPORT}${publicRoomReportID}`,
            value: {
                ...optimisticPublicRoom,
                reportID: publicRoomReportID,
                policyName: CONST.TEACHERS_UNITE.POLICY_NAME,
            },
        },
    ];

    const parameters: ReferTeachersUniteVolunteerParams = {
        reportID: publicRoomReportID,
        firstName,
        lastName,
        partnerUserID,
    };

<<<<<<< HEAD
    API.write('ReferTeachersUniteVolunteer', parameters, {optimisticData});
    Navigation.dismissModalWithReportID(publicRoomReportID);
=======
    API.write(WRITE_COMMANDS.REFER_TEACHERS_UNITE_VOLUNTEER, parameters, {optimisticData});
    Navigation.dismissModal(publicRoomReportID);
>>>>>>> 0ead1055
}

/**
 * Optimistically creates a policyExpenseChat for the school principal and passes data to AddSchoolPrincipal
 */
function addSchoolPrincipal(firstName: string, partnerUserID: string, lastName: string, policyID: string) {
    const policyName = CONST.TEACHERS_UNITE.POLICY_NAME;
    const loggedInEmail = OptionsListUtils.addSMSDomainIfPhoneNumber(sessionEmail);
    const reportCreationData: ReportCreationData = {};

    const expenseChatData = ReportUtils.buildOptimisticChatReport([sessionAccountID], '', CONST.REPORT.CHAT_TYPE.POLICY_EXPENSE_CHAT, policyID, sessionAccountID, true, policyName);
    const expenseChatReportID = expenseChatData.reportID;
    const expenseReportCreatedAction = ReportUtils.buildOptimisticCreatedReportAction(sessionEmail);
    const expenseReportActionData: ExpenseReportActionData = {
        [expenseReportCreatedAction.reportActionID]: expenseReportCreatedAction,
    };

    reportCreationData[loggedInEmail] = {
        reportID: expenseChatReportID,
        reportActionID: expenseReportCreatedAction.reportActionID,
    };

    const optimisticData: OnyxUpdate[] = [
        {
            onyxMethod: Onyx.METHOD.SET,
            key: `${ONYXKEYS.COLLECTION.POLICY}${policyID}`,
            value: {
                id: policyID,
                isPolicyExpenseChatEnabled: true,
                areChatRoomsEnabled: true,
                type: CONST.POLICY.TYPE.CORPORATE,
                name: policyName,
                role: CONST.POLICY.ROLE.USER,
                owner: sessionEmail,
                outputCurrency: allPersonalDetails?.[sessionAccountID]?.localCurrencyCode ?? CONST.CURRENCY.USD,
                pendingAction: CONST.RED_BRICK_ROAD_PENDING_ACTION.ADD,
            },
        },
        {
            onyxMethod: Onyx.METHOD.SET,
            key: `${ONYXKEYS.COLLECTION.POLICY_MEMBERS}${policyID}`,
            value: {
                [sessionAccountID]: {
                    role: CONST.POLICY.ROLE.USER,
                    errors: {},
                },
            },
        },
        {
            onyxMethod: Onyx.METHOD.SET,
            key: `${ONYXKEYS.COLLECTION.REPORT}${expenseChatReportID}`,
            value: {
                pendingFields: {
                    addWorkspaceRoom: CONST.RED_BRICK_ROAD_PENDING_ACTION.ADD,
                },
                ...expenseChatData,
            },
        },
        {
            onyxMethod: Onyx.METHOD.SET,
            key: `${ONYXKEYS.COLLECTION.REPORT_ACTIONS}${expenseChatReportID}`,
            value: expenseReportActionData,
        },
    ];

    const successData: OnyxUpdate[] = [
        {
            onyxMethod: Onyx.METHOD.MERGE,
            key: `${ONYXKEYS.COLLECTION.POLICY}${policyID}`,
            value: {pendingAction: null},
        },
        {
            onyxMethod: Onyx.METHOD.MERGE,
            key: `${ONYXKEYS.COLLECTION.REPORT}${expenseChatReportID}`,
            value: {
                pendingFields: {
                    addWorkspaceRoom: null,
                },
                pendingAction: null,
            },
        },
        {
            onyxMethod: Onyx.METHOD.MERGE,
            key: `${ONYXKEYS.COLLECTION.REPORT_ACTIONS}${expenseChatReportID}`,
            value: {
                [Object.keys(expenseChatData)[0]]: {
                    pendingAction: null,
                },
            },
        },
    ];

    const failureData: OnyxUpdate[] = [
        {
            onyxMethod: Onyx.METHOD.SET,
            key: `${ONYXKEYS.COLLECTION.POLICY_MEMBERS}${policyID}`,
            value: null,
        },
        {
            onyxMethod: Onyx.METHOD.SET,
            key: `${ONYXKEYS.COLLECTION.REPORT}${expenseChatReportID}`,
            value: null,
        },
        {
            onyxMethod: Onyx.METHOD.SET,
            key: `${ONYXKEYS.COLLECTION.REPORT_ACTIONS}${expenseChatReportID}`,
            value: null,
        },
    ];

    const parameters: AddSchoolPrincipalParams = {
        firstName,
        lastName,
        partnerUserID,
        policyID,
        reportCreationData: JSON.stringify(reportCreationData),
    };

<<<<<<< HEAD
    API.write('AddSchoolPrincipal', parameters, {optimisticData, successData, failureData});
    Navigation.dismissModalWithReportID(expenseChatReportID);
=======
    API.write(WRITE_COMMANDS.ADD_SCHOOL_PRINCIPAL, parameters, {optimisticData, successData, failureData});
    Navigation.dismissModal(expenseChatReportID);
>>>>>>> 0ead1055
}

export default {referTeachersUniteVolunteer, addSchoolPrincipal};<|MERGE_RESOLUTION|>--- conflicted
+++ resolved
@@ -60,13 +60,8 @@
         partnerUserID,
     };
 
-<<<<<<< HEAD
-    API.write('ReferTeachersUniteVolunteer', parameters, {optimisticData});
+    API.write(WRITE_COMMANDS.REFER_TEACHERS_UNITE_VOLUNTEER, parameters, {optimisticData});
     Navigation.dismissModalWithReportID(publicRoomReportID);
-=======
-    API.write(WRITE_COMMANDS.REFER_TEACHERS_UNITE_VOLUNTEER, parameters, {optimisticData});
-    Navigation.dismissModal(publicRoomReportID);
->>>>>>> 0ead1055
 }
 
 /**
@@ -185,13 +180,8 @@
         reportCreationData: JSON.stringify(reportCreationData),
     };
 
-<<<<<<< HEAD
-    API.write('AddSchoolPrincipal', parameters, {optimisticData, successData, failureData});
+    API.write(WRITE_COMMANDS.ADD_SCHOOL_PRINCIPAL, parameters, {optimisticData, successData, failureData});
     Navigation.dismissModalWithReportID(expenseChatReportID);
-=======
-    API.write(WRITE_COMMANDS.ADD_SCHOOL_PRINCIPAL, parameters, {optimisticData, successData, failureData});
-    Navigation.dismissModal(expenseChatReportID);
->>>>>>> 0ead1055
 }
 
 export default {referTeachersUniteVolunteer, addSchoolPrincipal};