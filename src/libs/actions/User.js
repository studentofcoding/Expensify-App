import _ from 'underscore';
import lodashGet from 'lodash/get';
import Onyx from 'react-native-onyx';
import moment from 'moment';
import ONYXKEYS from '../../ONYXKEYS';
import * as API from '../API';
import CONST from '../../CONST';
import Navigation from '../Navigation/Navigation';
import ROUTES from '../../ROUTES';
import * as Pusher from '../Pusher/pusher';
import Growl from '../Growl';
import * as Localize from '../Localize';
import * as Link from './Link';
import * as SequentialQueue from '../Network/SequentialQueue';
import PusherUtils from '../PusherUtils';
import * as Report from './Report';
import * as ReportActionsUtils from '../ReportActionsUtils';
import DateUtils from '../DateUtils';
import * as Session from './Session';

let currentUserAccountID = '';
Onyx.connect({
    key: ONYXKEYS.SESSION,
    callback: (val) => {
        currentUserAccountID = lodashGet(val, 'accountID', '');
    },
});

/**
 * Changes a password for a given account
 *
 * @param {String} oldPassword
 * @param {String} password
 */
function updatePassword(oldPassword, password) {
    API.write(
        'UpdatePassword',
        {
            oldPassword,
            password,
        },
        {
            optimisticData: [
                {
                    onyxMethod: Onyx.METHOD.MERGE,
                    key: ONYXKEYS.ACCOUNT,
                    value: {...CONST.DEFAULT_ACCOUNT_DATA, isLoading: true},
                },
            ],
            successData: [
                {
                    onyxMethod: Onyx.METHOD.MERGE,
                    key: ONYXKEYS.ACCOUNT,
                    value: {isLoading: false},
                },
            ],
            failureData: [
                {
                    onyxMethod: Onyx.METHOD.MERGE,
                    key: ONYXKEYS.ACCOUNT,
                    value: {isLoading: false},
                },
            ],
        },
    );
}

/**
 * Attempt to close the user's account
 *
 * @param {String} message optional reason for closing account
 */
function closeAccount(message) {
    // Note: successData does not need to set isLoading to false because if the CloseAccount
    // command succeeds, a Pusher response will clear all Onyx data.
    API.write(
        'CloseAccount',
        {message},
        {
            optimisticData: [
                {
                    onyxMethod: Onyx.METHOD.MERGE,
                    key: ONYXKEYS.FORMS.CLOSE_ACCOUNT_FORM,
                    value: {isLoading: true},
                },
            ],
            failureData: [
                {
                    onyxMethod: Onyx.METHOD.MERGE,
                    key: ONYXKEYS.FORMS.CLOSE_ACCOUNT_FORM,
                    value: {isLoading: false},
                },
            ],
        },
    );
}

/**
 * Resends a validation link to a given login
 *
 * @param {String} login
 * @param {Boolean} isPasswordless - temporary param to trigger passwordless flow in backend
 */
function resendValidateCode(login) {
    Session.resendValidateCode(login);
}

/**
 * Requests a new validate code be sent for the passed contact method
 *
 * @param {String} contactMethod - the new contact method that the user is trying to verify
 */
function requestContactMethodValidateCode(contactMethod) {
    const optimisticData = [
        {
            onyxMethod: Onyx.METHOD.MERGE,
            key: ONYXKEYS.LOGIN_LIST,
            value: {
                [contactMethod]: {
                    validateCodeSent: false,
                    errorFields: {
                        validateCodeSent: null,
                    },
                    pendingFields: {
                        validateCodeSent: CONST.RED_BRICK_ROAD_PENDING_ACTION.UPDATE,
                    },
                },
            },
        },
    ];
    const successData = [
        {
            onyxMethod: Onyx.METHOD.MERGE,
            key: ONYXKEYS.LOGIN_LIST,
            value: {
                [contactMethod]: {
                    validateCodeSent: true,
                    pendingFields: {
                        validateCodeSent: null,
                    },
                },
            },
        },
    ];
    const failureData = [
        {
            onyxMethod: Onyx.METHOD.MERGE,
            key: ONYXKEYS.LOGIN_LIST,
            value: {
                [contactMethod]: {
                    validateCodeSent: false,
                    errorFields: {
                        validateCodeSent: {
                            [DateUtils.getMicroseconds()]: Localize.translateLocal('contacts.genericFailureMessages.requestContactMethodValidateCode'),
                        },
                    },
                    pendingFields: {
                        validateCodeSent: null,
                    },
                },
            },
        },
    ];

    API.write(
        'RequestContactMethodValidateCode',
        {
            email: contactMethod,
        },
        {optimisticData, successData, failureData},
    );
}

/**
 * Sets whether or not the user is subscribed to Expensify news
 *
 * @param {Boolean} isSubscribed
 */
function updateNewsletterSubscription(isSubscribed) {
    API.write(
        'UpdateNewsletterSubscription',
        {
            isSubscribed,
        },
        {
            optimisticData: [
                {
                    onyxMethod: Onyx.METHOD.MERGE,
                    key: ONYXKEYS.USER,
                    value: {isSubscribedToNewsletter: isSubscribed},
                },
            ],
            failureData: [
                {
                    onyxMethod: Onyx.METHOD.MERGE,
                    key: ONYXKEYS.USER,
                    value: {isSubscribedToNewsletter: !isSubscribed},
                },
            ],
        },
    );
}

/**
 * Delete a specific contact method
 *
 * @param {String} contactMethod - the contact method being deleted
 * @param {Array} loginList
 */
function deleteContactMethod(contactMethod, loginList) {
    const oldLoginData = loginList[contactMethod];

    // If the contact method failed to be added to the account, then it should only be deleted locally.
    if (lodashGet(oldLoginData, 'errorFields.addedLogin', null)) {
        Onyx.merge(ONYXKEYS.LOGIN_LIST, {[contactMethod]: null});
        Navigation.navigate(ROUTES.SETTINGS_CONTACT_METHODS);
        return;
    }

    const optimisticData = [
        {
            onyxMethod: Onyx.METHOD.MERGE,
            key: ONYXKEYS.LOGIN_LIST,
            value: {
                [contactMethod]: {
                    partnerUserID: '',
                    errorFields: {
                        deletedLogin: null,
                    },
                    pendingFields: {
                        deletedLogin: CONST.RED_BRICK_ROAD_PENDING_ACTION.DELETE,
                    },
                },
            },
        },
    ];
    const successData = [
        {
            onyxMethod: Onyx.METHOD.MERGE,
            key: ONYXKEYS.LOGIN_LIST,
            value: {
                [contactMethod]: null,
            },
        },
    ];
    const failureData = [
        {
            onyxMethod: Onyx.METHOD.MERGE,
            key: ONYXKEYS.LOGIN_LIST,
            value: {
                [contactMethod]: {
                    ...oldLoginData,
                    errorFields: {
                        deletedLogin: {
                            [DateUtils.getMicroseconds()]: Localize.translateLocal('contacts.genericFailureMessages.deleteContactMethod'),
                        },
                    },
                    pendingFields: {
                        deletedLogin: null,
                    },
                },
            },
        },
    ];

    API.write(
        'DeleteContactMethod',
        {
            partnerUserID: contactMethod,
        },
        {optimisticData, successData, failureData},
    );
    Navigation.navigate(ROUTES.SETTINGS_CONTACT_METHODS);
}

/**
 * Clears any possible stored errors for a specific field on a contact method
 *
 * @param {String} contactMethod
 * @param {String} fieldName
 */
function clearContactMethodErrors(contactMethod, fieldName) {
    Onyx.merge(ONYXKEYS.LOGIN_LIST, {
        [contactMethod]: {
            errorFields: {
                [fieldName]: null,
            },
            pendingFields: {
                [fieldName]: null,
            },
        },
    });
}

/**
 * Adds a secondary login to a user's account
 *
 * @param {String} contactMethod
 * @param {String} password
 */
function addNewContactMethodAndNavigate(contactMethod, password) {
    const optimisticData = [
        {
            onyxMethod: Onyx.METHOD.MERGE,
            key: ONYXKEYS.LOGIN_LIST,
            value: {
                [contactMethod]: {
                    partnerUserID: contactMethod,
                    validatedDate: '',
                    errorFields: {
                        addedLogin: null,
                    },
                    pendingFields: {
                        addedLogin: CONST.RED_BRICK_ROAD_PENDING_ACTION.ADD,
                    },
                },
            },
        },
    ];
    const successData = [
        {
            onyxMethod: Onyx.METHOD.MERGE,
            key: ONYXKEYS.LOGIN_LIST,
            value: {
                [contactMethod]: {
                    pendingFields: {
                        addedLogin: null,
                    },
                },
            },
        },
    ];
    const failureData = [
        {
            onyxMethod: Onyx.METHOD.MERGE,
            key: ONYXKEYS.LOGIN_LIST,
            value: {
                [contactMethod]: {
                    errorFields: {
                        addedLogin: {
                            [DateUtils.getMicroseconds()]: Localize.translateLocal('contacts.genericFailureMessages.addContactMethod'),
                        },
                    },
                    pendingFields: {
                        addedLogin: null,
                    },
                },
            },
        },
    ];

    API.write('AddNewContactMethod', {partnerUserID: contactMethod, password}, {optimisticData, successData, failureData});
    Navigation.navigate(ROUTES.SETTINGS_CONTACT_METHODS);
}

/**
 * Validates a login given an accountID and validation code
 *
 * @param {Number} accountID
 * @param {String} validateCode
 */
function validateLogin(accountID, validateCode) {
    Onyx.merge(ONYXKEYS.ACCOUNT, {...CONST.DEFAULT_ACCOUNT_DATA, isLoading: true});

    const optimisticData = [
        {
            onyxMethod: Onyx.METHOD.MERGE,
            key: ONYXKEYS.ACCOUNT,
            value: {
                isLoading: false,
            },
        },
    ];
    API.write(
        'ValidateLogin',
        {
            accountID,
            validateCode,
        },
        {optimisticData},
    );
    Navigation.navigate(ROUTES.HOME);
}

/**
 * Validates a secondary login / contact method
 *
 * @param {String} contactMethod - The contact method the user is trying to verify
 * @param {String} validateCode
 */
function validateSecondaryLogin(contactMethod, validateCode) {
    const optimisticData = [
        {
            onyxMethod: Onyx.METHOD.MERGE,
            key: ONYXKEYS.LOGIN_LIST,
            value: {
                [contactMethod]: {
                    errorFields: {
                        validateLogin: null,
                    },
                    pendingFields: {
                        validateLogin: CONST.RED_BRICK_ROAD_PENDING_ACTION.UPDATE,
                    },
                },
            },
        },
    ];
    const successData = [
        {
            onyxMethod: Onyx.METHOD.MERGE,
            key: ONYXKEYS.LOGIN_LIST,
            value: {
                [contactMethod]: {
                    pendingFields: {
                        validateLogin: null,
                    },
                },
            },
        },
    ];
    const failureData = [
        {
            onyxMethod: Onyx.METHOD.MERGE,
            key: ONYXKEYS.LOGIN_LIST,
            value: {
                [contactMethod]: {
                    errorFields: {
                        validateLogin: {
                            [DateUtils.getMicroseconds()]: Localize.translateLocal('contacts.genericFailureMessages.validateSecondaryLogin'),
                        },
                    },
                    pendingFields: {
                        validateLogin: null,
                    },
                },
            },
        },
    ];

    API.write(
        'ValidateSecondaryLogin',
        {
            partnerUserID: contactMethod,
            validateCode,
        },
        {optimisticData, successData, failureData},
    );
}

/**
 * Checks the blockedFromConcierge object to see if it has an expiresAt key,
 * and if so whether the expiresAt date of a user's ban is before right now
 *
 * @param {Object} blockedFromConciergeNVP
 * @returns {Boolean}
 */
function isBlockedFromConcierge(blockedFromConciergeNVP) {
    if (_.isEmpty(blockedFromConciergeNVP)) {
        return false;
    }

    if (!blockedFromConciergeNVP.expiresAt) {
        return false;
    }

    return moment().isBefore(moment(blockedFromConciergeNVP.expiresAt), 'day');
}

/**
 * Adds a paypal.me address for the user
 *
 * @param {String} address
 */
function addPaypalMeAddress(address) {
    const optimisticData = [
        {
            onyxMethod: Onyx.METHOD.MERGE,
            key: ONYXKEYS.NVP_PAYPAL_ME_ADDRESS,
            value: address,
        },
        {
            onyxMethod: Onyx.METHOD.MERGE,
            key: ONYXKEYS.PAYPAL,
            value: {
                title: 'PayPal.me',
                description: address,
                methodID: CONST.PAYMENT_METHODS.PAYPAL,
                key: 'payPalMePaymentMethod',
                accountType: CONST.PAYMENT_METHODS.PAYPAL,
                accountData: {
                    username: address,
                },
                isDefault: false,
            },
        },
    ];
    API.write(
        'AddPaypalMeAddress',
        {
            value: address,
        },
        {optimisticData},
    );
}

/**
 * Deletes a paypal.me address for the user
 *
 */
function deletePaypalMeAddress() {
    const optimisticData = [
        {
            onyxMethod: Onyx.METHOD.MERGE,
            key: ONYXKEYS.PAYPAL,
            value: {pendingAction: CONST.RED_BRICK_ROAD_PENDING_ACTION.DELETE},
        },
    ];

    // Success data required for Android, more info here https://github.com/Expensify/App/pull/17903#discussion_r1175763081
    const successData = [
        {
            onyxMethod: Onyx.METHOD.SET,
            key: ONYXKEYS.NVP_PAYPAL_ME_ADDRESS,
            value: '',
        },
        {
            onyxMethod: Onyx.METHOD.SET,
            key: ONYXKEYS.PAYPAL,
            value: {},
        },
    ];

    API.write('DeletePaypalMeAddress', {}, {optimisticData, successData});
    Growl.show(Localize.translateLocal('paymentsPage.deletePayPalSuccess'), CONST.GROWL.SUCCESS, 3000);
}

function triggerNotifications(onyxUpdates) {
    _.each(onyxUpdates, (update) => {
        if (!update.shouldNotify) {
            return;
        }

        const reportID = update.key.replace(ONYXKEYS.COLLECTION.REPORT_ACTIONS, '');
        const reportActions = _.values(update.value);
        const sortedReportActions = ReportActionsUtils.getSortedReportActions(reportActions);
        Report.showReportActionNotification(reportID, _.last(sortedReportActions));
    });
}

/**
 * Handles the newest events from Pusher where a single mega multipleEvents contains
 * an array of singular events all in one event
 */
function subscribeToUserEventsUsingMultipleEventType() {
    // Handles the mega multipleEvents from Pusher which contains an array of single events.
    // Each single event is passed to PusherUtils in order to trigger the callbacks for that event
    PusherUtils.subscribeToPrivateUserChannelEvent(Pusher.TYPE.MULTIPLE_EVENTS, currentUserAccountID, (pushJSON) => {
        _.each(pushJSON, (multipleEvent) => {
            PusherUtils.triggerMultiEventHandler(multipleEvent.eventType, multipleEvent.data);
        });
    });

    // Handles Onyx updates coming from Pusher through the mega multipleEvents.
    PusherUtils.subscribeToMultiEvent(Pusher.TYPE.MULTIPLE_EVENT_TYPE.ONYX_API_UPDATE, (pushJSON) => {
        SequentialQueue.getCurrentRequest().then(() => {
            Onyx.update(pushJSON);
            triggerNotifications(pushJSON);
        });
    });
}

/**
 * Handles the older Pusher events where each event was pushed separately. This is considered legacy code
 * and should not be updated. Once the server is sending all pusher events using the multipleEvents type,
 * then this code can be removed. This will be handled in https://github.com/Expensify/Expensify/issues/279347
 * @deprecated
 */
function subscribeToUserDeprecatedEvents() {
    // Receive any relevant Onyx updates from the server
    PusherUtils.subscribeToPrivateUserChannelEvent(Pusher.TYPE.ONYX_API_UPDATE, currentUserAccountID, (pushJSON) => {
        SequentialQueue.getCurrentRequest().then(() => {
            Onyx.update(pushJSON);
            triggerNotifications(pushJSON);
        });
    });
<<<<<<< HEAD
=======

    // Live-update an user's preferred locale
    Pusher.subscribe(
        pusherChannelName,
        Pusher.TYPE.PREFERRED_LOCALE,
        (pushJSON) => {
            Onyx.merge(ONYXKEYS.NVP_PREFERRED_LOCALE, pushJSON.preferredLocale);
        },
        () => {
            NetworkConnection.triggerReconnectionCallbacks('pusher re-subscribed to private user channel');
        },
    ).catch((error) => {
        Log.hmmm('[User] Failed to subscribe to Pusher channel', false, {error, pusherChannelName, eventName: Pusher.TYPE.PREFERRED_LOCALE});
    });

    // Subscribe to screen share requests sent by GuidesPlus agents
    Pusher.subscribe(
        pusherChannelName,
        Pusher.TYPE.SCREEN_SHARE_REQUEST,
        (pushJSON) => {
            Onyx.merge(ONYXKEYS.SCREEN_SHARE_REQUEST, pushJSON);
        },
        () => {
            NetworkConnection.triggerReconnectionCallbacks('pusher re-subscribed to private user channel');
        },
    ).catch((error) => {
        Log.hmmm('[User] Failed to subscribe to Pusher channel', false, {error, pusherChannelName, eventName: Pusher.TYPE.SCREEN_SHARE_REQUEST});
    });
>>>>>>> d3d04021
}

/**
 * Initialize our pusher subscription to listen for user changes
 */
function subscribeToUserEvents() {
    // If we don't have the user's accountID yet we can't subscribe so return early
    if (!currentUserAccountID) {
        return;
    }

<<<<<<< HEAD
    subscribeToUserEventsUsingMultipleEventType();
    subscribeToUserDeprecatedEvents();
=======
    const pusherChannelName = `${CONST.PUSHER.PRIVATE_USER_CHANNEL_PREFIX}${currentUserAccountID}${CONFIG.PUSHER.SUFFIX}`;

    // Handle Expensify Card approval flow updates
    Pusher.subscribe(
        pusherChannelName,
        Pusher.TYPE.EXPENSIFY_CARD_UPDATE,
        (pushJSON) => {
            if (pushJSON.isUsingExpensifyCard) {
                Onyx.merge(ONYXKEYS.USER, {isUsingExpensifyCard: pushJSON.isUsingExpensifyCard, isCheckingDomain: null});
                Pusher.unsubscribe(pusherChannelName, Pusher.TYPE.EXPENSIFY_CARD_UPDATE);
            } else {
                Onyx.merge(ONYXKEYS.USER, {isCheckingDomain: pushJSON.isCheckingDomain});
            }
        },
        () => {
            NetworkConnection.triggerReconnectionCallbacks('pusher re-subscribed to private user channel');
        },
    ).catch((error) => {
        Log.info('[User] Failed to subscribe to Pusher channel', false, {error, pusherChannelName, eventName: Pusher.TYPE.EXPENSIFY_CARD_UPDATE});
    });
>>>>>>> d3d04021
}

/**
 * Sync preferredSkinTone with Onyx and Server
 * @param {String} skinTone
 */
function updatePreferredSkinTone(skinTone) {
    const optimisticData = [
        {
            onyxMethod: Onyx.METHOD.SET,
            key: ONYXKEYS.PREFERRED_EMOJI_SKIN_TONE,
            value: skinTone,
        },
    ];
    API.write(
        'UpdatePreferredEmojiSkinTone',
        {
            value: skinTone,
        },
        {optimisticData},
    );
}

/**
 * Sync frequentlyUsedEmojis with Onyx and Server
 * @param {Object[]} frequentlyUsedEmojis
 */
function updateFrequentlyUsedEmojis(frequentlyUsedEmojis) {
    const optimisticData = [
        {
            onyxMethod: Onyx.METHOD.SET,
            key: ONYXKEYS.FREQUENTLY_USED_EMOJIS,
            value: frequentlyUsedEmojis,
        },
    ];
    API.write(
        'UpdateFrequentlyUsedEmojis',
        {
            value: JSON.stringify(frequentlyUsedEmojis),
        },
        {optimisticData},
    );
}

/**
 * Sync user chat priority mode with Onyx and Server
 * @param {String} mode
 */
function updateChatPriorityMode(mode) {
    const optimisticData = [
        {
            onyxMethod: Onyx.METHOD.MERGE,
            key: ONYXKEYS.NVP_PRIORITY_MODE,
            value: mode,
        },
    ];
    API.write(
        'UpdateChatPriorityMode',
        {
            value: mode,
        },
        {optimisticData},
    );
    Navigation.navigate(ROUTES.SETTINGS_PREFERENCES);
}

/**
 * @param {Boolean} shouldUseStagingServer
 */
function setShouldUseStagingServer(shouldUseStagingServer) {
    Onyx.merge(ONYXKEYS.USER, {shouldUseStagingServer});
}

function clearUserErrorMessage() {
    Onyx.merge(ONYXKEYS.USER, {error: ''});
}

/**
 * Clear the data about a screen share request from Onyx.
 */
function clearScreenShareRequest() {
    Onyx.set(ONYXKEYS.SCREEN_SHARE_REQUEST, null);
}

/**
 * Open an OldDot tab linking to a screen share request.
 * @param {String} accessToken Access token required to join a screen share room, generated by the backend
 * @param {String} roomName Name of the screen share room to join
 */
function joinScreenShare(accessToken, roomName) {
    Link.openOldDotLink(`inbox?action=screenShare&accessToken=${accessToken}&name=${roomName}`);
    clearScreenShareRequest();
}

/**
 * Downloads the statement PDF for the provided period
 * @param {String} period YYYYMM format
 */
function generateStatementPDF(period) {
    API.read(
        'GetStatementPDF',
        {period},
        {
            optimisticData: [
                {
                    onyxMethod: Onyx.METHOD.MERGE,
                    key: ONYXKEYS.WALLET_STATEMENT,
                    value: {
                        isGenerating: true,
                    },
                },
            ],
            successData: [
                {
                    onyxMethod: Onyx.METHOD.MERGE,
                    key: ONYXKEYS.WALLET_STATEMENT,
                    value: {
                        isGenerating: false,
                    },
                },
            ],
            failureData: [
                {
                    onyxMethod: Onyx.METHOD.MERGE,
                    key: ONYXKEYS.WALLET_STATEMENT,
                    value: {
                        isGenerating: false,
                    },
                },
            ],
        },
    );
}

export {
    updatePassword,
    closeAccount,
    resendValidateCode,
    requestContactMethodValidateCode,
    updateNewsletterSubscription,
    deleteContactMethod,
    clearContactMethodErrors,
    addNewContactMethodAndNavigate,
    validateLogin,
    validateSecondaryLogin,
    isBlockedFromConcierge,
    subscribeToUserEvents,
    updatePreferredSkinTone,
    setShouldUseStagingServer,
    clearUserErrorMessage,
    updateFrequentlyUsedEmojis,
    joinScreenShare,
    clearScreenShareRequest,
    generateStatementPDF,
    deletePaypalMeAddress,
    addPaypalMeAddress,
    updateChatPriorityMode,
};<|MERGE_RESOLUTION|>--- conflicted
+++ resolved
@@ -583,37 +583,6 @@
             triggerNotifications(pushJSON);
         });
     });
-<<<<<<< HEAD
-=======
-
-    // Live-update an user's preferred locale
-    Pusher.subscribe(
-        pusherChannelName,
-        Pusher.TYPE.PREFERRED_LOCALE,
-        (pushJSON) => {
-            Onyx.merge(ONYXKEYS.NVP_PREFERRED_LOCALE, pushJSON.preferredLocale);
-        },
-        () => {
-            NetworkConnection.triggerReconnectionCallbacks('pusher re-subscribed to private user channel');
-        },
-    ).catch((error) => {
-        Log.hmmm('[User] Failed to subscribe to Pusher channel', false, {error, pusherChannelName, eventName: Pusher.TYPE.PREFERRED_LOCALE});
-    });
-
-    // Subscribe to screen share requests sent by GuidesPlus agents
-    Pusher.subscribe(
-        pusherChannelName,
-        Pusher.TYPE.SCREEN_SHARE_REQUEST,
-        (pushJSON) => {
-            Onyx.merge(ONYXKEYS.SCREEN_SHARE_REQUEST, pushJSON);
-        },
-        () => {
-            NetworkConnection.triggerReconnectionCallbacks('pusher re-subscribed to private user channel');
-        },
-    ).catch((error) => {
-        Log.hmmm('[User] Failed to subscribe to Pusher channel', false, {error, pusherChannelName, eventName: Pusher.TYPE.SCREEN_SHARE_REQUEST});
-    });
->>>>>>> d3d04021
 }
 
 /**
@@ -625,31 +594,8 @@
         return;
     }
 
-<<<<<<< HEAD
     subscribeToUserEventsUsingMultipleEventType();
     subscribeToUserDeprecatedEvents();
-=======
-    const pusherChannelName = `${CONST.PUSHER.PRIVATE_USER_CHANNEL_PREFIX}${currentUserAccountID}${CONFIG.PUSHER.SUFFIX}`;
-
-    // Handle Expensify Card approval flow updates
-    Pusher.subscribe(
-        pusherChannelName,
-        Pusher.TYPE.EXPENSIFY_CARD_UPDATE,
-        (pushJSON) => {
-            if (pushJSON.isUsingExpensifyCard) {
-                Onyx.merge(ONYXKEYS.USER, {isUsingExpensifyCard: pushJSON.isUsingExpensifyCard, isCheckingDomain: null});
-                Pusher.unsubscribe(pusherChannelName, Pusher.TYPE.EXPENSIFY_CARD_UPDATE);
-            } else {
-                Onyx.merge(ONYXKEYS.USER, {isCheckingDomain: pushJSON.isCheckingDomain});
-            }
-        },
-        () => {
-            NetworkConnection.triggerReconnectionCallbacks('pusher re-subscribed to private user channel');
-        },
-    ).catch((error) => {
-        Log.info('[User] Failed to subscribe to Pusher channel', false, {error, pusherChannelName, eventName: Pusher.TYPE.EXPENSIFY_CARD_UPDATE});
-    });
->>>>>>> d3d04021
 }
 
 /**
