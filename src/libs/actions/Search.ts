--- conflicted
+++ resolved
@@ -279,19 +279,17 @@
     const failureData: OnyxUpdate[] = createOnyxData({hasError: true});
     const finallyData: OnyxUpdate[] = createOnyxData({isActionLoading: false});
 
-<<<<<<< HEAD
-    API.write(WRITE_COMMANDS.PAY_MONEY_REQUEST_ON_SEARCH, {hash, paymentData: JSON.stringify(paymentData)}, {optimisticData, failureData, finallyData});
-=======
     // eslint-disable-next-line rulesdir/no-api-side-effects-method
-    API.makeRequestWithSideEffects(SIDE_EFFECT_REQUEST_COMMANDS.PAY_MONEY_REQUEST_ON_SEARCH, {hash, paymentData: JSON.stringify(paymentData)}, {optimisticData, finallyData}).then(
-        (response) => {
-            if (response?.jsonCode !== CONST.JSON_CODE.SUCCESS) {
-                return;
-            }
-            playSound(SOUNDS.SUCCESS);
-        },
-    );
->>>>>>> 0973428b
+    API.makeRequestWithSideEffects(
+        SIDE_EFFECT_REQUEST_COMMANDS.PAY_MONEY_REQUEST_ON_SEARCH,
+        {hash, paymentData: JSON.stringify(paymentData)},
+        {optimisticData, failureData, finallyData},
+    ).then((response) => {
+        if (response?.jsonCode !== CONST.JSON_CODE.SUCCESS) {
+            return;
+        }
+        playSound(SOUNDS.SUCCESS);
+    });
 }
 
 function unholdMoneyRequestOnSearch(hash: number, transactionIDList: string[]) {
