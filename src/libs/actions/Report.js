import {InteractionManager} from 'react-native';
import _ from 'underscore';
import lodashGet from 'lodash/get';
import ExpensiMark from 'expensify-common/lib/ExpensiMark';
import Onyx from 'react-native-onyx';
import Str from 'expensify-common/lib/str';
import ONYXKEYS from '../../ONYXKEYS';
import * as Pusher from '../Pusher/pusher';
import LocalNotification from '../Notification/LocalNotification';
import Navigation from '../Navigation/Navigation';
import * as ActiveClientManager from '../ActiveClientManager';
import Visibility from '../Visibility';
import ROUTES from '../../ROUTES';
import * as API from '../API';
import CONFIG from '../../CONFIG';
import CONST from '../../CONST';
import Log from '../Log';
import * as ReportUtils from '../ReportUtils';
import DateUtils from '../DateUtils';
import * as ReportActionsUtils from '../ReportActionsUtils';
import * as OptionsListUtils from '../OptionsListUtils';
import * as Localize from '../Localize';
import * as CollectionUtils from '../CollectionUtils';

let currentUserEmail;
let currentUserAccountID;
Onyx.connect({
    key: ONYXKEYS.SESSION,
    callback: (val) => {
        // When signed out, val is undefined
        if (!val) {
            return;
        }

        currentUserEmail = val.email;
        currentUserAccountID = val.accountID;
    },
});

let preferredSkinTone;
Onyx.connect({
    key: ONYXKEYS.PREFERRED_EMOJI_SKIN_TONE,
    callback: (val) => {
        // the preferred skin tone is sometimes still "default", although it
        // was changed that "default" has become -1.
        if (!_.isNull(val) && Number.isInteger(Number(val))) {
            preferredSkinTone = val;
        } else {
            preferredSkinTone = -1;
        }
    },
});

const allReportActions = {};
Onyx.connect({
    key: ONYXKEYS.COLLECTION.REPORT_ACTIONS,
    callback: (actions, key) => {
        if (!key || !actions) {
            return;
        }
        const reportID = CollectionUtils.extractCollectionItemID(key);
        allReportActions[reportID] = actions;
    },
});

let currentReportData = {};
Onyx.connect({
    key: ONYXKEYS.COLLECTION.REPORT,
    callback: (val) => {
        if (!val) {
            return;
        }
        currentReportData = val;
    },
});

const allReports = {};
let conciergeChatReportID;
const typingWatchTimers = {};

/**
 * Get the private pusher channel name for a Report.
 *
 * @param {String} reportID
 * @returns {String}
 */
function getReportChannelName(reportID) {
    return `${CONST.PUSHER.PRIVATE_REPORT_CHANNEL_PREFIX}${reportID}${CONFIG.PUSHER.SUFFIX}`;
}

/**
 * There are 2 possibilities that we can receive via pusher for a user's typing status:
 * 1. The "new" way from New Expensify is passed as {[login]: Boolean} (e.g. {yuwen@expensify.com: true}), where the value
 * is whether the user with that login is typing on the report or not.
 * 2. The "old" way from e.com which is passed as {userLogin: login} (e.g. {userLogin: bstites@expensify.com})
 *
 * This method makes sure that no matter which we get, we return the "new" format
 *
 * @param {Object} typingStatus
 * @returns {Object}
 */
function getNormalizedTypingStatus(typingStatus) {
    let normalizedTypingStatus = typingStatus;

    if (_.first(_.keys(typingStatus)) === 'userLogin') {
        normalizedTypingStatus = {[typingStatus.userLogin]: true};
    }

    return normalizedTypingStatus;
}

/**
 * Initialize our pusher subscriptions to listen for someone typing in a report.
 *
 * @param {String} reportID
 */
function subscribeToReportTypingEvents(reportID) {
    if (!reportID) {
        return;
    }

    // Make sure we have a clean Typing indicator before subscribing to typing events
    Onyx.set(`${ONYXKEYS.COLLECTION.REPORT_USER_IS_TYPING}${reportID}`, {});

    const pusherChannelName = getReportChannelName(reportID);
    Pusher.subscribe(pusherChannelName, Pusher.TYPE.USER_IS_TYPING, (typingStatus) => {
        const normalizedTypingStatus = getNormalizedTypingStatus(typingStatus);
        const login = _.first(_.keys(normalizedTypingStatus));

        if (!login) {
            return;
        }

        // Don't show the typing indicator if a user is typing on another platform
        if (login === currentUserEmail) {
            return;
        }

        // Use a combo of the reportID and the login as a key for holding our timers.
        const reportUserIdentifier = `${reportID}-${login}`;
        clearTimeout(typingWatchTimers[reportUserIdentifier]);
        Onyx.merge(`${ONYXKEYS.COLLECTION.REPORT_USER_IS_TYPING}${reportID}`, normalizedTypingStatus);

        // Wait for 1.5s of no additional typing events before setting the status back to false.
        typingWatchTimers[reportUserIdentifier] = setTimeout(() => {
            const typingStoppedStatus = {};
            typingStoppedStatus[login] = false;
            Onyx.merge(`${ONYXKEYS.COLLECTION.REPORT_USER_IS_TYPING}${reportID}`, typingStoppedStatus);
            delete typingWatchTimers[reportUserIdentifier];
        }, 1500);
    }).catch((error) => {
        Log.hmmm('[Report] Failed to initially subscribe to Pusher channel', false, {errorType: error.type, pusherChannelName});
    });
}

/**
 * Remove our pusher subscriptions to listen for someone typing in a report.
 *
 * @param {String} reportID
 */
function unsubscribeFromReportChannel(reportID) {
    if (!reportID) {
        return;
    }

    const pusherChannelName = getReportChannelName(reportID);
    Onyx.set(`${ONYXKEYS.COLLECTION.REPORT_USER_IS_TYPING}${reportID}`, {});
    Pusher.unsubscribe(pusherChannelName, Pusher.TYPE.USER_IS_TYPING);
}

const defaultNewActionSubscriber = {
    reportID: '',
    callback: () => {},
};

let newActionSubscriber = defaultNewActionSubscriber;

/**
 * Enables the Report actions file to let the ReportActionsView know that a new comment has arrived in realtime for the current report
 *
 * @param {String} reportID
 * @param {Function} callback
 * @returns {Function}
 */
function subscribeToNewActionEvent(reportID, callback) {
    newActionSubscriber = {callback, reportID};
    return () => {
        newActionSubscriber = defaultNewActionSubscriber;
    };
}

/**
 * Add up to two report actions to a report. This method can be called for the following situations:
 *
 * - Adding one comment
 * - Adding one attachment
 * - Add both a comment and attachment simultaneously
 *
 * @param {String} reportID
 * @param {String} [text]
 * @param {Object} [file]
 */
function addActions(reportID, text = '', file) {
    let reportCommentText = '';
    let reportCommentAction;
    let attachmentAction;
    let commandName = 'AddComment';

    if (text) {
        const reportComment = ReportUtils.buildOptimisticAddCommentReportAction(text);
        reportCommentAction = reportComment.reportAction;
        reportCommentText = reportComment.commentText;
    }

    if (file) {
        // When we are adding an attachment we will call AddAttachment.
        // It supports sending an attachment with an optional comment and AddComment supports adding a single text comment only.
        commandName = 'AddAttachment';
        const attachment = ReportUtils.buildOptimisticAddCommentReportAction('', file);
        attachmentAction = attachment.reportAction;
    }

    // Always prefer the file as the last action over text
    const lastAction = attachmentAction || reportCommentAction;

    const currentTime = DateUtils.getDBTime();

    const lastCommentText = ReportUtils.formatReportLastMessageText(lastAction.message[0].text);

    const optimisticReport = {
        lastVisibleActionCreated: currentTime,
        lastMessageText: Str.htmlDecode(lastCommentText),
        lastActorEmail: currentUserEmail,
        lastReadTime: currentTime,
    };

    // Optimistically add the new actions to the store before waiting to save them to the server
    const optimisticReportActions = {};
    if (text) {
        optimisticReportActions[reportCommentAction.reportActionID] = reportCommentAction;
    }
    if (file) {
        optimisticReportActions[attachmentAction.reportActionID] = attachmentAction;
    }

    const parameters = {
        reportID,
        reportActionID: file ? attachmentAction.reportActionID : reportCommentAction.reportActionID,
        commentReportActionID: file && reportCommentAction ? reportCommentAction.reportActionID : null,
        reportComment: reportCommentText,
        file,
    };

    const optimisticData = [
        {
            onyxMethod: Onyx.METHOD.MERGE,
            key: `${ONYXKEYS.COLLECTION.REPORT}${reportID}`,
            value: optimisticReport,
        },
        {
            onyxMethod: Onyx.METHOD.MERGE,
            key: `${ONYXKEYS.COLLECTION.REPORT_ACTIONS}${reportID}`,
            value: optimisticReportActions,
        },
    ];

    const successData = [
        {
            onyxMethod: Onyx.METHOD.MERGE,
            key: `${ONYXKEYS.COLLECTION.REPORT_ACTIONS}${reportID}`,
            value: _.mapObject(optimisticReportActions, () => ({pendingAction: null})),
        },
    ];

    const failureData = [
        {
            onyxMethod: Onyx.METHOD.MERGE,
            key: `${ONYXKEYS.COLLECTION.REPORT_ACTIONS}${reportID}`,
            value: _.mapObject(optimisticReportActions, (action) => ({
                ...action,
                errors: {[DateUtils.getMicroseconds()]: Localize.translateLocal('report.genericAddCommentFailureMessage')},
            })),
        },
    ];

    // Update the timezone if it's been 5 minutes from the last time the user added a comment
    if (DateUtils.canUpdateTimezone()) {
        const timezone = DateUtils.getCurrentTimezone();
        parameters.timezone = JSON.stringify(timezone);
        optimisticData.push({
            onyxMethod: Onyx.METHOD.MERGE,
            key: ONYXKEYS.PERSONAL_DETAILS,
            value: {[currentUserEmail]: {timezone}},
        });
        DateUtils.setTimezoneUpdated();
    }

    API.write(commandName, parameters, {
        optimisticData,
        successData,
        failureData,
    });

    // Notify the ReportActionsView that a new comment has arrived
    if (reportID === newActionSubscriber.reportID) {
        const isFromCurrentUser = lastAction.actorAccountID === currentUserAccountID;
        newActionSubscriber.callback(isFromCurrentUser, lastAction.reportActionID);
    }
}

/**
 *
 * Add an attachment and optional comment.
 *
 * @param {String} reportID
 * @param {File} file
 * @param {String} [text]
 */
function addAttachment(reportID, file, text = '') {
    addActions(reportID, text, file);
}

/**
 * Add a single comment to a report
 *
 * @param {String} reportID
 * @param {String} text
 */
function addComment(reportID, text) {
    addActions(reportID, text);
}

/**
 * Gets the latest page of report actions and updates the last read message
 * If a chat with the passed reportID is not found, we will create a chat based on the passed participantList
 *
 * @param {String} reportID
 * @param {Array} participantList The list of users that are included in a new chat, not including the user creating it
 * @param {Object} newReportObject The optimistic report object created when making a new chat, saved as optimistic data
 */
function openReport(reportID, participantList = [], newReportObject = {}) {
    const currentLastReadTime = currentReportData.lastReadTime;
    console.log(`~~Monil clrt ${currentLastReadTime}`);
    const optimisticReportData = {
        onyxMethod: Onyx.METHOD.MERGE,
        key: `${ONYXKEYS.COLLECTION.REPORT}${reportID}`,
        value: {
            isLoadingReportActions: true,
            isLoadingMoreReportActions: false,
            lastReadTime: DateUtils.getDBTime(),
            reportName: lodashGet(allReports, [reportID, 'reportName'], CONST.REPORT.DEFAULT_REPORT_NAME),
        },
    };
    const reportSuccessData = {
        onyxMethod: Onyx.METHOD.MERGE,
        key: `${ONYXKEYS.COLLECTION.REPORT}${reportID}`,
        value: {
            isLoadingReportActions: false,
            pendingFields: {
                createChat: null,
            },
            errorFields: {
                createChat: null,
            },
            isOptimisticReport: false,
        },
    };
    const reportFailureData = {
        onyxMethod: Onyx.METHOD.MERGE,
        key: `${ONYXKEYS.COLLECTION.REPORT}${reportID}`,
        value: {
            isLoadingReportActions: false,
        },
    };

    const onyxData = {
        optimisticData: [optimisticReportData],
        successData: [reportSuccessData],
        failureData: [reportFailureData],
    };

    const params = {
        reportID,
        emailList: participantList ? participantList.join(',') : '',
    };

    // If we are creating a new report, we need to add the optimistic report data and a report action
    if (!_.isEmpty(newReportObject)) {
        // Change the method to set for new reports because it doesn't exist yet, is faster,
        // and we need the data to be available when we navigate to the chat page
        optimisticReportData.onyxMethod = Onyx.METHOD.SET;
        optimisticReportData.value = {
            ...optimisticReportData.value,
            ...newReportObject,
            pendingFields: {
                createChat: CONST.RED_BRICK_ROAD_PENDING_ACTION.ADD,
            },
            isOptimisticReport: true,
        };

        const optimisticCreatedAction = ReportUtils.buildOptimisticCreatedReportAction(newReportObject.ownerEmail);
        onyxData.optimisticData.push({
            onyxMethod: Onyx.METHOD.SET,
            key: `${ONYXKEYS.COLLECTION.REPORT_ACTIONS}${reportID}`,
            value: {[optimisticCreatedAction.reportActionID]: optimisticCreatedAction},
        });
        onyxData.successData.push({
            onyxMethod: Onyx.METHOD.MERGE,
            key: `${ONYXKEYS.COLLECTION.REPORT_ACTIONS}${reportID}`,
            value: {[optimisticCreatedAction.reportActionID]: {pendingAction: null}},
        });

        // Add the createdReportActionID parameter to the API call
        params.createdReportActionID = optimisticCreatedAction.reportActionID;
    }
    if (currentLastReadTime) {
        params.currentLastReadTime = currentLastReadTime;
    }

    API.write('OpenReport', params, onyxData);
}

/**
 * This will find an existing chat, or create a new one if none exists, for the given user or set of users. It will then navigate to this chat.
 *
 * @param {Array} userLogins list of user logins.
 */
function navigateToAndOpenReport(userLogins) {
    const formattedUserLogins = _.map(userLogins, (login) => OptionsListUtils.addSMSDomainIfPhoneNumber(login).toLowerCase());
    let newChat = {};
    const chat = ReportUtils.getChatByParticipants(formattedUserLogins);
    if (!chat) {
        newChat = ReportUtils.buildOptimisticChatReport(formattedUserLogins);
    }
    const reportID = chat ? chat.reportID : newChat.reportID;

    // We want to pass newChat here because if anything is passed in that param (even an existing chat), we will try to create a chat on the server
    openReport(reportID, newChat.participants, newChat);
    Navigation.navigate(ROUTES.getReportRoute(reportID));
}

/**
 * Get the latest report history without marking the report as read.
 *
 * @param {String} reportID
 */
function reconnect(reportID) {
    API.write(
        'ReconnectToReport',
        {
            reportID,
        },
        {
            optimisticData: [
                {
                    onyxMethod: Onyx.METHOD.MERGE,
                    key: `${ONYXKEYS.COLLECTION.REPORT}${reportID}`,
                    value: {
                        isLoadingReportActions: true,
                        isLoadingMoreReportActions: false,
                        reportName: lodashGet(allReports, [reportID, 'reportName'], CONST.REPORT.DEFAULT_REPORT_NAME),
                    },
                },
            ],
            successData: [
                {
                    onyxMethod: Onyx.METHOD.MERGE,
                    key: `${ONYXKEYS.COLLECTION.REPORT}${reportID}`,
                    value: {
                        isLoadingReportActions: false,
                    },
                },
            ],
            failureData: [
                {
                    onyxMethod: Onyx.METHOD.MERGE,
                    key: `${ONYXKEYS.COLLECTION.REPORT}${reportID}`,
                    value: {
                        isLoadingReportActions: false,
                    },
                },
            ],
        },
    );
}

/**
 * Gets the older actions that have not been read yet.
 * Normally happens when you scroll up on a chat, and the actions have not been read yet.
 *
 * @param {String} reportID
 * @param {String} reportActionID
 */
function readOldestAction(reportID, reportActionID) {
    API.read(
        'ReadOldestAction',
        {
            reportID,
            reportActionID,
        },
        {
            optimisticData: [
                {
                    onyxMethod: Onyx.METHOD.MERGE,
                    key: `${ONYXKEYS.COLLECTION.REPORT}${reportID}`,
                    value: {
                        isLoadingMoreReportActions: true,
                    },
                },
            ],
            successData: [
                {
                    onyxMethod: Onyx.METHOD.MERGE,
                    key: `${ONYXKEYS.COLLECTION.REPORT}${reportID}`,
                    value: {
                        isLoadingMoreReportActions: false,
                    },
                },
            ],
            failureData: [
                {
                    onyxMethod: Onyx.METHOD.MERGE,
                    key: `${ONYXKEYS.COLLECTION.REPORT}${reportID}`,
                    value: {
                        isLoadingMoreReportActions: false,
                    },
                },
            ],
        },
    );
}

/**
 * Gets the IOUReport and the associated report actions.
 *
 * @param {String} chatReportID
 * @param {Number} iouReportID
 */
function openPaymentDetailsPage(chatReportID, iouReportID) {
    API.read(
        'OpenPaymentDetailsPage',
        {
            reportID: chatReportID,
            iouReportID,
        },
        {
            optimisticData: [
                {
                    onyxMethod: Onyx.METHOD.MERGE,
                    key: ONYXKEYS.IOU,
                    value: {
                        loading: true,
                    },
                },
            ],
            successData: [
                {
                    onyxMethod: Onyx.METHOD.MERGE,
                    key: ONYXKEYS.IOU,
                    value: {
                        loading: false,
                    },
                },
            ],
            failureData: [
                {
                    onyxMethod: Onyx.METHOD.MERGE,
                    key: ONYXKEYS.IOU,
                    value: {
                        loading: false,
                    },
                },
            ],
        },
    );
}

/**
 * Gets transactions and data associated with the linked report (expense or IOU report)
 *
 * @param {String} chatReportID
 * @param {String} linkedReportID
 */
function openMoneyRequestsReportPage(chatReportID, linkedReportID) {
    API.read(
        'OpenMoneyRequestsReportPage',
        {
            reportID: chatReportID,
            linkedReportID,
        },
        {
            optimisticData: [
                {
                    onyxMethod: Onyx.METHOD.MERGE,
                    key: ONYXKEYS.IOU,
                    value: {
                        loading: true,
                    },
                },
            ],
            successData: [
                {
                    onyxMethod: Onyx.METHOD.MERGE,
                    key: ONYXKEYS.IOU,
                    value: {
                        loading: false,
                    },
                },
            ],
            failureData: [
                {
                    onyxMethod: Onyx.METHOD.MERGE,
                    key: ONYXKEYS.IOU,
                    value: {
                        loading: false,
                    },
                },
            ],
        },
    );
}

/**
 * Marks the new report actions as read
 *
 * @param {String} reportID
 */
function readNewestAction(reportID) {
<<<<<<< HEAD
    console.log(`~~Monil marking comment as read ${reportID}`);
    API.write('ReadNewestAction',
=======
    API.write(
        'ReadNewestAction',
>>>>>>> 1b1e562a
        {
            reportID,
        },
        {
            optimisticData: [
                {
                    onyxMethod: Onyx.METHOD.MERGE,
                    key: `${ONYXKEYS.COLLECTION.REPORT}${reportID}`,
                    value: {
                        lastReadTime: DateUtils.getDBTime(),
                    },
                },
            ],
        },
    );
}

/**
 * Sets the last read time on a report
 *
 * @param {String} reportID
 * @param {String} reportActionCreated
 */
function markCommentAsUnread(reportID, reportActionCreated) {
    // We subtract 1 millisecond so that the lastReadTime is updated to just before a given reportAction's created date
    // For example, if we want to mark a report action with ID 100 and created date '2014-04-01 16:07:02.999' unread, we set the lastReadTime to '2014-04-01 16:07:02.998'
    // Since the report action with ID 100 will be the first with a timestamp above '2014-04-01 16:07:02.998', it's the first one that will be shown as unread
    const lastReadTime = DateUtils.subtractMillisecondsFromDateTime(reportActionCreated, 1);
    API.write(
        'MarkAsUnread',
        {
            reportID,
            lastReadTime,
        },
        {
            optimisticData: [
                {
                    onyxMethod: Onyx.METHOD.MERGE,
                    key: `${ONYXKEYS.COLLECTION.REPORT}${reportID}`,
                    value: {
                        lastReadTime,
                    },
                },
            ],
        },
    );
}

/**
 * Toggles the pinned state of the report.
 *
 * @param {Object} report
 */
function togglePinnedState(report) {
    const pinnedValue = !report.isPinned;

    // Optimistically pin/unpin the report before we send out the command
    const optimisticData = [
        {
            onyxMethod: Onyx.METHOD.MERGE,
            key: `${ONYXKEYS.COLLECTION.REPORT}${report.reportID}`,
            value: {isPinned: pinnedValue},
        },
    ];

    API.write(
        'TogglePinnedChat',
        {
            reportID: report.reportID,
            pinnedValue,
        },
        {optimisticData},
    );
}

/**
 * Saves the comment left by the user as they are typing. By saving this data the user can switch between chats, close
 * tab, refresh etc without worrying about loosing what they typed out.
 *
 * @param {String} reportID
 * @param {String} comment
 */
function saveReportComment(reportID, comment) {
    Onyx.merge(`${ONYXKEYS.COLLECTION.REPORT_DRAFT_COMMENT}${reportID}`, comment);
}

/**
 * Saves the number of lines for the comment
 * @param {String} reportID
 * @param {Number} numberOfLines
 */
function saveReportCommentNumberOfLines(reportID, numberOfLines) {
    Onyx.merge(`${ONYXKEYS.COLLECTION.REPORT_DRAFT_COMMENT_NUMBER_OF_LINES}${reportID}`, numberOfLines);
}

/**
 * Immediate indication whether the report has a draft comment.
 *
 * @param {String} reportID
 * @param {Boolean} hasDraft
 * @returns {Promise}
 */
function setReportWithDraft(reportID, hasDraft) {
    return Onyx.merge(`${ONYXKEYS.COLLECTION.REPORT}${reportID}`, {hasDraft});
}

/**
 * Broadcasts whether or not a user is typing on a report over the report's private pusher channel.
 *
 * @param {String} reportID
 */
function broadcastUserIsTyping(reportID) {
    const privateReportChannelName = getReportChannelName(reportID);
    const typingStatus = {};
    typingStatus[currentUserEmail] = true;
    Pusher.sendEvent(privateReportChannelName, Pusher.TYPE.USER_IS_TYPING, typingStatus);
}

/**
 * When a report changes in Onyx, this fetches the report from the API if the report doesn't have a name
 *
 * @param {Object} report
 */
function handleReportChanged(report) {
    if (!report || ReportUtils.isIOUReport(report)) {
        return;
    }

    if (report && report.reportID) {
        allReports[report.reportID] = report;

        if (ReportUtils.isConciergeChatReport(report)) {
            conciergeChatReportID = report.reportID;
        }
    }

    // A report can be missing a name if a comment is received via pusher event and the report does not yet exist in Onyx (eg. a new DM created with the logged in person)
    // In this case, we call reconnect so that we can fetch the report data without marking it as read
    if (report.reportID && report.reportName === undefined) {
        reconnect(report.reportID);
    }
}

Onyx.connect({
    key: ONYXKEYS.COLLECTION.REPORT,
    callback: handleReportChanged,
});

/**
 * Deletes a comment from the report, basically sets it as empty string
 *
 * @param {String} reportID
 * @param {Object} reportAction
 */
function deleteReportComment(reportID, reportAction) {
    const reportActionID = reportAction.reportActionID;
    const deletedMessage = [
        {
            type: 'COMMENT',
            html: '',
            text: '',
            isEdited: true,
        },
    ];
    const optimisticReportActions = {
        [reportActionID]: {
            pendingAction: CONST.RED_BRICK_ROAD_PENDING_ACTION.DELETE,
            previousMessage: reportAction.message,
            message: deletedMessage,
            errors: null,
        },
    };

    // If we are deleting the last visible message, let's find the previous visible one (or set an empty one if there are none) and update the lastMessageText in the LHN.
    // Similarly, if we are deleting the last read comment we will want to update the lastVisibleActionCreated to use the previous visible message.
    let optimisticReport = {
        lastMessageText: '',
        lastVisibleActionCreated: '',
    };
    const lastMessageText = ReportActionsUtils.getLastVisibleMessageText(reportID, optimisticReportActions);
    if (lastMessageText.length > 0) {
        const lastVisibleActionCreated = ReportActionsUtils.getLastVisibleAction(reportID, optimisticReportActions).created;
        optimisticReport = {
            lastMessageText,
            lastVisibleActionCreated,
        };
    }

    // If the API call fails we must show the original message again, so we revert the message content back to how it was
    // and and remove the pendingAction so the strike-through clears
    const failureData = [
        {
            onyxMethod: Onyx.METHOD.MERGE,
            key: `${ONYXKEYS.COLLECTION.REPORT_ACTIONS}${reportID}`,
            value: {
                [reportActionID]: {
                    message: reportAction.message,
                    pendingAction: null,
                    previousMessage: null,
                },
            },
        },
    ];

    const successData = [
        {
            onyxMethod: Onyx.METHOD.MERGE,
            key: `${ONYXKEYS.COLLECTION.REPORT_ACTIONS}${reportID}`,
            value: {
                [reportActionID]: {
                    pendingAction: null,
                    previousMessage: null,
                },
            },
        },
    ];

    const optimisticData = [
        {
            onyxMethod: Onyx.METHOD.MERGE,
            key: `${ONYXKEYS.COLLECTION.REPORT_ACTIONS}${reportID}`,
            value: optimisticReportActions,
        },
        {
            onyxMethod: Onyx.METHOD.MERGE,
            key: `${ONYXKEYS.COLLECTION.REPORT}${reportID}`,
            value: optimisticReport,
        },
    ];

    const parameters = {
        reportID,
        reportActionID: reportAction.reportActionID,
    };
    API.write('DeleteComment', parameters, {optimisticData, successData, failureData});
}

/**
 * @param {String} comment
 * @returns {Array}
 */
const extractLinksInMarkdownComment = (comment) => {
    const regex = /\[[^[\]]*\]\(([^()]*)\)/gm;
    const matches = [...comment.matchAll(regex)];

    // Element 1 from match is the regex group if it exists which contains the link URLs
    const links = _.map(matches, (match) => match[1]);
    return links;
};

/**
 * Compares two markdown comments and returns a list of the links removed in a new comment.
 *
 * @param {String} oldComment
 * @param {String} newComment
 * @returns {Array}
 */
const getRemovedMarkdownLinks = (oldComment, newComment) => {
    const linksInOld = extractLinksInMarkdownComment(oldComment);
    const linksInNew = extractLinksInMarkdownComment(newComment);
    return _.difference(linksInOld, linksInNew);
};

/**
 * Removes the links in html of a comment.
 * example:
 *      html="test <a href="https://www.google.com" target="_blank" rel="noreferrer noopener">https://www.google.com</a> test"
 *      links=["https://www.google.com"]
 * returns: "test https://www.google.com test"
 *
 * @param {String} html
 * @param {Array} links
 * @returns {String}
 */
const removeLinksFromHtml = (html, links) => {
    let htmlCopy = html.slice();
    _.forEach(links, (link) => {
        // We want to match the anchor tag of the link and replace the whole anchor tag with the text of the anchor tag
        const regex = new RegExp(`<(a)[^><]*href\\s*=\\s*(['"])(${Str.escapeForRegExp(link)})\\2(?:".*?"|'.*?'|[^'"><])*>([\\s\\S]*?)<\\/\\1>(?![^<]*(<\\/pre>|<\\/code>))`, 'gi');
        htmlCopy = htmlCopy.replace(regex, '$4');
    });
    return htmlCopy;
};

/**
 * This function will handle removing only links that were purposely removed by the user while editing.
 *
 * @param {String} newCommentText text of the comment after editing.
 * @param {String} originalHtml original html of the comment before editing.
 * @returns {String}
 */
const handleUserDeletedLinksInHtml = (newCommentText, originalHtml) => {
    const parser = new ExpensiMark();
    if (newCommentText.length >= CONST.MAX_MARKUP_LENGTH) {
        return newCommentText;
    }
    const markdownOriginalComment = parser.htmlToMarkdown(originalHtml).trim();
    const htmlForNewComment = parser.replace(newCommentText);
    const removedLinks = getRemovedMarkdownLinks(markdownOriginalComment, newCommentText);
    return removeLinksFromHtml(htmlForNewComment, removedLinks);
};

/**
 * Saves a new message for a comment. Marks the comment as edited, which will be reflected in the UI.
 *
 * @param {String} reportID
 * @param {Object} originalReportAction
 * @param {String} textForNewComment
 */
function editReportComment(reportID, originalReportAction, textForNewComment) {
    const parser = new ExpensiMark();

    // Do not autolink if someone explicitly tries to remove a link from message.
    // https://github.com/Expensify/App/issues/9090
    // https://github.com/Expensify/App/issues/13221
    const originalCommentHTML = lodashGet(originalReportAction, 'message[0].html');
    const htmlForNewComment = handleUserDeletedLinksInHtml(textForNewComment, originalCommentHTML);

    // For comments shorter than 10k chars, convert the comment from MD into HTML because that's how it is stored in the database
    // For longer comments, skip parsing and display plaintext for performance reasons. It takes over 40s to parse a 100k long string!!
    let parsedOriginalCommentHTML = originalCommentHTML;
    if (textForNewComment.length < CONST.MAX_MARKUP_LENGTH) {
        const autolinkFilter = {filterRules: _.filter(_.pluck(parser.rules, 'name'), (name) => name !== 'autolink')};
        parsedOriginalCommentHTML = parser.replace(parser.htmlToMarkdown(originalCommentHTML).trim(), autolinkFilter);
    }

    //  Delete the comment if it's empty
    if (_.isEmpty(htmlForNewComment)) {
        deleteReportComment(reportID, originalReportAction);
        return;
    }

    // Skip the Edit if message is not changed
    if (parsedOriginalCommentHTML === htmlForNewComment.trim()) {
        return;
    }

    // Optimistically update the reportAction with the new message
    const reportActionID = originalReportAction.reportActionID;
    const originalMessage = lodashGet(originalReportAction, ['message', 0]);
    const optimisticReportActions = {
        [reportActionID]: {
            pendingAction: CONST.RED_BRICK_ROAD_PENDING_ACTION.UPDATE,
            message: [
                {
                    ...originalMessage,
                    isEdited: true,
                    html: htmlForNewComment,
                    text: textForNewComment,
                },
            ],
        },
    };

    const optimisticData = [
        {
            onyxMethod: Onyx.METHOD.MERGE,
            key: `${ONYXKEYS.COLLECTION.REPORT_ACTIONS}${reportID}`,
            value: optimisticReportActions,
        },
    ];

    const lastVisibleAction = ReportActionsUtils.getLastVisibleAction(reportID, optimisticReportActions);
    if (reportActionID === lastVisibleAction.reportActionID) {
        const reportComment = parser.htmlToText(htmlForNewComment);
        const lastMessageText = ReportUtils.formatReportLastMessageText(reportComment);
        const optimisticReport = {
            lastMessageText: Str.htmlDecode(lastMessageText),
        };
        optimisticData.push({
            onyxMethod: Onyx.METHOD.MERGE,
            key: `${ONYXKEYS.COLLECTION.REPORT}${reportID}`,
            value: optimisticReport,
        });
    }

    const failureData = [
        {
            onyxMethod: Onyx.METHOD.MERGE,
            key: `${ONYXKEYS.COLLECTION.REPORT_ACTIONS}${reportID}`,
            value: {
                [reportActionID]: {
                    ...originalReportAction,
                    pendingAction: null,
                },
            },
        },
    ];

    const successData = [
        {
            onyxMethod: Onyx.METHOD.MERGE,
            key: `${ONYXKEYS.COLLECTION.REPORT_ACTIONS}${reportID}`,
            value: {
                [reportActionID]: {
                    pendingAction: null,
                },
            },
        },
    ];

    const parameters = {
        reportID,
        reportComment: htmlForNewComment,
        reportActionID,
    };
    API.write('UpdateComment', parameters, {optimisticData, successData, failureData});
}

/**
 * Saves the draft for a comment report action. This will put the comment into "edit mode"
 *
 * @param {String} reportID
 * @param {Number} reportActionID
 * @param {String} draftMessage
 */
function saveReportActionDraft(reportID, reportActionID, draftMessage) {
    Onyx.set(`${ONYXKEYS.COLLECTION.REPORT_ACTIONS_DRAFTS}${reportID}_${reportActionID}`, draftMessage);
}

/**
 * Saves the number of lines for the report action draft
 * @param {String} reportID
 * @param {Number} reportActionID
 * @param {Number} numberOfLines
 */
function saveReportActionDraftNumberOfLines(reportID, reportActionID, numberOfLines) {
    Onyx.merge(`${ONYXKEYS.COLLECTION.REPORT_DRAFT_COMMENT_NUMBER_OF_LINES}${reportID}_${reportActionID}`, numberOfLines);
}

/**
 * @param {String} reportID
 * @param {String} previousValue
 * @param {String} newValue
 */
function updateNotificationPreference(reportID, previousValue, newValue) {
    const optimisticData = [
        {
            onyxMethod: Onyx.METHOD.MERGE,
            key: `${ONYXKEYS.COLLECTION.REPORT}${reportID}`,
            value: {notificationPreference: newValue},
        },
    ];
    const failureData = [
        {
            onyxMethod: Onyx.METHOD.MERGE,
            key: `${ONYXKEYS.COLLECTION.REPORT}${reportID}`,
            value: {notificationPreference: previousValue},
        },
    ];
    API.write('UpdateReportNotificationPreference', {reportID, notificationPreference: newValue}, {optimisticData, failureData});
}

/**
 * Navigates to the 1:1 report with Concierge
 */
function navigateToConciergeChat() {
    // If we don't have a chat with Concierge then create it
    if (!conciergeChatReportID) {
        navigateToAndOpenReport([CONST.EMAIL.CONCIERGE]);
        return;
    }

    Navigation.navigate(ROUTES.getReportRoute(conciergeChatReportID));
}

/**
 * Add a policy report (workspace room) optimistically and navigate to it.
 *
 * @param {Object} policy
 * @param {String} reportName
 * @param {String} visibility
 */
function addPolicyReport(policy, reportName, visibility) {
    // The participants include the current user (admin) and the employees. Participants must not be empty.
    const participants = _.unique([currentUserEmail, ..._.pluck(policy.employeeList, 'email')]);
    const policyReport = ReportUtils.buildOptimisticChatReport(
        participants,
        reportName,
        CONST.REPORT.CHAT_TYPE.POLICY_ROOM,
        policy.id,
        CONST.REPORT.OWNER_EMAIL_FAKE,
        false,
        '',
        visibility,

        // The room might contain all policy members so notifying always should be opt-in only.
        CONST.REPORT.NOTIFICATION_PREFERENCE.DAILY,
    );
    const createdReportAction = ReportUtils.buildOptimisticCreatedReportAction(policyReport.ownerEmail);

    // Onyx.set is used on the optimistic data so that it is present before navigating to the workspace room. With Onyx.merge the workspace room reportID is not present when
    // fetchReportIfNeeded is called on the ReportScreen, so openReport is called which is unnecessary since the optimistic data will be stored in Onyx.
    // Therefore, Onyx.set is used instead of Onyx.merge.
    const optimisticData = [
        {
            onyxMethod: Onyx.METHOD.SET,
            key: `${ONYXKEYS.COLLECTION.REPORT}${policyReport.reportID}`,
            value: {
                pendingFields: {
                    addWorkspaceRoom: CONST.RED_BRICK_ROAD_PENDING_ACTION.ADD,
                },
                ...policyReport,
            },
        },
        {
            onyxMethod: Onyx.METHOD.SET,
            key: `${ONYXKEYS.COLLECTION.REPORT_ACTIONS}${policyReport.reportID}`,
            value: {[createdReportAction.reportActionID]: createdReportAction},
        },
    ];
    const successData = [
        {
            onyxMethod: Onyx.METHOD.MERGE,
            key: `${ONYXKEYS.COLLECTION.REPORT}${policyReport.reportID}`,
            value: {
                pendingFields: {
                    addWorkspaceRoom: null,
                },
            },
        },
        {
            onyxMethod: Onyx.METHOD.MERGE,
            key: `${ONYXKEYS.COLLECTION.REPORT_ACTIONS}${policyReport.reportID}`,
            value: {
                [createdReportAction.reportActionID]: {
                    pendingAction: null,
                },
            },
        },
    ];

    API.write(
        'AddWorkspaceRoom',
        {
            policyID: policyReport.policyID,
            reportName,
            visibility,
            reportID: policyReport.reportID,
            createdReportActionID: createdReportAction.reportActionID,
        },
        {optimisticData, successData},
    );
    Navigation.navigate(ROUTES.getReportRoute(policyReport.reportID));
}

/**
 * Deletes a report, along with its reportActions, any linked reports, and any linked IOU report.
 *
 * @param {String} reportID
 */
function deleteReport(reportID) {
    const report = allReports[reportID];
    const onyxData = {
        [`${ONYXKEYS.COLLECTION.REPORT}${reportID}`]: null,
        [`${ONYXKEYS.COLLECTION.REPORT_ACTIONS}${reportID}`]: null,
    };

    // Delete linked transactions
    const reportActionsForReport = allReportActions[reportID];
    _.chain(reportActionsForReport)
        .filter((reportAction) => reportAction.actionName === CONST.REPORT.ACTIONS.TYPE.IOU)
        .map((reportAction) => reportAction.originalMessage.IOUTransactionID)
        .uniq()
        .each((transactionID) => (onyxData[`${ONYXKEYS.COLLECTION.TRANSACTION}${transactionID}`] = null));

    Onyx.multiSet(onyxData);

    // Delete linked IOU report
    if (report && report.iouReportID) {
        deleteReport(report.iouReportID);
    }
}

/**
 * @param {String} reportID The reportID of the policy report (workspace room)
 */
function navigateToConciergeChatAndDeleteReport(reportID) {
    navigateToConciergeChat();
    deleteReport(reportID);
}

/**
 * @param {Object} policyRoomReport
 * @param {Number} policyRoomReport.reportID
 * @param {String} policyRoomReport.reportName
 * @param {String} policyRoomName The updated name for the policy room
 */
function updatePolicyRoomName(policyRoomReport, policyRoomName) {
    const reportID = policyRoomReport.reportID;
    const previousName = policyRoomReport.reportName;
    const optimisticData = [
        {
            onyxMethod: Onyx.METHOD.MERGE,
            key: `${ONYXKEYS.COLLECTION.REPORT}${reportID}`,
            value: {
                reportName: policyRoomName,
                pendingFields: {
                    reportName: CONST.RED_BRICK_ROAD_PENDING_ACTION.UPDATE,
                },
                errorFields: {
                    reportName: null,
                },
            },
        },
    ];
    const successData = [
        {
            onyxMethod: Onyx.METHOD.MERGE,
            key: `${ONYXKEYS.COLLECTION.REPORT}${reportID}`,
            value: {
                pendingFields: {
                    reportName: null,
                },
            },
        },
    ];
    const failureData = [
        {
            onyxMethod: Onyx.METHOD.MERGE,
            key: `${ONYXKEYS.COLLECTION.REPORT}${reportID}`,
            value: {
                reportName: previousName,
            },
        },
    ];
    API.write('UpdatePolicyRoomName', {reportID, policyRoomName}, {optimisticData, successData, failureData});
}

/**
 * @param {String} reportID The reportID of the policy room.
 */
function clearPolicyRoomNameErrors(reportID) {
    Onyx.merge(`${ONYXKEYS.COLLECTION.REPORT}${reportID}`, {
        errorFields: {
            reportName: null,
        },
        pendingFields: {
            reportName: null,
        },
    });
}

/**
 * @param {String} reportID
 * @param {Boolean} isComposerFullSize
 */
function setIsComposerFullSize(reportID, isComposerFullSize) {
    Onyx.merge(`${ONYXKEYS.COLLECTION.REPORT_IS_COMPOSER_FULL_SIZE}${reportID}`, isComposerFullSize);
}

/**
 * @param {String} reportID
 * @param {Object} action the associated report action (optional)
 * @param {Boolean} isRemote whether or not this notification is a remote push notification
 * @returns {Boolean}
 */
function shouldShowReportActionNotification(reportID, action = null, isRemote = false) {
    const tag = isRemote ? '[PushNotification]' : '[LocalNotification]';

    // Due to payload size constraints, some push notifications may have their report action stripped
    // so we must double check that we were provided an action before using it in these checks.
    if (action && ReportActionsUtils.isDeletedAction(action)) {
        Log.info(`${tag} Skipping notification because the action was deleted`, false, {reportID, action});
        return false;
    }

    if (!ActiveClientManager.isClientTheLeader()) {
        Log.info(`${tag} Skipping notification because this client is not the leader`);
        return false;
    }

    // We don't want to send a local notification if the user preference is daily or mute
    const notificationPreference = lodashGet(allReports, [reportID, 'notificationPreference'], CONST.REPORT.NOTIFICATION_PREFERENCE.ALWAYS);
    if (notificationPreference === CONST.REPORT.NOTIFICATION_PREFERENCE.MUTE || notificationPreference === CONST.REPORT.NOTIFICATION_PREFERENCE.DAILY) {
        Log.info(`${tag} No notification because user preference is to be notified: ${notificationPreference}`);
        return false;
    }

    // If this comment is from the current user we don't want to parrot whatever they wrote back to them.
    if (action && action.actorAccountID === currentUserAccountID) {
        Log.info(`${tag} No notification because comment is from the currently logged in user`);
        return false;
    }

    // If we are currently viewing this report do not show a notification.
    if (reportID === Navigation.getReportIDFromRoute() && Visibility.isVisible() && Visibility.hasFocus()) {
        Log.info(`${tag} No notification because it was a comment for the current report`);
        return false;
    }

    // If this notification was delayed and the user saw the message already, don't show it
    const report = allReports[reportID];
    if (action && report && report.lastReadTime >= action.created) {
        Log.info(`${tag} No notification because the comment was already read`, false, {created: action.created, lastReadTime: report.lastReadTime});
        return false;
    }

    // Don't show a notification if no comment exists
    if (action && !_.some(action.message, (f) => f.type === 'COMMENT')) {
        Log.info(`${tag} No notification because no comments exist for the current action`);
        return false;
    }

    return true;
}

/**
 * @param {String} reportID
 * @param {Object} action
 */
function showReportActionNotification(reportID, action) {
    if (!shouldShowReportActionNotification(reportID, action)) {
        return;
    }

    Log.info('[LocalNotification] Creating notification');
    LocalNotification.showCommentNotification({
        reportAction: action,
        onClick: () => {
            // Navigate to this report onClick
            Navigation.navigate(ROUTES.getReportRoute(reportID));
        },
    });

    // Notify the ReportActionsView that a new comment has arrived
    if (reportID === newActionSubscriber.reportID) {
        const isFromCurrentUser = action.actorAccountID === currentUserAccountID;
        newActionSubscriber.callback(isFromCurrentUser, action.reportActionID);
    }
}

/**
 * Clear the errors associated with the IOUs of a given report.
 *
 * @param {String} reportID
 */
function clearIOUError(reportID) {
    Onyx.merge(`${ONYXKEYS.COLLECTION.REPORT}${reportID}`, {errorFields: {iou: null}});
}

/**
 * Internal function to help with updating the onyx state of a message of a report action.
 * @param {Object} originalReportAction
 * @param {Object} message
 * @param {String} reportID
 * @return {Object[]}
 */
function getOptimisticDataForReportActionUpdate(originalReportAction, message, reportID) {
    const reportActionID = originalReportAction.reportActionID;

    return [
        {
            onyxMethod: Onyx.METHOD.MERGE,
            key: `${ONYXKEYS.COLLECTION.REPORT_ACTIONS}${reportID}`,
            value: {
                [reportActionID]: {
                    message: [message],
                },
            },
        },
    ];
}

/**
 * Returns true if the accountID has reacted to the report action (with the given skin tone).
 * @param {String} accountID
 * @param {Array<Object | String | number>} users
 * @param {Number} [skinTone]
 * @returns {boolean}
 */
function hasAccountIDReacted(accountID, users, skinTone) {
    return (
        _.find(users, (user) => {
            let userAccountID;
            if (typeof user === 'object') {
                userAccountID = `${user.accountID}`;
            } else {
                userAccountID = `${user}`;
            }

            return userAccountID === `${accountID}` && (skinTone == null ? true : user.skinTone === skinTone);
        }) !== undefined
    );
}

/**
 * Adds a reaction to the report action.
 * @param {String} reportID
 * @param {Object} originalReportAction
 * @param {{ name: string, code: string, types: string[] }} emoji
 * @param {number} [skinTone] Optional.
 */
function addEmojiReaction(reportID, originalReportAction, emoji, skinTone = preferredSkinTone) {
    const message = originalReportAction.message[0];
    let reactionObject = message.reactions && _.find(message.reactions, (reaction) => reaction.emoji === emoji.name);
    const needToInsertReactionObject = !reactionObject;
    if (needToInsertReactionObject) {
        reactionObject = {
            emoji: emoji.name,
            users: [],
        };
    } else {
        // Make a copy of the reaction object so that we can modify it without mutating the original
        reactionObject = {...reactionObject};
    }

    if (hasAccountIDReacted(currentUserAccountID, reactionObject.users, skinTone)) {
        return;
    }

    reactionObject.users = [...reactionObject.users, {accountID: currentUserAccountID, skinTone}];
    let updatedReactions = [...(message.reactions || [])];
    if (needToInsertReactionObject) {
        updatedReactions = [...updatedReactions, reactionObject];
    } else {
        updatedReactions = _.map(updatedReactions, (reaction) => (reaction.emoji === emoji.name ? reactionObject : reaction));
    }

    const updatedMessage = {
        ...message,
        reactions: updatedReactions,
    };

    // Optimistically update the reportAction with the reaction
    const optimisticData = getOptimisticDataForReportActionUpdate(originalReportAction, updatedMessage, reportID);

    const parameters = {
        reportID,
        skinTone,
        emojiCode: emoji.name,
        sequenceNumber: originalReportAction.sequenceNumber,
        reportActionID: originalReportAction.reportActionID,
    };
    API.write('AddEmojiReaction', parameters, {optimisticData});
}

/**
 * Removes a reaction to the report action.
 * @param {String} reportID
 * @param {Object} originalReportAction
 * @param {{ name: string, code: string, types: string[] }} emoji
 */
function removeEmojiReaction(reportID, originalReportAction, emoji) {
    const message = originalReportAction.message[0];
    const reactionObject = message.reactions && _.find(message.reactions, (reaction) => reaction.emoji === emoji.name);
    if (!reactionObject) {
        return;
    }

    const updatedReactionObject = {
        ...reactionObject,
    };
    updatedReactionObject.users = _.filter(reactionObject.users, (sender) => sender.accountID !== currentUserAccountID);
    const updatedReactions = _.filter(
        // Replace the reaction object either with the updated one or null if there are no users
        _.map(message.reactions, (reaction) => {
            if (reaction.emoji === emoji.name) {
                if (updatedReactionObject.users.length === 0) {
                    return null;
                }
                return updatedReactionObject;
            }
            return reaction;
        }),

        // Remove any null reactions
        (reportObject) => reportObject !== null,
    );

    const updatedMessage = {
        ...message,
        reactions: updatedReactions,
    };

    // Optimistically update the reportAction with the reaction
    const optimisticData = getOptimisticDataForReportActionUpdate(originalReportAction, updatedMessage, reportID);

    const parameters = {
        reportID,
        sequenceNumber: originalReportAction.sequenceNumber,
        reportActionID: originalReportAction.reportActionID,
        emojiCode: emoji.name,
    };
    API.write('RemoveEmojiReaction', parameters, {optimisticData});
}

/**
 * Calls either addEmojiReaction or removeEmojiReaction depending on if the current user has reacted to the report action.
 * @param {String} reportID
 * @param {Object} reportAction
 * @param {Object} emoji
 * @param {number} paramSkinTone
 * @returns {Promise}
 */
function toggleEmojiReaction(reportID, reportAction, emoji, paramSkinTone = preferredSkinTone) {
    const message = reportAction.message[0];
    const reactionObject = message.reactions && _.find(message.reactions, (reaction) => reaction.emoji === emoji.name);
    const skinTone = emoji.types === undefined ? null : paramSkinTone; // only use skin tone if emoji supports it
    if (reactionObject) {
        if (hasAccountIDReacted(currentUserAccountID, reactionObject.users, skinTone)) {
            return removeEmojiReaction(reportID, reportAction, emoji, skinTone);
        }
    }
    return addEmojiReaction(reportID, reportAction, emoji, skinTone);
}

/**
 * @param {String|null} url
 */
function openReportFromDeepLink(url) {
    InteractionManager.runAfterInteractions(() => {
        Navigation.isReportScreenReady().then(() => {
            const route = ReportUtils.getRouteFromLink(url);
            const reportID = ReportUtils.getReportIDFromLink(url);
            if (reportID) {
                Navigation.navigate(ROUTES.getReportRoute(reportID));
            }
            if (route === ROUTES.CONCIERGE) {
                navigateToConciergeChat();
            }
        });
    });
}

function getCurrentUserAccountID() {
    return currentUserAccountID;
}


/**
 * @param {String|null} reportID
 */
function getAllReportActions(reportID) {
    if (reportID) {
        return allReportActions[reportID];
    }
    return allReportActions;
}
export {
    addComment,
    addAttachment,
    reconnect,
    updateNotificationPreference,
    subscribeToReportTypingEvents,
    unsubscribeFromReportChannel,
    saveReportComment,
    saveReportCommentNumberOfLines,
    broadcastUserIsTyping,
    togglePinnedState,
    editReportComment,
    handleUserDeletedLinksInHtml,
    saveReportActionDraft,
    saveReportActionDraftNumberOfLines,
    deleteReportComment,
    navigateToConciergeChat,
    setReportWithDraft,
    addPolicyReport,
    deleteReport,
    navigateToConciergeChatAndDeleteReport,
    setIsComposerFullSize,
    markCommentAsUnread,
    readNewestAction,
    readOldestAction,
    openReport,
    openReportFromDeepLink,
    navigateToAndOpenReport,
    openPaymentDetailsPage,
    openMoneyRequestsReportPage,
    updatePolicyRoomName,
    clearPolicyRoomNameErrors,
    clearIOUError,
    subscribeToNewActionEvent,
    showReportActionNotification,
    addEmojiReaction,
    removeEmojiReaction,
    toggleEmojiReaction,
    hasAccountIDReacted,
    getCurrentUserAccountID,
    shouldShowReportActionNotification,
    getAllReportActions,
};<|MERGE_RESOLUTION|>--- conflicted
+++ resolved
@@ -626,13 +626,8 @@
  * @param {String} reportID
  */
 function readNewestAction(reportID) {
-<<<<<<< HEAD
     console.log(`~~Monil marking comment as read ${reportID}`);
     API.write('ReadNewestAction',
-=======
-    API.write(
-        'ReadNewestAction',
->>>>>>> 1b1e562a
         {
             reportID,
         },
