import {InteractionManager} from 'react-native';
import _ from 'underscore';
import lodashGet from 'lodash/get';
import ExpensiMark from 'expensify-common/lib/ExpensiMark';
import Onyx from 'react-native-onyx';
import Str from 'expensify-common/lib/str';
import moment from 'moment';
import ONYXKEYS from '../../ONYXKEYS';
import * as Pusher from '../Pusher/pusher';
import LocalNotification from '../Notification/LocalNotification';
import Navigation from '../Navigation/Navigation';
import * as ActiveClientManager from '../ActiveClientManager';
import Visibility from '../Visibility';
import ROUTES from '../../ROUTES';
import * as API from '../API';
import CONFIG from '../../CONFIG';
import CONST from '../../CONST';
import Log from '../Log';
import * as ReportUtils from '../ReportUtils';
import DateUtils from '../DateUtils';
import * as ReportActionsUtils from '../ReportActionsUtils';
import * as CollectionUtils from '../CollectionUtils';
import * as EmojiUtils from '../EmojiUtils';
import * as ErrorUtils from '../ErrorUtils';
import * as UserUtils from '../UserUtils';
import * as Welcome from './Welcome';
import * as PersonalDetailsUtils from '../PersonalDetailsUtils';
import * as Environment from '../Environment/Environment';
import * as Session from './Session';

let currentUserAccountID;
Onyx.connect({
    key: ONYXKEYS.SESSION,
    callback: (val) => {
        // When signed out, val is undefined
        if (!val) {
            return;
        }

        currentUserAccountID = val.accountID;
    },
});

let preferredSkinTone;
Onyx.connect({
    key: ONYXKEYS.PREFERRED_EMOJI_SKIN_TONE,
    callback: (val) => {
        preferredSkinTone = EmojiUtils.getPreferredSkinToneIndex(val);
    },
});

const allReportActions = {};
Onyx.connect({
    key: ONYXKEYS.COLLECTION.REPORT_ACTIONS,
    callback: (actions, key) => {
        if (!key || !actions) {
            return;
        }
        const reportID = CollectionUtils.extractCollectionItemID(key);
        allReportActions[reportID] = actions;
    },
});

const currentReportData = {};
Onyx.connect({
    key: ONYXKEYS.COLLECTION.REPORT,
    callback: (data, key) => {
        if (!key || !data) {
            return;
        }
        const reportID = CollectionUtils.extractCollectionItemID(key);
        currentReportData[reportID] = data;
    },
});

let isNetworkOffline = false;
Onyx.connect({
    key: ONYXKEYS.NETWORK,
    callback: (val) => (isNetworkOffline = lodashGet(val, 'isOffline', false)),
});

let allPersonalDetails;
Onyx.connect({
    key: ONYXKEYS.PERSONAL_DETAILS_LIST,
    callback: (val) => {
        allPersonalDetails = val || {};
    },
});

const allReports = {};
let conciergeChatReportID;
const typingWatchTimers = {};

/**
 * Get the private pusher channel name for a Report.
 *
 * @param {String} reportID
 * @returns {String}
 */
function getReportChannelName(reportID) {
    return `${CONST.PUSHER.PRIVATE_REPORT_CHANNEL_PREFIX}${reportID}${CONFIG.PUSHER.SUFFIX}`;
}

/**
 * There are 2 possibilities that we can receive via pusher for a user's typing/leaving status:
 * 1. The "new" way from New Expensify is passed as {[login]: Boolean} (e.g. {yuwen@expensify.com: true}), where the value
 * is whether the user with that login is typing/leaving on the report or not.
 * 2. The "old" way from e.com which is passed as {userLogin: login} (e.g. {userLogin: bstites@expensify.com})
 *
 * This method makes sure that no matter which we get, we return the "new" format
 *
 * @param {Object} status
 * @returns {Object}
 */
function getNormalizedStatus(status) {
    let normalizedStatus = status;

    if (_.first(_.keys(status)) === 'userLogin') {
        normalizedStatus = {[status.userLogin]: true};
    }

    return normalizedStatus;
}

/**
 * Initialize our pusher subscriptions to listen for someone typing in a report.
 *
 * @param {String} reportID
 */
function subscribeToReportTypingEvents(reportID) {
    if (!reportID) {
        return;
    }

    // Make sure we have a clean Typing indicator before subscribing to typing events
    Onyx.set(`${ONYXKEYS.COLLECTION.REPORT_USER_IS_TYPING}${reportID}`, {});

    const pusherChannelName = getReportChannelName(reportID);
    Pusher.subscribe(pusherChannelName, Pusher.TYPE.USER_IS_TYPING, (typingStatus) => {
        // If the pusher message comes from OldDot, we expect the typing status to be keyed by user
        // login OR by 'Concierge'. If the pusher message comes from NewDot, it is keyed by accountID
        // since personal details are keyed by accountID.
        const normalizedTypingStatus = getNormalizedStatus(typingStatus);
        const accountIDOrLogin = _.first(_.keys(normalizedTypingStatus));

        if (!accountIDOrLogin) {
            return;
        }

        // Don't show the typing indicator if the user is typing on another platform
        if (Number(accountIDOrLogin) === currentUserAccountID) {
            return;
        }

        // Use a combo of the reportID and the accountID or login as a key for holding our timers.
        const reportUserIdentifier = `${reportID}-${accountIDOrLogin}`;
        clearTimeout(typingWatchTimers[reportUserIdentifier]);
        Onyx.merge(`${ONYXKEYS.COLLECTION.REPORT_USER_IS_TYPING}${reportID}`, normalizedTypingStatus);

        // Wait for 1.5s of no additional typing events before setting the status back to false.
        typingWatchTimers[reportUserIdentifier] = setTimeout(() => {
            const typingStoppedStatus = {};
            typingStoppedStatus[accountIDOrLogin] = false;
            Onyx.merge(`${ONYXKEYS.COLLECTION.REPORT_USER_IS_TYPING}${reportID}`, typingStoppedStatus);
            delete typingWatchTimers[reportUserIdentifier];
        }, 1500);
    }).catch((error) => {
        Log.hmmm('[Report] Failed to initially subscribe to Pusher channel', false, {errorType: error.type, pusherChannelName});
    });
}

/**
 * Initialize our pusher subscriptions to listen for someone leaving a room.
 *
 * @param {String} reportID
 */
function subscribeToReportLeavingEvents(reportID) {
    if (!reportID) {
        return;
    }

    // Make sure we have a clean Leaving indicator before subscribing to leaving events
    Onyx.set(`${ONYXKEYS.COLLECTION.REPORT_USER_IS_LEAVING_ROOM}${reportID}`, false);

    const pusherChannelName = getReportChannelName(reportID);
    Pusher.subscribe(pusherChannelName, Pusher.TYPE.USER_IS_LEAVING_ROOM, (leavingStatus) => {
        // If the pusher message comes from OldDot, we expect the leaving status to be keyed by user
        // login OR by 'Concierge'. If the pusher message comes from NewDot, it is keyed by accountID
        // since personal details are keyed by accountID.
        const normalizedLeavingStatus = getNormalizedStatus(leavingStatus);
        const accountIDOrLogin = _.first(_.keys(normalizedLeavingStatus));

        if (!accountIDOrLogin) {
            return;
        }

        if (Number(accountIDOrLogin) !== currentUserAccountID) {
            return;
        }

        Onyx.merge(`${ONYXKEYS.COLLECTION.REPORT_USER_IS_LEAVING_ROOM}${reportID}`, true);
    }).catch((error) => {
        Log.hmmm('[Report] Failed to initially subscribe to Pusher channel', false, {errorType: error.type, pusherChannelName});
    });
}

/**
 * Remove our pusher subscriptions to listen for someone typing in a report.
 *
 * @param {String} reportID
 */
function unsubscribeFromReportChannel(reportID) {
    if (!reportID) {
        return;
    }

    const pusherChannelName = getReportChannelName(reportID);
    Onyx.set(`${ONYXKEYS.COLLECTION.REPORT_USER_IS_TYPING}${reportID}`, {});
    Pusher.unsubscribe(pusherChannelName, Pusher.TYPE.USER_IS_TYPING);
}

/**
 * Remove our pusher subscriptions to listen for someone leaving a report.
 *
 * @param {String} reportID
 */
function unsubscribeFromLeavingRoomReportChannel(reportID) {
    if (!reportID) {
        return;
    }

    const pusherChannelName = getReportChannelName(reportID);
    Onyx.set(`${ONYXKEYS.COLLECTION.REPORT_USER_IS_LEAVING_ROOM}${reportID}`, false);
    Pusher.unsubscribe(pusherChannelName, Pusher.TYPE.USER_IS_LEAVING_ROOM);
}

// New action subscriber array for report pages
let newActionSubscribers = [];

/**
 * Enables the Report actions file to let the ReportActionsView know that a new comment has arrived in realtime for the current report
 * Add subscriber for report id
 * @param {String} reportID
 * @param {Function} callback
 * @returns {Function} Remove subscriber for report id
 */
function subscribeToNewActionEvent(reportID, callback) {
    newActionSubscribers.push({callback, reportID});
    return () => {
        newActionSubscribers = _.filter(newActionSubscribers, (subscriber) => subscriber.reportID !== reportID);
    };
}

/**
 * Notify the ReportActionsView that a new comment has arrived
 *
 * @param {String} reportID
 * @param {Number} accountID
 * @param {String} reportActionID
 */
function notifyNewAction(reportID, accountID, reportActionID) {
    const actionSubscriber = _.find(newActionSubscribers, (subscriber) => subscriber.reportID === reportID);
    if (!actionSubscriber) {
        return;
    }
    const isFromCurrentUser = accountID === currentUserAccountID;
    actionSubscriber.callback(isFromCurrentUser, reportActionID);
}

/**
 * Add up to two report actions to a report. This method can be called for the following situations:
 *
 * - Adding one comment
 * - Adding one attachment
 * - Add both a comment and attachment simultaneously
 *
 * @param {String} reportID
 * @param {String} [text]
 * @param {Object} [file]
 */
function addActions(reportID, text = '', file) {
    let reportCommentText = '';
    let reportCommentAction;
    let attachmentAction;
    let commandName = 'AddComment';

    if (text) {
        const reportComment = ReportUtils.buildOptimisticAddCommentReportAction(text);
        reportCommentAction = reportComment.reportAction;
        reportCommentText = reportComment.commentText;
    }

    if (file) {
        // When we are adding an attachment we will call AddAttachment.
        // It supports sending an attachment with an optional comment and AddComment supports adding a single text comment only.
        commandName = 'AddAttachment';
        const attachment = ReportUtils.buildOptimisticAddCommentReportAction('', file);
        attachmentAction = attachment.reportAction;
    }

    // Always prefer the file as the last action over text
    const lastAction = attachmentAction || reportCommentAction;

    const currentTime = DateUtils.getDBTime();

    const lastCommentText = ReportUtils.formatReportLastMessageText(lastAction.message[0].text);

    const optimisticReport = {
        lastVisibleActionCreated: currentTime,
        lastMessageTranslationKey: lodashGet(lastAction, 'message[0].translationKey', ''),
        lastMessageText: lastCommentText,
        lastMessageHtml: lastCommentText,
        lastActorAccountID: currentUserAccountID,
        lastReadTime: currentTime,
        isLastMessageDeletedParentAction: null,
    };

    // Optimistically add the new actions to the store before waiting to save them to the server
    const optimisticReportActions = {};
    if (text) {
        optimisticReportActions[reportCommentAction.reportActionID] = reportCommentAction;
    }
    if (file) {
        optimisticReportActions[attachmentAction.reportActionID] = attachmentAction;
    }

    const parameters = {
        reportID,
        reportActionID: file ? attachmentAction.reportActionID : reportCommentAction.reportActionID,
        commentReportActionID: file && reportCommentAction ? reportCommentAction.reportActionID : null,
        reportComment: reportCommentText,
        file,
    };

    const optimisticData = [
        {
            onyxMethod: Onyx.METHOD.MERGE,
            key: `${ONYXKEYS.COLLECTION.REPORT}${reportID}`,
            value: optimisticReport,
        },
        {
            onyxMethod: Onyx.METHOD.MERGE,
            key: `${ONYXKEYS.COLLECTION.REPORT_ACTIONS}${reportID}`,
            value: optimisticReportActions,
        },
    ];

    const successData = [
        {
            onyxMethod: Onyx.METHOD.MERGE,
            key: `${ONYXKEYS.COLLECTION.REPORT_ACTIONS}${reportID}`,
            value: _.mapObject(optimisticReportActions, () => ({pendingAction: null})),
        },
    ];

    let failureReport = {
        lastMessageTranslationKey: '',
        lastMessageText: '',
        lastVisibleActionCreated: '',
    };
    const {lastMessageText = '', lastMessageTranslationKey = ''} = ReportActionsUtils.getLastVisibleMessage(reportID);
    if (lastMessageText || lastMessageTranslationKey) {
        const lastVisibleAction = ReportActionsUtils.getLastVisibleAction(reportID);
        const lastVisibleActionCreated = lastVisibleAction.created;
        const lastActorAccountID = lastVisibleAction.actorAccountID;
        failureReport = {
            lastMessageTranslationKey,
            lastMessageText,
            lastVisibleActionCreated,
            lastActorAccountID,
        };
    }
    const failureData = [
        {
            onyxMethod: Onyx.METHOD.MERGE,
            key: `${ONYXKEYS.COLLECTION.REPORT}${reportID}`,
            value: failureReport,
        },
        {
            onyxMethod: Onyx.METHOD.MERGE,
            key: `${ONYXKEYS.COLLECTION.REPORT_ACTIONS}${reportID}`,
            value: _.mapObject(optimisticReportActions, (action) => ({
                ...action,
                errors: ErrorUtils.getMicroSecondOnyxError('report.genericAddCommentFailureMessage'),
            })),
        },
    ];

    // Update optimistic data for parent report action if the report is a child report
    const optimisticParentReportData = ReportUtils.getOptimisticDataForParentReportAction(reportID, currentTime, CONST.RED_BRICK_ROAD_PENDING_ACTION.ADD);
    if (!_.isEmpty(optimisticParentReportData)) {
        optimisticData.push(optimisticParentReportData);
    }

    // Update the timezone if it's been 5 minutes from the last time the user added a comment
    if (DateUtils.canUpdateTimezone()) {
        const timezone = DateUtils.getCurrentTimezone();
        parameters.timezone = JSON.stringify(timezone);
        optimisticData.push({
            onyxMethod: Onyx.METHOD.MERGE,
            key: ONYXKEYS.PERSONAL_DETAILS_LIST,
            value: {[currentUserAccountID]: {timezone}},
        });
        DateUtils.setTimezoneUpdated();
    }

    API.write(commandName, parameters, {
        optimisticData,
        successData,
        failureData,
    });
    notifyNewAction(reportID, lastAction.actorAccountID, lastAction.reportActionID);
}

/**
 *
 * Add an attachment and optional comment.
 *
 * @param {String} reportID
 * @param {File} file
 * @param {String} [text]
 */
function addAttachment(reportID, file, text = '') {
    addActions(reportID, text, file);
}

/**
 * Add a single comment to a report
 *
 * @param {String} reportID
 * @param {String} text
 */
function addComment(reportID, text) {
    addActions(reportID, text);
}

function reportActionsExist(reportID) {
    return allReportActions[reportID] !== undefined;
}

/**
 * Gets the latest page of report actions and updates the last read message
 * If a chat with the passed reportID is not found, we will create a chat based on the passed participantList
 *
 * @param {String} reportID
 * @param {Array} participantLoginList The list of users that are included in a new chat, not including the user creating it
 * @param {Object} newReportObject The optimistic report object created when making a new chat, saved as optimistic data
 * @param {String} parentReportActionID The parent report action that a thread was created from (only passed for new threads)
 * @param {Boolean} isFromDeepLink Whether or not this report is being opened from a deep link
 * @param {Array} participantAccountIDList The list of accountIDs that are included in a new chat, not including the user creating it
 */
function openReport(reportID, participantLoginList = [], newReportObject = {}, parentReportActionID = '0', isFromDeepLink = false, participantAccountIDList = []) {
    const optimisticReportData = {
        onyxMethod: Onyx.METHOD.MERGE,
        key: `${ONYXKEYS.COLLECTION.REPORT}${reportID}`,
        value: reportActionsExist(reportID)
            ? {}
            : {
                  isLoadingReportActions: true,
                  isLoadingMoreReportActions: false,
                  reportName: lodashGet(allReports, [reportID, 'reportName'], CONST.REPORT.DEFAULT_REPORT_NAME),
              },
    };
    const reportSuccessData = {
        onyxMethod: Onyx.METHOD.MERGE,
        key: `${ONYXKEYS.COLLECTION.REPORT}${reportID}`,
        value: {
            isLoadingReportActions: false,
            pendingFields: {
                createChat: null,
            },
            errorFields: {
                createChat: null,
            },
            isOptimisticReport: false,
        },
    };
    const reportFailureData = {
        onyxMethod: Onyx.METHOD.MERGE,
        key: `${ONYXKEYS.COLLECTION.REPORT}${reportID}`,
        value: {
            isLoadingReportActions: false,
        },
    };

    const onyxData = {
        optimisticData: [optimisticReportData],
        successData: [reportSuccessData],
        failureData: [reportFailureData],
    };

    const params = {
        reportID,
        emailList: participantLoginList ? participantLoginList.join(',') : '',
        accountIDList: participantAccountIDList ? participantAccountIDList.join(',') : '',
        parentReportActionID,
    };

    if (isFromDeepLink) {
        params.shouldRetry = false;
    }

    // If we open an exist report, but it is not present in Onyx yet, we should change the method to set for this report
    // and we need data to be available when we navigate to the chat page
    if (_.isEmpty(ReportUtils.getReport(reportID))) {
        optimisticReportData.onyxMethod = Onyx.METHOD.SET;
    }

    // If we are creating a new report, we need to add the optimistic report data and a report action
    if (!_.isEmpty(newReportObject)) {
        // Change the method to set for new reports because it doesn't exist yet, is faster,
        // and we need the data to be available when we navigate to the chat page
        optimisticReportData.onyxMethod = Onyx.METHOD.SET;
        optimisticReportData.value = {
            reportName: CONST.REPORT.DEFAULT_REPORT_NAME,
            ...optimisticReportData.value,
            ...newReportObject,
            pendingFields: {
                createChat: CONST.RED_BRICK_ROAD_PENDING_ACTION.ADD,
            },
            isOptimisticReport: true,
        };

        let reportOwnerEmail = CONST.REPORT.OWNER_EMAIL_FAKE;
        if (newReportObject.ownerAccountID && newReportObject.ownerAccountID !== CONST.REPORT.OWNER_ACCOUNT_ID_FAKE) {
            reportOwnerEmail = lodashGet(allPersonalDetails, [newReportObject.ownerAccountID, 'login'], '');
        }
        const optimisticCreatedAction = ReportUtils.buildOptimisticCreatedReportAction(reportOwnerEmail);
        onyxData.optimisticData.push({
            onyxMethod: Onyx.METHOD.SET,
            key: `${ONYXKEYS.COLLECTION.REPORT_ACTIONS}${reportID}`,
            value: {[optimisticCreatedAction.reportActionID]: optimisticCreatedAction},
        });
        onyxData.successData.push({
            onyxMethod: Onyx.METHOD.MERGE,
            key: `${ONYXKEYS.COLLECTION.REPORT_ACTIONS}${reportID}`,
            value: {[optimisticCreatedAction.reportActionID]: {pendingAction: null}},
        });

        // Add optimistic personal details for new participants
        const optimisticPersonalDetails = {};
        const settledPersonalDetails = {};
        _.map(participantLoginList, (login, index) => {
            const accountID = newReportObject.participantAccountIDs[index];
            optimisticPersonalDetails[accountID] = allPersonalDetails[accountID] || {
                login,
                accountID,
                avatar: UserUtils.getDefaultAvatarURL(accountID),
                displayName: login,
                isOptimisticPersonalDetail: true,
            };

            settledPersonalDetails[accountID] = allPersonalDetails[accountID] || null;
        });
        onyxData.optimisticData.push({
            onyxMethod: Onyx.METHOD.MERGE,
            key: ONYXKEYS.PERSONAL_DETAILS_LIST,
            value: optimisticPersonalDetails,
        });

        onyxData.successData.push({
            onyxMethod: Onyx.METHOD.MERGE,
            key: ONYXKEYS.PERSONAL_DETAILS_LIST,
            value: settledPersonalDetails,
        });
        onyxData.failureData.push({
            onyxMethod: Onyx.METHOD.MERGE,
            key: ONYXKEYS.PERSONAL_DETAILS_LIST,
            value: settledPersonalDetails,
        });

        // Add the createdReportActionID parameter to the API call
        params.createdReportActionID = optimisticCreatedAction.reportActionID;

        // If we are creating a thread, ensure the report action has childReportID property added
        if (newReportObject.parentReportID && parentReportActionID) {
            onyxData.optimisticData.push({
                onyxMethod: Onyx.METHOD.MERGE,
                key: `${ONYXKEYS.COLLECTION.REPORT_ACTIONS}${newReportObject.parentReportID}`,
                value: {[parentReportActionID]: {childReportID: reportID, childType: CONST.REPORT.TYPE.CHAT}},
            });
            onyxData.failureData.push({
                onyxMethod: Onyx.METHOD.MERGE,
                key: `${ONYXKEYS.COLLECTION.REPORT_ACTIONS}${newReportObject.parentReportID}`,
                value: {[parentReportActionID]: {childReportID: '0', childType: ''}},
            });
        }
    }

    params.clientLastReadTime = lodashGet(currentReportData, [reportID, 'lastReadTime'], '');

    if (isFromDeepLink) {
        // eslint-disable-next-line rulesdir/no-api-side-effects-method
        API.makeRequestWithSideEffects('OpenReport', params, onyxData).finally(() => {
            Onyx.set(ONYXKEYS.IS_CHECKING_PUBLIC_ROOM, false);
        });
    } else {
        // eslint-disable-next-line rulesdir/no-multiple-api-calls
        API.write('OpenReport', params, onyxData);
    }
}

/**
 * This will find an existing chat, or create a new one if none exists, for the given user or set of users. It will then navigate to this chat.
 *
 * @param {Array} userLogins list of user logins to start a chat report with.
 * @param {Boolean} shouldDismissModal a flag to determine if we should dismiss modal before navigate to report or navigate to report directly.
 */
function navigateToAndOpenReport(userLogins, shouldDismissModal = true) {
    let newChat = {};

    const participantAccountIDs = PersonalDetailsUtils.getAccountIDsByLogins(userLogins);
    const chat = ReportUtils.getChatByParticipants(participantAccountIDs);

    if (!chat) {
        newChat = ReportUtils.buildOptimisticChatReport(participantAccountIDs);
    }
    const reportID = chat ? chat.reportID : newChat.reportID;

    // We want to pass newChat here because if anything is passed in that param (even an existing chat), we will try to create a chat on the server
    openReport(reportID, userLogins, newChat);
    if (shouldDismissModal) {
        Navigation.dismissModal(reportID);
    } else {
        Navigation.navigate(ROUTES.REPORT_WITH_ID.getRoute(reportID));
    }
}

/**
 * This will find an existing chat, or create a new one if none exists, for the given accountID or set of accountIDs. It will then navigate to this chat.
 *
 * @param {Array} participantAccountIDs of user logins to start a chat report with.
 */
function navigateToAndOpenReportWithAccountIDs(participantAccountIDs) {
    let newChat = {};
    const chat = ReportUtils.getChatByParticipants(participantAccountIDs);
    if (!chat) {
        newChat = ReportUtils.buildOptimisticChatReport(participantAccountIDs);
    }
    const reportID = chat ? chat.reportID : newChat.reportID;

    // We want to pass newChat here because if anything is passed in that param (even an existing chat), we will try to create a chat on the server
    openReport(reportID, [], newChat, '0', false, participantAccountIDs);
    Navigation.dismissModal(reportID);
}

/**
 * This will navigate to an existing thread, or create a new one if necessary
 *
 * @param {String} childReportID The reportID we are trying to open
 * @param {Object} parentReportAction the parent comment of a thread
 * @param {String} parentReportID The reportID of the parent
 *
 */
function navigateToAndOpenChildReport(childReportID = '0', parentReportAction = {}, parentReportID = '0') {
    if (childReportID !== '0') {
        openReport(childReportID);
        Navigation.navigate(ROUTES.REPORT_WITH_ID.getRoute(childReportID));
    } else {
        const participantAccountIDs = _.uniq([currentUserAccountID, Number(parentReportAction.actorAccountID)]);
        const parentReport = allReports[parentReportID];
        const newChat = ReportUtils.buildOptimisticChatReport(
            participantAccountIDs,
            lodashGet(parentReportAction, ['message', 0, 'text']),
            lodashGet(parentReport, 'chatType', ''),
            lodashGet(parentReport, 'policyID', CONST.POLICY.OWNER_EMAIL_FAKE),
            CONST.POLICY.OWNER_ACCOUNT_ID_FAKE,
            false,
            '',
            undefined,
            undefined,
            CONST.REPORT.NOTIFICATION_PREFERENCE.ALWAYS,
            parentReportAction.reportActionID,
            parentReportID,
        );

        const participantLogins = PersonalDetailsUtils.getLoginsByAccountIDs(newChat.participantAccountIDs);
        openReport(newChat.reportID, participantLogins, newChat, parentReportAction.reportActionID);
        Navigation.navigate(ROUTES.REPORT_WITH_ID.getRoute(newChat.reportID));
    }
}

/**
 * Get the latest report history without marking the report as read.
 *
 * @param {String} reportID
 */
function reconnect(reportID) {
    API.write(
        'ReconnectToReport',
        {
            reportID,
        },
        {
            optimisticData: [
                {
                    onyxMethod: Onyx.METHOD.MERGE,
                    key: `${ONYXKEYS.COLLECTION.REPORT}${reportID}`,
                    value: {
                        isLoadingReportActions: true,
                        isLoadingMoreReportActions: false,
                        reportName: lodashGet(allReports, [reportID, 'reportName'], CONST.REPORT.DEFAULT_REPORT_NAME),
                    },
                },
            ],
            successData: [
                {
                    onyxMethod: Onyx.METHOD.MERGE,
                    key: `${ONYXKEYS.COLLECTION.REPORT}${reportID}`,
                    value: {
                        isLoadingReportActions: false,
                    },
                },
            ],
            failureData: [
                {
                    onyxMethod: Onyx.METHOD.MERGE,
                    key: `${ONYXKEYS.COLLECTION.REPORT}${reportID}`,
                    value: {
                        isLoadingReportActions: false,
                    },
                },
            ],
        },
    );
}

/**
 * Gets the older actions that have not been read yet.
 * Normally happens when you scroll up on a chat, and the actions have not been read yet.
 *
 * @param {String} reportID
 * @param {String} reportActionID
 */
function readOldestAction(reportID, reportActionID) {
    API.read(
        'ReadOldestAction',
        {
            reportID,
            reportActionID,
        },
        {
            optimisticData: [
                {
                    onyxMethod: Onyx.METHOD.MERGE,
                    key: `${ONYXKEYS.COLLECTION.REPORT}${reportID}`,
                    value: {
                        isLoadingMoreReportActions: true,
                    },
                },
            ],
            successData: [
                {
                    onyxMethod: Onyx.METHOD.MERGE,
                    key: `${ONYXKEYS.COLLECTION.REPORT}${reportID}`,
                    value: {
                        isLoadingMoreReportActions: false,
                    },
                },
            ],
            failureData: [
                {
                    onyxMethod: Onyx.METHOD.MERGE,
                    key: `${ONYXKEYS.COLLECTION.REPORT}${reportID}`,
                    value: {
                        isLoadingMoreReportActions: false,
                    },
                },
            ],
        },
    );
}

/**
 * Gets metadata info about links in the provided report action
 *
 * @param {String} reportID
 * @param {String} reportActionID
 */
function expandURLPreview(reportID, reportActionID) {
    API.read('ExpandURLPreview', {
        reportID,
        reportActionID,
    });
}

/**
 * Marks the new report actions as read
 *
 * @param {String} reportID
 */
function readNewestAction(reportID) {
    const lastReadTime = DateUtils.getDBTime();
    API.write(
        'ReadNewestAction',
        {
            reportID,
            lastReadTime,
        },
        {
            optimisticData: [
                {
                    onyxMethod: Onyx.METHOD.MERGE,
                    key: `${ONYXKEYS.COLLECTION.REPORT}${reportID}`,
                    value: {
                        lastReadTime,
                    },
                },
            ],
        },
    );
}

/**
 * Sets the last read time on a report
 *
 * @param {String} reportID
 * @param {String} reportActionCreated
 */
function markCommentAsUnread(reportID, reportActionCreated) {
    // If no action created date is provided, use the last action's
    const actionCreationTime = reportActionCreated || lodashGet(allReports, [reportID, 'lastVisibleActionCreated'], DateUtils.getDBTime(new Date(0)));

    // We subtract 1 millisecond so that the lastReadTime is updated to just before a given reportAction's created date
    // For example, if we want to mark a report action with ID 100 and created date '2014-04-01 16:07:02.999' unread, we set the lastReadTime to '2014-04-01 16:07:02.998'
    // Since the report action with ID 100 will be the first with a timestamp above '2014-04-01 16:07:02.998', it's the first one that will be shown as unread
    const lastReadTime = DateUtils.subtractMillisecondsFromDateTime(actionCreationTime, 1);
    API.write(
        'MarkAsUnread',
        {
            reportID,
            lastReadTime,
        },
        {
            optimisticData: [
                {
                    onyxMethod: Onyx.METHOD.MERGE,
                    key: `${ONYXKEYS.COLLECTION.REPORT}${reportID}`,
                    value: {
                        lastReadTime,
                    },
                },
            ],
        },
    );
}

/**
 * Toggles the pinned state of the report.
 *
 * @param {Object} reportID
 * @param {Boolean} isPinnedChat
 */
function togglePinnedState(reportID, isPinnedChat) {
    const pinnedValue = !isPinnedChat;

    // Optimistically pin/unpin the report before we send out the command
    const optimisticData = [
        {
            onyxMethod: Onyx.METHOD.MERGE,
            key: `${ONYXKEYS.COLLECTION.REPORT}${reportID}`,
            value: {isPinned: pinnedValue},
        },
    ];

    API.write(
        'TogglePinnedChat',
        {
            reportID,
            pinnedValue,
        },
        {optimisticData},
    );
}

/**
 * Saves the comment left by the user as they are typing. By saving this data the user can switch between chats, close
 * tab, refresh etc without worrying about loosing what they typed out.
 *
 * @param {String} reportID
 * @param {String} comment
 */
function saveReportComment(reportID, comment) {
    Onyx.merge(`${ONYXKEYS.COLLECTION.REPORT_DRAFT_COMMENT}${reportID}`, comment);
}

/**
 * Saves the number of lines for the comment
 * @param {String} reportID
 * @param {Number} numberOfLines
 */
function saveReportCommentNumberOfLines(reportID, numberOfLines) {
    Onyx.merge(`${ONYXKEYS.COLLECTION.REPORT_DRAFT_COMMENT_NUMBER_OF_LINES}${reportID}`, numberOfLines);
}

/**
 * Immediate indication whether the report has a draft comment.
 *
 * @param {String} reportID
 * @param {Boolean} hasDraft
 * @returns {Promise}
 */
function setReportWithDraft(reportID, hasDraft) {
    return Onyx.merge(`${ONYXKEYS.COLLECTION.REPORT}${reportID}`, {hasDraft});
}

/**
 * Broadcasts whether or not a user is typing on a report over the report's private pusher channel.
 *
 * @param {String} reportID
 */
function broadcastUserIsTyping(reportID) {
    const privateReportChannelName = getReportChannelName(reportID);
    const typingStatus = {};
    typingStatus[currentUserAccountID] = true;
    Pusher.sendEvent(privateReportChannelName, Pusher.TYPE.USER_IS_TYPING, typingStatus);
}
/**
 * Broadcasts to the report's private pusher channel whether a user is leaving a report
 *
 * @param {String} reportID
 */
function broadcastUserIsLeavingRoom(reportID) {
    const privateReportChannelName = getReportChannelName(reportID);
    const leavingStatus = {};
    leavingStatus[currentUserAccountID] = true;
    Pusher.sendEvent(privateReportChannelName, Pusher.TYPE.USER_IS_LEAVING_ROOM, leavingStatus);
}

/**
 * When a report changes in Onyx, this fetches the report from the API if the report doesn't have a name
 *
 * @param {Object} report
 */
function handleReportChanged(report) {
    if (!report) {
        return;
    }

    // It is possible that we optimistically created a DM/group-DM for a set of users for which a report already exists.
    // In this case, the API will let us know by returning a preexistingReportID.
    // We should clear out the optimistically created report and re-route the user to the preexisting report.
    if (report && report.reportID && report.preexistingReportID) {
        Onyx.set(`${ONYXKEYS.COLLECTION.REPORT}${report.reportID}`, null);

        // Only re-route them if they are still looking at the optimistically created report
        if (Navigation.getActiveRoute().includes(`/r/${report.reportID}`)) {
            // Pass 'FORCED_UP' type to replace new report on second login with proper one in the Navigation
            Navigation.navigate(ROUTES.REPORT_WITH_ID.getRoute(report.preexistingReportID), CONST.NAVIGATION.TYPE.FORCED_UP);
        }
        return;
    }

    if (report && report.reportID) {
        allReports[report.reportID] = report;

        if (ReportUtils.isConciergeChatReport(report)) {
            conciergeChatReportID = report.reportID;
        }
    }

    // A report can be missing a name if a comment is received via pusher event and the report does not yet exist in Onyx (eg. a new DM created with the logged in person)
    // In this case, we call reconnect so that we can fetch the report data without marking it as read
    if (report.reportID && report.reportName === undefined) {
        reconnect(report.reportID);
    }
}

Onyx.connect({
    key: ONYXKEYS.COLLECTION.REPORT,
    callback: handleReportChanged,
});

/**
 * Deletes a comment from the report, basically sets it as empty string
 *
 * @param {String} reportID
 * @param {Object} reportAction
 */
function deleteReportComment(reportID, reportAction) {
    const originalReportID = ReportUtils.getOriginalReportID(reportID, reportAction);
    const reportActionID = reportAction.reportActionID;
    const deletedMessage = [
        {
            translationKey: '',
            type: 'COMMENT',
            html: '',
            text: '',
            isEdited: true,
            isDeletedParentAction: ReportActionsUtils.isThreadParentMessage(reportAction, reportID),
        },
    ];
    const optimisticReportActions = {
        [reportActionID]: {
            pendingAction: CONST.RED_BRICK_ROAD_PENDING_ACTION.DELETE,
            previousMessage: reportAction.message,
            message: deletedMessage,
            errors: null,
            linkMetadata: [],
        },
    };

    // If we are deleting the last visible message, let's find the previous visible one (or set an empty one if there are none) and update the lastMessageText in the LHN.
    // Similarly, if we are deleting the last read comment we will want to update the lastVisibleActionCreated to use the previous visible message.
    let optimisticReport = {
        lastMessageTranslationKey: '',
        lastMessageText: '',
        lastVisibleActionCreated: '',
    };
    if (reportAction.childVisibleActionCount === 0) {
        optimisticReport = {
            lastMessageTranslationKey: '',
            lastMessageText: '',
            isLastMessageDeletedParentAction: true,
        };
    } else {
        const {lastMessageText = '', lastMessageTranslationKey = ''} = ReportActionsUtils.getLastVisibleMessage(originalReportID, optimisticReportActions);
        if (lastMessageText || lastMessageTranslationKey) {
            const lastVisibleAction = ReportActionsUtils.getLastVisibleAction(originalReportID, optimisticReportActions);
            const lastVisibleActionCreated = lastVisibleAction.created;
            const lastActorAccountID = lastVisibleAction.actorAccountID;
            optimisticReport = {
                lastMessageTranslationKey,
                lastMessageText,
                lastVisibleActionCreated,
                lastActorAccountID,
            };
        }
    }

    // If the API call fails we must show the original message again, so we revert the message content back to how it was
    // and and remove the pendingAction so the strike-through clears
    const failureData = [
        {
            onyxMethod: Onyx.METHOD.MERGE,
            key: `${ONYXKEYS.COLLECTION.REPORT_ACTIONS}${originalReportID}`,
            value: {
                [reportActionID]: {
                    message: reportAction.message,
                    pendingAction: null,
                    previousMessage: null,
                },
            },
        },
    ];

    const successData = [
        {
            onyxMethod: Onyx.METHOD.MERGE,
            key: `${ONYXKEYS.COLLECTION.REPORT_ACTIONS}${originalReportID}`,
            value: {
                [reportActionID]: {
                    pendingAction: null,
                    previousMessage: null,
                },
            },
        },
    ];

    const optimisticData = [
        {
            onyxMethod: Onyx.METHOD.MERGE,
            key: `${ONYXKEYS.COLLECTION.REPORT_ACTIONS}${originalReportID}`,
            value: optimisticReportActions,
        },
        {
            onyxMethod: Onyx.METHOD.MERGE,
            key: `${ONYXKEYS.COLLECTION.REPORT}${originalReportID}`,
            value: optimisticReport,
        },
    ];

    // Update optimistic data for parent report action if the report is a child report
    const optimisticParentReportData = ReportUtils.getOptimisticDataForParentReportAction(
        originalReportID,
        optimisticReport.lastVisibleActionCreated,
        CONST.RED_BRICK_ROAD_PENDING_ACTION.DELETE,
    );
    if (!_.isEmpty(optimisticParentReportData)) {
        optimisticData.push(optimisticParentReportData);
    }

    // Check to see if the report action we are deleting is the first comment on a thread report. In this case, we need to trigger
    // an update to let the LHN know that the parentReportAction is now deleted.
    if (ReportUtils.isThreadFirstChat(reportAction, reportID)) {
        optimisticData.push({
            onyxMethod: Onyx.METHOD.MERGE,
            key: `${ONYXKEYS.COLLECTION.REPORT}${reportID}`,
            value: {updateReportInLHN: true},
        });
    }

    const parameters = {
        reportID: originalReportID,
        reportActionID,
    };
    API.write('DeleteComment', parameters, {optimisticData, successData, failureData});
}

/**
 * Removes the links in html of a comment.
 * example:
 *      html="test <a href="https://www.google.com" target="_blank" rel="noreferrer noopener">https://www.google.com</a> test"
 *      links=["https://www.google.com"]
 * returns: "test https://www.google.com test"
 *
 * @param {String} html
 * @param {Array} links
 * @returns {String}
 */
const removeLinksFromHtml = (html, links) => {
    let htmlCopy = html.slice();
    _.forEach(links, (link) => {
        // We want to match the anchor tag of the link and replace the whole anchor tag with the text of the anchor tag
        const regex = new RegExp(`<(a)[^><]*href\\s*=\\s*(['"])(${Str.escapeForRegExp(link)})\\2(?:".*?"|'.*?'|[^'"><])*>([\\s\\S]*?)<\\/\\1>(?![^<]*(<\\/pre>|<\\/code>))`, 'g');
        htmlCopy = htmlCopy.replace(regex, '$4');
    });
    return htmlCopy;
};

/**
 * This function will handle removing only links that were purposely removed by the user while editing.
 *
 * @param {String} newCommentText text of the comment after editing.
 * @param {String} originalHtml original html of the comment before editing.
 * @returns {String}
 */
const handleUserDeletedLinksInHtml = (newCommentText, originalHtml) => {
    const parser = new ExpensiMark();
    if (newCommentText.length > CONST.MAX_MARKUP_LENGTH) {
        return newCommentText;
    }
    const markdownOriginalComment = parser.htmlToMarkdown(originalHtml).trim();
    const htmlForNewComment = parser.replace(newCommentText);
    const removedLinks = parser.getRemovedMarkdownLinks(markdownOriginalComment, newCommentText);
    return removeLinksFromHtml(htmlForNewComment, removedLinks);
};

/**
 * Saves a new message for a comment. Marks the comment as edited, which will be reflected in the UI.
 *
 * @param {String} reportID
 * @param {Object} originalReportAction
 * @param {String} textForNewComment
 */
function editReportComment(reportID, originalReportAction, textForNewComment) {
    const parser = new ExpensiMark();
    const originalReportID = ReportUtils.getOriginalReportID(reportID, originalReportAction);

    // Do not autolink if someone explicitly tries to remove a link from message.
    // https://github.com/Expensify/App/issues/9090
    // https://github.com/Expensify/App/issues/13221
    const originalCommentHTML = lodashGet(originalReportAction, 'message[0].html');
    const htmlForNewComment = handleUserDeletedLinksInHtml(textForNewComment, originalCommentHTML);
    const reportComment = parser.htmlToText(htmlForNewComment);

    // For comments shorter than or equal to 10k chars, convert the comment from MD into HTML because that's how it is stored in the database
    // For longer comments, skip parsing and display plaintext for performance reasons. It takes over 40s to parse a 100k long string!!
    let parsedOriginalCommentHTML = originalCommentHTML;
    if (textForNewComment.length <= CONST.MAX_MARKUP_LENGTH) {
        const autolinkFilter = {filterRules: _.filter(_.pluck(parser.rules, 'name'), (name) => name !== 'autolink')};
        parsedOriginalCommentHTML = parser.replace(parser.htmlToMarkdown(originalCommentHTML).trim(), autolinkFilter);
    }

    //  Delete the comment if it's empty
    if (_.isEmpty(htmlForNewComment)) {
        deleteReportComment(originalReportID, originalReportAction);
        return;
    }

    // Skip the Edit if message is not changed
    if (parsedOriginalCommentHTML === htmlForNewComment.trim() || originalCommentHTML === htmlForNewComment.trim()) {
        return;
    }

    // Optimistically update the reportAction with the new message
    const reportActionID = originalReportAction.reportActionID;
    const originalMessage = lodashGet(originalReportAction, ['message', 0]);
    const optimisticReportActions = {
        [reportActionID]: {
            pendingAction: CONST.RED_BRICK_ROAD_PENDING_ACTION.UPDATE,
            message: [
                {
                    ...originalMessage,
                    isEdited: true,
                    html: htmlForNewComment,
                    text: reportComment,
                },
            ],
        },
    };

    const optimisticData = [
        {
            onyxMethod: Onyx.METHOD.MERGE,
            key: `${ONYXKEYS.COLLECTION.REPORT_ACTIONS}${originalReportID}`,
            value: optimisticReportActions,
        },
    ];

    const lastVisibleAction = ReportActionsUtils.getLastVisibleAction(originalReportID, optimisticReportActions);
    if (reportActionID === lastVisibleAction.reportActionID) {
        const lastMessageText = ReportUtils.formatReportLastMessageText(reportComment);
        const optimisticReport = {
            lastMessageTranslationKey: '',
            lastMessageText,
        };
        optimisticData.push({
            onyxMethod: Onyx.METHOD.MERGE,
            key: `${ONYXKEYS.COLLECTION.REPORT}${originalReportID}`,
            value: optimisticReport,
        });
    }

    const failureData = [
        {
            onyxMethod: Onyx.METHOD.MERGE,
            key: `${ONYXKEYS.COLLECTION.REPORT_ACTIONS}${originalReportID}`,
            value: {
                [reportActionID]: {
                    ...originalReportAction,
                    pendingAction: null,
                },
            },
        },
    ];

    const successData = [
        {
            onyxMethod: Onyx.METHOD.MERGE,
            key: `${ONYXKEYS.COLLECTION.REPORT_ACTIONS}${originalReportID}`,
            value: {
                [reportActionID]: {
                    pendingAction: null,
                },
            },
        },
    ];

    const parameters = {
        reportID: originalReportID,
        reportComment: htmlForNewComment,
        reportActionID,
    };
    API.write('UpdateComment', parameters, {optimisticData, successData, failureData});
}

/**
 * Saves the draft for a comment report action. This will put the comment into "edit mode"
 *
 * @param {String} reportID
 * @param {Number} reportActionID
 * @param {String} draftMessage
 */
function saveReportActionDraft(reportID, reportActionID, draftMessage) {
    Onyx.set(`${ONYXKEYS.COLLECTION.REPORT_ACTIONS_DRAFTS}${reportID}_${reportActionID}`, draftMessage);
}

/**
 * Saves the number of lines for the report action draft
 * @param {String} reportID
 * @param {Number} reportActionID
 * @param {Number} numberOfLines
 */
function saveReportActionDraftNumberOfLines(reportID, reportActionID, numberOfLines) {
    Onyx.merge(`${ONYXKEYS.COLLECTION.REPORT_DRAFT_COMMENT_NUMBER_OF_LINES}${reportID}_${reportActionID}`, numberOfLines);
}

/**
 * @param {String} reportID
 * @param {String} previousValue
 * @param {String} newValue
 * @param {boolean} navigate
 */
function updateNotificationPreference(reportID, previousValue, newValue, navigate) {
    if (previousValue === newValue) {
<<<<<<< HEAD
        if (navigate) {
            Navigation.goBack(ROUTES.getReportSettingsRoute(reportID));
        }
=======
        Navigation.goBack(ROUTES.REPORT_SETTINGS.getRoute(reportID));
>>>>>>> 5217721e
        return;
    }
    const optimisticData = [
        {
            onyxMethod: Onyx.METHOD.MERGE,
            key: `${ONYXKEYS.COLLECTION.REPORT}${reportID}`,
            value: {notificationPreference: newValue},
        },
    ];
    const failureData = [
        {
            onyxMethod: Onyx.METHOD.MERGE,
            key: `${ONYXKEYS.COLLECTION.REPORT}${reportID}`,
            value: {notificationPreference: previousValue},
        },
    ];
    API.write('UpdateReportNotificationPreference', {reportID, notificationPreference: newValue}, {optimisticData, failureData});
<<<<<<< HEAD
    if (navigate) {
        Navigation.goBack(ROUTES.getReportSettingsRoute(reportID));
    }
=======
    Navigation.goBack(ROUTES.REPORT_SETTINGS.getRoute(reportID));
>>>>>>> 5217721e
}

/**
 * @param {String} reportID
 * @param {String} previousValue
 * @param {String} newValue
 */
function updateWelcomeMessage(reportID, previousValue, newValue) {
    // No change needed, navigate back
    if (previousValue === newValue) {
        Navigation.goBack(ROUTES.HOME);
        return;
    }

    const parsedWelcomeMessage = ReportUtils.getParsedComment(newValue);
    const optimisticData = [
        {
            onyxMethod: Onyx.METHOD.MERGE,
            key: `${ONYXKEYS.COLLECTION.REPORT}${reportID}`,
            value: {welcomeMessage: parsedWelcomeMessage},
        },
    ];
    const failureData = [
        {
            onyxMethod: Onyx.METHOD.MERGE,
            key: `${ONYXKEYS.COLLECTION.REPORT}${reportID}`,
            value: {welcomeMessage: previousValue},
        },
    ];
    API.write('UpdateWelcomeMessage', {reportID, welcomeMessage: parsedWelcomeMessage}, {optimisticData, failureData});
    Navigation.goBack(ROUTES.HOME);
}

/**
 * @param {Object} report
 * @param {String} newValue
 */
function updateWriteCapabilityAndNavigate(report, newValue) {
    if (report.writeCapability === newValue) {
        Navigation.goBack(ROUTES.REPORT_SETTINGS.getRoute(report.reportID));
        return;
    }

    const optimisticData = [
        {
            onyxMethod: Onyx.METHOD.MERGE,
            key: `${ONYXKEYS.COLLECTION.REPORT}${report.reportID}`,
            value: {writeCapability: newValue},
        },
    ];
    const failureData = [
        {
            onyxMethod: Onyx.METHOD.MERGE,
            key: `${ONYXKEYS.COLLECTION.REPORT}${report.reportID}`,
            value: {writeCapability: report.writeCapability},
        },
    ];
    API.write('UpdateReportWriteCapability', {reportID: report.reportID, writeCapability: newValue}, {optimisticData, failureData});
    // Return to the report settings page since this field utilizes push-to-page
    Navigation.goBack(ROUTES.REPORT_SETTINGS.getRoute(report.reportID));
}

/**
 * Navigates to the 1:1 report with Concierge
 */
function navigateToConciergeChat() {
    if (!conciergeChatReportID) {
        // In order to avoid creating concierge repeatedly,
        // we need to ensure that the server data has been successfully pulled
        Welcome.serverDataIsReadyPromise().then(() => {
            // If we don't have a chat with Concierge then create it
            navigateToAndOpenReport([CONST.EMAIL.CONCIERGE], false);
        });
    } else {
        Navigation.navigate(ROUTES.REPORT_WITH_ID.getRoute(conciergeChatReportID));
    }
}

/**
 * Add a policy report (workspace room) optimistically and navigate to it.
 *
 * @param {String} policyID
 * @param {String} reportName
 * @param {String} visibility
 * @param {Array<Number>} policyMembersAccountIDs
 * @param {String} writeCapability
 */
function addPolicyReport(policyID, reportName, visibility, policyMembersAccountIDs, writeCapability = CONST.REPORT.WRITE_CAPABILITIES.ALL) {
    // The participants include the current user (admin), and for restricted rooms, the policy members. Participants must not be empty.
    const members = visibility === CONST.REPORT.VISIBILITY.RESTRICTED ? policyMembersAccountIDs : [];
    const participants = _.unique([currentUserAccountID, ...members]);
    const policyReport = ReportUtils.buildOptimisticChatReport(
        participants,
        reportName,
        CONST.REPORT.CHAT_TYPE.POLICY_ROOM,
        policyID,
        CONST.REPORT.OWNER_ACCOUNT_ID_FAKE,
        false,
        '',
        visibility,
        writeCapability,

        // The room might contain all policy members so notifying always should be opt-in only.
        CONST.REPORT.NOTIFICATION_PREFERENCE.DAILY,
    );
    const createdReportAction = ReportUtils.buildOptimisticCreatedReportAction(CONST.POLICY.OWNER_EMAIL_FAKE);

    // Onyx.set is used on the optimistic data so that it is present before navigating to the workspace room. With Onyx.merge the workspace room reportID is not present when
    // fetchReportIfNeeded is called on the ReportScreen, so openReport is called which is unnecessary since the optimistic data will be stored in Onyx.
    // Therefore, Onyx.set is used instead of Onyx.merge.
    const optimisticData = [
        {
            onyxMethod: Onyx.METHOD.SET,
            key: `${ONYXKEYS.COLLECTION.REPORT}${policyReport.reportID}`,
            value: {
                pendingFields: {
                    addWorkspaceRoom: CONST.RED_BRICK_ROAD_PENDING_ACTION.ADD,
                },
                ...policyReport,
            },
        },
        {
            onyxMethod: Onyx.METHOD.SET,
            key: `${ONYXKEYS.COLLECTION.REPORT_ACTIONS}${policyReport.reportID}`,
            value: {[createdReportAction.reportActionID]: createdReportAction},
        },
    ];
    const successData = [
        {
            onyxMethod: Onyx.METHOD.MERGE,
            key: `${ONYXKEYS.COLLECTION.REPORT}${policyReport.reportID}`,
            value: {
                pendingFields: {
                    addWorkspaceRoom: null,
                },
            },
        },
        {
            onyxMethod: Onyx.METHOD.MERGE,
            key: `${ONYXKEYS.COLLECTION.REPORT_ACTIONS}${policyReport.reportID}`,
            value: {
                [createdReportAction.reportActionID]: {
                    pendingAction: null,
                },
            },
        },
    ];
    const failureData = [
        {
            onyxMethod: Onyx.METHOD.MERGE,
            key: `${ONYXKEYS.COLLECTION.REPORT}${policyReport.reportID}`,
            value: {
                errorFields: {
                    addWorkspaceRoom: ErrorUtils.getMicroSecondOnyxError('report.genericCreateReportFailureMessage'),
                },
            },
        },
    ];

    API.write(
        'AddWorkspaceRoom',
        {
            policyID: policyReport.policyID,
            reportName,
            visibility,
            reportID: policyReport.reportID,
            createdReportActionID: createdReportAction.reportActionID,
            writeCapability,
        },
        {optimisticData, successData, failureData},
    );
    Navigation.dismissModal(policyReport.reportID);
}

/**
 * Deletes a report, along with its reportActions, any linked reports, and any linked IOU report.
 *
 * @param {String} reportID
 */
function deleteReport(reportID) {
    const report = allReports[reportID];
    const onyxData = {
        [`${ONYXKEYS.COLLECTION.REPORT}${reportID}`]: null,
        [`${ONYXKEYS.COLLECTION.REPORT_ACTIONS}${reportID}`]: null,
    };

    // Delete linked transactions
    const reportActionsForReport = allReportActions[reportID];
    _.chain(reportActionsForReport)
        .filter((reportAction) => reportAction.actionName === CONST.REPORT.ACTIONS.TYPE.IOU)
        .map((reportAction) => reportAction.originalMessage.IOUTransactionID)
        .uniq()
        .each((transactionID) => (onyxData[`${ONYXKEYS.COLLECTION.TRANSACTION}${transactionID}`] = null));

    Onyx.multiSet(onyxData);

    // Delete linked IOU report
    if (report && report.iouReportID) {
        deleteReport(report.iouReportID);
    }
}

/**
 * @param {String} reportID The reportID of the policy report (workspace room)
 */
function navigateToConciergeChatAndDeleteReport(reportID) {
    // Dismiss the current report screen and replace it with Concierge Chat
    Navigation.goBack(ROUTES.HOME);
    navigateToConciergeChat();
    deleteReport(reportID);
}

/**
 * @param {Object} policyRoomReport
 * @param {Number} policyRoomReport.reportID
 * @param {String} policyRoomReport.reportName
 * @param {String} policyRoomName The updated name for the policy room
 */
function updatePolicyRoomNameAndNavigate(policyRoomReport, policyRoomName) {
    const reportID = policyRoomReport.reportID;
    const previousName = policyRoomReport.reportName;

    // No change needed, navigate back
    if (previousName === policyRoomName) {
        Navigation.goBack(ROUTES.REPORT_SETTINGS.getRoute(reportID));
        return;
    }
    const optimisticData = [
        {
            onyxMethod: Onyx.METHOD.MERGE,
            key: `${ONYXKEYS.COLLECTION.REPORT}${reportID}`,
            value: {
                reportName: policyRoomName,
                pendingFields: {
                    reportName: CONST.RED_BRICK_ROAD_PENDING_ACTION.UPDATE,
                },
                errorFields: {
                    reportName: null,
                },
            },
        },
    ];
    const successData = [
        {
            onyxMethod: Onyx.METHOD.MERGE,
            key: `${ONYXKEYS.COLLECTION.REPORT}${reportID}`,
            value: {
                pendingFields: {
                    reportName: null,
                },
            },
        },
    ];
    const failureData = [
        {
            onyxMethod: Onyx.METHOD.MERGE,
            key: `${ONYXKEYS.COLLECTION.REPORT}${reportID}`,
            value: {
                reportName: previousName,
            },
        },
    ];
    API.write('UpdatePolicyRoomName', {reportID, policyRoomName}, {optimisticData, successData, failureData});
    Navigation.goBack(ROUTES.REPORT_SETTINGS.getRoute(reportID));
}

/**
 * @param {String} reportID The reportID of the policy room.
 */
function clearPolicyRoomNameErrors(reportID) {
    Onyx.merge(`${ONYXKEYS.COLLECTION.REPORT}${reportID}`, {
        errorFields: {
            reportName: null,
        },
        pendingFields: {
            reportName: null,
        },
    });
}

/**
 * @param {String} reportID
 * @param {Boolean} isComposerFullSize
 */
function setIsComposerFullSize(reportID, isComposerFullSize) {
    Onyx.merge(`${ONYXKEYS.COLLECTION.REPORT_IS_COMPOSER_FULL_SIZE}${reportID}`, isComposerFullSize);
}

/**
 * @param {String} reportID
 * @param {Object} action the associated report action (optional)
 * @param {Boolean} isRemote whether or not this notification is a remote push notification
 * @returns {Boolean}
 */
function shouldShowReportActionNotification(reportID, action = null, isRemote = false) {
    const tag = isRemote ? '[PushNotification]' : '[LocalNotification]';

    // Due to payload size constraints, some push notifications may have their report action stripped
    // so we must double check that we were provided an action before using it in these checks.
    if (action && ReportActionsUtils.isDeletedAction(action)) {
        Log.info(`${tag} Skipping notification because the action was deleted`, false, {reportID, action});
        return false;
    }

    if (!ActiveClientManager.isClientTheLeader()) {
        Log.info(`${tag} Skipping notification because this client is not the leader`);
        return false;
    }

    // We don't want to send a local notification if the user preference is daily, mute or hidden.
    const notificationPreference = lodashGet(allReports, [reportID, 'notificationPreference'], CONST.REPORT.NOTIFICATION_PREFERENCE.ALWAYS);
    if (notificationPreference !== CONST.REPORT.NOTIFICATION_PREFERENCE.ALWAYS) {
        Log.info(`${tag} No notification because user preference is to be notified: ${notificationPreference}`);
        return false;
    }

    // If this comment is from the current user we don't want to parrot whatever they wrote back to them.
    if (action && action.actorAccountID === currentUserAccountID) {
        Log.info(`${tag} No notification because comment is from the currently logged in user`);
        return false;
    }

    // If we are currently viewing this report do not show a notification.
    if (reportID === Navigation.getTopmostReportId() && Visibility.isVisible() && Visibility.hasFocus()) {
        Log.info(`${tag} No notification because it was a comment for the current report`);
        return false;
    }

    // If this notification was delayed and the user saw the message already, don't show it
    const report = allReports[reportID];
    if (action && report && report.lastReadTime >= action.created) {
        Log.info(`${tag} No notification because the comment was already read`, false, {created: action.created, lastReadTime: report.lastReadTime});
        return false;
    }

    // Don't show a notification if no comment exists
    if (action && !_.some(action.message, (f) => f.type === 'COMMENT')) {
        Log.info(`${tag} No notification because no comments exist for the current action`);
        return false;
    }

    return true;
}

/**
 * @param {String} reportID
 * @param {Object} action
 */
function showReportActionNotification(reportID, action) {
    if (!shouldShowReportActionNotification(reportID, action)) {
        return;
    }

    Log.info('[LocalNotification] Creating notification');
    LocalNotification.showCommentNotification({
        report: allReports[reportID],
        reportAction: action,
        onClick: () => {
            // Navigate to this report onClick
            Navigation.navigate(ROUTES.REPORT_WITH_ID.getRoute(reportID));
        },
    });
    notifyNewAction(reportID, action.actorAccountID, action.reportActionID);
}

/**
 * Clear the errors associated with the IOUs of a given report.
 *
 * @param {String} reportID
 */
function clearIOUError(reportID) {
    Onyx.merge(`${ONYXKEYS.COLLECTION.REPORT}${reportID}`, {errorFields: {iou: null}});
}

/**
 * Returns true if the accountID has reacted to the report action (with the given skin tone).
 * Uses the NEW FORMAT for "emojiReactions"
 * @param {String} accountID
 * @param {Array<Object | String | number>} users
 * @param {Number} [skinTone]
 * @returns {boolean}
 */
function hasAccountIDEmojiReacted(accountID, users, skinTone) {
    if (_.isUndefined(skinTone)) {
        return Boolean(users[accountID]);
    }
    const usersReaction = users[accountID];
    if (!usersReaction || !usersReaction.skinTones || !_.size(usersReaction.skinTones)) {
        return false;
    }
    return Boolean(usersReaction.skinTones[skinTone]);
}

/**
 * Adds a reaction to the report action.
 * Uses the NEW FORMAT for "emojiReactions"
 * @param {String} reportID
 * @param {String} reportActionID
 * @param {Object} emoji
 * @param {String} emoji.name
 * @param {String} emoji.code
 * @param {String[]} [emoji.types]
 * @param {Number} [skinTone]
 */
function addEmojiReaction(reportID, reportActionID, emoji, skinTone = preferredSkinTone) {
    const createdAt = moment().utc().format(CONST.DATE.SQL_DATE_TIME);
    const optimisticData = [
        {
            onyxMethod: Onyx.METHOD.MERGE,
            key: `${ONYXKEYS.COLLECTION.REPORT_ACTIONS_REACTIONS}${reportActionID}`,
            value: {
                [emoji.name]: {
                    createdAt,
                    users: {
                        [currentUserAccountID]: {
                            skinTones: {
                                [!_.isUndefined(skinTone) ? skinTone : -1]: createdAt,
                            },
                        },
                    },
                },
            },
        },
    ];

    const parameters = {
        reportID,
        skinTone,
        emojiCode: emoji.name,
        reportActionID,
        createdAt,
        // This will be removed as part of https://github.com/Expensify/App/issues/19535
        useEmojiReactions: true,
    };
    API.write('AddEmojiReaction', parameters, {optimisticData});
}

/**
 * Removes a reaction to the report action.
 * Uses the NEW FORMAT for "emojiReactions"
 * @param {String} reportID
 * @param {String} reportActionID
 * @param {Object} emoji
 * @param {String} emoji.name
 * @param {String} emoji.code
 * @param {String[]} [emoji.types]
 */
function removeEmojiReaction(reportID, reportActionID, emoji) {
    const optimisticData = [
        {
            onyxMethod: Onyx.METHOD.MERGE,
            key: `${ONYXKEYS.COLLECTION.REPORT_ACTIONS_REACTIONS}${reportActionID}`,
            value: {
                [emoji.name]: {
                    users: {
                        [currentUserAccountID]: null,
                    },
                },
            },
        },
    ];

    const parameters = {
        reportID,
        reportActionID,
        emojiCode: emoji.name,
        // This will be removed as part of https://github.com/Expensify/App/issues/19535
        useEmojiReactions: true,
    };
    API.write('RemoveEmojiReaction', parameters, {optimisticData});
}

/**
 * Calls either addEmojiReaction or removeEmojiReaction depending on if the current user has reacted to the report action.
 * Uses the NEW FORMAT for "emojiReactions"
 * @param {String} reportID
 * @param {Object} reportAction
 * @param {Object} reactionObject
 * @param {Object} existingReactions
 * @param {Number} [paramSkinTone]
 */
function toggleEmojiReaction(reportID, reportAction, reactionObject, existingReactions, paramSkinTone = preferredSkinTone) {
    const originalReportID = ReportUtils.getOriginalReportID(reportID, reportAction);
    const originalReportAction = ReportActionsUtils.getReportAction(originalReportID, reportAction.reportActionID);

    if (_.isEmpty(originalReportAction)) {
        return;
    }

    // This will get cleaned up as part of https://github.com/Expensify/App/issues/16506 once the old emoji
    // format is no longer being used
    const emoji = EmojiUtils.findEmojiByCode(reactionObject.code);
    const existingReactionObject = lodashGet(existingReactions, [emoji.name]);

    // Only use skin tone if emoji supports it
    const skinTone = emoji.types === undefined ? -1 : paramSkinTone;

    if (existingReactionObject && hasAccountIDEmojiReacted(currentUserAccountID, existingReactionObject.users, skinTone)) {
        removeEmojiReaction(reportID, reportAction.reportActionID, emoji);
        return;
    }

    addEmojiReaction(reportID, reportAction.reportActionID, emoji, skinTone);
}

/**
 * @param {String|null} url
 * @param {Boolean} isAuthenticated
 */
function openReportFromDeepLink(url, isAuthenticated) {
    const route = ReportUtils.getRouteFromLink(url);
    const reportID = ReportUtils.getReportIDFromLink(url);

    if (reportID && !isAuthenticated) {
        // Call the OpenReport command to check in the server if it's a public room. If so, we'll open it as an anonymous user
        openReport(reportID, [], {}, '0', true);

        // Show the sign-in page if the app is offline
        if (isNetworkOffline) {
            Onyx.set(ONYXKEYS.IS_CHECKING_PUBLIC_ROOM, false);
        }
    } else {
        // If we're not opening a public room (no reportID) or the user is authenticated, we unblock the UI (hide splash screen)
        Onyx.set(ONYXKEYS.IS_CHECKING_PUBLIC_ROOM, false);
    }

    // Navigate to the report after sign-in/sign-up.
    InteractionManager.runAfterInteractions(() => {
        Session.waitForUserSignIn().then(() => {
            if (route === ROUTES.CONCIERGE) {
                navigateToConciergeChat();
                return;
            }
            Navigation.navigate(route, CONST.NAVIGATION.TYPE.PUSH);
        });
    });
}

function getCurrentUserAccountID() {
    return currentUserAccountID;
}

/**
 * Leave a report by setting the state to submitted and closed
 *
 * @param {String} reportID
 */
function leaveRoom(reportID) {
    const report = lodashGet(allReports, [reportID], {});
    const reportKeys = _.keys(report);

    // Pusher's leavingStatus should be sent earlier.
    // Place the broadcast before calling the LeaveRoom API to prevent a race condition
    // between Onyx report being null and Pusher's leavingStatus becoming true.
    broadcastUserIsLeavingRoom(reportID);

    API.write(
        'LeaveRoom',
        {
            reportID,
        },
        {
            optimisticData: [
                {
                    onyxMethod: Onyx.METHOD.SET,
                    key: `${ONYXKEYS.COLLECTION.REPORT}${reportID}`,
                    value: {
                        stateNum: CONST.REPORT.STATE_NUM.SUBMITTED,
                        statusNum: CONST.REPORT.STATUS.CLOSED,
                    },
                },
            ],
            // Manually clear the report using merge. Should not use set here since it would cause race condition
            // if it was called right after a merge.
            successData: [
                {
                    onyxMethod: Onyx.METHOD.MERGE,
                    key: `${ONYXKEYS.COLLECTION.REPORT}${reportID}`,
                    value: _.object(reportKeys, Array(reportKeys.length).fill(null)),
                },
            ],
            failureData: [
                {
                    onyxMethod: Onyx.METHOD.SET,
                    key: `${ONYXKEYS.COLLECTION.REPORT}${reportID}`,
                    value: {
                        stateNum: CONST.REPORT.STATE_NUM.OPEN,
                        statusNum: CONST.REPORT.STATUS.OPEN,
                    },
                },
            ],
        },
    );
    Navigation.dismissModal();
    if (Navigation.getTopmostReportId() === reportID) {
        Navigation.goBack(ROUTES.HOME);
    }
    if (report.parentReportID) {
        Navigation.navigate(ROUTES.REPORT_WITH_ID.getRoute(report.parentReportID), CONST.NAVIGATION.TYPE.FORCED_UP);
        return;
    }
    navigateToConciergeChat();
}

/**
 * @param {String} reportID
 */
function setLastOpenedPublicRoom(reportID) {
    Onyx.set(ONYXKEYS.LAST_OPENED_PUBLIC_ROOM_ID, reportID);
}

/**
 * Navigates to the last opened public room
 *
 * @param {String} lastOpenedPublicRoomID
 */
function openLastOpenedPublicRoom(lastOpenedPublicRoomID) {
    Navigation.isNavigationReady().then(() => {
        setLastOpenedPublicRoom('');
        Navigation.navigate(ROUTES.REPORT_WITH_ID.getRoute(lastOpenedPublicRoomID));
    });
}

/**
 * Flag a comment as offensive
 *
 * @param {String} reportID
 * @param {Object} reportAction
 * @param {String} severity
 */
function flagComment(reportID, reportAction, severity) {
    const originalReportID = ReportUtils.getOriginalReportID(reportID, reportAction);
    const message = reportAction.message[0];
    let updatedDecision;
    if (severity === CONST.MODERATION.FLAG_SEVERITY_SPAM || severity === CONST.MODERATION.FLAG_SEVERITY_INCONSIDERATE) {
        if (!message.moderationDecision) {
            updatedDecision = {
                decision: CONST.MODERATION.MODERATOR_DECISION_PENDING,
            };
        } else {
            updatedDecision = message.moderationDecision;
        }
    } else if (severity === CONST.MODERATION.FLAG_SEVERITY_ASSAULT || severity === CONST.MODERATION.FLAG_SEVERITY_HARASSMENT) {
        updatedDecision = {
            decision: CONST.MODERATION.MODERATOR_DECISION_PENDING_REMOVE,
        };
    } else {
        updatedDecision = {
            decision: CONST.MODERATION.MODERATOR_DECISION_PENDING_HIDE,
        };
    }

    const reportActionID = reportAction.reportActionID;

    const updatedMessage = {
        ...message,
        moderationDecision: updatedDecision,
    };

    const optimisticData = [
        {
            onyxMethod: Onyx.METHOD.MERGE,
            key: `${ONYXKEYS.COLLECTION.REPORT_ACTIONS}${originalReportID}`,
            value: {
                [reportActionID]: {
                    pendingAction: CONST.RED_BRICK_ROAD_PENDING_ACTION.UPDATE,
                    message: [updatedMessage],
                },
            },
        },
    ];

    const failureData = [
        {
            onyxMethod: Onyx.METHOD.MERGE,
            key: `${ONYXKEYS.COLLECTION.REPORT_ACTIONS}${originalReportID}`,
            value: {
                [reportActionID]: {
                    ...reportAction,
                    pendingAction: null,
                },
            },
        },
    ];

    const successData = [
        {
            onyxMethod: Onyx.METHOD.MERGE,
            key: `${ONYXKEYS.COLLECTION.REPORT_ACTIONS}${originalReportID}`,
            value: {
                [reportActionID]: {
                    pendingAction: null,
                },
            },
        },
    ];

    const parameters = {
        severity,
        reportActionID,
        // This check is to prevent flooding Concierge with test flags
        // If you need to test moderation responses from Concierge on dev, set this to false!
        isDevRequest: Environment.isDevelopment(),
    };

    API.write('FlagComment', parameters, {optimisticData, successData, failureData});
}

/**
 * Updates a given user's private notes on a report
 *
 * @param {String} reportID
 * @param {Number} accountID
 * @param {String} note
 */
const updatePrivateNotes = (reportID, accountID, note) => {
    const optimisticData = [
        {
            onyxMethod: Onyx.METHOD.MERGE,
            key: `${ONYXKEYS.COLLECTION.REPORT}${reportID}`,
            value: {
                privateNotes: {
                    [accountID]: {
                        pendingAction: CONST.RED_BRICK_ROAD_PENDING_ACTION.UPDATE,
                        errors: null,
                        note,
                    },
                },
            },
        },
    ];

    const successData = [
        {
            onyxMethod: Onyx.METHOD.MERGE,
            key: `${ONYXKEYS.COLLECTION.REPORT}${reportID}`,
            value: {
                privateNotes: {
                    [accountID]: {
                        pendingAction: null,
                        errors: null,
                    },
                },
            },
        },
    ];

    const failureData = [
        {
            onyxMethod: Onyx.METHOD.MERGE,
            key: `${ONYXKEYS.COLLECTION.REPORT}${reportID}`,
            value: {
                privateNotes: {
                    [accountID]: {
                        errors: ErrorUtils.getMicroSecondOnyxError("Private notes couldn't be saved"),
                    },
                },
            },
        },
    ];

    API.write(
        'UpdateReportPrivateNote',
        {
            reportID,
            privateNotes: note,
        },
        {optimisticData, successData, failureData},
    );
};

/**
 * Fetches all the private notes for a given report
 *
 * @param {String} reportID
 */
function getReportPrivateNote(reportID) {
    if (_.isEmpty(reportID)) {
        return;
    }
    API.read(
        'GetReportPrivateNote',
        {
            reportID,
        },
        {
            optimisticData: [
                {
                    onyxMethod: Onyx.METHOD.MERGE,
                    key: `${ONYXKEYS.COLLECTION.REPORT}${reportID}`,
                    value: {
                        isLoadingPrivateNotes: true,
                    },
                },
            ],
            successData: [
                {
                    onyxMethod: Onyx.METHOD.MERGE,
                    key: `${ONYXKEYS.COLLECTION.REPORT}${reportID}`,
                    value: {
                        isLoadingPrivateNotes: false,
                    },
                },
            ],
            failureData: [
                {
                    onyxMethod: Onyx.METHOD.MERGE,
                    key: `${ONYXKEYS.COLLECTION.REPORT}${reportID}`,
                    value: {
                        isLoadingPrivateNotes: false,
                    },
                },
            ],
        },
    );
}

/**
 * Checks if there are any errors in the private notes for a given report
 *
 * @param {Object} report
 * @returns {Boolean} Returns true if there are errors in any of the private notes on the report
 */
function hasErrorInPrivateNotes(report) {
    const privateNotes = lodashGet(report, 'privateNotes', {});
    return _.some(privateNotes, (privateNote) => !_.isEmpty(privateNote.errors));
}

/**
 * Clears all errors associated with a given private note
 *
 * @param {String} reportID
 * @param {Number} accountID
 */
function clearPrivateNotesError(reportID, accountID) {
    Onyx.merge(`${ONYXKEYS.COLLECTION.REPORT}${reportID}`, {privateNotes: {[accountID]: {errors: null}}});
}

export {
    addComment,
    addAttachment,
    reconnect,
    updateWelcomeMessage,
    updateWriteCapabilityAndNavigate,
    updateNotificationPreference,
    subscribeToReportTypingEvents,
    subscribeToReportLeavingEvents,
    unsubscribeFromReportChannel,
    unsubscribeFromLeavingRoomReportChannel,
    saveReportComment,
    saveReportCommentNumberOfLines,
    broadcastUserIsTyping,
    broadcastUserIsLeavingRoom,
    togglePinnedState,
    editReportComment,
    handleUserDeletedLinksInHtml,
    saveReportActionDraft,
    saveReportActionDraftNumberOfLines,
    deleteReportComment,
    navigateToConciergeChat,
    setReportWithDraft,
    addPolicyReport,
    deleteReport,
    navigateToConciergeChatAndDeleteReport,
    setIsComposerFullSize,
    expandURLPreview,
    markCommentAsUnread,
    readNewestAction,
    readOldestAction,
    openReport,
    openReportFromDeepLink,
    navigateToAndOpenReport,
    navigateToAndOpenReportWithAccountIDs,
    navigateToAndOpenChildReport,
    updatePolicyRoomNameAndNavigate,
    clearPolicyRoomNameErrors,
    clearIOUError,
    subscribeToNewActionEvent,
    notifyNewAction,
    showReportActionNotification,
    toggleEmojiReaction,
    hasAccountIDEmojiReacted,
    shouldShowReportActionNotification,
    leaveRoom,
    getCurrentUserAccountID,
    setLastOpenedPublicRoom,
    flagComment,
    openLastOpenedPublicRoom,
    updatePrivateNotes,
    getReportPrivateNote,
    clearPrivateNotesError,
    hasErrorInPrivateNotes,
};<|MERGE_RESOLUTION|>--- conflicted
+++ resolved
@@ -1274,13 +1274,9 @@
  */
 function updateNotificationPreference(reportID, previousValue, newValue, navigate) {
     if (previousValue === newValue) {
-<<<<<<< HEAD
         if (navigate) {
-            Navigation.goBack(ROUTES.getReportSettingsRoute(reportID));
+            Navigation.goBack(ROUTES.REPORT_SETTINGS.getRoute(reportID));
         }
-=======
-        Navigation.goBack(ROUTES.REPORT_SETTINGS.getRoute(reportID));
->>>>>>> 5217721e
         return;
     }
     const optimisticData = [
@@ -1298,13 +1294,9 @@
         },
     ];
     API.write('UpdateReportNotificationPreference', {reportID, notificationPreference: newValue}, {optimisticData, failureData});
-<<<<<<< HEAD
     if (navigate) {
-        Navigation.goBack(ROUTES.getReportSettingsRoute(reportID));
-    }
-=======
-    Navigation.goBack(ROUTES.REPORT_SETTINGS.getRoute(reportID));
->>>>>>> 5217721e
+        Navigation.goBack(ROUTES.REPORT_SETTINGS.getRoute(reportID));
+    }
 }
 
 /**
