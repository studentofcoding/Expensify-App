import {InteractionManager} from 'react-native';
import _ from 'underscore';
import lodashGet from 'lodash/get';
import ExpensiMark from 'expensify-common/lib/ExpensiMark';
import Onyx from 'react-native-onyx';
import Str from 'expensify-common/lib/str';
import moment from 'moment';
import ONYXKEYS from '../../ONYXKEYS';
import * as Pusher from '../Pusher/pusher';
import LocalNotification from '../Notification/LocalNotification';
import Navigation from '../Navigation/Navigation';
import * as ActiveClientManager from '../ActiveClientManager';
import Visibility from '../Visibility';
import ROUTES from '../../ROUTES';
import * as API from '../API';
import CONFIG from '../../CONFIG';
import CONST from '../../CONST';
import Log from '../Log';
import * as ReportUtils from '../ReportUtils';
import DateUtils from '../DateUtils';
import * as ReportActionsUtils from '../ReportActionsUtils';
import * as CollectionUtils from '../CollectionUtils';
import * as EmojiUtils from '../EmojiUtils';
import * as ErrorUtils from '../ErrorUtils';
import * as UserUtils from '../UserUtils';
import * as Welcome from './Welcome';
import * as PersonalDetailsUtils from '../PersonalDetailsUtils';
import * as Environment from '../Environment/Environment';
import * as Session from './Session';

let currentUserAccountID;
Onyx.connect({
    key: ONYXKEYS.SESSION,
    callback: (val) => {
        // When signed out, val is undefined
        if (!val) {
            return;
        }

        currentUserAccountID = val.accountID;
    },
});

let preferredSkinTone;
Onyx.connect({
    key: ONYXKEYS.PREFERRED_EMOJI_SKIN_TONE,
    callback: (val) => {
        preferredSkinTone = EmojiUtils.getPreferredSkinToneIndex(val);
    },
});

const allReportActions = {};
Onyx.connect({
    key: ONYXKEYS.COLLECTION.REPORT_ACTIONS,
    callback: (actions, key) => {
        if (!key || !actions) {
            return;
        }
        const reportID = CollectionUtils.extractCollectionItemID(key);
        allReportActions[reportID] = actions;
    },
});

const currentReportData = {};
Onyx.connect({
    key: ONYXKEYS.COLLECTION.REPORT,
    callback: (data, key) => {
        if (!key || !data) {
            return;
        }
        const reportID = CollectionUtils.extractCollectionItemID(key);
        currentReportData[reportID] = data;
    },
});

let isNetworkOffline = false;
Onyx.connect({
    key: ONYXKEYS.NETWORK,
    callback: (val) => (isNetworkOffline = lodashGet(val, 'isOffline', false)),
});

let allPersonalDetails;
Onyx.connect({
    key: ONYXKEYS.PERSONAL_DETAILS_LIST,
    callback: (val) => {
        allPersonalDetails = val || {};
    },
});

const allReports = {};
let conciergeChatReportID;
const typingWatchTimers = {};

/**
 * Get the private pusher channel name for a Report.
 *
 * @param {String} reportID
 * @returns {String}
 */
function getReportChannelName(reportID) {
    return `${CONST.PUSHER.PRIVATE_REPORT_CHANNEL_PREFIX}${reportID}${CONFIG.PUSHER.SUFFIX}`;
}

/**
 * There are 2 possibilities that we can receive via pusher for a user's typing/leaving status:
 * 1. The "new" way from New Expensify is passed as {[login]: Boolean} (e.g. {yuwen@expensify.com: true}), where the value
 * is whether the user with that login is typing/leaving on the report or not.
 * 2. The "old" way from e.com which is passed as {userLogin: login} (e.g. {userLogin: bstites@expensify.com})
 *
 * This method makes sure that no matter which we get, we return the "new" format
 *
 * @param {Object} status
 * @returns {Object}
 */
function getNormalizedStatus(status) {
    let normalizedStatus = status;

    if (_.first(_.keys(status)) === 'userLogin') {
        normalizedStatus = {[status.userLogin]: true};
    }

    return normalizedStatus;
}

/**
 * Initialize our pusher subscriptions to listen for someone typing in a report.
 *
 * @param {String} reportID
 */
function subscribeToReportTypingEvents(reportID) {
    if (!reportID) {
        return;
    }

    // Make sure we have a clean Typing indicator before subscribing to typing events
    Onyx.set(`${ONYXKEYS.COLLECTION.REPORT_USER_IS_TYPING}${reportID}`, {});

    const pusherChannelName = getReportChannelName(reportID);
    Pusher.subscribe(pusherChannelName, Pusher.TYPE.USER_IS_TYPING, (typingStatus) => {
        // If the pusher message comes from OldDot, we expect the typing status to be keyed by user
        // login OR by 'Concierge'. If the pusher message comes from NewDot, it is keyed by accountID
        // since personal details are keyed by accountID.
        const normalizedTypingStatus = getNormalizedStatus(typingStatus);
        const accountIDOrLogin = _.first(_.keys(normalizedTypingStatus));

        if (!accountIDOrLogin) {
            return;
        }

        // Don't show the typing indicator if the user is typing on another platform
        if (Number(accountIDOrLogin) === currentUserAccountID) {
            return;
        }

        // Use a combo of the reportID and the accountID or login as a key for holding our timers.
        const reportUserIdentifier = `${reportID}-${accountIDOrLogin}`;
        clearTimeout(typingWatchTimers[reportUserIdentifier]);
        Onyx.merge(`${ONYXKEYS.COLLECTION.REPORT_USER_IS_TYPING}${reportID}`, normalizedTypingStatus);

        // Wait for 1.5s of no additional typing events before setting the status back to false.
        typingWatchTimers[reportUserIdentifier] = setTimeout(() => {
            const typingStoppedStatus = {};
            typingStoppedStatus[accountIDOrLogin] = false;
            Onyx.merge(`${ONYXKEYS.COLLECTION.REPORT_USER_IS_TYPING}${reportID}`, typingStoppedStatus);
            delete typingWatchTimers[reportUserIdentifier];
        }, 1500);
    }).catch((error) => {
        Log.hmmm('[Report] Failed to initially subscribe to Pusher channel', false, {errorType: error.type, pusherChannelName});
    });
}

/**
 * Initialize our pusher subscriptions to listen for someone leaving a room.
 *
 * @param {String} reportID
 */
function subscribeToReportLeavingEvents(reportID) {
    if (!reportID) {
        return;
    }

    // Make sure we have a clean Leaving indicator before subscribing to leaving events
    Onyx.set(`${ONYXKEYS.COLLECTION.REPORT_USER_IS_LEAVING_ROOM}${reportID}`, false);

    const pusherChannelName = getReportChannelName(reportID);
    Pusher.subscribe(pusherChannelName, Pusher.TYPE.USER_IS_LEAVING_ROOM, (leavingStatus) => {
        // If the pusher message comes from OldDot, we expect the leaving status to be keyed by user
        // login OR by 'Concierge'. If the pusher message comes from NewDot, it is keyed by accountID
        // since personal details are keyed by accountID.
        const normalizedLeavingStatus = getNormalizedStatus(leavingStatus);
        const accountIDOrLogin = _.first(_.keys(normalizedLeavingStatus));

        if (!accountIDOrLogin) {
            return;
        }

        if (Number(accountIDOrLogin) !== currentUserAccountID) {
            return;
        }

        Onyx.merge(`${ONYXKEYS.COLLECTION.REPORT_USER_IS_LEAVING_ROOM}${reportID}`, true);
    }).catch((error) => {
        Log.hmmm('[Report] Failed to initially subscribe to Pusher channel', false, {errorType: error.type, pusherChannelName});
    });
}

/**
 * Remove our pusher subscriptions to listen for someone typing in a report.
 *
 * @param {String} reportID
 */
function unsubscribeFromReportChannel(reportID) {
    if (!reportID) {
        return;
    }

    const pusherChannelName = getReportChannelName(reportID);
    Onyx.set(`${ONYXKEYS.COLLECTION.REPORT_USER_IS_TYPING}${reportID}`, {});
    Pusher.unsubscribe(pusherChannelName, Pusher.TYPE.USER_IS_TYPING);
}

/**
 * Remove our pusher subscriptions to listen for someone leaving a report.
 *
 * @param {String} reportID
 */
function unsubscribeFromLeavingRoomReportChannel(reportID) {
    if (!reportID) {
        return;
    }

    const pusherChannelName = getReportChannelName(reportID);
    Onyx.set(`${ONYXKEYS.COLLECTION.REPORT_USER_IS_LEAVING_ROOM}${reportID}`, false);
    Pusher.unsubscribe(pusherChannelName, Pusher.TYPE.USER_IS_LEAVING_ROOM);
}

// New action subscriber array for report pages
let newActionSubscribers = [];

/**
 * Enables the Report actions file to let the ReportActionsView know that a new comment has arrived in realtime for the current report
 * Add subscriber for report id
 * @param {String} reportID
 * @param {Function} callback
 * @returns {Function} Remove subscriber for report id
 */
function subscribeToNewActionEvent(reportID, callback) {
    newActionSubscribers.push({callback, reportID});
    return () => {
        newActionSubscribers = _.filter(newActionSubscribers, (subscriber) => subscriber.reportID !== reportID);
    };
}

/**
 * Notify the ReportActionsView that a new comment has arrived
 *
 * @param {String} reportID
 * @param {Number} accountID
 * @param {String} reportActionID
 */
function notifyNewAction(reportID, accountID, reportActionID) {
    const actionSubscriber = _.find(newActionSubscribers, (subscriber) => subscriber.reportID === reportID);
    if (!actionSubscriber) {
        return;
    }
    const isFromCurrentUser = accountID === currentUserAccountID;
    actionSubscriber.callback(isFromCurrentUser, reportActionID);
}

/**
 * Add up to two report actions to a report. This method can be called for the following situations:
 *
 * - Adding one comment
 * - Adding one attachment
 * - Add both a comment and attachment simultaneously
 *
 * @param {String} reportID
 * @param {String} [text]
 * @param {Object} [file]
 */
function addActions(reportID, text = '', file) {
    let reportCommentText = '';
    let reportCommentAction;
    let attachmentAction;
    let commandName = 'AddComment';

    if (text) {
        const reportComment = ReportUtils.buildOptimisticAddCommentReportAction(text);
        reportCommentAction = reportComment.reportAction;
        reportCommentText = reportComment.commentText;
    }

    if (file) {
        // When we are adding an attachment we will call AddAttachment.
        // It supports sending an attachment with an optional comment and AddComment supports adding a single text comment only.
        commandName = 'AddAttachment';
        const attachment = ReportUtils.buildOptimisticAddCommentReportAction('', file);
        attachmentAction = attachment.reportAction;
    }

    // Always prefer the file as the last action over text
    const lastAction = attachmentAction || reportCommentAction;

    const currentTime = DateUtils.getDBTime();

    const lastCommentText = ReportUtils.formatReportLastMessageText(lastAction.message[0].text);

    const optimisticReport = {
        lastVisibleActionCreated: currentTime,
        lastMessageTranslationKey: lodashGet(lastAction, 'message[0].translationKey', ''),
        lastMessageText: lastCommentText,
        lastMessageHtml: lastCommentText,
        lastActorAccountID: currentUserAccountID,
        lastReadTime: currentTime,
        isLastMessageDeletedParentAction: null,
    };

    // Optimistically add the new actions to the store before waiting to save them to the server
    const optimisticReportActions = {};
    if (text) {
        optimisticReportActions[reportCommentAction.reportActionID] = reportCommentAction;
    }
    if (file) {
        optimisticReportActions[attachmentAction.reportActionID] = attachmentAction;
    }

    const parameters = {
        reportID,
        reportActionID: file ? attachmentAction.reportActionID : reportCommentAction.reportActionID,
        commentReportActionID: file && reportCommentAction ? reportCommentAction.reportActionID : null,
        reportComment: reportCommentText,
        file,
    };

    const optimisticData = [
        {
            onyxMethod: Onyx.METHOD.MERGE,
            key: `${ONYXKEYS.COLLECTION.REPORT}${reportID}`,
            value: optimisticReport,
        },
        {
            onyxMethod: Onyx.METHOD.MERGE,
            key: `${ONYXKEYS.COLLECTION.REPORT_ACTIONS}${reportID}`,
            value: optimisticReportActions,
        },
    ];

    const successData = [
        {
            onyxMethod: Onyx.METHOD.MERGE,
            key: `${ONYXKEYS.COLLECTION.REPORT_ACTIONS}${reportID}`,
            value: _.mapObject(optimisticReportActions, () => ({pendingAction: null})),
        },
    ];

    let failureReport = {
        lastMessageTranslationKey: '',
        lastMessageText: '',
        lastVisibleActionCreated: '',
    };
    const {lastMessageText = '', lastMessageTranslationKey = ''} = ReportActionsUtils.getLastVisibleMessage(reportID);
    if (lastMessageText || lastMessageTranslationKey) {
        const lastVisibleAction = ReportActionsUtils.getLastVisibleAction(reportID);
        const lastVisibleActionCreated = lastVisibleAction.created;
        const lastActorAccountID = lastVisibleAction.actorAccountID;
        failureReport = {
            lastMessageTranslationKey,
            lastMessageText,
            lastVisibleActionCreated,
            lastActorAccountID,
        };
    }
    const failureData = [
        {
            onyxMethod: Onyx.METHOD.MERGE,
            key: `${ONYXKEYS.COLLECTION.REPORT}${reportID}`,
            value: failureReport,
        },
        {
            onyxMethod: Onyx.METHOD.MERGE,
            key: `${ONYXKEYS.COLLECTION.REPORT_ACTIONS}${reportID}`,
            value: _.mapObject(optimisticReportActions, (action) => ({
                ...action,
                errors: ErrorUtils.getMicroSecondOnyxError('report.genericAddCommentFailureMessage'),
            })),
        },
    ];

    // Update optimistic data for parent report action if the report is a child report
    const optimisticParentReportData = ReportUtils.getOptimisticDataForParentReportAction(reportID, currentTime, CONST.RED_BRICK_ROAD_PENDING_ACTION.ADD);
    if (!_.isEmpty(optimisticParentReportData)) {
        optimisticData.push(optimisticParentReportData);
    }

    // Update the timezone if it's been 5 minutes from the last time the user added a comment
    if (DateUtils.canUpdateTimezone()) {
        const timezone = DateUtils.getCurrentTimezone();
        parameters.timezone = JSON.stringify(timezone);
        optimisticData.push({
            onyxMethod: Onyx.METHOD.MERGE,
            key: ONYXKEYS.PERSONAL_DETAILS_LIST,
            value: {[currentUserAccountID]: {timezone}},
        });
        DateUtils.setTimezoneUpdated();
    }

    API.write(commandName, parameters, {
        optimisticData,
        successData,
        failureData,
    });
    notifyNewAction(reportID, lastAction.actorAccountID, lastAction.reportActionID);
}

/**
 *
 * Add an attachment and optional comment.
 *
 * @param {String} reportID
 * @param {File} file
 * @param {String} [text]
 */
function addAttachment(reportID, file, text = '') {
    addActions(reportID, text, file);
}

/**
 * Add a single comment to a report
 *
 * @param {String} reportID
 * @param {String} text
 */
function addComment(reportID, text) {
    addActions(reportID, text);
}

function reportActionsExist(reportID) {
    return allReportActions[reportID] !== undefined;
}

/**
 * Gets the latest page of report actions and updates the last read message
 * If a chat with the passed reportID is not found, we will create a chat based on the passed participantList
 *
 * @param {String} reportID
 * @param {String} reportActionID
 * @param {Array} participantLoginList The list of users that are included in a new chat, not including the user creating it
 * @param {Object} newReportObject The optimistic report object created when making a new chat, saved as optimistic data
 * @param {String} parentReportActionID The parent report action that a thread was created from (only passed for new threads)
 * @param {Boolean} isFromDeepLink Whether or not this report is being opened from a deep link
 * @param {Array} participantAccountIDList The list of accountIDs that are included in a new chat, not including the user creating it
 */
function openReport({reportID, reportActionID = ''}, participantLoginList = [], newReportObject = {}, parentReportActionID = '0', isFromDeepLink = false, participantAccountIDList = []) {
    const optimisticReportData = [
        {
            onyxMethod: Onyx.METHOD.MERGE,
            key: `${ONYXKEYS.COLLECTION.REPORT}${reportID}`,
            value: reportActionsExist(reportID)
                ? {}
                : {
                      reportName: lodashGet(allReports, [reportID, 'reportName'], CONST.REPORT.DEFAULT_REPORT_NAME),
                  },
        },
        {
            onyxMethod: Onyx.METHOD.MERGE,
            key: `${ONYXKEYS.COLLECTION.REPORT_METADATA}${reportID}`,
            value: {
                isLoadingInitialReportActions: true,
                isLoadingOlderReportActions: false,
                isLoadingNewerReportActions: false,
            },
        },
    ];

    const reportSuccessData = [
        {
            onyxMethod: Onyx.METHOD.MERGE,
            key: `${ONYXKEYS.COLLECTION.REPORT}${reportID}`,
            value: {
                pendingFields: {
                    createChat: null,
                },
                errorFields: {
                    createChat: null,
                },
                isOptimisticReport: false,
            },
        },
        {
            onyxMethod: Onyx.METHOD.MERGE,
            key: `${ONYXKEYS.COLLECTION.REPORT_METADATA}${reportID}`,
            value: {
                isLoadingInitialReportActions: false,
            },
        },
    ];

    const reportFailureData = [
        {
            onyxMethod: Onyx.METHOD.MERGE,
            key: `${ONYXKEYS.COLLECTION.REPORT_METADATA}${reportID}`,
            value: {
                isLoadingInitialReportActions: false,
            },
        },
    ];

    const onyxData = {
        optimisticData: optimisticReportData,
        successData: reportSuccessData,
        failureData: reportFailureData,
    };

    const params = {
        reportID,
        reportActionID,
        emailList: participantLoginList ? participantLoginList.join(',') : '',
        accountIDList: participantAccountIDList ? participantAccountIDList.join(',') : '',
        parentReportActionID,
    };

    if (isFromDeepLink) {
        params.shouldRetry = false;
    }

    // If we open an exist report, but it is not present in Onyx yet, we should change the method to set for this report
    // and we need data to be available when we navigate to the chat page
    if (_.isEmpty(ReportUtils.getReport(reportID))) {
        onyxData.optimisticData[0].onyxMethod = Onyx.METHOD.SET;
    }

    // If we are creating a new report, we need to add the optimistic report data and a report action
    if (!_.isEmpty(newReportObject)) {
        // Change the method to set for new reports because it doesn't exist yet, is faster,
        // and we need the data to be available when we navigate to the chat page
        onyxData.optimisticData[0].onyxMethod = Onyx.METHOD.SET;
        onyxData.optimisticData[0].value = {
            reportName: CONST.REPORT.DEFAULT_REPORT_NAME,
            ...onyxData.optimisticData[0].value,
            ...newReportObject,
            pendingFields: {
                createChat: CONST.RED_BRICK_ROAD_PENDING_ACTION.ADD,
            },
            isOptimisticReport: true,
        };

        let reportOwnerEmail = CONST.REPORT.OWNER_EMAIL_FAKE;
        if (newReportObject.ownerAccountID && newReportObject.ownerAccountID !== CONST.REPORT.OWNER_ACCOUNT_ID_FAKE) {
            reportOwnerEmail = lodashGet(allPersonalDetails, [newReportObject.ownerAccountID, 'login'], '');
        }
        const optimisticCreatedAction = ReportUtils.buildOptimisticCreatedReportAction(reportOwnerEmail);
        onyxData.optimisticData.push({
            onyxMethod: Onyx.METHOD.SET,
            key: `${ONYXKEYS.COLLECTION.REPORT_ACTIONS}${reportID}`,
            value: {[optimisticCreatedAction.reportActionID]: optimisticCreatedAction},
        });
        onyxData.successData.push({
            onyxMethod: Onyx.METHOD.MERGE,
            key: `${ONYXKEYS.COLLECTION.REPORT_ACTIONS}${reportID}`,
            value: {[optimisticCreatedAction.reportActionID]: {pendingAction: null}},
        });

        // Add optimistic personal details for new participants
        const optimisticPersonalDetails = {};
        const settledPersonalDetails = {};
        _.map(participantLoginList, (login, index) => {
            const accountID = newReportObject.participantAccountIDs[index];
            optimisticPersonalDetails[accountID] = allPersonalDetails[accountID] || {
                login,
                accountID,
                avatar: UserUtils.getDefaultAvatarURL(accountID),
                displayName: login,
                isOptimisticPersonalDetail: true,
            };

            settledPersonalDetails[accountID] = allPersonalDetails[accountID] || null;
        });
        onyxData.optimisticData.push({
            onyxMethod: Onyx.METHOD.MERGE,
            key: ONYXKEYS.PERSONAL_DETAILS_LIST,
            value: optimisticPersonalDetails,
        });

        onyxData.successData.push({
            onyxMethod: Onyx.METHOD.MERGE,
            key: ONYXKEYS.PERSONAL_DETAILS_LIST,
            value: settledPersonalDetails,
        });
        onyxData.failureData.push({
            onyxMethod: Onyx.METHOD.MERGE,
            key: ONYXKEYS.PERSONAL_DETAILS_LIST,
            value: settledPersonalDetails,
        });

        // Add the createdReportActionID parameter to the API call
        params.createdReportActionID = optimisticCreatedAction.reportActionID;

        // If we are creating a thread, ensure the report action has childReportID property added
        if (newReportObject.parentReportID && parentReportActionID) {
            onyxData.optimisticData.push({
                onyxMethod: Onyx.METHOD.MERGE,
                key: `${ONYXKEYS.COLLECTION.REPORT_ACTIONS}${newReportObject.parentReportID}`,
                value: {[parentReportActionID]: {childReportID: reportID, childType: CONST.REPORT.TYPE.CHAT}},
            });
            onyxData.failureData.push({
                onyxMethod: Onyx.METHOD.MERGE,
                key: `${ONYXKEYS.COLLECTION.REPORT_ACTIONS}${newReportObject.parentReportID}`,
                value: {[parentReportActionID]: {childReportID: '0', childType: ''}},
            });
        }
    }

    params.clientLastReadTime = lodashGet(currentReportData, [reportID, 'lastReadTime'], '');

    if (isFromDeepLink) {
        // eslint-disable-next-line rulesdir/no-api-side-effects-method
        API.makeRequestWithSideEffects('OpenReport', params, onyxData).finally(() => {
            Onyx.set(ONYXKEYS.IS_CHECKING_PUBLIC_ROOM, false);
        });
    } else {
        // eslint-disable-next-line rulesdir/no-multiple-api-calls
        API.write('OpenReport', params, onyxData);
    }
}

/**
 * This will find an existing chat, or create a new one if none exists, for the given user or set of users. It will then navigate to this chat.
 *
 * @param {Array} userLogins list of user logins to start a chat report with.
 * @param {Boolean} shouldDismissModal a flag to determine if we should dismiss modal before navigate to report or navigate to report directly.
 */
function navigateToAndOpenReport(userLogins, shouldDismissModal = true) {
    let newChat = {};

    const participantAccountIDs = PersonalDetailsUtils.getAccountIDsByLogins(userLogins);
    const chat = ReportUtils.getChatByParticipants(participantAccountIDs);

    if (!chat) {
        newChat = ReportUtils.buildOptimisticChatReport(participantAccountIDs);
    }
    const reportID = chat ? chat.reportID : newChat.reportID;

    // We want to pass newChat here because if anything is passed in that param (even an existing chat), we will try to create a chat on the server
    openReport(reportID, userLogins, newChat);
    if (shouldDismissModal) {
        Navigation.dismissModal(reportID);
    } else {
        Navigation.navigate(ROUTES.REPORT_WITH_ID.getRoute(reportID));
    }
}

/**
 * This will find an existing chat, or create a new one if none exists, for the given accountID or set of accountIDs. It will then navigate to this chat.
 *
 * @param {Array} participantAccountIDs of user logins to start a chat report with.
 */
function navigateToAndOpenReportWithAccountIDs(participantAccountIDs) {
    let newChat = {};
    const chat = ReportUtils.getChatByParticipants(participantAccountIDs);
    if (!chat) {
        newChat = ReportUtils.buildOptimisticChatReport(participantAccountIDs);
    }
    const reportID = chat ? chat.reportID : newChat.reportID;

    // We want to pass newChat here because if anything is passed in that param (even an existing chat), we will try to create a chat on the server
    openReport(reportID, [], newChat, '0', false, participantAccountIDs);
    Navigation.dismissModal(reportID);
}

/**
 * This will navigate to an existing thread, or create a new one if necessary
 *
 * @param {String} childReportID The reportID we are trying to open
 * @param {Object} parentReportAction the parent comment of a thread
 * @param {String} parentReportID The reportID of the parent
 *
 */
function navigateToAndOpenChildReport(childReportID = '0', parentReportAction = {}, parentReportID = '0') {
    if (childReportID !== '0') {
        openReport(childReportID);
        Navigation.navigate(ROUTES.REPORT_WITH_ID.getRoute(childReportID));
    } else {
        const participantAccountIDs = _.uniq([currentUserAccountID, Number(parentReportAction.actorAccountID)]);
        const parentReport = allReports[parentReportID];
        const newChat = ReportUtils.buildOptimisticChatReport(
            participantAccountIDs,
            lodashGet(parentReportAction, ['message', 0, 'text']),
            lodashGet(parentReport, 'chatType', ''),
            lodashGet(parentReport, 'policyID', CONST.POLICY.OWNER_EMAIL_FAKE),
            CONST.POLICY.OWNER_ACCOUNT_ID_FAKE,
            false,
            '',
            undefined,
            undefined,
            CONST.REPORT.NOTIFICATION_PREFERENCE.HIDDEN,
            parentReportAction.reportActionID,
            parentReportID,
        );

        const participantLogins = PersonalDetailsUtils.getLoginsByAccountIDs(newChat.participantAccountIDs);
        openReport(newChat.reportID, participantLogins, newChat, parentReportAction.reportActionID);
        Navigation.navigate(ROUTES.REPORT_WITH_ID.getRoute(newChat.reportID));
    }
}

/**
 * Get the latest report history without marking the report as read.
 *
 * @param {String} reportID
 */
function reconnect(reportID) {
    API.write(
        'ReconnectToReport',
        {
            reportID,
        },
        {
            optimisticData: [
                {
                    onyxMethod: Onyx.METHOD.MERGE,
                    key: `${ONYXKEYS.COLLECTION.REPORT}${reportID}`,
                    value: {
                        reportName: lodashGet(allReports, [reportID, 'reportName'], CONST.REPORT.DEFAULT_REPORT_NAME),
                    },
                },
                {
                    onyxMethod: Onyx.METHOD.MERGE,
                    key: `${ONYXKEYS.COLLECTION.REPORT_METADATA}${reportID}`,
                    value: {
                        isLoadingInitialReportActions: true,
                        isLoadingNewerReportActions: false,
                        isLoadingOlderReportActions: false,
                    },
                },
            ],
            successData: [
                {
                    onyxMethod: Onyx.METHOD.MERGE,
                    key: `${ONYXKEYS.COLLECTION.REPORT_METADATA}${reportID}`,
                    value: {
                        isLoadingInitialReportActions: false,
                    },
                },
            ],
            failureData: [
                {
                    onyxMethod: Onyx.METHOD.MERGE,
                    key: `${ONYXKEYS.COLLECTION.REPORT_METADATA}${reportID}`,
                    value: {
                        isLoadingInitialReportActions: false,
                    },
                },
            ],
        },
    );
}

/**
 * Gets the older actions that have not been read yet.
 * Normally happens when you scroll up on a chat, and the actions have not been read yet.
 *
 * @param {String} reportID
 * @param {String} reportActionID
 */
function readOldestAction(reportID, reportActionID) {
    API.read(
        'ReadOldestAction',
        {
            reportID,
            reportActionID,
        },
        {
            optimisticData: [
                {
                    onyxMethod: Onyx.METHOD.MERGE,
                    key: `${ONYXKEYS.COLLECTION.REPORT_METADATA}${reportID}`,
                    value: {
                        isLoadingOlderReportActions: true,
                    },
                },
            ],
            successData: [
                {
                    onyxMethod: Onyx.METHOD.MERGE,
                    key: `${ONYXKEYS.COLLECTION.REPORT_METADATA}${reportID}`,
                    value: {
                        isLoadingOlderReportActions: false,
                    },
                },
            ],
            failureData: [
                {
                    onyxMethod: Onyx.METHOD.MERGE,
                    key: `${ONYXKEYS.COLLECTION.REPORT_METADATA}${reportID}`,
                    value: {
                        isLoadingOlderReportActions: true,
                    },
                },
            ],
        },
    );
}

/**
 * Gets the older actions that have not been read yet.
 * Normally happens when you scroll up on a chat, and the actions have not been read yet.
 *
 * @param {String} reportID
 * @param {String} reportActionID
 */
function getOlderActions(reportID, reportActionID) {
    API.read(
        'GetOlderActions',
        {
            reportID,
            reportActionID,
        },
        {
            optimisticData: [
                {
                    onyxMethod: Onyx.METHOD.MERGE,
                    key: `${ONYXKEYS.COLLECTION.REPORT_METADATA}${reportID}`,
                    value: {
                        isLoadingOlderReportActions: true,
                    },
                },
            ],
            successData: [
                {
                    onyxMethod: Onyx.METHOD.MERGE,
                    key: `${ONYXKEYS.COLLECTION.REPORT_METADATA}${reportID}`,
                    value: {
                        isLoadingOlderReportActions: false,
                    },
                },
            ],
            failureData: [
                {
                    onyxMethod: Onyx.METHOD.MERGE,
                    key: `${ONYXKEYS.COLLECTION.REPORT_METADATA}${reportID}`,
                    value: {
                        isLoadingOlderReportActions: false,
                    },
                },
            ],
        },
    );
}

/**
 * Gets the newer actions that have not been read yet.
 * Normally happens when you are not located at the bottom of the list and scroll down on a chat.
 *
 * @param {String} reportID
 * @param {String} reportActionID
 */
function getNewerActions(reportID, reportActionID) {
    API.read(
        'GetNewerActions',
        {
            reportID,
            reportActionID,
        },
        {
            optimisticData: [
                {
                    onyxMethod: Onyx.METHOD.MERGE,
                    key: `${ONYXKEYS.COLLECTION.REPORT}${reportID}`,
                    value: {
<<<<<<< HEAD
                        isLoadingOlderReportActions: true,
                    },
                },
                {
                    onyxMethod: Onyx.METHOD.MERGE,
                    key: `${ONYXKEYS.COLLECTION.REPORT_METADATA}${reportID}`,
                    value: {
                        isLoadingOlderReportActions: true,
                    },
                },
            ],
            successData: [
                {
                    onyxMethod: Onyx.METHOD.MERGE,
                    key: `${ONYXKEYS.COLLECTION.REPORT}${reportID}`,
                    value: {
                        isLoadingOlderReportActions: false,
                    },
                },
                {
                    onyxMethod: Onyx.METHOD.MERGE,
                    key: `${ONYXKEYS.COLLECTION.REPORT_METADATA}${reportID}`,
                    value: {
                        isLoadingOlderReportActions: false,
                    },
                },
            ],
            failureData: [
                {
                    onyxMethod: Onyx.METHOD.MERGE,
                    key: `${ONYXKEYS.COLLECTION.REPORT}${reportID}`,
                    value: {
                        isLoadingOlderReportActions: false,
                    },
                },
                {
                    onyxMethod: Onyx.METHOD.MERGE,
                    key: `${ONYXKEYS.COLLECTION.REPORT_METADATA}${reportID}`,
                    value: {
                        isLoadingOlderReportActions: true,
                    },
                },
            ],
        },
    );
}

/**
 * Gets the older actions that have not been read yet.
 * Normally happens when you scroll up on a chat, and the actions have not been read yet.
 *
 * @param {String} reportID
 * @param {String} reportActionID
 */
function getOlderActions(reportID, reportActionID) {
    API.read(
        'GetOlderActions',
        {
            reportID,
            reportActionID,
        },
        {
            optimisticData: [
                {
                    onyxMethod: Onyx.METHOD.MERGE,
                    key: `${ONYXKEYS.COLLECTION.REPORT}${reportID}`,
                    value: {
                        isLoadingOlderReportActions: true,
                    },
                },
                {
                    onyxMethod: Onyx.METHOD.MERGE,
                    key: `${ONYXKEYS.COLLECTION.REPORT_METADATA}${reportID}`,
                    value: {
                        isLoadingOlderReportActions: true,
                    },
                },
            ],
            successData: [
                {
                    onyxMethod: Onyx.METHOD.MERGE,
                    key: `${ONYXKEYS.COLLECTION.REPORT}${reportID}`,
                    value: {
                        isLoadingOlderReportActions: false,
                    },
                },
                {
                    onyxMethod: Onyx.METHOD.MERGE,
                    key: `${ONYXKEYS.COLLECTION.REPORT_METADATA}${reportID}`,
                    value: {
                        isLoadingOlderReportActions: false,
                    },
                },
            ],
            failureData: [
                {
                    onyxMethod: Onyx.METHOD.MERGE,
                    key: `${ONYXKEYS.COLLECTION.REPORT}${reportID}`,
                    value: {
                        isLoadingOlderReportActions: false,
                    },
                },
                {
                    onyxMethod: Onyx.METHOD.MERGE,
                    key: `${ONYXKEYS.COLLECTION.REPORT_METADATA}${reportID}`,
                    value: {
                        isLoadingOlderReportActions: false,
                    },
                },
            ],
        },
    );
}

/**
 * Gets the newer actions that have not been read yet.
 * Normally happens when you located not in the edge of the list and scroll down on a chat.
 *
 * @param {String} reportID
 * @param {String} reportActionID
 */
function getNewerActions(reportID, reportActionID) {
    API.read(
        'GetNewerActions',
        {
            reportID,
            reportActionID,
        },
        {
            optimisticData: [
                {
                    onyxMethod: Onyx.METHOD.MERGE,
                    key: `${ONYXKEYS.COLLECTION.REPORT}${reportID}`,
                    value: {
=======
>>>>>>> f0ae93fd
                        isLoadingNewerReportActions: true,
                    },
                },
                {
                    onyxMethod: Onyx.METHOD.MERGE,
                    key: `${ONYXKEYS.COLLECTION.REPORT_METADATA}${reportID}`,
                    value: {
                        isLoadingNewerReportActions: true,
                    },
                },
            ],
            successData: [
                {
                    onyxMethod: Onyx.METHOD.MERGE,
                    key: `${ONYXKEYS.COLLECTION.REPORT}${reportID}`,
                    value: {
                        isLoadingNewerReportActions: false,
                    },
                },
                {
                    onyxMethod: Onyx.METHOD.MERGE,
                    key: `${ONYXKEYS.COLLECTION.REPORT_METADATA}${reportID}`,
                    value: {
                        isLoadingNewerReportActions: false,
                    },
                },
            ],
            failureData: [
                {
                    onyxMethod: Onyx.METHOD.MERGE,
                    key: `${ONYXKEYS.COLLECTION.REPORT}${reportID}`,
                    value: {
                        isLoadingNewerReportActions: false,
                    },
                },
                {
                    onyxMethod: Onyx.METHOD.MERGE,
                    key: `${ONYXKEYS.COLLECTION.REPORT_METADATA}${reportID}`,
                    value: {
                        isLoadingNewerReportActions: false,
                    },
                },
            ],
        },
    );
}

/**
 * Gets metadata info about links in the provided report action
 *
 * @param {String} reportID
 * @param {String} reportActionID
 */
function expandURLPreview(reportID, reportActionID) {
    API.read('ExpandURLPreview', {
        reportID,
        reportActionID,
    });
}

/**
 * Marks the new report actions as read
 *
 * @param {String} reportID
 */
function readNewestAction(reportID) {
    const lastReadTime = DateUtils.getDBTime();
    API.write(
        'ReadNewestAction',
        {
            reportID,
            lastReadTime,
        },
        {
            optimisticData: [
                {
                    onyxMethod: Onyx.METHOD.MERGE,
                    key: `${ONYXKEYS.COLLECTION.REPORT}${reportID}`,
                    value: {
                        lastReadTime,
                    },
                },
            ],
        },
    );
}

/**
 * Sets the last read time on a report
 *
 * @param {String} reportID
 * @param {String} reportActionCreated
 */
function markCommentAsUnread(reportID, reportActionCreated) {
    // If no action created date is provided, use the last action's
    const actionCreationTime = reportActionCreated || lodashGet(allReports, [reportID, 'lastVisibleActionCreated'], DateUtils.getDBTime(new Date(0)));

    // We subtract 1 millisecond so that the lastReadTime is updated to just before a given reportAction's created date
    // For example, if we want to mark a report action with ID 100 and created date '2014-04-01 16:07:02.999' unread, we set the lastReadTime to '2014-04-01 16:07:02.998'
    // Since the report action with ID 100 will be the first with a timestamp above '2014-04-01 16:07:02.998', it's the first one that will be shown as unread
    const lastReadTime = DateUtils.subtractMillisecondsFromDateTime(actionCreationTime, 1);
    API.write(
        'MarkAsUnread',
        {
            reportID,
            lastReadTime,
        },
        {
            optimisticData: [
                {
                    onyxMethod: Onyx.METHOD.MERGE,
                    key: `${ONYXKEYS.COLLECTION.REPORT}${reportID}`,
                    value: {
                        lastReadTime,
                    },
                },
            ],
        },
    );
}

/**
 * Toggles the pinned state of the report.
 *
 * @param {Object} reportID
 * @param {Boolean} isPinnedChat
 */
function togglePinnedState(reportID, isPinnedChat) {
    const pinnedValue = !isPinnedChat;

    // Optimistically pin/unpin the report before we send out the command
    const optimisticData = [
        {
            onyxMethod: Onyx.METHOD.MERGE,
            key: `${ONYXKEYS.COLLECTION.REPORT}${reportID}`,
            value: {isPinned: pinnedValue},
        },
    ];

    API.write(
        'TogglePinnedChat',
        {
            reportID,
            pinnedValue,
        },
        {optimisticData},
    );
}

/**
 * Saves the comment left by the user as they are typing. By saving this data the user can switch between chats, close
 * tab, refresh etc without worrying about loosing what they typed out.
 *
 * @param {String} reportID
 * @param {String} comment
 */
function saveReportComment(reportID, comment) {
    Onyx.merge(`${ONYXKEYS.COLLECTION.REPORT_DRAFT_COMMENT}${reportID}`, comment);
}

/**
 * Saves the number of lines for the comment
 * @param {String} reportID
 * @param {Number} numberOfLines
 */
function saveReportCommentNumberOfLines(reportID, numberOfLines) {
    Onyx.merge(`${ONYXKEYS.COLLECTION.REPORT_DRAFT_COMMENT_NUMBER_OF_LINES}${reportID}`, numberOfLines);
}

/**
 * Immediate indication whether the report has a draft comment.
 *
 * @param {String} reportID
 * @param {Boolean} hasDraft
 * @returns {Promise}
 */
function setReportWithDraft(reportID, hasDraft) {
    return Onyx.merge(`${ONYXKEYS.COLLECTION.REPORT}${reportID}`, {hasDraft});
}

/**
 * Broadcasts whether or not a user is typing on a report over the report's private pusher channel.
 *
 * @param {String} reportID
 */
function broadcastUserIsTyping(reportID) {
    const privateReportChannelName = getReportChannelName(reportID);
    const typingStatus = {};
    typingStatus[currentUserAccountID] = true;
    Pusher.sendEvent(privateReportChannelName, Pusher.TYPE.USER_IS_TYPING, typingStatus);
}
/**
 * Broadcasts to the report's private pusher channel whether a user is leaving a report
 *
 * @param {String} reportID
 */
function broadcastUserIsLeavingRoom(reportID) {
    const privateReportChannelName = getReportChannelName(reportID);
    const leavingStatus = {};
    leavingStatus[currentUserAccountID] = true;
    Pusher.sendEvent(privateReportChannelName, Pusher.TYPE.USER_IS_LEAVING_ROOM, leavingStatus);
}

/**
 * When a report changes in Onyx, this fetches the report from the API if the report doesn't have a name
 *
 * @param {Object} report
 */
function handleReportChanged(report) {
    if (!report) {
        return;
    }

    // It is possible that we optimistically created a DM/group-DM for a set of users for which a report already exists.
    // In this case, the API will let us know by returning a preexistingReportID.
    // We should clear out the optimistically created report and re-route the user to the preexisting report.
    if (report && report.reportID && report.preexistingReportID) {
        Onyx.set(`${ONYXKEYS.COLLECTION.REPORT}${report.reportID}`, null);

        // Only re-route them if they are still looking at the optimistically created report
        if (Navigation.getActiveRoute().includes(`/r/${report.reportID}`)) {
            // Pass 'FORCED_UP' type to replace new report on second login with proper one in the Navigation
            Navigation.navigate(ROUTES.REPORT_WITH_ID.getRoute(report.preexistingReportID), CONST.NAVIGATION.TYPE.FORCED_UP);
        }
        return;
    }

    if (report && report.reportID) {
        allReports[report.reportID] = report;

        if (ReportUtils.isConciergeChatReport(report)) {
            conciergeChatReportID = report.reportID;
        }
    }

    // A report can be missing a name if a comment is received via pusher event and the report does not yet exist in Onyx (eg. a new DM created with the logged in person)
    // In this case, we call reconnect so that we can fetch the report data without marking it as read
    if (report.reportID && report.reportName === undefined) {
        reconnect(report.reportID);
    }
}

Onyx.connect({
    key: ONYXKEYS.COLLECTION.REPORT,
    callback: handleReportChanged,
});

/**
 * Deletes a comment from the report, basically sets it as empty string
 *
 * @param {String} reportID
 * @param {Object} reportAction
 */
function deleteReportComment(reportID, reportAction) {
    const originalReportID = ReportUtils.getOriginalReportID(reportID, reportAction);
    const reportActionID = reportAction.reportActionID;
    const deletedMessage = [
        {
            translationKey: '',
            type: 'COMMENT',
            html: '',
            text: '',
            isEdited: true,
            isDeletedParentAction: ReportActionsUtils.isThreadParentMessage(reportAction, reportID),
        },
    ];
    const optimisticReportActions = {
        [reportActionID]: {
            pendingAction: CONST.RED_BRICK_ROAD_PENDING_ACTION.DELETE,
            previousMessage: reportAction.message,
            message: deletedMessage,
            errors: null,
            linkMetadata: [],
        },
    };

    // If we are deleting the last visible message, let's find the previous visible one (or set an empty one if there are none) and update the lastMessageText in the LHN.
    // Similarly, if we are deleting the last read comment we will want to update the lastVisibleActionCreated to use the previous visible message.
    let optimisticReport = {
        lastMessageTranslationKey: '',
        lastMessageText: '',
        lastVisibleActionCreated: '',
    };
    if (reportAction.childVisibleActionCount === 0) {
        optimisticReport = {
            lastMessageTranslationKey: '',
            lastMessageText: '',
            isLastMessageDeletedParentAction: true,
        };
    } else {
        const {lastMessageText = '', lastMessageTranslationKey = ''} = ReportActionsUtils.getLastVisibleMessage(originalReportID, optimisticReportActions);
        if (lastMessageText || lastMessageTranslationKey) {
            const lastVisibleAction = ReportActionsUtils.getLastVisibleAction(originalReportID, optimisticReportActions);
            const lastVisibleActionCreated = lastVisibleAction.created;
            const lastActorAccountID = lastVisibleAction.actorAccountID;
            optimisticReport = {
                lastMessageTranslationKey,
                lastMessageText,
                lastVisibleActionCreated,
                lastActorAccountID,
            };
        }
    }

    // If the API call fails we must show the original message again, so we revert the message content back to how it was
    // and and remove the pendingAction so the strike-through clears
    const failureData = [
        {
            onyxMethod: Onyx.METHOD.MERGE,
            key: `${ONYXKEYS.COLLECTION.REPORT_ACTIONS}${originalReportID}`,
            value: {
                [reportActionID]: {
                    message: reportAction.message,
                    pendingAction: null,
                    previousMessage: null,
                },
            },
        },
    ];

    const successData = [
        {
            onyxMethod: Onyx.METHOD.MERGE,
            key: `${ONYXKEYS.COLLECTION.REPORT_ACTIONS}${originalReportID}`,
            value: {
                [reportActionID]: {
                    pendingAction: null,
                    previousMessage: null,
                },
            },
        },
    ];

    const optimisticData = [
        {
            onyxMethod: Onyx.METHOD.MERGE,
            key: `${ONYXKEYS.COLLECTION.REPORT_ACTIONS}${originalReportID}`,
            value: optimisticReportActions,
        },
        {
            onyxMethod: Onyx.METHOD.MERGE,
            key: `${ONYXKEYS.COLLECTION.REPORT}${originalReportID}`,
            value: optimisticReport,
        },
    ];

    // Update optimistic data for parent report action if the report is a child report
    const optimisticParentReportData = ReportUtils.getOptimisticDataForParentReportAction(
        originalReportID,
        optimisticReport.lastVisibleActionCreated,
        CONST.RED_BRICK_ROAD_PENDING_ACTION.DELETE,
    );
    if (!_.isEmpty(optimisticParentReportData)) {
        optimisticData.push(optimisticParentReportData);
    }

    // Check to see if the report action we are deleting is the first comment on a thread report. In this case, we need to trigger
    // an update to let the LHN know that the parentReportAction is now deleted.
    if (ReportUtils.isThreadFirstChat(reportAction, reportID)) {
        optimisticData.push({
            onyxMethod: Onyx.METHOD.MERGE,
            key: `${ONYXKEYS.COLLECTION.REPORT}${reportID}`,
            value: {updateReportInLHN: true},
        });
    }

    const parameters = {
        reportID: originalReportID,
        reportActionID,
    };
    API.write('DeleteComment', parameters, {optimisticData, successData, failureData});
}

/**
 * Removes the links in html of a comment.
 * example:
 *      html="test <a href="https://www.google.com" target="_blank" rel="noreferrer noopener">https://www.google.com</a> test"
 *      links=["https://www.google.com"]
 * returns: "test https://www.google.com test"
 *
 * @param {String} html
 * @param {Array} links
 * @returns {String}
 */
const removeLinksFromHtml = (html, links) => {
    let htmlCopy = html.slice();
    _.forEach(links, (link) => {
        // We want to match the anchor tag of the link and replace the whole anchor tag with the text of the anchor tag
        const regex = new RegExp(`<(a)[^><]*href\\s*=\\s*(['"])(${Str.escapeForRegExp(link)})\\2(?:".*?"|'.*?'|[^'"><])*>([\\s\\S]*?)<\\/\\1>(?![^<]*(<\\/pre>|<\\/code>))`, 'g');
        htmlCopy = htmlCopy.replace(regex, '$4');
    });
    return htmlCopy;
};

/**
 * This function will handle removing only links that were purposely removed by the user while editing.
 *
 * @param {String} newCommentText text of the comment after editing.
 * @param {String} originalHtml original html of the comment before editing.
 * @returns {String}
 */
const handleUserDeletedLinksInHtml = (newCommentText, originalHtml) => {
    const parser = new ExpensiMark();
    if (newCommentText.length > CONST.MAX_MARKUP_LENGTH) {
        return newCommentText;
    }
    const markdownOriginalComment = parser.htmlToMarkdown(originalHtml).trim();
    const htmlForNewComment = parser.replace(newCommentText);
    const removedLinks = parser.getRemovedMarkdownLinks(markdownOriginalComment, newCommentText);
    return removeLinksFromHtml(htmlForNewComment, removedLinks);
};

/**
 * Saves a new message for a comment. Marks the comment as edited, which will be reflected in the UI.
 *
 * @param {String} reportID
 * @param {Object} originalReportAction
 * @param {String} textForNewComment
 */
function editReportComment(reportID, originalReportAction, textForNewComment) {
    const parser = new ExpensiMark();
    const originalReportID = ReportUtils.getOriginalReportID(reportID, originalReportAction);

    // Do not autolink if someone explicitly tries to remove a link from message.
    // https://github.com/Expensify/App/issues/9090
    // https://github.com/Expensify/App/issues/13221
    const originalCommentHTML = lodashGet(originalReportAction, 'message[0].html');
    const htmlForNewComment = handleUserDeletedLinksInHtml(textForNewComment, originalCommentHTML);
    const reportComment = parser.htmlToText(htmlForNewComment);

    // For comments shorter than or equal to 10k chars, convert the comment from MD into HTML because that's how it is stored in the database
    // For longer comments, skip parsing and display plaintext for performance reasons. It takes over 40s to parse a 100k long string!!
    let parsedOriginalCommentHTML = originalCommentHTML;
    if (textForNewComment.length <= CONST.MAX_MARKUP_LENGTH) {
        const autolinkFilter = {filterRules: _.filter(_.pluck(parser.rules, 'name'), (name) => name !== 'autolink')};
        parsedOriginalCommentHTML = parser.replace(parser.htmlToMarkdown(originalCommentHTML).trim(), autolinkFilter);
    }

    //  Delete the comment if it's empty
    if (_.isEmpty(htmlForNewComment)) {
        deleteReportComment(originalReportID, originalReportAction);
        return;
    }

    // Skip the Edit if message is not changed
    if (parsedOriginalCommentHTML === htmlForNewComment.trim() || originalCommentHTML === htmlForNewComment.trim()) {
        return;
    }

    // Optimistically update the reportAction with the new message
    const reportActionID = originalReportAction.reportActionID;
    const originalMessage = lodashGet(originalReportAction, ['message', 0]);
    const optimisticReportActions = {
        [reportActionID]: {
            pendingAction: CONST.RED_BRICK_ROAD_PENDING_ACTION.UPDATE,
            message: [
                {
                    ...originalMessage,
                    isEdited: true,
                    html: htmlForNewComment,
                    text: reportComment,
                },
            ],
        },
    };

    const optimisticData = [
        {
            onyxMethod: Onyx.METHOD.MERGE,
            key: `${ONYXKEYS.COLLECTION.REPORT_ACTIONS}${originalReportID}`,
            value: optimisticReportActions,
        },
    ];

    const lastVisibleAction = ReportActionsUtils.getLastVisibleAction(originalReportID, optimisticReportActions);
    if (reportActionID === lastVisibleAction.reportActionID) {
        const lastMessageText = ReportUtils.formatReportLastMessageText(reportComment);
        const optimisticReport = {
            lastMessageTranslationKey: '',
            lastMessageText,
        };
        optimisticData.push({
            onyxMethod: Onyx.METHOD.MERGE,
            key: `${ONYXKEYS.COLLECTION.REPORT}${originalReportID}`,
            value: optimisticReport,
        });
    }

    const failureData = [
        {
            onyxMethod: Onyx.METHOD.MERGE,
            key: `${ONYXKEYS.COLLECTION.REPORT_ACTIONS}${originalReportID}`,
            value: {
                [reportActionID]: {
                    ...originalReportAction,
                    pendingAction: null,
                },
            },
        },
    ];

    const successData = [
        {
            onyxMethod: Onyx.METHOD.MERGE,
            key: `${ONYXKEYS.COLLECTION.REPORT_ACTIONS}${originalReportID}`,
            value: {
                [reportActionID]: {
                    pendingAction: null,
                },
            },
        },
    ];

    const parameters = {
        reportID: originalReportID,
        reportComment: htmlForNewComment,
        reportActionID,
    };
    API.write('UpdateComment', parameters, {optimisticData, successData, failureData});
}

/**
 * Saves the draft for a comment report action. This will put the comment into "edit mode"
 *
 * @param {String} reportID
 * @param {Object} reportAction
 * @param {String} draftMessage
 */
function saveReportActionDraft(reportID, reportAction, draftMessage) {
    const originalReportID = ReportUtils.getOriginalReportID(reportID, reportAction);
    Onyx.set(`${ONYXKEYS.COLLECTION.REPORT_ACTIONS_DRAFTS}${originalReportID}_${reportAction.reportActionID}`, draftMessage);
}

/**
 * Saves the number of lines for the report action draft
 * @param {String} reportID
 * @param {Number} reportActionID
 * @param {Number} numberOfLines
 */
function saveReportActionDraftNumberOfLines(reportID, reportActionID, numberOfLines) {
    Onyx.merge(`${ONYXKEYS.COLLECTION.REPORT_DRAFT_COMMENT_NUMBER_OF_LINES}${reportID}_${reportActionID}`, numberOfLines);
}

/**
 * @param {String} reportID
 * @param {String} previousValue
 * @param {String} newValue
 * @param {boolean} navigate
 */
function updateNotificationPreference(reportID, previousValue, newValue, navigate) {
    if (previousValue === newValue) {
        if (navigate) {
            Navigation.goBack(ROUTES.REPORT_SETTINGS.getRoute(reportID));
        }
        return;
    }
    const optimisticData = [
        {
            onyxMethod: Onyx.METHOD.MERGE,
            key: `${ONYXKEYS.COLLECTION.REPORT}${reportID}`,
            value: {notificationPreference: newValue},
        },
    ];
    const failureData = [
        {
            onyxMethod: Onyx.METHOD.MERGE,
            key: `${ONYXKEYS.COLLECTION.REPORT}${reportID}`,
            value: {notificationPreference: previousValue},
        },
    ];
    API.write('UpdateReportNotificationPreference', {reportID, notificationPreference: newValue}, {optimisticData, failureData});
    if (navigate) {
        Navigation.goBack(ROUTES.REPORT_SETTINGS.getRoute(reportID));
    }
}

/**
 * @param {String} reportID
 * @param {String} previousValue
 * @param {String} newValue
 */
function updateWelcomeMessage(reportID, previousValue, newValue) {
    // No change needed, navigate back
    if (previousValue === newValue) {
        Navigation.goBack(ROUTES.HOME);
        return;
    }

    const parsedWelcomeMessage = ReportUtils.getParsedComment(newValue);
    const optimisticData = [
        {
            onyxMethod: Onyx.METHOD.MERGE,
            key: `${ONYXKEYS.COLLECTION.REPORT}${reportID}`,
            value: {welcomeMessage: parsedWelcomeMessage},
        },
    ];
    const failureData = [
        {
            onyxMethod: Onyx.METHOD.MERGE,
            key: `${ONYXKEYS.COLLECTION.REPORT}${reportID}`,
            value: {welcomeMessage: previousValue},
        },
    ];
    API.write('UpdateWelcomeMessage', {reportID, welcomeMessage: parsedWelcomeMessage}, {optimisticData, failureData});
    Navigation.goBack(ROUTES.HOME);
}

/**
 * @param {Object} report
 * @param {String} newValue
 */
function updateWriteCapabilityAndNavigate(report, newValue) {
    if (report.writeCapability === newValue) {
        Navigation.goBack(ROUTES.REPORT_SETTINGS.getRoute(report.reportID));
        return;
    }

    const optimisticData = [
        {
            onyxMethod: Onyx.METHOD.MERGE,
            key: `${ONYXKEYS.COLLECTION.REPORT}${report.reportID}`,
            value: {writeCapability: newValue},
        },
    ];
    const failureData = [
        {
            onyxMethod: Onyx.METHOD.MERGE,
            key: `${ONYXKEYS.COLLECTION.REPORT}${report.reportID}`,
            value: {writeCapability: report.writeCapability},
        },
    ];
    API.write('UpdateReportWriteCapability', {reportID: report.reportID, writeCapability: newValue}, {optimisticData, failureData});
    // Return to the report settings page since this field utilizes push-to-page
    Navigation.goBack(ROUTES.REPORT_SETTINGS.getRoute(report.reportID));
}

/**
 * Navigates to the 1:1 report with Concierge
 */
function navigateToConciergeChat() {
    if (!conciergeChatReportID) {
        // In order to avoid creating concierge repeatedly,
        // we need to ensure that the server data has been successfully pulled
        Welcome.serverDataIsReadyPromise().then(() => {
            // If we don't have a chat with Concierge then create it
            navigateToAndOpenReport([CONST.EMAIL.CONCIERGE], false);
        });
    } else {
        Navigation.navigate(ROUTES.REPORT_WITH_ID.getRoute(conciergeChatReportID));
    }
}

/**
 * Add a policy report (workspace room) optimistically and navigate to it.
 *
 * @param {String} policyID
 * @param {String} reportName
 * @param {String} visibility
 * @param {Array<Number>} policyMembersAccountIDs
 * @param {String} writeCapability
 * @param {String} welcomeMessage
 */
function addPolicyReport(policyID, reportName, visibility, policyMembersAccountIDs, writeCapability = CONST.REPORT.WRITE_CAPABILITIES.ALL, welcomeMessage = '') {
    // The participants include the current user (admin), and for restricted rooms, the policy members. Participants must not be empty.
    const members = visibility === CONST.REPORT.VISIBILITY.RESTRICTED ? policyMembersAccountIDs : [];
    const participants = _.unique([currentUserAccountID, ...members]);
    const policyReport = ReportUtils.buildOptimisticChatReport(
        participants,
        reportName,
        CONST.REPORT.CHAT_TYPE.POLICY_ROOM,
        policyID,
        CONST.REPORT.OWNER_ACCOUNT_ID_FAKE,
        false,
        '',
        visibility,
        writeCapability,

        // The room might contain all policy members so notifying always should be opt-in only.
        CONST.REPORT.NOTIFICATION_PREFERENCE.DAILY,
        '',
        '',
        welcomeMessage,
    );
    const createdReportAction = ReportUtils.buildOptimisticCreatedReportAction(CONST.POLICY.OWNER_EMAIL_FAKE);

    // Onyx.set is used on the optimistic data so that it is present before navigating to the workspace room. With Onyx.merge the workspace room reportID is not present when
    // fetchReportIfNeeded is called on the ReportScreen, so openReport is called which is unnecessary since the optimistic data will be stored in Onyx.
    // Therefore, Onyx.set is used instead of Onyx.merge.
    const optimisticData = [
        {
            onyxMethod: Onyx.METHOD.SET,
            key: `${ONYXKEYS.COLLECTION.REPORT}${policyReport.reportID}`,
            value: {
                pendingFields: {
                    addWorkspaceRoom: CONST.RED_BRICK_ROAD_PENDING_ACTION.ADD,
                },
                ...policyReport,
            },
        },
        {
            onyxMethod: Onyx.METHOD.SET,
            key: `${ONYXKEYS.COLLECTION.REPORT_ACTIONS}${policyReport.reportID}`,
            value: {[createdReportAction.reportActionID]: createdReportAction},
        },
    ];
    const successData = [
        {
            onyxMethod: Onyx.METHOD.MERGE,
            key: `${ONYXKEYS.COLLECTION.REPORT}${policyReport.reportID}`,
            value: {
                pendingFields: {
                    addWorkspaceRoom: null,
                },
            },
        },
        {
            onyxMethod: Onyx.METHOD.MERGE,
            key: `${ONYXKEYS.COLLECTION.REPORT_ACTIONS}${policyReport.reportID}`,
            value: {
                [createdReportAction.reportActionID]: {
                    pendingAction: null,
                },
            },
        },
    ];
    const failureData = [
        {
            onyxMethod: Onyx.METHOD.MERGE,
            key: `${ONYXKEYS.COLLECTION.REPORT}${policyReport.reportID}`,
            value: {
                errorFields: {
                    addWorkspaceRoom: ErrorUtils.getMicroSecondOnyxError('report.genericCreateReportFailureMessage'),
                },
            },
        },
    ];

    API.write(
        'AddWorkspaceRoom',
        {
            policyID: policyReport.policyID,
            reportName,
            visibility,
            reportID: policyReport.reportID,
            createdReportActionID: createdReportAction.reportActionID,
            writeCapability,
            welcomeMessage,
        },
        {optimisticData, successData, failureData},
    );
    Navigation.dismissModal(policyReport.reportID);
}

/**
 * Deletes a report, along with its reportActions, any linked reports, and any linked IOU report.
 *
 * @param {String} reportID
 */
function deleteReport(reportID) {
    const report = allReports[reportID];
    const onyxData = {
        [`${ONYXKEYS.COLLECTION.REPORT}${reportID}`]: null,
        [`${ONYXKEYS.COLLECTION.REPORT_ACTIONS}${reportID}`]: null,
    };

    // Delete linked transactions
    const reportActionsForReport = allReportActions[reportID];
    _.chain(reportActionsForReport)
        .filter((reportAction) => reportAction.actionName === CONST.REPORT.ACTIONS.TYPE.IOU)
        .map((reportAction) => reportAction.originalMessage.IOUTransactionID)
        .uniq()
        .each((transactionID) => (onyxData[`${ONYXKEYS.COLLECTION.TRANSACTION}${transactionID}`] = null));

    Onyx.multiSet(onyxData);

    // Delete linked IOU report
    if (report && report.iouReportID) {
        deleteReport(report.iouReportID);
    }
}

/**
 * @param {String} reportID The reportID of the policy report (workspace room)
 */
function navigateToConciergeChatAndDeleteReport(reportID) {
    // Dismiss the current report screen and replace it with Concierge Chat
    Navigation.goBack(ROUTES.HOME);
    navigateToConciergeChat();
    deleteReport(reportID);
}

/**
 * @param {Object} policyRoomReport
 * @param {Number} policyRoomReport.reportID
 * @param {String} policyRoomReport.reportName
 * @param {String} policyRoomName The updated name for the policy room
 */
function updatePolicyRoomNameAndNavigate(policyRoomReport, policyRoomName) {
    const reportID = policyRoomReport.reportID;
    const previousName = policyRoomReport.reportName;

    // No change needed, navigate back
    if (previousName === policyRoomName) {
        Navigation.goBack(ROUTES.REPORT_SETTINGS.getRoute(reportID));
        return;
    }
    const optimisticData = [
        {
            onyxMethod: Onyx.METHOD.MERGE,
            key: `${ONYXKEYS.COLLECTION.REPORT}${reportID}`,
            value: {
                reportName: policyRoomName,
                pendingFields: {
                    reportName: CONST.RED_BRICK_ROAD_PENDING_ACTION.UPDATE,
                },
                errorFields: {
                    reportName: null,
                },
            },
        },
    ];
    const successData = [
        {
            onyxMethod: Onyx.METHOD.MERGE,
            key: `${ONYXKEYS.COLLECTION.REPORT}${reportID}`,
            value: {
                pendingFields: {
                    reportName: null,
                },
            },
        },
    ];
    const failureData = [
        {
            onyxMethod: Onyx.METHOD.MERGE,
            key: `${ONYXKEYS.COLLECTION.REPORT}${reportID}`,
            value: {
                reportName: previousName,
            },
        },
    ];
    API.write('UpdatePolicyRoomName', {reportID, policyRoomName}, {optimisticData, successData, failureData});
    Navigation.goBack(ROUTES.REPORT_SETTINGS.getRoute(reportID));
}

/**
 * @param {String} reportID The reportID of the policy room.
 */
function clearPolicyRoomNameErrors(reportID) {
    Onyx.merge(`${ONYXKEYS.COLLECTION.REPORT}${reportID}`, {
        errorFields: {
            reportName: null,
        },
        pendingFields: {
            reportName: null,
        },
    });
}

/**
 * @param {String} reportID
 * @param {Boolean} isComposerFullSize
 */
function setIsComposerFullSize(reportID, isComposerFullSize) {
    Onyx.merge(`${ONYXKEYS.COLLECTION.REPORT_IS_COMPOSER_FULL_SIZE}${reportID}`, isComposerFullSize);
}

/**
 * @param {String} reportID
 * @param {Object} action the associated report action (optional)
 * @param {Boolean} isRemote whether or not this notification is a remote push notification
 * @returns {Boolean}
 */
function shouldShowReportActionNotification(reportID, action = null, isRemote = false) {
    const tag = isRemote ? '[PushNotification]' : '[LocalNotification]';

    // Due to payload size constraints, some push notifications may have their report action stripped
    // so we must double check that we were provided an action before using it in these checks.
    if (action && ReportActionsUtils.isDeletedAction(action)) {
        Log.info(`${tag} Skipping notification because the action was deleted`, false, {reportID, action});
        return false;
    }

    if (!ActiveClientManager.isClientTheLeader()) {
        Log.info(`${tag} Skipping notification because this client is not the leader`);
        return false;
    }

    // We don't want to send a local notification if the user preference is daily, mute or hidden.
    const notificationPreference = lodashGet(allReports, [reportID, 'notificationPreference'], CONST.REPORT.NOTIFICATION_PREFERENCE.ALWAYS);
    if (notificationPreference !== CONST.REPORT.NOTIFICATION_PREFERENCE.ALWAYS) {
        Log.info(`${tag} No notification because user preference is to be notified: ${notificationPreference}`);
        return false;
    }

    // If this comment is from the current user we don't want to parrot whatever they wrote back to them.
    if (action && action.actorAccountID === currentUserAccountID) {
        Log.info(`${tag} No notification because comment is from the currently logged in user`);
        return false;
    }

    // If we are currently viewing this report do not show a notification.
    if (reportID === Navigation.getTopmostReportId() && Visibility.isVisible() && Visibility.hasFocus()) {
        Log.info(`${tag} No notification because it was a comment for the current report`);
        return false;
    }

    // If this notification was delayed and the user saw the message already, don't show it
    const report = allReports[reportID];
    if (action && report && report.lastReadTime >= action.created) {
        Log.info(`${tag} No notification because the comment was already read`, false, {created: action.created, lastReadTime: report.lastReadTime});
        return false;
    }

    // Only show notifications for supported types of report actions
    if (!ReportActionsUtils.isNotifiableReportAction(action)) {
        Log.info(`${tag} No notification because this action type is not supported`, false, {actionName: action.actionName});
        return false;
    }

    return true;
}

/**
 * @param {String} reportID
 * @param {Object} reportAction
 */
function showReportActionNotification(reportID, reportAction) {
    if (!shouldShowReportActionNotification(reportID, reportAction)) {
        return;
    }

    Log.info('[LocalNotification] Creating notification');
    const report = allReports[reportID];

    const notificationParams = {
        report,
        reportAction,
        onClick: () => Navigation.navigate(ROUTES.REPORT_WITH_ID.getRoute(reportID)),
    };
    if (reportAction.actionName === CONST.REPORT.ACTIONS.TYPE.MODIFIEDEXPENSE) {
        LocalNotification.showModifiedExpenseNotification(notificationParams);
    } else {
        LocalNotification.showCommentNotification(notificationParams);
    }

    notifyNewAction(reportID, reportAction.actorAccountID, reportAction.reportActionID);
}

/**
 * Clear the errors associated with the IOUs of a given report.
 *
 * @param {String} reportID
 */
function clearIOUError(reportID) {
    Onyx.merge(`${ONYXKEYS.COLLECTION.REPORT}${reportID}`, {errorFields: {iou: null}});
}

/**
 * Returns true if the accountID has reacted to the report action (with the given skin tone).
 * Uses the NEW FORMAT for "emojiReactions"
 * @param {String} accountID
 * @param {Array<Object | String | number>} users
 * @param {Number} [skinTone]
 * @returns {boolean}
 */
function hasAccountIDEmojiReacted(accountID, users, skinTone) {
    if (_.isUndefined(skinTone)) {
        return Boolean(users[accountID]);
    }
    const usersReaction = users[accountID];
    if (!usersReaction || !usersReaction.skinTones || !_.size(usersReaction.skinTones)) {
        return false;
    }
    return Boolean(usersReaction.skinTones[skinTone]);
}

/**
 * Adds a reaction to the report action.
 * Uses the NEW FORMAT for "emojiReactions"
 * @param {String} reportID
 * @param {String} reportActionID
 * @param {Object} emoji
 * @param {String} emoji.name
 * @param {String} emoji.code
 * @param {String[]} [emoji.types]
 * @param {Number} [skinTone]
 */
function addEmojiReaction(reportID, reportActionID, emoji, skinTone = preferredSkinTone) {
    const createdAt = moment().utc().format(CONST.DATE.SQL_DATE_TIME);
    const optimisticData = [
        {
            onyxMethod: Onyx.METHOD.MERGE,
            key: `${ONYXKEYS.COLLECTION.REPORT_ACTIONS_REACTIONS}${reportActionID}`,
            value: {
                [emoji.name]: {
                    createdAt,
                    pendingAction: CONST.RED_BRICK_ROAD_PENDING_ACTION.ADD,
                    users: {
                        [currentUserAccountID]: {
                            skinTones: {
                                [!_.isUndefined(skinTone) ? skinTone : -1]: createdAt,
                            },
                        },
                    },
                },
            },
        },
    ];

    const failureData = [
        {
            onyxMethod: Onyx.METHOD.MERGE,
            key: `${ONYXKEYS.COLLECTION.REPORT_ACTIONS_REACTIONS}${reportActionID}`,
            value: {
                [emoji.name]: {
                    pendingAction: null,
                },
            },
        },
    ];

    const successData = [
        {
            onyxMethod: Onyx.METHOD.MERGE,
            key: `${ONYXKEYS.COLLECTION.REPORT_ACTIONS_REACTIONS}${reportActionID}`,
            value: {
                [emoji.name]: {
                    pendingAction: null,
                },
            },
        },
    ];

    const parameters = {
        reportID,
        skinTone,
        emojiCode: emoji.name,
        reportActionID,
        createdAt,
        // This will be removed as part of https://github.com/Expensify/App/issues/19535
        useEmojiReactions: true,
    };
    API.write('AddEmojiReaction', parameters, {optimisticData, successData, failureData});
}

/**
 * Removes a reaction to the report action.
 * Uses the NEW FORMAT for "emojiReactions"
 * @param {String} reportID
 * @param {String} reportActionID
 * @param {Object} emoji
 * @param {String} emoji.name
 * @param {String} emoji.code
 * @param {String[]} [emoji.types]
 */
function removeEmojiReaction(reportID, reportActionID, emoji) {
    const optimisticData = [
        {
            onyxMethod: Onyx.METHOD.MERGE,
            key: `${ONYXKEYS.COLLECTION.REPORT_ACTIONS_REACTIONS}${reportActionID}`,
            value: {
                [emoji.name]: {
                    users: {
                        [currentUserAccountID]: null,
                    },
                },
            },
        },
    ];

    const parameters = {
        reportID,
        reportActionID,
        emojiCode: emoji.name,
        // This will be removed as part of https://github.com/Expensify/App/issues/19535
        useEmojiReactions: true,
    };
    API.write('RemoveEmojiReaction', parameters, {optimisticData});
}

/**
 * Calls either addEmojiReaction or removeEmojiReaction depending on if the current user has reacted to the report action.
 * Uses the NEW FORMAT for "emojiReactions"
 * @param {String} reportID
 * @param {Object} reportAction
 * @param {Object} reactionObject
 * @param {Object} existingReactions
 * @param {Number} [paramSkinTone]
 */
function toggleEmojiReaction(reportID, reportAction, reactionObject, existingReactions, paramSkinTone = preferredSkinTone) {
    const originalReportID = ReportUtils.getOriginalReportID(reportID, reportAction);
    const originalReportAction = ReportActionsUtils.getReportAction(originalReportID, reportAction.reportActionID);

    if (_.isEmpty(originalReportAction)) {
        return;
    }

    // This will get cleaned up as part of https://github.com/Expensify/App/issues/16506 once the old emoji
    // format is no longer being used
    const emoji = EmojiUtils.findEmojiByCode(reactionObject.code);
    const existingReactionObject = lodashGet(existingReactions, [emoji.name]);

    // Only use skin tone if emoji supports it
    const skinTone = emoji.types === undefined ? -1 : paramSkinTone;

    if (existingReactionObject && hasAccountIDEmojiReacted(currentUserAccountID, existingReactionObject.users, skinTone)) {
        removeEmojiReaction(reportID, reportAction.reportActionID, emoji);
        return;
    }

    addEmojiReaction(reportID, reportAction.reportActionID, emoji, skinTone);
}

/**
 * @param {String|null} url
 * @param {Boolean} isAuthenticated
 */
function openReportFromDeepLink(url, isAuthenticated) {
    const route = ReportUtils.getRouteFromLink(url);
    const reportID = ReportUtils.getReportIDFromLink(url);

    if (reportID && !isAuthenticated) {
        // Call the OpenReport command to check in the server if it's a public room. If so, we'll open it as an anonymous user
        openReport(reportID, [], {}, '0', true);

        // Show the sign-in page if the app is offline
        if (isNetworkOffline) {
            Onyx.set(ONYXKEYS.IS_CHECKING_PUBLIC_ROOM, false);
        }
    } else {
        // If we're not opening a public room (no reportID) or the user is authenticated, we unblock the UI (hide splash screen)
        Onyx.set(ONYXKEYS.IS_CHECKING_PUBLIC_ROOM, false);
    }

    // Navigate to the report after sign-in/sign-up.
    InteractionManager.runAfterInteractions(() => {
        Session.waitForUserSignIn().then(() => {
            if (route === ROUTES.CONCIERGE) {
                navigateToConciergeChat();
                return;
            }
            Navigation.navigate(route, CONST.NAVIGATION.TYPE.PUSH);
        });
    });
}

function getCurrentUserAccountID() {
    return currentUserAccountID;
}

/**
 * Leave a report by setting the state to submitted and closed
 *
 * @param {String} reportID
 */
function leaveRoom(reportID) {
    const report = lodashGet(allReports, [reportID], {});
    const reportKeys = _.keys(report);

    // Pusher's leavingStatus should be sent earlier.
    // Place the broadcast before calling the LeaveRoom API to prevent a race condition
    // between Onyx report being null and Pusher's leavingStatus becoming true.
    broadcastUserIsLeavingRoom(reportID);

    API.write(
        'LeaveRoom',
        {
            reportID,
        },
        {
            optimisticData: [
                {
                    onyxMethod: Onyx.METHOD.SET,
                    key: `${ONYXKEYS.COLLECTION.REPORT}${reportID}`,
                    value: {
                        stateNum: CONST.REPORT.STATE_NUM.SUBMITTED,
                        statusNum: CONST.REPORT.STATUS.CLOSED,
                    },
                },
            ],
            // Manually clear the report using merge. Should not use set here since it would cause race condition
            // if it was called right after a merge.
            successData: [
                {
                    onyxMethod: Onyx.METHOD.MERGE,
                    key: `${ONYXKEYS.COLLECTION.REPORT}${reportID}`,
                    value: _.object(reportKeys, Array(reportKeys.length).fill(null)),
                },
            ],
            failureData: [
                {
                    onyxMethod: Onyx.METHOD.SET,
                    key: `${ONYXKEYS.COLLECTION.REPORT}${reportID}`,
                    value: {
                        stateNum: CONST.REPORT.STATE_NUM.OPEN,
                        statusNum: CONST.REPORT.STATUS.OPEN,
                    },
                },
            ],
        },
    );
    Navigation.dismissModal();
    if (Navigation.getTopmostReportId() === reportID) {
        Navigation.goBack(ROUTES.HOME);
    }
    if (report.parentReportID) {
        Navigation.navigate(ROUTES.REPORT_WITH_ID.getRoute(report.parentReportID), CONST.NAVIGATION.TYPE.FORCED_UP);
        return;
    }
    navigateToConciergeChat();
}

/**
 * @param {String} reportID
 */
function setLastOpenedPublicRoom(reportID) {
    Onyx.set(ONYXKEYS.LAST_OPENED_PUBLIC_ROOM_ID, reportID);
}

/**
 * Navigates to the last opened public room
 *
 * @param {String} lastOpenedPublicRoomID
 */
function openLastOpenedPublicRoom(lastOpenedPublicRoomID) {
    Navigation.isNavigationReady().then(() => {
        setLastOpenedPublicRoom('');
        Navigation.navigate(ROUTES.REPORT_WITH_ID.getRoute(lastOpenedPublicRoomID));
    });
}

/**
 * Flag a comment as offensive
 *
 * @param {String} reportID
 * @param {Object} reportAction
 * @param {String} severity
 */
function flagComment(reportID, reportAction, severity) {
    const originalReportID = ReportUtils.getOriginalReportID(reportID, reportAction);
    const message = reportAction.message[0];
    let updatedDecision;
    if (severity === CONST.MODERATION.FLAG_SEVERITY_SPAM || severity === CONST.MODERATION.FLAG_SEVERITY_INCONSIDERATE) {
        if (!message.moderationDecision) {
            updatedDecision = {
                decision: CONST.MODERATION.MODERATOR_DECISION_PENDING,
            };
        } else {
            updatedDecision = message.moderationDecision;
        }
    } else if (severity === CONST.MODERATION.FLAG_SEVERITY_ASSAULT || severity === CONST.MODERATION.FLAG_SEVERITY_HARASSMENT) {
        updatedDecision = {
            decision: CONST.MODERATION.MODERATOR_DECISION_PENDING_REMOVE,
        };
    } else {
        updatedDecision = {
            decision: CONST.MODERATION.MODERATOR_DECISION_PENDING_HIDE,
        };
    }

    const reportActionID = reportAction.reportActionID;

    const updatedMessage = {
        ...message,
        moderationDecision: updatedDecision,
    };

    const optimisticData = [
        {
            onyxMethod: Onyx.METHOD.MERGE,
            key: `${ONYXKEYS.COLLECTION.REPORT_ACTIONS}${originalReportID}`,
            value: {
                [reportActionID]: {
                    pendingAction: CONST.RED_BRICK_ROAD_PENDING_ACTION.UPDATE,
                    message: [updatedMessage],
                },
            },
        },
    ];

    const failureData = [
        {
            onyxMethod: Onyx.METHOD.MERGE,
            key: `${ONYXKEYS.COLLECTION.REPORT_ACTIONS}${originalReportID}`,
            value: {
                [reportActionID]: {
                    ...reportAction,
                    pendingAction: null,
                },
            },
        },
    ];

    const successData = [
        {
            onyxMethod: Onyx.METHOD.MERGE,
            key: `${ONYXKEYS.COLLECTION.REPORT_ACTIONS}${originalReportID}`,
            value: {
                [reportActionID]: {
                    pendingAction: null,
                },
            },
        },
    ];

    const parameters = {
        severity,
        reportActionID,
        // This check is to prevent flooding Concierge with test flags
        // If you need to test moderation responses from Concierge on dev, set this to false!
        isDevRequest: Environment.isDevelopment(),
    };

    API.write('FlagComment', parameters, {optimisticData, successData, failureData});
}

/**
 * Updates a given user's private notes on a report
 *
 * @param {String} reportID
 * @param {Number} accountID
 * @param {String} note
 */
const updatePrivateNotes = (reportID, accountID, note) => {
    const optimisticData = [
        {
            onyxMethod: Onyx.METHOD.MERGE,
            key: `${ONYXKEYS.COLLECTION.REPORT}${reportID}`,
            value: {
                privateNotes: {
                    [accountID]: {
                        pendingAction: CONST.RED_BRICK_ROAD_PENDING_ACTION.UPDATE,
                        errors: null,
                        note,
                    },
                },
            },
        },
    ];

    const successData = [
        {
            onyxMethod: Onyx.METHOD.MERGE,
            key: `${ONYXKEYS.COLLECTION.REPORT}${reportID}`,
            value: {
                privateNotes: {
                    [accountID]: {
                        pendingAction: null,
                        errors: null,
                    },
                },
            },
        },
    ];

    const failureData = [
        {
            onyxMethod: Onyx.METHOD.MERGE,
            key: `${ONYXKEYS.COLLECTION.REPORT}${reportID}`,
            value: {
                privateNotes: {
                    [accountID]: {
                        errors: ErrorUtils.getMicroSecondOnyxError("Private notes couldn't be saved"),
                    },
                },
            },
        },
    ];

    API.write(
        'UpdateReportPrivateNote',
        {
            reportID,
            privateNotes: note,
        },
        {optimisticData, successData, failureData},
    );
};

/**
 * Fetches all the private notes for a given report
 *
 * @param {String} reportID
 */
function getReportPrivateNote(reportID) {
    if (_.isEmpty(reportID)) {
        return;
    }
    API.read(
        'GetReportPrivateNote',
        {
            reportID,
        },
        {
            optimisticData: [
                {
                    onyxMethod: Onyx.METHOD.MERGE,
                    key: `${ONYXKEYS.COLLECTION.REPORT}${reportID}`,
                    value: {
                        isLoadingPrivateNotes: true,
                    },
                },
            ],
            successData: [
                {
                    onyxMethod: Onyx.METHOD.MERGE,
                    key: `${ONYXKEYS.COLLECTION.REPORT}${reportID}`,
                    value: {
                        isLoadingPrivateNotes: false,
                    },
                },
            ],
            failureData: [
                {
                    onyxMethod: Onyx.METHOD.MERGE,
                    key: `${ONYXKEYS.COLLECTION.REPORT}${reportID}`,
                    value: {
                        isLoadingPrivateNotes: false,
                    },
                },
            ],
        },
    );
}

/**
 * Checks if there are any errors in the private notes for a given report
 *
 * @param {Object} report
 * @returns {Boolean} Returns true if there are errors in any of the private notes on the report
 */
function hasErrorInPrivateNotes(report) {
    const privateNotes = lodashGet(report, 'privateNotes', {});
    return _.some(privateNotes, (privateNote) => !_.isEmpty(privateNote.errors));
}

/**
 * Clears all errors associated with a given private note
 *
 * @param {String} reportID
 * @param {Number} accountID
 */
function clearPrivateNotesError(reportID, accountID) {
    Onyx.merge(`${ONYXKEYS.COLLECTION.REPORT}${reportID}`, {privateNotes: {[accountID]: {errors: null}}});
}

export {
    addComment,
    addAttachment,
    reconnect,
    updateWelcomeMessage,
    updateWriteCapabilityAndNavigate,
    updateNotificationPreference,
    subscribeToReportTypingEvents,
    subscribeToReportLeavingEvents,
    unsubscribeFromReportChannel,
    unsubscribeFromLeavingRoomReportChannel,
    saveReportComment,
    saveReportCommentNumberOfLines,
    broadcastUserIsTyping,
    broadcastUserIsLeavingRoom,
    togglePinnedState,
    editReportComment,
    handleUserDeletedLinksInHtml,
    saveReportActionDraft,
    saveReportActionDraftNumberOfLines,
    deleteReportComment,
    navigateToConciergeChat,
    setReportWithDraft,
    addPolicyReport,
    deleteReport,
    navigateToConciergeChatAndDeleteReport,
    setIsComposerFullSize,
    expandURLPreview,
    markCommentAsUnread,
    readNewestAction,
    readOldestAction,
    openReport,
    openReportFromDeepLink,
    navigateToAndOpenReport,
    navigateToAndOpenReportWithAccountIDs,
    navigateToAndOpenChildReport,
    updatePolicyRoomNameAndNavigate,
    clearPolicyRoomNameErrors,
    clearIOUError,
    subscribeToNewActionEvent,
    notifyNewAction,
    showReportActionNotification,
    toggleEmojiReaction,
    hasAccountIDEmojiReacted,
    shouldShowReportActionNotification,
    leaveRoom,
    getCurrentUserAccountID,
    setLastOpenedPublicRoom,
    flagComment,
    openLastOpenedPublicRoom,
    updatePrivateNotes,
    getReportPrivateNote,
    clearPrivateNotesError,
    hasErrorInPrivateNotes,
    getOlderActions,
    getNewerActions,
};<|MERGE_RESOLUTION|>--- conflicted
+++ resolved
@@ -867,143 +867,6 @@
                     onyxMethod: Onyx.METHOD.MERGE,
                     key: `${ONYXKEYS.COLLECTION.REPORT}${reportID}`,
                     value: {
-<<<<<<< HEAD
-                        isLoadingOlderReportActions: true,
-                    },
-                },
-                {
-                    onyxMethod: Onyx.METHOD.MERGE,
-                    key: `${ONYXKEYS.COLLECTION.REPORT_METADATA}${reportID}`,
-                    value: {
-                        isLoadingOlderReportActions: true,
-                    },
-                },
-            ],
-            successData: [
-                {
-                    onyxMethod: Onyx.METHOD.MERGE,
-                    key: `${ONYXKEYS.COLLECTION.REPORT}${reportID}`,
-                    value: {
-                        isLoadingOlderReportActions: false,
-                    },
-                },
-                {
-                    onyxMethod: Onyx.METHOD.MERGE,
-                    key: `${ONYXKEYS.COLLECTION.REPORT_METADATA}${reportID}`,
-                    value: {
-                        isLoadingOlderReportActions: false,
-                    },
-                },
-            ],
-            failureData: [
-                {
-                    onyxMethod: Onyx.METHOD.MERGE,
-                    key: `${ONYXKEYS.COLLECTION.REPORT}${reportID}`,
-                    value: {
-                        isLoadingOlderReportActions: false,
-                    },
-                },
-                {
-                    onyxMethod: Onyx.METHOD.MERGE,
-                    key: `${ONYXKEYS.COLLECTION.REPORT_METADATA}${reportID}`,
-                    value: {
-                        isLoadingOlderReportActions: true,
-                    },
-                },
-            ],
-        },
-    );
-}
-
-/**
- * Gets the older actions that have not been read yet.
- * Normally happens when you scroll up on a chat, and the actions have not been read yet.
- *
- * @param {String} reportID
- * @param {String} reportActionID
- */
-function getOlderActions(reportID, reportActionID) {
-    API.read(
-        'GetOlderActions',
-        {
-            reportID,
-            reportActionID,
-        },
-        {
-            optimisticData: [
-                {
-                    onyxMethod: Onyx.METHOD.MERGE,
-                    key: `${ONYXKEYS.COLLECTION.REPORT}${reportID}`,
-                    value: {
-                        isLoadingOlderReportActions: true,
-                    },
-                },
-                {
-                    onyxMethod: Onyx.METHOD.MERGE,
-                    key: `${ONYXKEYS.COLLECTION.REPORT_METADATA}${reportID}`,
-                    value: {
-                        isLoadingOlderReportActions: true,
-                    },
-                },
-            ],
-            successData: [
-                {
-                    onyxMethod: Onyx.METHOD.MERGE,
-                    key: `${ONYXKEYS.COLLECTION.REPORT}${reportID}`,
-                    value: {
-                        isLoadingOlderReportActions: false,
-                    },
-                },
-                {
-                    onyxMethod: Onyx.METHOD.MERGE,
-                    key: `${ONYXKEYS.COLLECTION.REPORT_METADATA}${reportID}`,
-                    value: {
-                        isLoadingOlderReportActions: false,
-                    },
-                },
-            ],
-            failureData: [
-                {
-                    onyxMethod: Onyx.METHOD.MERGE,
-                    key: `${ONYXKEYS.COLLECTION.REPORT}${reportID}`,
-                    value: {
-                        isLoadingOlderReportActions: false,
-                    },
-                },
-                {
-                    onyxMethod: Onyx.METHOD.MERGE,
-                    key: `${ONYXKEYS.COLLECTION.REPORT_METADATA}${reportID}`,
-                    value: {
-                        isLoadingOlderReportActions: false,
-                    },
-                },
-            ],
-        },
-    );
-}
-
-/**
- * Gets the newer actions that have not been read yet.
- * Normally happens when you located not in the edge of the list and scroll down on a chat.
- *
- * @param {String} reportID
- * @param {String} reportActionID
- */
-function getNewerActions(reportID, reportActionID) {
-    API.read(
-        'GetNewerActions',
-        {
-            reportID,
-            reportActionID,
-        },
-        {
-            optimisticData: [
-                {
-                    onyxMethod: Onyx.METHOD.MERGE,
-                    key: `${ONYXKEYS.COLLECTION.REPORT}${reportID}`,
-                    value: {
-=======
->>>>>>> f0ae93fd
                         isLoadingNewerReportActions: true,
                     },
                 },
