import {InteractionManager} from 'react-native';
import _ from 'underscore';
import lodashGet from 'lodash/get';
import ExpensiMark from 'expensify-common/lib/ExpensiMark';
import Onyx from 'react-native-onyx';
import ONYXKEYS from '../../ONYXKEYS';
import * as Pusher from '../Pusher/pusher';
import LocalNotification from '../Notification/LocalNotification';
import Navigation from '../Navigation/Navigation';
import * as ActiveClientManager from '../ActiveClientManager';
import Visibility from '../Visibility';
import ROUTES from '../../ROUTES';
import * as API from '../API';
import CONFIG from '../../CONFIG';
import CONST from '../../CONST';
import Log from '../Log';
import * as ReportUtils from '../ReportUtils';
import DateUtils from '../DateUtils';
import * as ReportActionsUtils from '../ReportActionsUtils';
import * as OptionsListUtils from '../OptionsListUtils';
import * as Localize from '../Localize';

let currentUserEmail;
let currentUserAccountID;
Onyx.connect({
    key: ONYXKEYS.SESSION,
    callback: (val) => {
        // When signed out, val is undefined
        if (!val) {
            return;
        }

        currentUserEmail = val.email;
        currentUserAccountID = val.accountID;
    },
});

let preferredSkinTone;
Onyx.connect({
    key: ONYXKEYS.PREFERRED_EMOJI_SKIN_TONE,
    callback: (val) => {
        // the preferred skin tone is sometimes still "default", although it
        // was changed that "default" has become -1.
        if (!_.isNull(val) && Number.isInteger(Number(val))) {
            preferredSkinTone = val;
        } else {
            preferredSkinTone = -1;
        }
    },
});

const allReports = {};
let conciergeChatReportID;
const typingWatchTimers = {};

/**
 * Get the private pusher channel name for a Report.
 *
 * @param {String} reportID
 * @returns {String}
 */
function getReportChannelName(reportID) {
    return `${CONST.PUSHER.PRIVATE_REPORT_CHANNEL_PREFIX}${reportID}${CONFIG.PUSHER.SUFFIX}`;
}

/**
<<<<<<< HEAD
 * Setup reportComment push notification callbacks.
 */
function subscribeToReportCommentPushNotifications() {
    PushNotification.onReceived(PushNotification.TYPE.REPORT_COMMENT, ({reportID, onyxData}) => {
        Log.info('[Report] Handled event sent by Airship', false, {reportID});
        Onyx.update(onyxData);
    });

    // Open correct report when push notification is clicked
    PushNotification.onSelected(PushNotification.TYPE.REPORT_COMMENT, ({reportID}) => {
        if (Navigation.canNavigate('navigate')) {
            // If a chat is visible other than the one we are trying to navigate to, then we need to navigate back
            if (Navigation.getActiveRoute().slice(1, 2) === ROUTES.REPORT && !Navigation.isActiveRoute(`r/${reportID}`)) {
                Navigation.goBack();
            }
            Navigation.navigate(ROUTES.getReportRoute(reportID));
        } else {
            // Navigation container is not yet ready, use deeplinking to open to correct report instead
            Linking.openURL(`${CONST.DEEPLINK_BASE_URL}${ROUTES.getReportRoute(reportID)}`);
        }
    });
}

/**
=======
>>>>>>> 4997eaa8
 * There are 2 possibilities that we can receive via pusher for a user's typing status:
 * 1. The "new" way from New Expensify is passed as {[login]: Boolean} (e.g. {yuwen@expensify.com: true}), where the value
 * is whether the user with that login is typing on the report or not.
 * 2. The "old" way from e.com which is passed as {userLogin: login} (e.g. {userLogin: bstites@expensify.com})
 *
 * This method makes sure that no matter which we get, we return the "new" format
 *
 * @param {Object} typingStatus
 * @returns {Object}
 */
function getNormalizedTypingStatus(typingStatus) {
    let normalizedTypingStatus = typingStatus;

    if (_.first(_.keys(typingStatus)) === 'userLogin') {
        normalizedTypingStatus = {[typingStatus.userLogin]: true};
    }

    return normalizedTypingStatus;
}

/**
 * Initialize our pusher subscriptions to listen for someone typing in a report.
 *
 * @param {String} reportID
 */
function subscribeToReportTypingEvents(reportID) {
    if (!reportID) {
        return;
    }

    // Make sure we have a clean Typing indicator before subscribing to typing events
    Onyx.set(`${ONYXKEYS.COLLECTION.REPORT_USER_IS_TYPING}${reportID}`, {});

    const pusherChannelName = getReportChannelName(reportID);
    Pusher.subscribe(pusherChannelName, Pusher.TYPE.USER_IS_TYPING, (typingStatus) => {
        const normalizedTypingStatus = getNormalizedTypingStatus(typingStatus);
        const login = _.first(_.keys(normalizedTypingStatus));

        if (!login) {
            return;
        }

        // Don't show the typing indicator if a user is typing on another platform
        if (login === currentUserEmail) {
            return;
        }

        // Use a combo of the reportID and the login as a key for holding our timers.
        const reportUserIdentifier = `${reportID}-${login}`;
        clearTimeout(typingWatchTimers[reportUserIdentifier]);
        Onyx.merge(`${ONYXKEYS.COLLECTION.REPORT_USER_IS_TYPING}${reportID}`, normalizedTypingStatus);

        // Wait for 1.5s of no additional typing events before setting the status back to false.
        typingWatchTimers[reportUserIdentifier] = setTimeout(() => {
            const typingStoppedStatus = {};
            typingStoppedStatus[login] = false;
            Onyx.merge(`${ONYXKEYS.COLLECTION.REPORT_USER_IS_TYPING}${reportID}`, typingStoppedStatus);
            delete typingWatchTimers[reportUserIdentifier];
        }, 1500);
    })
        .catch((error) => {
            Log.hmmm('[Report] Failed to initially subscribe to Pusher channel', false, {errorType: error.type, pusherChannelName});
        });
}

/**
 * Remove our pusher subscriptions to listen for someone typing in a report.
 *
 * @param {String} reportID
 */
function unsubscribeFromReportChannel(reportID) {
    if (!reportID) {
        return;
    }

    const pusherChannelName = getReportChannelName(reportID);
    Onyx.set(`${ONYXKEYS.COLLECTION.REPORT_USER_IS_TYPING}${reportID}`, {});
    Pusher.unsubscribe(pusherChannelName, Pusher.TYPE.USER_IS_TYPING);
}

const defaultNewActionSubscriber = {
    reportID: '',
    callback: () => {},
};

let newActionSubscriber = defaultNewActionSubscriber;

/**
 * Enables the Report actions file to let the ReportActionsView know that a new comment has arrived in realtime for the current report
 *
 * @param {String} reportID
 * @param {Function} callback
 * @returns {Function}
 */
function subscribeToNewActionEvent(reportID, callback) {
    newActionSubscriber = {callback, reportID};
    return () => {
        newActionSubscriber = defaultNewActionSubscriber;
    };
}

/**
 * Add up to two report actions to a report. This method can be called for the following situations:
 *
 * - Adding one comment
 * - Adding one attachment
 * - Add both a comment and attachment simultaneously
 *
 * @param {String} reportID
 * @param {String} [text]
 * @param {Object} [file]
 */
function addActions(reportID, text = '', file) {
    let reportCommentText = '';
    let reportCommentAction;
    let attachmentAction;
    let commandName = 'AddComment';

    if (text) {
        const reportComment = ReportUtils.buildOptimisticAddCommentReportAction(text);
        reportCommentAction = reportComment.reportAction;
        reportCommentText = reportComment.commentText;
    }

    if (file) {
        // When we are adding an attachment we will call AddAttachment.
        // It supports sending an attachment with an optional comment and AddComment supports adding a single text comment only.
        commandName = 'AddAttachment';
        const attachment = ReportUtils.buildOptimisticAddCommentReportAction('', file);
        attachmentAction = attachment.reportAction;
    }

    // Always prefer the file as the last action over text
    const lastAction = attachmentAction || reportCommentAction;

    const currentTime = DateUtils.getDBTime();

    const optimisticReport = {
        lastVisibleActionCreated: currentTime,
        lastMessageText: ReportUtils.formatReportLastMessageText(lastAction.message[0].text),
        lastActorEmail: currentUserEmail,
        lastReadTime: currentTime,
    };

    // Optimistically add the new actions to the store before waiting to save them to the server
    const optimisticReportActions = {};
    if (text) {
        optimisticReportActions[reportCommentAction.reportActionID] = reportCommentAction;
    }
    if (file) {
        optimisticReportActions[attachmentAction.reportActionID] = attachmentAction;
    }

    const parameters = {
        reportID,
        reportActionID: file ? attachmentAction.reportActionID : reportCommentAction.reportActionID,
        commentReportActionID: file && reportCommentAction ? reportCommentAction.reportActionID : null,
        reportComment: reportCommentText,
        file,
    };

    const optimisticData = [
        {
            onyxMethod: CONST.ONYX.METHOD.MERGE,
            key: `${ONYXKEYS.COLLECTION.REPORT}${reportID}`,
            value: optimisticReport,
        },
        {
            onyxMethod: CONST.ONYX.METHOD.MERGE,
            key: `${ONYXKEYS.COLLECTION.REPORT_ACTIONS}${reportID}`,
            value: optimisticReportActions,
        },
    ];

    const successData = [
        {
            onyxMethod: CONST.ONYX.METHOD.MERGE,
            key: `${ONYXKEYS.COLLECTION.REPORT_ACTIONS}${reportID}`,
            value: _.mapObject(optimisticReportActions, () => ({pendingAction: null})),
        },
    ];

    const failureData = [
        {
            onyxMethod: CONST.ONYX.METHOD.MERGE,
            key: `${ONYXKEYS.COLLECTION.REPORT_ACTIONS}${reportID}`,
            value: _.mapObject(optimisticReportActions, action => ({...action, errors: {[DateUtils.getMicroseconds()]: Localize.translateLocal('report.genericAddCommentFailureMessage')}})),
        },
    ];

    // Update the timezone if it's been 5 minutes from the last time the user added a comment
    if (DateUtils.canUpdateTimezone()) {
        const timezone = DateUtils.getCurrentTimezone();
        parameters.timezone = JSON.stringify(timezone);
        optimisticData.push({
            onyxMethod: CONST.ONYX.METHOD.MERGE,
            key: ONYXKEYS.PERSONAL_DETAILS,
            value: {[currentUserEmail]: {timezone}},
        });
        DateUtils.setTimezoneUpdated();
    }

    API.write(commandName, parameters, {
        optimisticData,
        successData,
        failureData,
    });

    // Notify the ReportActionsView that a new comment has arrived
    if (reportID === newActionSubscriber.reportID) {
        const isFromCurrentUser = lastAction.actorAccountID === currentUserAccountID;
        newActionSubscriber.callback(isFromCurrentUser, lastAction.reportActionID);
    }
}

/**
 *
 * Add an attachment and optional comment.
 *
 * @param {String} reportID
 * @param {File} file
 * @param {String} [text]
 */
function addAttachment(reportID, file, text = '') {
    addActions(reportID, text, file);
}

/**
 * Add a single comment to a report
 *
 * @param {String} reportID
 * @param {String} text
 */
function addComment(reportID, text) {
    addActions(reportID, text);
}

/**
 * Gets the latest page of report actions and updates the last read message
 * If a chat with the passed reportID is not found, we will create a chat based on the passed participantList
 *
 * @param {String} reportID
 * @param {Array} participantList The list of users that are included in a new chat, not including the user creating it
 * @param {Object} newReportObject The optimistic report object created when making a new chat, saved as optimistic data
 */
function openReport(reportID, participantList = [], newReportObject = {}) {
    const optimisticReportData = {
        onyxMethod: CONST.ONYX.METHOD.MERGE,
        key: `${ONYXKEYS.COLLECTION.REPORT}${reportID}`,
        value: {
            isLoadingReportActions: true,
            isLoadingMoreReportActions: false,
            lastReadTime: DateUtils.getDBTime(),
            reportName: lodashGet(allReports, [reportID, 'reportName'], CONST.REPORT.DEFAULT_REPORT_NAME),
        },
    };
    const reportSuccessData = {
        onyxMethod: CONST.ONYX.METHOD.MERGE,
        key: `${ONYXKEYS.COLLECTION.REPORT}${reportID}`,
        value: {
            isLoadingReportActions: false,
            pendingFields: {
                createChat: null,
            },
            errorFields: {
                createChat: null,
            },
            isOptimisticReport: false,
        },
    };
    const reportFailureData = {
        onyxMethod: CONST.ONYX.METHOD.MERGE,
        key: `${ONYXKEYS.COLLECTION.REPORT}${reportID}`,
        value: {
            isLoadingReportActions: false,
        },
    };

    const onyxData = {
        optimisticData: [optimisticReportData],
        successData: [reportSuccessData],
        failureData: [reportFailureData],
    };

    const params = {
        reportID,
        emailList: participantList ? participantList.join(',') : '',
    };

    // If we are creating a new report, we need to add the optimistic report data and a report action
    if (!_.isEmpty(newReportObject)) {
        // Change the method to set for new reports because it doesn't exist yet, is faster,
        // and we need the data to be available when we navigate to the chat page
        optimisticReportData.onyxMethod = CONST.ONYX.METHOD.SET;
        optimisticReportData.value = {
            ...optimisticReportData.value,
            ...newReportObject,
            pendingFields: {
                createChat: CONST.RED_BRICK_ROAD_PENDING_ACTION.ADD,
            },
            isOptimisticReport: true,
        };

        const optimisticCreatedAction = ReportUtils.buildOptimisticCreatedReportAction(newReportObject.ownerEmail);
        onyxData.optimisticData.push({
            onyxMethod: CONST.ONYX.METHOD.SET,
            key: `${ONYXKEYS.COLLECTION.REPORT_ACTIONS}${reportID}`,
            value: {[optimisticCreatedAction.reportActionID]: optimisticCreatedAction},
        });
        onyxData.successData.push({
            onyxMethod: CONST.ONYX.METHOD.MERGE,
            key: `${ONYXKEYS.COLLECTION.REPORT_ACTIONS}${reportID}`,
            value: {[optimisticCreatedAction.reportActionID]: {pendingAction: null}},
        });

        // Add the createdReportActionID parameter to the API call
        params.createdReportActionID = optimisticCreatedAction.reportActionID;
    }

    API.write('OpenReport', params, onyxData);
}

/**
 * This will find an existing chat, or create a new one if none exists, for the given user or set of users. It will then navigate to this chat.
 *
 * @param {Array} userLogins list of user logins.
 */
function navigateToAndOpenReport(userLogins) {
    const formattedUserLogins = _.map(userLogins, login => OptionsListUtils.addSMSDomainIfPhoneNumber(login).toLowerCase());
    let newChat = {};
    const chat = ReportUtils.getChatByParticipants(formattedUserLogins);
    if (!chat) {
        newChat = ReportUtils.buildOptimisticChatReport(formattedUserLogins);
    }
    const reportID = chat ? chat.reportID : newChat.reportID;

    // We want to pass newChat here because if anything is passed in that param (even an existing chat), we will try to create a chat on the server
    openReport(reportID, newChat.participants, newChat);
    Navigation.navigate(ROUTES.getReportRoute(reportID));
}

/**
 * Get the latest report history without marking the report as read.
 *
 * @param {String} reportID
 */
function reconnect(reportID) {
    API.write('ReconnectToReport',
        {
            reportID,
        },
        {
            optimisticData: [{
                onyxMethod: CONST.ONYX.METHOD.MERGE,
                key: `${ONYXKEYS.COLLECTION.REPORT}${reportID}`,
                value: {
                    isLoadingReportActions: true,
                    isLoadingMoreReportActions: false,
                    reportName: lodashGet(allReports, [reportID, 'reportName'], CONST.REPORT.DEFAULT_REPORT_NAME),
                },
            }],
            successData: [{
                onyxMethod: CONST.ONYX.METHOD.MERGE,
                key: `${ONYXKEYS.COLLECTION.REPORT}${reportID}`,
                value: {
                    isLoadingReportActions: false,
                },
            }],
            failureData: [{
                onyxMethod: CONST.ONYX.METHOD.MERGE,
                key: `${ONYXKEYS.COLLECTION.REPORT}${reportID}`,
                value: {
                    isLoadingReportActions: false,
                },
            }],
        });
}

/**
 * Gets the older actions that have not been read yet.
 * Normally happens when you scroll up on a chat, and the actions have not been read yet.
 *
 * @param {String} reportID
 * @param {String} reportActionID
 */
function readOldestAction(reportID, reportActionID) {
    API.read('ReadOldestAction',
        {
            reportID,
            reportActionID,
        },
        {
            optimisticData: [{
                onyxMethod: CONST.ONYX.METHOD.MERGE,
                key: `${ONYXKEYS.COLLECTION.REPORT}${reportID}`,
                value: {
                    isLoadingMoreReportActions: true,
                },
            }],
            successData: [{
                onyxMethod: CONST.ONYX.METHOD.MERGE,
                key: `${ONYXKEYS.COLLECTION.REPORT}${reportID}`,
                value: {
                    isLoadingMoreReportActions: false,
                },
            }],
            failureData: [{
                onyxMethod: CONST.ONYX.METHOD.MERGE,
                key: `${ONYXKEYS.COLLECTION.REPORT}${reportID}`,
                value: {
                    isLoadingMoreReportActions: false,
                },
            }],
        });
}

/**
 * Gets the IOUReport and the associated report actions.
 *
 * @param {String} chatReportID
 * @param {Number} iouReportID
 */
function openPaymentDetailsPage(chatReportID, iouReportID) {
    API.read('OpenPaymentDetailsPage', {
        reportID: chatReportID,
        iouReportID,
    }, {
        optimisticData: [
            {
                onyxMethod: CONST.ONYX.METHOD.MERGE,
                key: ONYXKEYS.IOU,
                value: {
                    loading: true,
                },
            },
        ],
        successData: [
            {
                onyxMethod: CONST.ONYX.METHOD.MERGE,
                key: ONYXKEYS.IOU,
                value: {
                    loading: false,
                },
            },
        ],
        failureData: [
            {
                onyxMethod: CONST.ONYX.METHOD.MERGE,
                key: ONYXKEYS.IOU,
                value: {
                    loading: false,
                },
            },
        ],
    });
}

/**
 * Marks the new report actions as read
 *
 * @param {String} reportID
 */
function readNewestAction(reportID) {
    API.write('ReadNewestAction',
        {
            reportID,
        },
        {
            optimisticData: [{
                onyxMethod: CONST.ONYX.METHOD.MERGE,
                key: `${ONYXKEYS.COLLECTION.REPORT}${reportID}`,
                value: {
                    lastReadTime: DateUtils.getDBTime(),
                },
            }],
        });
}

/**
 * Sets the last read time on a report
 *
 * @param {String} reportID
 * @param {String} reportActionCreated
 */
function markCommentAsUnread(reportID, reportActionCreated) {
    // We subtract 1 millisecond so that the lastReadTime is updated to just before a given reportAction's created date
    // For example, if we want to mark a report action with ID 100 and created date '2014-04-01 16:07:02.999' unread, we set the lastReadTime to '2014-04-01 16:07:02.998'
    // Since the report action with ID 100 will be the first with a timestamp above '2014-04-01 16:07:02.998', it's the first one that will be shown as unread
    const lastReadTime = DateUtils.subtractMillisecondsFromDateTime(reportActionCreated, 1);
    API.write('MarkAsUnread',
        {
            reportID,
            lastReadTime,
        },
        {
            optimisticData: [{
                onyxMethod: CONST.ONYX.METHOD.MERGE,
                key: `${ONYXKEYS.COLLECTION.REPORT}${reportID}`,
                value: {
                    lastReadTime,
                },
            }],
        });
}

/**
 * Toggles the pinned state of the report.
 *
 * @param {Object} report
 */
function togglePinnedState(report) {
    const pinnedValue = !report.isPinned;

    // Optimistically pin/unpin the report before we send out the command
    const optimisticData = [
        {
            onyxMethod: CONST.ONYX.METHOD.MERGE,
            key: `${ONYXKEYS.COLLECTION.REPORT}${report.reportID}`,
            value: {isPinned: pinnedValue},
        },
    ];

    API.write('TogglePinnedChat', {
        reportID: report.reportID,
        pinnedValue,
    }, {optimisticData});
}

/**
 * Saves the comment left by the user as they are typing. By saving this data the user can switch between chats, close
 * tab, refresh etc without worrying about loosing what they typed out.
 *
 * @param {String} reportID
 * @param {String} comment
 */
function saveReportComment(reportID, comment) {
    Onyx.merge(`${ONYXKEYS.COLLECTION.REPORT_DRAFT_COMMENT}${reportID}`, comment);
}

/**
 * Saves the number of lines for the comment
 * @param {String} reportID
 * @param {Number} numberOfLines
 */
function saveReportCommentNumberOfLines(reportID, numberOfLines) {
    Onyx.merge(`${ONYXKEYS.COLLECTION.REPORT_DRAFT_COMMENT_NUMBER_OF_LINES}${reportID}`, numberOfLines);
}

/**
 * Immediate indication whether the report has a draft comment.
 *
 * @param {String} reportID
 * @param {Boolean} hasDraft
 * @returns {Promise}
 */
function setReportWithDraft(reportID, hasDraft) {
    return Onyx.merge(`${ONYXKEYS.COLLECTION.REPORT}${reportID}`, {hasDraft});
}

/**
 * Broadcasts whether or not a user is typing on a report over the report's private pusher channel.
 *
 * @param {String} reportID
 */
function broadcastUserIsTyping(reportID) {
    const privateReportChannelName = getReportChannelName(reportID);
    const typingStatus = {};
    typingStatus[currentUserEmail] = true;
    Pusher.sendEvent(privateReportChannelName, Pusher.TYPE.USER_IS_TYPING, typingStatus);
}

/**
 * When a report changes in Onyx, this fetches the report from the API if the report doesn't have a name
 *
 * @param {Object} report
 */
function handleReportChanged(report) {
    if (!report || ReportUtils.isIOUReport(report)) {
        return;
    }

    if (report && report.reportID) {
        allReports[report.reportID] = report;

        if (ReportUtils.isConciergeChatReport(report)) {
            conciergeChatReportID = report.reportID;
        }
    }

    // A report can be missing a name if a comment is received via pusher event and the report does not yet exist in Onyx (eg. a new DM created with the logged in person)
    // In this case, we call reconnect so that we can fetch the report data without marking it as read
    if (report.reportID && report.reportName === undefined) {
        reconnect(report.reportID);
    }
}

Onyx.connect({
    key: ONYXKEYS.COLLECTION.REPORT,
    callback: handleReportChanged,
});

/**
 * Deletes a comment from the report, basically sets it as empty string
 *
 * @param {String} reportID
 * @param {Object} reportAction
 */
function deleteReportComment(reportID, reportAction) {
    const reportActionID = reportAction.reportActionID;
    const deletedMessage = [{
        type: 'COMMENT',
        html: '',
        text: '',
        isEdited: true,
    }];
    const optimisticReportActions = {
        [reportActionID]: {
            pendingAction: CONST.RED_BRICK_ROAD_PENDING_ACTION.DELETE,
            previousMessage: reportAction.message,
            message: deletedMessage,
        },
    };

    // If we are deleting the last visible message, let's find the previous visible one (or set an empty one if there are none) and update the lastMessageText in the LHN.
    // Similarly, if we are deleting the last read comment we will want to update the lastVisibleActionCreated to use the previous visible message.
    let optimisticReport = {
        lastMessageText: '',
        lastVisibleActionCreated: '',
    };
    const lastMessageText = ReportActionsUtils.getLastVisibleMessageText(reportID, optimisticReportActions);
    if (lastMessageText.length > 0) {
        const lastVisibleActionCreated = ReportActionsUtils.getLastVisibleAction(reportID, optimisticReportActions).created;
        optimisticReport = {
            lastMessageText,
            lastVisibleActionCreated,
        };
    }

    // If the API call fails we must show the original message again, so we revert the message content back to how it was
    // and and remove the pendingAction so the strike-through clears
    const failureData = [
        {
            onyxMethod: CONST.ONYX.METHOD.MERGE,
            key: `${ONYXKEYS.COLLECTION.REPORT_ACTIONS}${reportID}`,
            value: {
                [reportActionID]: {
                    message: reportAction.message,
                    pendingAction: null,
                    previousMessage: null,
                },
            },
        },
    ];

    const successData = [
        {
            onyxMethod: CONST.ONYX.METHOD.MERGE,
            key: `${ONYXKEYS.COLLECTION.REPORT_ACTIONS}${reportID}`,
            value: {
                [reportActionID]: {
                    pendingAction: null,
                    previousMessage: null,
                },
            },
        },
    ];

    const optimisticData = [
        {
            onyxMethod: CONST.ONYX.METHOD.MERGE,
            key: `${ONYXKEYS.COLLECTION.REPORT_ACTIONS}${reportID}`,
            value: optimisticReportActions,
        },
        {
            onyxMethod: CONST.ONYX.METHOD.MERGE,
            key: `${ONYXKEYS.COLLECTION.REPORT}${reportID}`,
            value: optimisticReport,
        },
    ];

    const parameters = {
        reportID,
        reportActionID: reportAction.reportActionID,
    };
    API.write('DeleteComment', parameters, {optimisticData, successData, failureData});
}

/**
 * @param {String} comment
 * @returns {Array}
 */
const extractLinksInMarkdownComment = (comment) => {
    const regex = /\[[^[\]]*\]\(([^()]*)\)/gm;
    const matches = [...comment.matchAll(regex)];

    // Element 1 from match is the regex group if it exists which contains the link URLs
    const links = _.map(matches, match => match[1]);
    return links;
};

/**
 * Compares two markdown comments and returns a list of the links removed in a new comment.
 *
 * @param {String} oldComment
 * @param {String} newComment
 * @returns {Array}
 */
const getRemovedMarkdownLinks = (oldComment, newComment) => {
    const linksInOld = extractLinksInMarkdownComment(oldComment);
    const linksInNew = extractLinksInMarkdownComment(newComment);
    return _.difference(linksInOld, linksInNew);
};

/**
 * Removes the links in a markdown comment.
 * example:
 *      comment="test [link](https://www.google.com) test",
 *      links=["https://www.google.com"]
 * returns: "test link test"
 * @param {String} comment
 * @param {Array} links
 * @returns {String}
 */
const removeLinks = (comment, links) => {
    let commentCopy = comment.slice();
    _.forEach(links, (link) => {
        const regex = new RegExp(`\\[([^\\[\\]]*)\\]\\(${link}\\)`, 'gm');
        const linkMatch = regex.exec(commentCopy);
        const linkText = linkMatch && linkMatch[1];
        commentCopy = commentCopy.replace(`[${linkText}](${link})`, linkText);
    });
    return commentCopy;
};

/**
 * This function will handle removing only links that were purposely removed by the user while editing.
 * @param {String} newCommentText text of the comment after editing.
 * @param {Array} originalHtml original html of the comment before editing
 * @returns {String}
 */
const handleUserDeletedLinks = (newCommentText, originalHtml) => {
    const parser = new ExpensiMark();
    if (newCommentText.length >= CONST.MAX_MARKUP_LENGTH) {
        return newCommentText;
    }
    const htmlWithAutoLinks = parser.replace(newCommentText);
    const markdownWithAutoLinks = parser.htmlToMarkdown(htmlWithAutoLinks).trim();
    const markdownOriginalComment = parser.htmlToMarkdown(originalHtml).trim();
    const removedLinks = getRemovedMarkdownLinks(markdownOriginalComment, newCommentText);
    return removeLinks(markdownWithAutoLinks, removedLinks);
};

/**
 * Saves a new message for a comment. Marks the comment as edited, which will be reflected in the UI.
 *
 * @param {String} reportID
 * @param {Object} originalReportAction
 * @param {String} textForNewComment
 */
function editReportComment(reportID, originalReportAction, textForNewComment) {
    const parser = new ExpensiMark();

    // Do not autolink if someone explicitly tries to remove a link from message.
    // https://github.com/Expensify/App/issues/9090
    // https://github.com/Expensify/App/issues/13221
    const originalCommentHTML = lodashGet(originalReportAction, 'message[0].html');
    const markdownForNewComment = handleUserDeletedLinks(textForNewComment, originalCommentHTML);

    const autolinkFilter = {filterRules: _.filter(_.pluck(parser.rules, 'name'), name => name !== 'autolink')};

    // For comments shorter than 10k chars, convert the comment from MD into HTML because that's how it is stored in the database
    // For longer comments, skip parsing and display plaintext for performance reasons. It takes over 40s to parse a 100k long string!!
    let htmlForNewComment = markdownForNewComment;
    let parsedOriginalCommentHTML = originalCommentHTML;
    if (markdownForNewComment.length < CONST.MAX_MARKUP_LENGTH) {
        htmlForNewComment = parser.replace(markdownForNewComment, autolinkFilter);
        parsedOriginalCommentHTML = parser.replace(parser.htmlToMarkdown(originalCommentHTML).trim(), autolinkFilter);
    }

    //  Delete the comment if it's empty
    if (_.isEmpty(htmlForNewComment)) {
        deleteReportComment(reportID, originalReportAction);
        return;
    }

    // Skip the Edit if message is not changed
    if (parsedOriginalCommentHTML === htmlForNewComment.trim()) {
        return;
    }

    // Optimistically update the reportAction with the new message
    const reportActionID = originalReportAction.reportActionID;
    const originalMessage = lodashGet(originalReportAction, ['message', 0]);
    const optimisticReportActions = {
        [reportActionID]: {
            pendingAction: CONST.RED_BRICK_ROAD_PENDING_ACTION.UPDATE,
            message: [{
                ...originalMessage,
                isEdited: true,
                html: htmlForNewComment,
                text: markdownForNewComment,
            }],
        },
    };

    const optimisticData = [
        {
            onyxMethod: CONST.ONYX.METHOD.MERGE,
            key: `${ONYXKEYS.COLLECTION.REPORT_ACTIONS}${reportID}`,
            value: optimisticReportActions,
        },
    ];

    const failureData = [
        {
            onyxMethod: CONST.ONYX.METHOD.MERGE,
            key: `${ONYXKEYS.COLLECTION.REPORT_ACTIONS}${reportID}`,
            value: {
                [reportActionID]: {
                    ...originalReportAction,
                    pendingAction: null,
                },
            },
        },
    ];

    const successData = [
        {
            onyxMethod: CONST.ONYX.METHOD.MERGE,
            key: `${ONYXKEYS.COLLECTION.REPORT_ACTIONS}${reportID}`,
            value: {
                [reportActionID]: {
                    pendingAction: null,
                },
            },
        },
    ];

    const parameters = {
        reportID,
        reportComment: htmlForNewComment,
        reportActionID,
    };
    API.write('UpdateComment', parameters, {optimisticData, successData, failureData});
}

/**
 * Saves the draft for a comment report action. This will put the comment into "edit mode"
 *
 * @param {String} reportID
 * @param {Number} reportActionID
 * @param {String} draftMessage
 */
function saveReportActionDraft(reportID, reportActionID, draftMessage) {
    Onyx.set(`${ONYXKEYS.COLLECTION.REPORT_ACTIONS_DRAFTS}${reportID}_${reportActionID}`, draftMessage);
}

/**
 * Saves the number of lines for the report action draft
 * @param {String} reportID
 * @param {Number} reportActionID
 * @param {Number} numberOfLines
 */
function saveReportActionDraftNumberOfLines(reportID, reportActionID, numberOfLines) {
    Onyx.merge(`${ONYXKEYS.COLLECTION.REPORT_DRAFT_COMMENT_NUMBER_OF_LINES}${reportID}_${reportActionID}`, numberOfLines);
}

/**
 * @param {String} reportID
 * @param {String} previousValue
 * @param {String} newValue
 */
function updateNotificationPreference(reportID, previousValue, newValue) {
    const optimisticData = [
        {
            onyxMethod: CONST.ONYX.METHOD.MERGE,
            key: `${ONYXKEYS.COLLECTION.REPORT}${reportID}`,
            value: {notificationPreference: newValue},
        },
    ];
    const failureData = [
        {
            onyxMethod: CONST.ONYX.METHOD.MERGE,
            key: `${ONYXKEYS.COLLECTION.REPORT}${reportID}`,
            value: {notificationPreference: previousValue},
        },
    ];
    API.write('UpdateReportNotificationPreference', {reportID, notificationPreference: newValue}, {optimisticData, failureData});
}

/**
 * Navigates to the 1:1 report with Concierge
 */
function navigateToConciergeChat() {
    // If we don't have a chat with Concierge then create it
    if (!conciergeChatReportID) {
        navigateToAndOpenReport([CONST.EMAIL.CONCIERGE]);
        return;
    }

    Navigation.navigate(ROUTES.getReportRoute(conciergeChatReportID));
}

/**
 * Add a policy report (workspace room) optimistically and navigate to it.
 *
 * @param {Object} policy
 * @param {String} reportName
 * @param {String} visibility
 */
function addPolicyReport(policy, reportName, visibility) {
    // The participants include the current user (admin) and the employees. Participants must not be empty.
    const participants = _.unique([currentUserEmail, ..._.pluck(policy.employeeList, 'email')]);
    const policyReport = ReportUtils.buildOptimisticChatReport(
        participants,
        reportName,
        CONST.REPORT.CHAT_TYPE.POLICY_ROOM,
        policy.id,
        CONST.REPORT.OWNER_EMAIL_FAKE,
        false,
        '',
        visibility,

        // The room might contain all policy members so notifying always should be opt-in only.
        CONST.REPORT.NOTIFICATION_PREFERENCE.DAILY,
    );
    const createdReportAction = ReportUtils.buildOptimisticCreatedReportAction(policyReport.ownerEmail);

    // Onyx.set is used on the optimistic data so that it is present before navigating to the workspace room. With Onyx.merge the workspace room reportID is not present when
    // fetchReportIfNeeded is called on the ReportScreen, so openReport is called which is unnecessary since the optimistic data will be stored in Onyx.
    // Therefore, Onyx.set is used instead of Onyx.merge.
    const optimisticData = [
        {
            onyxMethod: CONST.ONYX.METHOD.SET,
            key: `${ONYXKEYS.COLLECTION.REPORT}${policyReport.reportID}`,
            value: {
                pendingFields: {
                    addWorkspaceRoom: CONST.RED_BRICK_ROAD_PENDING_ACTION.ADD,
                },
                ...policyReport,
            },
        },
        {
            onyxMethod: CONST.ONYX.METHOD.SET,
            key: `${ONYXKEYS.COLLECTION.REPORT_ACTIONS}${policyReport.reportID}`,
            value: {[createdReportAction.reportActionID]: createdReportAction},
        },
    ];
    const successData = [
        {
            onyxMethod: CONST.ONYX.METHOD.MERGE,
            key: `${ONYXKEYS.COLLECTION.REPORT}${policyReport.reportID}`,
            value: {
                pendingFields: {
                    addWorkspaceRoom: null,
                },
            },
        },
        {
            onyxMethod: CONST.ONYX.METHOD.MERGE,
            key: `${ONYXKEYS.COLLECTION.REPORT_ACTIONS}${policyReport.reportID}`,
            value: {
                [createdReportAction.reportActionID]: {
                    pendingAction: null,
                },
            },
        },
    ];

    API.write(
        'AddWorkspaceRoom',
        {
            policyID: policyReport.policyID,
            reportName,
            visibility,
            reportID: policyReport.reportID,
            createdReportActionID: createdReportAction.reportActionID,
        },
        {optimisticData, successData},
    );
    Navigation.navigate(ROUTES.getReportRoute(policyReport.reportID));
}

/**
 * @param {String} reportID The reportID of the policy report (workspace room)
 */
function navigateToConciergeChatAndDeleteReport(reportID) {
    navigateToConciergeChat();
    Onyx.set(`${ONYXKEYS.COLLECTION.REPORT}${reportID}`, null);
    Onyx.set(`${ONYXKEYS.COLLECTION.REPORT_ACTIONS}${reportID}`, null);
}

/**
 * @param {Object} policyRoomReport
 * @param {Number} policyRoomReport.reportID
 * @param {String} policyRoomReport.reportName
 * @param {String} policyRoomName The updated name for the policy room
 */
function updatePolicyRoomName(policyRoomReport, policyRoomName) {
    const reportID = policyRoomReport.reportID;
    const previousName = policyRoomReport.reportName;
    const optimisticData = [
        {
            onyxMethod: CONST.ONYX.METHOD.MERGE,
            key: `${ONYXKEYS.COLLECTION.REPORT}${reportID}`,
            value: {
                reportName: policyRoomName,
                pendingFields: {
                    reportName: CONST.RED_BRICK_ROAD_PENDING_ACTION.UPDATE,
                },
                errorFields: {
                    reportName: null,
                },
            },
        },
    ];
    const successData = [
        {

            onyxMethod: CONST.ONYX.METHOD.MERGE,
            key: `${ONYXKEYS.COLLECTION.REPORT}${reportID}`,
            value: {
                pendingFields: {
                    reportName: null,
                },
            },
        },
    ];
    const failureData = [
        {

            onyxMethod: CONST.ONYX.METHOD.MERGE,
            key: `${ONYXKEYS.COLLECTION.REPORT}${reportID}`,
            value: {
                reportName: previousName,
            },
        },
    ];
    API.write('UpdatePolicyRoomName', {reportID, policyRoomName}, {optimisticData, successData, failureData});
}

/**
 * @param {String} reportID The reportID of the policy room.
 */
function clearPolicyRoomNameErrors(reportID) {
    Onyx.merge(`${ONYXKEYS.COLLECTION.REPORT}${reportID}`, {
        errorFields: {
            reportName: null,
        },
        pendingFields: {
            reportName: null,
        },
    });
}

/**
 * @param {String} reportID
 * @param {Boolean} isComposerFullSize
 */
function setIsComposerFullSize(reportID, isComposerFullSize) {
    Onyx.merge(`${ONYXKEYS.COLLECTION.REPORT_IS_COMPOSER_FULL_SIZE}${reportID}`, isComposerFullSize);
}

/**
 * @param {String} reportID
 * @param {Object} action the associated report action (optional)
 * @param {Boolean} isRemote whether or not this notification is a remote push notification
 * @returns {Boolean}
 */
function shouldShowReportActionNotification(reportID, action = null, isRemote = false) {
    const tag = isRemote ? '[PushNotification]' : '[LocalNotification]';

    // Due to payload size constraints, some push notifications may have their report action stripped
    // so we must double check that we were provided an action before using it in these checks.
    if (action && ReportActionsUtils.isDeletedAction(action)) {
        Log.info(`${tag} Skipping notification because the action was deleted`, false, {reportID, action});
        return false;
    }

    if (!ActiveClientManager.isClientTheLeader()) {
        Log.info(`${tag} Skipping notification because this client is not the leader`);
        return false;
    }

    // We don't want to send a local notification if the user preference is daily or mute
    const notificationPreference = lodashGet(allReports, [reportID, 'notificationPreference'], CONST.REPORT.NOTIFICATION_PREFERENCE.ALWAYS);
    if (notificationPreference === CONST.REPORT.NOTIFICATION_PREFERENCE.MUTE || notificationPreference === CONST.REPORT.NOTIFICATION_PREFERENCE.DAILY) {
        Log.info(`${tag} No notification because user preference is to be notified: ${notificationPreference}`);
        return false;
    }

    // If this comment is from the current user we don't want to parrot whatever they wrote back to them.
    if (action && action.actorAccountID === currentUserAccountID) {
        Log.info(`${tag} No notification because comment is from the currently logged in user`);
        return false;
    }

    // If we are currently viewing this report do not show a notification.
    if (reportID === Navigation.getReportIDFromRoute() && Visibility.isVisible()) {
        Log.info(`${tag} No notification because it was a comment for the current report`);
        return false;
    }

    // If this notification was delayed and the user saw the message already, don't show it
    const report = allReports[reportID];
    if (action && report && report.lastReadTime >= action.created) {
        Log.info(`${tag} No notification because the comment was already read`, false, {created: action.created, lastReadTime: report.lastReadTime});
        return false;
    }

    // Don't show a notification if no comment exists
    if (action && !_.some(action.message, f => f.type === 'COMMENT')) {
        Log.info(`${tag} No notification because no comments exist for the current action`);
        return false;
    }

    return true;
}

/**
 * @param {String} reportID
 * @param {Object} action
 */
function showReportActionNotification(reportID, action) {
    if (!shouldShowReportActionNotification(reportID, action)) {
        return;
    }

    Log.info('[LocalNotification] Creating notification');
    LocalNotification.showCommentNotification({
        reportAction: action,
        onClick: () => {
            // Navigate to this report onClick
            Navigation.navigate(ROUTES.getReportRoute(reportID));
        },
    });

    // Notify the ReportActionsView that a new comment has arrived
    if (reportID === newActionSubscriber.reportID) {
        const isFromCurrentUser = action.actorAccountID === currentUserAccountID;
        newActionSubscriber.callback(isFromCurrentUser, action.reportActionID);
    }
}

/**
 * Clear the errors associated with the IOUs of a given report.
 *
 * @param {String} reportID
 */
function clearIOUError(reportID) {
    Onyx.merge(`${ONYXKEYS.COLLECTION.REPORT}${reportID}`, {errorFields: {iou: null}});
}

/**
 * Internal function to help with updating the onyx state of a message of a report action.
 * @param {Object} originalReportAction
 * @param {Object} message
 * @param {String} reportID
 * @return {Object[]}
 */
function getOptimisticDataForReportActionUpdate(originalReportAction, message, reportID) {
    const reportActionID = originalReportAction.reportActionID;

    return [
        {
            onyxMethod: CONST.ONYX.METHOD.MERGE,
            key: `${ONYXKEYS.COLLECTION.REPORT_ACTIONS}${reportID}`,
            value: {
                [reportActionID]: {
                    message: [message],
                },
            },
        },
    ];
}

/**
 * Returns true if the accountID has reacted to the report action (with the given skin tone).
 * @param {String} accountID
 * @param {Array<Object | String | number>} users
 * @param {Number} [skinTone]
 * @returns {boolean}
 */
function hasAccountIDReacted(accountID, users, skinTone) {
    return _.find(users, (user) => {
        let userAccountID;
        if (typeof user === 'object') {
            userAccountID = `${user.accountID}`;
        } else {
            userAccountID = `${user}`;
        }

        return userAccountID === `${accountID}` && (skinTone == null ? true : user.skinTone === skinTone);
    }) !== undefined;
}

/**
 * Adds a reaction to the report action.
 * @param {String} reportID
 * @param {Object} originalReportAction
 * @param {{ name: string, code: string, types: string[] }} emoji
 * @param {number} [skinTone] Optional.
 */
function addEmojiReaction(reportID, originalReportAction, emoji, skinTone = preferredSkinTone) {
    const message = originalReportAction.message[0];
    let reactionObject = message.reactions && _.find(message.reactions, reaction => reaction.emoji === emoji.name);
    const needToInsertReactionObject = !reactionObject;
    if (needToInsertReactionObject) {
        reactionObject = {
            emoji: emoji.name,
            users: [],
        };
    } else {
        // Make a copy of the reaction object so that we can modify it without mutating the original
        reactionObject = {...reactionObject};
    }

    if (hasAccountIDReacted(currentUserAccountID, reactionObject.users, skinTone)) {
        return;
    }

    reactionObject.users = [...reactionObject.users, {accountID: currentUserAccountID, skinTone}];
    let updatedReactions = [...(message.reactions || [])];
    if (needToInsertReactionObject) {
        updatedReactions = [...updatedReactions, reactionObject];
    } else {
        updatedReactions = _.map(updatedReactions, reaction => (reaction.emoji === emoji.name ? reactionObject : reaction));
    }

    const updatedMessage = {
        ...message,
        reactions: updatedReactions,
    };

    // Optimistically update the reportAction with the reaction
    const optimisticData = getOptimisticDataForReportActionUpdate(originalReportAction, updatedMessage, reportID);

    const parameters = {
        reportID,
        skinTone,
        emojiCode: emoji.name,
        sequenceNumber: originalReportAction.sequenceNumber,
        reportActionID: originalReportAction.reportActionID,
    };
    API.write('AddEmojiReaction', parameters, {optimisticData});
}

/**
 * Removes a reaction to the report action.
 * @param {String} reportID
 * @param {Object} originalReportAction
 * @param {{ name: string, code: string, types: string[] }} emoji
 */
function removeEmojiReaction(reportID, originalReportAction, emoji) {
    const message = originalReportAction.message[0];
    const reactionObject = message.reactions && _.find(message.reactions, reaction => reaction.emoji === emoji.name);
    if (!reactionObject) {
        return;
    }

    const updatedReactionObject = {
        ...reactionObject,
    };
    updatedReactionObject.users = _.filter(reactionObject.users, sender => sender.accountID !== currentUserAccountID);
    const updatedReactions = _.filter(

        // Replace the reaction object either with the updated one or null if there are no users
        _.map(message.reactions, (reaction) => {
            if (reaction.emoji === emoji.name) {
                if (updatedReactionObject.users.length === 0) {
                    return null;
                }
                return updatedReactionObject;
            }
            return reaction;
        }),

        // Remove any null reactions
        reportObject => reportObject !== null,
    );

    const updatedMessage = {
        ...message,
        reactions: updatedReactions,
    };

    // Optimistically update the reportAction with the reaction
    const optimisticData = getOptimisticDataForReportActionUpdate(originalReportAction, updatedMessage, reportID);

    const parameters = {
        reportID,
        sequenceNumber: originalReportAction.sequenceNumber,
        reportActionID: originalReportAction.reportActionID,
        emojiCode: emoji.name,
    };
    API.write('RemoveEmojiReaction', parameters, {optimisticData});
}

/**
 * Calls either addEmojiReaction or removeEmojiReaction depending on if the current user has reacted to the report action.
 * @param {String} reportID
 * @param {Object} reportAction
 * @param {Object} emoji
 * @param {number} paramSkinTone
 * @returns {Promise}
 */
function toggleEmojiReaction(reportID, reportAction, emoji, paramSkinTone = preferredSkinTone) {
    const message = reportAction.message[0];
    const reactionObject = message.reactions && _.find(message.reactions, reaction => reaction.emoji === emoji.name);
    const skinTone = emoji.types === undefined ? null : paramSkinTone; // only use skin tone if emoji supports it
    if (reactionObject) {
        if (hasAccountIDReacted(currentUserAccountID, reactionObject.users, skinTone)) {
            return removeEmojiReaction(reportID, reportAction, emoji, skinTone);
        }
    }
    return addEmojiReaction(reportID, reportAction, emoji, skinTone);
}

/**
 * @param {String|null} url
 */
function openReportFromDeepLink(url) {
    InteractionManager.runAfterInteractions(() => {
        Navigation.isReportScreenReady().then(() => {
            const route = ReportUtils.getRouteFromLink(url);
            const reportID = ReportUtils.getReportIDFromLink(url);
            if (reportID) {
                Navigation.navigate(ROUTES.getReportRoute(reportID));
            }
            if (route === ROUTES.CONCIERGE) {
                navigateToConciergeChat();
            }
        });
    });
}

function getCurrentUserAccountID() {
    return currentUserAccountID;
}

export {
    addComment,
    addAttachment,
    reconnect,
    updateNotificationPreference,
    subscribeToReportTypingEvents,
    unsubscribeFromReportChannel,
    saveReportComment,
    saveReportCommentNumberOfLines,
    broadcastUserIsTyping,
    togglePinnedState,
    editReportComment,
    handleUserDeletedLinks,
    saveReportActionDraft,
    saveReportActionDraftNumberOfLines,
    deleteReportComment,
    navigateToConciergeChat,
    setReportWithDraft,
    addPolicyReport,
    navigateToConciergeChatAndDeleteReport,
    setIsComposerFullSize,
    markCommentAsUnread,
    readNewestAction,
    readOldestAction,
    openReport,
    openReportFromDeepLink,
    navigateToAndOpenReport,
    openPaymentDetailsPage,
    updatePolicyRoomName,
    clearPolicyRoomNameErrors,
    clearIOUError,
    subscribeToNewActionEvent,
    showReportActionNotification,
    addEmojiReaction,
    removeEmojiReaction,
    toggleEmojiReaction,
    hasAccountIDReacted,
    getCurrentUserAccountID,
    shouldShowReportActionNotification,
};<|MERGE_RESOLUTION|>--- conflicted
+++ resolved
@@ -64,33 +64,6 @@
 }
 
 /**
-<<<<<<< HEAD
- * Setup reportComment push notification callbacks.
- */
-function subscribeToReportCommentPushNotifications() {
-    PushNotification.onReceived(PushNotification.TYPE.REPORT_COMMENT, ({reportID, onyxData}) => {
-        Log.info('[Report] Handled event sent by Airship', false, {reportID});
-        Onyx.update(onyxData);
-    });
-
-    // Open correct report when push notification is clicked
-    PushNotification.onSelected(PushNotification.TYPE.REPORT_COMMENT, ({reportID}) => {
-        if (Navigation.canNavigate('navigate')) {
-            // If a chat is visible other than the one we are trying to navigate to, then we need to navigate back
-            if (Navigation.getActiveRoute().slice(1, 2) === ROUTES.REPORT && !Navigation.isActiveRoute(`r/${reportID}`)) {
-                Navigation.goBack();
-            }
-            Navigation.navigate(ROUTES.getReportRoute(reportID));
-        } else {
-            // Navigation container is not yet ready, use deeplinking to open to correct report instead
-            Linking.openURL(`${CONST.DEEPLINK_BASE_URL}${ROUTES.getReportRoute(reportID)}`);
-        }
-    });
-}
-
-/**
-=======
->>>>>>> 4997eaa8
  * There are 2 possibilities that we can receive via pusher for a user's typing status:
  * 1. The "new" way from New Expensify is passed as {[login]: Boolean} (e.g. {yuwen@expensify.com: true}), where the value
  * is whether the user with that login is typing on the report or not.
