import moment from 'moment';
import _ from 'underscore';
import lodashGet from 'lodash/get';
import ExpensiMark from 'expensify-common/lib/ExpensiMark';
import Str from 'expensify-common/lib/str';
import Onyx from 'react-native-onyx';
import ONYXKEYS from '../../ONYXKEYS';
import * as Pusher from '../Pusher/pusher';
import LocalNotification from '../Notification/LocalNotification';
import PushNotification from '../Notification/PushNotification';
import * as PersonalDetails from './PersonalDetails';
import Navigation from '../Navigation/Navigation';
import * as ActiveClientManager from '../ActiveClientManager';
import Visibility from '../Visibility';
import ROUTES from '../../ROUTES';
import NetworkConnection from '../NetworkConnection';
import Timing from './Timing';
import * as API from '../API';
import CONST from '../../CONST';
import Log from '../Log';
import {isReportMessageAttachment} from '../reportUtils';
import Timers from '../Timers';
import {dangerouslyGetReportActionsMaxSequenceNumber, isReportMissingActions} from './ReportActions';

let currentUserEmail;
let currentUserAccountID;
Onyx.connect({
    key: ONYXKEYS.SESSION,
    callback: (val) => {
        // When signed out, val is undefined
        if (val) {
            currentUserEmail = val.email;
            currentUserAccountID = val.accountID;
        }
    },
});

let lastViewedReportID;
Onyx.connect({
    key: ONYXKEYS.CURRENTLY_VIEWED_REPORTID,
    callback: val => lastViewedReportID = val ? Number(val) : null,
});

let myPersonalDetails;
Onyx.connect({
    key: ONYXKEYS.MY_PERSONAL_DETAILS,
    callback: val => myPersonalDetails = val,
});

const allReports = {};
Onyx.connect({
    key: ONYXKEYS.COLLECTION.REPORT,
    callback: (val) => {
        if (val && val.reportID) {
            allReports[val.reportID] = val;
        }
    },
});

const typingWatchTimers = {};

/**
 * Map of the most recent sequenceNumber for a reports_* key in Onyx by reportID.
 *
 * There are several sources that can set the most recent reportAction's sequenceNumber for a report:
 *
 *     - Fetching the report object
 *     - Fetching the report history
 *     - Optimistically creating a report action
 *     - Handling a report action via Pusher
 *
 * Those values are stored in reportMaxSequenceNumbers and treated as the main source of truth for each report's max
 * sequenceNumber.
 */
const reportMaxSequenceNumbers = {};

// Keeps track of the last read for each report
const lastReadSequenceNumbers = {};

// Map of optimistic report action IDs. These should be cleared when replaced by a recent fetch of report history
// since we will then be up to date and any optimistic actions that are still waiting to be replaced can be removed.
const optimisticReportActionIDs = {};

/**
 * Checks the report to see if there are any unread action items
 *
 * @param {Object} report
 * @returns {Boolean}
 */
function getUnreadActionCount(report) {
    const lastReadSequenceNumber = lodashGet(report, [
        'reportNameValuePairs',
        `lastRead_${currentUserAccountID}`,
        'sequenceNumber',
    ]);

    // Save the lastReadActionID locally so we can access this later
    lastReadSequenceNumbers[report.reportID] = lastReadSequenceNumber;

    if (report.reportActionList.length === 0) {
        return 0;
    }

    if (!lastReadSequenceNumber) {
        return report.reportActionList.length;
    }

    // There are unread items if the last one the user has read is less
    // than the highest sequence number we have
    const unreadActionCount = report.reportActionList.length - lastReadSequenceNumber;
    return Math.max(0, unreadActionCount);
}

/**
 * @param {Object} report
 * @return {String[]}
 */
function getParticipantEmailsFromReport({sharedReportList}) {
    const emailArray = _.map(sharedReportList, participant => participant.email);
    return _.without(emailArray, currentUserEmail);
}

/**
 * Returns a generated report title based on the participants
 *
 * @param {Array} sharedReportList
 * @return {String}
 */
function getChatReportName(sharedReportList) {
    return _.chain(sharedReportList)
        .map(participant => participant.email)
        .filter(participant => participant !== currentUserEmail)
        .map(participant => PersonalDetails.getDisplayName(participant))
        .value()
        .join(', ');
}

/**
 * Only store the minimal amount of data in Onyx that needs to be stored
 * because space is limited
 *
 * @param {Object} report
 * @param {Number} report.reportID
 * @param {String} report.reportName
 * @param {Object} report.reportNameValuePairs
 * @returns {Object}
 */
function getSimplifiedReportObject(report) {
    const reportActionList = lodashGet(report, ['reportActionList'], []);
    const lastReportAction = !_.isEmpty(reportActionList) ? _.last(reportActionList) : null;
    const createTimestamp = lastReportAction ? lastReportAction.created : 0;
    const lastMessageTimestamp = moment.utc(createTimestamp).unix();
    const isLastMessageAttachment = /<img([^>]+)\/>/gi.test(lodashGet(lastReportAction, ['message', 'html'], ''));

    // We are removing any html tags from the message html since we cannot access the text version of any comments as
    // the report only has the raw reportActionList and not the processed version returned by Report_GetHistory
    const lastMessageText = lodashGet(lastReportAction, ['message', 'html'], '').replace(/(<([^>]+)>)/gi, '');
    const reportName = lodashGet(report, 'reportNameValuePairs.type') === 'chat'
        ? getChatReportName(report.sharedReportList)
        : report.reportName;
    const lastActorEmail = lodashGet(lastReportAction, 'accountEmail', '');

    return {
        reportID: report.reportID,
        reportName,
        unreadActionCount: getUnreadActionCount(report),
        maxSequenceNumber: report.reportActionList.length,
        participants: getParticipantEmailsFromReport(report),
        isPinned: report.isPinned,
        lastVisitedTimestamp: lodashGet(report, [
            'reportNameValuePairs',
            `lastRead_${currentUserAccountID}`,
            'timestamp',
        ], 0),
        lastMessageTimestamp,
        lastMessageText: isLastMessageAttachment ? '[Attachment]' : lastMessageText,
        lastActorEmail,
        hasOutstandingIOU: false,
    };
}

/**
 * Get a simplified version of an IOU report
 *
 * @param {Object} reportData
 * @param {Number} reportData.transactionID
 * @param {Number} reportData.amount
 * @param {String} reportData.currency
 * @param {String} reportData.created
 * @param {String} reportData.comment
 * @param {Object[]} reportData.transactionList
 * @param {String} reportData.ownerEmail
 * @param {String} reportData.managerEmail
 * @param {Number} reportData.reportID
 * @param {Number|String} chatReportID
 * @returns {Object}
 */
function getSimplifiedIOUReport(reportData, chatReportID) {
    const transactions = _.map(reportData.transactionList, transaction => ({
        transactionID: transaction.transactionID,
        amount: transaction.amount,
        currency: transaction.currency,
        created: transaction.created,
        comment: transaction.comment,
    }));

    return {
        reportID: reportData.reportID,
        ownerEmail: reportData.ownerEmail,
        managerEmail: reportData.managerEmail,
        currency: reportData.currency,
        transactions,
        chatReportID: Number(chatReportID),
        state: reportData.state,
        cachedTotal: reportData.cachedTotal,
        total: reportData.total,
        status: reportData.status,
        stateNum: reportData.stateNum,
        hasOutstandingIOU: reportData.stateNum === 1 && reportData.total !== 0,
    };
}

/**
 * Given IOU and chat report ID fetches most recent IOU data from API.
 *
 * @param {Number} iouReportID
 * @param {Number} chatReportID
 * @returns {Promise}
 */
function fetchIOUReport(iouReportID, chatReportID) {
    return API.Get({
        returnValueList: 'reportStuff',
        reportIDList: iouReportID,
        shouldLoadOptionalKeys: true,
        includePinnedReports: true,
    }).then((response) => {
        if (!response) {
            return;
        }
        if (response.jsonCode !== 200) {
            console.error(response.message);
            return;
        }
        const iouReportData = response.reports[iouReportID];
        if (!iouReportData) {
            console.error(`No iouReportData found for reportID ${iouReportID}`);
            return;
        }
        return getSimplifiedIOUReport(iouReportData, chatReportID);
    }).catch((error) => {
        console.debug(`[Report] Failed to populate IOU Collection: ${error.message}`);
    });
}

/**
 * Given debtorEmail finds active IOU report ID via GetIOUReport API call
 *
 * @param {String} debtorEmail
 * @returns {Promise}
 */
function fetchIOUReportID(debtorEmail) {
    return API.GetIOUReport({
        debtorEmail,
    }).then((response) => {
        const iouReportID = response.reportID || 0;
        if (response.jsonCode !== 200) {
            console.error(response.message);
            return;
        }
        if (iouReportID === 0) {
            // If there is no IOU report for this user then we will assume it has been paid and do nothing here.
            // All reports are initialized with hasOutstandingIOU: false. Since the IOU report we were looking for has
            // been settled then there's nothing more to do.
            console.debug('GetIOUReport returned a reportID of 0, not fetching IOU report data');
            return;
        }
        return iouReportID;
    });
}

/**
 * Fetches chat reports when provided a list of
 * chat report IDs
 *
 * @param {Array} chatList
 * @returns {Promise<Number[]>} only used internally when fetchAllReports() is called
 */
function fetchChatReportsByIDs(chatList) {
    let fetchedReports;
    const simplifiedReports = {};
    return API.Get({
        returnValueList: 'reportStuff',
        reportIDList: chatList.join(','),
        shouldLoadOptionalKeys: true,
        includePinnedReports: true,
    })
        .then(({reports}) => {
            Log.info('[Report] successfully fetched report data', true);
            fetchedReports = reports;
            return Promise.all(_.map(fetchedReports, (chatReport) => {
                const reportActionList = chatReport.reportActionList || [];
                const containsIOUAction = _.any(reportActionList,
                    reportAction => reportAction.action === CONST.REPORT.ACTIONS.TYPE.IOU);

                // If there aren't any IOU actions, we don't need to fetch any additional data
                if (!containsIOUAction) {
                    return;
                }

                // Group chat reports cannot and should not be associated with a specific IOU report
                const participants = getParticipantEmailsFromReport(chatReport);
                if (participants.length > 1) {
                    return;
                }
                if (participants.length === 0) {
                    Log.alert('[Report] Report with IOU action but does not have any participant.', true, {
                        reportID: chatReport.reportID,
                        participants,
                    });
                    return;
                }

                return fetchIOUReportID(participants[0])
                    .then(iouReportID => fetchIOUReport(iouReportID, chatReport.reportID));
            }));
        })
        .then((iouReportObjects) => {
            // Process the reports and store them in Onyx. At the same time we'll save the simplified reports in this
            // variable called simplifiedReports which hold the participants (minus the current user) for each report.
            // Using this simplifiedReport we can call PersonalDetails.getFromReportParticipants to get the
            // personal details of all the participants and even link up their avatars to report icons.
            const reportIOUData = {};
            _.each(fetchedReports, (report) => {
                const simplifiedReport = getSimplifiedReportObject(report);
                simplifiedReports[`${ONYXKEYS.COLLECTION.REPORT}${report.reportID}`] = simplifiedReport;
            });

            _.each(iouReportObjects, (iouReportObject) => {
                if (!iouReportObject) {
                    return;
                }

                const iouReportKey = `${ONYXKEYS.COLLECTION.REPORT_IOUS}${iouReportObject.reportID}`;
                const reportKey = `${ONYXKEYS.COLLECTION.REPORT}${iouReportObject.chatReportID}`;
                reportIOUData[iouReportKey] = iouReportObject;
                simplifiedReports[reportKey].iouReportID = iouReportObject.reportID;
                simplifiedReports[reportKey].hasOutstandingIOU = iouReportObject.stateNum === 1
                    && iouReportObject.total !== 0;
            });

            // We use mergeCollection such that it updates the collection in one go.
            // Any withOnyx subscribers to this key will also receive the complete updated props just once
            // than updating props for each report and re-rendering had merge been used.
            Onyx.mergeCollection(ONYXKEYS.COLLECTION.REPORT_IOUS, reportIOUData);
            Onyx.mergeCollection(ONYXKEYS.COLLECTION.REPORT, simplifiedReports);

            // Fetch the personal details if there are any
            PersonalDetails.getFromReportParticipants(Object.values(simplifiedReports));

            return _.map(fetchedReports, report => report.reportID);
        });
}

/**
 * Given IOU object and chat report ID save the data to Onyx.
 *
 * @param {Object} iouReportObject
 * @param {Number} iouReportObject.stateNum
 * @param {Number} iouReportObject.total
 * @param {Number} iouReportObject.reportID
 * @param {Number} chatReportID
 */
function setLocalIOUReportData(iouReportObject, chatReportID) {
    const chatReportObject = {
        hasOutstandingIOU: iouReportObject.stateNum === 1 && iouReportObject.total !== 0,
        iouReportID: iouReportObject.reportID,
    };
    if (!chatReportObject.hasOutstandingIOU) {
        chatReportObject.iouReportID = null;
    }
    const iouReportKey = `${ONYXKEYS.COLLECTION.REPORT_IOUS}${iouReportObject.reportID}`;
    const reportKey = `${ONYXKEYS.COLLECTION.REPORT}${chatReportID}`;
    Onyx.merge(iouReportKey, iouReportObject);
    Onyx.merge(reportKey, chatReportObject);
}

/**
 * Update the lastRead actionID and timestamp in local memory and Onyx
 *
 * @param {Number} reportID
 * @param {Number} lastReadSequenceNumber
 */
function setLocalLastRead(reportID, lastReadSequenceNumber) {
    lastReadSequenceNumbers[reportID] = lastReadSequenceNumber;
    const reportMaxSequenceNumber = reportMaxSequenceNumbers[reportID];

    // Determine the number of unread actions by deducting the last read sequence from the total. If, for some reason,
    // the last read sequence is higher than the actual last sequence, let's just assume all actions are read
    const unreadActionCount = Math.max(reportMaxSequenceNumber - lastReadSequenceNumber, 0);

    // Update the report optimistically.
    Onyx.merge(`${ONYXKEYS.COLLECTION.REPORT}${reportID}`, {
        unreadActionCount,
        lastVisitedTimestamp: Date.now(),
    });
}

/**
 * Remove all optimistic actions from report actions and reset the optimisticReportActionsIDs array. We do this
 * to clear any stuck optimistic actions that have not be updated for whatever reason.
 *
 * @param {Number} reportID
 */
function removeOptimisticActions(reportID) {
    const actionIDs = optimisticReportActionIDs[reportID] || [];
    const actionsToRemove = _.reduce(actionIDs, (actions, actionID) => ({
        ...actions,
        [actionID]: null,
    }), {});
    Onyx.merge(`${ONYXKEYS.COLLECTION.REPORT_ACTIONS}${reportID}`, actionsToRemove);

    // Reset the optimistic report action IDs to an empty array
    Onyx.merge(`${ONYXKEYS.COLLECTION.REPORT}${reportID}`, {
        optimisticReportActionIDs: [],
    });
}

/**
<<<<<<< HEAD
 * @param {Number} reportID
 * @param {Number} sequenceNumber
 */
function setNewMarkerPosition(reportID, sequenceNumber) {
    Onyx.merge(`${ONYXKEYS.COLLECTION.REPORT}${reportID}`, {
        newMarkerSequenceNumber: sequenceNumber,
    });
=======
 * Updates a report action's message to be a new value.
 *
 * @param {Number} reportID
 * @param {Number} sequenceNumber
 * @param {Object} message
 */
function updateReportActionMessage(reportID, sequenceNumber, message) {
    const actionToMerge = {};
    actionToMerge[sequenceNumber] = {message: [message]};
    Onyx.merge(`${ONYXKEYS.COLLECTION.REPORT_ACTIONS}${reportID}`, actionToMerge);
>>>>>>> ff922f96
}

/**
 * Updates a report in the store with a new report action
 *
 * @param {Number} reportID
 * @param {Object} reportAction
 */
function updateReportWithNewAction(reportID, reportAction) {
    const newMaxSequenceNumber = reportAction.sequenceNumber;
    const isFromCurrentUser = reportAction.actorAccountID === currentUserAccountID;
    const initialLastReadSequenceNumber = lastReadSequenceNumbers[reportID] || 0;

    // When handling an action from the current users we can assume that their
    // last read actionID has been updated in the server but not necessarily reflected
    // locally so we must first update it and then calculate the unread (which should be 0)
    if (isFromCurrentUser) {
        setLocalLastRead(reportID, newMaxSequenceNumber);
    }

    const messageText = lodashGet(reportAction, ['message', 0, 'text'], '');

    // Always merge the reportID into Onyx
    // If the report doesn't exist in Onyx yet, then all the rest of the data will be filled out
    // by handleReportChanged
    const updatedReportObject = {
        reportID,

        // Use updated lastReadSequenceNumber, value may have been modified by setLocalLastRead
        unreadActionCount: newMaxSequenceNumber - (lastReadSequenceNumbers[reportID] || 0),
        maxSequenceNumber: reportAction.sequenceNumber,
    };

    // If the report action from pusher is a higher sequence number than we know about (meaning it has come from
    // a chat participant in another application), then the last message text and author needs to be updated as well
    if (newMaxSequenceNumber > initialLastReadSequenceNumber) {
        updatedReportObject.lastMessageTimestamp = reportAction.timestamp;
        updatedReportObject.lastMessageText = messageText;
        updatedReportObject.lastActorEmail = reportAction.actorEmail;
    }

    Onyx.merge(`${ONYXKEYS.COLLECTION.REPORT}${reportID}`, updatedReportObject);

    const reportActionsToMerge = {};
    if (reportAction.clientID) {
        // Remove the optimistic action from the report since we are about to replace it with the real one (which has
        // the true sequenceNumber)
        reportActionsToMerge[reportAction.clientID] = null;
    }

    // Add the action into Onyx
    reportActionsToMerge[reportAction.sequenceNumber] = {
        ...reportAction,
        isAttachment: isReportMessageAttachment(messageText),
        loading: false,
    };

    Onyx.merge(`${ONYXKEYS.COLLECTION.REPORT_ACTIONS}${reportID}`, reportActionsToMerge);

    // If chat report receives an action with IOU, update IOU object
    if (reportAction.actionName === CONST.REPORT.ACTIONS.TYPE.IOU) {
        const chatReport = lodashGet(allReports, reportID);
        const iouReportID = lodashGet(chatReport, 'iouReportID');
        if (iouReportID) {
            fetchIOUReport(iouReportID, reportID)
                .then(iouReportObject => setLocalIOUReportData(iouReportObject, reportID));
        } else if (!chatReport || chatReport.participants.length === 1) {
            fetchIOUReportID(chatReport ? chatReport.participants[0] : reportAction.actorEmail)
                .then(iouID => fetchIOUReport(iouID, reportID))
                .then(iouReportObject => setLocalIOUReportData(iouReportObject, reportID));
        }
    }

    if (!ActiveClientManager.isClientTheLeader()) {
        console.debug('[LOCAL_NOTIFICATION] Skipping notification because this client is not the leader');
        return;
    }

    // If this comment is from the current user we don't want to parrot whatever they wrote back to them.
    if (isFromCurrentUser) {
        console.debug('[LOCAL_NOTIFICATION] No notification because comment is from the currently logged in user');
        return;
    }

    // If we are currently viewing this report do not show a notification.
    if (reportID === lastViewedReportID && Visibility.isVisible()) {
        console.debug('[LOCAL_NOTIFICATION] No notification because it was a comment for the current report');
        return;
    }

    // If the comment came from Concierge let's not show a notification since we already show one for expensify.com
    if (lodashGet(reportAction, 'actorEmail') === 'concierge@expensify.com') {
        return;
    }

    // When a new message comes in, if the New marker is not already set (newMarkerSequenceNumber === 0), set the
    // marker above the incoming message.
    if (lodashGet(allReports, [reportID, 'newMarkerSequenceNumber'], 0) === 0 && updatedReportObject.unreadActionCount > 0) {
        const oldestUnreadSeq = (updatedReportObject.maxSequenceNumber - updatedReportObject.unreadActionCount) + 1;
        setNewMarkerPosition(reportID, oldestUnreadSeq);
    }
    console.debug('[LOCAL_NOTIFICATION] Creating notification');
    LocalNotification.showCommentNotification({
        reportAction,
        onClick: () => {
            // Navigate to this report onClick
            Navigation.navigate(ROUTES.getReportRoute(reportID));
        },
    });
}

/**
 * Updates a report in Onyx with a new pinned state.
 *
 * @param {Number} reportID
 * @param {Boolean} isPinned
 */
function updateReportPinnedState(reportID, isPinned) {
    Onyx.merge(`${ONYXKEYS.COLLECTION.REPORT}${reportID}`, {isPinned});
}

/**
 * Get the private pusher channel name for a Report.
 *
 * @param {Number} reportID
 * @returns {String}
 */
function getReportChannelName(reportID) {
    return `private-report-reportID-${reportID}`;
}

/**
 * Initialize our pusher subscriptions to listen for new report comments and pin toggles
 */
function subscribeToUserEvents() {
    // If we don't have the user's accountID yet we can't subscribe so return early
    if (!currentUserAccountID) {
        return;
    }

    const pusherChannelName = `private-user-accountID-${currentUserAccountID}`;
    if (Pusher.isSubscribed(pusherChannelName) || Pusher.isAlreadySubscribing(pusherChannelName)) {
        return;
    }

    // Live-update a report's actions when a 'report comment' event is received.
    Pusher.subscribe(pusherChannelName, Pusher.TYPE.REPORT_COMMENT, (pushJSON) => {
        Log.info(
            `[Report] Handled ${Pusher.TYPE.REPORT_COMMENT} event sent by Pusher`, true, {reportID: pushJSON.reportID},
        );
        updateReportWithNewAction(pushJSON.reportID, pushJSON.reportAction);
    }, false,
    () => {
        NetworkConnection.triggerReconnectionCallbacks('pusher re-subscribed to private user channel');
    })
        .catch((error) => {
            Log.info(
                '[Report] Failed to subscribe to Pusher channel',
                true,
                {error, pusherChannelName, eventName: Pusher.TYPE.REPORT_COMMENT},
            );
        });

    // Live-update a report's actions when an 'edit comment' event is received.
    Pusher.subscribe(pusherChannelName, Pusher.TYPE.REPORT_COMMENT_EDIT, (pushJSON) => {
        Log.info(
            `[Report] Handled ${Pusher.TYPE.REPORT_COMMENT_EDIT} event sent by Pusher`, true, {
                reportActionID: pushJSON.reportActionID,
            },
        );
        updateReportActionMessage(pushJSON.reportID, pushJSON.sequenceNumber, pushJSON.message);
    }, false,
    () => {
        NetworkConnection.triggerReconnectionCallbacks('pusher re-subscribed to private user channel');
    })
        .catch((error) => {
            Log.info(
                '[Report] Failed to subscribe to Pusher channel',
                true,
                {error, pusherChannelName, eventName: Pusher.TYPE.REPORT_COMMENT_EDIT},
            );
        });

    // Live-update a report's pinned state when a 'report toggle pinned' event is received.
    Pusher.subscribe(pusherChannelName, Pusher.TYPE.REPORT_TOGGLE_PINNED, (pushJSON) => {
        Log.info(
            `[Report] Handled ${Pusher.TYPE.REPORT_TOGGLE_PINNED} event sent by Pusher`,
            true,
            {reportID: pushJSON.reportID},
        );
        updateReportPinnedState(pushJSON.reportID, pushJSON.isPinned);
    }, false,
    () => {
        NetworkConnection.triggerReconnectionCallbacks('pusher re-subscribed to private user channel');
    })
        .catch((error) => {
            Log.info(
                '[Report] Failed to subscribe to Pusher channel',
                true,
                {error, pusherChannelName, eventName: Pusher.TYPE.REPORT_TOGGLE_PINNED},
            );
        });

    PushNotification.onReceived(PushNotification.TYPE.REPORT_COMMENT, ({reportID, reportAction}) => {
        Log.info('[Report] Handled event sent by Airship', true, {reportID});
        updateReportWithNewAction(reportID, reportAction);
    });

    // Open correct report when push notification is clicked
    PushNotification.onSelected(PushNotification.TYPE.REPORT_COMMENT, ({reportID}) => {
        Navigation.navigate(ROUTES.getReportRoute(reportID));
    });
}

/**
 * There are 2 possibilities that we can receive via pusher for a user's typing status:
 * 1. The "new" way from e.cash is passed as {[login]: Boolean} (e.g. {yuwen@expensify.com: true}), where the value
 * is whether the user with that login is typing on the report or not.
 * 2. The "old" way from e.com which is passed as {userLogin: login} (e.g. {userLogin: bstites@expensify.com})
 *
 * This method makes sure that no matter which we get, we return the "new" format
 *
 * @param {Object} typingStatus
 * @returns {Object}
 */
function getNormalizedTypingStatus(typingStatus) {
    let normalizedTypingStatus = typingStatus;

    if (_.first(_.keys(typingStatus)) === 'userLogin') {
        normalizedTypingStatus = {[typingStatus.userLogin]: true};
    }

    return normalizedTypingStatus;
}

/**
 * Initialize our pusher subscriptions to listen for someone typing in a report.
 *
 * @param {Number} reportID
 */
function subscribeToReportTypingEvents(reportID) {
    if (!reportID) {
        return;
    }

    // Make sure we have a clean Typing indicator before subscribing to typing events
    Onyx.set(`${ONYXKEYS.COLLECTION.REPORT_USER_IS_TYPING}${reportID}`, {});

    const pusherChannelName = getReportChannelName(reportID);
    Pusher.subscribe(pusherChannelName, 'client-userIsTyping', (typingStatus) => {
        const normalizedTypingStatus = getNormalizedTypingStatus(typingStatus);
        const login = _.first(_.keys(normalizedTypingStatus));

        if (!login) {
            return;
        }

        // Don't show the typing indicator if a user is typing on another platform
        if (login === currentUserEmail) {
            return;
        }

        // Use a combo of the reportID and the login as a key for holding our timers.
        const reportUserIdentifier = `${reportID}-${login}`;
        clearTimeout(typingWatchTimers[reportUserIdentifier]);
        Onyx.merge(`${ONYXKEYS.COLLECTION.REPORT_USER_IS_TYPING}${reportID}`, normalizedTypingStatus);

        // Wait for 1.5s of no additional typing events before setting the status back to false.
        typingWatchTimers[reportUserIdentifier] = setTimeout(() => {
            const typingStoppedStatus = {};
            typingStoppedStatus[login] = false;
            Onyx.merge(`${ONYXKEYS.COLLECTION.REPORT_USER_IS_TYPING}${reportID}`, typingStoppedStatus);
            delete typingWatchTimers[reportUserIdentifier];
        }, 1500);
    })
        .catch((error) => {
            Log.info('[Report] Failed to initially subscribe to Pusher channel', true, {error, pusherChannelName});
        });
}

/**
 * Remove our pusher subscriptions to listen for someone typing in a report.
 *
 * @param {Number} reportID
 */
function unsubscribeFromReportChannel(reportID) {
    if (!reportID) {
        return;
    }

    const pusherChannelName = getReportChannelName(reportID);
    Onyx.set(`${ONYXKEYS.COLLECTION.REPORT_USER_IS_TYPING}${reportID}`, {});
    Pusher.unsubscribe(pusherChannelName);
}

/**
 * Get the report ID for a chat report for a specific
 * set of participants and navigate to it if wanted.
 *
 * @param {String[]} participants
 * @param {Boolean} shouldNavigate
 * @returns {Promise<Number[]>}
 */
function fetchOrCreateChatReport(participants, shouldNavigate = true) {
    if (participants.length < 2) {
        throw new Error('fetchOrCreateChatReport() must have at least two participants.');
    }

    return API.CreateChatReport({
        emailList: participants.join(','),
    })
        .then((data) => {
            if (data.jsonCode !== 200) {
                console.error(data.message);
                return;
            }

            // Merge report into Onyx
            Onyx.merge(`${ONYXKEYS.COLLECTION.REPORT}${data.reportID}`, {reportID: data.reportID});

            if (shouldNavigate) {
                // Redirect the logged in person to the new report
                Navigation.navigate(ROUTES.getReportRoute(data.reportID));
            }

            // We are returning an array with the reportID here since fetchAllReports calls this method or
            // fetchChatReportsByIDs which returns an array of reportIDs.
            return [data.reportID];
        });
}

/**
 * Get the actions of a report
 *
 * @param {Number} reportID
 * @param {Number} [offset]
 * @returns {Promise}
 */
function fetchActions(reportID, offset) {
    const reportActionsOffset = !_.isUndefined(offset) ? offset : -1;

    if (!_.isNumber(reportActionsOffset)) {
        Log.alert('[Report] Offset provided is not a number', true, {
            offset,
            reportActionsOffset,
        });
        return;
    }

    return API.Report_GetHistory({
        reportID,
        reportActionsOffset,
        reportActionsLimit: CONST.REPORT.ACTIONS.LIMIT,
    })
        .then((data) => {
            // We must remove all optimistic actions so there will not be any stuck comments. At this point, we should
            // be caught up and no longer need any optimistic comments.
            removeOptimisticActions(reportID);

            const indexedData = _.indexBy(data.history, 'sequenceNumber');
            const maxSequenceNumber = _.chain(data.history)
                .pluck('sequenceNumber')
                .max()
                .value();

            Onyx.merge(`${ONYXKEYS.COLLECTION.REPORT_ACTIONS}${reportID}`, indexedData);
            Onyx.merge(`${ONYXKEYS.COLLECTION.REPORT}${reportID}`, {maxSequenceNumber});
        });
}

/**
 * Get all of our reports
 *
 * @param {Boolean} shouldRecordHomePageTiming whether or not performance timing should be measured
 * @param {Boolean} shouldDelayActionsFetch when the app loads we want to delay the fetching of additional actions
 * @returns {Promise}
 */
function fetchAllReports(
    shouldRecordHomePageTiming = false,
    shouldDelayActionsFetch = false,
) {
    return API.Get({
        returnValueList: 'chatList',
    })
        .then((response) => {
            if (response.jsonCode !== 200) {
                return;
            }

            // The cast here is necessary as Get rvl='chatList' may return an int or Array
            const reportIDs = String(response.chatList)
                .split(',')
                .filter(_.identity);

            // Get all the chat reports if they have any, otherwise create one with concierge
            if (reportIDs.length > 0) {
                return fetchChatReportsByIDs(reportIDs);
            }

            return fetchOrCreateChatReport([currentUserEmail, 'concierge@expensify.com'], false);
        })
        .then((returnedReportIDs) => {
            Onyx.set(ONYXKEYS.INITIAL_REPORT_DATA_LOADED, true);

            if (shouldRecordHomePageTiming) {
                Timing.end(CONST.TIMING.HOMEPAGE_REPORTS_LOADED);
            }

            // Delay fetching report history as it significantly increases sign in to interactive time.
            // Register the timer so we can clean it up if the user quickly logs out after logging in. If we don't
            // cancel the timer we'll make unnecessary API requests from the sign in page.
            Timers.register(setTimeout(() => {
                // Filter reports to see which ones have actions we need to fetch so we can preload Onyx with new
                // content and improve chat switching experience by only downloading content we don't have yet.
                // This improves performance significantly when reconnecting by limiting API requests and unnecessary
                // data processing by Onyx.
                const reportIDsToFetchActions = _.filter(returnedReportIDs, id => (
                    isReportMissingActions(id, reportMaxSequenceNumbers[id])
                ));

                if (_.isEmpty(reportIDsToFetchActions)) {
                    console.debug('[Report] Local reportActions up to date. Not fetching additional actions.');
                    return;
                }

                console.debug('[Report] Fetching reportActions for reportIDs: ', {
                    reportIDs: reportIDsToFetchActions,
                });
                _.each(reportIDsToFetchActions, (reportID) => {
                    const offset = dangerouslyGetReportActionsMaxSequenceNumber(reportID, false);
                    fetchActions(reportID, offset);
                });

                // We are waiting a set amount of time to allow the UI to finish loading before bogging it down with
                // more requests and operations. Startup delay is longer since there is a lot more work done to build
                // up the UI when the app first initializes.
            }, shouldDelayActionsFetch ? CONST.FETCH_ACTIONS_DELAY.STARTUP : CONST.FETCH_ACTIONS_DELAY.RECONNECT));
        });
}

/**
 * Add an action item to a report
 *
 * @param {Number} reportID
 * @param {String} text
 * @param {Object} [file]
 */
function addAction(reportID, text, file) {
    // Convert the comment from MD into HTML because that's how it is stored in the database
    const parser = new ExpensiMark();
    const commentText = parser.replace(text);
    const isAttachment = _.isEmpty(text) && file !== undefined;

    // The new sequence number will be one higher than the highest
    const highestSequenceNumber = reportMaxSequenceNumbers[reportID] || 0;
    const newSequenceNumber = highestSequenceNumber + 1;
    const htmlForNewComment = isAttachment ? 'Uploading Attachment...' : commentText;

    // Remove HTML from text when applying optimistic offline comment
    const textForNewComment = isAttachment ? '[Attachment]'
        : htmlForNewComment.replace(/<[^>]*>?/gm, '');

    // Update the report in Onyx to have the new sequence number
    Onyx.merge(`${ONYXKEYS.COLLECTION.REPORT}${reportID}`, {
        maxSequenceNumber: newSequenceNumber,
        lastMessageTimestamp: moment().unix(),
        lastMessageText: textForNewComment,
        lastActorEmail: currentUserEmail,
    });

    // Generate a clientID so we can save the optimistic action to storage with the clientID as key. Later, we will
    // remove the optimistic action when we add the real action created in the server. We do this because it's not
    // safe to assume that this will use the very next sequenceNumber. An action created by another can overwrite that
    // sequenceNumber if it is created before this one. We use a combination of current epoch timestamp (milliseconds)
    // and a random number so that the probability of someone else having the same optimisticReportActionID is
    // extremely low even if they left the comment at the same moment as another user on the same report. The random
    // number is 3 digits because if we go any higher JS will convert the digits after the 16th position to 0's in
    // optimisticReportActionID.
    const randomNumber = Math.floor((Math.random() * (999 - 100)) + 100);
    const optimisticReportActionID = parseInt(`${Date.now()}${randomNumber}`, 10);

    // Store the optimistic action ID on the report the comment was added to. It will be removed later when refetching
    // report actions in order to clear out any stuck actions (i.e. actions where the client never received a Pusher
    // event, for whatever reason, from the server with the new action data
    Onyx.merge(`${ONYXKEYS.COLLECTION.REPORT}${reportID}`, {
        optimisticReportActionIDs: [...(optimisticReportActionIDs[reportID] || []), optimisticReportActionID],
    });

    // Optimistically add the new comment to the store before waiting to save it to the server
    Onyx.merge(`${ONYXKEYS.COLLECTION.REPORT_ACTIONS}${reportID}`, {
        [optimisticReportActionID]: {
            actionName: 'ADDCOMMENT',
            actorEmail: currentUserEmail,
            actorAccountID: currentUserAccountID,
            person: [
                {
                    style: 'strong',
                    text: myPersonalDetails.displayName || currentUserEmail,
                    type: 'TEXT',
                },
            ],
            automatic: false,

            // Use the client generated ID as a optimistic action ID so we can remove it later
            sequenceNumber: optimisticReportActionID,
            avatar: myPersonalDetails.avatar,
            timestamp: moment().unix(),
            message: [
                {
                    type: 'COMMENT',
                    html: htmlForNewComment,
                    text: textForNewComment,
                },
            ],
            isFirstItem: false,
            isAttachment,
            loading: true,
            shouldShow: true,
        },
    });

    API.Report_AddComment({
        reportID,
        reportComment: commentText,
        file,
        clientID: optimisticReportActionID,

        // The persist flag enables this request to be retried if we are offline and the app is completely killed. We do
        // not retry attachments as we have no solution for storing them persistently and attachments can't be "lost" in
        // the same way report actions can.
        persist: !isAttachment,
    })
        .then(({reportAction}) => updateReportWithNewAction(reportID, reportAction));
}

/**
 * Updates the last read action ID on the report. It optimistically makes the change to the store, and then let's the
 * network layer handle the delayed write.
 *
 * @param {Number} reportID
 * @param {Number} [sequenceNumber] This can be used to set the last read actionID to a specific
 *  spot (eg. mark-as-unread). Otherwise, when this param is omitted, the highest sequence number becomes the one that
 *  is last read (meaning that the entire report history has been read)
 */
function updateLastReadActionID(reportID, sequenceNumber) {
    // If we aren't specifying a sequenceNumber and have no valid maxSequenceNumber for this report then we should not
    // update the last read. Most likely, we have just created the report and it has no comments. But we should err on
    // the side of caution and do nothing in this case.
    if (_.isUndefined(sequenceNumber)
        && (!reportMaxSequenceNumbers[reportID] && reportMaxSequenceNumbers[reportID] !== 0)) {
        return;
    }

    // Need to subtract 1 from sequenceNumber so that the "New" marker appears in the right spot (the last read
    // action). If 1 isn't subtracted then the "New" marker appears one row below the action (the first unread action)
    const lastReadSequenceNumber = (sequenceNumber - 1) || reportMaxSequenceNumbers[reportID];

    setLocalLastRead(reportID, lastReadSequenceNumber);

    // Mark the report as not having any unread items
    API.Report_UpdateLastRead({
        accountID: currentUserAccountID,
        reportID,
        sequenceNumber: lastReadSequenceNumber,
    });
}

/**
 * Toggles the pinned state of the report.
 *
 * @param {Object} report
 */
function togglePinnedState(report) {
    const pinnedValue = !report.isPinned;
    updateReportPinnedState(report.reportID, pinnedValue);
    API.Report_TogglePinned({
        reportID: report.reportID,
        pinnedValue,
    });
}

/**
 * Saves the comment left by the user as they are typing. By saving this data the user can switch between chats, close
 * tab, refresh etc without worrying about loosing what they typed out.
 *
 * @param {Number} reportID
 * @param {String} comment
 */
function saveReportComment(reportID, comment) {
    Onyx.merge(`${ONYXKEYS.COLLECTION.REPORT_DRAFT_COMMENT}${reportID}`, comment);
}

/**
 * Broadcasts whether or not a user is typing on a report over the report's private pusher channel.
 *
 * @param {Number} reportID
 */
function broadcastUserIsTyping(reportID) {
    const privateReportChannelName = getReportChannelName(reportID);
    const typingStatus = {};
    typingStatus[currentUserEmail] = true;
    Pusher.sendEvent(privateReportChannelName, 'client-userIsTyping', typingStatus);
}

/**
 * When a report changes in Onyx, this fetches the report from the API if the report doesn't have a name
 * and it keeps track of the max sequence number on the report actions.
 *
 * @param {Object} report
 */
function handleReportChanged(report) {
    if (!report) {
        return;
    }

    // A report can be missing a name if a comment is received via pusher event
    // and the report does not yet exist in Onyx (eg. a new DM created with the logged in person)
    if (report.reportID && report.reportName === undefined) {
        fetchChatReportsByIDs([report.reportID]);
    }

    // Store the max sequence number for each report
    reportMaxSequenceNumbers[report.reportID] = report.maxSequenceNumber;

    // Store optimistic actions IDs for each report
    optimisticReportActionIDs[report.reportID] = report.optimisticReportActionIDs;
}

/**
 * @param {Number} reportID
 */
function updateCurrentlyViewedReportID(reportID) {
    Onyx.merge(ONYXKEYS.CURRENTLY_VIEWED_REPORTID, String(reportID));
}

Onyx.connect({
    key: ONYXKEYS.COLLECTION.REPORT,
    callback: handleReportChanged,
});

// When the app reconnects from being offline, fetch all of the reports and their actions
NetworkConnection.onReconnect(fetchAllReports);

/**
 * Saves a new message for a comment. Marks the comment as edited, which will be reflected in the UI.
 *
 * @param {Number} reportID
 * @param {Object} originalReportAction
 * @param {String} htmlForNewComment
 */
function editReportComment(reportID, originalReportAction, htmlForNewComment) {
    // Optimistically update the report action with the new message
    const sequenceNumber = originalReportAction.sequenceNumber;
    const newReportAction = {...originalReportAction};
    const actionToMerge = {};
    newReportAction.message[0].isEdited = true;
    newReportAction.message[0].html = htmlForNewComment;
    newReportAction.message[0].text = Str.stripHTML(htmlForNewComment);
    actionToMerge[sequenceNumber] = newReportAction;
    Onyx.merge(`${ONYXKEYS.COLLECTION.REPORT_ACTIONS}${reportID}`, actionToMerge);

    // Persist the updated report comment
    API.Report_EditComment({
        reportID,
        reportActionID: originalReportAction.reportActionID,
        reportComment: htmlForNewComment,
        sequenceNumber,
    })
        .catch(() => {
            // If it fails, reset Onyx
            actionToMerge[sequenceNumber] = originalReportAction;
            Onyx.merge(`${ONYXKEYS.COLLECTION.REPORT_ACTIONS}${reportID}`, actionToMerge);
        });
}

/**
 * Saves the draft for a comment report action. This will put the comment into "edit mode"
 *
 * @param {Number} reportID
 * @param {Number} reportActionID
 * @param {String} draftMessage
 */
function saveReportActionDraft(reportID, reportActionID, draftMessage) {
    Onyx.set(`${ONYXKEYS.COLLECTION.REPORT_ACTIONS_DRAFTS}${reportID}_${reportActionID}`, draftMessage);
}

export {
    fetchAllReports,
    fetchActions,
    fetchOrCreateChatReport,
    addAction,
    updateLastReadActionID,
    setNewMarkerPosition,
    subscribeToReportTypingEvents,
    subscribeToUserEvents,
    unsubscribeFromReportChannel,
    saveReportComment,
    broadcastUserIsTyping,
    togglePinnedState,
    updateCurrentlyViewedReportID,
    editReportComment,
    saveReportActionDraft,
    getSimplifiedIOUReport,
    getSimplifiedReportObject,
};<|MERGE_RESOLUTION|>--- conflicted
+++ resolved
@@ -426,7 +426,6 @@
 }
 
 /**
-<<<<<<< HEAD
  * @param {Number} reportID
  * @param {Number} sequenceNumber
  */
@@ -434,7 +433,9 @@
     Onyx.merge(`${ONYXKEYS.COLLECTION.REPORT}${reportID}`, {
         newMarkerSequenceNumber: sequenceNumber,
     });
-=======
+}
+
+/**
  * Updates a report action's message to be a new value.
  *
  * @param {Number} reportID
@@ -445,7 +446,6 @@
     const actionToMerge = {};
     actionToMerge[sequenceNumber] = {message: [message]};
     Onyx.merge(`${ONYXKEYS.COLLECTION.REPORT_ACTIONS}${reportID}`, actionToMerge);
->>>>>>> ff922f96
 }
 
 /**
