--- conflicted
+++ resolved
@@ -244,9 +244,6 @@
 
     const currentTime = DateUtils.getDBTime();
 
-<<<<<<< HEAD
-    const prevVisibleMessageText = ReportActionsUtils.getLastVisibleMessage(reportID);
-=======
     const lastVisibleMessage = ReportActionsUtils.getLastVisibleMessage(reportID);
     let prevVisibleMessageText;
     if (lastVisibleMessage.lastMessageTranslationKey) {
@@ -255,7 +252,6 @@
         prevVisibleMessageText = lastVisibleMessage.lastMessageText;
     }
 
->>>>>>> 105ba31f
     const lastCommentText = ReportUtils.formatReportLastMessageText(lastAction.message[0].text);
 
     const optimisticReport = {
