--- conflicted
+++ resolved
@@ -617,13 +617,9 @@
         reportID,
         reportComment: htmlComment,
         file,
-<<<<<<< HEAD
         clientID: optimisticReportActionID,
     })
         .then(({reportAction}) => updateReportWithNewAction(reportID, reportAction));
-=======
-    });
->>>>>>> 964ffd25
 }
 
 /**
