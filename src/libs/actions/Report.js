--- conflicted
+++ resolved
@@ -348,22 +348,13 @@
     const optimisticReportData = {
         onyxMethod: Onyx.METHOD.MERGE,
         key: `${ONYXKEYS.COLLECTION.REPORT}${reportID}`,
-<<<<<<< HEAD
         value: reportActionsExist(reportID)
             ? {}
             : {
                   isLoadingReportActions: true,
                   isLoadingMoreReportActions: false,
-                  lastReadTime: DateUtils.getDBTime(),
                   reportName: lodashGet(allReports, [reportID, 'reportName'], CONST.REPORT.DEFAULT_REPORT_NAME),
               },
-=======
-        value: {
-            isLoadingReportActions: true,
-            isLoadingMoreReportActions: false,
-            reportName: lodashGet(allReports, [reportID, 'reportName'], CONST.REPORT.DEFAULT_REPORT_NAME),
-        },
->>>>>>> 279e1a23
     };
     const reportSuccessData = {
         onyxMethod: Onyx.METHOD.MERGE,
