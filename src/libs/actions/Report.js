import {InteractionManager} from 'react-native';
import _ from 'underscore';
import lodashGet from 'lodash/get';
import ExpensiMark from 'expensify-common/lib/ExpensiMark';
import Onyx from 'react-native-onyx';
import Str from 'expensify-common/lib/str';
import ONYXKEYS from '../../ONYXKEYS';
import * as Pusher from '../Pusher/pusher';
import LocalNotification from '../Notification/LocalNotification';
import Navigation from '../Navigation/Navigation';
import * as ActiveClientManager from '../ActiveClientManager';
import Visibility from '../Visibility';
import ROUTES from '../../ROUTES';
import * as API from '../API';
import CONFIG from '../../CONFIG';
import CONST from '../../CONST';
import Log from '../Log';
import * as ReportUtils from '../ReportUtils';
import DateUtils from '../DateUtils';
import * as ReportActionsUtils from '../ReportActionsUtils';
import * as CollectionUtils from '../CollectionUtils';
import * as EmojiUtils from '../EmojiUtils';
import * as ErrorUtils from '../ErrorUtils';
import * as UserUtils from '../UserUtils';
import * as Welcome from './Welcome';
import * as PersonalDetailsUtils from '../PersonalDetailsUtils';
import SidebarUtils from '../SidebarUtils';
import * as OptionsListUtils from '../OptionsListUtils';

let currentUserEmail;
let currentUserAccountID;
Onyx.connect({
    key: ONYXKEYS.SESSION,
    callback: (val) => {
        // When signed out, val is undefined
        if (!val) {
            return;
        }

        currentUserEmail = val.email;
        currentUserAccountID = val.accountID;
    },
});

let preferredSkinTone;
Onyx.connect({
    key: ONYXKEYS.PREFERRED_EMOJI_SKIN_TONE,
    callback: (val) => {
        preferredSkinTone = EmojiUtils.getPreferredSkinToneIndex(val);
    },
});

const allReportActions = {};
Onyx.connect({
    key: ONYXKEYS.COLLECTION.REPORT_ACTIONS,
    callback: (actions, key) => {
        if (!key || !actions) {
            return;
        }
        const reportID = CollectionUtils.extractCollectionItemID(key);
        allReportActions[reportID] = actions;
    },
});

let isNetworkOffline = false;
Onyx.connect({
    key: ONYXKEYS.NETWORK,
    callback: (val) => (isNetworkOffline = lodashGet(val, 'isOffline', false)),
});

let allPersonalDetails;
Onyx.connect({
    key: ONYXKEYS.PERSONAL_DETAILS_LIST,
    callback: (val) => {
        allPersonalDetails = val || {};
    },
});

const allReports = {};
let conciergeChatReportID;
const typingWatchTimers = {};

/**
 * Get the private pusher channel name for a Report.
 *
 * @param {String} reportID
 * @returns {String}
 */
function getReportChannelName(reportID) {
    return `${CONST.PUSHER.PRIVATE_REPORT_CHANNEL_PREFIX}${reportID}${CONFIG.PUSHER.SUFFIX}`;
}

/**
 * There are 2 possibilities that we can receive via pusher for a user's typing status:
 * 1. The "new" way from New Expensify is passed as {[login]: Boolean} (e.g. {yuwen@expensify.com: true}), where the value
 * is whether the user with that login is typing on the report or not.
 * 2. The "old" way from e.com which is passed as {userLogin: login} (e.g. {userLogin: bstites@expensify.com})
 *
 * This method makes sure that no matter which we get, we return the "new" format
 *
 * @param {Object} typingStatus
 * @returns {Object}
 */
function getNormalizedTypingStatus(typingStatus) {
    let normalizedTypingStatus = typingStatus;

    if (_.first(_.keys(typingStatus)) === 'userLogin') {
        normalizedTypingStatus = {[typingStatus.userLogin]: true};
    }

    return normalizedTypingStatus;
}

/**
 * Initialize our pusher subscriptions to listen for someone typing in a report.
 *
 * @param {String} reportID
 */
function subscribeToReportTypingEvents(reportID) {
    if (!reportID) {
        return;
    }

    // Make sure we have a clean Typing indicator before subscribing to typing events
    Onyx.set(`${ONYXKEYS.COLLECTION.REPORT_USER_IS_TYPING}${reportID}`, {});

    const pusherChannelName = getReportChannelName(reportID);
    Pusher.subscribe(pusherChannelName, Pusher.TYPE.USER_IS_TYPING, (typingStatus) => {
        // If the pusher message comes from OldDot, we expect the typing status to be keyed by user
        // login OR by 'Concierge'. If the pusher message comes from NewDot, it is keyed by accountID
        // since personal details are keyed by accountID.
        const normalizedTypingStatus = getNormalizedTypingStatus(typingStatus);
        const accountIDOrLogin = _.first(_.keys(normalizedTypingStatus));

        if (!accountIDOrLogin) {
            return;
        }

        // Don't show the typing indicator if the user is typing on another platform
        if (Number(accountIDOrLogin) === currentUserAccountID) {
            return;
        }

        // Use a combo of the reportID and the accountID or login as a key for holding our timers.
        const reportUserIdentifier = `${reportID}-${accountIDOrLogin}`;
        clearTimeout(typingWatchTimers[reportUserIdentifier]);
        Onyx.merge(`${ONYXKEYS.COLLECTION.REPORT_USER_IS_TYPING}${reportID}`, normalizedTypingStatus);

        // Wait for 1.5s of no additional typing events before setting the status back to false.
        typingWatchTimers[reportUserIdentifier] = setTimeout(() => {
            const typingStoppedStatus = {};
            typingStoppedStatus[accountIDOrLogin] = false;
            Onyx.merge(`${ONYXKEYS.COLLECTION.REPORT_USER_IS_TYPING}${reportID}`, typingStoppedStatus);
            delete typingWatchTimers[reportUserIdentifier];
        }, 1500);
    }).catch((error) => {
        Log.hmmm('[Report] Failed to initially subscribe to Pusher channel', false, {errorType: error.type, pusherChannelName});
    });
}

/**
 * Remove our pusher subscriptions to listen for someone typing in a report.
 *
 * @param {String} reportID
 */
function unsubscribeFromReportChannel(reportID) {
    if (!reportID) {
        return;
    }

    const pusherChannelName = getReportChannelName(reportID);
    Onyx.set(`${ONYXKEYS.COLLECTION.REPORT_USER_IS_TYPING}${reportID}`, {});
    Pusher.unsubscribe(pusherChannelName, Pusher.TYPE.USER_IS_TYPING);
}

const defaultNewActionSubscriber = {
    reportID: '',
    callback: () => {},
};

let newActionSubscriber = defaultNewActionSubscriber;

/**
 * Enables the Report actions file to let the ReportActionsView know that a new comment has arrived in realtime for the current report
 *
 * @param {String} reportID
 * @param {Function} callback
 * @returns {Function}
 */
function subscribeToNewActionEvent(reportID, callback) {
    newActionSubscriber = {callback, reportID};
    return () => {
        newActionSubscriber = defaultNewActionSubscriber;
    };
}

/**
 * Notify the ReportActionsView that a new comment has arrived
 *
 * @param {String} reportID
 * @param {Number} accountID
 * @param {String} reportActionID
 */
function notifyNewAction(reportID, accountID, reportActionID) {
    if (reportID !== newActionSubscriber.reportID) {
        return;
    }
    const isFromCurrentUser = accountID === currentUserAccountID;
    newActionSubscriber.callback(isFromCurrentUser, reportActionID);
}

/**
 * Add up to two report actions to a report. This method can be called for the following situations:
 *
 * - Adding one comment
 * - Adding one attachment
 * - Add both a comment and attachment simultaneously
 *
 * @param {String} reportID
 * @param {String} [text]
 * @param {Object} [file]
 */
function addActions(reportID, text = '', file) {
    let reportCommentText = '';
    let reportCommentAction;
    let attachmentAction;
    let commandName = 'AddComment';

    if (text) {
        const reportComment = ReportUtils.buildOptimisticAddCommentReportAction(text);
        reportCommentAction = reportComment.reportAction;
        reportCommentText = reportComment.commentText;
    }

    if (file) {
        // When we are adding an attachment we will call AddAttachment.
        // It supports sending an attachment with an optional comment and AddComment supports adding a single text comment only.
        commandName = 'AddAttachment';
        const attachment = ReportUtils.buildOptimisticAddCommentReportAction('', file);
        attachmentAction = attachment.reportAction;
    }

    // Always prefer the file as the last action over text
    const lastAction = attachmentAction || reportCommentAction;

    const currentTime = DateUtils.getDBTime();

    const lastCommentText = ReportUtils.formatReportLastMessageText(lastAction.message[0].text);

    const optimisticReport = {
        lastVisibleActionCreated: currentTime,
        lastMessageTranslationKey: lodashGet(lastAction, 'message[0].translationKey', ''),
        lastMessageText: lastCommentText,
        lastMessageHtml: lastCommentText,
        lastActorEmail: currentUserEmail,
        lastActorAccountID: currentUserAccountID,
        lastReadTime: currentTime,
    };

    // Optimistically add the new actions to the store before waiting to save them to the server
    const optimisticReportActions = {};
    if (text) {
        optimisticReportActions[reportCommentAction.reportActionID] = reportCommentAction;
    }
    if (file) {
        optimisticReportActions[attachmentAction.reportActionID] = attachmentAction;
    }

    const parameters = {
        reportID,
        reportActionID: file ? attachmentAction.reportActionID : reportCommentAction.reportActionID,
        commentReportActionID: file && reportCommentAction ? reportCommentAction.reportActionID : null,
        reportComment: reportCommentText,
        file,
    };

    const optimisticData = [
        {
            onyxMethod: Onyx.METHOD.MERGE,
            key: `${ONYXKEYS.COLLECTION.REPORT}${reportID}`,
            value: optimisticReport,
        },
        {
            onyxMethod: Onyx.METHOD.MERGE,
            key: `${ONYXKEYS.COLLECTION.REPORT_ACTIONS}${reportID}`,
            value: optimisticReportActions,
        },
    ];

    const successData = [
        {
            onyxMethod: Onyx.METHOD.MERGE,
            key: `${ONYXKEYS.COLLECTION.REPORT_ACTIONS}${reportID}`,
            value: _.mapObject(optimisticReportActions, () => ({pendingAction: null})),
        },
    ];

    const failureData = [
        {
            onyxMethod: Onyx.METHOD.MERGE,
            key: `${ONYXKEYS.COLLECTION.REPORT_ACTIONS}${reportID}`,
            value: _.mapObject(optimisticReportActions, (action) => ({
                ...action,
                errors: ErrorUtils.getMicroSecondOnyxError('report.genericAddCommentFailureMessage'),
            })),
        },
    ];

    // Update the timezone if it's been 5 minutes from the last time the user added a comment
    if (DateUtils.canUpdateTimezone()) {
        const timezone = DateUtils.getCurrentTimezone();
        parameters.timezone = JSON.stringify(timezone);
        optimisticData.push({
            onyxMethod: Onyx.METHOD.MERGE,
            key: ONYXKEYS.PERSONAL_DETAILS_LIST,
            value: {[currentUserAccountID]: {timezone}},
        });
        DateUtils.setTimezoneUpdated();
    }

    API.write(commandName, parameters, {
        optimisticData,
        successData,
        failureData,
    });
    notifyNewAction(reportID, lastAction.actorAccountID, lastAction.reportActionID);
}

/**
 *
 * Add an attachment and optional comment.
 *
 * @param {String} reportID
 * @param {File} file
 * @param {String} [text]
 */
function addAttachment(reportID, file, text = '') {
    addActions(reportID, text, file);
}

/**
 * Add a single comment to a report
 *
 * @param {String} reportID
 * @param {String} text
 */
function addComment(reportID, text) {
    addActions(reportID, text);
}

/**
 * Gets the latest page of report actions and updates the last read message
 * If a chat with the passed reportID is not found, we will create a chat based on the passed participantList
 *
 * @param {String} reportID
 * @param {Array} participantLoginList The list of users that are included in a new chat, not including the user creating it
 * @param {Object} newReportObject The optimistic report object created when making a new chat, saved as optimistic data
 * @param {String} parentReportActionID The parent report action that a thread was created from (only passed for new threads)
 * @param {Boolean} isFromDeepLink Whether or not this report is being opened from a deep link
 * @param {Array} participantAccountIDList The list of accountIDs that are included in a new chat, not including the user creating it
 */
function openReport(reportID, participantLoginList = [], newReportObject = {}, parentReportActionID = '0', isFromDeepLink = false, participantAccountIDList = []) {
    const optimisticReportData = {
        onyxMethod: Onyx.METHOD.MERGE,
        key: `${ONYXKEYS.COLLECTION.REPORT}${reportID}`,
        value: {
            isLoadingReportActions: true,
            isLoadingMoreReportActions: false,
            lastReadTime: DateUtils.getDBTime(),
        },
    };
    const reportSuccessData = {
        onyxMethod: Onyx.METHOD.MERGE,
        key: `${ONYXKEYS.COLLECTION.REPORT}${reportID}`,
        value: {
            isLoadingReportActions: false,
            pendingFields: {
                createChat: null,
            },
            errorFields: {
                createChat: null,
            },
            isOptimisticReport: false,
        },
    };
    const reportFailureData = {
        onyxMethod: Onyx.METHOD.MERGE,
        key: `${ONYXKEYS.COLLECTION.REPORT}${reportID}`,
        value: {
            isLoadingReportActions: false,
        },
    };

    const onyxData = {
        optimisticData: [optimisticReportData],
        successData: [reportSuccessData],
        failureData: [reportFailureData],
    };

    const params = {
        reportID,
        emailList: participantLoginList ? participantLoginList.join(',') : '',
        accountIDList: participantAccountIDList ? participantAccountIDList.join(',') : '',
        parentReportActionID,
    };

    if (isFromDeepLink) {
        params.shouldRetry = false;
    }

    // If we open an exist report, but it is not present in Onyx yet, we should change the method to set for this report
    // and we need data to be available when we navigate to the chat page
    if (_.isEmpty(ReportUtils.getReport(reportID))) {
        optimisticReportData.onyxMethod = Onyx.METHOD.SET;
    }

    // If we are creating a new report, we need to add the optimistic report data and a report action
    if (!_.isEmpty(newReportObject)) {
        // Change the method to set for new reports because it doesn't exist yet, is faster,
        // and we need the data to be available when we navigate to the chat page
        optimisticReportData.onyxMethod = Onyx.METHOD.SET;
        optimisticReportData.value = {
            reportName: CONST.REPORT.DEFAULT_REPORT_NAME,
            ...optimisticReportData.value,
            ...newReportObject,
            pendingFields: {
                createChat: CONST.RED_BRICK_ROAD_PENDING_ACTION.ADD,
            },
            isOptimisticReport: true,
        };

        const optimisticCreatedAction = ReportUtils.buildOptimisticCreatedReportAction(newReportObject.ownerEmail);
        onyxData.optimisticData.push({
            onyxMethod: Onyx.METHOD.SET,
            key: `${ONYXKEYS.COLLECTION.REPORT_ACTIONS}${reportID}`,
            value: {[optimisticCreatedAction.reportActionID]: optimisticCreatedAction},
        });
        onyxData.successData.push({
            onyxMethod: Onyx.METHOD.MERGE,
            key: `${ONYXKEYS.COLLECTION.REPORT_ACTIONS}${reportID}`,
            value: {[optimisticCreatedAction.reportActionID]: {pendingAction: null}},
        });

        // Add optimistic personal details for new participants
        const optimisticPersonalDetails = {};
        _.map(participantLoginList, (login, index) => {
            const accountID = newReportObject.participantAccountIDs[index];
            optimisticPersonalDetails[accountID] = allPersonalDetails[accountID] || {
                login,
                accountID,
                avatar: UserUtils.getDefaultAvatarURL(accountID),
                displayName: login,
            };
        });
        onyxData.optimisticData.push({
            onyxMethod: Onyx.METHOD.MERGE,
            key: ONYXKEYS.PERSONAL_DETAILS_LIST,
            value: optimisticPersonalDetails,
        });

        // Add the createdReportActionID parameter to the API call
        params.createdReportActionID = optimisticCreatedAction.reportActionID;

        // If we are creating a thread, ensure the report action has childReportID property added
        if (newReportObject.parentReportID && parentReportActionID) {
            onyxData.optimisticData.push({
                onyxMethod: Onyx.METHOD.MERGE,
                key: `${ONYXKEYS.COLLECTION.REPORT_ACTIONS}${newReportObject.parentReportID}`,
                value: {[parentReportActionID]: {childReportID: reportID}},
            });
            onyxData.failureData.push({
                onyxMethod: Onyx.METHOD.MERGE,
                key: `${ONYXKEYS.COLLECTION.REPORT_ACTIONS}${newReportObject.parentReportID}`,
                value: {[parentReportActionID]: {childReportID: '0'}},
            });
        }
    }

    if (isFromDeepLink) {
        // eslint-disable-next-line rulesdir/no-api-side-effects-method
        API.makeRequestWithSideEffects('OpenReport', params, onyxData).finally(() => {
            Onyx.set(ONYXKEYS.IS_CHECKING_PUBLIC_ROOM, false);
        });
    } else {
        // eslint-disable-next-line rulesdir/no-multiple-api-calls
        API.write('OpenReport', params, onyxData);
    }
}

/**
 * This will find an existing chat, or create a new one if none exists, for the given user or set of users. It will then navigate to this chat.
 *
 * @param {Array} userLogins list of user logins to start a chat report with.
 */
function navigateToAndOpenReport(userLogins) {
    let newChat = {};
    const formattedUserLogins = _.map(userLogins, (login) => OptionsListUtils.addSMSDomainIfPhoneNumber(login).toLowerCase());
    const chat = ReportUtils.getChatByParticipantsByLoginList(formattedUserLogins);
    if (!chat) {
        const participantAccountIDs = PersonalDetailsUtils.getAccountIDsByLogins(userLogins);
        newChat = ReportUtils.buildOptimisticChatReport(participantAccountIDs);
    }
    const reportID = chat ? chat.reportID : newChat.reportID;

    // We want to pass newChat here because if anything is passed in that param (even an existing chat), we will try to create a chat on the server
    openReport(reportID, userLogins, newChat);
    Navigation.dismissModal(reportID);
}

/**
 * This will find an existing chat, or create a new one if none exists, for the given accountID or set of accountIDs. It will then navigate to this chat.
 *
 * @param {Array} participantAccountIDs of user logins to start a chat report with.
 */
function navigateToAndOpenReportWithAccountIDs(participantAccountIDs) {
    let newChat = {};
    const chat = ReportUtils.getChatByParticipants(participantAccountIDs);
    if (!chat) {
        newChat = ReportUtils.buildOptimisticChatReport(participantAccountIDs);
    }
    const reportID = chat ? chat.reportID : newChat.reportID;

    // We want to pass newChat here because if anything is passed in that param (even an existing chat), we will try to create a chat on the server
    openReport(reportID, [], newChat, '0', false, participantAccountIDs);
    Navigation.dismissModal(reportID);
}

/**
 * This will navigate to an existing thread, or create a new one if necessary
 *
 * @param {String} childReportID The reportID we are trying to open
 * @param {Object} parentReportAction the parent comment of a thread
 * @param {String} parentReportID The reportID of the parent
 *
 */
function navigateToAndOpenChildReport(childReportID = '0', parentReportAction = {}, parentReportID = '0') {
    if (childReportID !== '0') {
        openReport(childReportID);
        Navigation.navigate(ROUTES.getReportRoute(childReportID));
    } else {
        const participantAccountIDs = _.uniq([currentUserAccountID, Number(parentReportAction.actorAccountID)]);
        const parentReport = allReports[parentReportID];
        const newChat = ReportUtils.buildOptimisticChatReport(
            participantAccountIDs,
            lodashGet(parentReportAction, ['message', 0, 'text']),
            lodashGet(parentReport, 'chatType', ''),
            lodashGet(parentReport, 'policyID', CONST.POLICY.OWNER_EMAIL_FAKE),
            CONST.POLICY.OWNER_EMAIL_FAKE,
            CONST.POLICY.OWNER_ACCOUNT_ID_FAKE,
            false,
            '',
            undefined,
            CONST.REPORT.NOTIFICATION_PREFERENCE.ALWAYS,
            parentReportAction.reportActionID,
            parentReportID,
        );

        const participantLogins = PersonalDetailsUtils.getLoginsByAccountIDs(newChat.participantAccountIDs);
        openReport(newChat.reportID, participantLogins, newChat, parentReportAction.reportActionID);
        Navigation.navigate(ROUTES.getReportRoute(newChat.reportID));
    }
}

/**
 * Get the latest report history without marking the report as read.
 *
 * @param {String} reportID
 */
function reconnect(reportID) {
    API.write(
        'ReconnectToReport',
        {
            reportID,
        },
        {
            optimisticData: [
                {
                    onyxMethod: Onyx.METHOD.MERGE,
                    key: `${ONYXKEYS.COLLECTION.REPORT}${reportID}`,
                    value: {
                        isLoadingReportActions: true,
                        isLoadingMoreReportActions: false,
                        reportName: lodashGet(allReports, [reportID, 'reportName'], CONST.REPORT.DEFAULT_REPORT_NAME),
                    },
                },
            ],
            successData: [
                {
                    onyxMethod: Onyx.METHOD.MERGE,
                    key: `${ONYXKEYS.COLLECTION.REPORT}${reportID}`,
                    value: {
                        isLoadingReportActions: false,
                    },
                },
            ],
            failureData: [
                {
                    onyxMethod: Onyx.METHOD.MERGE,
                    key: `${ONYXKEYS.COLLECTION.REPORT}${reportID}`,
                    value: {
                        isLoadingReportActions: false,
                    },
                },
            ],
        },
    );
}

/**
 * Gets the older actions that have not been read yet.
 * Normally happens when you scroll up on a chat, and the actions have not been read yet.
 *
 * @param {String} reportID
 * @param {String} reportActionID
 */
function readOldestAction(reportID, reportActionID) {
    API.read(
        'ReadOldestAction',
        {
            reportID,
            reportActionID,
        },
        {
            optimisticData: [
                {
                    onyxMethod: Onyx.METHOD.MERGE,
                    key: `${ONYXKEYS.COLLECTION.REPORT}${reportID}`,
                    value: {
                        isLoadingMoreReportActions: true,
                    },
                },
            ],
            successData: [
                {
                    onyxMethod: Onyx.METHOD.MERGE,
                    key: `${ONYXKEYS.COLLECTION.REPORT}${reportID}`,
                    value: {
                        isLoadingMoreReportActions: false,
                    },
                },
            ],
            failureData: [
                {
                    onyxMethod: Onyx.METHOD.MERGE,
                    key: `${ONYXKEYS.COLLECTION.REPORT}${reportID}`,
                    value: {
                        isLoadingMoreReportActions: false,
                    },
                },
            ],
        },
    );
}

/**
 * Gets metadata info about links in the provided report action
 *
 * @param {String} reportID
 * @param {String} reportActionID
 */
function expandURLPreview(reportID, reportActionID) {
    API.read('ExpandURLPreview', {
        reportID,
        reportActionID,
    });
}

/**
 * Marks the new report actions as read
 *
 * @param {String} reportID
 */
function readNewestAction(reportID) {
    API.write(
        'ReadNewestAction',
        {
            reportID,
        },
        {
            optimisticData: [
                {
                    onyxMethod: Onyx.METHOD.MERGE,
                    key: `${ONYXKEYS.COLLECTION.REPORT}${reportID}`,
                    value: {
                        lastReadTime: DateUtils.getDBTime(),
                    },
                },
            ],
        },
    );
}

/**
 * Sets the last read time on a report
 *
 * @param {String} reportID
 * @param {String} reportActionCreated
 */
function markCommentAsUnread(reportID, reportActionCreated) {
    // If no action created date is provided, use the last action's
    const actionCreationTime = reportActionCreated || lodashGet(allReports, [reportID, 'lastVisibleActionCreated'], '0');

    // We subtract 1 millisecond so that the lastReadTime is updated to just before a given reportAction's created date
    // For example, if we want to mark a report action with ID 100 and created date '2014-04-01 16:07:02.999' unread, we set the lastReadTime to '2014-04-01 16:07:02.998'
    // Since the report action with ID 100 will be the first with a timestamp above '2014-04-01 16:07:02.998', it's the first one that will be shown as unread
    const lastReadTime = DateUtils.subtractMillisecondsFromDateTime(actionCreationTime, 1);
    API.write(
        'MarkAsUnread',
        {
            reportID,
            lastReadTime,
        },
        {
            optimisticData: [
                {
                    onyxMethod: Onyx.METHOD.MERGE,
                    key: `${ONYXKEYS.COLLECTION.REPORT}${reportID}`,
                    value: {
                        lastReadTime,
                    },
                },
            ],
        },
    );
}

/**
 * Toggles the pinned state of the report.
 *
 * @param {Object} reportID
 * @param {Boolean} isPinnedChat
 */
function togglePinnedState(reportID, isPinnedChat) {
    const pinnedValue = !isPinnedChat;

    // Optimistically pin/unpin the report before we send out the command
    const optimisticData = [
        {
            onyxMethod: Onyx.METHOD.MERGE,
            key: `${ONYXKEYS.COLLECTION.REPORT}${reportID}`,
            value: {isPinned: pinnedValue},
        },
    ];

    API.write(
        'TogglePinnedChat',
        {
            reportID,
            pinnedValue,
        },
        {optimisticData},
    );
}

/**
 * Saves the comment left by the user as they are typing. By saving this data the user can switch between chats, close
 * tab, refresh etc without worrying about loosing what they typed out.
 *
 * @param {String} reportID
 * @param {String} comment
 */
function saveReportComment(reportID, comment) {
    Onyx.merge(`${ONYXKEYS.COLLECTION.REPORT_DRAFT_COMMENT}${reportID}`, comment);
}

/**
 * Saves the number of lines for the comment
 * @param {String} reportID
 * @param {Number} numberOfLines
 */
function saveReportCommentNumberOfLines(reportID, numberOfLines) {
    Onyx.merge(`${ONYXKEYS.COLLECTION.REPORT_DRAFT_COMMENT_NUMBER_OF_LINES}${reportID}`, numberOfLines);
}

/**
 * Immediate indication whether the report has a draft comment.
 *
 * @param {String} reportID
 * @param {Boolean} hasDraft
 * @returns {Promise}
 */
function setReportWithDraft(reportID, hasDraft) {
    return Onyx.merge(`${ONYXKEYS.COLLECTION.REPORT}${reportID}`, {hasDraft});
}

/**
 * Broadcasts whether or not a user is typing on a report over the report's private pusher channel.
 *
 * @param {String} reportID
 */
function broadcastUserIsTyping(reportID) {
    const privateReportChannelName = getReportChannelName(reportID);
    const typingStatus = {};
    typingStatus[currentUserAccountID] = true;
    Pusher.sendEvent(privateReportChannelName, Pusher.TYPE.USER_IS_TYPING, typingStatus);
}

/**
 * When a report changes in Onyx, this fetches the report from the API if the report doesn't have a name
 *
 * @param {Object} report
 */
function handleReportChanged(report) {
    if (!report || ReportUtils.isIOUReport(report)) {
        return;
    }

    if (report && report.reportID) {
        allReports[report.reportID] = report;

        if (ReportUtils.isConciergeChatReport(report)) {
            conciergeChatReportID = report.reportID;
        }
    }

    // A report can be missing a name if a comment is received via pusher event and the report does not yet exist in Onyx (eg. a new DM created with the logged in person)
    // In this case, we call reconnect so that we can fetch the report data without marking it as read
    if (report.reportID && report.reportName === undefined) {
        reconnect(report.reportID);
    }
}

Onyx.connect({
    key: ONYXKEYS.COLLECTION.REPORT,
    callback: handleReportChanged,
});

/**
 * Deletes a comment from the report, basically sets it as empty string
 *
 * @param {String} reportID
 * @param {Object} reportAction
 */
function deleteReportComment(reportID, reportAction) {
    const originalReportID = ReportUtils.getOriginalReportID(reportID, reportAction);
    const reportActionID = reportAction.reportActionID;
    const deletedMessage = [
        {
            translationKey: '',
            type: 'COMMENT',
            html: '',
            text: '',
            isEdited: true,
            isDeletedParentAction: true,
        },
    ];
    const optimisticReportActions = {
        [reportActionID]: {
            pendingAction: CONST.RED_BRICK_ROAD_PENDING_ACTION.DELETE,
            previousMessage: reportAction.message,
            message: deletedMessage,
            errors: null,
        },
    };

    // If we are deleting the last visible message, let's find the previous visible one (or set an empty one if there are none) and update the lastMessageText in the LHN.
    // Similarly, if we are deleting the last read comment we will want to update the lastVisibleActionCreated to use the previous visible message.
    let optimisticReport = {
        lastMessageTranslationKey: '',
        lastMessageText: '',
        lastVisibleActionCreated: '',
    };
<<<<<<< HEAD
    const {lastMessageText = '', lastMessageTranslationKey = ''} = ReportActionsUtils.getLastVisibleMessage(reportID, optimisticReportActions);
    if (lastMessageText || lastMessageTranslationKey) {
        const lastVisibleActionCreated = ReportActionsUtils.getLastVisibleAction(reportID, optimisticReportActions).created;
=======
    const lastMessageText = ReportActionsUtils.getLastVisibleMessageText(originalReportID, optimisticReportActions);
    if (lastMessageText.length > 0) {
        const lastVisibleActionCreated = ReportActionsUtils.getLastVisibleAction(originalReportID, optimisticReportActions).created;
>>>>>>> b2526e50
        optimisticReport = {
            lastMessageTranslationKey,
            lastMessageText,
            lastVisibleActionCreated,
        };
    }

    // If the API call fails we must show the original message again, so we revert the message content back to how it was
    // and and remove the pendingAction so the strike-through clears
    const failureData = [
        {
            onyxMethod: Onyx.METHOD.MERGE,
            key: `${ONYXKEYS.COLLECTION.REPORT_ACTIONS}${originalReportID}`,
            value: {
                [reportActionID]: {
                    message: reportAction.message,
                    pendingAction: null,
                    previousMessage: null,
                },
            },
        },
    ];

    const successData = [
        {
            onyxMethod: Onyx.METHOD.MERGE,
            key: `${ONYXKEYS.COLLECTION.REPORT_ACTIONS}${originalReportID}`,
            value: {
                [reportActionID]: {
                    pendingAction: null,
                    previousMessage: null,
                },
            },
        },
    ];

    const optimisticData = [
        {
            onyxMethod: Onyx.METHOD.MERGE,
            key: `${ONYXKEYS.COLLECTION.REPORT_ACTIONS}${originalReportID}`,
            value: optimisticReportActions,
        },
        {
            onyxMethod: Onyx.METHOD.MERGE,
            key: `${ONYXKEYS.COLLECTION.REPORT}${originalReportID}`,
            value: optimisticReport,
        },
    ];

    const parameters = {
        reportID: originalReportID,
        reportActionID,
    };
    API.write('DeleteComment', parameters, {optimisticData, successData, failureData});
}

/**
 * Removes the links in html of a comment.
 * example:
 *      html="test <a href="https://www.google.com" target="_blank" rel="noreferrer noopener">https://www.google.com</a> test"
 *      links=["https://www.google.com"]
 * returns: "test https://www.google.com test"
 *
 * @param {String} html
 * @param {Array} links
 * @returns {String}
 */
const removeLinksFromHtml = (html, links) => {
    let htmlCopy = html.slice();
    _.forEach(links, (link) => {
        // We want to match the anchor tag of the link and replace the whole anchor tag with the text of the anchor tag
        const regex = new RegExp(`<(a)[^><]*href\\s*=\\s*(['"])(${Str.escapeForRegExp(link)})\\2(?:".*?"|'.*?'|[^'"><])*>([\\s\\S]*?)<\\/\\1>(?![^<]*(<\\/pre>|<\\/code>))`, 'gi');
        htmlCopy = htmlCopy.replace(regex, '$4');
    });
    return htmlCopy;
};

/**
 * This function will handle removing only links that were purposely removed by the user while editing.
 *
 * @param {String} newCommentText text of the comment after editing.
 * @param {String} originalHtml original html of the comment before editing.
 * @returns {String}
 */
const handleUserDeletedLinksInHtml = (newCommentText, originalHtml) => {
    const parser = new ExpensiMark();
    if (newCommentText.length >= CONST.MAX_MARKUP_LENGTH) {
        return newCommentText;
    }
    const markdownOriginalComment = parser.htmlToMarkdown(originalHtml).trim();
    const htmlForNewComment = parser.replace(newCommentText);
    const removedLinks = parser.getRemovedMarkdownLinks(markdownOriginalComment, newCommentText);
    return removeLinksFromHtml(htmlForNewComment, removedLinks);
};

/**
 * Saves a new message for a comment. Marks the comment as edited, which will be reflected in the UI.
 *
 * @param {String} reportID
 * @param {Object} originalReportAction
 * @param {String} textForNewComment
 */
function editReportComment(reportID, originalReportAction, textForNewComment) {
    const parser = new ExpensiMark();
    const originalReportID = ReportUtils.getOriginalReportID(reportID, originalReportAction);

    // Do not autolink if someone explicitly tries to remove a link from message.
    // https://github.com/Expensify/App/issues/9090
    // https://github.com/Expensify/App/issues/13221
    const originalCommentHTML = lodashGet(originalReportAction, 'message[0].html');
    const htmlForNewComment = handleUserDeletedLinksInHtml(textForNewComment, originalCommentHTML);
    const reportComment = parser.htmlToText(htmlForNewComment);

    // For comments shorter than 10k chars, convert the comment from MD into HTML because that's how it is stored in the database
    // For longer comments, skip parsing and display plaintext for performance reasons. It takes over 40s to parse a 100k long string!!
    let parsedOriginalCommentHTML = originalCommentHTML;
    if (textForNewComment.length < CONST.MAX_MARKUP_LENGTH) {
        const autolinkFilter = {filterRules: _.filter(_.pluck(parser.rules, 'name'), (name) => name !== 'autolink')};
        parsedOriginalCommentHTML = parser.replace(parser.htmlToMarkdown(originalCommentHTML).trim(), autolinkFilter);
    }

    //  Delete the comment if it's empty
    if (_.isEmpty(htmlForNewComment)) {
        deleteReportComment(originalReportID, originalReportAction);
        return;
    }

    // Skip the Edit if message is not changed
    if (parsedOriginalCommentHTML === htmlForNewComment.trim()) {
        return;
    }

    // Optimistically update the reportAction with the new message
    const reportActionID = originalReportAction.reportActionID;
    const originalMessage = lodashGet(originalReportAction, ['message', 0]);
    const optimisticReportActions = {
        [reportActionID]: {
            pendingAction: CONST.RED_BRICK_ROAD_PENDING_ACTION.UPDATE,
            message: [
                {
                    ...originalMessage,
                    isEdited: true,
                    html: htmlForNewComment,
                    text: reportComment,
                },
            ],
        },
    };

    const optimisticData = [
        {
            onyxMethod: Onyx.METHOD.MERGE,
            key: `${ONYXKEYS.COLLECTION.REPORT_ACTIONS}${originalReportID}`,
            value: optimisticReportActions,
        },
    ];

    const lastVisibleAction = ReportActionsUtils.getLastVisibleAction(originalReportID, optimisticReportActions);
    if (reportActionID === lastVisibleAction.reportActionID) {
        const lastMessageText = ReportUtils.formatReportLastMessageText(reportComment);
        const optimisticReport = {
            lastMessageTranslationKey: '',
            lastMessageText,
        };
        optimisticData.push({
            onyxMethod: Onyx.METHOD.MERGE,
            key: `${ONYXKEYS.COLLECTION.REPORT}${originalReportID}`,
            value: optimisticReport,
        });
    }

    const failureData = [
        {
            onyxMethod: Onyx.METHOD.MERGE,
            key: `${ONYXKEYS.COLLECTION.REPORT_ACTIONS}${originalReportID}`,
            value: {
                [reportActionID]: {
                    ...originalReportAction,
                    pendingAction: null,
                },
            },
        },
    ];

    const successData = [
        {
            onyxMethod: Onyx.METHOD.MERGE,
            key: `${ONYXKEYS.COLLECTION.REPORT_ACTIONS}${originalReportID}`,
            value: {
                [reportActionID]: {
                    pendingAction: null,
                },
            },
        },
    ];

    const parameters = {
        reportID: originalReportID,
        reportComment: htmlForNewComment,
        reportActionID,
    };
    API.write('UpdateComment', parameters, {optimisticData, successData, failureData});
}

/**
 * Saves the draft for a comment report action. This will put the comment into "edit mode"
 *
 * @param {String} reportID
 * @param {Number} reportActionID
 * @param {String} draftMessage
 */
function saveReportActionDraft(reportID, reportActionID, draftMessage) {
    Onyx.set(`${ONYXKEYS.COLLECTION.REPORT_ACTIONS_DRAFTS}${reportID}_${reportActionID}`, draftMessage);
}

/**
 * Saves the number of lines for the report action draft
 * @param {String} reportID
 * @param {Number} reportActionID
 * @param {Number} numberOfLines
 */
function saveReportActionDraftNumberOfLines(reportID, reportActionID, numberOfLines) {
    Onyx.merge(`${ONYXKEYS.COLLECTION.REPORT_DRAFT_COMMENT_NUMBER_OF_LINES}${reportID}_${reportActionID}`, numberOfLines);
}

/**
 * @param {String} reportID
 * @param {String} previousValue
 * @param {String} newValue
 */
function updateNotificationPreferenceAndNavigate(reportID, previousValue, newValue) {
    if (previousValue === newValue) {
        Navigation.navigate(ROUTES.getReportSettingsRoute(reportID));
        return;
    }
    const optimisticData = [
        {
            onyxMethod: Onyx.METHOD.MERGE,
            key: `${ONYXKEYS.COLLECTION.REPORT}${reportID}`,
            value: {notificationPreference: newValue},
        },
    ];
    const failureData = [
        {
            onyxMethod: Onyx.METHOD.MERGE,
            key: `${ONYXKEYS.COLLECTION.REPORT}${reportID}`,
            value: {notificationPreference: previousValue},
        },
    ];
    API.write('UpdateReportNotificationPreference', {reportID, notificationPreference: newValue}, {optimisticData, failureData});
    Navigation.navigate(ROUTES.getReportSettingsRoute(reportID));
}

/**
 * @param {String} reportID
 * @param {String} previousValue
 * @param {String} newValue
 */
function updateWelcomeMessage(reportID, previousValue, newValue) {
    // No change needed, navigate back
    if (previousValue === newValue) {
        Navigation.goBack();
        return;
    }

    const parsedWelcomeMessage = ReportUtils.getParsedComment(newValue);
    const optimisticData = [
        {
            onyxMethod: Onyx.METHOD.MERGE,
            key: `${ONYXKEYS.COLLECTION.REPORT}${reportID}`,
            value: {welcomeMessage: parsedWelcomeMessage},
        },
    ];
    const failureData = [
        {
            onyxMethod: Onyx.METHOD.MERGE,
            key: `${ONYXKEYS.COLLECTION.REPORT}${reportID}`,
            value: {welcomeMessage: previousValue},
        },
    ];
    API.write('UpdateWelcomeMessage', {reportID, welcomeMessage: parsedWelcomeMessage}, {optimisticData, failureData});
    Navigation.goBack();
}

/**
 * @param {Object} report
 * @param {String} newValue
 */
function updateWriteCapabilityAndNavigate(report, newValue) {
    if (report.writeCapability === newValue) {
        Navigation.navigate(ROUTES.getReportSettingsRoute(report.reportID));
        return;
    }

    const optimisticData = [
        {
            onyxMethod: Onyx.METHOD.MERGE,
            key: `${ONYXKEYS.COLLECTION.REPORT}${report.reportID}`,
            value: {writeCapability: newValue},
        },
    ];
    const failureData = [
        {
            onyxMethod: Onyx.METHOD.MERGE,
            key: `${ONYXKEYS.COLLECTION.REPORT}${report.reportID}`,
            value: {writeCapability: report.writeCapability},
        },
    ];
    API.write('UpdateReportWriteCapability', {reportID: report.reportID, writeCapability: newValue}, {optimisticData, failureData});
    // Return to the report settings page since this field utilizes push-to-page
    Navigation.navigate(ROUTES.getReportSettingsRoute(report.reportID));
}

/**
 * Navigates to the 1:1 report with Concierge
 */
function navigateToConciergeChat() {
    if (!conciergeChatReportID) {
        // In order not to delay the report life cycle, we first navigate to the unknown report
        if (_.isEmpty(Navigation.getReportIDFromRoute())) {
            Navigation.navigate(ROUTES.REPORT);
        }
        // In order to avoid creating concierge repeatedly,
        // we need to ensure that the server data has been successfully pulled
        Welcome.serverDataIsReadyPromise().then(() => {
            // If we don't have a chat with Concierge then create it
            navigateToAndOpenReport([CONST.EMAIL.CONCIERGE]);
        });
    } else {
        Navigation.navigate(ROUTES.getReportRoute(conciergeChatReportID));
    }
}

/**
 * Add a policy report (workspace room) optimistically and navigate to it.
 *
 * @param {String} policyID
 * @param {String} reportName
 * @param {String} visibility
 * @param {Array} policyMembers
 */
function addPolicyReport(policyID, reportName, visibility, policyMembers) {
    // The participants include the current user (admin) and the employees. Participants must not be empty.
    const participants = _.unique([currentUserAccountID, ...policyMembers]);
    const policyReport = ReportUtils.buildOptimisticChatReport(
        participants,
        reportName,
        CONST.REPORT.CHAT_TYPE.POLICY_ROOM,
        policyID,
        CONST.REPORT.OWNER_EMAIL_FAKE,
        CONST.REPORT.OWNER_ACCOUNT_ID_FAKE,
        false,
        '',
        visibility,

        // The room might contain all policy members so notifying always should be opt-in only.
        CONST.REPORT.NOTIFICATION_PREFERENCE.DAILY,
    );
    const createdReportAction = ReportUtils.buildOptimisticCreatedReportAction(policyReport.ownerEmail);

    // Onyx.set is used on the optimistic data so that it is present before navigating to the workspace room. With Onyx.merge the workspace room reportID is not present when
    // fetchReportIfNeeded is called on the ReportScreen, so openReport is called which is unnecessary since the optimistic data will be stored in Onyx.
    // Therefore, Onyx.set is used instead of Onyx.merge.
    const optimisticData = [
        {
            onyxMethod: Onyx.METHOD.SET,
            key: `${ONYXKEYS.COLLECTION.REPORT}${policyReport.reportID}`,
            value: {
                pendingFields: {
                    addWorkspaceRoom: CONST.RED_BRICK_ROAD_PENDING_ACTION.ADD,
                },
                ...policyReport,
            },
        },
        {
            onyxMethod: Onyx.METHOD.SET,
            key: `${ONYXKEYS.COLLECTION.REPORT_ACTIONS}${policyReport.reportID}`,
            value: {[createdReportAction.reportActionID]: createdReportAction},
        },
    ];
    const successData = [
        {
            onyxMethod: Onyx.METHOD.MERGE,
            key: `${ONYXKEYS.COLLECTION.REPORT}${policyReport.reportID}`,
            value: {
                pendingFields: {
                    addWorkspaceRoom: null,
                },
            },
        },
        {
            onyxMethod: Onyx.METHOD.MERGE,
            key: `${ONYXKEYS.COLLECTION.REPORT_ACTIONS}${policyReport.reportID}`,
            value: {
                [createdReportAction.reportActionID]: {
                    pendingAction: null,
                },
            },
        },
    ];
    const failureData = [
        {
            onyxMethod: Onyx.METHOD.MERGE,
            key: `${ONYXKEYS.COLLECTION.REPORT}${policyReport.reportID}`,
            value: {
                errorFields: {
                    addWorkspaceRoom: ErrorUtils.getMicroSecondOnyxError('report.genericCreateReportFailureMessage'),
                },
            },
        },
    ];

    API.write(
        'AddWorkspaceRoom',
        {
            policyID: policyReport.policyID,
            reportName,
            visibility,
            reportID: policyReport.reportID,
            createdReportActionID: createdReportAction.reportActionID,
        },
        {optimisticData, successData, failureData},
    );
    Navigation.dismissModal(policyReport.reportID);
}

/**
 * Deletes a report, along with its reportActions, any linked reports, and any linked IOU report.
 *
 * @param {String} reportID
 */
function deleteReport(reportID) {
    const report = allReports[reportID];
    const onyxData = {
        [`${ONYXKEYS.COLLECTION.REPORT}${reportID}`]: null,
        [`${ONYXKEYS.COLLECTION.REPORT_ACTIONS}${reportID}`]: null,
    };

    // Delete linked transactions
    const reportActionsForReport = allReportActions[reportID];
    _.chain(reportActionsForReport)
        .filter((reportAction) => reportAction.actionName === CONST.REPORT.ACTIONS.TYPE.IOU)
        .map((reportAction) => reportAction.originalMessage.IOUTransactionID)
        .uniq()
        .each((transactionID) => (onyxData[`${ONYXKEYS.COLLECTION.TRANSACTION}${transactionID}`] = null));

    Onyx.multiSet(onyxData);

    // Delete linked IOU report
    if (report && report.iouReportID) {
        deleteReport(report.iouReportID);
    }
}

/**
 * @param {String} reportID The reportID of the policy report (workspace room)
 */
function navigateToConciergeChatAndDeleteReport(reportID) {
    navigateToConciergeChat();
    deleteReport(reportID);
}

/**
 * @param {Object} policyRoomReport
 * @param {Number} policyRoomReport.reportID
 * @param {String} policyRoomReport.reportName
 * @param {String} policyRoomName The updated name for the policy room
 */
function updatePolicyRoomNameAndNavigate(policyRoomReport, policyRoomName) {
    const reportID = policyRoomReport.reportID;
    const previousName = policyRoomReport.reportName;

    // No change needed, navigate back
    if (previousName === policyRoomName) {
        Navigation.navigate(ROUTES.getReportSettingsRoute(reportID));
        return;
    }
    const optimisticData = [
        {
            onyxMethod: Onyx.METHOD.MERGE,
            key: `${ONYXKEYS.COLLECTION.REPORT}${reportID}`,
            value: {
                reportName: policyRoomName,
                pendingFields: {
                    reportName: CONST.RED_BRICK_ROAD_PENDING_ACTION.UPDATE,
                },
                errorFields: {
                    reportName: null,
                },
            },
        },
    ];
    const successData = [
        {
            onyxMethod: Onyx.METHOD.MERGE,
            key: `${ONYXKEYS.COLLECTION.REPORT}${reportID}`,
            value: {
                pendingFields: {
                    reportName: null,
                },
            },
        },
    ];
    const failureData = [
        {
            onyxMethod: Onyx.METHOD.MERGE,
            key: `${ONYXKEYS.COLLECTION.REPORT}${reportID}`,
            value: {
                reportName: previousName,
            },
        },
    ];
    API.write('UpdatePolicyRoomName', {reportID, policyRoomName}, {optimisticData, successData, failureData});
    Navigation.navigate(ROUTES.getReportSettingsRoute(reportID));
}

/**
 * @param {String} reportID The reportID of the policy room.
 */
function clearPolicyRoomNameErrors(reportID) {
    Onyx.merge(`${ONYXKEYS.COLLECTION.REPORT}${reportID}`, {
        errorFields: {
            reportName: null,
        },
        pendingFields: {
            reportName: null,
        },
    });
}

/**
 * @param {String} reportID
 * @param {Boolean} isComposerFullSize
 */
function setIsComposerFullSize(reportID, isComposerFullSize) {
    Onyx.merge(`${ONYXKEYS.COLLECTION.REPORT_IS_COMPOSER_FULL_SIZE}${reportID}`, isComposerFullSize);
}

/**
 * @param {String} reportID
 * @param {Object} action the associated report action (optional)
 * @param {Boolean} isRemote whether or not this notification is a remote push notification
 * @returns {Boolean}
 */
function shouldShowReportActionNotification(reportID, action = null, isRemote = false) {
    const tag = isRemote ? '[PushNotification]' : '[LocalNotification]';

    // Due to payload size constraints, some push notifications may have their report action stripped
    // so we must double check that we were provided an action before using it in these checks.
    if (action && ReportActionsUtils.isDeletedAction(action)) {
        Log.info(`${tag} Skipping notification because the action was deleted`, false, {reportID, action});
        return false;
    }

    if (!ActiveClientManager.isClientTheLeader()) {
        Log.info(`${tag} Skipping notification because this client is not the leader`);
        return false;
    }

    // We don't want to send a local notification if the user preference is daily or mute
    const notificationPreference = lodashGet(allReports, [reportID, 'notificationPreference'], CONST.REPORT.NOTIFICATION_PREFERENCE.ALWAYS);
    if (notificationPreference === CONST.REPORT.NOTIFICATION_PREFERENCE.MUTE || notificationPreference === CONST.REPORT.NOTIFICATION_PREFERENCE.DAILY) {
        Log.info(`${tag} No notification because user preference is to be notified: ${notificationPreference}`);
        return false;
    }

    // If this comment is from the current user we don't want to parrot whatever they wrote back to them.
    if (action && action.actorAccountID === currentUserAccountID) {
        Log.info(`${tag} No notification because comment is from the currently logged in user`);
        return false;
    }

    // If we are currently viewing this report do not show a notification.
    if (reportID === Navigation.getReportIDFromRoute() && Visibility.isVisible() && Visibility.hasFocus()) {
        Log.info(`${tag} No notification because it was a comment for the current report`);
        return false;
    }

    // If this notification was delayed and the user saw the message already, don't show it
    const report = allReports[reportID];
    if (action && report && report.lastReadTime >= action.created) {
        Log.info(`${tag} No notification because the comment was already read`, false, {created: action.created, lastReadTime: report.lastReadTime});
        return false;
    }

    // Don't show a notification if no comment exists
    if (action && !_.some(action.message, (f) => f.type === 'COMMENT')) {
        Log.info(`${tag} No notification because no comments exist for the current action`);
        return false;
    }

    return true;
}

/**
 * @param {String} reportID
 * @param {Object} action
 */
function showReportActionNotification(reportID, action) {
    if (!shouldShowReportActionNotification(reportID, action)) {
        return;
    }

    Log.info('[LocalNotification] Creating notification');
    LocalNotification.showCommentNotification({
        report: allReports[reportID],
        reportAction: action,
        onClick: () => {
            // Navigate to this report onClick
            Navigation.navigate(ROUTES.getReportRoute(reportID));
        },
    });
    notifyNewAction(reportID, action.actorAccountID, action.reportActionID);
}

/**
 * Clear the errors associated with the IOUs of a given report.
 *
 * @param {String} reportID
 */
function clearIOUError(reportID) {
    Onyx.merge(`${ONYXKEYS.COLLECTION.REPORT}${reportID}`, {errorFields: {iou: null}});
}

/**
 * Internal function to help with updating the onyx state of a message of a report action.
 * @param {Object} originalReportAction
 * @param {Object} message
 * @param {String} reportID
 * @return {Object[]}
 */
function getOptimisticDataForReportActionUpdate(originalReportAction, message, reportID) {
    const reportActionID = originalReportAction.reportActionID;

    return [
        {
            onyxMethod: Onyx.METHOD.MERGE,
            key: `${ONYXKEYS.COLLECTION.REPORT_ACTIONS}${reportID}`,
            value: {
                [reportActionID]: {
                    message: [message],
                },
            },
        },
    ];
}

/**
 * Returns true if the accountID has reacted to the report action (with the given skin tone).
 * @param {Number} accountID
 * @param {Array<Object | Number>} users
 * @param {Number} [skinTone]
 * @returns {boolean}
 */
function hasAccountIDReacted(accountID, users, skinTone) {
    return (
        _.find(users, (user) => {
            let userAccountID;
            if (typeof user === 'object') {
                userAccountID = user.accountID;
            } else {
                userAccountID = user;
            }

            return userAccountID === accountID && (skinTone == null ? true : user.skinTone === skinTone);
        }) !== undefined
    );
}

/**
 * Adds a reaction to the report action.
 * @param {String} reportID
 * @param {Object} originalReportAction
 * @param {{ name: string, code: string, types: string[] }} emoji
 * @param {number} [skinTone] Optional.
 */
function addEmojiReaction(reportID, originalReportAction, emoji, skinTone = preferredSkinTone) {
    const originalReportID = ReportUtils.getOriginalReportID(reportID, originalReportAction);
    const message = originalReportAction.message[0];
    let reactionObject = message.reactions && _.find(message.reactions, (reaction) => reaction.emoji === emoji.name);
    const needToInsertReactionObject = !reactionObject;
    if (needToInsertReactionObject) {
        reactionObject = {
            emoji: emoji.name,
            users: [],
        };
    } else {
        // Make a copy of the reaction object so that we can modify it without mutating the original
        reactionObject = {...reactionObject};
    }

    if (hasAccountIDReacted(currentUserAccountID, reactionObject.users, skinTone)) {
        return;
    }

    reactionObject.users = [...reactionObject.users, {accountID: currentUserAccountID, skinTone}];
    let updatedReactions = [...(message.reactions || [])];
    if (needToInsertReactionObject) {
        updatedReactions = [...updatedReactions, reactionObject];
    } else {
        updatedReactions = _.map(updatedReactions, (reaction) => (reaction.emoji === emoji.name ? reactionObject : reaction));
    }

    const updatedMessage = {
        ...message,
        reactions: updatedReactions,
    };

    // Optimistically update the reportAction with the reaction
    const optimisticData = getOptimisticDataForReportActionUpdate(originalReportAction, updatedMessage, originalReportID);

    const parameters = {
        reportID: originalReportID,
        skinTone,
        emojiCode: emoji.name,
        sequenceNumber: originalReportAction.sequenceNumber,
        reportActionID: originalReportAction.reportActionID,
    };
    API.write('AddEmojiReaction', parameters, {optimisticData});
}

/**
 * Removes a reaction to the report action.
 * @param {String} reportID
 * @param {Object} originalReportAction
 * @param {{ name: string, code: string, types: string[] }} emoji
 */
function removeEmojiReaction(reportID, originalReportAction, emoji) {
    const originalReportID = ReportUtils.getOriginalReportID(reportID, originalReportAction);
    const message = originalReportAction.message[0];
    const reactionObject = message.reactions && _.find(message.reactions, (reaction) => reaction.emoji === emoji.name);
    if (!reactionObject) {
        return;
    }

    const updatedReactionObject = {
        ...reactionObject,
    };
    updatedReactionObject.users = _.filter(reactionObject.users, (sender) => sender.accountID !== currentUserAccountID);
    const updatedReactions = _.filter(
        // Replace the reaction object either with the updated one or null if there are no users
        _.map(message.reactions, (reaction) => {
            if (reaction.emoji === emoji.name) {
                if (updatedReactionObject.users.length === 0) {
                    return null;
                }
                return updatedReactionObject;
            }
            return reaction;
        }),

        // Remove any null reactions
        (reportObject) => reportObject !== null,
    );

    const updatedMessage = {
        ...message,
        reactions: updatedReactions,
    };

    // Optimistically update the reportAction with the reaction
    const optimisticData = getOptimisticDataForReportActionUpdate(originalReportAction, updatedMessage, originalReportID);

    const parameters = {
        reportID: originalReportID,
        sequenceNumber: originalReportAction.sequenceNumber,
        reportActionID: originalReportAction.reportActionID,
        emojiCode: emoji.name,
    };
    API.write('RemoveEmojiReaction', parameters, {optimisticData});
}

/**
 * Calls either addEmojiReaction or removeEmojiReaction depending on if the current user has reacted to the report action.
 * @param {String} reportID
 * @param {Object} reportAction
 * @param {Object} emoji
 * @param {number} paramSkinTone
 * @returns {Promise}
 */
function toggleEmojiReaction(reportID, reportAction, emoji, paramSkinTone = preferredSkinTone) {
    const message = reportAction.message[0];
    const reactionObject = message.reactions && _.find(message.reactions, (reaction) => reaction.emoji === emoji.name);
    const skinTone = emoji.types === undefined ? null : paramSkinTone; // only use skin tone if emoji supports it
    if (reactionObject) {
        if (hasAccountIDReacted(currentUserAccountID, reactionObject.users, skinTone)) {
            return removeEmojiReaction(reportID, reportAction, emoji, skinTone);
        }
    }
    return addEmojiReaction(reportID, reportAction, emoji, skinTone);
}

/**
 * @param {String|null} url
 * @param {Boolean} isAuthenticated
 */
function openReportFromDeepLink(url, isAuthenticated) {
    const route = ReportUtils.getRouteFromLink(url);
    const reportID = ReportUtils.getReportIDFromLink(url);

    if (reportID && !isAuthenticated) {
        // Call the OpenReport command to check in the server if it's a public room. If so, we'll open it as an anonymous user
        openReport(reportID, [], {}, '0', true);

        // Show the sign-in page if the app is offline
        if (isNetworkOffline) {
            Onyx.set(ONYXKEYS.IS_CHECKING_PUBLIC_ROOM, false);
        }
    } else {
        // If we're not opening a public room (no reportID) or the user is authenticated, we unblock the UI (hide splash screen)
        Onyx.set(ONYXKEYS.IS_CHECKING_PUBLIC_ROOM, false);
    }

    // Navigate to the report after sign-in/sign-up.
    InteractionManager.runAfterInteractions(() => {
        SidebarUtils.isSidebarLoadedReady().then(() => {
            if (reportID) {
                Navigation.navigate(ROUTES.getReportRoute(reportID));
            }
            if (route === ROUTES.CONCIERGE) {
                navigateToConciergeChat();
            }
        });
    });
}

/**
 * Leave a report by setting the state to submitted and closed
 *
 * @param {String} reportID
 */
function leaveRoom(reportID) {
    API.write(
        'LeaveRoom',
        {
            reportID,
        },
        {
            optimisticData: [
                {
                    onyxMethod: Onyx.METHOD.SET,
                    key: `${ONYXKEYS.COLLECTION.REPORT}${reportID}`,
                    value: {
                        stateNum: CONST.REPORT.STATE_NUM.SUBMITTED,
                        statusNum: CONST.REPORT.STATUS.CLOSED,
                    },
                },
            ],
            failureData: [
                {
                    onyxMethod: Onyx.METHOD.SET,
                    key: `${ONYXKEYS.COLLECTION.REPORT}${reportID}`,
                    value: {
                        stateNum: CONST.REPORT.STATE_NUM.OPEN,
                        statusNum: CONST.REPORT.STATUS.OPEN,
                    },
                },
            ],
        },
    );
    navigateToConciergeChat();
}

/**
 * @param {String} reportID
 */
function setLastOpenedPublicRoom(reportID) {
    Onyx.set(ONYXKEYS.LAST_OPENED_PUBLIC_ROOM_ID, reportID);
}

/**
 * Navigates to the last opened public room
 *
 * @param {String} lastOpenedPublicRoomID
 */
function openLastOpenedPublicRoom(lastOpenedPublicRoomID) {
    Navigation.isNavigationReady().then(() => {
        setLastOpenedPublicRoom('');
        Navigation.navigate(ROUTES.getReportRoute(lastOpenedPublicRoomID));
    });
}

/**
 * Flag a comment as offensive
 *
 * @param {String} reportID
 * @param {Object} reportAction
 * @param {String} severity
 */
function flagComment(reportID, reportAction, severity) {
    const originalReportID = ReportUtils.getOriginalReportID(reportID, reportAction);
    const message = reportAction.message[0];
    let updatedDecision;
    if (severity === CONST.MODERATION.FLAG_SEVERITY_SPAM || severity === CONST.MODERATION.FLAG_SEVERITY_INCONSIDERATE) {
        if (_.isEmpty(message.moderationDecisions) || message.moderationDecisions[message.moderationDecisions.length - 1].decision !== CONST.MODERATION.MODERATOR_DECISION_PENDING_HIDE) {
            updatedDecision = [
                {
                    decision: CONST.MODERATION.MODERATOR_DECISION_PENDING,
                },
            ];
        }
    } else if (severity === CONST.MODERATION.FLAG_SEVERITY_ASSAULT || severity === CONST.MODERATION.FLAG_SEVERITY_HARASSMENT) {
        updatedDecision = [
            {
                decision: CONST.MODERATION.MODERATOR_DECISION_PENDING_REMOVE,
            },
        ];
    } else {
        updatedDecision = [
            {
                decision: CONST.MODERATION.MODERATOR_DECISION_PENDING_HIDE,
            },
        ];
    }

    const reportActionID = reportAction.reportActionID;

    const updatedMessage = {
        ...message,
        moderationDecisions: updatedDecision,
    };

    const optimisticData = [
        {
            onyxMethod: Onyx.METHOD.MERGE,
            key: `${ONYXKEYS.COLLECTION.REPORT_ACTIONS}${originalReportID}`,
            value: {
                [reportActionID]: {
                    pendingAction: CONST.RED_BRICK_ROAD_PENDING_ACTION.UPDATE,
                    message: [updatedMessage],
                },
            },
        },
    ];

    const failureData = [
        {
            onyxMethod: Onyx.METHOD.MERGE,
            key: `${ONYXKEYS.COLLECTION.REPORT_ACTIONS}${originalReportID}`,
            value: {
                [reportActionID]: {
                    ...reportAction,
                    pendingAction: null,
                },
            },
        },
    ];

    const successData = [
        {
            onyxMethod: Onyx.METHOD.MERGE,
            key: `${ONYXKEYS.COLLECTION.REPORT_ACTIONS}${originalReportID}`,
            value: {
                [reportActionID]: {
                    pendingAction: null,
                },
            },
        },
    ];

    const parameters = {
        severity,
        reportActionID,
    };

    API.write('FlagComment', parameters, {optimisticData, successData, failureData});
}

export {
    addComment,
    addAttachment,
    reconnect,
    updateWelcomeMessage,
    updateWriteCapabilityAndNavigate,
    updateNotificationPreferenceAndNavigate,
    subscribeToReportTypingEvents,
    unsubscribeFromReportChannel,
    saveReportComment,
    saveReportCommentNumberOfLines,
    broadcastUserIsTyping,
    togglePinnedState,
    editReportComment,
    handleUserDeletedLinksInHtml,
    saveReportActionDraft,
    saveReportActionDraftNumberOfLines,
    deleteReportComment,
    navigateToConciergeChat,
    setReportWithDraft,
    addPolicyReport,
    deleteReport,
    navigateToConciergeChatAndDeleteReport,
    setIsComposerFullSize,
    expandURLPreview,
    markCommentAsUnread,
    readNewestAction,
    readOldestAction,
    openReport,
    openReportFromDeepLink,
    navigateToAndOpenReport,
    navigateToAndOpenReportWithAccountIDs,
    navigateToAndOpenChildReport,
    updatePolicyRoomNameAndNavigate,
    clearPolicyRoomNameErrors,
    clearIOUError,
    subscribeToNewActionEvent,
    notifyNewAction,
    showReportActionNotification,
    addEmojiReaction,
    removeEmojiReaction,
    toggleEmojiReaction,
    hasAccountIDReacted,
    shouldShowReportActionNotification,
    leaveRoom,
    setLastOpenedPublicRoom,
    flagComment,
    openLastOpenedPublicRoom,
};<|MERGE_RESOLUTION|>--- conflicted
+++ resolved
@@ -860,15 +860,9 @@
         lastMessageText: '',
         lastVisibleActionCreated: '',
     };
-<<<<<<< HEAD
-    const {lastMessageText = '', lastMessageTranslationKey = ''} = ReportActionsUtils.getLastVisibleMessage(reportID, optimisticReportActions);
+    const {lastMessageText = '', lastMessageTranslationKey = ''} = ReportActionsUtils.getLastVisibleMessage(originalReportID, optimisticReportActions);
     if (lastMessageText || lastMessageTranslationKey) {
-        const lastVisibleActionCreated = ReportActionsUtils.getLastVisibleAction(reportID, optimisticReportActions).created;
-=======
-    const lastMessageText = ReportActionsUtils.getLastVisibleMessageText(originalReportID, optimisticReportActions);
-    if (lastMessageText.length > 0) {
         const lastVisibleActionCreated = ReportActionsUtils.getLastVisibleAction(originalReportID, optimisticReportActions).created;
->>>>>>> b2526e50
         optimisticReport = {
             lastMessageTranslationKey,
             lastMessageText,
