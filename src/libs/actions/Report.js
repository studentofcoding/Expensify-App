import {Linking} from 'react-native';
import moment from 'moment';
import _ from 'underscore';
import lodashGet from 'lodash/get';
import ExpensiMark from 'expensify-common/lib/ExpensiMark';
import Str from 'expensify-common/lib/str';
import Onyx from 'react-native-onyx';
import ONYXKEYS from '../../ONYXKEYS';
import * as Pusher from '../Pusher/pusher';
import LocalNotification from '../Notification/LocalNotification';
import PushNotification from '../Notification/PushNotification';
import * as PersonalDetails from './PersonalDetails';
import * as User from './User';
import Navigation from '../Navigation/Navigation';
import * as ActiveClientManager from '../ActiveClientManager';
import Visibility from '../Visibility';
import ROUTES from '../../ROUTES';
import NetworkConnection from '../NetworkConnection';
import Timing from './Timing';
import * as API from '../API';
import CONFIG from '../../CONFIG';
import CONST from '../../CONST';
import Log from '../Log';
import * as LoginUtils from '../LoginUtils';
import * as ReportUtils from '../ReportUtils';
import Timers from '../Timers';
import * as ReportActions from './ReportActions';
import Growl from '../Growl';
import * as Localize from '../Localize';

let currentUserEmail;
let currentUserAccountID;
Onyx.connect({
    key: ONYXKEYS.SESSION,
    callback: (val) => {
        // When signed out, val is undefined
        if (!val) {
            return;
        }

        currentUserEmail = val.email;
        currentUserAccountID = val.accountID;
    },
});

let lastViewedReportID;
Onyx.connect({
    key: ONYXKEYS.CURRENTLY_VIEWED_REPORTID,
    callback: val => lastViewedReportID = val ? Number(val) : null,
});

let myPersonalDetails;
Onyx.connect({
    key: ONYXKEYS.MY_PERSONAL_DETAILS,
    callback: val => myPersonalDetails = val,
});

const allReports = {};
let conciergeChatReportID;
const typingWatchTimers = {};

/**
 * Map of the most recent sequenceNumber for a reports_* key in Onyx by reportID.
 *
 * There are several sources that can set the most recent reportAction's sequenceNumber for a report:
 *
 *     - Fetching the report object
 *     - Fetching the report history
 *     - Optimistically creating a report action
 *     - Handling a report action via Pusher
 *
 * Those values are stored in reportMaxSequenceNumbers and treated as the main source of truth for each report's max
 * sequenceNumber.
 */
const reportMaxSequenceNumbers = {};

// Keeps track of the last read for each report
const lastReadSequenceNumbers = {};

// Map of optimistic report action IDs. These should be cleared when replaced by a recent fetch of report history
// since we will then be up to date and any optimistic actions that are still waiting to be replaced can be removed.
const optimisticReportActionIDs = {};

// Boolean to indicate if report data is loading from the API or not.
let isReportDataLoading = true;
Onyx.connect({
    key: ONYXKEYS.IS_LOADING_REPORT_DATA,
    callback: val => isReportDataLoading = val,
});

/**
 * Checks the report to see if there are any unread action items
 *
 * @param {Object} report
 * @returns {Boolean}
 */
function getUnreadActionCount(report) {
    const lastReadSequenceNumber = lodashGet(report, [
        'reportNameValuePairs',
        `lastRead_${currentUserAccountID}`,
        'sequenceNumber',
    ]);

    // Save the lastReadActionID locally so we can access this later
    lastReadSequenceNumbers[report.reportID] = lastReadSequenceNumber;

    if (report.reportActionCount === 0) {
        return 0;
    }

    if (!lastReadSequenceNumber) {
        return report.reportActionCount;
    }

    // There are unread items if the last one the user has read is less
    // than the highest sequence number we have
    const unreadActionCount = report.reportActionCount - lastReadSequenceNumber - ReportActions.getDeletedCommentsCount(report.reportID, lastReadSequenceNumber);
    return Math.max(0, unreadActionCount);
}

/**
 * @param {Object} report
 * @return {String[]}
 */
function getParticipantEmailsFromReport({sharedReportList, reportNameValuePairs, ownerEmail}) {
    const emailArray = _.map(sharedReportList, participant => participant.email);
    if (ReportUtils.isChatRoom(reportNameValuePairs)) {
        return emailArray;
    }
    if (ReportUtils.isPolicyExpenseChat(reportNameValuePairs)) {
        // The owner of the policyExpenseChat isn't in the sharedReportsList so they need to be explicitly included.
        return [ownerEmail, ...emailArray];
    }

    // The current user is excluded from the participants array in DMs/Group DMs because their participation is implied
    // by the chat being shared to them. This also prevents the user's own avatar from being a part of the chat avatar.
    return _.without(emailArray, currentUserEmail);
}

/**
 * Returns the title for a default room, a policy room or generates one based on the participants
 *
 * @param {Object} fullReport
 * @param {String} chatType
 * @param {String} oldPolicyName
 * @return {String}
 */
function getChatReportName(fullReport, chatType, oldPolicyName) {
    const isArchivedRoom = ReportUtils.isArchivedRoom({
        chatType,
        stateNum: fullReport.state,
        statusNum: fullReport.status,
    });

    if (ReportUtils.isDefaultRoom({chatType})) {
        return `#${fullReport.reportName}${isArchivedRoom ? ` (${Localize.translateLocal('common.deleted')})` : ''}`;
    }

    // For a basic policy room, return its original name
    if (ReportUtils.isUserCreatedPolicyRoom({chatType})) {
        return LoginUtils.getEmailWithoutMergedAccountPrefix(fullReport.reportName);
    }

    // We can store whatever title for the report object since we'll grab the latest most accurate
    // name using getPolicyExpenseChatTitle
    if (ReportUtils.isPolicyExpenseChat({chatType})) {
<<<<<<< HEAD
        return fullReport.reportName;
=======
        const name = (isArchivedRoom && fullReport.isOwnPolicyExpenseChat)
            ? oldPolicyName
            : LoginUtils.getEmailWithoutMergedAccountPrefix(lodashGet(fullReport, ['reportName'], ''));
        return `${name}${isArchivedRoom ? ` (${Localize.translateLocal('common.archived')})` : ''}`;
>>>>>>> b0b1cbea
    }

    const {sharedReportList} = fullReport;
    return _.chain(sharedReportList)
        .map(participant => participant.email)
        .filter(participant => participant !== currentUserEmail)
        .map(participant => PersonalDetails.getDisplayName(participant))
        .value()
        .join(', ');
}

/**
 * Only store the minimal amount of data in Onyx that needs to be stored
 * because space is limited
 *
 * @param {Object} report
 * @param {Number} report.reportID
 * @param {String} report.reportName
 * @param {Object} report.reportNameValuePairs
 * @returns {Object}
 */
function getSimplifiedReportObject(report) {
    const createTimestamp = lodashGet(report, 'lastActionCreated', 0);
    const lastMessageTimestamp = moment.utc(createTimestamp).unix();
    const lastActionMessage = lodashGet(report, ['lastActionMessage', 'html'], '');
    const isLastMessageAttachment = new RegExp(`<img|a\\s[^>]*${CONST.ATTACHMENT_SOURCE_ATTRIBUTE}\\s*=\\s*"[^"]*"[^>]*>`, 'gi').test(lastActionMessage);
    const chatType = lodashGet(report, ['reportNameValuePairs', 'chatType'], '');

    let lastMessageText = null;
    if (report.reportActionCount > 0) {
        // We are removing any html tags from the message html since we cannot access the text version of any comments as
        // the report only has the raw reportActionList and not the processed version returned by Report_GetHistory
        // We convert the line-breaks in html to space ' ' before striping the tags
        lastMessageText = lastActionMessage
            .replace(/((<br[^>]*>)+)/gi, ' ')
            .replace(/(<([^>]+)>)/gi, '');
        lastMessageText = ReportUtils.formatReportLastMessageText(lastMessageText);
    }

    // Used for archived rooms, will store the policy name that the room used to belong to.
    const oldPolicyName = lodashGet(report, ['reportNameValuePairs', 'oldPolicyName'], '');

    const reportName = lodashGet(report, ['reportNameValuePairs', 'type']) === 'chat'
        ? getChatReportName(report, chatType, oldPolicyName)
        : report.reportName;
    const lastActorEmail = lodashGet(report, 'lastActionActorEmail', '');
    const notificationPreference = ReportUtils.isChatRoom({chatType})
        ? lodashGet(report, ['reportNameValuePairs', 'notificationPreferences', currentUserAccountID], 'daily')
        : '';

    // Used for User Created Policy Rooms, will denote how access to a chat room is given among workspace members
    const visibility = lodashGet(report, ['reportNameValuePairs', 'visibility']);

    return {
        reportID: report.reportID,
        reportName,
        chatType,
        ownerEmail: LoginUtils.getEmailWithoutMergedAccountPrefix(lodashGet(report, ['ownerEmail'], '')),
        policyID: lodashGet(report, ['reportNameValuePairs', 'expensify_policyID'], ''),
        unreadActionCount: getUnreadActionCount(report),
        maxSequenceNumber: lodashGet(report, 'reportActionCount', 0),
        participants: getParticipantEmailsFromReport(report),
        isPinned: report.isPinned,
        lastVisitedTimestamp: lodashGet(report, [
            'reportNameValuePairs',
            `lastRead_${currentUserAccountID}`,
            'timestamp',
        ], 0),
        lastMessageTimestamp,
        lastMessageText: isLastMessageAttachment ? '[Attachment]' : lastMessageText,
        lastActorEmail,
        hasOutstandingIOU: false,
        notificationPreference,
        stateNum: report.state,
        statusNum: report.status,
        oldPolicyName,
        visibility,
        isOwnPolicyExpenseChat: lodashGet(report, ['isOwnPolicyExpenseChat'], false),
        lastMessageHtml: lastActionMessage,
    };
}

/**
 * Get a simplified version of an IOU report
 *
 * @param {Object} reportData
 * @param {String} reportData.transactionID
 * @param {Number} reportData.amount
 * @param {String} reportData.currency
 * @param {String} reportData.created
 * @param {String} reportData.comment
 * @param {Object[]} reportData.transactionList
 * @param {String} reportData.ownerEmail
 * @param {String} reportData.managerEmail
 * @param {Number} reportData.reportID
 * @param {Number|String} chatReportID
 * @returns {Object}
 */
function getSimplifiedIOUReport(reportData, chatReportID) {
    return {
        reportID: reportData.reportID,
        ownerEmail: reportData.ownerEmail,
        managerEmail: reportData.managerEmail,
        currency: reportData.currency,
        chatReportID: Number(chatReportID),
        state: reportData.state,
        cachedTotal: reportData.cachedTotal,
        total: reportData.total,
        status: reportData.status,
        stateNum: reportData.stateNum,
        submitterPayPalMeAddress: reportData.submitterPayPalMeAddress,
        submitterPhoneNumbers: reportData.submitterPhoneNumbers,
        hasOutstandingIOU: reportData.stateNum === CONST.REPORT.STATE_NUM.PROCESSING && reportData.total !== 0,
    };
}

/**
 * Given IOU and chat report ID fetches most recent IOU data from API.
 *
 * @param {Number} iouReportID
 * @param {Number} chatReportID
 * @returns {Promise}
 */
function fetchIOUReport(iouReportID, chatReportID) {
    return API.Get({
        returnValueList: 'reportStuff',
        reportIDList: iouReportID,
        shouldLoadOptionalKeys: true,
        includePinnedReports: true,
    }).then((response) => {
        if (!response) {
            return;
        }
        if (response.jsonCode !== 200) {
            console.error(response.message);
            return;
        }
        const iouReportData = response.reports[iouReportID];
        if (!iouReportData) {
            // IOU data for a report will be missing when the IOU report has already been paid.
            // This is expected and we return early as no further processing can be done.
            return;
        }
        return getSimplifiedIOUReport(iouReportData, chatReportID);
    }).catch((error) => {
        Log.hmmm('[Report] Failed to populate IOU Collection:', error.message);
    });
}

/**
 * Given debtorEmail finds active IOU report ID via GetIOUReport API call
 *
 * @param {String} debtorEmail
 * @returns {Promise}
 */
function fetchIOUReportID(debtorEmail) {
    return API.GetIOUReport({
        debtorEmail,
    }).then((response) => {
        const iouReportID = response.reportID || 0;
        if (response.jsonCode !== 200) {
            console.error(response.message);
            return;
        }
        if (iouReportID === 0) {
            // If there is no IOU report for this user then we will assume it has been paid and do nothing here.
            // All reports are initialized with hasOutstandingIOU: false. Since the IOU report we were looking for has
            // been settled then there's nothing more to do.
            Log.info('GetIOUReport returned a reportID of 0, not fetching IOU report data');
            return;
        }
        return iouReportID;
    });
}

/**
 * Fetches chat reports when provided a list of chat report IDs.
 * If the shouldRedirectIfInaccessible flag is set, we redirect to the Concierge chat
 * when we find an inaccessible chat
 * @param {Array} chatList
 * @param {Boolean} shouldRedirectIfInaccessible
 * @returns {Promise<Object[]>} only used internally when fetchAllReports() is called
 */
function fetchChatReportsByIDs(chatList, shouldRedirectIfInaccessible = false) {
    let fetchedReports;
    const simplifiedReports = {};
    return API.GetReportSummaryList({reportIDList: chatList.join(',')})
        .then(({reportSummaryList, jsonCode}) => {
            Log.info('[Report] successfully fetched report data', false, {chatList});
            fetchedReports = reportSummaryList;

            // If we receive a 404 response while fetching a single report, treat that report as inaccessible.
            if (jsonCode === 404 && shouldRedirectIfInaccessible) {
                throw new Error(CONST.REPORT.ERROR.INACCESSIBLE_REPORT);
            }

            return Promise.all(_.map(fetchedReports, (chatReport) => {
                // If there aren't any IOU actions, we don't need to fetch any additional data
                if (!chatReport.hasIOUAction) {
                    return;
                }

                // Group chat reports cannot and should not be associated with a specific IOU report
                const participants = getParticipantEmailsFromReport(chatReport);
                if (participants.length > 1) {
                    return;
                }
                if (participants.length === 0) {
                    Log.alert('[Report] Report with IOU action but does not have any participant.', {
                        reportID: chatReport.reportID,
                        participants,
                    });
                    return;
                }

                return fetchIOUReportID(participants[0])
                    .then((iouReportID) => {
                        if (!iouReportID) {
                            return Promise.resolve();
                        }

                        return fetchIOUReport(iouReportID, chatReport.reportID);
                    });
            }));
        })
        .then((iouReportObjects) => {
            // Process the reports and store them in Onyx. At the same time we'll save the simplified reports in this
            // variable called simplifiedReports which hold the participants (minus the current user) for each report.
            // Using this simplifiedReport we can call PersonalDetails.getFromReportParticipants to get the
            // personal details of all the participants and even link up their avatars to report icons.
            const reportIOUData = {};
            _.each(fetchedReports, (report) => {
                const simplifiedReport = getSimplifiedReportObject(report);
                simplifiedReports[`${ONYXKEYS.COLLECTION.REPORT}${report.reportID}`] = simplifiedReport;
            });

            _.each(iouReportObjects, (iouReportObject) => {
                if (!iouReportObject) {
                    return;
                }

                const iouReportKey = `${ONYXKEYS.COLLECTION.REPORT_IOUS}${iouReportObject.reportID}`;
                const reportKey = `${ONYXKEYS.COLLECTION.REPORT}${iouReportObject.chatReportID}`;
                reportIOUData[iouReportKey] = iouReportObject;
                simplifiedReports[reportKey].iouReportID = iouReportObject.reportID;
                simplifiedReports[reportKey].hasOutstandingIOU = iouReportObject.stateNum
                    === CONST.REPORT.STATE_NUM.PROCESSING && iouReportObject.total !== 0;
            });

            // We use mergeCollection such that it updates the collection in one go.
            // Any withOnyx subscribers to this key will also receive the complete updated props just once
            // than updating props for each report and re-rendering had merge been used.
            Onyx.mergeCollection(ONYXKEYS.COLLECTION.REPORT_IOUS, reportIOUData);
            Onyx.mergeCollection(ONYXKEYS.COLLECTION.REPORT, simplifiedReports);

            // Fetch the personal details if there are any
            PersonalDetails.getFromReportParticipants(_.values(simplifiedReports));
            return simplifiedReports;
        })
        .catch((err) => {
            if (err.message !== CONST.REPORT.ERROR.INACCESSIBLE_REPORT) {
                return;
            }

            // eslint-disable-next-line no-use-before-define
            handleInaccessibleReport();
        });
}

/**
 * Given IOU object, save the data to Onyx.
 *
 * @param {Object} iouReportObject
 * @param {Number} iouReportObject.stateNum
 * @param {Number} iouReportObject.total
 * @param {Number} iouReportObject.reportID
 */
function setLocalIOUReportData(iouReportObject) {
    const iouReportKey = `${ONYXKEYS.COLLECTION.REPORT_IOUS}${iouReportObject.reportID}`;
    Onyx.merge(iouReportKey, iouReportObject);
}

/**
 * Update the lastRead actionID and timestamp in local memory and Onyx
 *
 * @param {Number} reportID
 * @param {Number} lastReadSequenceNumber
 */
function setLocalLastRead(reportID, lastReadSequenceNumber) {
    lastReadSequenceNumbers[reportID] = lastReadSequenceNumber;
    const reportMaxSequenceNumber = reportMaxSequenceNumbers[reportID];

    // Determine the number of unread actions by deducting the last read sequence from the total. If, for some reason,
    // the last read sequence is higher than the actual last sequence, let's just assume all actions are read
    const unreadActionCount = Math.max(reportMaxSequenceNumber - lastReadSequenceNumber - ReportActions.getDeletedCommentsCount(reportID, lastReadSequenceNumber), 0);

    // Update the report optimistically.
    Onyx.merge(`${ONYXKEYS.COLLECTION.REPORT}${reportID}`, {
        unreadActionCount,
        lastVisitedTimestamp: Date.now(),
    });
}

/**
 * Remove all optimistic actions from report actions and reset the optimisticReportActionsIDs array. We do this
 * to clear any stuck optimistic actions that have not be updated for whatever reason.
 *
 * @param {Number} reportID
 */
function removeOptimisticActions(reportID) {
    const actionIDs = optimisticReportActionIDs[reportID] || [];
    const actionsToRemove = _.reduce(actionIDs, (actions, actionID) => ({
        ...actions,
        [actionID]: null,
    }), {});
    Onyx.merge(`${ONYXKEYS.COLLECTION.REPORT_ACTIONS}${reportID}`, actionsToRemove);

    // Reset the optimistic report action IDs to an empty array
    Onyx.merge(`${ONYXKEYS.COLLECTION.REPORT}${reportID}`, {
        optimisticReportActionIDs: [],
    });
}

/**
 * Fetch the iouReport and persist the data to Onyx.
 *
 * @param {Number} iouReportID - ID of the report we are fetching
 * @param {Number} chatReportID - associated chatReportID, set as an iouReport field
 * @param {Boolean} [shouldRedirectIfEmpty=false] - Whether to redirect to Active Report Screen if IOUReport is empty
 * @returns {Promise}
 */
function fetchIOUReportByID(iouReportID, chatReportID, shouldRedirectIfEmpty = false) {
    return fetchIOUReport(iouReportID, chatReportID)
        .then((iouReportObject) => {
            if (!iouReportObject && shouldRedirectIfEmpty) {
                Growl.error(Localize.translateLocal('notFound.iouReportNotFound'));
                Navigation.navigate(ROUTES.REPORT);
                return;
            }
            setLocalIOUReportData(iouReportObject);
            return iouReportObject;
        });
}

/**
 * If an iouReport is open (has an IOU, but is not yet paid) then we sync the reportIDs of both chatReport and
 * iouReport in Onyx, simplifying IOU data retrieval and reducing necessary API calls when displaying IOU components:
 * - chatReport: {id: 123, iouReportID: 987, ...}
 * - iouReport: {id: 987, chatReportID: 123, ...}
 *
 * The reports must remain in sync when the iouReport is modified. This function ensures that we sync reportIds after
 * fetching the iouReport and therefore should only be called if we are certain that the fetched iouReport is currently
 * open - else we would overwrite the existing open iouReportID with a closed iouReportID.
 *
 * Examples of correct usage include 'receieving a push notification', or 'paying an IOU', because both of these cases can only
 * occur for an iouReport that is currently open (notifications are not sent for closed iouReports, and you cannot pay a closed
 * IOU). Send Money is an incorrect use case, because these IOUReports are never associated with the chatReport and this would
 * prevent outstanding IOUs from showing.
 *
 * @param {Number} iouReportID - ID of the report we are fetching
 * @param {Number} chatReportID - associated chatReportID, used to sync the reports
 */
function fetchIOUReportByIDAndUpdateChatReport(iouReportID, chatReportID) {
    fetchIOUReportByID(iouReportID, chatReportID)
        .then((iouReportObject) => {
            // Now sync the chatReport data to ensure it has a reference to the updated iouReportID
            const chatReportObject = {
                hasOutstandingIOU: iouReportObject.stateNum === CONST.REPORT.STATE_NUM.PROCESSING
                    && iouReportObject.total !== 0,
                iouReportID: iouReportObject.reportID,
            };

            if (!chatReportObject.hasOutstandingIOU) {
                chatReportObject.iouReportID = null;
            }

            const reportKey = `${ONYXKEYS.COLLECTION.REPORT}${chatReportID}`;
            Onyx.merge(reportKey, chatReportObject);
        });
}

/**
 * @param {Number} reportID
 * @param {Number} sequenceNumber
 */
function setNewMarkerPosition(reportID, sequenceNumber) {
    Onyx.merge(`${ONYXKEYS.COLLECTION.REPORT}${reportID}`, {
        newMarkerSequenceNumber: sequenceNumber,
    });
}

/**
 * Updates a report action's message to be a new value.
 *
 * @param {Number} reportID
 * @param {Number} sequenceNumber
 * @param {Object} message
 */
function updateReportActionMessage(reportID, sequenceNumber, message) {
    const actionToMerge = {};
    actionToMerge[sequenceNumber] = {message: [message]};
    Onyx.merge(`${ONYXKEYS.COLLECTION.REPORT_ACTIONS}${reportID}`, actionToMerge).then(() => {
        // If the message is deleted, update the last read message and the unread counter
        if (!message.html) {
            setLocalLastRead(reportID, lastReadSequenceNumbers[reportID]);
        }

        Onyx.merge(`${ONYXKEYS.COLLECTION.REPORT}${reportID}`, {
            lastMessageText: ReportActions.getLastVisibleMessageText(reportID),
        });
    });
}

/**
 * Updates a report in the store with a new report action
 *
 * @param {Number} reportID
 * @param {Object} reportAction
 * @param {String} [notificationPreference] On what cadence the user would like to be notified
 */
function updateReportWithNewAction(
    reportID,
    reportAction,
    notificationPreference = CONST.REPORT.NOTIFICATION_PREFERENCE.ALWAYS,
) {
    const newMaxSequenceNumber = reportAction.sequenceNumber;
    const isFromCurrentUser = reportAction.actorAccountID === currentUserAccountID;
    const initialLastReadSequenceNumber = lastReadSequenceNumbers[reportID] || 0;

    // When handling an action from the current users we can assume that their
    // last read actionID has been updated in the server but not necessarily reflected
    // locally so we must first update it and then calculate the unread (which should be 0)
    if (isFromCurrentUser) {
        setLocalLastRead(reportID, newMaxSequenceNumber);
    }

    let messageText = lodashGet(reportAction, ['message', 0, 'text'], '');
    if (reportAction.actionName === CONST.REPORT.ACTIONS.TYPE.RENAMED) {
        messageText = lodashGet(reportAction, 'originalMessage.html', '');
    }

    // Always merge the reportID into Onyx
    // If the report doesn't exist in Onyx yet, then all the rest of the data will be filled out
    // by handleReportChanged
    const updatedReportObject = {
        reportID,

        // Use updated lastReadSequenceNumber, value may have been modified by setLocalLastRead
        // Here deletedComments count does not include the new action being added. We can safely assume that newly received action is not deleted.
        unreadActionCount: newMaxSequenceNumber - (lastReadSequenceNumbers[reportID] || 0) - ReportActions.getDeletedCommentsCount(reportID, lastReadSequenceNumbers[reportID] || 0),
        maxSequenceNumber: reportAction.sequenceNumber,
    };

    // If the report action from pusher is a higher sequence number than we know about (meaning it has come from
    // a chat participant in another application), then the last message text and author needs to be updated as well
    if (newMaxSequenceNumber > initialLastReadSequenceNumber) {
        updatedReportObject.lastMessageTimestamp = reportAction.timestamp;
        updatedReportObject.lastMessageText = ReportUtils.formatReportLastMessageText(messageText);
        updatedReportObject.lastActorEmail = reportAction.actorEmail;
    }

    Onyx.merge(`${ONYXKEYS.COLLECTION.REPORT}${reportID}`, updatedReportObject);

    const reportActionsToMerge = {};
    if (reportAction.clientID) {
        // Remove the optimistic action from the report since we are about to replace it
        // with the real one (which has the true sequenceNumber)
        reportActionsToMerge[reportAction.clientID] = null;
    }

    // Add the action into Onyx
    reportActionsToMerge[reportAction.sequenceNumber] = {
        ...reportAction,
        isAttachment: ReportUtils.isReportMessageAttachment(lodashGet(reportAction, ['message', 0], {})),
        loading: false,
    };

    Onyx.merge(`${ONYXKEYS.COLLECTION.REPORT_ACTIONS}${reportID}`, reportActionsToMerge);

    // If chat report receives an action with IOU and we have an IOUReportID, update IOU object
    if (reportAction.actionName === CONST.REPORT.ACTIONS.TYPE.IOU && reportAction.originalMessage.IOUReportID) {
        const iouReportID = reportAction.originalMessage.IOUReportID;

        // If the IOUDetails object exists we are in the Send Money flow, and we should not fetch and update the chatReport
        // as this would overwrite any existing IOUs. For all other cases we must update the chatReport with the iouReportID as
        // if we don't, new IOUs would not be displayed and paid IOUs would still show as unpaid.
        if (reportAction.originalMessage.IOUDetails === undefined) {
            fetchIOUReportByIDAndUpdateChatReport(iouReportID, reportID);
        }
    }

    if (!ActiveClientManager.isClientTheLeader()) {
        Log.info('[LOCAL_NOTIFICATION] Skipping notification because this client is not the leader');
        return;
    }

    // We don't want to send a local notification if the user preference is daily or mute
    if (notificationPreference === 'mute' || notificationPreference === 'daily') {
        // eslint-disable-next-line max-len
        Log.info(`[LOCAL_NOTIFICATION] No notification because user preference is to be notified: ${notificationPreference}`);
        return;
    }

    // If this comment is from the current user we don't want to parrot whatever they wrote back to them.
    if (isFromCurrentUser) {
        Log.info('[LOCAL_NOTIFICATION] No notification because comment is from the currently logged in user');
        return;
    }

    // If we are currently viewing this report do not show a notification.
    if (reportID === lastViewedReportID && Visibility.isVisible()) {
        Log.info('[LOCAL_NOTIFICATION] No notification because it was a comment for the current report');
        return;
    }

    // If the comment came from Concierge let's not show a notification since we already show one for expensify.com
    if (lodashGet(reportAction, 'actorEmail') === CONST.EMAIL.CONCIERGE) {
        return;
    }

    // When a new message comes in, if the New marker is not already set (newMarkerSequenceNumber === 0), set the
    // marker above the incoming message.
    if (lodashGet(allReports, [reportID, 'newMarkerSequenceNumber'], 0) === 0
        && updatedReportObject.unreadActionCount > 0) {
        const oldestUnreadSeq = (updatedReportObject.maxSequenceNumber - updatedReportObject.unreadActionCount) + 1;
        setNewMarkerPosition(reportID, oldestUnreadSeq);
    }
    Log.info('[LOCAL_NOTIFICATION] Creating notification');
    LocalNotification.showCommentNotification({
        reportAction,
        onClick: () => {
            // Navigate to this report onClick
            Navigation.navigate(ROUTES.getReportRoute(reportID));
        },
    });
}

/**
 * Updates a report in Onyx with a new pinned state.
 *
 * @param {Number} reportID
 * @param {Boolean} isPinned
 */
function updateReportPinnedState(reportID, isPinned) {
    Onyx.merge(`${ONYXKEYS.COLLECTION.REPORT}${reportID}`, {isPinned});
}

/**
 * Get the private pusher channel name for a Report.
 *
 * @param {Number} reportID
 * @returns {String}
 */
function getReportChannelName(reportID) {
    return `private-report-reportID-${reportID}${CONFIG.PUSHER.SUFFIX}`;
}

/**
 * Abstraction around subscribing to private user channel events. Handles all logs and errors automatically.
 *
 * @param {String} eventName
 * @param {Function} onEvent
 * @param {Boolean} isChunked
 */
function subscribeToPrivateUserChannelEvent(eventName, onEvent, isChunked = false) {
    const pusherChannelName = `private-encrypted-user-accountID-${currentUserAccountID}${CONFIG.PUSHER.SUFFIX}`;

    /**
     * @param {Object} pushJSON
     */
    function logPusherEvent(pushJSON) {
        Log.info(`[Report] Handled ${eventName} event sent by Pusher`, false, {reportID: pushJSON.reportID, reportActionID: pushJSON.reportActionID});
    }

    function onPusherResubscribeToPrivateUserChannel() {
        NetworkConnection.triggerReconnectionCallbacks('Pusher re-subscribed to private user channel');
    }

    /**
     * @param {*} pushJSON
     */
    function onEventPush(pushJSON) {
        logPusherEvent(pushJSON);
        onEvent(pushJSON);
    }

    /**
     * @param {*} error
     */
    function onSubscriptionFailed(error) {
        Log.hmmm('[Report] Failed to subscribe to Pusher channel', false, {error, pusherChannelName, eventName});
    }

    Pusher.subscribe(pusherChannelName, eventName, onEventPush, isChunked, onPusherResubscribeToPrivateUserChannel)
        .catch(onSubscriptionFailed);
}

/**
 * Initialize our pusher subscriptions to listen for new report comments and pin toggles
 */
function subscribeToUserEvents() {
    // If we don't have the user's accountID yet we can't subscribe so return early
    if (!currentUserAccountID) {
        return;
    }

    const pusherChannelName = `private-encrypted-user-accountID-${currentUserAccountID}${CONFIG.PUSHER.SUFFIX}`;
    if (Pusher.isSubscribed(pusherChannelName) || Pusher.isAlreadySubscribing(pusherChannelName)) {
        return;
    }

    // Live-update a report's actions when a 'report comment' event is received.
    subscribeToPrivateUserChannelEvent(Pusher.TYPE.REPORT_COMMENT, pushJSON => updateReportWithNewAction(pushJSON.reportID, pushJSON.reportAction, pushJSON.notificationPreference));

    // Live-update a report's actions when a 'chunked report comment' event is received.
    subscribeToPrivateUserChannelEvent(
        Pusher.TYPE.REPORT_COMMENT_CHUNK,
        pushJSON => updateReportWithNewAction(pushJSON.reportID, pushJSON.reportAction, pushJSON.notificationPreference),
        true,
    );

    // Live-update a report's actions when an 'edit comment' event is received.
    subscribeToPrivateUserChannelEvent(Pusher.TYPE.REPORT_COMMENT_EDIT, pushJSON => updateReportActionMessage(pushJSON.reportID, pushJSON.sequenceNumber, pushJSON.message));

    // Live-update a report's actions when an 'edit comment chunk' event is received.
    subscribeToPrivateUserChannelEvent(Pusher.TYPE.REPORT_COMMENT_EDIT_CHUNK, pushJSON => updateReportActionMessage(pushJSON.reportID, pushJSON.sequenceNumber, pushJSON.message), true);

    // Live-update a report's pinned state when a 'report toggle pinned' event is received.
    subscribeToPrivateUserChannelEvent(Pusher.TYPE.REPORT_TOGGLE_PINNED, pushJSON => updateReportPinnedState(pushJSON.reportID, pushJSON.isPinned));
}

/**
 * Setup reportComment push notification callbacks.
 */
function subscribeToReportCommentPushNotifications() {
    PushNotification.onReceived(PushNotification.TYPE.REPORT_COMMENT, ({reportID, reportAction}) => {
        Log.info('[Report] Handled event sent by Airship', false, {reportID});
        updateReportWithNewAction(reportID, reportAction);
    });

    // Open correct report when push notification is clicked
    PushNotification.onSelected(PushNotification.TYPE.REPORT_COMMENT, ({reportID}) => {
        if (Navigation.canNavigate('navigate')) {
            // If a chat is visible other than the one we are trying to navigate to, then we need to navigate back
            if (Navigation.getActiveRoute().slice(1, 2) === ROUTES.REPORT && !Navigation.isActiveRoute(`r/${reportID}`)) {
                Navigation.goBack();
            }
            Navigation.navigate(ROUTES.getReportRoute(reportID));
        } else {
            // Navigation container is not yet ready, use deeplinking to open to correct report instead
            Navigation.setDidTapNotification();
            Linking.openURL(`${CONST.DEEPLINK_BASE_URL}${ROUTES.getReportRoute(reportID)}`);
        }
    });
}

/**
 * There are 2 possibilities that we can receive via pusher for a user's typing status:
 * 1. The "new" way from New Expensify is passed as {[login]: Boolean} (e.g. {yuwen@expensify.com: true}), where the value
 * is whether the user with that login is typing on the report or not.
 * 2. The "old" way from e.com which is passed as {userLogin: login} (e.g. {userLogin: bstites@expensify.com})
 *
 * This method makes sure that no matter which we get, we return the "new" format
 *
 * @param {Object} typingStatus
 * @returns {Object}
 */
function getNormalizedTypingStatus(typingStatus) {
    let normalizedTypingStatus = typingStatus;

    if (_.first(_.keys(typingStatus)) === 'userLogin') {
        normalizedTypingStatus = {[typingStatus.userLogin]: true};
    }

    return normalizedTypingStatus;
}

/**
 * Initialize our pusher subscriptions to listen for someone typing in a report.
 *
 * @param {Number} reportID
 */
function subscribeToReportTypingEvents(reportID) {
    if (!reportID) {
        return;
    }

    // Make sure we have a clean Typing indicator before subscribing to typing events
    Onyx.set(`${ONYXKEYS.COLLECTION.REPORT_USER_IS_TYPING}${reportID}`, {});

    const pusherChannelName = getReportChannelName(reportID);
    Pusher.subscribe(pusherChannelName, 'client-userIsTyping', (typingStatus) => {
        const normalizedTypingStatus = getNormalizedTypingStatus(typingStatus);
        const login = _.first(_.keys(normalizedTypingStatus));

        if (!login) {
            return;
        }

        // Don't show the typing indicator if a user is typing on another platform
        if (login === currentUserEmail) {
            return;
        }

        // Use a combo of the reportID and the login as a key for holding our timers.
        const reportUserIdentifier = `${reportID}-${login}`;
        clearTimeout(typingWatchTimers[reportUserIdentifier]);
        Onyx.merge(`${ONYXKEYS.COLLECTION.REPORT_USER_IS_TYPING}${reportID}`, normalizedTypingStatus);

        // Wait for 1.5s of no additional typing events before setting the status back to false.
        typingWatchTimers[reportUserIdentifier] = setTimeout(() => {
            const typingStoppedStatus = {};
            typingStoppedStatus[login] = false;
            Onyx.merge(`${ONYXKEYS.COLLECTION.REPORT_USER_IS_TYPING}${reportID}`, typingStoppedStatus);
            delete typingWatchTimers[reportUserIdentifier];
        }, 1500);
    })
        .catch((error) => {
            Log.hmmm('[Report] Failed to initially subscribe to Pusher channel', false, {errorType: error.type, pusherChannelName});
        });
}

/**
 * Remove our pusher subscriptions to listen for someone typing in a report.
 *
 * @param {Number} reportID
 */
function unsubscribeFromReportChannel(reportID) {
    if (!reportID) {
        return;
    }

    const pusherChannelName = getReportChannelName(reportID);
    Onyx.set(`${ONYXKEYS.COLLECTION.REPORT_USER_IS_TYPING}${reportID}`, {});
    Pusher.unsubscribe(pusherChannelName);
}

/**
 * Get the report ID for a chat report for a specific
 * set of participants and navigate to it if wanted.
 *
 * @param {String[]} participants
 * @param {Boolean} shouldNavigate
 * @returns {Promise<Object[]>}
 */
function fetchOrCreateChatReport(participants, shouldNavigate = true) {
    if (participants.length < 2) {
        throw new Error('fetchOrCreateChatReport() must have at least two participants.');
    }

    return API.CreateChatReport({
        emailList: participants.join(','),
    })
        .then((data) => {
            if (data.jsonCode !== 200) {
                console.error(data.message);
                Growl.error(data.message);
                return;
            }

            // Merge report into Onyx
            const simplifiedReportObject = getSimplifiedReportObject(data);
            Onyx.merge(`${ONYXKEYS.COLLECTION.REPORT}${data.reportID}`, simplifiedReportObject);

            if (shouldNavigate) {
                // Redirect the logged in person to the new report
                Navigation.navigate(ROUTES.getReportRoute(data.reportID));
            }

            // We are returning an array with a report object here since fetchAllReports calls this method or
            // fetchChatReportsByIDs which returns an array of report objects.
            return [simplifiedReportObject];
        });
}

/**
 * Get the actions of a report
 *
 * @param {Number} reportID
 * @param {Number} [offset]
 * @returns {Promise}
 */
function fetchActions(reportID, offset) {
    const reportActionsOffset = !_.isUndefined(offset) ? offset : -1;

    if (!_.isNumber(reportActionsOffset)) {
        Log.alert('[Report] Offset provided is not a number', {
            offset,
            reportActionsOffset,
        });
        return;
    }

    return API.Report_GetHistory({
        reportID,
        reportActionsOffset,
        reportActionsLimit: CONST.REPORT.ACTIONS.LIMIT,
    })
        .then((data) => {
            // We must remove all optimistic actions so there will not be any stuck comments. At this point, we should
            // be caught up and no longer need any optimistic comments.
            removeOptimisticActions(reportID);

            const indexedData = _.indexBy(data.history, 'sequenceNumber');
            Onyx.merge(`${ONYXKEYS.COLLECTION.REPORT_ACTIONS}${reportID}`, indexedData);
        });
}

/**
 * Get the actions of a report
 *
 * @param {Number} reportID
 * @param {Number} [offset]
 */
function fetchActionsWithLoadingState(reportID, offset) {
    Onyx.set(ONYXKEYS.IS_LOADING_REPORT_ACTIONS, true);
    fetchActions(reportID, offset)
        .finally(() => Onyx.set(ONYXKEYS.IS_LOADING_REPORT_ACTIONS, false));
}

/**
 * Get all of our reports
 *
 * @param {Boolean} shouldRecordHomePageTiming whether or not performance timing should be measured
 * @param {Boolean} shouldDelayActionsFetch when the app loads we want to delay the fetching of additional actions
 * @returns {Promise}
 */
function fetchAllReports(
    shouldRecordHomePageTiming = false,
    shouldDelayActionsFetch = false,
) {
    Onyx.set(ONYXKEYS.IS_LOADING_REPORT_DATA, true);
    return API.Get({
        returnValueList: 'chatList',
    })
        .then((response) => {
            if (response.jsonCode !== 200) {
                return;
            }

            // The cast here is necessary as Get rvl='chatList' may return an int or Array
            const reportIDs = _.filter(String(response.chatList).split(','), _.identity);

            // Get all the chat reports if they have any, otherwise create one with concierge
            if (reportIDs.length > 0) {
                return fetchChatReportsByIDs(reportIDs);
            }

            return fetchOrCreateChatReport([currentUserEmail, CONST.EMAIL.CONCIERGE], false);
        })
        .then((returnedReports) => {
            Onyx.set(ONYXKEYS.INITIAL_REPORT_DATA_LOADED, true);
            Onyx.set(ONYXKEYS.IS_LOADING_REPORT_DATA, false);

            // If at this point the user still doesn't have a Concierge report, create it for them.
            // This means they were a participant in reports before their account was created (e.g. default rooms)
            const hasConciergeChat = _.some(returnedReports, report => ReportUtils.isConciergeChatReport(report));
            if (!hasConciergeChat) {
                fetchOrCreateChatReport([currentUserEmail, CONST.EMAIL.CONCIERGE], false);
            }

            if (shouldRecordHomePageTiming) {
                Timing.end(CONST.TIMING.HOMEPAGE_REPORTS_LOADED);
            }

            // Delay fetching report history as it significantly increases sign in to interactive time.
            // Register the timer so we can clean it up if the user quickly logs out after logging in. If we don't
            // cancel the timer we'll make unnecessary API requests from the sign in page.
            Timers.register(setTimeout(() => {
                // Filter reports to see which ones have actions we need to fetch so we can preload Onyx with new
                // content and improve chat switching experience by only downloading content we don't have yet.
                // This improves performance significantly when reconnecting by limiting API requests and unnecessary
                // data processing by Onyx.
                const reportIDsWithMissingActions = _.chain(returnedReports)
                    .map(report => report.reportID)
                    .filter(reportID => ReportActions.isReportMissingActions(reportID, reportMaxSequenceNumbers[reportID]))
                    .value();

                // Once we have the reports that are missing actions we will find the intersection between the most
                // recently accessed reports and reports missing actions. Then we'll fetch the history for a small
                // set to avoid making too many network requests at once.
                const reportIDsToFetchActions = _.chain(ReportUtils.sortReportsByLastVisited(allReports))
                    .map(report => report.reportID)
                    .reverse()
                    .intersection(reportIDsWithMissingActions)
                    .slice(0, 10)
                    .value();

                if (_.isEmpty(reportIDsToFetchActions)) {
                    Log.info('[Report] Local reportActions up to date. Not fetching additional actions.');
                    return;
                }

                Log.info('[Report] Fetching reportActions for reportIDs: ', false, {
                    reportIDs: reportIDsToFetchActions,
                });
                _.each(reportIDsToFetchActions, (reportID) => {
                    const offset = ReportActions.dangerouslyGetReportActionsMaxSequenceNumber(reportID, false);
                    fetchActions(reportID, offset);
                });

                // We are waiting a set amount of time to allow the UI to finish loading before bogging it down with
                // more requests and operations. Startup delay is longer since there is a lot more work done to build
                // up the UI when the app first initializes.
            }, shouldDelayActionsFetch ? CONST.FETCH_ACTIONS_DELAY.STARTUP : CONST.FETCH_ACTIONS_DELAY.RECONNECT));
        });
}

/**
 * Add an action item to a report
 *
 * @param {Number} reportID
 * @param {String} text
 * @param {File} [file]
 */
function addAction(reportID, text, file) {
    // For comments shorter than 10k chars, convert the comment from MD into HTML because that's how it is stored in the database
    // For longer comments, skip parsing and display plaintext for performance reasons. It takes over 40s to parse a 100k long string!!
    const parser = new ExpensiMark();
    const commentText = text.length < 10000 ? parser.replace(text) : text;
    const isAttachment = _.isEmpty(text) && file !== undefined;
    const attachmentInfo = isAttachment ? file : {};

    // The new sequence number will be one higher than the highest
    const highestSequenceNumber = reportMaxSequenceNumbers[reportID] || 0;
    const newSequenceNumber = highestSequenceNumber + 1;
    const htmlForNewComment = isAttachment ? 'Uploading Attachment...' : commentText;

    // Remove HTML from text when applying optimistic offline comment
    const textForNewComment = isAttachment ? '[Attachment]'
        : htmlForNewComment.replace(/((<br[^>]*>)+)/gi, ' ').replace(/<[^>]*>?/gm, '');

    // Update the report in Onyx to have the new sequence number
    Onyx.merge(`${ONYXKEYS.COLLECTION.REPORT}${reportID}`, {
        maxSequenceNumber: newSequenceNumber,
        lastMessageTimestamp: moment().unix(),
        lastMessageText: ReportUtils.formatReportLastMessageText(textForNewComment),
        lastActorEmail: currentUserEmail,
    });

    // Generate a clientID so we can save the optimistic action to storage with the clientID as key. Later, we will
    // remove the optimistic action when we add the real action created in the server. We do this because it's not
    // safe to assume that this will use the very next sequenceNumber. An action created by another can overwrite that
    // sequenceNumber if it is created before this one. We use a combination of current epoch timestamp (milliseconds)
    // and a random number so that the probability of someone else having the same optimisticReportActionID is
    // extremely low even if they left the comment at the same moment as another user on the same report. The random
    // number is 3 digits because if we go any higher JS will convert the digits after the 16th position to 0's in
    // optimisticReportActionID.
    const randomNumber = Math.floor((Math.random() * (999 - 100)) + 100);
    const optimisticReportActionID = parseInt(`${Date.now()}${randomNumber}`, 10);

    // Store the optimistic action ID on the report the comment was added to. It will be removed later when refetching
    // report actions in order to clear out any stuck actions (i.e. actions where the client never received a Pusher
    // event, for whatever reason, from the server with the new action data
    Onyx.merge(`${ONYXKEYS.COLLECTION.REPORT}${reportID}`, {
        optimisticReportActionIDs: [...(optimisticReportActionIDs[reportID] || []), optimisticReportActionID],
    });

    // Optimistically add the new comment to the store before waiting to save it to the server
    Onyx.merge(`${ONYXKEYS.COLLECTION.REPORT_ACTIONS}${reportID}`, {
        [optimisticReportActionID]: {
            actionName: CONST.REPORT.ACTIONS.TYPE.ADDCOMMENT,
            actorEmail: currentUserEmail,
            actorAccountID: currentUserAccountID,
            person: [
                {
                    style: 'strong',
                    text: myPersonalDetails.displayName || currentUserEmail,
                    type: 'TEXT',
                },
            ],
            automatic: false,

            // Use the client generated ID as a optimistic action ID so we can remove it later
            sequenceNumber: optimisticReportActionID,
            clientID: optimisticReportActionID,
            avatar: myPersonalDetails.avatar,
            timestamp: moment().unix(),
            message: [
                {
                    type: CONST.REPORT.MESSAGE.TYPE.COMMENT,
                    html: htmlForNewComment,
                    text: textForNewComment,
                },
            ],
            isFirstItem: false,
            isAttachment,
            attachmentInfo,
            loading: true,
            shouldShow: true,
        },
    });

    API.Report_AddComment({
        reportID,
        file,
        reportComment: commentText,
        clientID: optimisticReportActionID,
        persist: true,
    })
        .then((response) => {
            if (response.jsonCode === 408) {
                Growl.error(Localize.translateLocal('reportActionCompose.fileUploadFailed'));
                Onyx.merge(`${ONYXKEYS.COLLECTION.REPORT_ACTIONS}${reportID}`, {
                    [optimisticReportActionID]: null,
                });
                console.error(response.message);
                return;
            }

            if (response.jsonCode === 666 && reportID === conciergeChatReportID) {
                Growl.error(Localize.translateLocal('reportActionCompose.blockedFromConcierge'));
                Onyx.merge(`${ONYXKEYS.COLLECTION.REPORT_ACTIONS}${reportID}`, {
                    [optimisticReportActionID]: null,
                });

                // The fact that the API is returning this error means the BLOCKED_FROM_CONCIERGE nvp in the user details has changed since the last time we checked, so let's update
                User.getUserDetails();
                return;
            }

            updateReportWithNewAction(reportID, response.reportAction);
        });
}

/**
 * Get the last read sequence number for a report
 * @param {String|Number} reportID
 * @return {Number}
 */
function getLastReadSequenceNumber(reportID) {
    return lastReadSequenceNumbers[reportID];
}

/**
 * Deletes a comment from the report, basically sets it as empty string
 *
 * @param {Number} reportID
 * @param {Object} reportAction
 */
function deleteReportComment(reportID, reportAction) {
    // Optimistic Response
    const sequenceNumber = reportAction.sequenceNumber;
    const reportActionsToMerge = {};
    const oldMessage = {...reportAction.message};
    reportActionsToMerge[sequenceNumber] = {
        ...reportAction,
        message: [
            {
                type: CONST.REPORT.MESSAGE.TYPE.COMMENT,
                html: '',
                text: '',
            },
        ],
    };

    Onyx.merge(`${ONYXKEYS.COLLECTION.REPORT_ACTIONS}${reportID}`, reportActionsToMerge).then(() => {
        setLocalLastRead(reportID, getLastReadSequenceNumber(reportID));
    });

    // Try to delete the comment by calling the API
    API.Report_EditComment({
        reportID,
        reportActionID: reportAction.reportActionID,
        reportComment: '',
        sequenceNumber,
    })
        .then((response) => {
            if (response.jsonCode === 200) {
                return;
            }

            // Reverse Optimistic Response
            reportActionsToMerge[sequenceNumber] = {
                ...reportAction,
                message: oldMessage,
            };
            Onyx.merge(`${ONYXKEYS.COLLECTION.REPORT_ACTIONS}${reportID}`, reportActionsToMerge).then(() => {
                setLocalLastRead(reportID, getLastReadSequenceNumber(reportID));
            });
        });
}

/**
 * Updates the last read action ID on the report. It optimistically makes the change to the store, and then let's the
 * network layer handle the delayed write.
 *
 * @param {Number} reportID
 * @param {Number} [sequenceNumber] This can be used to set the last read actionID to a specific
 * @param {Boolean} [manuallyMarked] If the user manually marked this as unread, we need to tell the API
 *  spot (eg. mark-as-unread). Otherwise, when this param is omitted, the highest sequence number becomes the one that
 *  is last read (meaning that the entire report history has been read)
 */
function updateLastReadActionID(reportID, sequenceNumber, manuallyMarked = false) {
    // If report data is loading, we can't update the last read sequence number because it is obsolete
    if (isReportDataLoading) {
        return;
    }

    // If we aren't specifying a sequenceNumber and have no valid maxSequenceNumber for this report then we should not
    // update the last read. Most likely, we have just created the report and it has no comments. But we should err on
    // the side of caution and do nothing in this case.
    if (_.isUndefined(sequenceNumber)
        && (!reportMaxSequenceNumbers[reportID] && reportMaxSequenceNumbers[reportID] !== 0)) {
        return;
    }

    // Need to subtract 1 from sequenceNumber so that the "New" marker appears in the right spot (the last read
    // action). If 1 isn't subtracted then the "New" marker appears one row below the action (the first unread action)
    // Note: sequenceNumber can be 1 for the first message, so we can't use
    // (sequenceNumber - 1) || reportMaxSequenceNumbers[reportID] because the first expression results in 0 which is falsy.
    const lastReadSequenceNumber = _.isNumber(sequenceNumber) ? (sequenceNumber - 1) : reportMaxSequenceNumbers[reportID];

    setLocalLastRead(reportID, lastReadSequenceNumber);

    // Mark the report as not having any unread items
    API.Report_UpdateLastRead({
        reportID,
        sequenceNumber: lastReadSequenceNumber,
        markAsUnread: manuallyMarked,
    });
}

/**
 * Toggles the pinned state of the report.
 *
 * @param {Object} report
 */
function togglePinnedState(report) {
    const pinnedValue = !report.isPinned;
    updateReportPinnedState(report.reportID, pinnedValue);
    API.Report_TogglePinned({
        reportID: report.reportID,
        pinnedValue,
    });
}

/**
 * Saves the comment left by the user as they are typing. By saving this data the user can switch between chats, close
 * tab, refresh etc without worrying about loosing what they typed out.
 *
 * @param {Number} reportID
 * @param {String} comment
 */
function saveReportComment(reportID, comment) {
    Onyx.merge(`${ONYXKEYS.COLLECTION.REPORT_DRAFT_COMMENT}${reportID}`, comment);
}

/**
 * Immediate indication whether the report has a draft comment.
 *
 * @param {String} reportID
 * @param {Boolean} hasDraft
 * @returns {Promise}
 */
function setReportWithDraft(reportID, hasDraft) {
    return Onyx.merge(`${ONYXKEYS.COLLECTION.REPORTS_WITH_DRAFT}${reportID}`, hasDraft);
}

/**
 * Broadcasts whether or not a user is typing on a report over the report's private pusher channel.
 *
 * @param {Number} reportID
 */
function broadcastUserIsTyping(reportID) {
    const privateReportChannelName = getReportChannelName(reportID);
    const typingStatus = {};
    typingStatus[currentUserEmail] = true;
    Pusher.sendEvent(privateReportChannelName, 'client-userIsTyping', typingStatus);
}

/**
 * When a report changes in Onyx, this fetches the report from the API if the report doesn't have a name
 * and it keeps track of the max sequence number on the report actions.
 *
 * @param {Object} report
 */
function handleReportChanged(report) {
    if (!report) {
        return;
    }

    if (report && report.reportID) {
        allReports[report.reportID] = report;

        if (ReportUtils.isConciergeChatReport(report)) {
            conciergeChatReportID = report.reportID;
        }
    }

    // A report can be missing a name if a comment is received via pusher event
    // and the report does not yet exist in Onyx (eg. a new DM created with the logged in person)
    if (report.reportID && report.reportName === undefined) {
        fetchChatReportsByIDs([report.reportID]);
    }

    // Store the max sequence number for each report
    reportMaxSequenceNumbers[report.reportID] = report.maxSequenceNumber;

    // Store optimistic actions IDs for each report
    optimisticReportActionIDs[report.reportID] = report.optimisticReportActionIDs;
}

/**
 * @param {Number} reportID
 */
function updateCurrentlyViewedReportID(reportID) {
    Onyx.merge(ONYXKEYS.CURRENTLY_VIEWED_REPORTID, String(reportID));
}

Onyx.connect({
    key: ONYXKEYS.COLLECTION.REPORT,
    callback: handleReportChanged,
});

/**
 * Saves a new message for a comment. Marks the comment as edited, which will be reflected in the UI.
 *
 * @param {Number} reportID
 * @param {Object} originalReportAction
 * @param {String} textForNewComment
 */
function editReportComment(reportID, originalReportAction, textForNewComment) {
    const parser = new ExpensiMark();
    const htmlForNewComment = parser.replace(textForNewComment);

    //  Delete the comment if it's empty
    if (_.isEmpty(htmlForNewComment)) {
        deleteReportComment(reportID, originalReportAction);
        return;
    }

    // Skip the Edit if message is not changed
    if (originalReportAction.message[0].html === htmlForNewComment.trim()) {
        return;
    }

    // Optimistically update the report action with the new message
    const sequenceNumber = originalReportAction.sequenceNumber;
    const newReportAction = {...originalReportAction};
    const actionToMerge = {};
    newReportAction.message[0].isEdited = true;
    newReportAction.message[0].html = htmlForNewComment;
    newReportAction.message[0].text = Str.stripHTML(htmlForNewComment.replace(/((<br[^>]*>)+)/gi, ' '));
    actionToMerge[sequenceNumber] = newReportAction;
    Onyx.merge(`${ONYXKEYS.COLLECTION.REPORT_ACTIONS}${reportID}`, actionToMerge);

    // Persist the updated report comment
    API.Report_EditComment({
        reportID,
        reportActionID: originalReportAction.reportActionID,
        reportComment: htmlForNewComment,
        sequenceNumber,
    })
        .then((response) => {
            if (response.jsonCode === 200) {
                return;
            }

            // If it fails, reset Onyx
            actionToMerge[sequenceNumber] = originalReportAction;
            Onyx.merge(`${ONYXKEYS.COLLECTION.REPORT_ACTIONS}${reportID}`, actionToMerge);
        });
}

/**
 * Saves the draft for a comment report action. This will put the comment into "edit mode"
 *
 * @param {Number} reportID
 * @param {Number} reportActionID
 * @param {String} draftMessage
 */
function saveReportActionDraft(reportID, reportActionID, draftMessage) {
    Onyx.set(`${ONYXKEYS.COLLECTION.REPORT_ACTIONS_DRAFTS}${reportID}_${reportActionID}`, draftMessage);
}

/**
 * Syncs up a chat report and an IOU report in Onyx after an IOU transaction has been made
 * by setting the iouReportID and hasOutstandingIOU for the chat report.
 * Even though both reports are updated in the back-end, the API doesn't handle syncing their reportIDs.
 * If we didn't sync these reportIDs, the paid IOU would still be shown to users as unpaid.
 * The iouReport being fetched here must be open, because only an open iouReport can be paid.
 *
 * @param {Object} chatReport
 * @param {Object} iouReport
 */
function syncChatAndIOUReports(chatReport, iouReport) {
    // Return early in case there's a back-end issue preventing the IOU command from returning the report objects.
    if (!chatReport || !iouReport) {
        return;
    }

    const simplifiedIouReport = {};
    const simplifiedReport = {};
    const chatReportKey = `${ONYXKEYS.COLLECTION.REPORT}${chatReport.reportID}`;
    const iouReportKey = `${ONYXKEYS.COLLECTION.REPORT_IOUS}${iouReport.reportID}`;

    // We don't want to sync an iou report that's already been reimbursed with its chat report.
    if (!iouReport.stateNum === CONST.REPORT.STATE_NUM.SUBMITTED) {
        simplifiedReport[chatReportKey].iouReportID = iouReport.reportID;
    }
    simplifiedReport[chatReportKey] = getSimplifiedReportObject(chatReport);
    simplifiedReport[chatReportKey].hasOutstandingIOU = iouReport.stateNum
        === (CONST.REPORT.STATE_NUM.PROCESSING && iouReport.total !== 0);
    simplifiedIouReport[iouReportKey] = getSimplifiedIOUReport(iouReport, chatReport.reportID);

    Onyx.mergeCollection(ONYXKEYS.COLLECTION.REPORT_IOUS, simplifiedIouReport);
    Onyx.mergeCollection(ONYXKEYS.COLLECTION.REPORT, simplifiedReport);
}

/**
 * Updates a user's notification preferences for a chat room
 *
 * @param {Number} reportID
 * @param {String} notificationPreference
 */
function updateNotificationPreference(reportID, notificationPreference) {
    Onyx.merge(`${ONYXKEYS.COLLECTION.REPORT}${reportID}`, {notificationPreference});
    API.Report_UpdateNotificationPreference({reportID, notificationPreference});
}

/**
 * Navigates to the 1:1 report with Concierge
 */
function navigateToConciergeChat() {
    // If we don't have a chat with Concierge then create it
    if (!conciergeChatReportID) {
        fetchOrCreateChatReport([currentUserEmail, CONST.EMAIL.CONCIERGE], true);
        return;
    }

    Navigation.navigate(ROUTES.getReportRoute(conciergeChatReportID));
}

/**
 * Handle the navigation when report is inaccessible
 */
function handleInaccessibleReport() {
    Growl.error(Localize.translateLocal('notFound.chatYouLookingForCannotBeFound'));
    navigateToConciergeChat();
}

/**
 * Creates a policy room, fetches it, and navigates to it.
 * @param {String} policyID
 * @param {String} reportName
 * @param {String} visibility
 * @return {Promise}
 */
function createPolicyRoom(policyID, reportName, visibility) {
    Onyx.set(ONYXKEYS.IS_LOADING_CREATE_POLICY_ROOM, true);
    return API.CreatePolicyRoom({policyID, reportName, visibility})
        .then((response) => {
            if (response.jsonCode === CONST.JSON_CODE.UNABLE_TO_RETRY) {
                Growl.error(Localize.translateLocal('newRoomPage.growlMessageOnError'));
                return;
            }

            if (response.jsonCode !== CONST.JSON_CODE.SUCCESS) {
                Growl.error(response.message);
                return;
            }

            return fetchChatReportsByIDs([response.reportID]);
        })
        .then((chatReports) => {
            const reportID = lodashGet(_.first(_.values(chatReports)), 'reportID', '');
            if (!reportID) {
                Log.error('Unable to grab policy room after creation', reportID);
                return;
            }
            Navigation.navigate(ROUTES.getReportRoute(reportID));
        })
        .finally(() => Onyx.set(ONYXKEYS.IS_LOADING_CREATE_POLICY_ROOM, false));
}

/**
 * Renames a user created Policy Room.
 * @param {String} reportID
 * @param {String} reportName
 */
function renameReport(reportID, reportName) {
    Onyx.set(ONYXKEYS.IS_LOADING_RENAME_POLICY_ROOM, true);
    API.RenameReport({reportID, reportName})
        .then((response) => {
            if (response.jsonCode === CONST.JSON_CODE.UNABLE_TO_RETRY) {
                Growl.error(Localize.translateLocal('newRoomPage.growlMessageOnRenameError'));
                return;
            }

            if (response.jsonCode !== CONST.JSON_CODE.SUCCESS) {
                Growl.error(response.message);
                return;
            }

            Growl.success(Localize.translateLocal('newRoomPage.policyRoomRenamed'));

            // Update the report name so that the LHN and header display the updated name
            Onyx.merge(`${ONYXKEYS.COLLECTION.REPORT}${reportID}`, {reportName});
        })
        .finally(() => Onyx.set(ONYXKEYS.IS_LOADING_RENAME_POLICY_ROOM, false));
}

/**
 * Get the title for a policyExpenseChat
 * @param {Object} report
 * @param {Object} policies must have Onyxkey prefix (i.e. 'policy_') for keys
 * @returns {String}
 */
function getPolicyExpenseChatTitle(report, policies) {
    if (report.isOwnPolicyExpenseChat) {
        return ReportUtils.getPolicyName(report, policies);
    }
    return PersonalDetails.getDisplayName(report.ownerEmail);
}

export {
    fetchAllReports,
    fetchActions,
    fetchOrCreateChatReport,
    fetchChatReportsByIDs,
    fetchIOUReportByID,
    fetchIOUReportByIDAndUpdateChatReport,
    addAction,
    updateLastReadActionID,
    updateNotificationPreference,
    setNewMarkerPosition,
    subscribeToReportTypingEvents,
    subscribeToUserEvents,
    subscribeToReportCommentPushNotifications,
    unsubscribeFromReportChannel,
    saveReportComment,
    broadcastUserIsTyping,
    togglePinnedState,
    updateCurrentlyViewedReportID,
    editReportComment,
    saveReportActionDraft,
    deleteReportComment,
    getSimplifiedIOUReport,
    syncChatAndIOUReports,
    navigateToConciergeChat,
    handleInaccessibleReport,
    setReportWithDraft,
    fetchActionsWithLoadingState,
    createPolicyRoom,
    renameReport,
    getLastReadSequenceNumber,
    getPolicyExpenseChatTitle,
};<|MERGE_RESOLUTION|>--- conflicted
+++ resolved
@@ -164,14 +164,10 @@
     // We can store whatever title for the report object since we'll grab the latest most accurate
     // name using getPolicyExpenseChatTitle
     if (ReportUtils.isPolicyExpenseChat({chatType})) {
-<<<<<<< HEAD
-        return fullReport.reportName;
-=======
         const name = (isArchivedRoom && fullReport.isOwnPolicyExpenseChat)
             ? oldPolicyName
             : LoginUtils.getEmailWithoutMergedAccountPrefix(lodashGet(fullReport, ['reportName'], ''));
         return `${name}${isArchivedRoom ? ` (${Localize.translateLocal('common.archived')})` : ''}`;
->>>>>>> b0b1cbea
     }
 
     const {sharedReportList} = fullReport;
