import {Linking} from 'react-native';
import moment from 'moment';
import _ from 'underscore';
import lodashGet from 'lodash/get';
import ExpensiMark from 'expensify-common/lib/ExpensiMark';
import Onyx from 'react-native-onyx';
import ONYXKEYS from '../../ONYXKEYS';
import * as Pusher from '../Pusher/pusher';
import LocalNotification from '../Notification/LocalNotification';
import PushNotification from '../Notification/PushNotification';
import Navigation from '../Navigation/Navigation';
import * as ActiveClientManager from '../ActiveClientManager';
import Visibility from '../Visibility';
import ROUTES from '../../ROUTES';
import * as DeprecatedAPI from '../deprecatedAPI';
import * as API from '../API';
import CONFIG from '../../CONFIG';
import CONST from '../../CONST';
import Log from '../Log';
import * as LoginUtils from '../LoginUtils';
import * as ReportUtils from '../ReportUtils';
import Growl from '../Growl';
import * as Localize from '../Localize';
import DateUtils from '../DateUtils';
import * as ReportActionsUtils from '../ReportActionsUtils';
import * as OptionsListUtils from '../OptionsListUtils';

let currentUserEmail;
let currentUserAccountID;
Onyx.connect({
    key: ONYXKEYS.SESSION,
    callback: (val) => {
        // When signed out, val is undefined
        if (!val) {
            return;
        }

        currentUserEmail = val.email;
        currentUserAccountID = val.accountID;
    },
});

const allReports = {};
let conciergeChatReportID;
const typingWatchTimers = {};

/**
 * @param {String} reportID
 * @returns {Number}
 */
function getLastReadSequenceNumber(reportID) {
    return lodashGet(allReports, [reportID, 'lastReadSequenceNumber'], 0);
}

/**
 * @param {String} reportID
 * @returns {Number}
 */
function getMaxSequenceNumber(reportID) {
    return lodashGet(allReports, [reportID, 'maxSequenceNumber'], 0);
}

/**
 * @param {Object} report
 * @return {String[]}
 */
function getParticipantEmailsFromReport({sharedReportList, reportNameValuePairs, ownerEmail}) {
    const emailArray = _.map(sharedReportList, participant => participant.email);
    if (ReportUtils.isChatRoom(reportNameValuePairs)) {
        return emailArray;
    }
    if (ReportUtils.isPolicyExpenseChat(reportNameValuePairs)) {
        // The owner of the policyExpenseChat isn't in the sharedReportsList so they need to be explicitly included.
        return [ownerEmail, ...emailArray];
    }

    // The current user is excluded from the participants array in DMs/Group DMs because their participation is implied
    // by the chat being shared to them. This also prevents the user's own avatar from being a part of the chat avatar.
    return _.without(emailArray, currentUserEmail);
}

/**
 * Only store the minimal amount of data in Onyx that needs to be stored
 * because space is limited.
 *
 * @param {Object} report
 * @param {Number} report.reportID
 * @param {String} report.reportName
 * @param {Object} report.reportNameValuePairs
 * @returns {Object}
 */
function getSimplifiedReportObject(report) {
    const lastActionCreated = lodashGet(report, 'lastActionCreated', 0);
    const lastActionMessage = lodashGet(report, ['lastActionMessage', 'html'], '');
    const isLastMessageAttachment = new RegExp(`<img|a\\s[^>]*${CONST.ATTACHMENT_SOURCE_ATTRIBUTE}\\s*=\\s*"[^"]*"[^>]*>`, 'gi').test(lastActionMessage);
    const chatType = lodashGet(report, ['reportNameValuePairs', 'chatType'], '');

    let lastMessageText = null;
    if (report.reportActionCount > 0) {
        // We are removing any html tags from the message html since we cannot access the text version of any comments as
        // the report only has the raw reportActionList and not the processed version returned by Report_GetHistory
        const parser = new ExpensiMark();
        lastMessageText = parser.htmlToText(lastActionMessage);
        lastMessageText = ReportUtils.formatReportLastMessageText(lastMessageText);
    }

    // Used for archived rooms, will store the policy name that the room used to belong to.
    const oldPolicyName = lodashGet(report, ['reportNameValuePairs', 'oldPolicyName'], '').toString();

    const lastActorEmail = lodashGet(report, 'lastActionActorEmail', '');
    const notificationPreference = lodashGet(report, ['reportNameValuePairs', 'notificationPreferences', currentUserAccountID], CONST.REPORT.NOTIFICATION_PREFERENCE.DAILY);

    // Used for User Created Policy Rooms, will denote how access to a chat room is given among workspace members
    const visibility = lodashGet(report, ['reportNameValuePairs', 'visibility']);
    const lastReadSequenceNumber = lodashGet(report, [
        'reportNameValuePairs',
        `lastRead_${currentUserAccountID}`,
        'sequenceNumber',
    ]);

    return {
        // This needs to be cast to a string until the IOU API has been fully migrated to OfflineFirst API
        reportID: report.reportID.toString(),
        reportName: report.reportName,
        chatType,
        ownerEmail: LoginUtils.getEmailWithoutMergedAccountPrefix(lodashGet(report, ['ownerEmail'], '')),
        policyID: lodashGet(report, ['reportNameValuePairs', 'expensify_policyID'], ''),
        maxSequenceNumber: lodashGet(report, 'reportActionCount', 0),
        participants: getParticipantEmailsFromReport(report),
        isPinned: report.isPinned,
        lastReadTimestamp: lodashGet(report, [
            'reportNameValuePairs',
            `lastRead_${currentUserAccountID}`,
            'timestamp',
        ], 0),
        lastReadSequenceNumber,
        lastActionCreated,
        lastMessageText: isLastMessageAttachment ? '[Attachment]' : lastMessageText,
        lastActorEmail,
        notificationPreference,
        stateNum: report.state,
        statusNum: report.status,
        oldPolicyName,
        visibility,
        isOwnPolicyExpenseChat: lodashGet(report, ['isOwnPolicyExpenseChat'], false),
        lastMessageHtml: lastActionMessage,
    };
}

/**
 * Get a simplified version of an IOU report
 *
 * @param {Object} reportData
 * @param {String} reportData.transactionID
 * @param {Number} reportData.amount
 * @param {String} reportData.currency
 * @param {String} reportData.created
 * @param {String} reportData.comment
 * @param {Object[]} reportData.transactionList
 * @param {String} reportData.ownerEmail
 * @param {String} reportData.managerEmail
 * @param {Number} reportData.reportID
 * @param {Number|String} chatReportID
 * @returns {Object}
 */
function getSimplifiedIOUReport(reportData, chatReportID) {
    return {
        reportID: reportData.reportID,
        ownerEmail: reportData.ownerEmail,
        managerEmail: reportData.managerEmail,
        currency: reportData.currency,
        chatReportID: Number(chatReportID),
        state: reportData.state,
        cachedTotal: reportData.cachedTotal,
        total: reportData.total,
        status: reportData.status,
        stateNum: reportData.stateNum,
        submitterPayPalMeAddress: reportData.submitterPayPalMeAddress,
        submitterPhoneNumbers: reportData.submitterPhoneNumbers,
        hasOutstandingIOU: reportData.stateNum === CONST.REPORT.STATE_NUM.PROCESSING && reportData.total !== 0,
    };
}

/**
 * Given IOU and chat report ID fetches most recent IOU data from DeprecatedAPI.
 *
 * @param {Number} iouReportID
 * @param {Number} chatReportID
 * @returns {Promise}
 */
function fetchIOUReport(iouReportID, chatReportID) {
    return DeprecatedAPI.Get({
        returnValueList: 'reportStuff',
        reportIDList: iouReportID,
        shouldLoadOptionalKeys: true,
        includePinnedReports: true,
    }).then((response) => {
        if (!response) {
            return;
        }
        if (response.jsonCode !== 200) {
            console.error(response.message);
            return;
        }
        const iouReportData = response.reports[iouReportID];
        if (!iouReportData) {
            // IOU data for a report will be missing when the IOU report has already been paid.
            // This is expected and we return early as no further processing can be done.
            return;
        }
        return getSimplifiedIOUReport(iouReportData, chatReportID);
    }).catch((error) => {
        Log.hmmm('[Report] Failed to populate IOU Collection:', error.message);
    });
}

/**
 * Given IOU object, save the data to Onyx.
 *
 * @param {Object} iouReportObject
 * @param {Number} iouReportObject.stateNum
 * @param {Number} iouReportObject.total
 * @param {Number} iouReportObject.reportID
 */
function setLocalIOUReportData(iouReportObject) {
    const iouReportKey = `${ONYXKEYS.COLLECTION.REPORT}${iouReportObject.reportID}`;
    Onyx.merge(iouReportKey, iouReportObject);
}

/**
 * Fetch the iouReport and persist the data to Onyx.
 *
 * @param {Number} iouReportID - ID of the report we are fetching
 * @param {Number} chatReportID - associated chatReportID, set as an iouReport field
 * @param {Boolean} [shouldRedirectIfEmpty=false] - Whether to redirect to Active Report Screen if IOUReport is empty
 * @returns {Promise}
 */
function fetchIOUReportByID(iouReportID, chatReportID, shouldRedirectIfEmpty = false) {
    return fetchIOUReport(iouReportID, chatReportID)
        .then((iouReportObject) => {
            if (!iouReportObject && shouldRedirectIfEmpty) {
                Growl.error(Localize.translateLocal('notFound.iouReportNotFound'));
                Navigation.navigate(ROUTES.REPORT);
                return;
            }
            if (!iouReportObject) {
                return;
            }
            setLocalIOUReportData(iouReportObject);
            return iouReportObject;
        });
}

/**
 * Get the private pusher channel name for a Report.
 *
 * @param {String} reportID
 * @returns {String}
 */
function getReportChannelName(reportID) {
    return `${CONST.PUSHER.PRIVATE_REPORT_CHANNEL_PREFIX}${reportID}${CONFIG.PUSHER.SUFFIX}`;
}

/**
 * Setup reportComment push notification callbacks.
 */
function subscribeToReportCommentPushNotifications() {
    PushNotification.onReceived(PushNotification.TYPE.REPORT_COMMENT, ({reportID, onyxData}) => {
        Log.info('[Report] Handled event sent by Airship', false, {reportID});
        Onyx.update(onyxData);
    });

    // Open correct report when push notification is clicked
    PushNotification.onSelected(PushNotification.TYPE.REPORT_COMMENT, ({reportID}) => {
        if (Navigation.canNavigate('navigate')) {
            // If a chat is visible other than the one we are trying to navigate to, then we need to navigate back
            if (Navigation.getActiveRoute().slice(1, 2) === ROUTES.REPORT && !Navigation.isActiveRoute(`r/${reportID}`)) {
                Navigation.goBack();
            }
            Navigation.navigate(ROUTES.getReportRoute(reportID));
        } else {
            // Navigation container is not yet ready, use deeplinking to open to correct report instead
            Navigation.setDidTapNotification();
            Linking.openURL(`${CONST.DEEPLINK_BASE_URL}${ROUTES.getReportRoute(reportID)}`);
        }
    });
}

/**
 * There are 2 possibilities that we can receive via pusher for a user's typing status:
 * 1. The "new" way from New Expensify is passed as {[login]: Boolean} (e.g. {yuwen@expensify.com: true}), where the value
 * is whether the user with that login is typing on the report or not.
 * 2. The "old" way from e.com which is passed as {userLogin: login} (e.g. {userLogin: bstites@expensify.com})
 *
 * This method makes sure that no matter which we get, we return the "new" format
 *
 * @param {Object} typingStatus
 * @returns {Object}
 */
function getNormalizedTypingStatus(typingStatus) {
    let normalizedTypingStatus = typingStatus;

    if (_.first(_.keys(typingStatus)) === 'userLogin') {
        normalizedTypingStatus = {[typingStatus.userLogin]: true};
    }

    return normalizedTypingStatus;
}

/**
 * Initialize our pusher subscriptions to listen for someone typing in a report.
 *
 * @param {String} reportID
 */
function subscribeToReportTypingEvents(reportID) {
    if (!reportID) {
        return;
    }

    // Make sure we have a clean Typing indicator before subscribing to typing events
    Onyx.set(`${ONYXKEYS.COLLECTION.REPORT_USER_IS_TYPING}${reportID}`, {});

    const pusherChannelName = getReportChannelName(reportID);
    Pusher.subscribe(pusherChannelName, 'client-userIsTyping', (typingStatus) => {
        const normalizedTypingStatus = getNormalizedTypingStatus(typingStatus);
        const login = _.first(_.keys(normalizedTypingStatus));

        if (!login) {
            return;
        }

        // Don't show the typing indicator if a user is typing on another platform
        if (login === currentUserEmail) {
            return;
        }

        // Use a combo of the reportID and the login as a key for holding our timers.
        const reportUserIdentifier = `${reportID}-${login}`;
        clearTimeout(typingWatchTimers[reportUserIdentifier]);
        Onyx.merge(`${ONYXKEYS.COLLECTION.REPORT_USER_IS_TYPING}${reportID}`, normalizedTypingStatus);

        // Wait for 1.5s of no additional typing events before setting the status back to false.
        typingWatchTimers[reportUserIdentifier] = setTimeout(() => {
            const typingStoppedStatus = {};
            typingStoppedStatus[login] = false;
            Onyx.merge(`${ONYXKEYS.COLLECTION.REPORT_USER_IS_TYPING}${reportID}`, typingStoppedStatus);
            delete typingWatchTimers[reportUserIdentifier];
        }, 1500);
    })
        .catch((error) => {
            Log.hmmm('[Report] Failed to initially subscribe to Pusher channel', false, {errorType: error.type, pusherChannelName});
        });
}

/**
 * Remove our pusher subscriptions to listen for someone typing in a report.
 *
 * @param {String} reportID
 */
function unsubscribeFromReportChannel(reportID) {
    if (!reportID) {
        return;
    }

    const pusherChannelName = getReportChannelName(reportID);
    Onyx.set(`${ONYXKEYS.COLLECTION.REPORT_USER_IS_TYPING}${reportID}`, {});
    Pusher.unsubscribe(pusherChannelName);
}

/**
 * Add up to two report actions to a report. This method can be called for the following situations:
 *
 * - Adding one comment
 * - Adding one attachment
 * - Add both a comment and attachment simultaneously
 *
 * @param {String} reportID
 * @param {String} [text]
 * @param {Object} [file]
 */
function addActions(reportID, text = '', file) {
    let reportCommentText = '';
    let reportCommentAction;
    let attachmentAction;
    let commandName = 'AddComment';

    const highestSequenceNumber = getMaxSequenceNumber(reportID);

    if (text) {
        const nextSequenceNumber = highestSequenceNumber + 1;
        const reportComment = ReportUtils.buildOptimisticReportAction(nextSequenceNumber, text);
        reportCommentAction = reportComment.reportAction;
        reportCommentText = reportComment.commentText;
    }

    if (file) {
        const nextSequenceNumber = (text && file) ? highestSequenceNumber + 2 : highestSequenceNumber + 1;

        // When we are adding an attachment we will call AddAttachment.
        // It supports sending an attachment with an optional comment and AddComment supports adding a single text comment only.
        commandName = 'AddAttachment';
        const attachment = ReportUtils.buildOptimisticReportAction(nextSequenceNumber, '', file);
        attachmentAction = attachment.reportAction;
    }

    // Always prefer the file as the last action over text
    const lastAction = attachmentAction || reportCommentAction;

    // Our report needs a new maxSequenceNumber that is n larger than the current depending on how many actions we are adding.
    const actionCount = text && file ? 2 : 1;
    const newSequenceNumber = highestSequenceNumber + actionCount;

    // Update the report in Onyx to have the new sequence number
    const optimisticReport = {
        maxSequenceNumber: newSequenceNumber,
        lastActionCreated: DateUtils.getDBTime(),
        lastMessageText: ReportUtils.formatReportLastMessageText(lastAction.message[0].text),
        lastActorEmail: currentUserEmail,
        lastReadSequenceNumber: newSequenceNumber,
        lastReadTimestamp: Date.now(),
    };

    // Optimistically add the new actions to the store before waiting to save them to the server. We use the clientID
    // so that we can later unset these messages via the server by sending {[clientID]: null}
    const optimisticReportActions = {};
    if (text) {
        optimisticReportActions[reportCommentAction.clientID] = reportCommentAction;
    }
    if (file) {
        optimisticReportActions[attachmentAction.clientID] = attachmentAction;
    }

    const parameters = {
        reportID,
        reportActionID: file ? attachmentAction.reportActionID : reportCommentAction.reportActionID,
        commentReportActionID: file && reportCommentAction ? reportCommentAction.reportActionID : null,
        reportComment: reportCommentText,
        clientID: lastAction.clientID,
        commentClientID: lodashGet(reportCommentAction, 'clientID', ''),
        file,
    };

    const optimisticData = [
        {
            onyxMethod: CONST.ONYX.METHOD.MERGE,
            key: `${ONYXKEYS.COLLECTION.REPORT}${reportID}`,
            value: optimisticReport,
        },
        {
            onyxMethod: CONST.ONYX.METHOD.MERGE,
            key: `${ONYXKEYS.COLLECTION.REPORT_ACTIONS}${reportID}`,
            value: optimisticReportActions,
        },
    ];

    // Update the timezone if it's been 5 minutes from the last time the user added a comment
    if (DateUtils.canUpdateTimezone()) {
        const timezone = DateUtils.getCurrentTimezone();
        parameters.timezone = JSON.stringify(timezone);
        optimisticData.push({
            onyxMethod: CONST.ONYX.METHOD.MERGE,
            key: ONYXKEYS.PERSONAL_DETAILS,
            value: {[currentUserEmail]: timezone},
        });
        DateUtils.setTimezoneUpdated();
    }

    API.write(commandName, parameters, {
        optimisticData,
    });
}

/**
 *
 * Add an attachment and optional comment.
 *
 * @param {String} reportID
 * @param {File} file
 * @param {String} [text]
 */
function addAttachment(reportID, file, text = '') {
    addActions(reportID, text, file);
}

/**
 * Add a single comment to a report
 *
 * @param {String} reportID
 * @param {String} text
 */
function addComment(reportID, text) {
    addActions(reportID, text);
}

/**
 * Gets the latest page of report actions and updates the last read message
 * If a chat with the passed reportID is not found, we will create a chat based on the passed participantList
 *
 * @param {String} reportID
 * @param {Array} participantList The list of users that are included in a new chat, not including the user creating it
 * @param {Object} newReportObject The optimistic report object created when making a new chat, saved as optimistic data
 */
function openReport(reportID, participantList = [], newReportObject = {}) {
    const onyxData = {
        optimisticData: [{
            onyxMethod: CONST.ONYX.METHOD.MERGE,
            key: `${ONYXKEYS.COLLECTION.REPORT}${reportID}`,
            value: {
                isLoadingReportActions: true,
                isLoadingMoreReportActions: false,
                lastReadTimestamp: Date.now(),
                lastReadSequenceNumber: getMaxSequenceNumber(reportID),
                reportName: lodashGet(allReports, [reportID, 'reportName'], CONST.REPORT.DEFAULT_REPORT_NAME),
            },
        }],
        successData: [{
            onyxMethod: CONST.ONYX.METHOD.MERGE,
            key: `${ONYXKEYS.COLLECTION.REPORT}${reportID}`,
            value: {
                isLoadingReportActions: false,
                pendingFields: {
                    createChat: null,
                },
                errorFields: {
                    createChat: null,
                },
                isOptimisticReport: false,
            },
        }],
    };

    // If we are creating a new report, we need to add the optimistic report data and a report action
    if (!_.isEmpty(newReportObject)) {
        onyxData.optimisticData[0].value = {
            ...onyxData.optimisticData[0].value,
            ...newReportObject,
            pendingFields: {
                createChat: CONST.RED_BRICK_ROAD_PENDING_ACTION.ADD,
            },
            isOptimisticReport: true,
        };

        // Change the method to set for new reports because it doesn't exist yet, is faster,
        // and we need the data to be available when we navigate to the chat page
        onyxData.optimisticData[0].onyxMethod = CONST.ONYX.METHOD.SET;

        // Also create a report action so that the page isn't endlessly loading
        onyxData.optimisticData[1] = {
            onyxMethod: CONST.ONYX.METHOD.SET,
            key: `${ONYXKEYS.COLLECTION.REPORT_ACTIONS}${reportID}`,
            value: ReportUtils.buildOptimisticCreatedReportAction(newReportObject.ownerEmail),
        };
    }
    API.write('OpenReport',
        {
            reportID,
            emailList: participantList ? participantList.join(',') : '',
        },
        onyxData);
}

/**
 * This will find an existing chat, or create a new one if none exists, for the given user or set of users. It will then navigate to this chat.
 *
 * @param {Array} userLogins list of user logins.
 */
function navigateToAndOpenReport(userLogins) {
    const formattedUserLogins = _.map(userLogins, login => OptionsListUtils.addSMSDomainIfPhoneNumber(login).toLowerCase());
    let newChat = {};
    const chat = ReportUtils.getChatByParticipants(formattedUserLogins);
    if (!chat) {
        newChat = ReportUtils.buildOptimisticChatReport(formattedUserLogins);
    }
    const reportID = chat ? chat.reportID : newChat.reportID;

    // We want to pass newChat here because if anything is passed in that param (even an existing chat), we will try to create a chat on the server
    openReport(reportID, newChat.participants, newChat);
    Navigation.navigate(ROUTES.getReportRoute(reportID));
}

/**
 * Get the latest report history without marking the report as read.
 *
 * @param {String} reportID
 */
function reconnect(reportID) {
    API.write('ReconnectToReport',
        {reportID},
        {
            optimisticData: [{
                onyxMethod: CONST.ONYX.METHOD.MERGE,
                key: `${ONYXKEYS.COLLECTION.REPORT}${reportID}`,
                value: {
                    isLoadingReportActions: true,
                    isLoadingMoreReportActions: false,
                },
            }],
            successData: [{
                onyxMethod: CONST.ONYX.METHOD.MERGE,
                key: `${ONYXKEYS.COLLECTION.REPORT}${reportID}`,
                value: {
                    isLoadingReportActions: false,
                },
            }],
            failureData: [{
                onyxMethod: CONST.ONYX.METHOD.MERGE,
                key: `${ONYXKEYS.COLLECTION.REPORT}${reportID}`,
                value: {
                    isLoadingReportActions: false,
                },
            }],
        });
}

/**
 * Gets the older actions that have not been read yet.
 * Normally happens when you scroll up on a chat, and the actions have not been read yet.
 *
 * @param {String} reportID
 * @param {Number} oldestActionSequenceNumber
 */
function readOldestAction(reportID, oldestActionSequenceNumber) {
    API.read('ReadOldestAction',
        {
            reportID,
            reportActionsOffset: oldestActionSequenceNumber,
        },
        {
            optimisticData: [{
                onyxMethod: CONST.ONYX.METHOD.MERGE,
                key: `${ONYXKEYS.COLLECTION.REPORT}${reportID}`,
                value: {
                    isLoadingMoreReportActions: true,
                },
            }],
            successData: [{
                onyxMethod: CONST.ONYX.METHOD.MERGE,
                key: `${ONYXKEYS.COLLECTION.REPORT}${reportID}`,
                value: {
                    isLoadingMoreReportActions: false,
                },
            }],
            failureData: [{
                onyxMethod: CONST.ONYX.METHOD.MERGE,
                key: `${ONYXKEYS.COLLECTION.REPORT}${reportID}`,
                value: {
                    isLoadingMoreReportActions: false,
                },
            }],
        });
}

/**
 * Gets the IOUReport and the associated report actions.
 *
 * @param {Number} chatReportID
 * @param {Number} iouReportID
 */
function openPaymentDetailsPage(chatReportID, iouReportID) {
    API.read('OpenPaymentDetailsPage', {
        reportID: chatReportID,
        iouReportID,
    });
}

/**
 * Marks the new report actions as read
 *
 * @param {String} reportID
 * @param {String} createdDate
 */
function readNewestAction(reportID, createdDate) {
    const sequenceNumber = getMaxSequenceNumber(reportID);
    API.write('ReadNewestAction',
        {
            reportID,
            createdDate,
            sequenceNumber,
        },
        {
            optimisticData: [{
                onyxMethod: CONST.ONYX.METHOD.MERGE,
                key: `${ONYXKEYS.COLLECTION.REPORT}${reportID}`,
                value: {
                    lastReadSequenceNumber: sequenceNumber,
                    lastReadTimestamp: Date.now(),
                },
            }],
        });
}

/**
 * Sets the last read timestamp on a report
 *
 * @param {String} reportID
<<<<<<< HEAD
 * @param {String} created
 */
function markCommentAsUnread(reportID, created) {
    // We subtract 1 millisecond so that the lastRead is updated to just before this reportAction's created date
    const lastReadTimestamp = Date.parse(`${created} UTC`) - 1;
    API.write('MarkAsUnread',
        {
            reportID,
            created: DateUtils.getDBTime(lastReadTimestamp),
=======
 * @param {String} createdDate
 * @param {Number} sequenceNumber
 */
function markCommentAsUnread(reportID, createdDate, sequenceNumber) {
    const newLastReadSequenceNumber = sequenceNumber - 1;
    API.write('MarkAsUnread',
        {
            reportID,

            // We subtract 1 millisecond so that the lastRead is updated to just before this reportAction's created date
            createdDate: DateUtils.getDBTime(moment.utc(createdDate).valueOf() - 1),
            sequenceNumber,
>>>>>>> 8a054ac6
        },
        {
            optimisticData: [{
                onyxMethod: CONST.ONYX.METHOD.MERGE,
                key: `${ONYXKEYS.COLLECTION.REPORT}${reportID}`,
                value: {
                    lastReadTimestamp,
                },
            }],
        });
}

/**
 * Toggles the pinned state of the report.
 *
 * @param {Object} report
 */
function togglePinnedState(report) {
    const pinnedValue = !report.isPinned;

    // Optimistically pin/unpin the report before we send out the command
    const optimisticData = [
        {
            onyxMethod: CONST.ONYX.METHOD.MERGE,
            key: `${ONYXKEYS.COLLECTION.REPORT}${report.reportID}`,
            value: {isPinned: pinnedValue},
        },
    ];

    API.write('TogglePinnedChat', {
        reportID: report.reportID,
        pinnedValue,
    }, {optimisticData});
}

/**
 * Saves the comment left by the user as they are typing. By saving this data the user can switch between chats, close
 * tab, refresh etc without worrying about loosing what they typed out.
 *
 * @param {String} reportID
 * @param {String} comment
 */
function saveReportComment(reportID, comment) {
    Onyx.merge(`${ONYXKEYS.COLLECTION.REPORT_DRAFT_COMMENT}${reportID}`, comment);
}

/**
 * Immediate indication whether the report has a draft comment.
 *
 * @param {String} reportID
 * @param {Boolean} hasDraft
 * @returns {Promise}
 */
function setReportWithDraft(reportID, hasDraft) {
    return Onyx.merge(`${ONYXKEYS.COLLECTION.REPORT}${reportID}`, {hasDraft});
}

/**
 * Broadcasts whether or not a user is typing on a report over the report's private pusher channel.
 *
 * @param {String} reportID
 */
function broadcastUserIsTyping(reportID) {
    const privateReportChannelName = getReportChannelName(reportID);
    const typingStatus = {};
    typingStatus[currentUserEmail] = true;
    Pusher.sendEvent(privateReportChannelName, 'client-userIsTyping', typingStatus);
}

/**
 * When a report changes in Onyx, this fetches the report from the API if the report doesn't have a name
 * and it keeps track of the max sequence number on the report actions.
 *
 * @param {Object} report
 */
function handleReportChanged(report) {
    if (!report || ReportUtils.isIOUReport(report)) {
        return;
    }

    if (report && report.reportID) {
        allReports[report.reportID] = report;

        if (ReportUtils.isConciergeChatReport(report)) {
            conciergeChatReportID = report.reportID;
        }
    }

    // A report can be missing a name if a comment is received via pusher event
    // and the report does not yet exist in Onyx (eg. a new DM created with the logged in person)
    if (report.reportID && report.reportName === undefined) {
        openReport(report.reportID);
    }
}

Onyx.connect({
    key: ONYXKEYS.COLLECTION.REPORT,
    callback: handleReportChanged,
});

/**
 * Deletes a comment from the report, basically sets it as empty string
 *
 * @param {String} reportID
 * @param {Object} reportAction
 */
function deleteReportComment(reportID, reportAction) {
    const sequenceNumber = reportAction.sequenceNumber;
    const deletedMessage = [{
        type: 'COMMENT',
        html: '',
        text: '',
        isEdited: true,
    }];
    const optimisticReportActions = {
        [sequenceNumber]: {
            pendingAction: CONST.RED_BRICK_ROAD_PENDING_ACTION.DELETE,
            previousMessage: reportAction.message,
            message: deletedMessage,
        },
    };

    // If we are deleting the last visible message, let's find the previous visible one and update the lastMessageText in the LHN.
    // Similarly, if we are deleting the last read comment we will want to update the lastReadSequenceNumber and maxSequenceNumber to use the previous visible message.
    const lastMessageText = ReportActionsUtils.getLastVisibleMessageText(reportID, optimisticReportActions);
    const lastReadSequenceNumber = ReportActionsUtils.getOptimisticLastReadSequenceNumberForDeletedAction(
        reportID,
        optimisticReportActions,
        reportAction.sequenceNumber,
        getLastReadSequenceNumber(reportID),
    );
    const optimisticReport = {
        lastMessageText,
        lastReadSequenceNumber,
        maxSequenceNumber: lastReadSequenceNumber,
    };

    // If the API call fails we must show the original message again, so we revert the message content back to how it was
    // and and remove the pendingAction so the strike-through clears
    const failureData = [
        {
            onyxMethod: CONST.ONYX.METHOD.MERGE,
            key: `${ONYXKEYS.COLLECTION.REPORT_ACTIONS}${reportID}`,
            value: {
                [sequenceNumber]: {
                    message: reportAction.message,
                    pendingAction: null,
                    previousMessage: null,
                },
            },
        },
    ];

    const successData = [
        {
            onyxMethod: CONST.ONYX.METHOD.MERGE,
            key: `${ONYXKEYS.COLLECTION.REPORT_ACTIONS}${reportID}`,
            value: {
                [sequenceNumber]: {
                    pendingAction: null,
                    previousMessage: null,
                },
            },
        },
    ];

    const optimisticData = [
        {
            onyxMethod: CONST.ONYX.METHOD.MERGE,
            key: `${ONYXKEYS.COLLECTION.REPORT_ACTIONS}${reportID}`,
            value: optimisticReportActions,
        },
        {
            onyxMethod: CONST.ONYX.METHOD.MERGE,
            key: `${ONYXKEYS.COLLECTION.REPORT}${reportID}`,
            value: optimisticReport,
        },
    ];

    const parameters = {
        reportID,
        sequenceNumber,
        reportActionID: reportAction.reportActionID,
    };
    API.write('DeleteComment', parameters, {optimisticData, successData, failureData});
}

/**
 * Saves a new message for a comment. Marks the comment as edited, which will be reflected in the UI.
 *
 * @param {String} reportID
 * @param {Object} originalReportAction
 * @param {String} textForNewComment
 */
function editReportComment(reportID, originalReportAction, textForNewComment) {
    const parser = new ExpensiMark();

    // Do not autolink if someone explicitly tries to remove a link from message.
    // https://github.com/Expensify/App/issues/9090
    const htmlForNewComment = parser.replace(textForNewComment, {filterRules: _.filter(_.pluck(parser.rules, 'name'), name => name !== 'autolink')});

    //  Delete the comment if it's empty
    if (_.isEmpty(htmlForNewComment)) {
        deleteReportComment(reportID, originalReportAction);
        return;
    }

    // Skip the Edit if message is not changed
    if (originalReportAction.message[0].html === htmlForNewComment.trim()) {
        return;
    }

    // Optimistically update the reportAction with the new message
    const sequenceNumber = originalReportAction.sequenceNumber;
    const optimisticReportActions = {
        [sequenceNumber]: {
            pendingAction: CONST.RED_BRICK_ROAD_PENDING_ACTION.UPDATE,
            message: [{
                isEdited: true,
                html: htmlForNewComment,
                text: textForNewComment,
                type: originalReportAction.message[0].type,
            }],
        },
    };

    const optimisticData = [
        {
            onyxMethod: CONST.ONYX.METHOD.MERGE,
            key: `${ONYXKEYS.COLLECTION.REPORT_ACTIONS}${reportID}`,
            value: optimisticReportActions,
        },
    ];

    const failureData = [
        {
            onyxMethod: CONST.ONYX.METHOD.MERGE,
            key: `${ONYXKEYS.COLLECTION.REPORT_ACTIONS}${reportID}`,
            value: {
                [sequenceNumber]: {
                    ...originalReportAction,
                    pendingAction: null,
                },
            },
        },
    ];

    const successData = [
        {
            onyxMethod: CONST.ONYX.METHOD.MERGE,
            key: `${ONYXKEYS.COLLECTION.REPORT_ACTIONS}${reportID}`,
            value: {
                [sequenceNumber]: {
                    pendingAction: null,
                },
            },
        },
    ];

    const parameters = {
        reportID,
        sequenceNumber,
        reportComment: htmlForNewComment,
        reportActionID: originalReportAction.reportActionID,
    };
    API.write('UpdateComment', parameters, {optimisticData, successData, failureData});
}

/**
 * Saves the draft for a comment report action. This will put the comment into "edit mode"
 *
 * @param {String} reportID
 * @param {Number} reportActionID
 * @param {String} draftMessage
 */
function saveReportActionDraft(reportID, reportActionID, draftMessage) {
    Onyx.set(`${ONYXKEYS.COLLECTION.REPORT_ACTIONS_DRAFTS}${reportID}_${reportActionID}`, draftMessage);
}

/**
 * Syncs up a chat report and an IOU report in Onyx after an IOU transaction has been made
 * by setting the iouReportID and hasOutstandingIOU for the chat report.
 * Even though both reports are updated in the back-end, the API doesn't handle syncing their reportIDs.
 * If we didn't sync these reportIDs, the paid IOU would still be shown to users as unpaid.
 * The iouReport being fetched here must be open, because only an open iouReport can be paid.
 *
 * @param {Object} chatReport
 * @param {Object} iouReport
 */
function syncChatAndIOUReports(chatReport, iouReport) {
    // Return early in case there's a back-end issue preventing the IOU command from returning the report objects.
    if (!chatReport || !iouReport) {
        return;
    }

    const simplifiedIouReport = {};
    const simplifiedReport = {};
    const chatReportKey = `${ONYXKEYS.COLLECTION.REPORT}${chatReport.reportID}`;
    const iouReportKey = `${ONYXKEYS.COLLECTION.REPORT}${iouReport.reportID}`;

    // We don't want to sync an iou report that's already been reimbursed with its chat report.
    if (!iouReport.stateNum === CONST.REPORT.STATE_NUM.SUBMITTED) {
        simplifiedReport[chatReportKey].iouReportID = iouReport.reportID;
    }
    simplifiedReport[chatReportKey] = getSimplifiedReportObject(chatReport);
    simplifiedReport[chatReportKey].hasOutstandingIOU = iouReport.stateNum
        === CONST.REPORT.STATE_NUM.PROCESSING && iouReport.total !== 0;
    simplifiedIouReport[iouReportKey] = getSimplifiedIOUReport(iouReport, chatReport.reportID);
    Onyx.mergeCollection(ONYXKEYS.COLLECTION.REPORT, simplifiedIouReport);
    Onyx.mergeCollection(ONYXKEYS.COLLECTION.REPORT, simplifiedReport);
}

/**
 * @param {String} reportID
 * @param {String} previousValue
 * @param {String} newValue
 */
function updateNotificationPreference(reportID, previousValue, newValue) {
    const optimisticData = [
        {
            onyxMethod: CONST.ONYX.METHOD.MERGE,
            key: `${ONYXKEYS.COLLECTION.REPORT}${reportID}`,
            value: {notificationPreference: newValue},
        },
    ];
    const failureData = [
        {
            onyxMethod: CONST.ONYX.METHOD.MERGE,
            key: `${ONYXKEYS.COLLECTION.REPORT}${reportID}`,
            value: {notificationPreference: previousValue},
        },
    ];
    API.write('UpdateReportNotificationPreference', {reportID, notificationPreference: newValue}, {optimisticData, failureData});
}

/**
 * Navigates to the 1:1 report with Concierge
 */
function navigateToConciergeChat() {
    // If we don't have a chat with Concierge then create it
    if (!conciergeChatReportID) {
        navigateToAndOpenReport([CONST.EMAIL.CONCIERGE]);
        return;
    }

    Navigation.navigate(ROUTES.getReportRoute(conciergeChatReportID));
}

/**
 * Add a policy report (workspace room) optimistically and navigate to it.
 *
 * @param {Object} policy
 * @param {String} reportName
 * @param {String} visibility
 */
function addPolicyReport(policy, reportName, visibility) {
    // The participants include the current user (admin) and the employees. Participants must not be empty.
    const participants = _.unique([currentUserEmail, ..._.pluck(policy.employeeList, 'email')]);
    const policyReport = ReportUtils.buildOptimisticChatReport(
        participants,
        reportName,
        CONST.REPORT.CHAT_TYPE.POLICY_ROOM,
        policy.id,
        CONST.REPORT.OWNER_EMAIL_FAKE,
        false,
        '',
        visibility,

        // The room might contain all policy members so notifying always should be opt-in only.
        CONST.REPORT.NOTIFICATION_PREFERENCE.DAILY,
    );

    // Onyx.set is used on the optimistic data so that it is present before navigating to the workspace room. With Onyx.merge the workspace room reportID is not present when
    // fetchReportIfNeeded is called on the ReportScreen, so openReport is called which is unnecessary since the optimistic data will be stored in Onyx.
    // Therefore, Onyx.set is used instead of Onyx.merge.
    const optimisticData = [
        {
            onyxMethod: CONST.ONYX.METHOD.SET,
            key: `${ONYXKEYS.COLLECTION.REPORT}${policyReport.reportID}`,
            value: {
                pendingFields: {
                    addWorkspaceRoom: CONST.RED_BRICK_ROAD_PENDING_ACTION.ADD,
                },
                ...policyReport,
            },
        },
        {
            onyxMethod: CONST.ONYX.METHOD.SET,
            key: `${ONYXKEYS.COLLECTION.REPORT_ACTIONS}${policyReport.reportID}`,
            value: ReportUtils.buildOptimisticCreatedReportAction(policyReport.ownerEmail),
        },
    ];
    const successData = [
        {
            onyxMethod: CONST.ONYX.METHOD.MERGE,
            key: `${ONYXKEYS.COLLECTION.REPORT}${policyReport.reportID}`,
            value: {
                pendingFields: {
                    addWorkspaceRoom: null,
                },
            },
        },
        {
            onyxMethod: CONST.ONYX.METHOD.MERGE,
            key: `${ONYXKEYS.COLLECTION.REPORT_ACTIONS}${policyReport.reportID}`,
            value: {
                0: {
                    pendingAction: null,
                },
            },
        },
    ];

    API.write(
        'AddWorkspaceRoom',
        {
            policyID: policyReport.policyID,
            reportName,
            visibility,
            reportID: policyReport.reportID,
        },
        {optimisticData, successData},
    );
    Navigation.navigate(ROUTES.getReportRoute(policyReport.reportID));
}

/**
 * @param {String} reportID The reportID of the policy report (workspace room)
 */
function navigateToConciergeChatAndDeleteReport(reportID) {
    navigateToConciergeChat();
    Onyx.set(`${ONYXKEYS.COLLECTION.REPORT}${reportID}`, null);
    Onyx.set(`${ONYXKEYS.COLLECTION.REPORT_ACTIONS}${reportID}`, null);
}

/**
 * @param {Object} policyRoomReport
 * @param {Number} policyRoomReport.reportID
 * @param {String} policyRoomReport.reportName
 * @param {String} policyRoomName The updated name for the policy room
 */
function updatePolicyRoomName(policyRoomReport, policyRoomName) {
    const reportID = policyRoomReport.reportID;
    const previousName = policyRoomReport.reportName;
    const optimisticData = [
        {
            onyxMethod: CONST.ONYX.METHOD.MERGE,
            key: `${ONYXKEYS.COLLECTION.REPORT}${reportID}`,
            value: {
                reportName: policyRoomName,
                pendingFields: {
                    reportName: CONST.RED_BRICK_ROAD_PENDING_ACTION.UPDATE,
                },
                errorFields: {
                    reportName: null,
                },
            },
        },
    ];
    const successData = [
        {

            onyxMethod: CONST.ONYX.METHOD.MERGE,
            key: `${ONYXKEYS.COLLECTION.REPORT}${reportID}`,
            value: {
                pendingFields: {
                    reportName: null,
                },
            },
        },
    ];
    const failureData = [
        {

            onyxMethod: CONST.ONYX.METHOD.MERGE,
            key: `${ONYXKEYS.COLLECTION.REPORT}${reportID}`,
            value: {
                reportName: previousName,
            },
        },
    ];
    API.write('UpdatePolicyRoomName', {reportID, policyRoomName}, {optimisticData, successData, failureData});
}

/**
 * @param {String} reportID The reportID of the policy room.
 */
function clearPolicyRoomNameErrors(reportID) {
    Onyx.merge(`${ONYXKEYS.COLLECTION.REPORT}${reportID}`, {
        errorFields: {
            reportName: null,
        },
        pendingFields: {
            reportName: null,
        },
    });
}

/**
 * @param {String} reportID
 * @param {Boolean} isComposerFullSize
 */
function setIsComposerFullSize(reportID, isComposerFullSize) {
    Onyx.merge(`${ONYXKEYS.COLLECTION.REPORT_IS_COMPOSER_FULL_SIZE}${reportID}`, isComposerFullSize);
}

const defaultNewActionSubscriber = {
    reportID: '',
    callback: () => {},
};

let newActionSubscriber = defaultNewActionSubscriber;

/**
 * Enables the Report actions file to let the ReportActionsView know that a new comment has arrived in realtime for the current report
 *
 * @param {String} reportID
 * @param {Function} callback
 * @returns {Function}
 */
function subscribeToNewActionEvent(reportID, callback) {
    newActionSubscriber = {callback, reportID};
    return () => {
        newActionSubscriber = defaultNewActionSubscriber;
    };
}

/**
 * @param {String} reportID
 * @param {Object} action
 */
function viewNewReportAction(reportID, action) {
    const report = allReports[reportID];
    const isFromCurrentUser = action.actorAccountID === currentUserAccountID;
    const updatedReportObject = {};

    // When handling an action from the current user we can assume that their lastReadMessage has been updated in the server,
    // but not necessarily reflected locally so we will update the lastMessageTimestamp to mark the report as read.
    if (report.lastMessageTimestamp < action.reportActionTimestamp) {
        updatedReportObject.lastMessageTimestamp = action.reportActionTimestamp;
    }

    if (isFromCurrentUser) {
        updatedReportObject.lastReadTimestamp = Date.now();
    }

    if (reportID === newActionSubscriber.reportID) {
        newActionSubscriber.callback(isFromCurrentUser);
    }

    Onyx.merge(`${ONYXKEYS.COLLECTION.REPORT}${reportID}`, updatedReportObject);

    const notificationPreference = lodashGet(allReports, [reportID, 'notificationPreference'], CONST.REPORT.NOTIFICATION_PREFERENCE.ALWAYS);
    if (!ActiveClientManager.isClientTheLeader()) {
        Log.info('[LOCAL_NOTIFICATION] Skipping notification because this client is not the leader');
        return;
    }

    // We don't want to send a local notification if the user preference is daily or mute
    if (notificationPreference === CONST.REPORT.NOTIFICATION_PREFERENCE.MUTE || notificationPreference === CONST.REPORT.NOTIFICATION_PREFERENCE.DAILY) {
        Log.info(`[LOCAL_NOTIFICATION] No notification because user preference is to be notified: ${notificationPreference}`);
        return;
    }

    // If this comment is from the current user we don't want to parrot whatever they wrote back to them.
    if (isFromCurrentUser) {
        Log.info('[LOCAL_NOTIFICATION] No notification because comment is from the currently logged in user');
        return;
    }

    // If we are currently viewing this report do not show a notification.
    if (reportID === Navigation.getReportIDFromRoute() && Visibility.isVisible()) {
        Log.info('[LOCAL_NOTIFICATION] No notification because it was a comment for the current report');
        return;
    }

    // If the comment came from Concierge let's not show a notification since we already show one for expensify.com
    if (lodashGet(action, 'actorEmail') === CONST.EMAIL.CONCIERGE) {
        return;
    }

    // Don't show a notification if no comment exists
    if (!_.some(action.message, f => f.type === 'COMMENT')) {
        Log.info('[LOCAL_NOTIFICATION] No notification because no comments exist for the current report');
        return;
    }

    Log.info('[LOCAL_NOTIFICATION] Creating notification');
    LocalNotification.showCommentNotification({
        reportAction: action,
        onClick: () => {
            // Navigate to this report onClick
            Navigation.navigate(ROUTES.getReportRoute(reportID));
        },
    });
}

/**
 * Clear the errors associated with the IOUs of a given report.
 *
 * @param {String} reportID
 */
function clearIOUError(reportID) {
    Onyx.merge(`${ONYXKEYS.COLLECTION.REPORT}${reportID}`, {errorFields: {iou: null}});
}

// We are using this map to ensure actions are only handled once
const handledReportActions = {};
Onyx.connect({
    key: ONYXKEYS.COLLECTION.REPORT_ACTIONS,
    initWithStoredValues: false,
    callback: (actions, key) => {
        // reportID can be derived from the Onyx key
        const reportID = key.split('_')[1];
        if (!reportID) {
            return;
        }

        _.each(actions, (action) => {
            if (lodashGet(handledReportActions, [reportID, action.sequenceNumber])) {
                return;
            }

            if (ReportActionsUtils.isDeletedAction(action)) {
                return;
            }

            if (!action.created) {
                return;
            }

            // If we are past the deadline to notify for this comment don't do it
            if (moment.utc(moment(action.created).unix() * 1000).isBefore(moment.utc().subtract(10, 'seconds'))) {
                handledReportActions[reportID] = handledReportActions[reportID] || {};
                handledReportActions[reportID][action.sequenceNumber] = true;
                return;
            }

            viewNewReportAction(reportID, action);
            handledReportActions[reportID] = handledReportActions[reportID] || {};
            handledReportActions[reportID][action.sequenceNumber] = true;
        });
    },
});

export {
    fetchIOUReportByID,
    addComment,
    addAttachment,
    reconnect,
    updateNotificationPreference,
    subscribeToReportTypingEvents,
    subscribeToReportCommentPushNotifications,
    unsubscribeFromReportChannel,
    saveReportComment,
    broadcastUserIsTyping,
    togglePinnedState,
    editReportComment,
    saveReportActionDraft,
    deleteReportComment,
    getSimplifiedIOUReport,
    syncChatAndIOUReports,
    navigateToConciergeChat,
    setReportWithDraft,
    addPolicyReport,
    navigateToConciergeChatAndDeleteReport,
    setIsComposerFullSize,
    markCommentAsUnread,
    readNewestAction,
    readOldestAction,
    openReport,
    navigateToAndOpenReport,
    openPaymentDetailsPage,
    updatePolicyRoomName,
    clearPolicyRoomNameErrors,
    clearIOUError,
    getMaxSequenceNumber,
    subscribeToNewActionEvent,
};<|MERGE_RESOLUTION|>--- conflicted
+++ resolved
@@ -693,7 +693,6 @@
  * Sets the last read timestamp on a report
  *
  * @param {String} reportID
-<<<<<<< HEAD
  * @param {String} created
  */
 function markCommentAsUnread(reportID, created) {
@@ -702,21 +701,7 @@
     API.write('MarkAsUnread',
         {
             reportID,
-            created: DateUtils.getDBTime(lastReadTimestamp),
-=======
- * @param {String} createdDate
- * @param {Number} sequenceNumber
- */
-function markCommentAsUnread(reportID, createdDate, sequenceNumber) {
-    const newLastReadSequenceNumber = sequenceNumber - 1;
-    API.write('MarkAsUnread',
-        {
-            reportID,
-
-            // We subtract 1 millisecond so that the lastRead is updated to just before this reportAction's created date
-            createdDate: DateUtils.getDBTime(moment.utc(createdDate).valueOf() - 1),
-            sequenceNumber,
->>>>>>> 8a054ac6
+            createdDate: DateUtils.getDBTime(lastReadTimestamp),
         },
         {
             optimisticData: [{
