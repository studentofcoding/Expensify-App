import moment from 'moment';
import _ from 'underscore';
import lodashGet from 'lodash/get';
import ExpensiMark from 'expensify-common/lib/ExpensiMark';
import Str from 'expensify-common/lib/str';
import Onyx from 'react-native-onyx';
import ONYXKEYS from '../../ONYXKEYS';
import * as Pusher from '../Pusher/pusher';
import LocalNotification from '../Notification/LocalNotification';
import PushNotification from '../Notification/PushNotification';
import * as PersonalDetails from './PersonalDetails';
import Navigation from '../Navigation/Navigation';
import * as ActiveClientManager from '../ActiveClientManager';
import Visibility from '../Visibility';
import ROUTES from '../../ROUTES';
import NetworkConnection from '../NetworkConnection';
import Timing from './Timing';
import * as API from '../API';
import CONST from '../../CONST';
import Log from '../Log';
import {
    isConciergeChatReport, isDefaultRoom, isReportMessageAttachment, sortReportsByLastVisited,
} from '../reportUtils';
import Timers from '../Timers';
import {dangerouslyGetReportActionsMaxSequenceNumber, isReportMissingActions} from './ReportActions';
import Growl from '../Growl';
import {translateLocal} from '../translate';

let currentUserEmail;
let currentUserAccountID;
Onyx.connect({
    key: ONYXKEYS.SESSION,
    callback: (val) => {
        // When signed out, val is undefined
        if (val) {
            currentUserEmail = val.email;
            currentUserAccountID = val.accountID;
        }
    },
});

let lastViewedReportID;
Onyx.connect({
    key: ONYXKEYS.CURRENTLY_VIEWED_REPORTID,
    callback: val => lastViewedReportID = val ? Number(val) : null,
});

let myPersonalDetails;
Onyx.connect({
    key: ONYXKEYS.MY_PERSONAL_DETAILS,
    callback: val => myPersonalDetails = val,
});

const allReports = {};
let conciergeChatReportID;
Onyx.connect({
    key: ONYXKEYS.COLLECTION.REPORT,
    callback: (val) => {
        if (val && val.reportID) {
            allReports[val.reportID] = val;

            if (isConciergeChatReport(val)) {
                conciergeChatReportID = val.reportID;
            }
        }
    },
});

const typingWatchTimers = {};

/**
 * Map of the most recent sequenceNumber for a reports_* key in Onyx by reportID.
 *
 * There are several sources that can set the most recent reportAction's sequenceNumber for a report:
 *
 *     - Fetching the report object
 *     - Fetching the report history
 *     - Optimistically creating a report action
 *     - Handling a report action via Pusher
 *
 * Those values are stored in reportMaxSequenceNumbers and treated as the main source of truth for each report's max
 * sequenceNumber.
 */
const reportMaxSequenceNumbers = {};

// Keeps track of the last read for each report
const lastReadSequenceNumbers = {};

// Map of optimistic report action IDs. These should be cleared when replaced by a recent fetch of report history
// since we will then be up to date and any optimistic actions that are still waiting to be replaced can be removed.
const optimisticReportActionIDs = {};

/**
 * Checks the report to see if there are any unread action items
 *
 * @param {Object} report
 * @returns {Boolean}
 */
function getUnreadActionCount(report) {
    const lastReadSequenceNumber = lodashGet(report, [
        'reportNameValuePairs',
        `lastRead_${currentUserAccountID}`,
        'sequenceNumber',
    ]);

    // Save the lastReadActionID locally so we can access this later
    lastReadSequenceNumbers[report.reportID] = lastReadSequenceNumber;

    if (report.reportActionListLength === 0) {
        return 0;
    }

    if (!lastReadSequenceNumber) {
        return report.reportActionListLength;
    }

    // There are unread items if the last one the user has read is less
    // than the highest sequence number we have
    const unreadActionCount = report.reportActionListLength - lastReadSequenceNumber;
    return Math.max(0, unreadActionCount);
}

/**
 * @param {Object} report
 * @return {String[]}
 */
function getParticipantEmailsFromReport({sharedReportList}) {
    const emailArray = _.map(sharedReportList, participant => participant.email);
    return _.without(emailArray, currentUserEmail);
}

/**
 * Returns the title for a default room or generates one based on the participants
 *
 * @param {Object} fullReport
 * @param {String} chatType
 * @return {String}
 */
function getChatReportName(fullReport, chatType) {
    if (isDefaultRoom({chatType})) {
        return `#${fullReport.reportName}`;
    }

    const {sharedReportList} = fullReport;
    return _.chain(sharedReportList)
        .map(participant => participant.email)
        .filter(participant => participant !== currentUserEmail)
        .map(participant => PersonalDetails.getDisplayName(participant))
        .value()
        .join(', ');
}

/**
 * Only store the minimal amount of data in Onyx that needs to be stored
 * because space is limited
 *
 * @param {Object} report
 * @param {Number} report.reportID
 * @param {String} report.reportName
 * @param {Object} report.reportNameValuePairs
 * @returns {Object}
 */
function getSimplifiedReportObject(report) {
    const createTimestamp = lodashGet(report, 'lastActionCreated', 0);
    const lastMessageTimestamp = moment.utc(createTimestamp).unix();
    const lastActionMessage = lodashGet(report, ['lastActionMessage', 'html'], '');
    const isLastMessageAttachment = /<img([^>]+)\/>/gi.test(lastActionMessage);
    const chatType = lodashGet(report, ['reportNameValuePairs', 'chatType'], '');

    // We are removing any html tags from the message html since we cannot access the text version of any comments as
    // the report only has the raw reportActionList and not the processed version returned by Report_GetHistory
    // We convert the line-breaks in html to space ' ' before striping the tags
    const lastMessageText = lastActionMessage
        .replace(/((<br[^>]*>)+)/gi, ' ')
        .replace(/(<([^>]+)>)/gi, '') || `[${translateLocal('common.deletedCommentMessage')}]`;
    const reportName = lodashGet(report, ['reportNameValuePairs', 'type']) === 'chat'
        ? getChatReportName(report, chatType)
        : report.reportName;
    const lastActorEmail = lodashGet(report, 'lastActionActorEmail', '');
    const notificationPreference = isDefaultRoom({chatType})
        ? lodashGet(report, ['reportNameValuePairs', 'notificationPreferences', currentUserAccountID], 'daily')
        : '';

    return {
        reportID: report.reportID,
        reportName,
        chatType,
        ownerEmail: lodashGet(report, ['ownerEmail'], ''),
        policyID: lodashGet(report, ['reportNameValuePairs', 'expensify_policyID'], ''),
        unreadActionCount: getUnreadActionCount(report),
        maxSequenceNumber: lodashGet(report, 'reportActionCount', 0),
        participants: getParticipantEmailsFromReport(report),
        isPinned: report.isPinned,
        lastVisitedTimestamp: lodashGet(report, [
            'reportNameValuePairs',
            `lastRead_${currentUserAccountID}`,
            'timestamp',
        ], 0),
        lastMessageTimestamp,
        lastMessageText: isLastMessageAttachment ? '[Attachment]' : lastMessageText,
        lastActorEmail,
        hasOutstandingIOU: false,
        notificationPreference,
    };
}

/**
 * Get a simplified version of an IOU report
 *
 * @param {Object} reportData
 * @param {String} reportData.transactionID
 * @param {Number} reportData.amount
 * @param {String} reportData.currency
 * @param {String} reportData.created
 * @param {String} reportData.comment
 * @param {Object[]} reportData.transactionList
 * @param {String} reportData.ownerEmail
 * @param {String} reportData.managerEmail
 * @param {Number} reportData.reportID
 * @param {Number|String} chatReportID
 * @returns {Object}
 */
function getSimplifiedIOUReport(reportData, chatReportID) {
    return {
        reportID: reportData.reportID,
        ownerEmail: reportData.ownerEmail,
        managerEmail: reportData.managerEmail,
        currency: reportData.currency,
        chatReportID: Number(chatReportID),
        state: reportData.state,
        cachedTotal: reportData.cachedTotal,
        total: reportData.total,
        status: reportData.status,
        stateNum: reportData.stateNum,
        submitterPayPalMeAddress: reportData.submitterPayPalMeAddress,
        submitterPhoneNumbers: reportData.submitterPhoneNumbers,
        hasOutstandingIOU: reportData.stateNum === CONST.REPORT.STATE_NUM.PROCESSING && reportData.total !== 0,
    };
}

/**
 * Given IOU and chat report ID fetches most recent IOU data from API.
 *
 * @param {Number} iouReportID
 * @param {Number} chatReportID
 * @returns {Promise}
 */
function fetchIOUReport(iouReportID, chatReportID) {
    return API.Get({
        returnValueList: 'reportStuff',
        reportIDList: iouReportID,
        shouldLoadOptionalKeys: true,
        includePinnedReports: true,
    }).then((response) => {
        if (!response) {
            return;
        }
        if (response.jsonCode !== 200) {
            console.error(response.message);
            return;
        }
        const iouReportData = response.reports[iouReportID];
        if (!iouReportData) {
            // IOU data for a report will be missing when the IOU report has already been paid.
            // This is expected and we return early as no further processing can be done.
            return;
        }
        return getSimplifiedIOUReport(iouReportData, chatReportID);
    }).catch((error) => {
        console.debug(`[Report] Failed to populate IOU Collection: ${error.message}`);
    });
}

/**
 * Given debtorEmail finds active IOU report ID via GetIOUReport API call
 *
 * @param {String} debtorEmail
 * @returns {Promise}
 */
function fetchIOUReportID(debtorEmail) {
    return API.GetIOUReport({
        debtorEmail,
    }).then((response) => {
        const iouReportID = response.reportID || 0;
        if (response.jsonCode !== 200) {
            console.error(response.message);
            return;
        }
        if (iouReportID === 0) {
            // If there is no IOU report for this user then we will assume it has been paid and do nothing here.
            // All reports are initialized with hasOutstandingIOU: false. Since the IOU report we were looking for has
            // been settled then there's nothing more to do.
            console.debug('GetIOUReport returned a reportID of 0, not fetching IOU report data');
            return;
        }
        return iouReportID;
    });
}

/**
 * Fetches chat reports when provided a list of chat report IDs.
 * If the shouldRedirectIfInacessible flag is set, we redirect to the Concierge chat
 * when fetching a single chat that is inacessible.
 * @param {Array} chatList
 * @param {Boolean} shouldRedirectIfInacessible
 * @returns {Promise<Number[]>} only used internally when fetchAllReports() is called
 */
function fetchChatReportsByIDs(chatList, shouldRedirectIfInacessible = false) {
    let fetchedReports;
    const simplifiedReports = {};
<<<<<<< HEAD
    return API.Get({
        returnValueList: 'reportStuff',
        reportIDList: chatList.join(','),
        shouldLoadOptionalKeys: true,
        includePinnedReports: true,
    })
        .then(({reports, jsonCode}) => {
            Log.info('[Report] successfully fetched report data', true);
            fetchedReports = reports;

            // If we receive a 404 response while fetching a single report, treat that report as inacessible.
            if (jsonCode === 404 && chatList.length === 1) {
                throw new Error('inacessible');
            }

=======
    return API.GetReportSummaryList({reportIDList: chatList.join(',')})
        .then(({reportSummaryList}) => {
            Log.info('[Report] successfully fetched report data', true);
            fetchedReports = reportSummaryList;
>>>>>>> 5a8eff84
            return Promise.all(_.map(fetchedReports, (chatReport) => {
                // If there aren't any IOU actions, we don't need to fetch any additional data
                if (!chatReport.hasIOUAction) {
                    return;
                }

                // Group chat reports cannot and should not be associated with a specific IOU report
                const participants = getParticipantEmailsFromReport(chatReport);
                if (participants.length > 1) {
                    return;
                }
                if (participants.length === 0) {
                    Log.alert('[Report] Report with IOU action but does not have any participant.', true, {
                        reportID: chatReport.reportID,
                        participants,
                    });
                    return;
                }

                return fetchIOUReportID(participants[0])
                    .then(iouReportID => fetchIOUReport(iouReportID, chatReport.reportID));
            }));
        })
        .then((iouReportObjects) => {
            // Process the reports and store them in Onyx. At the same time we'll save the simplified reports in this
            // variable called simplifiedReports which hold the participants (minus the current user) for each report.
            // Using this simplifiedReport we can call PersonalDetails.getFromReportParticipants to get the
            // personal details of all the participants and even link up their avatars to report icons.
            const reportIOUData = {};
            _.each(fetchedReports, (report) => {
                const simplifiedReport = getSimplifiedReportObject(report);
                simplifiedReports[`${ONYXKEYS.COLLECTION.REPORT}${report.reportID}`] = simplifiedReport;
            });

            _.each(iouReportObjects, (iouReportObject) => {
                if (!iouReportObject) {
                    return;
                }

                const iouReportKey = `${ONYXKEYS.COLLECTION.REPORT_IOUS}${iouReportObject.reportID}`;
                const reportKey = `${ONYXKEYS.COLLECTION.REPORT}${iouReportObject.chatReportID}`;
                reportIOUData[iouReportKey] = iouReportObject;
                simplifiedReports[reportKey].iouReportID = iouReportObject.reportID;
                simplifiedReports[reportKey].hasOutstandingIOU = iouReportObject.stateNum
                    === CONST.REPORT.STATE_NUM.PROCESSING && iouReportObject.total !== 0;
            });

            // We use mergeCollection such that it updates the collection in one go.
            // Any withOnyx subscribers to this key will also receive the complete updated props just once
            // than updating props for each report and re-rendering had merge been used.
            Onyx.mergeCollection(ONYXKEYS.COLLECTION.REPORT_IOUS, reportIOUData);
            Onyx.mergeCollection(ONYXKEYS.COLLECTION.REPORT, simplifiedReports);

            // Fetch the personal details if there are any
            PersonalDetails.getFromReportParticipants(Object.values(simplifiedReports));

            return _.map(fetchedReports, report => report.reportID);
        })
        .catch((err) => {
            if (err.message === 'inacessible' && shouldRedirectIfInacessible) {
                Log.info('[Report] Report data is inacessible.', true);
                Growl.error(translateLocal('notFound.chatYouLookingForCannotBeFound'));
                // eslint-disable-next-line no-use-before-define
                navigateToConciergeChat();
            }
        });
}

/**
 * Given IOU object, save the data to Onyx.
 *
 * @param {Object} iouReportObject
 * @param {Number} iouReportObject.stateNum
 * @param {Number} iouReportObject.total
 * @param {Number} iouReportObject.reportID
 */
function setLocalIOUReportData(iouReportObject) {
    const iouReportKey = `${ONYXKEYS.COLLECTION.REPORT_IOUS}${iouReportObject.reportID}`;
    Onyx.merge(iouReportKey, iouReportObject);
}

/**
 * Update the lastRead actionID and timestamp in local memory and Onyx
 *
 * @param {Number} reportID
 * @param {Number} lastReadSequenceNumber
 */
function setLocalLastRead(reportID, lastReadSequenceNumber) {
    lastReadSequenceNumbers[reportID] = lastReadSequenceNumber;
    const reportMaxSequenceNumber = reportMaxSequenceNumbers[reportID];

    // Determine the number of unread actions by deducting the last read sequence from the total. If, for some reason,
    // the last read sequence is higher than the actual last sequence, let's just assume all actions are read
    const unreadActionCount = Math.max(reportMaxSequenceNumber - lastReadSequenceNumber, 0);

    // Update the report optimistically.
    Onyx.merge(`${ONYXKEYS.COLLECTION.REPORT}${reportID}`, {
        unreadActionCount,
        lastVisitedTimestamp: Date.now(),
    });
}

/**
 * Remove all optimistic actions from report actions and reset the optimisticReportActionsIDs array. We do this
 * to clear any stuck optimistic actions that have not be updated for whatever reason.
 *
 * @param {Number} reportID
 */
function removeOptimisticActions(reportID) {
    const actionIDs = optimisticReportActionIDs[reportID] || [];
    const actionsToRemove = _.reduce(actionIDs, (actions, actionID) => ({
        ...actions,
        [actionID]: null,
    }), {});
    Onyx.merge(`${ONYXKEYS.COLLECTION.REPORT_ACTIONS}${reportID}`, actionsToRemove);

    // Reset the optimistic report action IDs to an empty array
    Onyx.merge(`${ONYXKEYS.COLLECTION.REPORT}${reportID}`, {
        optimisticReportActionIDs: [],
    });
}

/**
 * Fetch the iouReport and persist the data to Onyx.
 *
 * @param {Number} iouReportID - ID of the report we are fetching
 * @param {Number} chatReportID - associated chatReportID, set as an iouReport field
 * @returns {Promise}
 */
function fetchIOUReportByID(iouReportID, chatReportID) {
    return fetchIOUReport(iouReportID, chatReportID)
        .then((iouReportObject) => {
            setLocalIOUReportData(iouReportObject);
            return iouReportObject;
        });
}

/**
 * If an iouReport is open (has an IOU, but is not yet paid) then we sync the reportIDs of both chatReport and
 * iouReport in Onyx, simplifying IOU data retrieval and reducing necessary API calls when displaying IOU components:
 * - chatReport: {id: 123, iouReportID: 987, ...}
 * - iouReport: {id: 987, chatReportID: 123, ...}
 *
 * The reports must remain in sync when the iouReport is modified. This function ensures that we sync reportIds after
 * fetching the iouReport and therefore should only be called if we are certain that the fetched iouReport is currently
 * open - else we would overwrite the existing open iouReportID with a closed iouReportID.
 *
 * Examples of usage include 'receieving a push notification', or 'paying an IOU', because both of these cases can only
 * occur for an iouReport that is currently open (notifications are not sent for closed iouReports, and you cannot pay a
 * closed IOU).
 *
 * @param {Number} iouReportID - ID of the report we are fetching
 * @param {Number} chatReportID - associated chatReportID, used to sync the reports
 */
function fetchIOUReportByIDAndUpdateChatReport(iouReportID, chatReportID) {
    fetchIOUReportByID(iouReportID, chatReportID)
        .then((iouReportObject) => {
            // Now sync the chatReport data to ensure it has a reference to the updated iouReportID
            const chatReportObject = {
                hasOutstandingIOU: iouReportObject.stateNum === CONST.REPORT.STATE_NUM.PROCESSING
                    && iouReportObject.total !== 0,
                iouReportID: iouReportObject.reportID,
            };

            if (!chatReportObject.hasOutstandingIOU) {
                chatReportObject.iouReportID = null;
            }

            const reportKey = `${ONYXKEYS.COLLECTION.REPORT}${chatReportID}`;
            Onyx.merge(reportKey, chatReportObject);
        });
}

/**
 * @param {Number} reportID
 * @param {Number} sequenceNumber
 */
function setNewMarkerPosition(reportID, sequenceNumber) {
    Onyx.merge(`${ONYXKEYS.COLLECTION.REPORT}${reportID}`, {
        newMarkerSequenceNumber: sequenceNumber,
    });
}

/**
 * Updates a report action's message to be a new value.
 *
 * @param {Number} reportID
 * @param {Number} sequenceNumber
 * @param {Object} message
 */
function updateReportActionMessage(reportID, sequenceNumber, message) {
    const actionToMerge = {};
    actionToMerge[sequenceNumber] = {message: [message]};
    Onyx.merge(`${ONYXKEYS.COLLECTION.REPORT_ACTIONS}${reportID}`, actionToMerge);

    // If this is the most recent message, update the lastMessageText in the report object as well
    if (sequenceNumber === reportMaxSequenceNumbers[reportID]) {
        Onyx.merge(`${ONYXKEYS.COLLECTION.REPORT}${reportID}`, {
            lastMessageText: message.html || `[${translateLocal('common.deletedCommentMessage')}]`,
        });
    }
}

/**
 * Updates a report in the store with a new report action
 *
 * @param {Number} reportID
 * @param {Object} reportAction
 * @param {String} notificationPreference On what cadence the user would like to be notified
 */
function updateReportWithNewAction(reportID, reportAction, notificationPreference) {
    const newMaxSequenceNumber = reportAction.sequenceNumber;
    const isFromCurrentUser = reportAction.actorAccountID === currentUserAccountID;
    const initialLastReadSequenceNumber = lastReadSequenceNumbers[reportID] || 0;

    // When handling an action from the current users we can assume that their
    // last read actionID has been updated in the server but not necessarily reflected
    // locally so we must first update it and then calculate the unread (which should be 0)
    if (isFromCurrentUser) {
        setLocalLastRead(reportID, newMaxSequenceNumber);
    }

    const messageText = lodashGet(reportAction, ['message', 0, 'text'], '');

    // Always merge the reportID into Onyx
    // If the report doesn't exist in Onyx yet, then all the rest of the data will be filled out
    // by handleReportChanged
    const updatedReportObject = {
        reportID,

        // Use updated lastReadSequenceNumber, value may have been modified by setLocalLastRead
        unreadActionCount: newMaxSequenceNumber - (lastReadSequenceNumbers[reportID] || 0),
        maxSequenceNumber: reportAction.sequenceNumber,
    };

    // If the report action from pusher is a higher sequence number than we know about (meaning it has come from
    // a chat participant in another application), then the last message text and author needs to be updated as well
    if (newMaxSequenceNumber > initialLastReadSequenceNumber) {
        updatedReportObject.lastMessageTimestamp = reportAction.timestamp;
        updatedReportObject.lastMessageText = messageText;
        updatedReportObject.lastActorEmail = reportAction.actorEmail;
    }

    Onyx.merge(`${ONYXKEYS.COLLECTION.REPORT}${reportID}`, updatedReportObject);

    const reportActionsToMerge = {};
    if (reportAction.clientID) {
        // Remove the optimistic action from the report since we are about to replace it with the real one (which has
        // the true sequenceNumber)
        reportActionsToMerge[reportAction.clientID] = null;
    }

    // Add the action into Onyx
    reportActionsToMerge[reportAction.sequenceNumber] = {
        ...reportAction,
        isAttachment: isReportMessageAttachment(messageText),
        loading: false,
    };

    Onyx.merge(`${ONYXKEYS.COLLECTION.REPORT_ACTIONS}${reportID}`, reportActionsToMerge);

    // If chat report receives an action with IOU and we have an IOUReportID, update IOU object
    if (reportAction.actionName === CONST.REPORT.ACTIONS.TYPE.IOU && reportAction.originalMessage.IOUReportID) {
        const iouReportID = reportAction.originalMessage.IOUReportID;

        // We know this iouReport is open because reportActions of type CONST.REPORT.ACTIONS.TYPE.IOU can only be
        // triggered for an open iouReport (an open iouReport has an IOU, but is not yet paid). After fetching the
        // iouReport we must update the chatReport with the correct iouReportID. If we don't, then new IOUs would not
        // be displayed and paid IOUs would show as unpaid.
        fetchIOUReportByIDAndUpdateChatReport(iouReportID, reportID);
    }

    if (!ActiveClientManager.isClientTheLeader()) {
        console.debug('[LOCAL_NOTIFICATION] Skipping notification because this client is not the leader');
        return;
    }

    // We don't want to send a local notification if the user preference is daily or mute
    if (notificationPreference === 'mute' || notificationPreference === 'daily') {
        // eslint-disable-next-line max-len
        console.debug(`[LOCAL_NOTIFICATION] No notification because user preference is to be notified: ${notificationPreference}`);
        return;
    }

    // If this comment is from the current user we don't want to parrot whatever they wrote back to them.
    if (isFromCurrentUser) {
        console.debug('[LOCAL_NOTIFICATION] No notification because comment is from the currently logged in user');
        return;
    }

    // If we are currently viewing this report do not show a notification.
    if (reportID === lastViewedReportID && Visibility.isVisible()) {
        console.debug('[LOCAL_NOTIFICATION] No notification because it was a comment for the current report');
        return;
    }

    // If the comment came from Concierge let's not show a notification since we already show one for expensify.com
    if (lodashGet(reportAction, 'actorEmail') === CONST.EMAIL.CONCIERGE) {
        return;
    }

    // When a new message comes in, if the New marker is not already set (newMarkerSequenceNumber === 0), set the
    // marker above the incoming message.
    if (lodashGet(allReports, [reportID, 'newMarkerSequenceNumber'], 0) === 0
        && updatedReportObject.unreadActionCount > 0) {
        const oldestUnreadSeq = (updatedReportObject.maxSequenceNumber - updatedReportObject.unreadActionCount) + 1;
        setNewMarkerPosition(reportID, oldestUnreadSeq);
    }
    console.debug('[LOCAL_NOTIFICATION] Creating notification');
    LocalNotification.showCommentNotification({
        reportAction,
        onClick: () => {
            // Navigate to this report onClick
            Navigation.navigate(ROUTES.getReportRoute(reportID));
        },
    });
}

/**
 * Updates a report in Onyx with a new pinned state.
 *
 * @param {Number} reportID
 * @param {Boolean} isPinned
 */
function updateReportPinnedState(reportID, isPinned) {
    Onyx.merge(`${ONYXKEYS.COLLECTION.REPORT}${reportID}`, {isPinned});
}

/**
 * Get the private pusher channel name for a Report.
 *
 * @param {Number} reportID
 * @returns {String}
 */
function getReportChannelName(reportID) {
    return `private-report-reportID-${reportID}`;
}

/**
 * Initialize our pusher subscriptions to listen for new report comments and pin toggles
 */
function subscribeToUserEvents() {
    // If we don't have the user's accountID yet we can't subscribe so return early
    if (!currentUserAccountID) {
        return;
    }

    const pusherChannelName = `private-user-accountID-${currentUserAccountID}`;
    if (Pusher.isSubscribed(pusherChannelName) || Pusher.isAlreadySubscribing(pusherChannelName)) {
        return;
    }

    // Live-update a report's actions when a 'report comment' event is received.
    Pusher.subscribe(pusherChannelName, Pusher.TYPE.REPORT_COMMENT, (pushJSON) => {
        Log.info(
            `[Report] Handled ${Pusher.TYPE.REPORT_COMMENT} event sent by Pusher`, true, {reportID: pushJSON.reportID},
        );
        updateReportWithNewAction(pushJSON.reportID, pushJSON.reportAction, pushJSON.notificationPreference);
    }, false,
    () => {
        NetworkConnection.triggerReconnectionCallbacks('pusher re-subscribed to private user channel');
    })
        .catch((error) => {
            Log.info(
                '[Report] Failed to subscribe to Pusher channel',
                true,
                {error, pusherChannelName, eventName: Pusher.TYPE.REPORT_COMMENT},
            );
        });

    // Live-update a report's actions when an 'edit comment' event is received.
    Pusher.subscribe(pusherChannelName, Pusher.TYPE.REPORT_COMMENT_EDIT, (pushJSON) => {
        Log.info(
            `[Report] Handled ${Pusher.TYPE.REPORT_COMMENT_EDIT} event sent by Pusher`, true, {
                reportActionID: pushJSON.reportActionID,
            },
        );
        updateReportActionMessage(pushJSON.reportID, pushJSON.sequenceNumber, pushJSON.message);
    }, false,
    () => {
        NetworkConnection.triggerReconnectionCallbacks('pusher re-subscribed to private user channel');
    })
        .catch((error) => {
            Log.info(
                '[Report] Failed to subscribe to Pusher channel',
                true,
                {error, pusherChannelName, eventName: Pusher.TYPE.REPORT_COMMENT_EDIT},
            );
        });

    // Live-update a report's pinned state when a 'report toggle pinned' event is received.
    Pusher.subscribe(pusherChannelName, Pusher.TYPE.REPORT_TOGGLE_PINNED, (pushJSON) => {
        Log.info(
            `[Report] Handled ${Pusher.TYPE.REPORT_TOGGLE_PINNED} event sent by Pusher`,
            true,
            {reportID: pushJSON.reportID},
        );
        updateReportPinnedState(pushJSON.reportID, pushJSON.isPinned);
    }, false,
    () => {
        NetworkConnection.triggerReconnectionCallbacks('pusher re-subscribed to private user channel');
    })
        .catch((error) => {
            Log.info(
                '[Report] Failed to subscribe to Pusher channel',
                true,
                {error, pusherChannelName, eventName: Pusher.TYPE.REPORT_TOGGLE_PINNED},
            );
        });

    PushNotification.onReceived(PushNotification.TYPE.REPORT_COMMENT, ({reportID, reportAction}) => {
        Log.info('[Report] Handled event sent by Airship', true, {reportID});
        updateReportWithNewAction(reportID, reportAction);
    });

    // Open correct report when push notification is clicked
    PushNotification.onSelected(PushNotification.TYPE.REPORT_COMMENT, ({reportID}) => {
        Navigation.navigate(ROUTES.getReportRoute(reportID));
    });
}

/**
 * There are 2 possibilities that we can receive via pusher for a user's typing status:
 * 1. The "new" way from e.cash is passed as {[login]: Boolean} (e.g. {yuwen@expensify.com: true}), where the value
 * is whether the user with that login is typing on the report or not.
 * 2. The "old" way from e.com which is passed as {userLogin: login} (e.g. {userLogin: bstites@expensify.com})
 *
 * This method makes sure that no matter which we get, we return the "new" format
 *
 * @param {Object} typingStatus
 * @returns {Object}
 */
function getNormalizedTypingStatus(typingStatus) {
    let normalizedTypingStatus = typingStatus;

    if (_.first(_.keys(typingStatus)) === 'userLogin') {
        normalizedTypingStatus = {[typingStatus.userLogin]: true};
    }

    return normalizedTypingStatus;
}

/**
 * Initialize our pusher subscriptions to listen for someone typing in a report.
 *
 * @param {Number} reportID
 */
function subscribeToReportTypingEvents(reportID) {
    if (!reportID) {
        return;
    }

    // Make sure we have a clean Typing indicator before subscribing to typing events
    Onyx.set(`${ONYXKEYS.COLLECTION.REPORT_USER_IS_TYPING}${reportID}`, {});

    const pusherChannelName = getReportChannelName(reportID);
    Pusher.subscribe(pusherChannelName, 'client-userIsTyping', (typingStatus) => {
        const normalizedTypingStatus = getNormalizedTypingStatus(typingStatus);
        const login = _.first(_.keys(normalizedTypingStatus));

        if (!login) {
            return;
        }

        // Don't show the typing indicator if a user is typing on another platform
        if (login === currentUserEmail) {
            return;
        }

        // Use a combo of the reportID and the login as a key for holding our timers.
        const reportUserIdentifier = `${reportID}-${login}`;
        clearTimeout(typingWatchTimers[reportUserIdentifier]);
        Onyx.merge(`${ONYXKEYS.COLLECTION.REPORT_USER_IS_TYPING}${reportID}`, normalizedTypingStatus);

        // Wait for 1.5s of no additional typing events before setting the status back to false.
        typingWatchTimers[reportUserIdentifier] = setTimeout(() => {
            const typingStoppedStatus = {};
            typingStoppedStatus[login] = false;
            Onyx.merge(`${ONYXKEYS.COLLECTION.REPORT_USER_IS_TYPING}${reportID}`, typingStoppedStatus);
            delete typingWatchTimers[reportUserIdentifier];
        }, 1500);
    })
        .catch((error) => {
            Log.info('[Report] Failed to initially subscribe to Pusher channel', true, {error, pusherChannelName});
        });
}

/**
 * Remove our pusher subscriptions to listen for someone typing in a report.
 *
 * @param {Number} reportID
 */
function unsubscribeFromReportChannel(reportID) {
    if (!reportID) {
        return;
    }

    const pusherChannelName = getReportChannelName(reportID);
    Onyx.set(`${ONYXKEYS.COLLECTION.REPORT_USER_IS_TYPING}${reportID}`, {});
    Pusher.unsubscribe(pusherChannelName);
}

/**
 * Get the report ID for a chat report for a specific
 * set of participants and navigate to it if wanted.
 *
 * @param {String[]} participants
 * @param {Boolean} shouldNavigate
 * @returns {Promise<Number[]>}
 */
function fetchOrCreateChatReport(participants, shouldNavigate = true) {
    if (participants.length < 2) {
        throw new Error('fetchOrCreateChatReport() must have at least two participants.');
    }

    return API.CreateChatReport({
        emailList: participants.join(','),
    })
        .then((data) => {
            if (data.jsonCode !== 200) {
                console.error(data.message);
                return;
            }

            // Merge report into Onyx
            Onyx.merge(`${ONYXKEYS.COLLECTION.REPORT}${data.reportID}`, {reportID: data.reportID});

            if (shouldNavigate) {
                // Redirect the logged in person to the new report
                Navigation.navigate(ROUTES.getReportRoute(data.reportID));
            }

            // We are returning an array with the reportID here since fetchAllReports calls this method or
            // fetchChatReportsByIDs which returns an array of reportIDs.
            return [data.reportID];
        });
}

/**
 * Get the actions of a report
 *
 * @param {Number} reportID
 * @param {Number} [offset]
 * @returns {Promise}
 */
function fetchActions(reportID, offset) {
    const reportActionsOffset = !_.isUndefined(offset) ? offset : -1;

    if (!_.isNumber(reportActionsOffset)) {
        Log.alert('[Report] Offset provided is not a number', true, {
            offset,
            reportActionsOffset,
        });
        return;
    }

    return API.Report_GetHistory({
        reportID,
        reportActionsOffset,
        reportActionsLimit: CONST.REPORT.ACTIONS.LIMIT,
    })
        .then((data) => {
            // We must remove all optimistic actions so there will not be any stuck comments. At this point, we should
            // be caught up and no longer need any optimistic comments.
            removeOptimisticActions(reportID);

            const indexedData = _.indexBy(data.history, 'sequenceNumber');
            const maxSequenceNumber = _.chain(data.history)
                .pluck('sequenceNumber')
                .max()
                .value();

            Onyx.merge(`${ONYXKEYS.COLLECTION.REPORT_ACTIONS}${reportID}`, indexedData);
            Onyx.merge(`${ONYXKEYS.COLLECTION.REPORT}${reportID}`, {maxSequenceNumber});
        });
}

/**
 * Get all of our reports
 *
 * @param {Boolean} shouldRecordHomePageTiming whether or not performance timing should be measured
 * @param {Boolean} shouldDelayActionsFetch when the app loads we want to delay the fetching of additional actions
 * @returns {Promise}
 */
function fetchAllReports(
    shouldRecordHomePageTiming = false,
    shouldDelayActionsFetch = false,
) {
    return API.Get({
        returnValueList: 'chatList',
    })
        .then((response) => {
            if (response.jsonCode !== 200) {
                return;
            }

            // The cast here is necessary as Get rvl='chatList' may return an int or Array
            const reportIDs = String(response.chatList)
                .split(',')
                .filter(_.identity);

            // Get all the chat reports if they have any, otherwise create one with concierge
            if (reportIDs.length > 0) {
                return fetchChatReportsByIDs(reportIDs);
            }

            return fetchOrCreateChatReport([currentUserEmail, CONST.EMAIL.CONCIERGE], false);
        })
        .then((returnedReportIDs) => {
            Onyx.set(ONYXKEYS.INITIAL_REPORT_DATA_LOADED, true);

            if (shouldRecordHomePageTiming) {
                Timing.end(CONST.TIMING.HOMEPAGE_REPORTS_LOADED);
            }

            // Delay fetching report history as it significantly increases sign in to interactive time.
            // Register the timer so we can clean it up if the user quickly logs out after logging in. If we don't
            // cancel the timer we'll make unnecessary API requests from the sign in page.
            Timers.register(setTimeout(() => {
                // Filter reports to see which ones have actions we need to fetch so we can preload Onyx with new
                // content and improve chat switching experience by only downloading content we don't have yet.
                // This improves performance significantly when reconnecting by limiting API requests and unnecessary
                // data processing by Onyx.
                const reportIDsWithMissingActions = _.filter(returnedReportIDs, id => (
                    isReportMissingActions(id, reportMaxSequenceNumbers[id])
                ));

                // Once we have the reports that are missing actions we will find the intersection between the most
                // recently accessed reports and reports missing actions. Then we'll fetch the history for a small
                // set to avoid making too many network requests at once.
                const reportIDsToFetchActions = _.chain(sortReportsByLastVisited(allReports))
                    .map(report => report.reportID)
                    .reverse()
                    .intersection(reportIDsWithMissingActions)
                    .slice(0, 10)
                    .value();

                if (_.isEmpty(reportIDsToFetchActions)) {
                    console.debug('[Report] Local reportActions up to date. Not fetching additional actions.');
                    return;
                }

                console.debug('[Report] Fetching reportActions for reportIDs: ', {
                    reportIDs: reportIDsToFetchActions,
                });
                _.each(reportIDsToFetchActions, (reportID) => {
                    const offset = dangerouslyGetReportActionsMaxSequenceNumber(reportID, false);
                    fetchActions(reportID, offset);
                });

                // We are waiting a set amount of time to allow the UI to finish loading before bogging it down with
                // more requests and operations. Startup delay is longer since there is a lot more work done to build
                // up the UI when the app first initializes.
            }, shouldDelayActionsFetch ? CONST.FETCH_ACTIONS_DELAY.STARTUP : CONST.FETCH_ACTIONS_DELAY.RECONNECT));
        });
}

/**
 * Add an action item to a report
 *
 * @param {Number} reportID
 * @param {String} text
 * @param {Object} [file]
 */
function addAction(reportID, text, file) {
    // Convert the comment from MD into HTML because that's how it is stored in the database
    const parser = new ExpensiMark();
    const commentText = parser.replace(text);
    const isAttachment = _.isEmpty(text) && file !== undefined;

    // The new sequence number will be one higher than the highest
    const highestSequenceNumber = reportMaxSequenceNumbers[reportID] || 0;
    const newSequenceNumber = highestSequenceNumber + 1;
    const htmlForNewComment = isAttachment ? 'Uploading Attachment...' : commentText;

    // Remove HTML from text when applying optimistic offline comment
    const textForNewComment = isAttachment ? '[Attachment]'
        : htmlForNewComment.replace(/((<br[^>]*>)+)/gi, ' ').replace(/<[^>]*>?/gm, '');

    // Update the report in Onyx to have the new sequence number
    Onyx.merge(`${ONYXKEYS.COLLECTION.REPORT}${reportID}`, {
        maxSequenceNumber: newSequenceNumber,
        lastMessageTimestamp: moment().unix(),
        lastMessageText: textForNewComment,
        lastActorEmail: currentUserEmail,
    });

    // Generate a clientID so we can save the optimistic action to storage with the clientID as key. Later, we will
    // remove the optimistic action when we add the real action created in the server. We do this because it's not
    // safe to assume that this will use the very next sequenceNumber. An action created by another can overwrite that
    // sequenceNumber if it is created before this one. We use a combination of current epoch timestamp (milliseconds)
    // and a random number so that the probability of someone else having the same optimisticReportActionID is
    // extremely low even if they left the comment at the same moment as another user on the same report. The random
    // number is 3 digits because if we go any higher JS will convert the digits after the 16th position to 0's in
    // optimisticReportActionID.
    const randomNumber = Math.floor((Math.random() * (999 - 100)) + 100);
    const optimisticReportActionID = parseInt(`${Date.now()}${randomNumber}`, 10);

    // Store the optimistic action ID on the report the comment was added to. It will be removed later when refetching
    // report actions in order to clear out any stuck actions (i.e. actions where the client never received a Pusher
    // event, for whatever reason, from the server with the new action data
    Onyx.merge(`${ONYXKEYS.COLLECTION.REPORT}${reportID}`, {
        optimisticReportActionIDs: [...(optimisticReportActionIDs[reportID] || []), optimisticReportActionID],
    });

    // Optimistically add the new comment to the store before waiting to save it to the server
    Onyx.merge(`${ONYXKEYS.COLLECTION.REPORT_ACTIONS}${reportID}`, {
        [optimisticReportActionID]: {
            actionName: CONST.REPORT.ACTIONS.TYPE.ADDCOMMENT,
            actorEmail: currentUserEmail,
            actorAccountID: currentUserAccountID,
            person: [
                {
                    style: 'strong',
                    text: myPersonalDetails.displayName || currentUserEmail,
                    type: 'TEXT',
                },
            ],
            automatic: false,

            // Use the client generated ID as a optimistic action ID so we can remove it later
            sequenceNumber: optimisticReportActionID,
            clientID: optimisticReportActionID,
            avatar: myPersonalDetails.avatar,
            timestamp: moment().unix(),
            message: [
                {
                    type: CONST.REPORT.MESSAGE.TYPE.COMMENT,
                    html: htmlForNewComment,
                    text: textForNewComment,
                },
            ],
            isFirstItem: false,
            isAttachment,
            loading: true,
            shouldShow: true,
        },
    });

    API.Report_AddComment({
        reportID,
        reportComment: commentText,
        file,
        clientID: optimisticReportActionID,

        // The persist flag enables this request to be retried if we are offline and the app is completely killed. We do
        // not retry attachments as we have no solution for storing them persistently and attachments can't be "lost" in
        // the same way report actions can.
        persist: !isAttachment,
    })
        .then((response) => {
            if (response.jsonCode === 408) {
                Growl.error(translateLocal('reportActionCompose.fileUploadFailed'));
                Onyx.merge(`${ONYXKEYS.COLLECTION.REPORT_ACTIONS}${reportID}`, {
                    [optimisticReportActionID]: null,
                });
                console.error(response.message);
                return;
            }
            updateReportWithNewAction(reportID, response.reportAction);
        });
}

/**
 * Deletes a comment from the report, basically sets it as empty string
 *
 * @param {Number} reportID
 * @param {Object} reportAction
 */
function deleteReportComment(reportID, reportAction) {
    // Optimistic Response
    const sequenceNumber = reportAction.sequenceNumber;
    const reportActionsToMerge = {};
    const oldMessage = {...reportAction.message};
    reportActionsToMerge[sequenceNumber] = {
        ...reportAction,
        message: [
            {
                type: CONST.REPORT.MESSAGE.TYPE.COMMENT,
                html: '',
                text: '',
            },
        ],
    };

    Onyx.merge(`${ONYXKEYS.COLLECTION.REPORT_ACTIONS}${reportID}`, reportActionsToMerge);

    // Try to delete the comment by calling the API
    API.Report_EditComment({
        reportID,
        reportActionID: reportAction.reportActionID,
        reportComment: '',
        sequenceNumber,
    })
        .then((response) => {
            if (response.jsonCode !== 200) {
                // Reverse Optimistic Response
                reportActionsToMerge[sequenceNumber] = {
                    ...reportAction,
                    message: oldMessage,
                };

                Onyx.merge(`${ONYXKEYS.COLLECTION.REPORT_ACTIONS}${reportID}`, reportActionsToMerge);
            }
        });
}

/**
 * Updates the last read action ID on the report. It optimistically makes the change to the store, and then let's the
 * network layer handle the delayed write.
 *
 * @param {Number} reportID
 * @param {Number} [sequenceNumber] This can be used to set the last read actionID to a specific
 *  spot (eg. mark-as-unread). Otherwise, when this param is omitted, the highest sequence number becomes the one that
 *  is last read (meaning that the entire report history has been read)
 */
function updateLastReadActionID(reportID, sequenceNumber) {
    // If we aren't specifying a sequenceNumber and have no valid maxSequenceNumber for this report then we should not
    // update the last read. Most likely, we have just created the report and it has no comments. But we should err on
    // the side of caution and do nothing in this case.
    if (_.isUndefined(sequenceNumber)
        && (!reportMaxSequenceNumbers[reportID] && reportMaxSequenceNumbers[reportID] !== 0)) {
        return;
    }

    // Need to subtract 1 from sequenceNumber so that the "New" marker appears in the right spot (the last read
    // action). If 1 isn't subtracted then the "New" marker appears one row below the action (the first unread action)
    const lastReadSequenceNumber = (sequenceNumber - 1) || reportMaxSequenceNumbers[reportID];

    setLocalLastRead(reportID, lastReadSequenceNumber);

    // Mark the report as not having any unread items
    API.Report_UpdateLastRead({
        accountID: currentUserAccountID,
        reportID,
        sequenceNumber: lastReadSequenceNumber,
    });
}

/**
 * Toggles the pinned state of the report.
 *
 * @param {Object} report
 */
function togglePinnedState(report) {
    const pinnedValue = !report.isPinned;
    updateReportPinnedState(report.reportID, pinnedValue);
    API.Report_TogglePinned({
        reportID: report.reportID,
        pinnedValue,
    });
}

/**
 * Saves the comment left by the user as they are typing. By saving this data the user can switch between chats, close
 * tab, refresh etc without worrying about loosing what they typed out.
 *
 * @param {Number} reportID
 * @param {String} comment
 */
function saveReportComment(reportID, comment) {
    Onyx.merge(`${ONYXKEYS.COLLECTION.REPORT_DRAFT_COMMENT}${reportID}`, comment);
}

/**
 * Broadcasts whether or not a user is typing on a report over the report's private pusher channel.
 *
 * @param {Number} reportID
 */
function broadcastUserIsTyping(reportID) {
    const privateReportChannelName = getReportChannelName(reportID);
    const typingStatus = {};
    typingStatus[currentUserEmail] = true;
    Pusher.sendEvent(privateReportChannelName, 'client-userIsTyping', typingStatus);
}

/**
 * When a report changes in Onyx, this fetches the report from the API if the report doesn't have a name
 * and it keeps track of the max sequence number on the report actions.
 *
 * @param {Object} report
 */
function handleReportChanged(report) {
    if (!report) {
        return;
    }

    // A report can be missing a name if a comment is received via pusher event
    // and the report does not yet exist in Onyx (eg. a new DM created with the logged in person)
    if (report.reportID && report.reportName === undefined) {
        fetchChatReportsByIDs([report.reportID]);
    }

    // Store the max sequence number for each report
    reportMaxSequenceNumbers[report.reportID] = report.maxSequenceNumber;

    // Store optimistic actions IDs for each report
    optimisticReportActionIDs[report.reportID] = report.optimisticReportActionIDs;
}

/**
 * @param {Number} reportID
 */
function updateCurrentlyViewedReportID(reportID) {
    Onyx.merge(ONYXKEYS.CURRENTLY_VIEWED_REPORTID, String(reportID));
}

Onyx.connect({
    key: ONYXKEYS.COLLECTION.REPORT,
    callback: handleReportChanged,
});

// When the app reconnects from being offline, fetch all of the reports and their actions
NetworkConnection.onReconnect(fetchAllReports);

/**
 * Saves a new message for a comment. Marks the comment as edited, which will be reflected in the UI.
 *
 * @param {Number} reportID
 * @param {Object} originalReportAction
 * @param {String} textForNewComment
 */
function editReportComment(reportID, originalReportAction, textForNewComment) {
    const parser = new ExpensiMark();
    const htmlForNewComment = parser.replace(textForNewComment);

    // Skip the Edit if message is not changed
    if (originalReportAction.message[0].html === htmlForNewComment.trim()) {
        return;
    }

    // Optimistically update the report action with the new message
    const sequenceNumber = originalReportAction.sequenceNumber;
    const newReportAction = {...originalReportAction};
    const actionToMerge = {};
    newReportAction.message[0].isEdited = true;
    newReportAction.message[0].html = htmlForNewComment;
    newReportAction.message[0].text = Str.stripHTML(htmlForNewComment.replace(/((<br[^>]*>)+)/gi, ' '));
    actionToMerge[sequenceNumber] = newReportAction;
    Onyx.merge(`${ONYXKEYS.COLLECTION.REPORT_ACTIONS}${reportID}`, actionToMerge);

    // Persist the updated report comment
    API.Report_EditComment({
        reportID,
        reportActionID: originalReportAction.reportActionID,
        reportComment: htmlForNewComment,
        sequenceNumber,
    })
        .catch(() => {
            // If it fails, reset Onyx
            actionToMerge[sequenceNumber] = originalReportAction;
            Onyx.merge(`${ONYXKEYS.COLLECTION.REPORT_ACTIONS}${reportID}`, actionToMerge);
        });
}

/**
 * Saves the draft for a comment report action. This will put the comment into "edit mode"
 *
 * @param {Number} reportID
 * @param {Number} reportActionID
 * @param {String} draftMessage
 */
function saveReportActionDraft(reportID, reportActionID, draftMessage) {
    Onyx.set(`${ONYXKEYS.COLLECTION.REPORT_ACTIONS_DRAFTS}${reportID}_${reportActionID}`, draftMessage);
}

/**
 * Syncs up a chat report and an IOU report in Onyx after an IOU transaction has been made
 * by setting the iouReportID and hasOutstandingIOU for the chat report.
 * Even though both reports are updated in the back-end, the API doesn't handle syncing their reportIDs.
 * If we didn't sync these reportIDs, the paid IOU would still be shown to users as unpaid.
 * The iouReport being fetched here must be open, because only an open iouReport can be paid.
 *
 * @param {Object} chatReport
 * @param {Object} iouReport
 */
function syncChatAndIOUReports(chatReport, iouReport) {
    // Return early in case there's a back-end issue preventing the IOU command from returning the report objects.
    if (!chatReport || !iouReport) {
        return;
    }

    const simplifiedIouReport = {};
    const simplifiedReport = {};
    const chatReportKey = `${ONYXKEYS.COLLECTION.REPORT}${chatReport.reportID}`;
    const iouReportKey = `${ONYXKEYS.COLLECTION.REPORT_IOUS}${iouReport.reportID}`;

    // We don't want to sync an iou report that's already been reimbursed with its chat report.
    if (!iouReport.stateNum === CONST.REPORT.STATE_NUM.SUBMITTED) {
        simplifiedReport[chatReportKey].iouReportID = iouReport.reportID;
    }
    simplifiedReport[chatReportKey] = getSimplifiedReportObject(chatReport);
    simplifiedReport[chatReportKey].hasOutstandingIOU = iouReport.stateNum
        === (CONST.REPORT.STATE_NUM.PROCESSING && iouReport.total !== 0);
    simplifiedIouReport[iouReportKey] = getSimplifiedIOUReport(iouReport, chatReport.reportID);

    Onyx.mergeCollection(ONYXKEYS.COLLECTION.REPORT_IOUS, simplifiedIouReport);
    Onyx.mergeCollection(ONYXKEYS.COLLECTION.REPORT, simplifiedReport);
}

/**
 * Updates a user's notification preferences for a chat room
 *
 * @param {Number} reportID
 * @param {String} notificationPreference
 */
function updateNotificationPreference(reportID, notificationPreference) {
    Onyx.merge(`${ONYXKEYS.COLLECTION.REPORT}${reportID}`, {notificationPreference});
    API.Report_UpdateNotificationPreference({reportID, notificationPreference});
}

/**
 * Navigates to the 1:1 report with Concierge
 */
function navigateToConciergeChat() {
    // If we don't have a chat with Concierge then create it
    if (!conciergeChatReportID) {
        fetchOrCreateChatReport([currentUserEmail, CONST.EMAIL.CONCIERGE], true);
        return;
    }

    Navigation.navigate(ROUTES.getReportRoute(conciergeChatReportID));
    Navigation.closeDrawer();
}

export {
    fetchAllReports,
    fetchActions,
    fetchOrCreateChatReport,
    fetchChatReportsByIDs,
    fetchIOUReportByID,
    fetchIOUReportByIDAndUpdateChatReport,
    addAction,
    updateLastReadActionID,
    updateNotificationPreference,
    setNewMarkerPosition,
    subscribeToReportTypingEvents,
    subscribeToUserEvents,
    unsubscribeFromReportChannel,
    saveReportComment,
    broadcastUserIsTyping,
    togglePinnedState,
    updateCurrentlyViewedReportID,
    editReportComment,
    saveReportActionDraft,
    deleteReportComment,
    getSimplifiedIOUReport,
    syncChatAndIOUReports,
    navigateToConciergeChat,
};<|MERGE_RESOLUTION|>--- conflicted
+++ resolved
@@ -308,28 +308,16 @@
 function fetchChatReportsByIDs(chatList, shouldRedirectIfInacessible = false) {
     let fetchedReports;
     const simplifiedReports = {};
-<<<<<<< HEAD
-    return API.Get({
-        returnValueList: 'reportStuff',
-        reportIDList: chatList.join(','),
-        shouldLoadOptionalKeys: true,
-        includePinnedReports: true,
-    })
-        .then(({reports, jsonCode}) => {
+    return API.GetReportSummaryList({reportIDList: chatList.join(',')})
+        .then(({reportSummaryList, jsonCode}) => {
             Log.info('[Report] successfully fetched report data', true);
-            fetchedReports = reports;
+            fetchedReports = reportSummaryList;
 
             // If we receive a 404 response while fetching a single report, treat that report as inacessible.
             if (jsonCode === 404 && chatList.length === 1) {
                 throw new Error('inacessible');
             }
-
-=======
-    return API.GetReportSummaryList({reportIDList: chatList.join(',')})
-        .then(({reportSummaryList}) => {
-            Log.info('[Report] successfully fetched report data', true);
-            fetchedReports = reportSummaryList;
->>>>>>> 5a8eff84
+            
             return Promise.all(_.map(fetchedReports, (chatReport) => {
                 // If there aren't any IOU actions, we don't need to fetch any additional data
                 if (!chatReport.hasIOUAction) {
