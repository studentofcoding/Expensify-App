--- conflicted
+++ resolved
@@ -445,7 +445,6 @@
 }
 
 /**
-<<<<<<< HEAD
  * @param {Number} iouReportID - ID of the report we are fetching
  * @param {Number} chatReportID - associated chatReportI which should be added to IOU report data
  *
@@ -469,7 +468,8 @@
     fetchIOUReport(iouReportID, chatReportID)
         .then(iouReportObject => setLocalIOUReportAndChatData(iouReportObject, chatReportID))
         .catch(error => console.error(`Error fetching IOU Report ${iouReportID}: ${error}`));
-=======
+}
+/**
  * @param {Number} reportID
  * @param {Number} sequenceNumber
  */
@@ -477,7 +477,6 @@
     Onyx.merge(`${ONYXKEYS.COLLECTION.REPORT}${reportID}`, {
         newMarkerSequenceNumber: sequenceNumber,
     });
->>>>>>> 5a27e122
 }
 
 /**
