--- conflicted
+++ resolved
@@ -11,15 +11,9 @@
     ValidateBankAccountWithTransactionsParams,
     VerifyIdentityForBankAccountParams,
 } from '@libs/API/parameters';
-<<<<<<< HEAD
-import {READ_COMMANDS, WRITE_COMMANDS} from '@libs/API/types';
+import {READ_COMMANDS, SIDE_EFFECT_REQUEST_COMMANDS, WRITE_COMMANDS} from '@libs/API/types';
 import {getMicroSecondOnyxErrorWithTranslationKey} from '@libs/ErrorUtils';
 import {translateLocal} from '@libs/Localize';
-=======
-import {READ_COMMANDS, SIDE_EFFECT_REQUEST_COMMANDS, WRITE_COMMANDS} from '@libs/API/types';
-import * as ErrorUtils from '@libs/ErrorUtils';
-import * as Localize from '@libs/Localize';
->>>>>>> 9dbf42ac
 import Navigation from '@libs/Navigation/Navigation';
 import CONST from '@src/CONST';
 import ONYXKEYS from '@src/ONYXKEYS';
@@ -346,11 +340,7 @@
                 key: ONYXKEYS.REIMBURSEMENT_ACCOUNT,
                 value: {
                     isLoading: false,
-<<<<<<< HEAD
-                    errors: getMicroSecondOnyxErrorWithTranslationKey('bankAccount.error.validationAmounts'),
-=======
-                    errors: ErrorUtils.getMicroSecondOnyxErrorWithTranslationKey('common.genericErrorMessage'),
->>>>>>> 9dbf42ac
+                    errors: getMicroSecondOnyxErrorWithTranslationKey('common.genericErrorMessage'),
                 },
             },
         ],
@@ -441,7 +431,7 @@
                     isLoading: false,
                     isCreateCorpayBankAccount: false,
                     isSuccess: false,
-                    errors: ErrorUtils.getMicroSecondOnyxErrorWithTranslationKey('common.genericErrorMessage'),
+                    errors: getMicroSecondOnyxErrorWithTranslationKey('common.genericErrorMessage'),
                 },
             },
         ],
