--- conflicted
+++ resolved
@@ -2546,9 +2546,6 @@
     updateWorkspaceDescription,
     setWorkspaceCategoryEnabled,
     setWorkspaceRequiresCategory,
-<<<<<<< HEAD
+    clearCategoryErrors,
     openPolicyDistanceRatesPage,
-=======
-    clearCategoryErrors,
->>>>>>> 9c49ab65
 };