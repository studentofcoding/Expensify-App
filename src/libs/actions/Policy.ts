import {PUBLIC_DOMAINS} from 'expensify-common/lib/CONST';
import ExpensiMark from 'expensify-common/lib/ExpensiMark';
import Str from 'expensify-common/lib/str';
import {escapeRegExp} from 'lodash';
import lodashClone from 'lodash/clone';
import lodashUnion from 'lodash/union';
import type {NullishDeep, OnyxCollection, OnyxEntry, OnyxUpdate} from 'react-native-onyx';
import Onyx from 'react-native-onyx';
import type {ValueOf} from 'type-fest';
import * as API from '@libs/API';
import type {
    AddMembersToWorkspaceParams,
    CreatePolicyDistanceRateParams,
    CreateWorkspaceFromIOUPaymentParams,
    CreateWorkspaceParams,
    DeleteMembersFromWorkspaceParams,
    DeleteWorkspaceAvatarParams,
    DeleteWorkspaceParams,
    EnablePolicyCategoriesParams,
    EnablePolicyConnectionsParams,
    EnablePolicyDistanceRatesParams,
    EnablePolicyReportFieldsParams,
    EnablePolicyTagsParams,
    EnablePolicyTaxesParams,
    EnablePolicyWorkflowsParams,
    OpenDraftWorkspaceRequestParams,
    OpenPolicyCategoriesPageParams,
    OpenPolicyDistanceRatesPageParams,
    OpenPolicyMoreFeaturesPageParams,
    OpenPolicyTagsPageParams,
    OpenPolicyTaxesPageParams,
    OpenPolicyWorkflowsPageParams,
    OpenWorkspaceInvitePageParams,
    OpenWorkspaceMembersPageParams,
    OpenWorkspaceParams,
    OpenWorkspaceReimburseViewParams,
    SetWorkspaceApprovalModeParams,
    SetWorkspaceAutoReportingFrequencyParams,
    SetWorkspaceAutoReportingMonthlyOffsetParams,
    SetWorkspaceAutoReportingParams,
    SetWorkspacePayerParams,
    SetWorkspaceReimbursementParams,
    UpdateWorkspaceAvatarParams,
    UpdateWorkspaceCustomUnitAndRateParams,
    UpdateWorkspaceDescriptionParams,
    UpdateWorkspaceGeneralSettingsParams,
    UpdateWorkspaceMembersRoleParams,
} from '@libs/API/parameters';
import {READ_COMMANDS, WRITE_COMMANDS} from '@libs/API/types';
import DateUtils from '@libs/DateUtils';
import * as ErrorUtils from '@libs/ErrorUtils';
import getIsNarrowLayout from '@libs/getIsNarrowLayout';
import Log from '@libs/Log';
import Navigation from '@libs/Navigation/Navigation';
import * as NumberUtils from '@libs/NumberUtils';
import * as PersonalDetailsUtils from '@libs/PersonalDetailsUtils';
import * as PhoneNumber from '@libs/PhoneNumber';
import * as PolicyUtils from '@libs/PolicyUtils';
import * as ReportActionsUtils from '@libs/ReportActionsUtils';
import * as ReportUtils from '@libs/ReportUtils';
import * as TransactionUtils from '@libs/TransactionUtils';
import CONST from '@src/CONST';
import ONYXKEYS from '@src/ONYXKEYS';
import type {Route} from '@src/ROUTES';
import ROUTES from '@src/ROUTES';
import type {
    InvitedEmailsToAccountIDs,
    PersonalDetailsList,
    Policy,
    PolicyCategories,
    PolicyCategory,
    PolicyMember,
    PolicyTag,
    PolicyTagList,
    PolicyTags,
    RecentlyUsedCategories,
    RecentlyUsedTags,
    ReimbursementAccount,
    Report,
    ReportAction,
    Transaction,
} from '@src/types/onyx';
import type {Errors, OnyxValueWithOfflineFeedback, PendingAction} from '@src/types/onyx/OnyxCommon';
import type {OriginalMessageJoinPolicyChangeLog} from '@src/types/onyx/OriginalMessage';
import type {Attributes, CustomUnit, Rate, Unit} from '@src/types/onyx/Policy';
import type {OnyxData} from '@src/types/onyx/Request';
import type {EmptyObject} from '@src/types/utils/EmptyObject';
import {isEmptyObject} from '@src/types/utils/EmptyObject';

type AnnounceRoomMembersOnyxData = {
    onyxOptimisticData: OnyxUpdate[];
    onyxSuccessData: OnyxUpdate[];
    onyxFailureData: OnyxUpdate[];
};

type ReportCreationData = Record<
    string,
    {
        reportID: string;
        reportActionID?: string;
    }
>;

type WorkspaceMembersChats = {
    onyxSuccessData: OnyxUpdate[];
    onyxOptimisticData: OnyxUpdate[];
    onyxFailureData: OnyxUpdate[];
    reportCreationData: ReportCreationData;
};

type OptimisticCustomUnits = {
    customUnits: Record<string, CustomUnit>;
    customUnitID: string;
    customUnitRateID: string;
    outputCurrency: string;
};

type PoliciesRecord = Record<string, OnyxEntry<Policy>>;

type NewCustomUnit = {
    customUnitID: string;
    name: string;
    attributes: Attributes;
    rates: Rate;
};

type WorkspaceMembersRoleData = {
    accountID: number;
    email: string;
    role: typeof CONST.POLICY.ROLE.ADMIN | typeof CONST.POLICY.ROLE.USER;
};

const allPolicies: OnyxCollection<Policy> = {};
Onyx.connect({
    key: ONYXKEYS.COLLECTION.POLICY,
    callback: (val, key) => {
        if (!key) {
            return;
        }
        if (val === null || val === undefined) {
            // If we are deleting a policy, we have to check every report linked to that policy
            // and unset the draft indicator (pencil icon) alongside removing any draft comments. Clearing these values will keep the newly archived chats from being displayed in the LHN.
            // More info: https://github.com/Expensify/App/issues/14260
            const policyID = key.replace(ONYXKEYS.COLLECTION.POLICY, '');
            const policyReports = ReportUtils.getAllPolicyReports(policyID);
            const cleanUpMergeQueries: Record<`${typeof ONYXKEYS.COLLECTION.REPORT}${string}`, NullishDeep<Report>> = {};
            const cleanUpSetQueries: Record<`${typeof ONYXKEYS.COLLECTION.REPORT_DRAFT_COMMENT}${string}` | `${typeof ONYXKEYS.COLLECTION.REPORT_ACTIONS_DRAFTS}${string}`, null> = {};
            policyReports.forEach((policyReport) => {
                if (!policyReport) {
                    return;
                }
                const {reportID} = policyReport;
                cleanUpMergeQueries[`${ONYXKEYS.COLLECTION.REPORT}${reportID}`] = {hasDraft: false};
                cleanUpSetQueries[`${ONYXKEYS.COLLECTION.REPORT_DRAFT_COMMENT}${reportID}`] = null;
                cleanUpSetQueries[`${ONYXKEYS.COLLECTION.REPORT_ACTIONS_DRAFTS}${reportID}`] = null;
            });
            Onyx.mergeCollection(ONYXKEYS.COLLECTION.REPORT, cleanUpMergeQueries);
            Onyx.multiSet(cleanUpSetQueries);
            delete allPolicies[key];
            return;
        }

        allPolicies[key] = val;
    },
});

let allReports: OnyxCollection<Report> = null;
Onyx.connect({
    key: ONYXKEYS.COLLECTION.REPORT,
    waitForCollectionCallback: true,
    callback: (value) => (allReports = value),
});

let allPolicyMembers: OnyxCollection<PolicyMember>;
Onyx.connect({
    key: ONYXKEYS.COLLECTION.POLICY_MEMBERS,
    waitForCollectionCallback: true,
    callback: (val) => {
        allPolicyMembers = val;
    },
});

let lastAccessedWorkspacePolicyID: OnyxEntry<string> = null;
Onyx.connect({
    key: ONYXKEYS.LAST_ACCESSED_WORKSPACE_POLICY_ID,
    callback: (value) => (lastAccessedWorkspacePolicyID = value),
});

let sessionEmail = '';
let sessionAccountID = 0;
Onyx.connect({
    key: ONYXKEYS.SESSION,
    callback: (val) => {
        sessionEmail = val?.email ?? '';
        sessionAccountID = val?.accountID ?? -1;
    },
});

let allPersonalDetails: OnyxEntry<PersonalDetailsList>;
Onyx.connect({
    key: ONYXKEYS.PERSONAL_DETAILS_LIST,
    callback: (val) => (allPersonalDetails = val),
});

let reimbursementAccount: OnyxEntry<ReimbursementAccount>;
Onyx.connect({
    key: ONYXKEYS.REIMBURSEMENT_ACCOUNT,
    callback: (val) => (reimbursementAccount = val),
});

let allRecentlyUsedCategories: OnyxCollection<RecentlyUsedCategories> = {};
Onyx.connect({
    key: ONYXKEYS.COLLECTION.POLICY_RECENTLY_USED_CATEGORIES,
    waitForCollectionCallback: true,
    callback: (val) => (allRecentlyUsedCategories = val),
});

let allPolicyTags: OnyxCollection<PolicyTagList> = {};
Onyx.connect({
    key: ONYXKEYS.COLLECTION.POLICY_TAGS,
    waitForCollectionCallback: true,
    callback: (value) => {
        if (!value) {
            allPolicyTags = {};
            return;
        }

        allPolicyTags = value;
    },
});

let allRecentlyUsedTags: OnyxCollection<RecentlyUsedTags> = {};
Onyx.connect({
    key: ONYXKEYS.COLLECTION.POLICY_RECENTLY_USED_TAGS,
    waitForCollectionCallback: true,
    callback: (val) => (allRecentlyUsedTags = val),
});

let allPolicyCategories: OnyxCollection<PolicyCategories> = {};
Onyx.connect({
    key: ONYXKEYS.COLLECTION.POLICY_CATEGORIES,
    waitForCollectionCallback: true,
    callback: (val) => (allPolicyCategories = val),
});

/**
 * Stores in Onyx the policy ID of the last workspace that was accessed by the user
 */
function updateLastAccessedWorkspace(policyID: OnyxEntry<string>) {
    Onyx.set(ONYXKEYS.LAST_ACCESSED_WORKSPACE_POLICY_ID, policyID);
}

function isCurrencySupportedForDirectReimbursement(currency: string) {
    return CONST.DIRECT_REIMBURSEMENT_CURRENCIES.filter((c) => c !== CONST.CURRENCY.EUR).includes(currency as (typeof CONST.DIRECT_REIMBURSEMENT_CURRENCIES)[number]);
}

/**
 * Check if the user has any active free policies (aka workspaces)
 */
function hasActiveFreePolicy(policies: Array<OnyxEntry<Policy>> | PoliciesRecord): boolean {
    const adminFreePolicies = Object.values(policies).filter((policy) => policy && policy.type === CONST.POLICY.TYPE.FREE && policy.role === CONST.POLICY.ROLE.ADMIN);

    if (adminFreePolicies.length === 0) {
        return false;
    }

    if (adminFreePolicies.some((policy) => !policy?.pendingAction)) {
        return true;
    }

    if (adminFreePolicies.some((policy) => policy?.pendingAction === CONST.RED_BRICK_ROAD_PENDING_ACTION.ADD)) {
        return true;
    }

    if (adminFreePolicies.some((policy) => policy?.pendingAction === CONST.RED_BRICK_ROAD_PENDING_ACTION.DELETE)) {
        return false;
    }

    // If there are no add or delete pending actions the only option left is an update
    // pendingAction, in which case we should return true.
    return true;
}

/**
 * Delete the workspace
 */
function deleteWorkspace(policyID: string, policyName: string) {
    if (!allPolicies) {
        return;
    }

    const filteredPolicies = Object.values(allPolicies).filter((policy): policy is Policy => policy?.id !== policyID);
    const optimisticData: OnyxUpdate[] = [
        {
            onyxMethod: Onyx.METHOD.MERGE,
            key: `${ONYXKEYS.COLLECTION.POLICY}${policyID}`,
            value: {
                avatar: '',
                pendingAction: CONST.RED_BRICK_ROAD_PENDING_ACTION.DELETE,
                errors: null,
            },
        },
        ...(!hasActiveFreePolicy(filteredPolicies)
            ? [
                  {
                      onyxMethod: Onyx.METHOD.MERGE,
                      key: ONYXKEYS.REIMBURSEMENT_ACCOUNT,
                      value: {
                          errors: null,
                      },
                  },
              ]
            : []),
    ];

    const reportsToArchive = Object.values(allReports ?? {}).filter(
        (report) => report?.policyID === policyID && (ReportUtils.isChatRoom(report) || ReportUtils.isPolicyExpenseChat(report) || ReportUtils.isTaskReport(report)),
    );
    reportsToArchive.forEach((report) => {
        const {reportID, ownerAccountID} = report ?? {};
        optimisticData.push({
            onyxMethod: Onyx.METHOD.MERGE,
            key: `${ONYXKEYS.COLLECTION.REPORT}${reportID}`,
            value: {
                stateNum: CONST.REPORT.STATE_NUM.APPROVED,
                statusNum: CONST.REPORT.STATUS_NUM.CLOSED,
                hasDraft: false,
                oldPolicyName: allPolicies?.[`${ONYXKEYS.COLLECTION.POLICY}${policyID}`]?.name ?? '',
                policyName: '',
            },
        });

        optimisticData.push({
            onyxMethod: Onyx.METHOD.SET,
            key: `${ONYXKEYS.COLLECTION.REPORT_ACTIONS_DRAFTS}${reportID}`,
            value: null,
        });

        // Add closed actions to all chat reports linked to this policy
        // Announce & admin chats have FAKE owners, but workspace chats w/ users do have owners.
        let emailClosingReport: string = CONST.POLICY.OWNER_EMAIL_FAKE;
        if (!!ownerAccountID && ownerAccountID !== CONST.POLICY.OWNER_ACCOUNT_ID_FAKE) {
            emailClosingReport = allPersonalDetails?.[ownerAccountID]?.login ?? '';
        }
        const optimisticClosedReportAction = ReportUtils.buildOptimisticClosedReportAction(emailClosingReport, policyName, CONST.REPORT.ARCHIVE_REASON.POLICY_DELETED);
        const optimisticReportActions: Record<string, ReportAction> = {};
        optimisticReportActions[optimisticClosedReportAction.reportActionID] = optimisticClosedReportAction as ReportAction;
        optimisticData.push({
            onyxMethod: Onyx.METHOD.MERGE,
            key: `${ONYXKEYS.COLLECTION.REPORT_ACTIONS}${reportID}`,
            value: optimisticReportActions,
        });
    });

    // Restore the old report stateNum and statusNum
    const failureData: OnyxUpdate[] = [
        {
            onyxMethod: Onyx.METHOD.MERGE,
            key: ONYXKEYS.REIMBURSEMENT_ACCOUNT,
            value: {
                errors: reimbursementAccount?.errors ?? null,
            },
        },
    ];

    reportsToArchive.forEach((report) => {
        const {reportID, stateNum, statusNum, hasDraft, oldPolicyName} = report ?? {};
        failureData.push({
            onyxMethod: Onyx.METHOD.MERGE,
            key: `${ONYXKEYS.COLLECTION.REPORT}${reportID}`,
            value: {
                stateNum,
                statusNum,
                hasDraft,
                oldPolicyName,
                policyName: report?.policyName,
            },
        });
    });

    const params: DeleteWorkspaceParams = {policyID};

    API.write(WRITE_COMMANDS.DELETE_WORKSPACE, params, {optimisticData, failureData});

    // Reset the lastAccessedWorkspacePolicyID
    if (policyID === lastAccessedWorkspacePolicyID) {
        updateLastAccessedWorkspace(null);
    }
}

/**
 * Is the user an admin of a free policy (aka workspace)?
 */
function isAdminOfFreePolicy(policies?: PoliciesRecord): boolean {
    return Object.values(policies ?? {}).some((policy) => policy && policy.type === CONST.POLICY.TYPE.FREE && policy.role === CONST.POLICY.ROLE.ADMIN);
}

/**
 * Build optimistic data for adding members to the announcement room
 */
function buildAnnounceRoomMembersOnyxData(policyID: string, accountIDs: number[]): AnnounceRoomMembersOnyxData {
    const announceReport = ReportUtils.getRoom(CONST.REPORT.CHAT_TYPE.POLICY_ANNOUNCE, policyID);
    const announceRoomMembers: AnnounceRoomMembersOnyxData = {
        onyxOptimisticData: [],
        onyxFailureData: [],
        onyxSuccessData: [],
    };

    if (!announceReport) {
        return announceRoomMembers;
    }

    if (announceReport?.participantAccountIDs) {
        // Everyone in special policy rooms is visible
        const participantAccountIDs = [...announceReport.participantAccountIDs, ...accountIDs];
        const pendingChatMembers = ReportUtils.getPendingChatMembers(accountIDs, announceReport?.pendingChatMembers ?? [], CONST.RED_BRICK_ROAD_PENDING_ACTION.ADD);

        announceRoomMembers.onyxOptimisticData.push({
            onyxMethod: Onyx.METHOD.MERGE,
            key: `${ONYXKEYS.COLLECTION.REPORT}${announceReport?.reportID}`,
            value: {
                participantAccountIDs,
                visibleChatMemberAccountIDs: participantAccountIDs,
                pendingChatMembers,
            },
        });
    }

    announceRoomMembers.onyxFailureData.push({
        onyxMethod: Onyx.METHOD.MERGE,
        key: `${ONYXKEYS.COLLECTION.REPORT}${announceReport?.reportID}`,
        value: {
            participantAccountIDs: announceReport?.participantAccountIDs,
            visibleChatMemberAccountIDs: announceReport?.visibleChatMemberAccountIDs,
            pendingChatMembers: announceReport?.pendingChatMembers ?? null,
        },
    });
    announceRoomMembers.onyxSuccessData.push({
        onyxMethod: Onyx.METHOD.MERGE,
        key: `${ONYXKEYS.COLLECTION.REPORT}${announceReport?.reportID}`,
        value: {
            pendingChatMembers: announceReport?.pendingChatMembers ?? null,
        },
    });
    return announceRoomMembers;
}

function setWorkspaceAutoReporting(policyID: string, enabled: boolean, frequency: ValueOf<typeof CONST.POLICY.AUTO_REPORTING_FREQUENCIES>) {
    const policy = ReportUtils.getPolicy(policyID);
    const optimisticData: OnyxUpdate[] = [
        {
            onyxMethod: Onyx.METHOD.MERGE,
            key: `${ONYXKEYS.COLLECTION.POLICY}${policyID}`,
            value: {
                autoReporting: enabled,
                harvesting: {
                    enabled,
                },
                autoReportingFrequency: frequency,
                pendingFields: {autoReporting: CONST.RED_BRICK_ROAD_PENDING_ACTION.UPDATE},
            },
        },
    ];

    const failureData: OnyxUpdate[] = [
        {
            onyxMethod: Onyx.METHOD.MERGE,
            key: `${ONYXKEYS.COLLECTION.POLICY}${policyID}`,
            value: {
                autoReporting: policy.autoReporting ?? null,
                harvesting: {
                    enabled: policy.harvesting?.enabled ?? null,
                },
                autoReportingFrequency: policy.autoReportingFrequency ?? null,
<<<<<<< HEAD
                pendingFields: {isAutoApprovalEnabled: null, harvesting: null},
                errorFields: {autoReporting: ErrorUtils.getMicroSecondOnyxError('workflowsDelayedSubmissionPage.autoReportingErrorMessage')},
=======
                pendingFields: {autoReporting: null},
>>>>>>> 6ea693db
            },
        },
    ];

    const successData: OnyxUpdate[] = [
        {
            onyxMethod: Onyx.METHOD.MERGE,
            key: `${ONYXKEYS.COLLECTION.POLICY}${policyID}`,
            value: {
                pendingFields: {autoReporting: null},
            },
        },
    ];

    const params: SetWorkspaceAutoReportingParams = {policyID, enabled};

    API.write(WRITE_COMMANDS.SET_WORKSPACE_AUTO_REPORTING, params, {optimisticData, failureData, successData});
}

function setWorkspaceAutoReportingFrequency(policyID: string, frequency: ValueOf<typeof CONST.POLICY.AUTO_REPORTING_FREQUENCIES>) {
    const policy = ReportUtils.getPolicy(policyID);

    const optimisticData: OnyxUpdate[] = [
        {
            onyxMethod: Onyx.METHOD.MERGE,
            key: `${ONYXKEYS.COLLECTION.POLICY}${policyID}`,
            value: {
                autoReportingFrequency: frequency,
                pendingFields: {autoReportingFrequency: CONST.RED_BRICK_ROAD_PENDING_ACTION.UPDATE},
            },
        },
    ];

    const failureData: OnyxUpdate[] = [
        {
            onyxMethod: Onyx.METHOD.MERGE,
            key: `${ONYXKEYS.COLLECTION.POLICY}${policyID}`,
            value: {
                autoReportingFrequency: policy.autoReportingFrequency ?? null,
                pendingFields: {autoReportingFrequency: null},
                errorFields: {autoReportingFrequency: ErrorUtils.getMicroSecondOnyxError('workflowsDelayedSubmissionPage.autoReportingFrequencyErrorMessage')},
            },
        },
    ];

    const successData: OnyxUpdate[] = [
        {
            onyxMethod: Onyx.METHOD.MERGE,
            key: `${ONYXKEYS.COLLECTION.POLICY}${policyID}`,
            value: {
                pendingFields: {autoReportingFrequency: null},
            },
        },
    ];

    const params: SetWorkspaceAutoReportingFrequencyParams = {policyID, frequency};
    API.write(WRITE_COMMANDS.SET_WORKSPACE_AUTO_REPORTING_FREQUENCY, params, {optimisticData, failureData, successData});
}

function setWorkspaceAutoReportingMonthlyOffset(policyID: string, autoReportingOffset: number | ValueOf<typeof CONST.POLICY.AUTO_REPORTING_OFFSET>) {
    const value = JSON.stringify({autoReportingOffset: autoReportingOffset.toString()});
    const policy = ReportUtils.getPolicy(policyID);

    const optimisticData: OnyxUpdate[] = [
        {
            onyxMethod: Onyx.METHOD.MERGE,
            key: `${ONYXKEYS.COLLECTION.POLICY}${policyID}`,
            value: {
                autoReportingOffset,
                pendingFields: {autoReportingOffset: CONST.RED_BRICK_ROAD_PENDING_ACTION.UPDATE},
            },
        },
    ];

    const failureData: OnyxUpdate[] = [
        {
            onyxMethod: Onyx.METHOD.MERGE,
            key: `${ONYXKEYS.COLLECTION.POLICY}${policyID}`,
            value: {
                autoReportingOffset: policy.autoReportingOffset ?? null,
                pendingFields: {autoReportingOffset: null},
                errorFields: {autoReportingOffset: ErrorUtils.getMicroSecondOnyxError('workflowsDelayedSubmissionPage.monthlyOffsetErrorMessage')},
            },
        },
    ];

    const successData: OnyxUpdate[] = [
        {
            onyxMethod: Onyx.METHOD.MERGE,
            key: `${ONYXKEYS.COLLECTION.POLICY}${policyID}`,
            value: {
                pendingFields: {autoReportingOffset: null},
            },
        },
    ];

    const params: SetWorkspaceAutoReportingMonthlyOffsetParams = {policyID, value};
    API.write(WRITE_COMMANDS.SET_WORKSPACE_AUTO_REPORTING_MONTHLY_OFFSET, params, {optimisticData, failureData, successData});
}

function setWorkspaceApprovalMode(policyID: string, approver: string, approvalMode: ValueOf<typeof CONST.POLICY.APPROVAL_MODE>) {
    const policy = ReportUtils.getPolicy(policyID);

    const value = {
        approver,
        approvalMode,
    };

    const optimisticData: OnyxUpdate[] = [
        {
            onyxMethod: Onyx.METHOD.MERGE,
            key: `${ONYXKEYS.COLLECTION.POLICY}${policyID}`,
            value: {
                ...value,
                pendingFields: {approvalMode: CONST.RED_BRICK_ROAD_PENDING_ACTION.UPDATE},
            },
        },
    ];

    const failureData: OnyxUpdate[] = [
        {
            onyxMethod: Onyx.METHOD.MERGE,
            key: `${ONYXKEYS.COLLECTION.POLICY}${policyID}`,
            value: {
                approver: policy.approver ?? null,
                approvalMode: policy.approvalMode ?? null,
                pendingFields: {approvalMode: null},
                errorFields: {approvalMode: ErrorUtils.getMicroSecondOnyxError('workflowsApprovalPage.genericErrorMessage')},
            },
        },
    ];

    const successData: OnyxUpdate[] = [
        {
            onyxMethod: Onyx.METHOD.MERGE,
            key: `${ONYXKEYS.COLLECTION.POLICY}${policyID}`,
            value: {
                pendingFields: {approvalMode: null},
            },
        },
    ];

    const params: SetWorkspaceApprovalModeParams = {
        policyID,
        value: JSON.stringify({
            ...value,
            // This property should now be set to false for all Collect policies
            isAutoApprovalEnabled: false,
        }),
    };
    API.write(WRITE_COMMANDS.SET_WORKSPACE_APPROVAL_MODE, params, {optimisticData, failureData, successData});
}

function setWorkspacePayer(policyID: string, reimburserEmail: string, reimburserAccountID: number) {
    const policy = ReportUtils.getPolicy(policyID);

    const optimisticData: OnyxUpdate[] = [
        {
            onyxMethod: Onyx.METHOD.MERGE,
            key: `${ONYXKEYS.COLLECTION.POLICY}${policyID}`,
            value: {
                reimburserEmail,
                reimburserAccountID,
                errorFields: {reimburserEmail: null},
                pendingFields: {reimburserEmail: CONST.RED_BRICK_ROAD_PENDING_ACTION.UPDATE},
            },
        },
    ];

    const successData: OnyxUpdate[] = [
        {
            onyxMethod: Onyx.METHOD.MERGE,
            key: `${ONYXKEYS.COLLECTION.POLICY}${policyID}`,
            value: {
                errorFields: {reimburserEmail: null},
                pendingFields: {reimburserEmail: null},
            },
        },
    ];

    const failureData: OnyxUpdate[] = [
        {
            onyxMethod: Onyx.METHOD.MERGE,
            key: `${ONYXKEYS.COLLECTION.POLICY}${policyID}`,
            value: {
                reimburserEmail: policy.reimburserEmail ?? null,
                reimburserAccountID: policy.reimburserAccountID ?? null,
                errorFields: {reimburserEmail: ErrorUtils.getMicroSecondOnyxError('workflowsPayerPage.genericErrorMessage')},
                pendingFields: {reimburserEmail: null},
            },
        },
    ];

    const params: SetWorkspacePayerParams = {policyID, reimburserEmail};

    API.write(WRITE_COMMANDS.SET_WORKSPACE_PAYER, params, {optimisticData, failureData, successData});
}

function clearPolicyErrorField(policyID: string, fieldName: string) {
    Onyx.merge(`${ONYXKEYS.COLLECTION.POLICY}${policyID}`, {errorFields: {[fieldName]: null}});
}

function setWorkspaceReimbursement(policyID: string, reimbursementChoice: ValueOf<typeof CONST.POLICY.REIMBURSEMENT_CHOICES>, reimburserAccountID: number, reimburserEmail: string) {
    const policy = ReportUtils.getPolicy(policyID);

    const optimisticData: OnyxUpdate[] = [
        {
            onyxMethod: Onyx.METHOD.MERGE,
            key: `${ONYXKEYS.COLLECTION.POLICY}${policyID}`,
            value: {
                reimbursementChoice,
                reimburserAccountID,
                reimburserEmail,
                errorFields: {reimbursementChoice: null},
                pendingFields: {reimbursementChoice: CONST.RED_BRICK_ROAD_PENDING_ACTION.UPDATE},
            },
        },
    ];

    const successData: OnyxUpdate[] = [
        {
            onyxMethod: Onyx.METHOD.MERGE,
            key: `${ONYXKEYS.COLLECTION.POLICY}${policyID}`,
            value: {
                errorFields: {reimbursementChoice: null},
                pendingFields: {reimbursementChoice: null},
            },
        },
    ];

    const failureData: OnyxUpdate[] = [
        {
            onyxMethod: Onyx.METHOD.MERGE,
            key: `${ONYXKEYS.COLLECTION.POLICY}${policyID}`,
            value: {
                reimbursementChoice: policy.reimbursementChoice ?? null,
                reimburserAccountID: policy.reimburserAccountID ?? null,
                reimburserEmail: policy.reimburserEmail ?? null,
                errorFields: {reimbursementChoice: ErrorUtils.getMicroSecondOnyxError('common.genericErrorMessage')},
                pendingFields: {reimbursementChoice: null},
            },
        },
    ];

    const params: SetWorkspaceReimbursementParams = {policyID, reimbursementChoice};

    API.write(WRITE_COMMANDS.SET_WORKSPACE_REIMBURSEMENT, params, {optimisticData, failureData, successData});
}

function clearWorkspaceReimbursementErrors(policyID: string) {
    Onyx.merge(`${ONYXKEYS.COLLECTION.POLICY}${policyID}`, {errorFields: {reimbursementChoice: null}});
}

/**
 * Build optimistic data for removing users from the announcement room
 */
function removeOptimisticAnnounceRoomMembers(policyID: string, accountIDs: number[]): AnnounceRoomMembersOnyxData {
    const announceReport = ReportUtils.getRoom(CONST.REPORT.CHAT_TYPE.POLICY_ANNOUNCE, policyID);
    const announceRoomMembers: AnnounceRoomMembersOnyxData = {
        onyxOptimisticData: [],
        onyxFailureData: [],
        onyxSuccessData: [],
    };

    if (!announceReport) {
        return announceRoomMembers;
    }

    if (announceReport?.participantAccountIDs) {
        const remainUsers = announceReport.participantAccountIDs.filter((e) => !accountIDs.includes(e));
        const pendingChatMembers = ReportUtils.getPendingChatMembers(accountIDs, announceReport?.pendingChatMembers ?? [], CONST.RED_BRICK_ROAD_PENDING_ACTION.DELETE);

        announceRoomMembers.onyxOptimisticData.push({
            onyxMethod: Onyx.METHOD.MERGE,
            key: `${ONYXKEYS.COLLECTION.REPORT}${announceReport.reportID}`,
            value: {
                participantAccountIDs: [...remainUsers],
                visibleChatMemberAccountIDs: [...remainUsers],
                pendingChatMembers,
            },
        });

        announceRoomMembers.onyxFailureData.push({
            onyxMethod: Onyx.METHOD.MERGE,
            key: `${ONYXKEYS.COLLECTION.REPORT}${announceReport.reportID}`,
            value: {
                participantAccountIDs: announceReport.participantAccountIDs,
                visibleChatMemberAccountIDs: announceReport.visibleChatMemberAccountIDs,
                pendingChatMembers: announceReport?.pendingChatMembers ?? null,
            },
        });
        announceRoomMembers.onyxSuccessData.push({
            onyxMethod: Onyx.METHOD.MERGE,
            key: `${ONYXKEYS.COLLECTION.REPORT}${announceReport.reportID}`,
            value: {
                pendingChatMembers: announceReport?.pendingChatMembers ?? null,
            },
        });
    }

    return announceRoomMembers;
}

/**
 * Remove the passed members from the policy employeeList
 * Please see https://github.com/Expensify/App/blob/main/README.md#Security for more details
 */
function removeMembers(accountIDs: number[], policyID: string) {
    // In case user selects only themselves (admin), their email will be filtered out and the members
    // array passed will be empty, prevent the function from proceeding in that case as there is no one to remove
    if (accountIDs.length === 0) {
        return;
    }

    const membersListKey = `${ONYXKEYS.COLLECTION.POLICY_MEMBERS}${policyID}` as const;
    const policy = ReportUtils.getPolicy(policyID);
    const workspaceChats = ReportUtils.getWorkspaceChats(policyID, accountIDs);
    const optimisticClosedReportActions = workspaceChats.map(() => ReportUtils.buildOptimisticClosedReportAction(sessionEmail, policy.name, CONST.REPORT.ARCHIVE_REASON.REMOVED_FROM_POLICY));

    const announceRoomMembers = removeOptimisticAnnounceRoomMembers(policyID, accountIDs);

    const optimisticMembersState: OnyxCollection<PolicyMember> = {};
    const successMembersState: OnyxCollection<PolicyMember> = {};
    const failureMembersState: OnyxCollection<PolicyMember> = {};
    accountIDs.forEach((accountID) => {
        optimisticMembersState[accountID] = {pendingAction: CONST.RED_BRICK_ROAD_PENDING_ACTION.DELETE};
        successMembersState[accountID] = null;
        failureMembersState[accountID] = {errors: ErrorUtils.getMicroSecondOnyxError('workspace.people.error.genericRemove')};
    });

    const optimisticData: OnyxUpdate[] = [
        {
            onyxMethod: Onyx.METHOD.MERGE,
            key: membersListKey,
            value: optimisticMembersState,
        },
        ...announceRoomMembers.onyxOptimisticData,
    ];

    const successData: OnyxUpdate[] = [
        {
            onyxMethod: Onyx.METHOD.MERGE,
            key: membersListKey,
            value: successMembersState,
        },
        ...announceRoomMembers.onyxSuccessData,
    ];

    const failureData: OnyxUpdate[] = [
        {
            onyxMethod: Onyx.METHOD.MERGE,
            key: membersListKey,
            value: failureMembersState,
        },
        ...announceRoomMembers.onyxFailureData,
    ];

    const pendingChatMembers = ReportUtils.getPendingChatMembers(accountIDs, [], CONST.RED_BRICK_ROAD_PENDING_ACTION.DELETE);

    workspaceChats.forEach((report) => {
        optimisticData.push({
            onyxMethod: Onyx.METHOD.MERGE,
            key: `${ONYXKEYS.COLLECTION.REPORT}${report?.reportID}`,
            value: {
                statusNum: CONST.REPORT.STATUS_NUM.CLOSED,
                stateNum: CONST.REPORT.STATE_NUM.APPROVED,
                oldPolicyName: policy.name,
                hasDraft: false,
                pendingChatMembers,
            },
        });
        successData.push({
            onyxMethod: Onyx.METHOD.MERGE,
            key: `${ONYXKEYS.COLLECTION.REPORT}${report?.reportID}`,
            value: {
                pendingChatMembers: null,
            },
        });
        failureData.push({
            onyxMethod: Onyx.METHOD.MERGE,
            key: `${ONYXKEYS.COLLECTION.REPORT}${report?.reportID}`,
            value: {
                pendingChatMembers: null,
            },
        });
    });
    optimisticClosedReportActions.forEach((reportAction, index) => {
        optimisticData.push({
            onyxMethod: Onyx.METHOD.MERGE,
            key: `${ONYXKEYS.COLLECTION.REPORT_ACTIONS}${workspaceChats?.[index]?.reportID}`,
            value: {[reportAction.reportActionID]: reportAction as ReportAction},
        });
    });

    // If the policy has primaryLoginsInvited, then it displays informative messages on the members page about which primary logins were added by secondary logins.
    // If we delete all these logins then we should clear the informative messages since they are no longer relevant.
    if (!isEmptyObject(policy?.primaryLoginsInvited ?? {})) {
        // Take the current policy members and remove them optimistically
        const policyMemberAccountIDs = Object.keys(allPolicyMembers?.[`${ONYXKEYS.COLLECTION.POLICY_MEMBERS}${policyID}`] ?? {}).map((accountID) => Number(accountID));
        const remainingMemberAccountIDs = policyMemberAccountIDs.filter((accountID) => !accountIDs.includes(accountID));
        const remainingLogins: string[] = PersonalDetailsUtils.getLoginsByAccountIDs(remainingMemberAccountIDs);
        const invitedPrimaryToSecondaryLogins: Record<string, string> = {};

        if (policy.primaryLoginsInvited) {
            Object.keys(policy.primaryLoginsInvited).forEach((key) => (invitedPrimaryToSecondaryLogins[policy.primaryLoginsInvited?.[key] ?? ''] = key));
        }

        // Then, if no remaining members exist that were invited by a secondary login, clear the informative messages
        if (!remainingLogins.some((remainingLogin) => !!invitedPrimaryToSecondaryLogins[remainingLogin])) {
            optimisticData.push({
                onyxMethod: Onyx.METHOD.MERGE,
                key: membersListKey,
                value: {
                    primaryLoginsInvited: null,
                },
            });
        }
    }

    const filteredWorkspaceChats = workspaceChats.filter((report): report is Report => report !== null);

    filteredWorkspaceChats.forEach(({reportID, stateNum, statusNum, hasDraft, oldPolicyName = null}) => {
        failureData.push({
            onyxMethod: Onyx.METHOD.MERGE,
            key: `${ONYXKEYS.COLLECTION.REPORT}${reportID}`,
            value: {
                stateNum,
                statusNum,
                hasDraft,
                oldPolicyName,
            },
        });
    });
    optimisticClosedReportActions.forEach((reportAction, index) => {
        failureData.push({
            onyxMethod: Onyx.METHOD.MERGE,
            key: `${ONYXKEYS.COLLECTION.REPORT_ACTIONS}${workspaceChats?.[index]?.reportID}`,
            value: {[reportAction.reportActionID]: null},
        });
    });

    const params: DeleteMembersFromWorkspaceParams = {
        emailList: accountIDs.map((accountID) => allPersonalDetails?.[accountID]?.login).join(','),
        policyID,
    };

    API.write(WRITE_COMMANDS.DELETE_MEMBERS_FROM_WORKSPACE, params, {optimisticData, successData, failureData});
}

function updateWorkspaceMembersRole(policyID: string, accountIDs: number[], newRole: typeof CONST.POLICY.ROLE.ADMIN | typeof CONST.POLICY.ROLE.USER) {
    const previousPolicyMembers = {...allPolicyMembers};
    const memberRoles: WorkspaceMembersRoleData[] = accountIDs.reduce((result: WorkspaceMembersRoleData[], accountID: number) => {
        if (!allPersonalDetails?.[accountID]?.login) {
            return result;
        }

        result.push({
            accountID,
            email: allPersonalDetails?.[accountID]?.login ?? '',
            role: newRole,
        });

        return result;
    }, []);

    const optimisticData: OnyxUpdate[] = [
        {
            onyxMethod: Onyx.METHOD.MERGE,
            key: `${ONYXKEYS.COLLECTION.POLICY_MEMBERS}${policyID}`,
            value: {
                ...memberRoles.reduce((member: Record<number, {role: string; pendingAction: PendingAction}>, current) => {
                    // eslint-disable-next-line no-param-reassign
                    member[current.accountID] = {role: current?.role, pendingAction: CONST.RED_BRICK_ROAD_PENDING_ACTION.UPDATE};
                    return member;
                }, {}),
                errors: null,
            },
        },
    ];

    const successData: OnyxUpdate[] = [
        {
            onyxMethod: Onyx.METHOD.MERGE,
            key: `${ONYXKEYS.COLLECTION.POLICY_MEMBERS}${policyID}`,
            value: {
                ...memberRoles.reduce((member: Record<number, {role: string; pendingAction: PendingAction}>, current) => {
                    // eslint-disable-next-line no-param-reassign
                    member[current.accountID] = {role: current?.role, pendingAction: null};
                    return member;
                }, {}),
                errors: null,
            },
        },
    ];

    const failureData: OnyxUpdate[] = [
        {
            onyxMethod: Onyx.METHOD.MERGE,
            key: `${ONYXKEYS.COLLECTION.POLICY_MEMBERS}${policyID}`,
            value: {
                ...(previousPolicyMembers[`${ONYXKEYS.COLLECTION.POLICY_MEMBERS}${policyID}`] as Record<string, PolicyMember | null>),
                errors: ErrorUtils.getMicroSecondOnyxError('workspace.editor.genericFailureMessage'),
            },
        },
    ];

    const params: UpdateWorkspaceMembersRoleParams = {
        policyID,
        employees: JSON.stringify(memberRoles.map((item) => ({email: item.email, role: item.role}))),
    };

    API.write(WRITE_COMMANDS.UPDATE_WORKSPACE_MEMBERS_ROLE, params, {optimisticData, successData, failureData});
}

/**
 * Optimistically create a chat for each member of the workspace, creates both optimistic and success data for onyx.
 *
 * @returns - object with onyxSuccessData, onyxOptimisticData, and optimisticReportIDs (map login to reportID)
 */
function createPolicyExpenseChats(policyID: string, invitedEmailsToAccountIDs: InvitedEmailsToAccountIDs, hasOutstandingChildRequest = false): WorkspaceMembersChats {
    const workspaceMembersChats: WorkspaceMembersChats = {
        onyxSuccessData: [],
        onyxOptimisticData: [],
        onyxFailureData: [],
        reportCreationData: {},
    };

    Object.keys(invitedEmailsToAccountIDs).forEach((email) => {
        const accountID = invitedEmailsToAccountIDs[email];
        const cleanAccountID = Number(accountID);
        const login = PhoneNumber.addSMSDomainIfPhoneNumber(email);

        const oldChat = ReportUtils.getChatByParticipantsAndPolicy([sessionAccountID, cleanAccountID], policyID);

        // If the chat already exists, we don't want to create a new one - just make sure it's not archived
        if (oldChat) {
            workspaceMembersChats.reportCreationData[login] = {
                reportID: oldChat.reportID,
            };
            workspaceMembersChats.onyxOptimisticData.push({
                onyxMethod: Onyx.METHOD.MERGE,
                key: `${ONYXKEYS.COLLECTION.REPORT}${oldChat.reportID}`,
                value: {
                    stateNum: CONST.REPORT.STATE_NUM.OPEN,
                    statusNum: CONST.REPORT.STATUS_NUM.OPEN,
                },
            });
            return;
        }
        const optimisticReport = ReportUtils.buildOptimisticChatReport([sessionAccountID, cleanAccountID], undefined, CONST.REPORT.CHAT_TYPE.POLICY_EXPENSE_CHAT, policyID, cleanAccountID);
        const optimisticCreatedAction = ReportUtils.buildOptimisticCreatedReportAction(login);

        workspaceMembersChats.reportCreationData[login] = {
            reportID: optimisticReport.reportID,
            reportActionID: optimisticCreatedAction.reportActionID,
        };

        workspaceMembersChats.onyxOptimisticData.push({
            onyxMethod: Onyx.METHOD.SET,
            key: `${ONYXKEYS.COLLECTION.REPORT}${optimisticReport.reportID}`,
            value: {
                ...optimisticReport,
                pendingFields: {
                    createChat: CONST.RED_BRICK_ROAD_PENDING_ACTION.ADD,
                },
                isOptimisticReport: true,
                hasOutstandingChildRequest,
                pendingChatMembers: [
                    {
                        accountID: accountID.toString(),
                        pendingAction: CONST.RED_BRICK_ROAD_PENDING_ACTION.ADD,
                    },
                ],
            },
        });
        workspaceMembersChats.onyxOptimisticData.push({
            onyxMethod: Onyx.METHOD.SET,
            key: `${ONYXKEYS.COLLECTION.REPORT_ACTIONS}${optimisticReport.reportID}`,
            value: {[optimisticCreatedAction.reportActionID]: optimisticCreatedAction},
        });

        workspaceMembersChats.onyxSuccessData.push({
            onyxMethod: Onyx.METHOD.MERGE,
            key: `${ONYXKEYS.COLLECTION.REPORT}${optimisticReport.reportID}`,
            value: {
                pendingFields: {
                    createChat: null,
                },
                errorFields: {
                    createChat: null,
                },
                isOptimisticReport: false,
                pendingChatMembers: null,
            },
        });
        workspaceMembersChats.onyxSuccessData.push({
            onyxMethod: Onyx.METHOD.MERGE,
            key: `${ONYXKEYS.COLLECTION.REPORT_ACTIONS}${optimisticReport.reportID}`,
            value: {[optimisticCreatedAction.reportActionID]: {pendingAction: null}},
        });

        workspaceMembersChats.onyxFailureData.push({
            onyxMethod: Onyx.METHOD.MERGE,
            key: `${ONYXKEYS.COLLECTION.REPORT_METADATA}${optimisticReport.reportID}`,
            value: {
                isLoadingInitialReportActions: false,
            },
        });
    });
    return workspaceMembersChats;
}

/**
 * Adds members to the specified workspace/policyID
 * Please see https://github.com/Expensify/App/blob/main/README.md#Security for more details
 */
function addMembersToWorkspace(invitedEmailsToAccountIDs: InvitedEmailsToAccountIDs, welcomeNote: string, policyID: string) {
    const membersListKey = `${ONYXKEYS.COLLECTION.POLICY_MEMBERS}${policyID}` as const;
    const logins = Object.keys(invitedEmailsToAccountIDs).map((memberLogin) => PhoneNumber.addSMSDomainIfPhoneNumber(memberLogin));
    const accountIDs = Object.values(invitedEmailsToAccountIDs);

    const newPersonalDetailsOnyxData = PersonalDetailsUtils.getNewPersonalDetailsOnyxData(logins, accountIDs);

    const announceRoomMembers = buildAnnounceRoomMembersOnyxData(policyID, accountIDs);

    // create onyx data for policy expense chats for each new member
    const membersChats = createPolicyExpenseChats(policyID, invitedEmailsToAccountIDs);

    const optimisticMembersState: OnyxCollection<PolicyMember> = {};
    const failureMembersState: OnyxCollection<PolicyMember> = {};
    accountIDs.forEach((accountID) => {
        optimisticMembersState[accountID] = {pendingAction: CONST.RED_BRICK_ROAD_PENDING_ACTION.ADD};
        failureMembersState[accountID] = {
            errors: ErrorUtils.getMicroSecondOnyxError('workspace.people.error.genericAdd'),
        };
    });

    const optimisticData: OnyxUpdate[] = [
        {
            onyxMethod: Onyx.METHOD.MERGE,
            key: membersListKey,

            // Convert to object with each key containing {pendingAction: ‘add’}
            value: optimisticMembersState,
        },
        ...newPersonalDetailsOnyxData.optimisticData,
        ...membersChats.onyxOptimisticData,
        ...announceRoomMembers.onyxOptimisticData,
    ];

    const successData: OnyxUpdate[] = [
        {
            onyxMethod: Onyx.METHOD.MERGE,
            key: membersListKey,

            // Convert to object with each key clearing pendingAction, when it is an existing account.
            // Remove the object, when it is a newly created account.
            value: accountIDs.reduce((accountIDsWithClearedPendingAction, accountID) => {
                let value = null;
                const accountAlreadyExists = !isEmptyObject(allPersonalDetails?.[accountID]);

                if (accountAlreadyExists) {
                    value = {pendingAction: null, errors: null};
                }

                return {...accountIDsWithClearedPendingAction, [accountID]: value};
            }, {}),
        },
        ...newPersonalDetailsOnyxData.finallyData,
        ...membersChats.onyxSuccessData,
        ...announceRoomMembers.onyxSuccessData,
    ];

    const failureData: OnyxUpdate[] = [
        {
            onyxMethod: Onyx.METHOD.MERGE,
            key: membersListKey,

            // Convert to object with each key containing the error. We don’t
            // need to remove the members since that is handled by onClose of OfflineWithFeedback.
            value: failureMembersState,
        },
        ...membersChats.onyxFailureData,
        ...announceRoomMembers.onyxFailureData,
    ];

    const params: AddMembersToWorkspaceParams = {
        employees: JSON.stringify(logins.map((login) => ({email: login}))),
        welcomeNote: new ExpensiMark().replace(welcomeNote),
        policyID,
    };
    if (!isEmptyObject(membersChats.reportCreationData)) {
        params.reportCreationData = JSON.stringify(membersChats.reportCreationData);
    }
    API.write(WRITE_COMMANDS.ADD_MEMBERS_TO_WORKSPACE, params, {optimisticData, successData, failureData});
}

/**
 * Invite member to the specified policyID
 * Please see https://github.com/Expensify/App/blob/main/README.md#Security for more details
 */
function inviteMemberToWorkspace(policyID: string, inviterEmail: string) {
    const memberJoinKey = `${ONYXKEYS.COLLECTION.POLICY_JOIN_MEMBER}${policyID}` as const;

    const optimisticMembersState = {policyID, inviterEmail};
    const failureMembersState = {policyID, inviterEmail};

    const optimisticData: OnyxUpdate[] = [
        {
            onyxMethod: Onyx.METHOD.MERGE,
            key: memberJoinKey,
            value: optimisticMembersState,
        },
    ];

    const failureData: OnyxUpdate[] = [
        {
            onyxMethod: Onyx.METHOD.MERGE,
            key: memberJoinKey,
            value: {...failureMembersState, errors: ErrorUtils.getMicroSecondOnyxError('common.genericEditFailureMessage')},
        },
    ];

    const params = {policyID, inviterEmail};

    API.write(WRITE_COMMANDS.JOIN_POLICY_VIA_INVITE_LINK, params, {optimisticData, failureData});
}

/**
 * Updates a workspace avatar image
 */
function updateWorkspaceAvatar(policyID: string, file: File) {
    const optimisticData: OnyxUpdate[] = [
        {
            onyxMethod: Onyx.METHOD.MERGE,
            key: `${ONYXKEYS.COLLECTION.POLICY}${policyID}`,
            value: {
                avatar: file.uri,
                originalFileName: file.name,
                errorFields: {
                    avatar: null,
                },
                pendingFields: {
                    avatar: CONST.RED_BRICK_ROAD_PENDING_ACTION.UPDATE,
                },
            },
        },
    ];
    const finallyData: OnyxUpdate[] = [
        {
            onyxMethod: Onyx.METHOD.MERGE,
            key: `${ONYXKEYS.COLLECTION.POLICY}${policyID}`,
            value: {
                pendingFields: {
                    avatar: null,
                },
            },
        },
    ];
    const failureData: OnyxUpdate[] = [
        {
            onyxMethod: Onyx.METHOD.MERGE,
            key: `${ONYXKEYS.COLLECTION.POLICY}${policyID}`,
            value: {
                avatar: allPolicies?.[`${ONYXKEYS.COLLECTION.POLICY}${policyID}`]?.avatar,
            },
        },
    ];

    const params: UpdateWorkspaceAvatarParams = {
        policyID,
        file,
    };

    API.write(WRITE_COMMANDS.UPDATE_WORKSPACE_AVATAR, params, {optimisticData, finallyData, failureData});
}

/**
 * Deletes the avatar image for the workspace
 */
function deleteWorkspaceAvatar(policyID: string) {
    const optimisticData: OnyxUpdate[] = [
        {
            onyxMethod: Onyx.METHOD.MERGE,
            key: `${ONYXKEYS.COLLECTION.POLICY}${policyID}`,
            value: {
                pendingFields: {
                    avatar: CONST.RED_BRICK_ROAD_PENDING_ACTION.UPDATE,
                },
                errorFields: {
                    avatar: null,
                },
                avatar: '',
            },
        },
    ];
    const finallyData: OnyxUpdate[] = [
        {
            onyxMethod: Onyx.METHOD.MERGE,
            key: `${ONYXKEYS.COLLECTION.POLICY}${policyID}`,
            value: {
                pendingFields: {
                    avatar: null,
                },
            },
        },
    ];
    const failureData: OnyxUpdate[] = [
        {
            onyxMethod: Onyx.METHOD.MERGE,
            key: `${ONYXKEYS.COLLECTION.POLICY}${policyID}`,
            value: {
                errorFields: {
                    avatar: ErrorUtils.getMicroSecondOnyxError('avatarWithImagePicker.deleteWorkspaceError'),
                },
            },
        },
    ];

    const params: DeleteWorkspaceAvatarParams = {policyID};

    API.write(WRITE_COMMANDS.DELETE_WORKSPACE_AVATAR, params, {optimisticData, finallyData, failureData});
}

/**
 * Clear error and pending fields for the workspace avatar
 */
function clearAvatarErrors(policyID: string) {
    Onyx.merge(`${ONYXKEYS.COLLECTION.POLICY}${policyID}`, {
        errorFields: {
            avatar: null,
        },
        pendingFields: {
            avatar: null,
        },
    });
}

/**
 * Optimistically update the general settings. Set the general settings as pending until the response succeeds.
 * If the response fails set a general error message. Clear the error message when updating.
 */
function updateGeneralSettings(policyID: string, name: string, currency: string) {
    const policy = allPolicies?.[`${ONYXKEYS.COLLECTION.POLICY}${policyID}`];

    if (!policy) {
        return;
    }

    const distanceUnit = Object.values(policy?.customUnits ?? {}).find((unit) => unit.name === CONST.CUSTOM_UNITS.NAME_DISTANCE);
    const distanceRate = Object.values(distanceUnit?.rates ?? {}).find((rate) => rate.name === CONST.CUSTOM_UNITS.DEFAULT_RATE);

    const optimisticData: OnyxUpdate[] = [
        {
            // We use SET because it's faster than merge and avoids a race condition when setting the currency and navigating the user to the Bank account page in confirmCurrencyChangeAndHideModal
            onyxMethod: Onyx.METHOD.SET,
            key: `${ONYXKEYS.COLLECTION.POLICY}${policyID}`,
            value: {
                ...policy,

                pendingFields: {
                    generalSettings: CONST.RED_BRICK_ROAD_PENDING_ACTION.UPDATE,
                },

                // Clear errorFields in case the user didn't dismiss the general settings error
                errorFields: {
                    generalSettings: null,
                },
                name,
                outputCurrency: currency,
                ...(distanceUnit?.customUnitID && distanceRate?.customUnitRateID
                    ? {
                          customUnits: {
                              [distanceUnit?.customUnitID]: {
                                  ...distanceUnit,
                                  rates: {
                                      [distanceRate?.customUnitRateID]: {
                                          ...distanceRate,
                                          currency,
                                      },
                                  },
                              },
                          },
                      }
                    : {}),
            },
        },
    ];
    const finallyData: OnyxUpdate[] = [
        {
            onyxMethod: Onyx.METHOD.MERGE,
            key: `${ONYXKEYS.COLLECTION.POLICY}${policyID}`,
            value: {
                pendingFields: {
                    generalSettings: null,
                },
            },
        },
    ];

    const failureData: OnyxUpdate[] = [
        {
            onyxMethod: Onyx.METHOD.MERGE,
            key: `${ONYXKEYS.COLLECTION.POLICY}${policyID}`,
            value: {
                errorFields: {
                    generalSettings: ErrorUtils.getMicroSecondOnyxError('workspace.editor.genericFailureMessage'),
                },
                ...(distanceUnit?.customUnitID
                    ? {
                          customUnits: {
                              [distanceUnit.customUnitID]: distanceUnit,
                          },
                      }
                    : {}),
            },
        },
    ];

    const params: UpdateWorkspaceGeneralSettingsParams = {
        policyID,
        workspaceName: name,
        currency,
    };

    API.write(WRITE_COMMANDS.UPDATE_WORKSPACE_GENERAL_SETTINGS, params, {
        optimisticData,
        finallyData,
        failureData,
    });
}

function updateWorkspaceDescription(policyID: string, description: string, currentDescription: string) {
    if (description === currentDescription) {
        return;
    }
    const parsedDescription = ReportUtils.getParsedComment(description);

    const optimisticData: OnyxUpdate[] = [
        {
            onyxMethod: Onyx.METHOD.MERGE,
            key: `${ONYXKEYS.COLLECTION.POLICY}${policyID}`,
            value: {
                description: parsedDescription,
                pendingFields: {
                    description: CONST.RED_BRICK_ROAD_PENDING_ACTION.UPDATE,
                },
                errorFields: {
                    description: null,
                },
            },
        },
    ];
    const finallyData: OnyxUpdate[] = [
        {
            onyxMethod: Onyx.METHOD.MERGE,
            key: `${ONYXKEYS.COLLECTION.POLICY}${policyID}`,
            value: {
                pendingFields: {
                    description: null,
                },
            },
        },
    ];
    const failureData: OnyxUpdate[] = [
        {
            onyxMethod: Onyx.METHOD.MERGE,
            key: `${ONYXKEYS.COLLECTION.POLICY}${policyID}`,
            value: {
                errorFields: {
                    description: ErrorUtils.getMicroSecondOnyxError('workspace.editor.genericFailureMessage'),
                },
            },
        },
    ];

    const params: UpdateWorkspaceDescriptionParams = {
        policyID,
        description: parsedDescription,
    };

    API.write(WRITE_COMMANDS.UPDATE_WORKSPACE_DESCRIPTION, params, {
        optimisticData,
        finallyData,
        failureData,
    });
}

function clearWorkspaceGeneralSettingsErrors(policyID: string) {
    Onyx.merge(`${ONYXKEYS.COLLECTION.POLICY}${policyID}`, {
        errorFields: {
            generalSettings: null,
        },
    });
}

function setWorkspaceErrors(policyID: string, errors: Errors) {
    if (!allPolicies?.[policyID]) {
        return;
    }

    Onyx.merge(`${ONYXKEYS.COLLECTION.POLICY}${policyID}`, {errors: null});
    Onyx.merge(`${ONYXKEYS.COLLECTION.POLICY}${policyID}`, {errors});
}

function clearCustomUnitErrors(policyID: string, customUnitID: string, customUnitRateID: string) {
    Onyx.merge(`${ONYXKEYS.COLLECTION.POLICY}${policyID}`, {
        customUnits: {
            [customUnitID]: {
                errors: null,
                pendingAction: null,
                rates: {
                    [customUnitRateID]: {
                        errors: null,
                        pendingAction: null,
                    },
                },
            },
        },
    });
}

function hideWorkspaceAlertMessage(policyID: string) {
    if (!allPolicies?.[policyID]) {
        return;
    }

    Onyx.merge(`${ONYXKEYS.COLLECTION.POLICY}${policyID}`, {alertMessage: ''});
}

function updateWorkspaceCustomUnitAndRate(policyID: string, currentCustomUnit: CustomUnit, newCustomUnit: NewCustomUnit, lastModified?: string) {
    if (!currentCustomUnit.customUnitID || !newCustomUnit?.customUnitID || !newCustomUnit.rates?.customUnitRateID) {
        return;
    }

    const optimisticData: OnyxUpdate[] = [
        {
            onyxMethod: Onyx.METHOD.MERGE,
            key: `${ONYXKEYS.COLLECTION.POLICY}${policyID}`,
            value: {
                customUnits: {
                    [newCustomUnit.customUnitID]: {
                        ...newCustomUnit,
                        rates: {
                            [newCustomUnit.rates.customUnitRateID]: {
                                ...newCustomUnit.rates,
                                errors: null,
                                pendingAction: CONST.RED_BRICK_ROAD_PENDING_ACTION.UPDATE,
                            },
                        },
                        pendingAction: CONST.RED_BRICK_ROAD_PENDING_ACTION.UPDATE,
                    },
                },
            },
        },
    ];

    const successData: OnyxUpdate[] = [
        {
            onyxMethod: Onyx.METHOD.MERGE,
            key: `${ONYXKEYS.COLLECTION.POLICY}${policyID}`,
            value: {
                customUnits: {
                    [newCustomUnit.customUnitID]: {
                        pendingAction: null,
                        errors: null,
                        rates: {
                            [newCustomUnit.rates.customUnitRateID]: {
                                pendingAction: null,
                            },
                        },
                    },
                },
            },
        },
    ];

    const failureData: OnyxUpdate[] = [
        {
            onyxMethod: Onyx.METHOD.MERGE,
            key: `${ONYXKEYS.COLLECTION.POLICY}${policyID}`,
            value: {
                customUnits: {
                    [currentCustomUnit.customUnitID]: {
                        customUnitID: currentCustomUnit.customUnitID,
                        rates: {
                            [newCustomUnit.rates.customUnitRateID]: {
                                ...currentCustomUnit.rates,
                                errors: ErrorUtils.getMicroSecondOnyxError('workspace.reimburse.updateCustomUnitError'),
                            },
                        },
                    },
                },
            },
        },
    ];

    const newCustomUnitParam = lodashClone(newCustomUnit);
    const {pendingAction, errors, ...newRates} = newCustomUnitParam.rates ?? {};
    newCustomUnitParam.rates = newRates;

    const params: UpdateWorkspaceCustomUnitAndRateParams = {
        policyID,
        lastModified,
        customUnit: JSON.stringify(newCustomUnitParam),
        customUnitRate: JSON.stringify(newCustomUnitParam.rates),
    };

    API.write(WRITE_COMMANDS.UPDATE_WORKSPACE_CUSTOM_UNIT_AND_RATE, params, {optimisticData, successData, failureData});
}

/**
 * Removes an error after trying to delete a member
 */
function clearDeleteMemberError(policyID: string, accountID: number) {
    Onyx.merge(`${ONYXKEYS.COLLECTION.POLICY_MEMBERS}${policyID}`, {
        [accountID]: {
            pendingAction: null,
            errors: null,
        },
    });
}

/**
 * Removes an error after trying to add a member
 */
function clearAddMemberError(policyID: string, accountID: number) {
    Onyx.merge(`${ONYXKEYS.COLLECTION.POLICY_MEMBERS}${policyID}`, {
        [accountID]: null,
    });
    Onyx.merge(`${ONYXKEYS.PERSONAL_DETAILS_LIST}`, {
        [accountID]: null,
    });
}

/**
 * Removes an error after trying to delete a workspace
 */
function clearDeleteWorkspaceError(policyID: string) {
    Onyx.merge(`${ONYXKEYS.COLLECTION.POLICY}${policyID}`, {
        pendingAction: null,
        errors: null,
    });
}

/**
 * Removes the workspace after failure to create.
 */
function removeWorkspace(policyID: string) {
    Onyx.set(`${ONYXKEYS.COLLECTION.POLICY}${policyID}`, null);
}

/**
 * Generate a policy name based on an email and policy list.
 * @param [email] the email to base the workspace name on. If not passed, will use the logged-in user's email instead
 */
function generateDefaultWorkspaceName(email = ''): string {
    const emailParts = email ? email.split('@') : sessionEmail.split('@');
    let defaultWorkspaceName = '';
    if (!emailParts || emailParts.length !== 2) {
        return defaultWorkspaceName;
    }
    const username = emailParts[0];
    const domain = emailParts[1];

    if (PUBLIC_DOMAINS.some((publicDomain) => publicDomain === domain.toLowerCase())) {
        defaultWorkspaceName = `${Str.UCFirst(username)}'s Workspace`;
    } else {
        defaultWorkspaceName = `${Str.UCFirst(domain.split('.')[0])}'s Workspace`;
    }

    if (`@${domain.toLowerCase()}` === CONST.SMS.DOMAIN) {
        defaultWorkspaceName = 'My Group Workspace';
    }

    if (isEmptyObject(allPolicies)) {
        return defaultWorkspaceName;
    }

    // find default named workspaces and increment the last number
    const numberRegEx = new RegExp(`${escapeRegExp(defaultWorkspaceName)} ?(\\d*)`, 'i');
    const parsedWorkspaceNumbers = Object.values(allPolicies ?? {})
        .filter((policy) => policy?.name && numberRegEx.test(policy.name))
        .map((policy) => Number(numberRegEx.exec(policy?.name ?? '')?.[1] ?? '1')); // parse the number at the end
    const lastWorkspaceNumber = Math.max(...parsedWorkspaceNumbers);
    return lastWorkspaceNumber !== -Infinity ? `${defaultWorkspaceName} ${lastWorkspaceNumber + 1}` : defaultWorkspaceName;
}

/**
 * Returns a client generated 16 character hexadecimal value for the policyID
 */
function generatePolicyID(): string {
    return NumberUtils.generateHexadecimalValue(16);
}

/**
 * Returns a client generated 13 character hexadecimal value for a custom unit ID
 */
function generateCustomUnitID(): string {
    return NumberUtils.generateHexadecimalValue(13);
}

function buildOptimisticCustomUnits(): OptimisticCustomUnits {
    const currency = allPersonalDetails?.[sessionAccountID]?.localCurrencyCode ?? CONST.CURRENCY.USD;
    const customUnitID = generateCustomUnitID();
    const customUnitRateID = generateCustomUnitID();

    const customUnits: Record<string, CustomUnit> = {
        [customUnitID]: {
            customUnitID,
            name: CONST.CUSTOM_UNITS.NAME_DISTANCE,
            attributes: {
                unit: CONST.CUSTOM_UNITS.DISTANCE_UNIT_MILES,
            },
            rates: {
                [customUnitRateID]: {
                    customUnitRateID,
                    name: CONST.CUSTOM_UNITS.DEFAULT_RATE,
                    rate: CONST.CUSTOM_UNITS.MILEAGE_IRS_RATE * CONST.POLICY.CUSTOM_UNIT_RATE_BASE_OFFSET,
                    currency,
                },
            },
        },
    };

    return {
        customUnits,
        customUnitID,
        customUnitRateID,
        outputCurrency: currency,
    };
}

/**
 * Optimistically creates a Policy Draft for a new workspace
 *
 * @param [policyOwnerEmail] the email of the account to make the owner of the policy
 * @param [policyName] custom policy name we will use for created workspace
 * @param [policyID] custom policy id we will use for created workspace
 * @param [makeMeAdmin] leave the calling account as an admin on the policy
 */
function createDraftInitialWorkspace(policyOwnerEmail = '', policyName = '', policyID = generatePolicyID(), makeMeAdmin = false) {
    const workspaceName = policyName || generateDefaultWorkspaceName(policyOwnerEmail);
    const {customUnits, outputCurrency} = buildOptimisticCustomUnits();

    const optimisticData: OnyxUpdate[] = [
        {
            onyxMethod: Onyx.METHOD.SET,
            key: `${ONYXKEYS.COLLECTION.POLICY_DRAFTS}${policyID}`,
            value: {
                id: policyID,
                type: CONST.POLICY.TYPE.FREE,
                name: workspaceName,
                role: CONST.POLICY.ROLE.ADMIN,
                owner: sessionEmail,
                ownerAccountID: sessionAccountID,
                isPolicyExpenseChatEnabled: true,
                outputCurrency,
                pendingAction: CONST.RED_BRICK_ROAD_PENDING_ACTION.ADD,
                customUnits,
                makeMeAdmin,
            },
        },
        {
            onyxMethod: Onyx.METHOD.SET,
            key: `${ONYXKEYS.COLLECTION.POLICY_MEMBERS_DRAFTS}${policyID}`,
            value: {
                [sessionAccountID]: {
                    role: CONST.POLICY.ROLE.ADMIN,
                    errors: {},
                },
            },
        },
    ];

    Onyx.update(optimisticData);
}

/**
 * Optimistically creates a new workspace and default workspace chats
 *
 * @param [policyOwnerEmail] the email of the account to make the owner of the policy
 * @param [makeMeAdmin] leave the calling account as an admin on the policy
 * @param [policyName] custom policy name we will use for created workspace
 * @param [policyID] custom policy id we will use for created workspace
 */
function createWorkspace(policyOwnerEmail = '', makeMeAdmin = false, policyName = '', policyID = generatePolicyID()): string {
    const workspaceName = policyName || generateDefaultWorkspaceName(policyOwnerEmail);

    const {customUnits, customUnitID, customUnitRateID, outputCurrency} = buildOptimisticCustomUnits();

    const {
        announceChatReportID,
        announceChatData,
        announceReportActionData,
        announceCreatedReportActionID,
        adminsChatReportID,
        adminsChatData,
        adminsReportActionData,
        adminsCreatedReportActionID,
        expenseChatReportID,
        expenseChatData,
        expenseReportActionData,
        expenseCreatedReportActionID,
    } = ReportUtils.buildOptimisticWorkspaceChats(policyID, workspaceName);
    const optimisticData: OnyxUpdate[] = [
        {
            onyxMethod: Onyx.METHOD.SET,
            key: `${ONYXKEYS.COLLECTION.POLICY}${policyID}`,
            value: {
                id: policyID,
                type: CONST.POLICY.TYPE.FREE,
                name: workspaceName,
                role: CONST.POLICY.ROLE.ADMIN,
                owner: sessionEmail,
                ownerAccountID: sessionAccountID,
                isPolicyExpenseChatEnabled: true,
                outputCurrency,
                pendingAction: CONST.RED_BRICK_ROAD_PENDING_ACTION.ADD,
                customUnits,
                areCategoriesEnabled: true,
                areTagsEnabled: false,
                areDistanceRatesEnabled: false,
                areWorkflowsEnabled: false,
                areReportFieldsEnabled: false,
                areConnectionsEnabled: false,
            },
        },
        {
            onyxMethod: Onyx.METHOD.SET,
            key: `${ONYXKEYS.COLLECTION.POLICY_MEMBERS}${policyID}`,
            value: {
                [sessionAccountID]: {
                    role: CONST.POLICY.ROLE.ADMIN,
                    errors: {},
                },
            },
        },
        {
            onyxMethod: Onyx.METHOD.SET,
            key: `${ONYXKEYS.COLLECTION.REPORT}${announceChatReportID}`,
            value: {
                pendingFields: {
                    addWorkspaceRoom: CONST.RED_BRICK_ROAD_PENDING_ACTION.ADD,
                },
                ...announceChatData,
            },
        },
        {
            onyxMethod: Onyx.METHOD.SET,
            key: `${ONYXKEYS.COLLECTION.REPORT_ACTIONS}${announceChatReportID}`,
            value: announceReportActionData,
        },
        {
            onyxMethod: Onyx.METHOD.SET,
            key: `${ONYXKEYS.COLLECTION.REPORT}${adminsChatReportID}`,
            value: {
                pendingFields: {
                    addWorkspaceRoom: CONST.RED_BRICK_ROAD_PENDING_ACTION.ADD,
                },
                ...adminsChatData,
            },
        },
        {
            onyxMethod: Onyx.METHOD.SET,
            key: `${ONYXKEYS.COLLECTION.REPORT_ACTIONS}${adminsChatReportID}`,
            value: adminsReportActionData,
        },
        {
            onyxMethod: Onyx.METHOD.SET,
            key: `${ONYXKEYS.COLLECTION.REPORT}${expenseChatReportID}`,
            value: {
                pendingFields: {
                    addWorkspaceRoom: CONST.RED_BRICK_ROAD_PENDING_ACTION.ADD,
                },
                ...expenseChatData,
            },
        },
        {
            onyxMethod: Onyx.METHOD.SET,
            key: `${ONYXKEYS.COLLECTION.REPORT_ACTIONS}${expenseChatReportID}`,
            value: expenseReportActionData,
        },
        {
            onyxMethod: Onyx.METHOD.SET,
            key: `${ONYXKEYS.COLLECTION.POLICY_DRAFTS}${policyID}`,
            value: null,
        },
        {
            onyxMethod: Onyx.METHOD.SET,
            key: `${ONYXKEYS.COLLECTION.POLICY_MEMBERS_DRAFTS}${policyID}`,
            value: null,
        },
    ];

    const successData: OnyxUpdate[] = [
        {
            onyxMethod: Onyx.METHOD.MERGE,
            key: `${ONYXKEYS.COLLECTION.POLICY}${policyID}`,
            value: {pendingAction: null},
        },
        {
            onyxMethod: Onyx.METHOD.MERGE,
            key: `${ONYXKEYS.COLLECTION.REPORT}${announceChatReportID}`,
            value: {
                pendingFields: {
                    addWorkspaceRoom: null,
                },
                pendingAction: null,
            },
        },
        {
            onyxMethod: Onyx.METHOD.MERGE,
            key: `${ONYXKEYS.COLLECTION.REPORT_ACTIONS}${announceChatReportID}`,
            value: {
                [announceCreatedReportActionID]: {
                    pendingAction: null,
                },
            },
        },
        {
            onyxMethod: Onyx.METHOD.MERGE,
            key: `${ONYXKEYS.COLLECTION.REPORT}${adminsChatReportID}`,
            value: {
                pendingFields: {
                    addWorkspaceRoom: null,
                },
                pendingAction: null,
                pendingChatMembers: [],
            },
        },
        {
            onyxMethod: Onyx.METHOD.MERGE,
            key: `${ONYXKEYS.COLLECTION.REPORT_ACTIONS}${adminsChatReportID}`,
            value: {
                [adminsCreatedReportActionID]: {
                    pendingAction: null,
                },
            },
        },
        {
            onyxMethod: Onyx.METHOD.MERGE,
            key: `${ONYXKEYS.COLLECTION.REPORT}${expenseChatReportID}`,
            value: {
                pendingFields: {
                    addWorkspaceRoom: null,
                },
                pendingAction: null,
            },
        },
        {
            onyxMethod: Onyx.METHOD.MERGE,
            key: `${ONYXKEYS.COLLECTION.REPORT_ACTIONS}${expenseChatReportID}`,
            value: {
                [expenseCreatedReportActionID]: {
                    pendingAction: null,
                },
            },
        },
    ];

    const failureData: OnyxUpdate[] = [
        {
            onyxMethod: Onyx.METHOD.SET,
            key: `${ONYXKEYS.COLLECTION.POLICY_MEMBERS}${policyID}`,
            value: null,
        },
        {
            onyxMethod: Onyx.METHOD.SET,
            key: `${ONYXKEYS.COLLECTION.REPORT}${announceChatReportID}`,
            value: null,
        },
        {
            onyxMethod: Onyx.METHOD.SET,
            key: `${ONYXKEYS.COLLECTION.REPORT_ACTIONS}${announceChatReportID}`,
            value: null,
        },
        {
            onyxMethod: Onyx.METHOD.SET,
            key: `${ONYXKEYS.COLLECTION.REPORT}${adminsChatReportID}`,
            value: null,
        },
        {
            onyxMethod: Onyx.METHOD.SET,
            key: `${ONYXKEYS.COLLECTION.REPORT_ACTIONS}${adminsChatReportID}`,
            value: null,
        },
        {
            onyxMethod: Onyx.METHOD.SET,
            key: `${ONYXKEYS.COLLECTION.REPORT}${expenseChatReportID}`,
            value: null,
        },
        {
            onyxMethod: Onyx.METHOD.SET,
            key: `${ONYXKEYS.COLLECTION.REPORT_ACTIONS}${expenseChatReportID}`,
            value: null,
        },
    ];

    const params: CreateWorkspaceParams = {
        policyID,
        announceChatReportID,
        adminsChatReportID,
        expenseChatReportID,
        ownerEmail: policyOwnerEmail,
        makeMeAdmin,
        policyName: workspaceName,
        type: CONST.POLICY.TYPE.FREE,
        announceCreatedReportActionID,
        adminsCreatedReportActionID,
        expenseCreatedReportActionID,
        customUnitID,
        customUnitRateID,
    };

    API.write(WRITE_COMMANDS.CREATE_WORKSPACE, params, {optimisticData, successData, failureData});

    return adminsChatReportID;
}

function openWorkspaceReimburseView(policyID: string) {
    if (!policyID) {
        Log.warn('openWorkspaceReimburseView invalid params', {policyID});
        return;
    }

    const successData: OnyxUpdate[] = [
        {
            onyxMethod: Onyx.METHOD.MERGE,
            key: ONYXKEYS.REIMBURSEMENT_ACCOUNT,
            value: {
                isLoading: false,
            },
        },
    ];

    const failureData: OnyxUpdate[] = [
        {
            onyxMethod: Onyx.METHOD.MERGE,
            key: ONYXKEYS.REIMBURSEMENT_ACCOUNT,
            value: {
                isLoading: false,
            },
        },
    ];

    const params: OpenWorkspaceReimburseViewParams = {policyID};

    API.read(READ_COMMANDS.OPEN_WORKSPACE_REIMBURSE_VIEW, params, {successData, failureData});
}

function openPolicyWorkflowsPage(policyID: string) {
    if (!policyID) {
        Log.warn('openPolicyWorkflowsPage invalid params', {policyID});
        return;
    }

    const onyxData: OnyxData = {
        optimisticData: [
            {
                onyxMethod: Onyx.METHOD.MERGE,
                // @ts-expect-error: ONYXKEYS.REIMBURSEMENT_ACCOUNT is conflicting with ONYXKEYS.FORMS.REIMBURSEMENT_ACCOUNT_FORM
                key: `${ONYXKEYS.REIMBURSEMENT_ACCOUNT}${policyID}`,
                value: {
                    isLoading: true,
                },
            },
        ],
        successData: [
            {
                onyxMethod: Onyx.METHOD.MERGE,
                // @ts-expect-error: ONYXKEYS.REIMBURSEMENT_ACCOUNT is conflicting with ONYXKEYS.FORMS.REIMBURSEMENT_ACCOUNT_FORM
                key: `${ONYXKEYS.REIMBURSEMENT_ACCOUNT}${policyID}`,
                value: {
                    isLoading: false,
                },
            },
        ],
        failureData: [
            {
                onyxMethod: Onyx.METHOD.MERGE,
                // @ts-expect-error: ONYXKEYS.REIMBURSEMENT_ACCOUNT is conflicting with ONYXKEYS.FORMS.REIMBURSEMENT_ACCOUNT_FORM
                key: `${ONYXKEYS.REIMBURSEMENT_ACCOUNT}${policyID}`,
                value: {
                    isLoading: false,
                },
            },
        ],
    };

    const params: OpenPolicyWorkflowsPageParams = {policyID};

    API.read(READ_COMMANDS.OPEN_POLICY_WORKFLOWS_PAGE, params, onyxData);
}

function setPolicyIDForReimburseView(policyID: string) {
    Onyx.merge(ONYXKEYS.WORKSPACE_RATE_AND_UNIT, {policyID, rate: null, unit: null});
}

function clearOnyxDataForReimburseView() {
    Onyx.merge(ONYXKEYS.WORKSPACE_RATE_AND_UNIT, null);
}

function setRateForReimburseView(rate: string) {
    Onyx.merge(ONYXKEYS.WORKSPACE_RATE_AND_UNIT, {rate});
}

function setUnitForReimburseView(unit: Unit) {
    Onyx.merge(ONYXKEYS.WORKSPACE_RATE_AND_UNIT, {unit});
}

/**
 * Returns the accountIDs of the members of the policy whose data is passed in the parameters
 */
function openWorkspace(policyID: string, clientMemberAccountIDs: number[]) {
    if (!policyID || !clientMemberAccountIDs) {
        Log.warn('openWorkspace invalid params', {policyID, clientMemberAccountIDs});
        return;
    }

    const params: OpenWorkspaceParams = {
        policyID,
        clientMemberAccountIDs: JSON.stringify(clientMemberAccountIDs),
    };

    API.read(READ_COMMANDS.OPEN_WORKSPACE, params);
}

function openWorkspaceMembersPage(policyID: string, clientMemberEmails: string[]) {
    if (!policyID || !clientMemberEmails) {
        Log.warn('openWorkspaceMembersPage invalid params', {policyID, clientMemberEmails});
        return;
    }

    const params: OpenWorkspaceMembersPageParams = {
        policyID,
        clientMemberEmails: JSON.stringify(clientMemberEmails),
    };

    API.read(READ_COMMANDS.OPEN_WORKSPACE_MEMBERS_PAGE, params);
}

function openPolicyCategoriesPage(policyID: string) {
    if (!policyID) {
        Log.warn('openPolicyCategoriesPage invalid params', {policyID});
        return;
    }

    const params: OpenPolicyCategoriesPageParams = {
        policyID,
    };

    API.read(READ_COMMANDS.OPEN_POLICY_CATEGORIES_PAGE, params);
}

function openPolicyTagsPage(policyID: string) {
    if (!policyID) {
        Log.warn('openPolicyTasgPage invalid params', {policyID});
        return;
    }

    const params: OpenPolicyTagsPageParams = {
        policyID,
    };

    API.read(READ_COMMANDS.OPEN_POLICY_TAGS_PAGE, params);
}

function openPolicyTaxesPage(policyID: string) {
    if (!policyID) {
        Log.warn('openPolicyTaxesPage invalid params', {policyID});
        return;
    }

    const params: OpenPolicyTaxesPageParams = {
        policyID,
    };

    API.read(READ_COMMANDS.OPEN_POLICY_TAXES_PAGE, params);
}

function openWorkspaceInvitePage(policyID: string, clientMemberEmails: string[]) {
    if (!policyID || !clientMemberEmails) {
        Log.warn('openWorkspaceInvitePage invalid params', {policyID, clientMemberEmails});
        return;
    }

    const params: OpenWorkspaceInvitePageParams = {
        policyID,
        clientMemberEmails: JSON.stringify(clientMemberEmails),
    };

    API.read(READ_COMMANDS.OPEN_WORKSPACE_INVITE_PAGE, params);
}

function openDraftWorkspaceRequest(policyID: string) {
    const params: OpenDraftWorkspaceRequestParams = {policyID};

    API.read(READ_COMMANDS.OPEN_DRAFT_WORKSPACE_REQUEST, params);
}

function setWorkspaceInviteMembersDraft(policyID: string, invitedEmailsToAccountIDs: InvitedEmailsToAccountIDs) {
    Onyx.set(`${ONYXKEYS.COLLECTION.WORKSPACE_INVITE_MEMBERS_DRAFT}${policyID}`, invitedEmailsToAccountIDs);
}

function setWorkspaceInviteMessageDraft(policyID: string, message: string) {
    Onyx.set(`${ONYXKEYS.COLLECTION.WORKSPACE_INVITE_MESSAGE_DRAFT}${policyID}`, message);
}

function clearErrors(policyID: string) {
    setWorkspaceErrors(policyID, {});
    hideWorkspaceAlertMessage(policyID);
}

/**
 * Dismiss the informative messages about which policy members were added with primary logins when invited with their secondary login.
 */
function dismissAddedWithPrimaryLoginMessages(policyID: string) {
    Onyx.merge(`${ONYXKEYS.COLLECTION.POLICY}${policyID}`, {primaryLoginsInvited: null});
}

function buildOptimisticPolicyRecentlyUsedCategories(policyID?: string, category?: string) {
    if (!policyID || !category) {
        return [];
    }

    const policyRecentlyUsedCategories = allRecentlyUsedCategories?.[`${ONYXKEYS.COLLECTION.POLICY_RECENTLY_USED_CATEGORIES}${policyID}`] ?? [];

    return lodashUnion([category], policyRecentlyUsedCategories);
}

function buildOptimisticPolicyRecentlyUsedTags(policyID?: string, transactionTags?: string): RecentlyUsedTags {
    if (!policyID || !transactionTags) {
        return {};
    }

    const policyTags = allPolicyTags?.[`${ONYXKEYS.COLLECTION.POLICY_TAGS}${policyID}`] ?? {};
    const policyTagKeys = Object.keys(policyTags);
    const policyRecentlyUsedTags = allRecentlyUsedTags?.[`${ONYXKEYS.COLLECTION.POLICY_RECENTLY_USED_TAGS}${policyID}`] ?? {};
    const newOptimisticPolicyRecentlyUsedTags: RecentlyUsedTags = {};

    TransactionUtils.getTagArrayFromName(transactionTags).forEach((tag, index) => {
        if (!tag) {
            return;
        }

        const tagListKey = policyTagKeys[index];
        newOptimisticPolicyRecentlyUsedTags[tagListKey] = [...new Set([...tag, ...(policyRecentlyUsedTags[tagListKey] ?? [])])];
    });

    return newOptimisticPolicyRecentlyUsedTags;
}

/**
 * This flow is used for bottom up flow converting IOU report to an expense report. When user takes this action,
 * we create a Collect type workspace when the person taking the action becomes an owner and an admin, while we
 * add a new member to the workspace as an employee and convert the IOU report passed as a param into an expense report.
 *
 * @returns policyID of the workspace we have created
 */
function createWorkspaceFromIOUPayment(iouReport: Report | EmptyObject): string | undefined {
    // This flow only works for IOU reports
    if (!ReportUtils.isIOUReportUsingReport(iouReport)) {
        return;
    }

    // Generate new variables for the policy
    const policyID = generatePolicyID();
    const workspaceName = generateDefaultWorkspaceName(sessionEmail);
    const employeeAccountID = iouReport.ownerAccountID;
    const employeeEmail = iouReport.ownerEmail ?? '';
    const {customUnits, customUnitID, customUnitRateID} = buildOptimisticCustomUnits();
    const oldPersonalPolicyID = iouReport.policyID;
    const iouReportID = iouReport.reportID;

    const {
        announceChatReportID,
        announceChatData,
        announceReportActionData,
        announceCreatedReportActionID,
        adminsChatReportID,
        adminsChatData,
        adminsReportActionData,
        adminsCreatedReportActionID,
        expenseChatReportID: workspaceChatReportID,
        expenseChatData: workspaceChatData,
        expenseReportActionData: workspaceChatReportActionData,
        expenseCreatedReportActionID: workspaceChatCreatedReportActionID,
    } = ReportUtils.buildOptimisticWorkspaceChats(policyID, workspaceName);

    if (!employeeAccountID) {
        return;
    }

    // Create the workspace chat for the employee whose IOU is being paid
    const employeeWorkspaceChat = createPolicyExpenseChats(policyID, {[employeeEmail]: employeeAccountID}, true);
    const newWorkspace = {
        id: policyID,

        // We are creating a collect policy in this case
        type: CONST.POLICY.TYPE.TEAM,
        name: workspaceName,
        role: CONST.POLICY.ROLE.ADMIN,
        owner: sessionEmail,
        ownerAccountID: sessionAccountID,
        isPolicyExpenseChatEnabled: true,

        // Setting the currency to USD as we can only add the VBBA for this policy currency right now
        outputCurrency: CONST.CURRENCY.USD,
        pendingAction: CONST.RED_BRICK_ROAD_PENDING_ACTION.ADD,
        customUnits,
        areCategoriesEnabled: true,
        areTagsEnabled: false,
        areDistanceRatesEnabled: false,
        areWorkflowsEnabled: false,
        areReportFieldsEnabled: false,
        areConnectionsEnabled: false,
    };

    const optimisticData: OnyxUpdate[] = [
        {
            onyxMethod: Onyx.METHOD.SET,
            key: `${ONYXKEYS.COLLECTION.POLICY}${policyID}`,
            value: newWorkspace,
        },
        {
            onyxMethod: Onyx.METHOD.SET,
            key: `${ONYXKEYS.COLLECTION.POLICY_MEMBERS}${policyID}`,
            value: {
                [sessionAccountID]: {
                    role: CONST.POLICY.ROLE.ADMIN,
                    errors: {},
                },
                [employeeAccountID]: {
                    role: CONST.POLICY.ROLE.USER,
                    errors: {},
                },
            },
        },
        {
            onyxMethod: Onyx.METHOD.SET,
            key: `${ONYXKEYS.COLLECTION.REPORT}${announceChatReportID}`,
            value: {
                pendingFields: {
                    addWorkspaceRoom: CONST.RED_BRICK_ROAD_PENDING_ACTION.ADD,
                },
                ...announceChatData,
            },
        },
        {
            onyxMethod: Onyx.METHOD.SET,
            key: `${ONYXKEYS.COLLECTION.REPORT_ACTIONS}${announceChatReportID}`,
            value: announceReportActionData,
        },
        {
            onyxMethod: Onyx.METHOD.SET,
            key: `${ONYXKEYS.COLLECTION.REPORT}${adminsChatReportID}`,
            value: {
                pendingFields: {
                    addWorkspaceRoom: CONST.RED_BRICK_ROAD_PENDING_ACTION.ADD,
                },
                ...adminsChatData,
            },
        },
        {
            onyxMethod: Onyx.METHOD.SET,
            key: `${ONYXKEYS.COLLECTION.REPORT_ACTIONS}${adminsChatReportID}`,
            value: adminsReportActionData,
        },
        {
            onyxMethod: Onyx.METHOD.SET,
            key: `${ONYXKEYS.COLLECTION.REPORT}${workspaceChatReportID}`,
            value: {
                pendingFields: {
                    addWorkspaceRoom: CONST.RED_BRICK_ROAD_PENDING_ACTION.ADD,
                },
                ...workspaceChatData,
            },
        },
        {
            onyxMethod: Onyx.METHOD.SET,
            key: `${ONYXKEYS.COLLECTION.REPORT_ACTIONS}${workspaceChatReportID}`,
            value: workspaceChatReportActionData,
        },
        {
            onyxMethod: Onyx.METHOD.MERGE,
            key: `${ONYXKEYS.COLLECTION.POLICY_DRAFTS}${policyID}`,
            value: {
                pendingFields: {
                    addWorkspaceRoom: null,
                },
                pendingAction: null,
            },
        },
        {
            onyxMethod: Onyx.METHOD.MERGE,
            key: `${ONYXKEYS.COLLECTION.POLICY_MEMBERS_DRAFTS}${policyID}`,
            value: {
                pendingAction: null,
            },
        },
        ...employeeWorkspaceChat.onyxOptimisticData,
    ];

    const successData: OnyxUpdate[] = [
        {
            onyxMethod: Onyx.METHOD.MERGE,
            key: `${ONYXKEYS.COLLECTION.POLICY}${policyID}`,
            value: {pendingAction: null},
        },
        {
            onyxMethod: Onyx.METHOD.MERGE,
            key: `${ONYXKEYS.COLLECTION.REPORT}${announceChatReportID}`,
            value: {
                pendingFields: {
                    addWorkspaceRoom: null,
                },
                pendingAction: null,
            },
        },
        {
            onyxMethod: Onyx.METHOD.MERGE,
            key: `${ONYXKEYS.COLLECTION.REPORT_ACTIONS}${announceChatReportID}`,
            value: {
                [Object.keys(announceChatData)[0]]: {
                    pendingAction: null,
                },
            },
        },
        {
            onyxMethod: Onyx.METHOD.MERGE,
            key: `${ONYXKEYS.COLLECTION.REPORT}${adminsChatReportID}`,
            value: {
                pendingFields: {
                    addWorkspaceRoom: null,
                },
                pendingAction: null,
            },
        },
        {
            onyxMethod: Onyx.METHOD.MERGE,
            key: `${ONYXKEYS.COLLECTION.REPORT_ACTIONS}${adminsChatReportID}`,
            value: {
                [Object.keys(adminsChatData)[0]]: {
                    pendingAction: null,
                },
            },
        },
        {
            onyxMethod: Onyx.METHOD.MERGE,
            key: `${ONYXKEYS.COLLECTION.REPORT}${workspaceChatReportID}`,
            value: {
                pendingFields: {
                    addWorkspaceRoom: null,
                },
                pendingAction: null,
            },
        },
        {
            onyxMethod: Onyx.METHOD.MERGE,
            key: `${ONYXKEYS.COLLECTION.REPORT_ACTIONS}${workspaceChatReportID}`,
            value: {
                [Object.keys(workspaceChatData)[0]]: {
                    pendingAction: null,
                },
            },
        },
        ...employeeWorkspaceChat.onyxSuccessData,
    ];

    const failureData: OnyxUpdate[] = [
        {
            onyxMethod: Onyx.METHOD.MERGE,
            key: `${ONYXKEYS.COLLECTION.POLICY_MEMBERS}${policyID}`,
            value: {
                pendingAction: null,
            },
        },
        {
            onyxMethod: Onyx.METHOD.MERGE,
            key: `${ONYXKEYS.COLLECTION.REPORT}${announceChatReportID}`,
            value: {
                pendingFields: {
                    addWorkspaceRoom: null,
                },
                pendingAction: null,
            },
        },
        {
            onyxMethod: Onyx.METHOD.MERGE,
            key: `${ONYXKEYS.COLLECTION.REPORT_ACTIONS}${announceChatReportID}`,
            value: {
                pendingAction: null,
            },
        },
        {
            onyxMethod: Onyx.METHOD.MERGE,
            key: `${ONYXKEYS.COLLECTION.REPORT}${adminsChatReportID}`,
            value: {
                pendingFields: {
                    addWorkspaceRoom: null,
                },
                pendingAction: null,
            },
        },
        {
            onyxMethod: Onyx.METHOD.MERGE,
            key: `${ONYXKEYS.COLLECTION.REPORT_ACTIONS}${adminsChatReportID}`,
            value: {
                pendingAction: null,
            },
        },
        {
            onyxMethod: Onyx.METHOD.MERGE,
            key: `${ONYXKEYS.COLLECTION.REPORT}${workspaceChatReportID}`,
            value: {
                pendingFields: {
                    addWorkspaceRoom: null,
                },
                pendingAction: null,
            },
        },
        {
            onyxMethod: Onyx.METHOD.MERGE,
            key: `${ONYXKEYS.COLLECTION.REPORT_ACTIONS}${workspaceChatReportID}`,
            value: {
                pendingAction: null,
            },
        },
    ];

    // Compose the memberData object which is used to add the employee to the workspace and
    // optimistically create the workspace chat for them.
    const memberData = {
        accountID: Number(employeeAccountID),
        email: employeeEmail,
        workspaceChatReportID: employeeWorkspaceChat.reportCreationData[employeeEmail].reportID,
        workspaceChatCreatedReportActionID: employeeWorkspaceChat.reportCreationData[employeeEmail].reportActionID,
    };

    const oldChatReportID = iouReport.chatReportID;

    // Next we need to convert the IOU report to Expense report.
    // We need to change:
    // - report type
    // - change the sign of the report total
    // - update its policyID and policyName
    // - update the chatReportID to point to the new workspace chat
    const expenseReport = {
        ...iouReport,
        chatReportID: memberData.workspaceChatReportID,
        policyID,
        policyName: workspaceName,
        type: CONST.REPORT.TYPE.EXPENSE,
        total: -(iouReport?.total ?? 0),
    };
    optimisticData.push({
        onyxMethod: Onyx.METHOD.MERGE,
        key: `${ONYXKEYS.COLLECTION.REPORT}${iouReportID}`,
        value: expenseReport,
    });
    failureData.push({
        onyxMethod: Onyx.METHOD.MERGE,
        key: `${ONYXKEYS.COLLECTION.REPORT}${iouReportID}`,
        value: iouReport,
    });

    // The expense report transactions need to have the amount reversed to negative values
    const reportTransactions = TransactionUtils.getAllReportTransactions(iouReportID);

    // For performance reasons, we are going to compose a merge collection data for transactions
    const transactionsOptimisticData: Record<string, Transaction> = {};
    const transactionFailureData: Record<string, Transaction> = {};
    reportTransactions.forEach((transaction) => {
        transactionsOptimisticData[`${ONYXKEYS.COLLECTION.TRANSACTION}${transaction.transactionID}`] = {
            ...transaction,
            amount: -transaction.amount,
            modifiedAmount: transaction.modifiedAmount ? -transaction.modifiedAmount : 0,
        };

        transactionFailureData[`${ONYXKEYS.COLLECTION.TRANSACTION}${transaction.transactionID}`] = transaction;
    });

    optimisticData.push({
        onyxMethod: Onyx.METHOD.MERGE_COLLECTION,
        key: `${ONYXKEYS.COLLECTION.TRANSACTION}`,
        value: transactionsOptimisticData,
    });
    failureData.push({
        onyxMethod: Onyx.METHOD.MERGE_COLLECTION,
        key: `${ONYXKEYS.COLLECTION.TRANSACTION}`,
        value: transactionFailureData,
    });

    // We need to move the report preview action from the DM to the workspace chat.
    const reportPreview = ReportActionsUtils.getParentReportAction(iouReport);
    optimisticData.push({
        onyxMethod: Onyx.METHOD.MERGE,
        key: `${ONYXKEYS.COLLECTION.REPORT_ACTIONS}${oldChatReportID}`,
        value: {[reportPreview.reportActionID]: null},
    });
    failureData.push({
        onyxMethod: Onyx.METHOD.MERGE,
        key: `${ONYXKEYS.COLLECTION.REPORT_ACTIONS}${oldChatReportID}`,
        value: {[reportPreview.reportActionID]: reportPreview},
    });

    // To optimistically remove the GBR from the DM we need to update the hasOutstandingChildRequest param to false
    optimisticData.push({
        onyxMethod: Onyx.METHOD.MERGE,
        key: `${ONYXKEYS.COLLECTION.REPORT}${oldChatReportID}`,
        value: {
            hasOutstandingChildRequest: false,
        },
    });
    failureData.push({
        onyxMethod: Onyx.METHOD.MERGE,
        key: `${ONYXKEYS.COLLECTION.REPORT}${oldChatReportID}`,
        value: {
            hasOutstandingChildRequest: true,
        },
    });

    if (reportPreview?.reportActionID) {
        // Update the created timestamp of the report preview action to be after the workspace chat created timestamp.
        optimisticData.push({
            onyxMethod: Onyx.METHOD.MERGE,
            key: `${ONYXKEYS.COLLECTION.REPORT_ACTIONS}${memberData.workspaceChatReportID}`,
            value: {
                [reportPreview.reportActionID]: {
                    ...reportPreview,
                    message: [
                        {
                            type: CONST.REPORT.MESSAGE.TYPE.TEXT,
                            text: ReportUtils.getReportPreviewMessage(expenseReport, {}, false, false, newWorkspace),
                        },
                    ],
                    created: DateUtils.getDBTime(),
                },
            },
        });
    }

    failureData.push({
        onyxMethod: Onyx.METHOD.MERGE,
        key: `${ONYXKEYS.COLLECTION.REPORT_ACTIONS}${memberData.workspaceChatReportID}`,
        value: {[reportPreview.reportActionID]: null},
    });

    // Create the MOVED report action and add it to the DM chat which indicates to the user where the report has been moved
    const movedReportAction = ReportUtils.buildOptimisticMovedReportAction(oldPersonalPolicyID ?? '', policyID, memberData.workspaceChatReportID, iouReportID, workspaceName);
    optimisticData.push({
        onyxMethod: Onyx.METHOD.MERGE,
        key: `${ONYXKEYS.COLLECTION.REPORT_ACTIONS}${oldChatReportID}`,
        value: {[movedReportAction.reportActionID]: movedReportAction},
    });
    successData.push({
        onyxMethod: Onyx.METHOD.MERGE,
        key: `${ONYXKEYS.COLLECTION.REPORT_ACTIONS}${oldChatReportID}`,
        value: {
            [movedReportAction.reportActionID]: {
                ...movedReportAction,
                pendingAction: null,
            },
        },
    });
    failureData.push({
        onyxMethod: Onyx.METHOD.MERGE,
        key: `${ONYXKEYS.COLLECTION.REPORT_ACTIONS}${oldChatReportID}`,
        value: {[movedReportAction.reportActionID]: null},
    });

    const params: CreateWorkspaceFromIOUPaymentParams = {
        policyID,
        announceChatReportID,
        adminsChatReportID,
        expenseChatReportID: workspaceChatReportID,
        ownerEmail: '',
        makeMeAdmin: false,
        policyName: workspaceName,
        type: CONST.POLICY.TYPE.TEAM,
        announceCreatedReportActionID,
        adminsCreatedReportActionID,
        expenseCreatedReportActionID: workspaceChatCreatedReportActionID,
        customUnitID,
        customUnitRateID,
        iouReportID,
        memberData: JSON.stringify(memberData),
        reportActionID: movedReportAction.reportActionID,
    };

    API.write(WRITE_COMMANDS.CREATE_WORKSPACE_FROM_IOU_PAYMENT, params, {optimisticData, successData, failureData});

    return policyID;
}

function setWorkspaceCategoryEnabled(policyID: string, categoriesToUpdate: Record<string, {name: string; enabled: boolean}>) {
    const policyCategories = allPolicyCategories?.[`${ONYXKEYS.COLLECTION.POLICY_CATEGORIES}${policyID}`] ?? {};

    const onyxData: OnyxData = {
        optimisticData: [
            {
                onyxMethod: Onyx.METHOD.MERGE,
                key: `${ONYXKEYS.COLLECTION.POLICY_CATEGORIES}${policyID}`,
                value: {
                    ...Object.keys(categoriesToUpdate).reduce<PolicyCategories>((acc, key) => {
                        acc[key] = {
                            ...policyCategories[key],
                            ...categoriesToUpdate[key],
                            errors: null,
                            pendingFields: {
                                enabled: CONST.RED_BRICK_ROAD_PENDING_ACTION.UPDATE,
                            },
                        };

                        return acc;
                    }, {}),
                },
            },
        ],
        successData: [
            {
                onyxMethod: Onyx.METHOD.MERGE,
                key: `${ONYXKEYS.COLLECTION.POLICY_CATEGORIES}${policyID}`,
                value: {
                    ...Object.keys(categoriesToUpdate).reduce<PolicyCategories>((acc, key) => {
                        acc[key] = {
                            ...policyCategories[key],
                            ...categoriesToUpdate[key],
                            errors: null,
                            pendingFields: {
                                enabled: null,
                            },
                        };

                        return acc;
                    }, {}),
                },
            },
        ],
        failureData: [
            {
                onyxMethod: Onyx.METHOD.MERGE,
                key: `${ONYXKEYS.COLLECTION.POLICY_CATEGORIES}${policyID}`,
                value: {
                    ...Object.keys(categoriesToUpdate).reduce<PolicyCategories>((acc, key) => {
                        acc[key] = {
                            ...policyCategories[key],
                            ...categoriesToUpdate[key],
                            errors: ErrorUtils.getMicroSecondOnyxError('workspace.categories.updateFailureMessage'),
                            pendingFields: {
                                enabled: null,
                            },
                        };

                        return acc;
                    }, {}),
                },
            },
        ],
    };

    const parameters = {
        policyID,
        categories: JSON.stringify(Object.keys(categoriesToUpdate).map((key) => categoriesToUpdate[key])),
    };

    API.write(WRITE_COMMANDS.SET_WORKSPACE_CATEGORIES_ENABLED, parameters, onyxData);
}

function createPolicyCategory(policyID: string, categoryName: string) {
    const onyxData: OnyxData = {
        optimisticData: [
            {
                onyxMethod: Onyx.METHOD.MERGE,
                key: `${ONYXKEYS.COLLECTION.POLICY_CATEGORIES}${policyID}`,
                value: {
                    [categoryName]: {
                        name: categoryName,
                        enabled: true,
                        errors: null,
                        pendingAction: CONST.RED_BRICK_ROAD_PENDING_ACTION.ADD,
                    },
                },
            },
        ],
        successData: [
            {
                onyxMethod: Onyx.METHOD.MERGE,
                key: `${ONYXKEYS.COLLECTION.POLICY_CATEGORIES}${policyID}`,
                value: {
                    [categoryName]: {
                        errors: null,
                        pendingAction: null,
                    },
                },
            },
        ],
        failureData: [
            {
                onyxMethod: Onyx.METHOD.MERGE,
                key: `${ONYXKEYS.COLLECTION.POLICY_CATEGORIES}${policyID}`,
                value: {
                    [categoryName]: {
                        errors: ErrorUtils.getMicroSecondOnyxError('workspace.categories.createFailureMessage'),
                        pendingAction: null,
                    },
                },
            },
        ],
    };

    const parameters = {
        policyID,
        categories: JSON.stringify([{name: categoryName}]),
    };

    API.write(WRITE_COMMANDS.CREATE_WORKSPACE_CATEGORIES, parameters, onyxData);
}

function renamePolicyCategory(policyID: string, policyCategory: {oldName: string; newName: string}) {
    const policyCategoryToUpdate = allPolicyCategories?.[`${ONYXKEYS.COLLECTION.POLICY_CATEGORIES}${policyID}`]?.[policyCategory.oldName] ?? {};

    const onyxData: OnyxData = {
        optimisticData: [
            {
                onyxMethod: Onyx.METHOD.MERGE,
                key: `${ONYXKEYS.COLLECTION.POLICY_CATEGORIES}${policyID}`,
                value: {
                    [policyCategory.oldName]: null,
                    [policyCategory.newName]: {
                        ...policyCategoryToUpdate,
                        name: policyCategory.newName,
                        unencodedName: decodeURIComponent(policyCategory.newName),
                        pendingAction: CONST.RED_BRICK_ROAD_PENDING_ACTION.UPDATE,
                    },
                },
            },
        ],
        successData: [
            {
                onyxMethod: Onyx.METHOD.MERGE,
                key: `${ONYXKEYS.COLLECTION.POLICY_CATEGORIES}${policyID}`,
                value: {
                    [policyCategory.oldName]: null,
                    [policyCategory.newName]: {
                        ...policyCategoryToUpdate,
                        name: policyCategory.newName,
                        unencodedName: decodeURIComponent(policyCategory.newName),
                        errors: null,
                        pendingAction: null,
                    },
                },
            },
        ],
        failureData: [
            {
                onyxMethod: Onyx.METHOD.MERGE,
                key: `${ONYXKEYS.COLLECTION.POLICY_CATEGORIES}${policyID}`,
                value: {
                    [policyCategory.newName]: null,
                    [policyCategory.oldName]: {
                        ...policyCategoryToUpdate,
                        name: policyCategory.oldName,
                        unencodedName: decodeURIComponent(policyCategory.oldName),
                        errors: ErrorUtils.getMicroSecondOnyxError('workspace.categories.updateFailureMessage'),
                        pendingAction: null,
                    },
                },
            },
        ],
    };

    const parameters = {
        policyID,
        categories: JSON.stringify({[policyCategory.oldName]: policyCategory.newName}),
    };

    API.write(WRITE_COMMANDS.RENAME_WORKSPACE_CATEGORY, parameters, onyxData);
}

function createPolicyTag(policyID: string, tagName: string) {
    const policyTag = PolicyUtils.getTagLists(allPolicyTags?.[`${ONYXKEYS.COLLECTION.POLICY_TAGS}${policyID}`] ?? {})?.[0] ?? {};

    const onyxData: OnyxData = {
        optimisticData: [
            {
                onyxMethod: Onyx.METHOD.MERGE,
                key: `${ONYXKEYS.COLLECTION.POLICY_TAGS}${policyID}`,
                value: {
                    [policyTag.name]: {
                        tags: {
                            [tagName]: {
                                name: tagName,
                                enabled: false,
                                errors: null,
                                pendingAction: CONST.RED_BRICK_ROAD_PENDING_ACTION.ADD,
                            },
                        },
                    },
                },
            },
        ],
        successData: [
            {
                onyxMethod: Onyx.METHOD.MERGE,
                key: `${ONYXKEYS.COLLECTION.POLICY_TAGS}${policyID}`,
                value: {
                    [policyTag.name]: {
                        tags: {
                            [tagName]: {
                                errors: null,
                                pendingAction: null,
                            },
                        },
                    },
                },
            },
        ],
        failureData: [
            {
                onyxMethod: Onyx.METHOD.MERGE,
                key: `${ONYXKEYS.COLLECTION.POLICY_TAGS}${policyID}`,
                value: {
                    [policyTag.name]: {
                        tags: {
                            [tagName]: {
                                errors: ErrorUtils.getMicroSecondOnyxError('workspace.tags.genericFailureMessage'),
                            },
                        },
                    },
                },
            },
        ],
    };

    const parameters = {
        policyID,
        tags: JSON.stringify([{name: tagName}]),
    };

    API.write(WRITE_COMMANDS.CREATE_POLICY_TAG, parameters, onyxData);
}

function setWorkspaceTagEnabled(policyID: string, tagsToUpdate: Record<string, {name: string; enabled: boolean}>) {
    const policyTag = PolicyUtils.getTagLists(allPolicyTags?.[`${ONYXKEYS.COLLECTION.POLICY_TAGS}${policyID}`] ?? {})?.[0] ?? {};

    const onyxData: OnyxData = {
        optimisticData: [
            {
                onyxMethod: Onyx.METHOD.MERGE,
                key: `${ONYXKEYS.COLLECTION.POLICY_TAGS}${policyID}`,
                value: {
                    [policyTag.name]: {
                        tags: {
                            ...Object.keys(tagsToUpdate).reduce<PolicyTags>((acc, key) => {
                                acc[key] = {
                                    ...policyTag.tags[key],
                                    ...tagsToUpdate[key],
                                    errors: null,
                                    pendingFields: {
                                        enabled: CONST.RED_BRICK_ROAD_PENDING_ACTION.UPDATE,
                                    },
                                };

                                return acc;
                            }, {}),
                        },
                    },
                },
            },
        ],
        successData: [
            {
                onyxMethod: Onyx.METHOD.MERGE,
                key: `${ONYXKEYS.COLLECTION.POLICY_TAGS}${policyID}`,
                value: {
                    [policyTag.name]: {
                        tags: {
                            ...Object.keys(tagsToUpdate).reduce<PolicyTags>((acc, key) => {
                                acc[key] = {
                                    ...policyTag.tags[key],
                                    ...tagsToUpdate[key],
                                    errors: null,
                                    pendingFields: {
                                        enabled: null,
                                    },
                                };

                                return acc;
                            }, {}),
                        },
                    },
                },
            },
        ],
        failureData: [
            {
                onyxMethod: Onyx.METHOD.MERGE,
                key: `${ONYXKEYS.COLLECTION.POLICY_TAGS}${policyID}`,
                value: {
                    [policyTag.name]: {
                        tags: {
                            ...Object.keys(tagsToUpdate).reduce<PolicyTags>((acc, key) => {
                                acc[key] = {
                                    ...policyTag.tags[key],
                                    ...tagsToUpdate[key],
                                    errors: ErrorUtils.getMicroSecondOnyxError('workspace.tags.genericFailureMessage'),
                                    pendingFields: {
                                        enabled: null,
                                    },
                                };

                                return acc;
                            }, {}),
                        },
                    },
                },
            },
        ],
    };

    const parameters = {
        policyID,
        tags: JSON.stringify(Object.keys(tagsToUpdate).map((key) => tagsToUpdate[key])),
    };

    API.write(WRITE_COMMANDS.SET_POLICY_TAGS_ENABLED, parameters, onyxData);
}

function deletePolicyTags(policyID: string, tagsToDelete: string[]) {
    const policyTag = PolicyUtils.getTagLists(allPolicyTags?.[`${ONYXKEYS.COLLECTION.POLICY_TAGS}${policyID}`] ?? {})?.[0] ?? {};

    const onyxData: OnyxData = {
        optimisticData: [
            {
                onyxMethod: Onyx.METHOD.MERGE,
                key: `${ONYXKEYS.COLLECTION.POLICY_TAGS}${policyID}`,
                value: {
                    [policyTag.name]: {
                        tags: {
                            ...tagsToDelete.reduce<Record<string, Partial<OnyxValueWithOfflineFeedback<PolicyTag>>>>((acc, tagName) => {
                                acc[tagName] = {pendingAction: CONST.RED_BRICK_ROAD_PENDING_ACTION.DELETE};
                                return acc;
                            }, {}),
                        },
                    },
                },
            },
        ],
        successData: [
            {
                onyxMethod: Onyx.METHOD.MERGE,
                key: `${ONYXKEYS.COLLECTION.POLICY_TAGS}${policyID}`,
                value: {
                    [policyTag.name]: {
                        tags: {
                            ...tagsToDelete.reduce<Record<string, null | Partial<OnyxValueWithOfflineFeedback<PolicyTag>>>>((acc, tagName) => {
                                acc[tagName] = null;
                                return acc;
                            }, {}),
                        },
                    },
                },
            },
        ],
        failureData: [
            {
                onyxMethod: Onyx.METHOD.MERGE,
                key: `${ONYXKEYS.COLLECTION.POLICY_TAGS}${policyID}`,
                value: {
                    [policyTag.name]: {
                        tags: {
                            ...tagsToDelete.reduce<Record<string, Partial<OnyxValueWithOfflineFeedback<PolicyTag>>>>((acc, tagName) => {
                                acc[tagName] = {pendingAction: null, errors: ErrorUtils.getMicroSecondOnyxError('workspace.tags.deleteFailureMessage')};
                                return acc;
                            }, {}),
                        },
                    },
                },
            },
        ],
    };

    const parameters = {
        policyID,
        tags: JSON.stringify(tagsToDelete),
    };

    API.write(WRITE_COMMANDS.DELETE_POLICY_TAGS, parameters, onyxData);
}

function clearPolicyTagErrors(policyID: string, tagName: string) {
    const tagListName = Object.keys(allPolicyTags?.[`${ONYXKEYS.COLLECTION.POLICY_TAGS}${policyID}`] ?? {})[0];
    const tag = allPolicyTags?.[`${ONYXKEYS.COLLECTION.POLICY_TAGS}${policyID}`]?.[tagListName].tags?.[tagName];
    if (!tag) {
        return;
    }

    if (tag.pendingAction === CONST.RED_BRICK_ROAD_PENDING_ACTION.ADD) {
        Onyx.merge(`${ONYXKEYS.COLLECTION.POLICY_TAGS}${policyID}`, {
            [tagListName]: {
                tags: {
                    [tagName]: null,
                },
            },
        });
        return;
    }

    Onyx.merge(`${ONYXKEYS.COLLECTION.POLICY_TAGS}${policyID}`, {
        [tagListName]: {
            tags: {
                [tagName]: {
                    errors: null,
                    pendingAction: null,
                },
            },
        },
    });
}

function renamePolicyTag(policyID: string, policyTag: {oldName: string; newName: string}) {
    const tagListName = Object.keys(allPolicyTags?.[`${ONYXKEYS.COLLECTION.POLICY_TAGS}${policyID}`] ?? {})[0];
    const oldTag = allPolicyTags?.[`${ONYXKEYS.COLLECTION.POLICY_TAGS}${policyID}`]?.[policyTag.oldName] ?? {};
    const onyxData: OnyxData = {
        optimisticData: [
            {
                onyxMethod: Onyx.METHOD.MERGE,
                key: `${ONYXKEYS.COLLECTION.POLICY_TAGS}${policyID}`,
                value: {
                    [tagListName]: {
                        tags: {
                            [policyTag.oldName]: null,
                            [policyTag.newName]: {
                                ...oldTag,
                                name: policyTag.newName,
                                pendingAction: CONST.RED_BRICK_ROAD_PENDING_ACTION.UPDATE,
                            },
                        },
                    },
                },
            },
        ],
        successData: [
            {
                onyxMethod: Onyx.METHOD.MERGE,
                key: `${ONYXKEYS.COLLECTION.POLICY_TAGS}${policyID}`,
                value: {
                    [tagListName]: {
                        tags: {
                            [policyTag.newName]: {
                                errors: null,
                                pendingAction: null,
                            },
                        },
                    },
                },
            },
        ],
        failureData: [
            {
                onyxMethod: Onyx.METHOD.MERGE,
                key: `${ONYXKEYS.COLLECTION.POLICY_TAGS}${policyID}`,
                value: {
                    [tagListName]: {
                        tags: {
                            [policyTag.newName]: null,
                            [policyTag.oldName]: {
                                ...oldTag,
                                errors: ErrorUtils.getMicroSecondOnyxError('workspace.tags.genericFailureMessage'),
                            },
                        },
                    },
                },
            },
        ],
    };

    const parameters = {
        policyID,
        oldName: policyTag.oldName,
        newName: policyTag.newName,
    };

    API.write(WRITE_COMMANDS.RENAME_POLICY_TAG, parameters, onyxData);
}

function setWorkspaceRequiresCategory(policyID: string, requiresCategory: boolean) {
    const onyxData: OnyxData = {
        optimisticData: [
            {
                onyxMethod: Onyx.METHOD.MERGE,
                key: `${ONYXKEYS.COLLECTION.POLICY}${policyID}`,
                value: {
                    requiresCategory,
                    errors: {
                        requiresCategory: null,
                    },
                    pendingFields: {
                        requiresCategory: CONST.RED_BRICK_ROAD_PENDING_ACTION.UPDATE,
                    },
                },
            },
        ],
        successData: [
            {
                onyxMethod: Onyx.METHOD.MERGE,
                key: `${ONYXKEYS.COLLECTION.POLICY}${policyID}`,
                value: {
                    errors: {
                        requiresCategory: null,
                    },
                    pendingFields: {
                        requiresCategory: null,
                    },
                },
            },
        ],
        failureData: [
            {
                onyxMethod: Onyx.METHOD.MERGE,
                key: `${ONYXKEYS.COLLECTION.POLICY}${policyID}`,
                value: {
                    requiresCategory: !requiresCategory,
                    errors: ErrorUtils.getMicroSecondOnyxError('workspace.categories.updateFailureMessage'),
                    pendingFields: {
                        requiresCategory: null,
                    },
                },
            },
        ],
    };

    const parameters = {
        policyID,
        requiresCategory,
    };

    API.write(WRITE_COMMANDS.SET_WORKSPACE_REQUIRES_CATEGORY, parameters, onyxData);
}

function clearCategoryErrors(policyID: string, categoryName: string) {
    const category = allPolicyCategories?.[`${ONYXKEYS.COLLECTION.POLICY_CATEGORIES}${policyID}`]?.[categoryName];

    if (!category) {
        return;
    }

    Onyx.merge(`${ONYXKEYS.COLLECTION.POLICY_CATEGORIES}${policyID}`, {
        [category.name]: {
            errors: null,
        },
    });
}

function deleteWorkspaceCategories(policyID: string, categoryNamesToDelete: string[]) {
    const onyxData: OnyxData = {
        optimisticData: [
            {
                onyxMethod: Onyx.METHOD.MERGE,
                key: `${ONYXKEYS.COLLECTION.POLICY_CATEGORIES}${policyID}`,
                value: categoryNamesToDelete.reduce<Record<string, Partial<PolicyCategory>>>((acc, categoryName) => {
                    acc[categoryName] = {pendingAction: CONST.RED_BRICK_ROAD_PENDING_ACTION.DELETE};
                    return acc;
                }, {}),
            },
        ],
        successData: [
            {
                onyxMethod: Onyx.METHOD.MERGE,
                key: `${ONYXKEYS.COLLECTION.POLICY_CATEGORIES}${policyID}`,
                value: categoryNamesToDelete.reduce<Record<string, null>>((acc, categoryName) => {
                    acc[categoryName] = null;
                    return acc;
                }, {}),
            },
        ],
        failureData: [
            {
                onyxMethod: Onyx.METHOD.MERGE,
                key: `${ONYXKEYS.COLLECTION.POLICY_CATEGORIES}${policyID}`,
                value: categoryNamesToDelete.reduce<Record<string, Partial<PolicyCategory>>>((acc, categoryName) => {
                    acc[categoryName] = {
                        pendingAction: null,
                        errors: ErrorUtils.getMicroSecondOnyxError('workspace.categories.deleteFailureMessage'),
                    };
                    return acc;
                }, {}),
            },
        ],
    };

    const parameters = {
        policyID,
        categories: JSON.stringify(categoryNamesToDelete),
    };

    API.write(WRITE_COMMANDS.DELETE_WORKSPACE_CATEGORIES, parameters, onyxData);
}

/**
 * Accept user join request to a workspace
 */
function acceptJoinRequest(reportID: string, reportAction: OnyxEntry<ReportAction>) {
    const choice = CONST.REPORT.ACTIONABLE_MENTION_JOIN_WORKSPACE_RESOLUTION.ACCEPT;
    if (!reportAction) {
        return;
    }

    const optimisticData: OnyxUpdate[] = [
        {
            onyxMethod: Onyx.METHOD.MERGE,
            key: `${ONYXKEYS.COLLECTION.REPORT_ACTIONS}${reportID}`,
            value: {
                [reportAction.reportActionID]: {
                    originalMessage: {choice},
                    pendingAction: CONST.RED_BRICK_ROAD_PENDING_ACTION.UPDATE,
                },
            },
        },
    ];

    const successData: OnyxUpdate[] = [
        {
            onyxMethod: Onyx.METHOD.MERGE,
            key: `${ONYXKEYS.COLLECTION.REPORT_ACTIONS}${reportID}`,
            value: {
                [reportAction.reportActionID]: {
                    originalMessage: {choice},
                    pendingAction: null,
                },
            },
        },
    ];

    const failureData: OnyxUpdate[] = [
        {
            onyxMethod: Onyx.METHOD.MERGE,
            key: `${ONYXKEYS.COLLECTION.REPORT_ACTIONS}${reportID}`,
            value: {
                [reportAction.reportActionID]: {
                    originalMessage: {choice: ''},
                    pendingAction: null,
                },
            },
        },
    ];

    const parameters = {
        requests: JSON.stringify({
            [(reportAction.originalMessage as OriginalMessageJoinPolicyChangeLog['originalMessage']).policyID]: {
                requests: [{accountID: reportAction?.actorAccountID, adminsRoomMessageReportActionID: reportAction.reportActionID}],
            },
        }),
    };

    API.write(WRITE_COMMANDS.ACCEPT_JOIN_REQUEST, parameters, {optimisticData, failureData, successData});
}

/**
 * Decline user join request to a workspace
 */
function declineJoinRequest(reportID: string, reportAction: OnyxEntry<ReportAction>) {
    if (!reportAction) {
        return;
    }
    const choice = CONST.REPORT.ACTIONABLE_MENTION_JOIN_WORKSPACE_RESOLUTION.DECLINE;
    const optimisticData: OnyxUpdate[] = [
        {
            onyxMethod: Onyx.METHOD.MERGE,
            key: `${ONYXKEYS.COLLECTION.REPORT_ACTIONS}${reportID}`,
            value: {
                [reportAction.reportActionID]: {
                    originalMessage: {choice},
                    pendingAction: CONST.RED_BRICK_ROAD_PENDING_ACTION.UPDATE,
                },
            },
        },
    ];

    const successData: OnyxUpdate[] = [
        {
            onyxMethod: Onyx.METHOD.MERGE,
            key: `${ONYXKEYS.COLLECTION.REPORT_ACTIONS}${reportID}`,
            value: {
                [reportAction.reportActionID]: {
                    originalMessage: {choice},
                    pendingAction: null,
                },
            },
        },
    ];

    const failureData: OnyxUpdate[] = [
        {
            onyxMethod: Onyx.METHOD.MERGE,
            key: `${ONYXKEYS.COLLECTION.REPORT_ACTIONS}${reportID}`,
            value: {
                [reportAction.reportActionID]: {
                    originalMessage: {choice: ''},
                    pendingAction: null,
                },
            },
        },
    ];

    const parameters = {
        requests: JSON.stringify({
            [(reportAction.originalMessage as OriginalMessageJoinPolicyChangeLog['originalMessage']).policyID]: {
                requests: [{accountID: reportAction?.actorAccountID, adminsRoomMessageReportActionID: reportAction.reportActionID}],
            },
        }),
    };

    API.write(WRITE_COMMANDS.DECLINE_JOIN_REQUEST, parameters, {optimisticData, failureData, successData});
}

function openPolicyDistanceRatesPage(policyID?: string) {
    if (!policyID) {
        return;
    }

    const params: OpenPolicyDistanceRatesPageParams = {policyID};

    API.read(READ_COMMANDS.OPEN_POLICY_DISTANCE_RATES_PAGE, params);
}

function navigateWhenEnableFeature(policyID: string, featureRoute: Route) {
    const isNarrowLayout = getIsNarrowLayout();

    if (isNarrowLayout) {
        Navigation.goBack(ROUTES.WORKSPACE_INITIAL.getRoute(policyID));
        return;
    }

    Navigation.navigate(featureRoute);
}

function enablePolicyCategories(policyID: string, enabled: boolean) {
    const onyxData: OnyxData = {
        optimisticData: [
            {
                onyxMethod: Onyx.METHOD.MERGE,
                key: `${ONYXKEYS.COLLECTION.POLICY}${policyID}`,
                value: {
                    areCategoriesEnabled: enabled,
                    pendingFields: {
                        areCategoriesEnabled: CONST.RED_BRICK_ROAD_PENDING_ACTION.UPDATE,
                    },
                },
            },
        ],
        successData: [
            {
                onyxMethod: Onyx.METHOD.MERGE,
                key: `${ONYXKEYS.COLLECTION.POLICY}${policyID}`,
                value: {
                    pendingFields: {
                        areCategoriesEnabled: null,
                    },
                },
            },
        ],
        failureData: [
            {
                onyxMethod: Onyx.METHOD.MERGE,
                key: `${ONYXKEYS.COLLECTION.POLICY}${policyID}`,
                value: {
                    areCategoriesEnabled: !enabled,
                    pendingFields: {
                        areCategoriesEnabled: null,
                    },
                },
            },
        ],
    };

    const parameters: EnablePolicyCategoriesParams = {policyID, enabled};

    API.write(WRITE_COMMANDS.ENABLE_POLICY_CATEGORIES, parameters, onyxData);

    if (enabled) {
        navigateWhenEnableFeature(policyID, ROUTES.WORKSPACE_CATEGORIES.getRoute(policyID));
    }
}

function enablePolicyConnections(policyID: string, enabled: boolean) {
    const onyxData: OnyxData = {
        optimisticData: [
            {
                onyxMethod: Onyx.METHOD.MERGE,
                key: `${ONYXKEYS.COLLECTION.POLICY}${policyID}`,
                value: {
                    areConnectionsEnabled: enabled,
                    pendingFields: {
                        areConnectionsEnabled: CONST.RED_BRICK_ROAD_PENDING_ACTION.UPDATE,
                    },
                },
            },
        ],
        successData: [
            {
                onyxMethod: Onyx.METHOD.MERGE,
                key: `${ONYXKEYS.COLLECTION.POLICY}${policyID}`,
                value: {
                    pendingFields: {
                        areConnectionsEnabled: null,
                    },
                },
            },
        ],
        failureData: [
            {
                onyxMethod: Onyx.METHOD.MERGE,
                key: `${ONYXKEYS.COLLECTION.POLICY}${policyID}`,
                value: {
                    areConnectionsEnabled: !enabled,
                    pendingFields: {
                        areConnectionsEnabled: null,
                    },
                },
            },
        ],
    };

    const parameters: EnablePolicyConnectionsParams = {policyID, enabled};

    API.write(WRITE_COMMANDS.ENABLE_POLICY_CONNECTIONS, parameters, onyxData);
}

function enablePolicyDistanceRates(policyID: string, enabled: boolean) {
    const onyxData: OnyxData = {
        optimisticData: [
            {
                onyxMethod: Onyx.METHOD.MERGE,
                key: `${ONYXKEYS.COLLECTION.POLICY}${policyID}`,
                value: {
                    areDistanceRatesEnabled: enabled,
                    pendingFields: {
                        areDistanceRatesEnabled: CONST.RED_BRICK_ROAD_PENDING_ACTION.UPDATE,
                    },
                },
            },
        ],
        successData: [
            {
                onyxMethod: Onyx.METHOD.MERGE,
                key: `${ONYXKEYS.COLLECTION.POLICY}${policyID}`,
                value: {
                    pendingFields: {
                        areDistanceRatesEnabled: null,
                    },
                },
            },
        ],
        failureData: [
            {
                onyxMethod: Onyx.METHOD.MERGE,
                key: `${ONYXKEYS.COLLECTION.POLICY}${policyID}`,
                value: {
                    areDistanceRatesEnabled: !enabled,
                    pendingFields: {
                        areDistanceRatesEnabled: null,
                    },
                },
            },
        ],
    };

    const parameters: EnablePolicyDistanceRatesParams = {policyID, enabled};

    API.write(WRITE_COMMANDS.ENABLE_POLICY_DISTANCE_RATES, parameters, onyxData);

    if (enabled) {
        navigateWhenEnableFeature(policyID, ROUTES.WORKSPACE_DISTANCE_RATES.getRoute(policyID));
    }
}

function enablePolicyReportFields(policyID: string, enabled: boolean) {
    const onyxData: OnyxData = {
        optimisticData: [
            {
                onyxMethod: Onyx.METHOD.MERGE,
                key: `${ONYXKEYS.COLLECTION.POLICY}${policyID}`,
                value: {
                    areReportFieldsEnabled: enabled,
                    pendingFields: {
                        areReportFieldsEnabled: CONST.RED_BRICK_ROAD_PENDING_ACTION.UPDATE,
                    },
                },
            },
        ],
        successData: [
            {
                onyxMethod: Onyx.METHOD.MERGE,
                key: `${ONYXKEYS.COLLECTION.POLICY}${policyID}`,
                value: {
                    pendingFields: {
                        areReportFieldsEnabled: null,
                    },
                },
            },
        ],
        failureData: [
            {
                onyxMethod: Onyx.METHOD.MERGE,
                key: `${ONYXKEYS.COLLECTION.POLICY}${policyID}`,
                value: {
                    areReportFieldsEnabled: !enabled,
                    pendingFields: {
                        areReportFieldsEnabled: null,
                    },
                },
            },
        ],
    };

    const parameters: EnablePolicyReportFieldsParams = {policyID, enabled};

    API.write(WRITE_COMMANDS.ENABLE_POLICY_REPORT_FIELDS, parameters, onyxData);
}

function enablePolicyTags(policyID: string, enabled: boolean) {
    const onyxData: OnyxData = {
        optimisticData: [
            {
                onyxMethod: Onyx.METHOD.MERGE,
                key: `${ONYXKEYS.COLLECTION.POLICY}${policyID}`,
                value: {
                    areTagsEnabled: enabled,
                    pendingFields: {
                        areTagsEnabled: CONST.RED_BRICK_ROAD_PENDING_ACTION.UPDATE,
                    },
                },
            },
        ],
        successData: [
            {
                onyxMethod: Onyx.METHOD.MERGE,
                key: `${ONYXKEYS.COLLECTION.POLICY}${policyID}`,
                value: {
                    pendingFields: {
                        areTagsEnabled: null,
                    },
                },
            },
        ],
        failureData: [
            {
                onyxMethod: Onyx.METHOD.MERGE,
                key: `${ONYXKEYS.COLLECTION.POLICY}${policyID}`,
                value: {
                    areTagsEnabled: !enabled,
                    pendingFields: {
                        areTagsEnabled: null,
                    },
                },
            },
        ],
    };

    const parameters: EnablePolicyTagsParams = {policyID, enabled};

    API.write(WRITE_COMMANDS.ENABLE_POLICY_TAGS, parameters, onyxData);

    if (enabled) {
        navigateWhenEnableFeature(policyID, ROUTES.WORKSPACE_TAGS.getRoute(policyID));
    }
}

function enablePolicyTaxes(policyID: string, enabled: boolean) {
    const onyxData: OnyxData = {
        optimisticData: [
            {
                onyxMethod: Onyx.METHOD.MERGE,
                key: `${ONYXKEYS.COLLECTION.POLICY}${policyID}`,
                value: {
                    tax: {
                        trackingEnabled: enabled,
                    },
                    pendingFields: {
                        tax: CONST.RED_BRICK_ROAD_PENDING_ACTION.UPDATE,
                    },
                },
            },
        ],
        successData: [
            {
                onyxMethod: Onyx.METHOD.MERGE,
                key: `${ONYXKEYS.COLLECTION.POLICY}${policyID}`,
                value: {
                    pendingFields: {
                        tax: null,
                    },
                },
            },
        ],
        failureData: [
            {
                onyxMethod: Onyx.METHOD.MERGE,
                key: `${ONYXKEYS.COLLECTION.POLICY}${policyID}`,
                value: {
                    tax: {
                        trackingEnabled: !enabled,
                    },
                    pendingFields: {
                        tax: null,
                    },
                },
            },
        ],
    };

    const parameters: EnablePolicyTaxesParams = {policyID, enabled};

    API.write(WRITE_COMMANDS.ENABLE_POLICY_TAXES, parameters, onyxData);

    if (enabled) {
        navigateWhenEnableFeature(policyID, ROUTES.WORKSPACE_TAXES.getRoute(policyID));
    }
}

function enablePolicyWorkflows(policyID: string, enabled: boolean) {
    const policy = ReportUtils.getPolicy(policyID);
    const onyxData: OnyxData = {
        optimisticData: [
            {
                onyxMethod: Onyx.METHOD.MERGE,
                key: `${ONYXKEYS.COLLECTION.POLICY}${policyID}`,
                value: {
                    areWorkflowsEnabled: enabled,
                    ...(!enabled
                        ? {
                              approvalMode: CONST.POLICY.APPROVAL_MODE.OPTIONAL,
                              autoReporting: false,
                              harvesting: {
                                  enabled: false,
                              },
                              reimbursementChoice: CONST.POLICY.REIMBURSEMENT_CHOICES.REIMBURSEMENT_NO,
                          }
                        : {}),
                    pendingFields: {
                        areWorkflowsEnabled: CONST.RED_BRICK_ROAD_PENDING_ACTION.UPDATE,
                        ...(!enabled
                            ? {
                                  approvalMode: CONST.RED_BRICK_ROAD_PENDING_ACTION.UPDATE,
                                  autoReporting: CONST.RED_BRICK_ROAD_PENDING_ACTION.UPDATE,
                                  harvesting: CONST.RED_BRICK_ROAD_PENDING_ACTION.UPDATE,
                                  reimbursementChoice: CONST.RED_BRICK_ROAD_PENDING_ACTION.UPDATE,
                              }
                            : {}),
                    },
                },
            },
        ],
        successData: [
            {
                onyxMethod: Onyx.METHOD.MERGE,
                key: `${ONYXKEYS.COLLECTION.POLICY}${policyID}`,
                value: {
                    pendingFields: {
                        areWorkflowsEnabled: null,
                        ...(!enabled
                            ? {
                                  approvalMode: null,
                                  autoReporting: null,
                                  harvesting: null,
                                  reimbursementChoice: null,
                              }
                            : {}),
                    },
                },
            },
        ],
        failureData: [
            {
                onyxMethod: Onyx.METHOD.MERGE,
                key: `${ONYXKEYS.COLLECTION.POLICY}${policyID}`,
                value: {
                    areWorkflowsEnabled: !enabled,
                    ...(!enabled
                        ? {
                              approvalMode: policy.approvalMode,
                              autoReporting: policy.autoReporting,
                              harvesting: policy.harvesting,
                              reimbursementChoice: policy.reimbursementChoice,
                          }
                        : {}),
                    pendingFields: {
                        areWorkflowsEnabled: null,
                        ...(!enabled
                            ? {
                                  approvalMode: null,
                                  autoReporting: null,
                                  harvesting: null,
                                  reimbursementChoice: null,
                              }
                            : {}),
                    },
                },
            },
        ],
    };

    const parameters: EnablePolicyWorkflowsParams = {policyID, enabled};

    API.write(WRITE_COMMANDS.ENABLE_POLICY_WORKFLOWS, parameters, onyxData);

    if (enabled) {
        navigateWhenEnableFeature(policyID, ROUTES.WORKSPACE_WORKFLOWS.getRoute(policyID));
    }
}

function renamePolicyTaglist(policyID: string, policyTagListName: {oldName: string; newName: string}, policyTags: OnyxEntry<PolicyTagList>) {
    const newName = policyTagListName.newName;
    const oldName = policyTagListName.oldName;
    const oldPolicyTags = policyTags?.[oldName] ?? {};
    const onyxData: OnyxData = {
        optimisticData: [
            {
                onyxMethod: Onyx.METHOD.MERGE,
                key: `${ONYXKEYS.COLLECTION.POLICY_TAGS}${policyID}`,
                value: {
                    [newName]: {...oldPolicyTags, name: newName, pendingAction: CONST.RED_BRICK_ROAD_PENDING_ACTION.ADD},
                    [oldName]: null,
                },
            },
        ],
        successData: [
            {
                onyxMethod: Onyx.METHOD.MERGE,
                key: `${ONYXKEYS.COLLECTION.POLICY_TAGS}${policyID}`,
                value: {
                    [newName]: {pendingAction: null},
                    [oldName]: null,
                },
            },
        ],
        failureData: [
            {
                onyxMethod: Onyx.METHOD.MERGE,
                key: `${ONYXKEYS.COLLECTION.POLICY_TAGS}${policyID}`,
                value: {
                    errors: {
                        [oldName]: oldName,
                        [newName]: ErrorUtils.getMicroSecondOnyxError('workspace.tags.genericFailureMessage'),
                    },
                    [newName]: null,
                    [oldName]: oldPolicyTags,
                },
            },
        ],
    };
    const parameters = {
        policyID,
        oldName,
        newName,
    };

    API.write(WRITE_COMMANDS.RENAME_POLICY_TAG_LIST, parameters, onyxData);
}

function setPolicyRequiresTag(policyID: string, requiresTag: boolean) {
    const onyxData: OnyxData = {
        optimisticData: [
            {
                onyxMethod: Onyx.METHOD.MERGE,
                key: `${ONYXKEYS.COLLECTION.POLICY}${policyID}`,
                value: {
                    requiresTag,
                    errors: {requiresTag: null},
                    pendingFields: {
                        requiresTag: CONST.RED_BRICK_ROAD_PENDING_ACTION.UPDATE,
                    },
                },
            },
        ],
        successData: [
            {
                onyxMethod: Onyx.METHOD.MERGE,
                key: `${ONYXKEYS.COLLECTION.POLICY}${policyID}`,
                value: {
                    errors: {
                        requiresTag: null,
                    },
                    pendingFields: {
                        requiresTag: null,
                    },
                },
            },
        ],
        failureData: [
            {
                onyxMethod: Onyx.METHOD.MERGE,
                key: `${ONYXKEYS.COLLECTION.POLICY}${policyID}`,
                value: {
                    requiresTag: !requiresTag,
                    errors: ErrorUtils.getMicroSecondOnyxError('workspace.tags.genericFailureMessage'),
                    pendingFields: {
                        requiresTag: null,
                    },
                },
            },
        ],
    };

    const parameters = {
        policyID,
        requiresTag,
    };

    API.write(WRITE_COMMANDS.SET_POLICY_REQUIRES_TAG, parameters, onyxData);
}

function openPolicyMoreFeaturesPage(policyID: string) {
    const params: OpenPolicyMoreFeaturesPageParams = {policyID};

    API.read(READ_COMMANDS.OPEN_POLICY_MORE_FEATURES_PAGE, params);
}

function createPolicyDistanceRate(policyID: string, customUnitID: string, customUnitRate: Rate) {
    const optimisticData: OnyxUpdate[] = [
        {
            onyxMethod: Onyx.METHOD.MERGE,
            key: `${ONYXKEYS.COLLECTION.POLICY}${policyID}`,
            value: {
                customUnits: {
                    [customUnitID]: {
                        rates: {
                            [customUnitRate.customUnitRateID ?? '']: {
                                ...customUnitRate,
                                pendingAction: CONST.RED_BRICK_ROAD_PENDING_ACTION.ADD,
                            },
                        },
                    },
                },
            },
        },
    ];

    const successData: OnyxUpdate[] = [
        {
            onyxMethod: Onyx.METHOD.MERGE,
            key: `${ONYXKEYS.COLLECTION.POLICY}${policyID}`,
            value: {
                customUnits: {
                    [customUnitID]: {
                        rates: {
                            [customUnitRate.customUnitRateID ?? '']: {
                                pendingAction: null,
                            },
                        },
                    },
                },
            },
        },
    ];

    const failureData: OnyxUpdate[] = [
        {
            onyxMethod: Onyx.METHOD.MERGE,
            key: `${ONYXKEYS.COLLECTION.POLICY}${policyID}`,
            value: {
                customUnits: {
                    [customUnitID]: {
                        rates: {
                            [customUnitRate.customUnitRateID ?? '']: {
                                errors: ErrorUtils.getMicroSecondOnyxError('common.genericErrorMessage'),
                            },
                        },
                    },
                },
            },
        },
    ];

    const params: CreatePolicyDistanceRateParams = {
        policyID,
        customUnitID,
        customUnitRate: JSON.stringify(customUnitRate),
    };

    API.write(WRITE_COMMANDS.CREATE_POLICY_DISTANCE_RATE, params, {optimisticData, successData, failureData});
}

function clearCreateDistanceRateItemAndError(policyID: string, customUnitID: string, customUnitRateIDToClear: string) {
    Onyx.merge(`${ONYXKEYS.COLLECTION.POLICY}${policyID}`, {
        customUnits: {
            [customUnitID]: {
                rates: {
                    [customUnitRateIDToClear]: null,
                },
            },
        },
    });
}

function setPolicyCustomTaxName(policyID: string, customTaxName: string) {
    const policy = allPolicies?.[`${ONYXKEYS.COLLECTION.POLICY}${policyID}`];
    const originalCustomTaxName = policy?.taxRates?.name;
    const onyxData: OnyxData = {
        optimisticData: [
            {
                onyxMethod: Onyx.METHOD.MERGE,
                key: `${ONYXKEYS.COLLECTION.POLICY}${policyID}`,
                value: {
                    taxRates: {
                        name: customTaxName,
                        pendingFields: {name: CONST.RED_BRICK_ROAD_PENDING_ACTION.UPDATE},
                        errorFields: null,
                    },
                },
            },
        ],
        successData: [
            {
                onyxMethod: Onyx.METHOD.MERGE,
                key: `${ONYXKEYS.COLLECTION.POLICY}${policyID}`,
                value: {
                    taxRates: {
                        pendingFields: {name: null},
                        errorFields: null,
                    },
                },
            },
        ],
        failureData: [
            {
                onyxMethod: Onyx.METHOD.MERGE,
                key: `${ONYXKEYS.COLLECTION.POLICY}${policyID}`,
                value: {
                    taxRates: {
                        name: originalCustomTaxName,
                        pendingFields: {name: null},
                        errorFields: {name: ErrorUtils.getMicroSecondOnyxError('common.genericErrorMessage')},
                    },
                },
            },
        ],
    };

    const parameters = {
        policyID,
        customTaxName,
    };

    API.write(WRITE_COMMANDS.SET_POLICY_CUSTOM_TAX_NAME, parameters, onyxData);
}

function setWorkspaceCurrencyDefault(policyID: string, taxCode: string) {
    const policy = allPolicies?.[`${ONYXKEYS.COLLECTION.POLICY}${policyID}`];
    const originalDefaultExternalID = policy?.taxRates?.defaultExternalID;
    const onyxData: OnyxData = {
        optimisticData: [
            {
                onyxMethod: Onyx.METHOD.MERGE,
                key: `${ONYXKEYS.COLLECTION.POLICY}${policyID}`,
                value: {
                    taxRates: {
                        defaultExternalID: taxCode,
                        pendingFields: {defaultExternalID: CONST.RED_BRICK_ROAD_PENDING_ACTION.UPDATE},
                        errorFields: null,
                    },
                },
            },
        ],
        successData: [
            {
                onyxMethod: Onyx.METHOD.MERGE,
                key: `${ONYXKEYS.COLLECTION.POLICY}${policyID}`,
                value: {
                    taxRates: {
                        pendingFields: {defaultExternalID: null},
                        errorFields: null,
                    },
                },
            },
        ],
        failureData: [
            {
                onyxMethod: Onyx.METHOD.MERGE,
                key: `${ONYXKEYS.COLLECTION.POLICY}${policyID}`,
                value: {
                    taxRates: {
                        defaultExternalID: originalDefaultExternalID,
                        pendingFields: {defaultExternalID: null},
                        errorFields: {defaultExternalID: ErrorUtils.getMicroSecondOnyxError('common.genericErrorMessage')},
                    },
                },
            },
        ],
    };

    const parameters = {
        policyID,
        taxCode,
    };

    API.write(WRITE_COMMANDS.SET_POLICY_TAXES_CURRENCY_DEFAULT, parameters, onyxData);
}

function setForeignCurrencyDefault(policyID: string, taxCode: string) {
    const policy = allPolicies?.[`${ONYXKEYS.COLLECTION.POLICY}${policyID}`];
    const originalDefaultForeignCurrencyID = policy?.taxRates?.foreignTaxDefault;
    const onyxData: OnyxData = {
        optimisticData: [
            {
                onyxMethod: Onyx.METHOD.MERGE,
                key: `${ONYXKEYS.COLLECTION.POLICY}${policyID}`,
                value: {
                    taxRates: {
                        foreignTaxDefault: taxCode,
                        pendingFields: {foreignTaxDefault: CONST.RED_BRICK_ROAD_PENDING_ACTION.UPDATE},
                        errorFields: null,
                    },
                },
            },
        ],
        successData: [
            {
                onyxMethod: Onyx.METHOD.MERGE,
                key: `${ONYXKEYS.COLLECTION.POLICY}${policyID}`,
                value: {
                    taxRates: {
                        pendingFields: {foreignTaxDefault: null},
                        errorFields: null,
                    },
                },
            },
        ],
        failureData: [
            {
                onyxMethod: Onyx.METHOD.MERGE,
                key: `${ONYXKEYS.COLLECTION.POLICY}${policyID}`,
                value: {
                    taxRates: {
                        foreignTaxDefault: originalDefaultForeignCurrencyID,
                        pendingFields: {foreignTaxDefault: null},
                        errorFields: {foreignTaxDefault: ErrorUtils.getMicroSecondOnyxError('common.genericErrorMessage')},
                    },
                },
            },
        ],
    };

    const parameters = {
        policyID,
        taxCode,
    };

    API.write(WRITE_COMMANDS.SET_POLICY_TAXES_FOREIGN_CURRENCY_DEFAULT, parameters, onyxData);
}

export {
    removeMembers,
    updateWorkspaceMembersRole,
    addMembersToWorkspace,
    isAdminOfFreePolicy,
    hasActiveFreePolicy,
    setWorkspaceErrors,
    clearCustomUnitErrors,
    hideWorkspaceAlertMessage,
    deleteWorkspace,
    updateWorkspaceCustomUnitAndRate,
    updateLastAccessedWorkspace,
    clearDeleteMemberError,
    clearAddMemberError,
    clearDeleteWorkspaceError,
    openWorkspaceReimburseView,
    setPolicyIDForReimburseView,
    clearOnyxDataForReimburseView,
    setRateForReimburseView,
    setUnitForReimburseView,
    generateDefaultWorkspaceName,
    updateGeneralSettings,
    clearWorkspaceGeneralSettingsErrors,
    deleteWorkspaceAvatar,
    updateWorkspaceAvatar,
    clearAvatarErrors,
    generatePolicyID,
    createWorkspace,
    openWorkspaceMembersPage,
    openPolicyCategoriesPage,
    openPolicyTagsPage,
    openPolicyTaxesPage,
    openWorkspaceInvitePage,
    openWorkspace,
    removeWorkspace,
    createWorkspaceFromIOUPayment,
    setWorkspaceInviteMembersDraft,
    clearErrors,
    dismissAddedWithPrimaryLoginMessages,
    openDraftWorkspaceRequest,
    buildOptimisticPolicyRecentlyUsedCategories,
    buildOptimisticPolicyRecentlyUsedTags,
    createDraftInitialWorkspace,
    setWorkspaceInviteMessageDraft,
    setWorkspaceAutoReporting,
    setWorkspaceApprovalMode,
    setWorkspaceAutoReportingFrequency,
    setWorkspaceAutoReportingMonthlyOffset,
    updateWorkspaceDescription,
    setWorkspaceCategoryEnabled,
    setWorkspaceRequiresCategory,
    inviteMemberToWorkspace,
    acceptJoinRequest,
    declineJoinRequest,
    createPolicyCategory,
    renamePolicyCategory,
    clearCategoryErrors,
    setWorkspacePayer,
    setWorkspaceReimbursement,
    openPolicyWorkflowsPage,
    setPolicyRequiresTag,
    renamePolicyTaglist,
    enablePolicyCategories,
    enablePolicyConnections,
    enablePolicyDistanceRates,
    enablePolicyReportFields,
    enablePolicyTags,
    enablePolicyTaxes,
    enablePolicyWorkflows,
    openPolicyDistanceRatesPage,
    openPolicyMoreFeaturesPage,
    generateCustomUnitID,
    createPolicyDistanceRate,
    clearCreateDistanceRateItemAndError,
    createPolicyTag,
    renamePolicyTag,
    clearPolicyTagErrors,
    clearWorkspaceReimbursementErrors,
    deleteWorkspaceCategories,
    deletePolicyTags,
    setWorkspaceTagEnabled,
    setWorkspaceCurrencyDefault,
    setForeignCurrencyDefault,
    setPolicyCustomTaxName,
    clearPolicyErrorField,
    isCurrencySupportedForDirectReimbursement,
};<|MERGE_RESOLUTION|>--- conflicted
+++ resolved
@@ -472,12 +472,8 @@
                     enabled: policy.harvesting?.enabled ?? null,
                 },
                 autoReportingFrequency: policy.autoReportingFrequency ?? null,
-<<<<<<< HEAD
-                pendingFields: {isAutoApprovalEnabled: null, harvesting: null},
+                pendingFields: {autoReporting: null},
                 errorFields: {autoReporting: ErrorUtils.getMicroSecondOnyxError('workflowsDelayedSubmissionPage.autoReportingErrorMessage')},
-=======
-                pendingFields: {autoReporting: null},
->>>>>>> 6ea693db
             },
         },
     ];
