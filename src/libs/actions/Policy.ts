--- conflicted
+++ resolved
@@ -2583,11 +2583,8 @@
     updateWorkspaceDescription,
     setWorkspaceCategoryEnabled,
     setWorkspaceRequiresCategory,
-<<<<<<< HEAD
     inviteMemberToWorkspace,
     acceptJoinRequest,
     declineJoinRequest,
-=======
     clearCategoryErrors,
->>>>>>> 5d2933df
 };