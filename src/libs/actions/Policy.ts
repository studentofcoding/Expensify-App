import {PUBLIC_DOMAINS} from 'expensify-common/lib/CONST';
import ExpensiMark from 'expensify-common/lib/ExpensiMark';
import Str from 'expensify-common/lib/str';
import {escapeRegExp} from 'lodash';
import lodashClone from 'lodash/clone';
import lodashUnion from 'lodash/union';
import type {NullishDeep, OnyxCollection, OnyxEntry, OnyxUpdate} from 'react-native-onyx';
import Onyx from 'react-native-onyx';
import type {ValueOf} from 'type-fest';
import * as API from '@libs/API';
import type {
    AddMembersToWorkspaceParams,
    CreatePolicyDistanceRateParams,
    CreateWorkspaceFromIOUPaymentParams,
    CreateWorkspaceParams,
    DeleteMembersFromWorkspaceParams,
    DeletePolicyDistanceRatesParams,
    DeleteWorkspaceAvatarParams,
    DeleteWorkspaceParams,
    EnablePolicyCategoriesParams,
    EnablePolicyConnectionsParams,
    EnablePolicyDistanceRatesParams,
    EnablePolicyReportFieldsParams,
    EnablePolicyTagsParams,
    EnablePolicyTaxesParams,
    EnablePolicyWorkflowsParams,
    OpenDraftWorkspaceRequestParams,
    OpenPolicyCategoriesPageParams,
    OpenPolicyDistanceRatesPageParams,
    OpenPolicyMoreFeaturesPageParams,
    OpenPolicyTagsPageParams,
    OpenPolicyTaxesPageParams,
    OpenPolicyWorkflowsPageParams,
    OpenWorkspaceInvitePageParams,
    OpenWorkspaceMembersPageParams,
    OpenWorkspaceParams,
    OpenWorkspaceReimburseViewParams,
    SetPolicyDistanceRatesDefaultCategoryParams,
    SetPolicyDistanceRatesEnabledParams,
    SetPolicyDistanceRatesUnitParams,
    SetWorkspaceApprovalModeParams,
    SetWorkspaceAutoReportingFrequencyParams,
    SetWorkspaceAutoReportingMonthlyOffsetParams,
    SetWorkspaceAutoReportingParams,
    SetWorkspacePayerParams,
    SetWorkspaceReimbursementParams,
    UpdatePolicyDistanceRateValueParams,
    UpdateWorkspaceAvatarParams,
    UpdateWorkspaceCustomUnitAndRateParams,
    UpdateWorkspaceDescriptionParams,
    UpdateWorkspaceGeneralSettingsParams,
    UpdateWorkspaceMembersRoleParams,
} from '@libs/API/parameters';
import {READ_COMMANDS, WRITE_COMMANDS} from '@libs/API/types';
import DateUtils from '@libs/DateUtils';
import * as ErrorUtils from '@libs/ErrorUtils';
import getIsNarrowLayout from '@libs/getIsNarrowLayout';
import Log from '@libs/Log';
import Navigation from '@libs/Navigation/Navigation';
import * as NumberUtils from '@libs/NumberUtils';
import * as PersonalDetailsUtils from '@libs/PersonalDetailsUtils';
import * as PhoneNumber from '@libs/PhoneNumber';
import * as PolicyUtils from '@libs/PolicyUtils';
import * as ReportActionsUtils from '@libs/ReportActionsUtils';
import * as ReportUtils from '@libs/ReportUtils';
import * as TransactionUtils from '@libs/TransactionUtils';
import CONST from '@src/CONST';
import ONYXKEYS from '@src/ONYXKEYS';
import type {Route} from '@src/ROUTES';
import ROUTES from '@src/ROUTES';
import type {
    InvitedEmailsToAccountIDs,
    PersonalDetailsList,
    Policy,
    PolicyCategories,
    PolicyCategory,
    PolicyMember,
    PolicyTag,
    PolicyTagList,
    PolicyTags,
    RecentlyUsedCategories,
    RecentlyUsedTags,
    ReimbursementAccount,
    Report,
    ReportAction,
    Transaction,
} from '@src/types/onyx';
import type {ErrorFields, Errors, OnyxValueWithOfflineFeedback, PendingAction} from '@src/types/onyx/OnyxCommon';
import type {OriginalMessageJoinPolicyChangeLog} from '@src/types/onyx/OriginalMessage';
import type {Attributes, CustomUnit, Rate, Unit} from '@src/types/onyx/Policy';
import type {OnyxData} from '@src/types/onyx/Request';
import type {EmptyObject} from '@src/types/utils/EmptyObject';
import {isEmptyObject} from '@src/types/utils/EmptyObject';

type AnnounceRoomMembersOnyxData = {
    onyxOptimisticData: OnyxUpdate[];
    onyxSuccessData: OnyxUpdate[];
    onyxFailureData: OnyxUpdate[];
};

type ReportCreationData = Record<
    string,
    {
        reportID: string;
        reportActionID?: string;
    }
>;

type WorkspaceMembersChats = {
    onyxSuccessData: OnyxUpdate[];
    onyxOptimisticData: OnyxUpdate[];
    onyxFailureData: OnyxUpdate[];
    reportCreationData: ReportCreationData;
};

type OptimisticCustomUnits = {
    customUnits: Record<string, CustomUnit>;
    customUnitID: string;
    customUnitRateID: string;
    outputCurrency: string;
};

type PoliciesRecord = Record<string, OnyxEntry<Policy>>;

type NewCustomUnit = {
    customUnitID: string;
    name: string;
    attributes: Attributes;
    rates: Rate;
};

type WorkspaceMembersRoleData = {
    accountID: number;
    email: string;
    role: typeof CONST.POLICY.ROLE.ADMIN | typeof CONST.POLICY.ROLE.USER;
};

const allPolicies: OnyxCollection<Policy> = {};
Onyx.connect({
    key: ONYXKEYS.COLLECTION.POLICY,
    callback: (val, key) => {
        if (!key) {
            return;
        }
        if (val === null || val === undefined) {
            // If we are deleting a policy, we have to check every report linked to that policy
            // and unset the draft indicator (pencil icon) alongside removing any draft comments. Clearing these values will keep the newly archived chats from being displayed in the LHN.
            // More info: https://github.com/Expensify/App/issues/14260
            const policyID = key.replace(ONYXKEYS.COLLECTION.POLICY, '');
            const policyReports = ReportUtils.getAllPolicyReports(policyID);
            const cleanUpMergeQueries: Record<`${typeof ONYXKEYS.COLLECTION.REPORT}${string}`, NullishDeep<Report>> = {};
            const cleanUpSetQueries: Record<`${typeof ONYXKEYS.COLLECTION.REPORT_DRAFT_COMMENT}${string}` | `${typeof ONYXKEYS.COLLECTION.REPORT_ACTIONS_DRAFTS}${string}`, null> = {};
            policyReports.forEach((policyReport) => {
                if (!policyReport) {
                    return;
                }
                const {reportID} = policyReport;
                cleanUpMergeQueries[`${ONYXKEYS.COLLECTION.REPORT}${reportID}`] = {hasDraft: false};
                cleanUpSetQueries[`${ONYXKEYS.COLLECTION.REPORT_DRAFT_COMMENT}${reportID}`] = null;
                cleanUpSetQueries[`${ONYXKEYS.COLLECTION.REPORT_ACTIONS_DRAFTS}${reportID}`] = null;
            });
            Onyx.mergeCollection(ONYXKEYS.COLLECTION.REPORT, cleanUpMergeQueries);
            Onyx.multiSet(cleanUpSetQueries);
            delete allPolicies[key];
            return;
        }

        allPolicies[key] = val;
    },
});

let allReports: OnyxCollection<Report> = null;
Onyx.connect({
    key: ONYXKEYS.COLLECTION.REPORT,
    waitForCollectionCallback: true,
    callback: (value) => (allReports = value),
});

let allPolicyMembers: OnyxCollection<PolicyMember>;
Onyx.connect({
    key: ONYXKEYS.COLLECTION.POLICY_MEMBERS,
    waitForCollectionCallback: true,
    callback: (val) => {
        allPolicyMembers = val;
    },
});

let lastAccessedWorkspacePolicyID: OnyxEntry<string> = null;
Onyx.connect({
    key: ONYXKEYS.LAST_ACCESSED_WORKSPACE_POLICY_ID,
    callback: (value) => (lastAccessedWorkspacePolicyID = value),
});

let sessionEmail = '';
let sessionAccountID = 0;
Onyx.connect({
    key: ONYXKEYS.SESSION,
    callback: (val) => {
        sessionEmail = val?.email ?? '';
        sessionAccountID = val?.accountID ?? -1;
    },
});

let allPersonalDetails: OnyxEntry<PersonalDetailsList>;
Onyx.connect({
    key: ONYXKEYS.PERSONAL_DETAILS_LIST,
    callback: (val) => (allPersonalDetails = val),
});

let reimbursementAccount: OnyxEntry<ReimbursementAccount>;
Onyx.connect({
    key: ONYXKEYS.REIMBURSEMENT_ACCOUNT,
    callback: (val) => (reimbursementAccount = val),
});

let allRecentlyUsedCategories: OnyxCollection<RecentlyUsedCategories> = {};
Onyx.connect({
    key: ONYXKEYS.COLLECTION.POLICY_RECENTLY_USED_CATEGORIES,
    waitForCollectionCallback: true,
    callback: (val) => (allRecentlyUsedCategories = val),
});

let allPolicyTags: OnyxCollection<PolicyTagList> = {};
Onyx.connect({
    key: ONYXKEYS.COLLECTION.POLICY_TAGS,
    waitForCollectionCallback: true,
    callback: (value) => {
        if (!value) {
            allPolicyTags = {};
            return;
        }

        allPolicyTags = value;
    },
});

let allRecentlyUsedTags: OnyxCollection<RecentlyUsedTags> = {};
Onyx.connect({
    key: ONYXKEYS.COLLECTION.POLICY_RECENTLY_USED_TAGS,
    waitForCollectionCallback: true,
    callback: (val) => (allRecentlyUsedTags = val),
});

let allPolicyCategories: OnyxCollection<PolicyCategories> = {};
Onyx.connect({
    key: ONYXKEYS.COLLECTION.POLICY_CATEGORIES,
    waitForCollectionCallback: true,
    callback: (val) => (allPolicyCategories = val),
});

/**
 * Stores in Onyx the policy ID of the last workspace that was accessed by the user
 */
function updateLastAccessedWorkspace(policyID: OnyxEntry<string>) {
    Onyx.set(ONYXKEYS.LAST_ACCESSED_WORKSPACE_POLICY_ID, policyID);
}

/**
 * Checks if the currency is supported for direct reimbursement
 * USD currency is the only one supported in NewDot for now
 */
function isCurrencySupportedForDirectReimbursement(currency: string) {
    return currency === CONST.CURRENCY.USD;
}

/**
 * Check if the user has any active free policies (aka workspaces)
 */
function hasActiveChatEnabledPolicies(policies: Array<OnyxEntry<Policy>> | PoliciesRecord, includeOnlyFreePolicies = false): boolean {
    const adminChatEnabledPolicies = Object.values(policies).filter(
        (policy) =>
            policy &&
            ((policy.type === CONST.POLICY.TYPE.FREE && policy.role === CONST.POLICY.ROLE.ADMIN) ||
                (!includeOnlyFreePolicies && policy.type !== CONST.POLICY.TYPE.PERSONAL && policy.role === CONST.POLICY.ROLE.ADMIN && policy.isPolicyExpenseChatEnabled)),
    );

    if (adminChatEnabledPolicies.length === 0) {
        return false;
    }

    if (adminChatEnabledPolicies.some((policy) => !policy?.pendingAction)) {
        return true;
    }

    if (adminChatEnabledPolicies.some((policy) => policy?.pendingAction === CONST.RED_BRICK_ROAD_PENDING_ACTION.ADD)) {
        return true;
    }

    if (adminChatEnabledPolicies.some((policy) => policy?.pendingAction === CONST.RED_BRICK_ROAD_PENDING_ACTION.DELETE)) {
        return false;
    }

    // If there are no add or delete pending actions the only option left is an update
    // pendingAction, in which case we should return true.
    return true;
}

/**
 * Delete the workspace
 */
function deleteWorkspace(policyID: string, policyName: string) {
    if (!allPolicies) {
        return;
    }

    const filteredPolicies = Object.values(allPolicies).filter((policy): policy is Policy => policy?.id !== policyID);
    const optimisticData: OnyxUpdate[] = [
        {
            onyxMethod: Onyx.METHOD.MERGE,
            key: `${ONYXKEYS.COLLECTION.POLICY}${policyID}`,
            value: {
                avatar: '',
                pendingAction: CONST.RED_BRICK_ROAD_PENDING_ACTION.DELETE,
                errors: null,
            },
        },
        ...(!hasActiveChatEnabledPolicies(filteredPolicies, true)
            ? [
                  {
                      onyxMethod: Onyx.METHOD.MERGE,
                      key: ONYXKEYS.REIMBURSEMENT_ACCOUNT,
                      value: {
                          errors: null,
                      },
                  },
              ]
            : []),
    ];

    const reportsToArchive = Object.values(allReports ?? {}).filter(
        (report) => report?.policyID === policyID && (ReportUtils.isChatRoom(report) || ReportUtils.isPolicyExpenseChat(report) || ReportUtils.isTaskReport(report)),
    );
    reportsToArchive.forEach((report) => {
        const {reportID, ownerAccountID} = report ?? {};
        optimisticData.push({
            onyxMethod: Onyx.METHOD.MERGE,
            key: `${ONYXKEYS.COLLECTION.REPORT}${reportID}`,
            value: {
                stateNum: CONST.REPORT.STATE_NUM.APPROVED,
                statusNum: CONST.REPORT.STATUS_NUM.CLOSED,
                hasDraft: false,
                oldPolicyName: allPolicies?.[`${ONYXKEYS.COLLECTION.POLICY}${policyID}`]?.name ?? '',
                policyName: '',
            },
        });

        optimisticData.push({
            onyxMethod: Onyx.METHOD.SET,
            key: `${ONYXKEYS.COLLECTION.REPORT_ACTIONS_DRAFTS}${reportID}`,
            value: null,
        });

        // Add closed actions to all chat reports linked to this policy
        // Announce & admin chats have FAKE owners, but workspace chats w/ users do have owners.
        let emailClosingReport: string = CONST.POLICY.OWNER_EMAIL_FAKE;
        if (!!ownerAccountID && ownerAccountID !== CONST.POLICY.OWNER_ACCOUNT_ID_FAKE) {
            emailClosingReport = allPersonalDetails?.[ownerAccountID]?.login ?? '';
        }
        const optimisticClosedReportAction = ReportUtils.buildOptimisticClosedReportAction(emailClosingReport, policyName, CONST.REPORT.ARCHIVE_REASON.POLICY_DELETED);
        const optimisticReportActions: Record<string, ReportAction> = {};
        optimisticReportActions[optimisticClosedReportAction.reportActionID] = optimisticClosedReportAction as ReportAction;
        optimisticData.push({
            onyxMethod: Onyx.METHOD.MERGE,
            key: `${ONYXKEYS.COLLECTION.REPORT_ACTIONS}${reportID}`,
            value: optimisticReportActions,
        });
    });

    // Restore the old report stateNum and statusNum
    const failureData: OnyxUpdate[] = [
        {
            onyxMethod: Onyx.METHOD.MERGE,
            key: ONYXKEYS.REIMBURSEMENT_ACCOUNT,
            value: {
                errors: reimbursementAccount?.errors ?? null,
            },
        },
    ];

    reportsToArchive.forEach((report) => {
        const {reportID, stateNum, statusNum, hasDraft, oldPolicyName} = report ?? {};
        failureData.push({
            onyxMethod: Onyx.METHOD.MERGE,
            key: `${ONYXKEYS.COLLECTION.REPORT}${reportID}`,
            value: {
                stateNum,
                statusNum,
                hasDraft,
                oldPolicyName,
                policyName: report?.policyName,
            },
        });
    });

    const params: DeleteWorkspaceParams = {policyID};

    API.write(WRITE_COMMANDS.DELETE_WORKSPACE, params, {optimisticData, failureData});

    // Reset the lastAccessedWorkspacePolicyID
    if (policyID === lastAccessedWorkspacePolicyID) {
        updateLastAccessedWorkspace(null);
    }
}

/**
 * Is the user an admin of a free policy (aka workspace)?
 */
function isAdminOfFreePolicy(policies?: PoliciesRecord): boolean {
    return Object.values(policies ?? {}).some((policy) => policy && policy.type === CONST.POLICY.TYPE.FREE && policy.role === CONST.POLICY.ROLE.ADMIN);
}

/**
 * Build optimistic data for adding members to the announcement room
 */
function buildAnnounceRoomMembersOnyxData(policyID: string, accountIDs: number[]): AnnounceRoomMembersOnyxData {
    const announceReport = ReportUtils.getRoom(CONST.REPORT.CHAT_TYPE.POLICY_ANNOUNCE, policyID);
    const announceRoomMembers: AnnounceRoomMembersOnyxData = {
        onyxOptimisticData: [],
        onyxFailureData: [],
        onyxSuccessData: [],
    };

    if (!announceReport) {
        return announceRoomMembers;
    }

    if (announceReport?.participantAccountIDs) {
        // Everyone in special policy rooms is visible
        const participantAccountIDs = [...announceReport.participantAccountIDs, ...accountIDs];
        const pendingChatMembers = ReportUtils.getPendingChatMembers(accountIDs, announceReport?.pendingChatMembers ?? [], CONST.RED_BRICK_ROAD_PENDING_ACTION.ADD);

        announceRoomMembers.onyxOptimisticData.push({
            onyxMethod: Onyx.METHOD.MERGE,
            key: `${ONYXKEYS.COLLECTION.REPORT}${announceReport?.reportID}`,
            value: {
                participantAccountIDs,
                visibleChatMemberAccountIDs: participantAccountIDs,
                pendingChatMembers,
            },
        });
    }

    announceRoomMembers.onyxFailureData.push({
        onyxMethod: Onyx.METHOD.MERGE,
        key: `${ONYXKEYS.COLLECTION.REPORT}${announceReport?.reportID}`,
        value: {
            participantAccountIDs: announceReport?.participantAccountIDs,
            visibleChatMemberAccountIDs: announceReport?.visibleChatMemberAccountIDs,
            pendingChatMembers: announceReport?.pendingChatMembers ?? null,
        },
    });
    announceRoomMembers.onyxSuccessData.push({
        onyxMethod: Onyx.METHOD.MERGE,
        key: `${ONYXKEYS.COLLECTION.REPORT}${announceReport?.reportID}`,
        value: {
            pendingChatMembers: announceReport?.pendingChatMembers ?? null,
        },
    });
    return announceRoomMembers;
}

function setWorkspaceAutoReporting(policyID: string, enabled: boolean, frequency: ValueOf<typeof CONST.POLICY.AUTO_REPORTING_FREQUENCIES>) {
    const policy = ReportUtils.getPolicy(policyID);
    const optimisticData: OnyxUpdate[] = [
        {
            onyxMethod: Onyx.METHOD.MERGE,
            key: `${ONYXKEYS.COLLECTION.POLICY}${policyID}`,
            value: {
                autoReporting: enabled,
                harvesting: {
                    enabled,
                },
                autoReportingFrequency: frequency,
                pendingFields: {autoReporting: CONST.RED_BRICK_ROAD_PENDING_ACTION.UPDATE},
            },
        },
    ];

    const failureData: OnyxUpdate[] = [
        {
            onyxMethod: Onyx.METHOD.MERGE,
            key: `${ONYXKEYS.COLLECTION.POLICY}${policyID}`,
            value: {
                autoReporting: policy.autoReporting ?? null,
                harvesting: {
                    enabled: policy.harvesting?.enabled ?? null,
                },
                autoReportingFrequency: policy.autoReportingFrequency ?? null,
                pendingFields: {autoReporting: null},
                errorFields: {autoReporting: ErrorUtils.getMicroSecondOnyxError('workflowsDelayedSubmissionPage.autoReportingErrorMessage')},
            },
        },
    ];

    const successData: OnyxUpdate[] = [
        {
            onyxMethod: Onyx.METHOD.MERGE,
            key: `${ONYXKEYS.COLLECTION.POLICY}${policyID}`,
            value: {
                pendingFields: {autoReporting: null},
            },
        },
    ];

    const params: SetWorkspaceAutoReportingParams = {policyID, enabled};

    API.write(WRITE_COMMANDS.SET_WORKSPACE_AUTO_REPORTING, params, {optimisticData, failureData, successData});
}

function setWorkspaceAutoReportingFrequency(policyID: string, frequency: ValueOf<typeof CONST.POLICY.AUTO_REPORTING_FREQUENCIES>) {
    const policy = ReportUtils.getPolicy(policyID);

    const optimisticData: OnyxUpdate[] = [
        {
            onyxMethod: Onyx.METHOD.MERGE,
            key: `${ONYXKEYS.COLLECTION.POLICY}${policyID}`,
            value: {
                autoReportingFrequency: frequency,
                pendingFields: {autoReportingFrequency: CONST.RED_BRICK_ROAD_PENDING_ACTION.UPDATE},
            },
        },
    ];

    const failureData: OnyxUpdate[] = [
        {
            onyxMethod: Onyx.METHOD.MERGE,
            key: `${ONYXKEYS.COLLECTION.POLICY}${policyID}`,
            value: {
                autoReportingFrequency: policy.autoReportingFrequency ?? null,
                pendingFields: {autoReportingFrequency: null},
                errorFields: {autoReportingFrequency: ErrorUtils.getMicroSecondOnyxError('workflowsDelayedSubmissionPage.autoReportingFrequencyErrorMessage')},
            },
        },
    ];

    const successData: OnyxUpdate[] = [
        {
            onyxMethod: Onyx.METHOD.MERGE,
            key: `${ONYXKEYS.COLLECTION.POLICY}${policyID}`,
            value: {
                pendingFields: {autoReportingFrequency: null},
            },
        },
    ];

    const params: SetWorkspaceAutoReportingFrequencyParams = {policyID, frequency};
    API.write(WRITE_COMMANDS.SET_WORKSPACE_AUTO_REPORTING_FREQUENCY, params, {optimisticData, failureData, successData});
}

function setWorkspaceAutoReportingMonthlyOffset(policyID: string, autoReportingOffset: number | ValueOf<typeof CONST.POLICY.AUTO_REPORTING_OFFSET>) {
    const value = JSON.stringify({autoReportingOffset: autoReportingOffset.toString()});
    const policy = ReportUtils.getPolicy(policyID);

    const optimisticData: OnyxUpdate[] = [
        {
            onyxMethod: Onyx.METHOD.MERGE,
            key: `${ONYXKEYS.COLLECTION.POLICY}${policyID}`,
            value: {
                autoReportingOffset,
                pendingFields: {autoReportingOffset: CONST.RED_BRICK_ROAD_PENDING_ACTION.UPDATE},
            },
        },
    ];

    const failureData: OnyxUpdate[] = [
        {
            onyxMethod: Onyx.METHOD.MERGE,
            key: `${ONYXKEYS.COLLECTION.POLICY}${policyID}`,
            value: {
                autoReportingOffset: policy.autoReportingOffset ?? null,
                pendingFields: {autoReportingOffset: null},
                errorFields: {autoReportingOffset: ErrorUtils.getMicroSecondOnyxError('workflowsDelayedSubmissionPage.monthlyOffsetErrorMessage')},
            },
        },
    ];

    const successData: OnyxUpdate[] = [
        {
            onyxMethod: Onyx.METHOD.MERGE,
            key: `${ONYXKEYS.COLLECTION.POLICY}${policyID}`,
            value: {
                pendingFields: {autoReportingOffset: null},
            },
        },
    ];

    const params: SetWorkspaceAutoReportingMonthlyOffsetParams = {policyID, value};
    API.write(WRITE_COMMANDS.SET_WORKSPACE_AUTO_REPORTING_MONTHLY_OFFSET, params, {optimisticData, failureData, successData});
}

function setWorkspaceApprovalMode(policyID: string, approver: string, approvalMode: ValueOf<typeof CONST.POLICY.APPROVAL_MODE>) {
    const policy = ReportUtils.getPolicy(policyID);

    const value = {
        approver,
        approvalMode,
    };

    const optimisticData: OnyxUpdate[] = [
        {
            onyxMethod: Onyx.METHOD.MERGE,
            key: `${ONYXKEYS.COLLECTION.POLICY}${policyID}`,
            value: {
                ...value,
                pendingFields: {approvalMode: CONST.RED_BRICK_ROAD_PENDING_ACTION.UPDATE},
            },
        },
    ];

    const failureData: OnyxUpdate[] = [
        {
            onyxMethod: Onyx.METHOD.MERGE,
            key: `${ONYXKEYS.COLLECTION.POLICY}${policyID}`,
            value: {
                approver: policy.approver ?? null,
                approvalMode: policy.approvalMode ?? null,
                pendingFields: {approvalMode: null},
                errorFields: {approvalMode: ErrorUtils.getMicroSecondOnyxError('workflowsApprovalPage.genericErrorMessage')},
            },
        },
    ];

    const successData: OnyxUpdate[] = [
        {
            onyxMethod: Onyx.METHOD.MERGE,
            key: `${ONYXKEYS.COLLECTION.POLICY}${policyID}`,
            value: {
                pendingFields: {approvalMode: null},
            },
        },
    ];

    const params: SetWorkspaceApprovalModeParams = {
        policyID,
        value: JSON.stringify({
            ...value,
            // This property should now be set to false for all Collect policies
            isAutoApprovalEnabled: false,
        }),
    };
    API.write(WRITE_COMMANDS.SET_WORKSPACE_APPROVAL_MODE, params, {optimisticData, failureData, successData});
}

function setWorkspacePayer(policyID: string, reimburserEmail: string, reimburserAccountID: number) {
    const policy = ReportUtils.getPolicy(policyID);

    const optimisticData: OnyxUpdate[] = [
        {
            onyxMethod: Onyx.METHOD.MERGE,
            key: `${ONYXKEYS.COLLECTION.POLICY}${policyID}`,
            value: {
                reimburserEmail,
                reimburserAccountID,
                errorFields: {reimburserEmail: null},
                pendingFields: {reimburserEmail: CONST.RED_BRICK_ROAD_PENDING_ACTION.UPDATE},
            },
        },
    ];

    const successData: OnyxUpdate[] = [
        {
            onyxMethod: Onyx.METHOD.MERGE,
            key: `${ONYXKEYS.COLLECTION.POLICY}${policyID}`,
            value: {
                errorFields: {reimburserEmail: null},
                pendingFields: {reimburserEmail: null},
            },
        },
    ];

    const failureData: OnyxUpdate[] = [
        {
            onyxMethod: Onyx.METHOD.MERGE,
            key: `${ONYXKEYS.COLLECTION.POLICY}${policyID}`,
            value: {
                reimburserEmail: policy.reimburserEmail ?? null,
                reimburserAccountID: policy.reimburserAccountID ?? null,
                errorFields: {reimburserEmail: ErrorUtils.getMicroSecondOnyxError('workflowsPayerPage.genericErrorMessage')},
                pendingFields: {reimburserEmail: null},
            },
        },
    ];

    const params: SetWorkspacePayerParams = {policyID, reimburserEmail};

    API.write(WRITE_COMMANDS.SET_WORKSPACE_PAYER, params, {optimisticData, failureData, successData});
}

function clearPolicyErrorField(policyID: string, fieldName: string) {
    Onyx.merge(`${ONYXKEYS.COLLECTION.POLICY}${policyID}`, {errorFields: {[fieldName]: null}});
}

function setWorkspaceReimbursement(policyID: string, reimbursementChoice: ValueOf<typeof CONST.POLICY.REIMBURSEMENT_CHOICES>, reimburserAccountID: number, reimburserEmail: string) {
    const policy = ReportUtils.getPolicy(policyID);

    const optimisticData: OnyxUpdate[] = [
        {
            onyxMethod: Onyx.METHOD.MERGE,
            key: `${ONYXKEYS.COLLECTION.POLICY}${policyID}`,
            value: {
                reimbursementChoice,
                reimburserAccountID,
                reimburserEmail,
                errorFields: {reimbursementChoice: null},
                pendingFields: {reimbursementChoice: CONST.RED_BRICK_ROAD_PENDING_ACTION.UPDATE},
            },
        },
    ];

    const successData: OnyxUpdate[] = [
        {
            onyxMethod: Onyx.METHOD.MERGE,
            key: `${ONYXKEYS.COLLECTION.POLICY}${policyID}`,
            value: {
                errorFields: {reimbursementChoice: null},
                pendingFields: {reimbursementChoice: null},
            },
        },
    ];

    const failureData: OnyxUpdate[] = [
        {
            onyxMethod: Onyx.METHOD.MERGE,
            key: `${ONYXKEYS.COLLECTION.POLICY}${policyID}`,
            value: {
                reimbursementChoice: policy.reimbursementChoice ?? null,
                reimburserAccountID: policy.reimburserAccountID ?? null,
                reimburserEmail: policy.reimburserEmail ?? null,
                errorFields: {reimbursementChoice: ErrorUtils.getMicroSecondOnyxError('common.genericErrorMessage')},
                pendingFields: {reimbursementChoice: null},
            },
        },
    ];

    const params: SetWorkspaceReimbursementParams = {policyID, reimbursementChoice};

    API.write(WRITE_COMMANDS.SET_WORKSPACE_REIMBURSEMENT, params, {optimisticData, failureData, successData});
}

function clearWorkspaceReimbursementErrors(policyID: string) {
    Onyx.merge(`${ONYXKEYS.COLLECTION.POLICY}${policyID}`, {errorFields: {reimbursementChoice: null}});
}

/**
 * Build optimistic data for removing users from the announcement room
 */
function removeOptimisticAnnounceRoomMembers(policyID: string, accountIDs: number[]): AnnounceRoomMembersOnyxData {
    const announceReport = ReportUtils.getRoom(CONST.REPORT.CHAT_TYPE.POLICY_ANNOUNCE, policyID);
    const announceRoomMembers: AnnounceRoomMembersOnyxData = {
        onyxOptimisticData: [],
        onyxFailureData: [],
        onyxSuccessData: [],
    };

    if (!announceReport) {
        return announceRoomMembers;
    }

    if (announceReport?.participantAccountIDs) {
        const remainUsers = announceReport.participantAccountIDs.filter((e) => !accountIDs.includes(e));
        const pendingChatMembers = ReportUtils.getPendingChatMembers(accountIDs, announceReport?.pendingChatMembers ?? [], CONST.RED_BRICK_ROAD_PENDING_ACTION.DELETE);

        announceRoomMembers.onyxOptimisticData.push({
            onyxMethod: Onyx.METHOD.MERGE,
            key: `${ONYXKEYS.COLLECTION.REPORT}${announceReport.reportID}`,
            value: {
                participantAccountIDs: [...remainUsers],
                visibleChatMemberAccountIDs: [...remainUsers],
                pendingChatMembers,
            },
        });

        announceRoomMembers.onyxFailureData.push({
            onyxMethod: Onyx.METHOD.MERGE,
            key: `${ONYXKEYS.COLLECTION.REPORT}${announceReport.reportID}`,
            value: {
                participantAccountIDs: announceReport.participantAccountIDs,
                visibleChatMemberAccountIDs: announceReport.visibleChatMemberAccountIDs,
                pendingChatMembers: announceReport?.pendingChatMembers ?? null,
            },
        });
        announceRoomMembers.onyxSuccessData.push({
            onyxMethod: Onyx.METHOD.MERGE,
            key: `${ONYXKEYS.COLLECTION.REPORT}${announceReport.reportID}`,
            value: {
                pendingChatMembers: announceReport?.pendingChatMembers ?? null,
            },
        });
    }

    return announceRoomMembers;
}

/**
 * Remove the passed members from the policy employeeList
 * Please see https://github.com/Expensify/App/blob/main/README.md#Security for more details
 */
function removeMembers(accountIDs: number[], policyID: string) {
    // In case user selects only themselves (admin), their email will be filtered out and the members
    // array passed will be empty, prevent the function from proceeding in that case as there is no one to remove
    if (accountIDs.length === 0) {
        return;
    }

    const membersListKey = `${ONYXKEYS.COLLECTION.POLICY_MEMBERS}${policyID}` as const;
    const policy = ReportUtils.getPolicy(policyID);
    const workspaceChats = ReportUtils.getWorkspaceChats(policyID, accountIDs);
    const optimisticClosedReportActions = workspaceChats.map(() => ReportUtils.buildOptimisticClosedReportAction(sessionEmail, policy.name, CONST.REPORT.ARCHIVE_REASON.REMOVED_FROM_POLICY));

    const announceRoomMembers = removeOptimisticAnnounceRoomMembers(policyID, accountIDs);

    const optimisticMembersState: OnyxCollection<PolicyMember> = {};
    const successMembersState: OnyxCollection<PolicyMember> = {};
    const failureMembersState: OnyxCollection<PolicyMember> = {};
    accountIDs.forEach((accountID) => {
        optimisticMembersState[accountID] = {pendingAction: CONST.RED_BRICK_ROAD_PENDING_ACTION.DELETE};
        successMembersState[accountID] = null;
        failureMembersState[accountID] = {errors: ErrorUtils.getMicroSecondOnyxError('workspace.people.error.genericRemove')};
    });

    const optimisticData: OnyxUpdate[] = [
        {
            onyxMethod: Onyx.METHOD.MERGE,
            key: membersListKey,
            value: optimisticMembersState,
        },
        ...announceRoomMembers.onyxOptimisticData,
    ];

    const successData: OnyxUpdate[] = [
        {
            onyxMethod: Onyx.METHOD.MERGE,
            key: membersListKey,
            value: successMembersState,
        },
        ...announceRoomMembers.onyxSuccessData,
    ];

    const failureData: OnyxUpdate[] = [
        {
            onyxMethod: Onyx.METHOD.MERGE,
            key: membersListKey,
            value: failureMembersState,
        },
        ...announceRoomMembers.onyxFailureData,
    ];

    const pendingChatMembers = ReportUtils.getPendingChatMembers(accountIDs, [], CONST.RED_BRICK_ROAD_PENDING_ACTION.DELETE);

    workspaceChats.forEach((report) => {
        optimisticData.push({
            onyxMethod: Onyx.METHOD.MERGE,
            key: `${ONYXKEYS.COLLECTION.REPORT}${report?.reportID}`,
            value: {
                statusNum: CONST.REPORT.STATUS_NUM.CLOSED,
                stateNum: CONST.REPORT.STATE_NUM.APPROVED,
                oldPolicyName: policy.name,
                hasDraft: false,
                pendingChatMembers,
            },
        });
        successData.push({
            onyxMethod: Onyx.METHOD.MERGE,
            key: `${ONYXKEYS.COLLECTION.REPORT}${report?.reportID}`,
            value: {
                pendingChatMembers: null,
            },
        });
        failureData.push({
            onyxMethod: Onyx.METHOD.MERGE,
            key: `${ONYXKEYS.COLLECTION.REPORT}${report?.reportID}`,
            value: {
                pendingChatMembers: null,
            },
        });
    });
    // comment out for time this issue would be resolved https://github.com/Expensify/App/issues/35952
    // optimisticClosedReportActions.forEach((reportAction, index) => {
    //     optimisticData.push({
    //         onyxMethod: Onyx.METHOD.MERGE,
    //         key: `${ONYXKEYS.COLLECTION.REPORT_ACTIONS}${workspaceChats?.[index]?.reportID}`,
    //         value: {[reportAction.reportActionID]: reportAction as ReportAction},
    //     });
    // });

    // If the policy has primaryLoginsInvited, then it displays informative messages on the members page about which primary logins were added by secondary logins.
    // If we delete all these logins then we should clear the informative messages since they are no longer relevant.
    if (!isEmptyObject(policy?.primaryLoginsInvited ?? {})) {
        // Take the current policy members and remove them optimistically
        const policyMemberAccountIDs = Object.keys(allPolicyMembers?.[`${ONYXKEYS.COLLECTION.POLICY_MEMBERS}${policyID}`] ?? {}).map((accountID) => Number(accountID));
        const remainingMemberAccountIDs = policyMemberAccountIDs.filter((accountID) => !accountIDs.includes(accountID));
        const remainingLogins: string[] = PersonalDetailsUtils.getLoginsByAccountIDs(remainingMemberAccountIDs);
        const invitedPrimaryToSecondaryLogins: Record<string, string> = {};

        if (policy.primaryLoginsInvited) {
            Object.keys(policy.primaryLoginsInvited).forEach((key) => (invitedPrimaryToSecondaryLogins[policy.primaryLoginsInvited?.[key] ?? ''] = key));
        }

        // Then, if no remaining members exist that were invited by a secondary login, clear the informative messages
        if (!remainingLogins.some((remainingLogin) => !!invitedPrimaryToSecondaryLogins[remainingLogin])) {
            optimisticData.push({
                onyxMethod: Onyx.METHOD.MERGE,
                key: membersListKey,
                value: {
                    primaryLoginsInvited: null,
                },
            });
        }
    }

    const filteredWorkspaceChats = workspaceChats.filter((report): report is Report => report !== null);

    filteredWorkspaceChats.forEach(({reportID, stateNum, statusNum, hasDraft, oldPolicyName = null}) => {
        failureData.push({
            onyxMethod: Onyx.METHOD.MERGE,
            key: `${ONYXKEYS.COLLECTION.REPORT}${reportID}`,
            value: {
                stateNum,
                statusNum,
                hasDraft,
                oldPolicyName,
            },
        });
    });
    optimisticClosedReportActions.forEach((reportAction, index) => {
        failureData.push({
            onyxMethod: Onyx.METHOD.MERGE,
            key: `${ONYXKEYS.COLLECTION.REPORT_ACTIONS}${workspaceChats?.[index]?.reportID}`,
            value: {[reportAction.reportActionID]: null},
        });
    });

    const params: DeleteMembersFromWorkspaceParams = {
        emailList: accountIDs.map((accountID) => allPersonalDetails?.[accountID]?.login).join(','),
        policyID,
    };

    API.write(WRITE_COMMANDS.DELETE_MEMBERS_FROM_WORKSPACE, params, {optimisticData, successData, failureData});
}

function updateWorkspaceMembersRole(policyID: string, accountIDs: number[], newRole: typeof CONST.POLICY.ROLE.ADMIN | typeof CONST.POLICY.ROLE.USER) {
    const previousPolicyMembers = {...allPolicyMembers};
    const memberRoles: WorkspaceMembersRoleData[] = accountIDs.reduce((result: WorkspaceMembersRoleData[], accountID: number) => {
        if (!allPersonalDetails?.[accountID]?.login) {
            return result;
        }

        result.push({
            accountID,
            email: allPersonalDetails?.[accountID]?.login ?? '',
            role: newRole,
        });

        return result;
    }, []);

    const optimisticData: OnyxUpdate[] = [
        {
            onyxMethod: Onyx.METHOD.MERGE,
            key: `${ONYXKEYS.COLLECTION.POLICY_MEMBERS}${policyID}`,
            value: {
                ...memberRoles.reduce((member: Record<number, {role: string; pendingAction: PendingAction}>, current) => {
                    // eslint-disable-next-line no-param-reassign
                    member[current.accountID] = {role: current?.role, pendingAction: CONST.RED_BRICK_ROAD_PENDING_ACTION.UPDATE};
                    return member;
                }, {}),
                errors: null,
            },
        },
    ];

    const successData: OnyxUpdate[] = [
        {
            onyxMethod: Onyx.METHOD.MERGE,
            key: `${ONYXKEYS.COLLECTION.POLICY_MEMBERS}${policyID}`,
            value: {
                ...memberRoles.reduce((member: Record<number, {role: string; pendingAction: PendingAction}>, current) => {
                    // eslint-disable-next-line no-param-reassign
                    member[current.accountID] = {role: current?.role, pendingAction: null};
                    return member;
                }, {}),
                errors: null,
            },
        },
    ];

    const failureData: OnyxUpdate[] = [
        {
            onyxMethod: Onyx.METHOD.MERGE,
            key: `${ONYXKEYS.COLLECTION.POLICY_MEMBERS}${policyID}`,
            value: {
                ...(previousPolicyMembers[`${ONYXKEYS.COLLECTION.POLICY_MEMBERS}${policyID}`] as Record<string, PolicyMember | null>),
                errors: ErrorUtils.getMicroSecondOnyxError('workspace.editor.genericFailureMessage'),
            },
        },
    ];

    const params: UpdateWorkspaceMembersRoleParams = {
        policyID,
        employees: JSON.stringify(memberRoles.map((item) => ({email: item.email, role: item.role}))),
    };

    API.write(WRITE_COMMANDS.UPDATE_WORKSPACE_MEMBERS_ROLE, params, {optimisticData, successData, failureData});
}

/**
 * Optimistically create a chat for each member of the workspace, creates both optimistic and success data for onyx.
 *
 * @returns - object with onyxSuccessData, onyxOptimisticData, and optimisticReportIDs (map login to reportID)
 */
function createPolicyExpenseChats(policyID: string, invitedEmailsToAccountIDs: InvitedEmailsToAccountIDs, hasOutstandingChildRequest = false): WorkspaceMembersChats {
    const workspaceMembersChats: WorkspaceMembersChats = {
        onyxSuccessData: [],
        onyxOptimisticData: [],
        onyxFailureData: [],
        reportCreationData: {},
    };

    Object.keys(invitedEmailsToAccountIDs).forEach((email) => {
        const accountID = invitedEmailsToAccountIDs[email];
        const cleanAccountID = Number(accountID);
        const login = PhoneNumber.addSMSDomainIfPhoneNumber(email);

        const oldChat = ReportUtils.getChatByParticipantsAndPolicy([sessionAccountID, cleanAccountID], policyID);

        // If the chat already exists, we don't want to create a new one - just make sure it's not archived
        if (oldChat) {
            workspaceMembersChats.reportCreationData[login] = {
                reportID: oldChat.reportID,
            };
            workspaceMembersChats.onyxOptimisticData.push({
                onyxMethod: Onyx.METHOD.MERGE,
                key: `${ONYXKEYS.COLLECTION.REPORT}${oldChat.reportID}`,
                value: {
                    stateNum: CONST.REPORT.STATE_NUM.OPEN,
                    statusNum: CONST.REPORT.STATUS_NUM.OPEN,
                },
            });
            return;
        }
        const optimisticReport = ReportUtils.buildOptimisticChatReport([sessionAccountID, cleanAccountID], undefined, CONST.REPORT.CHAT_TYPE.POLICY_EXPENSE_CHAT, policyID, cleanAccountID);
        const optimisticCreatedAction = ReportUtils.buildOptimisticCreatedReportAction(login);

        workspaceMembersChats.reportCreationData[login] = {
            reportID: optimisticReport.reportID,
            reportActionID: optimisticCreatedAction.reportActionID,
        };

        workspaceMembersChats.onyxOptimisticData.push({
            onyxMethod: Onyx.METHOD.SET,
            key: `${ONYXKEYS.COLLECTION.REPORT}${optimisticReport.reportID}`,
            value: {
                ...optimisticReport,
                pendingFields: {
                    createChat: CONST.RED_BRICK_ROAD_PENDING_ACTION.ADD,
                },
                isOptimisticReport: true,
                hasOutstandingChildRequest,
                pendingChatMembers: [
                    {
                        accountID: accountID.toString(),
                        pendingAction: CONST.RED_BRICK_ROAD_PENDING_ACTION.ADD,
                    },
                ],
            },
        });
        workspaceMembersChats.onyxOptimisticData.push({
            onyxMethod: Onyx.METHOD.SET,
            key: `${ONYXKEYS.COLLECTION.REPORT_ACTIONS}${optimisticReport.reportID}`,
            value: {[optimisticCreatedAction.reportActionID]: optimisticCreatedAction},
        });

        workspaceMembersChats.onyxSuccessData.push({
            onyxMethod: Onyx.METHOD.MERGE,
            key: `${ONYXKEYS.COLLECTION.REPORT}${optimisticReport.reportID}`,
            value: {
                pendingFields: {
                    createChat: null,
                },
                errorFields: {
                    createChat: null,
                },
                isOptimisticReport: false,
                pendingChatMembers: null,
            },
        });
        workspaceMembersChats.onyxSuccessData.push({
            onyxMethod: Onyx.METHOD.MERGE,
            key: `${ONYXKEYS.COLLECTION.REPORT_ACTIONS}${optimisticReport.reportID}`,
            value: {[optimisticCreatedAction.reportActionID]: {pendingAction: null}},
        });

        workspaceMembersChats.onyxFailureData.push({
            onyxMethod: Onyx.METHOD.MERGE,
            key: `${ONYXKEYS.COLLECTION.REPORT_METADATA}${optimisticReport.reportID}`,
            value: {
                isLoadingInitialReportActions: false,
            },
        });
    });
    return workspaceMembersChats;
}

/**
 * Adds members to the specified workspace/policyID
 * Please see https://github.com/Expensify/App/blob/main/README.md#Security for more details
 */
function addMembersToWorkspace(invitedEmailsToAccountIDs: InvitedEmailsToAccountIDs, welcomeNote: string, policyID: string) {
    const membersListKey = `${ONYXKEYS.COLLECTION.POLICY_MEMBERS}${policyID}` as const;
    const logins = Object.keys(invitedEmailsToAccountIDs).map((memberLogin) => PhoneNumber.addSMSDomainIfPhoneNumber(memberLogin));
    const accountIDs = Object.values(invitedEmailsToAccountIDs);

    const newPersonalDetailsOnyxData = PersonalDetailsUtils.getNewPersonalDetailsOnyxData(logins, accountIDs);

    const announceRoomMembers = buildAnnounceRoomMembersOnyxData(policyID, accountIDs);

    // create onyx data for policy expense chats for each new member
    const membersChats = createPolicyExpenseChats(policyID, invitedEmailsToAccountIDs);

    const optimisticMembersState: OnyxCollection<PolicyMember> = {};
    const failureMembersState: OnyxCollection<PolicyMember> = {};
    accountIDs.forEach((accountID) => {
        optimisticMembersState[accountID] = {pendingAction: CONST.RED_BRICK_ROAD_PENDING_ACTION.ADD};
        failureMembersState[accountID] = {
            errors: ErrorUtils.getMicroSecondOnyxError('workspace.people.error.genericAdd'),
        };
    });

    const optimisticData: OnyxUpdate[] = [
        {
            onyxMethod: Onyx.METHOD.MERGE,
            key: membersListKey,

            // Convert to object with each key containing {pendingAction: ‘add’}
            value: optimisticMembersState,
        },
        ...newPersonalDetailsOnyxData.optimisticData,
        ...membersChats.onyxOptimisticData,
        ...announceRoomMembers.onyxOptimisticData,
    ];

    const successData: OnyxUpdate[] = [
        {
            onyxMethod: Onyx.METHOD.MERGE,
            key: membersListKey,

            // Convert to object with each key clearing pendingAction, when it is an existing account.
            // Remove the object, when it is a newly created account.
            value: accountIDs.reduce((accountIDsWithClearedPendingAction, accountID) => {
                let value = null;
                const accountAlreadyExists = !isEmptyObject(allPersonalDetails?.[accountID]);

                if (accountAlreadyExists) {
                    value = {pendingAction: null, errors: null};
                }

                return {...accountIDsWithClearedPendingAction, [accountID]: value};
            }, {}),
        },
        ...newPersonalDetailsOnyxData.finallyData,
        ...membersChats.onyxSuccessData,
        ...announceRoomMembers.onyxSuccessData,
    ];

    const failureData: OnyxUpdate[] = [
        {
            onyxMethod: Onyx.METHOD.MERGE,
            key: membersListKey,

            // Convert to object with each key containing the error. We don’t
            // need to remove the members since that is handled by onClose of OfflineWithFeedback.
            value: failureMembersState,
        },
        ...membersChats.onyxFailureData,
        ...announceRoomMembers.onyxFailureData,
    ];

    const params: AddMembersToWorkspaceParams = {
        employees: JSON.stringify(logins.map((login) => ({email: login}))),
        welcomeNote: new ExpensiMark().replace(welcomeNote),
        policyID,
    };
    if (!isEmptyObject(membersChats.reportCreationData)) {
        params.reportCreationData = JSON.stringify(membersChats.reportCreationData);
    }
    API.write(WRITE_COMMANDS.ADD_MEMBERS_TO_WORKSPACE, params, {optimisticData, successData, failureData});
}

/**
 * Invite member to the specified policyID
 * Please see https://github.com/Expensify/App/blob/main/README.md#Security for more details
 */
function inviteMemberToWorkspace(policyID: string, inviterEmail: string) {
    const memberJoinKey = `${ONYXKEYS.COLLECTION.POLICY_JOIN_MEMBER}${policyID}` as const;

    const optimisticMembersState = {policyID, inviterEmail};
    const failureMembersState = {policyID, inviterEmail};

    const optimisticData: OnyxUpdate[] = [
        {
            onyxMethod: Onyx.METHOD.MERGE,
            key: memberJoinKey,
            value: optimisticMembersState,
        },
    ];

    const failureData: OnyxUpdate[] = [
        {
            onyxMethod: Onyx.METHOD.MERGE,
            key: memberJoinKey,
            value: {...failureMembersState, errors: ErrorUtils.getMicroSecondOnyxError('common.genericEditFailureMessage')},
        },
    ];

    const params = {policyID, inviterEmail};

    API.write(WRITE_COMMANDS.JOIN_POLICY_VIA_INVITE_LINK, params, {optimisticData, failureData});
}

/**
 * Updates a workspace avatar image
 */
function updateWorkspaceAvatar(policyID: string, file: File) {
    const optimisticData: OnyxUpdate[] = [
        {
            onyxMethod: Onyx.METHOD.MERGE,
            key: `${ONYXKEYS.COLLECTION.POLICY}${policyID}`,
            value: {
                avatar: file.uri,
                originalFileName: file.name,
                errorFields: {
                    avatar: null,
                },
                pendingFields: {
                    avatar: CONST.RED_BRICK_ROAD_PENDING_ACTION.UPDATE,
                },
            },
        },
    ];
    const finallyData: OnyxUpdate[] = [
        {
            onyxMethod: Onyx.METHOD.MERGE,
            key: `${ONYXKEYS.COLLECTION.POLICY}${policyID}`,
            value: {
                pendingFields: {
                    avatar: null,
                },
            },
        },
    ];
    const failureData: OnyxUpdate[] = [
        {
            onyxMethod: Onyx.METHOD.MERGE,
            key: `${ONYXKEYS.COLLECTION.POLICY}${policyID}`,
            value: {
                avatar: allPolicies?.[`${ONYXKEYS.COLLECTION.POLICY}${policyID}`]?.avatar,
            },
        },
    ];

    const params: UpdateWorkspaceAvatarParams = {
        policyID,
        file,
    };

    API.write(WRITE_COMMANDS.UPDATE_WORKSPACE_AVATAR, params, {optimisticData, finallyData, failureData});
}

/**
 * Deletes the avatar image for the workspace
 */
function deleteWorkspaceAvatar(policyID: string) {
    const optimisticData: OnyxUpdate[] = [
        {
            onyxMethod: Onyx.METHOD.MERGE,
            key: `${ONYXKEYS.COLLECTION.POLICY}${policyID}`,
            value: {
                pendingFields: {
                    avatar: CONST.RED_BRICK_ROAD_PENDING_ACTION.UPDATE,
                },
                errorFields: {
                    avatar: null,
                },
                avatar: '',
            },
        },
    ];
    const finallyData: OnyxUpdate[] = [
        {
            onyxMethod: Onyx.METHOD.MERGE,
            key: `${ONYXKEYS.COLLECTION.POLICY}${policyID}`,
            value: {
                pendingFields: {
                    avatar: null,
                },
            },
        },
    ];
    const failureData: OnyxUpdate[] = [
        {
            onyxMethod: Onyx.METHOD.MERGE,
            key: `${ONYXKEYS.COLLECTION.POLICY}${policyID}`,
            value: {
                errorFields: {
                    avatar: ErrorUtils.getMicroSecondOnyxError('avatarWithImagePicker.deleteWorkspaceError'),
                },
            },
        },
    ];

    const params: DeleteWorkspaceAvatarParams = {policyID};

    API.write(WRITE_COMMANDS.DELETE_WORKSPACE_AVATAR, params, {optimisticData, finallyData, failureData});
}

/**
 * Clear error and pending fields for the workspace avatar
 */
function clearAvatarErrors(policyID: string) {
    Onyx.merge(`${ONYXKEYS.COLLECTION.POLICY}${policyID}`, {
        errorFields: {
            avatar: null,
        },
        pendingFields: {
            avatar: null,
        },
    });
}

/**
 * Optimistically update the general settings. Set the general settings as pending until the response succeeds.
 * If the response fails set a general error message. Clear the error message when updating.
 */
function updateGeneralSettings(policyID: string, name: string, currency: string) {
    const policy = allPolicies?.[`${ONYXKEYS.COLLECTION.POLICY}${policyID}`];

    if (!policy) {
        return;
    }

    const distanceUnit = Object.values(policy?.customUnits ?? {}).find((unit) => unit.name === CONST.CUSTOM_UNITS.NAME_DISTANCE);
    const distanceRate = Object.values(distanceUnit?.rates ?? {}).find((rate) => rate.name === CONST.CUSTOM_UNITS.DEFAULT_RATE);

    const optimisticData: OnyxUpdate[] = [
        {
            // We use SET because it's faster than merge and avoids a race condition when setting the currency and navigating the user to the Bank account page in confirmCurrencyChangeAndHideModal
            onyxMethod: Onyx.METHOD.SET,
            key: `${ONYXKEYS.COLLECTION.POLICY}${policyID}`,
            value: {
                ...policy,

                pendingFields: {
                    generalSettings: CONST.RED_BRICK_ROAD_PENDING_ACTION.UPDATE,
                },

                // Clear errorFields in case the user didn't dismiss the general settings error
                errorFields: {
                    generalSettings: null,
                },
                name,
                outputCurrency: currency,
                ...(distanceUnit?.customUnitID && distanceRate?.customUnitRateID
                    ? {
                          customUnits: {
                              [distanceUnit?.customUnitID]: {
                                  ...distanceUnit,
                                  rates: {
                                      [distanceRate?.customUnitRateID]: {
                                          ...distanceRate,
                                          currency,
                                      },
                                  },
                              },
                          },
                      }
                    : {}),
            },
        },
    ];
    const finallyData: OnyxUpdate[] = [
        {
            onyxMethod: Onyx.METHOD.MERGE,
            key: `${ONYXKEYS.COLLECTION.POLICY}${policyID}`,
            value: {
                pendingFields: {
                    generalSettings: null,
                },
            },
        },
    ];

    const failureData: OnyxUpdate[] = [
        {
            onyxMethod: Onyx.METHOD.MERGE,
            key: `${ONYXKEYS.COLLECTION.POLICY}${policyID}`,
            value: {
                errorFields: {
                    generalSettings: ErrorUtils.getMicroSecondOnyxError('workspace.editor.genericFailureMessage'),
                },
                ...(distanceUnit?.customUnitID
                    ? {
                          customUnits: {
                              [distanceUnit.customUnitID]: distanceUnit,
                          },
                      }
                    : {}),
            },
        },
    ];

    const params: UpdateWorkspaceGeneralSettingsParams = {
        policyID,
        workspaceName: name,
        currency,
    };

    API.write(WRITE_COMMANDS.UPDATE_WORKSPACE_GENERAL_SETTINGS, params, {
        optimisticData,
        finallyData,
        failureData,
    });
}

function updateWorkspaceDescription(policyID: string, description: string, currentDescription: string) {
    if (description === currentDescription) {
        return;
    }
    const parsedDescription = ReportUtils.getParsedComment(description);

    const optimisticData: OnyxUpdate[] = [
        {
            onyxMethod: Onyx.METHOD.MERGE,
            key: `${ONYXKEYS.COLLECTION.POLICY}${policyID}`,
            value: {
                description: parsedDescription,
                pendingFields: {
                    description: CONST.RED_BRICK_ROAD_PENDING_ACTION.UPDATE,
                },
                errorFields: {
                    description: null,
                },
            },
        },
    ];
    const finallyData: OnyxUpdate[] = [
        {
            onyxMethod: Onyx.METHOD.MERGE,
            key: `${ONYXKEYS.COLLECTION.POLICY}${policyID}`,
            value: {
                pendingFields: {
                    description: null,
                },
            },
        },
    ];
    const failureData: OnyxUpdate[] = [
        {
            onyxMethod: Onyx.METHOD.MERGE,
            key: `${ONYXKEYS.COLLECTION.POLICY}${policyID}`,
            value: {
                errorFields: {
                    description: ErrorUtils.getMicroSecondOnyxError('workspace.editor.genericFailureMessage'),
                },
            },
        },
    ];

    const params: UpdateWorkspaceDescriptionParams = {
        policyID,
        description: parsedDescription,
    };

    API.write(WRITE_COMMANDS.UPDATE_WORKSPACE_DESCRIPTION, params, {
        optimisticData,
        finallyData,
        failureData,
    });
}

function clearWorkspaceGeneralSettingsErrors(policyID: string) {
    Onyx.merge(`${ONYXKEYS.COLLECTION.POLICY}${policyID}`, {
        errorFields: {
            generalSettings: null,
        },
    });
}

function setWorkspaceErrors(policyID: string, errors: Errors) {
    if (!allPolicies?.[policyID]) {
        return;
    }

    Onyx.merge(`${ONYXKEYS.COLLECTION.POLICY}${policyID}`, {errors: null});
    Onyx.merge(`${ONYXKEYS.COLLECTION.POLICY}${policyID}`, {errors});
}

function clearCustomUnitErrors(policyID: string, customUnitID: string, customUnitRateID: string) {
    Onyx.merge(`${ONYXKEYS.COLLECTION.POLICY}${policyID}`, {
        customUnits: {
            [customUnitID]: {
                errors: null,
                pendingAction: null,
                rates: {
                    [customUnitRateID]: {
                        errors: null,
                        pendingAction: null,
                    },
                },
            },
        },
    });
}

function hideWorkspaceAlertMessage(policyID: string) {
    if (!allPolicies?.[policyID]) {
        return;
    }

    Onyx.merge(`${ONYXKEYS.COLLECTION.POLICY}${policyID}`, {alertMessage: ''});
}

function updateWorkspaceCustomUnitAndRate(policyID: string, currentCustomUnit: CustomUnit, newCustomUnit: NewCustomUnit, lastModified?: string) {
    if (!currentCustomUnit.customUnitID || !newCustomUnit?.customUnitID || !newCustomUnit.rates?.customUnitRateID) {
        return;
    }

    const optimisticData: OnyxUpdate[] = [
        {
            onyxMethod: Onyx.METHOD.MERGE,
            key: `${ONYXKEYS.COLLECTION.POLICY}${policyID}`,
            value: {
                customUnits: {
                    [newCustomUnit.customUnitID]: {
                        ...newCustomUnit,
                        rates: {
                            [newCustomUnit.rates.customUnitRateID]: {
                                ...newCustomUnit.rates,
                                errors: null,
                                pendingAction: CONST.RED_BRICK_ROAD_PENDING_ACTION.UPDATE,
                            },
                        },
                        pendingAction: CONST.RED_BRICK_ROAD_PENDING_ACTION.UPDATE,
                    },
                },
            },
        },
    ];

    const successData: OnyxUpdate[] = [
        {
            onyxMethod: Onyx.METHOD.MERGE,
            key: `${ONYXKEYS.COLLECTION.POLICY}${policyID}`,
            value: {
                customUnits: {
                    [newCustomUnit.customUnitID]: {
                        pendingAction: null,
                        errors: null,
                        rates: {
                            [newCustomUnit.rates.customUnitRateID]: {
                                pendingAction: null,
                            },
                        },
                    },
                },
            },
        },
    ];

    const failureData: OnyxUpdate[] = [
        {
            onyxMethod: Onyx.METHOD.MERGE,
            key: `${ONYXKEYS.COLLECTION.POLICY}${policyID}`,
            value: {
                customUnits: {
                    [currentCustomUnit.customUnitID]: {
                        customUnitID: currentCustomUnit.customUnitID,
                        rates: {
                            [newCustomUnit.rates.customUnitRateID]: {
                                ...currentCustomUnit.rates,
                                errors: ErrorUtils.getMicroSecondOnyxError('workspace.reimburse.updateCustomUnitError'),
                            },
                        },
                    },
                },
            },
        },
    ];

    const newCustomUnitParam = lodashClone(newCustomUnit);
    const {pendingAction, errors, ...newRates} = newCustomUnitParam.rates ?? {};
    newCustomUnitParam.rates = newRates;

    const params: UpdateWorkspaceCustomUnitAndRateParams = {
        policyID,
        lastModified,
        customUnit: JSON.stringify(newCustomUnitParam),
        customUnitRate: JSON.stringify(newCustomUnitParam.rates),
    };

    API.write(WRITE_COMMANDS.UPDATE_WORKSPACE_CUSTOM_UNIT_AND_RATE, params, {optimisticData, successData, failureData});
}

/**
 * Removes an error after trying to delete a member
 */
function clearDeleteMemberError(policyID: string, accountID: number) {
    Onyx.merge(`${ONYXKEYS.COLLECTION.POLICY_MEMBERS}${policyID}`, {
        [accountID]: {
            pendingAction: null,
            errors: null,
        },
    });
}

/**
 * Removes an error after trying to add a member
 */
function clearAddMemberError(policyID: string, accountID: number) {
    Onyx.merge(`${ONYXKEYS.COLLECTION.POLICY_MEMBERS}${policyID}`, {
        [accountID]: null,
    });
    Onyx.merge(`${ONYXKEYS.PERSONAL_DETAILS_LIST}`, {
        [accountID]: null,
    });
}

/**
 * Removes an error after trying to delete a workspace
 */
function clearDeleteWorkspaceError(policyID: string) {
    Onyx.merge(`${ONYXKEYS.COLLECTION.POLICY}${policyID}`, {
        pendingAction: null,
        errors: null,
    });
}

/**
 * Removes the workspace after failure to create.
 */
function removeWorkspace(policyID: string) {
    Onyx.set(`${ONYXKEYS.COLLECTION.POLICY}${policyID}`, null);
}

/**
 * Generate a policy name based on an email and policy list.
 * @param [email] the email to base the workspace name on. If not passed, will use the logged-in user's email instead
 */
function generateDefaultWorkspaceName(email = ''): string {
    const emailParts = email ? email.split('@') : sessionEmail.split('@');
    let defaultWorkspaceName = '';
    if (!emailParts || emailParts.length !== 2) {
        return defaultWorkspaceName;
    }
    const username = emailParts[0];
    const domain = emailParts[1];

    if (PUBLIC_DOMAINS.some((publicDomain) => publicDomain === domain.toLowerCase())) {
        defaultWorkspaceName = `${Str.UCFirst(username)}'s Workspace`;
    } else {
        defaultWorkspaceName = `${Str.UCFirst(domain.split('.')[0])}'s Workspace`;
    }

    if (`@${domain.toLowerCase()}` === CONST.SMS.DOMAIN) {
        defaultWorkspaceName = 'My Group Workspace';
    }

    if (isEmptyObject(allPolicies)) {
        return defaultWorkspaceName;
    }

    // find default named workspaces and increment the last number
    const numberRegEx = new RegExp(`${escapeRegExp(defaultWorkspaceName)} ?(\\d*)`, 'i');
    const parsedWorkspaceNumbers = Object.values(allPolicies ?? {})
        .filter((policy) => policy?.name && numberRegEx.test(policy.name))
        .map((policy) => Number(numberRegEx.exec(policy?.name ?? '')?.[1] ?? '1')); // parse the number at the end
    const lastWorkspaceNumber = Math.max(...parsedWorkspaceNumbers);
    return lastWorkspaceNumber !== -Infinity ? `${defaultWorkspaceName} ${lastWorkspaceNumber + 1}` : defaultWorkspaceName;
}

/**
 * Returns a client generated 16 character hexadecimal value for the policyID
 */
function generatePolicyID(): string {
    return NumberUtils.generateHexadecimalValue(16);
}

/**
 * Returns a client generated 13 character hexadecimal value for a custom unit ID
 */
function generateCustomUnitID(): string {
    return NumberUtils.generateHexadecimalValue(13);
}

function buildOptimisticCustomUnits(): OptimisticCustomUnits {
    const currency = allPersonalDetails?.[sessionAccountID]?.localCurrencyCode ?? CONST.CURRENCY.USD;
    const customUnitID = generateCustomUnitID();
    const customUnitRateID = generateCustomUnitID();

    const customUnits: Record<string, CustomUnit> = {
        [customUnitID]: {
            customUnitID,
            name: CONST.CUSTOM_UNITS.NAME_DISTANCE,
            attributes: {
                unit: CONST.CUSTOM_UNITS.DISTANCE_UNIT_MILES,
            },
            rates: {
                [customUnitRateID]: {
                    customUnitRateID,
                    name: CONST.CUSTOM_UNITS.DEFAULT_RATE,
                    rate: CONST.CUSTOM_UNITS.MILEAGE_IRS_RATE * CONST.POLICY.CUSTOM_UNIT_RATE_BASE_OFFSET,
                    currency,
                },
            },
        },
    };

    return {
        customUnits,
        customUnitID,
        customUnitRateID,
        outputCurrency: currency,
    };
}

/**
 * Optimistically creates a Policy Draft for a new workspace
 *
 * @param [policyOwnerEmail] the email of the account to make the owner of the policy
 * @param [policyName] custom policy name we will use for created workspace
 * @param [policyID] custom policy id we will use for created workspace
 * @param [makeMeAdmin] leave the calling account as an admin on the policy
 */
function createDraftInitialWorkspace(policyOwnerEmail = '', policyName = '', policyID = generatePolicyID(), makeMeAdmin = false) {
    const workspaceName = policyName || generateDefaultWorkspaceName(policyOwnerEmail);
    const {customUnits, outputCurrency} = buildOptimisticCustomUnits();

    const optimisticData: OnyxUpdate[] = [
        {
            onyxMethod: Onyx.METHOD.SET,
            key: `${ONYXKEYS.COLLECTION.POLICY_DRAFTS}${policyID}`,
            value: {
                id: policyID,
                type: CONST.POLICY.TYPE.FREE,
                name: workspaceName,
                role: CONST.POLICY.ROLE.ADMIN,
                owner: sessionEmail,
                ownerAccountID: sessionAccountID,
                isPolicyExpenseChatEnabled: true,
                outputCurrency,
                pendingAction: CONST.RED_BRICK_ROAD_PENDING_ACTION.ADD,
                customUnits,
                makeMeAdmin,
            },
        },
        {
            onyxMethod: Onyx.METHOD.SET,
            key: `${ONYXKEYS.COLLECTION.POLICY_MEMBERS_DRAFTS}${policyID}`,
            value: {
                [sessionAccountID]: {
                    role: CONST.POLICY.ROLE.ADMIN,
                    errors: {},
                },
            },
        },
    ];

    Onyx.update(optimisticData);
}

/**
 * Optimistically creates a new workspace and default workspace chats
 *
 * @param [policyOwnerEmail] the email of the account to make the owner of the policy
 * @param [makeMeAdmin] leave the calling account as an admin on the policy
 * @param [policyName] custom policy name we will use for created workspace
 * @param [policyID] custom policy id we will use for created workspace
 */
function createWorkspace(policyOwnerEmail = '', makeMeAdmin = false, policyName = '', policyID = generatePolicyID()): string {
    const workspaceName = policyName || generateDefaultWorkspaceName(policyOwnerEmail);

    const {customUnits, customUnitID, customUnitRateID, outputCurrency} = buildOptimisticCustomUnits();

    const {
        announceChatReportID,
        announceChatData,
        announceReportActionData,
        announceCreatedReportActionID,
        adminsChatReportID,
        adminsChatData,
        adminsReportActionData,
        adminsCreatedReportActionID,
        expenseChatReportID,
        expenseChatData,
        expenseReportActionData,
        expenseCreatedReportActionID,
    } = ReportUtils.buildOptimisticWorkspaceChats(policyID, workspaceName);
    const optimisticData: OnyxUpdate[] = [
        {
            onyxMethod: Onyx.METHOD.SET,
            key: `${ONYXKEYS.COLLECTION.POLICY}${policyID}`,
            value: {
                id: policyID,
                type: CONST.POLICY.TYPE.FREE,
                name: workspaceName,
                role: CONST.POLICY.ROLE.ADMIN,
                owner: sessionEmail,
                ownerAccountID: sessionAccountID,
                isPolicyExpenseChatEnabled: true,
                outputCurrency,
                pendingAction: CONST.RED_BRICK_ROAD_PENDING_ACTION.ADD,
                customUnits,
                areCategoriesEnabled: true,
                areTagsEnabled: false,
                areDistanceRatesEnabled: false,
                areWorkflowsEnabled: false,
                areReportFieldsEnabled: false,
                areConnectionsEnabled: false,
            },
        },
        {
            onyxMethod: Onyx.METHOD.SET,
            key: `${ONYXKEYS.COLLECTION.POLICY_MEMBERS}${policyID}`,
            value: {
                [sessionAccountID]: {
                    role: CONST.POLICY.ROLE.ADMIN,
                    errors: {},
                },
            },
        },
        {
            onyxMethod: Onyx.METHOD.SET,
            key: `${ONYXKEYS.COLLECTION.REPORT}${announceChatReportID}`,
            value: {
                pendingFields: {
                    addWorkspaceRoom: CONST.RED_BRICK_ROAD_PENDING_ACTION.ADD,
                },
                ...announceChatData,
            },
        },
        {
            onyxMethod: Onyx.METHOD.SET,
            key: `${ONYXKEYS.COLLECTION.REPORT_ACTIONS}${announceChatReportID}`,
            value: announceReportActionData,
        },
        {
            onyxMethod: Onyx.METHOD.SET,
            key: `${ONYXKEYS.COLLECTION.REPORT}${adminsChatReportID}`,
            value: {
                pendingFields: {
                    addWorkspaceRoom: CONST.RED_BRICK_ROAD_PENDING_ACTION.ADD,
                },
                ...adminsChatData,
            },
        },
        {
            onyxMethod: Onyx.METHOD.SET,
            key: `${ONYXKEYS.COLLECTION.REPORT_ACTIONS}${adminsChatReportID}`,
            value: adminsReportActionData,
        },
        {
            onyxMethod: Onyx.METHOD.SET,
            key: `${ONYXKEYS.COLLECTION.REPORT}${expenseChatReportID}`,
            value: {
                pendingFields: {
                    addWorkspaceRoom: CONST.RED_BRICK_ROAD_PENDING_ACTION.ADD,
                },
                ...expenseChatData,
            },
        },
        {
            onyxMethod: Onyx.METHOD.SET,
            key: `${ONYXKEYS.COLLECTION.REPORT_ACTIONS}${expenseChatReportID}`,
            value: expenseReportActionData,
        },
        {
            onyxMethod: Onyx.METHOD.SET,
            key: `${ONYXKEYS.COLLECTION.POLICY_DRAFTS}${policyID}`,
            value: null,
        },
        {
            onyxMethod: Onyx.METHOD.SET,
            key: `${ONYXKEYS.COLLECTION.POLICY_MEMBERS_DRAFTS}${policyID}`,
            value: null,
        },
    ];

    const successData: OnyxUpdate[] = [
        {
            onyxMethod: Onyx.METHOD.MERGE,
            key: `${ONYXKEYS.COLLECTION.POLICY}${policyID}`,
            value: {pendingAction: null},
        },
        {
            onyxMethod: Onyx.METHOD.MERGE,
            key: `${ONYXKEYS.COLLECTION.REPORT}${announceChatReportID}`,
            value: {
                pendingFields: {
                    addWorkspaceRoom: null,
                },
                pendingAction: null,
            },
        },
        {
            onyxMethod: Onyx.METHOD.MERGE,
            key: `${ONYXKEYS.COLLECTION.REPORT_ACTIONS}${announceChatReportID}`,
            value: {
                [announceCreatedReportActionID]: {
                    pendingAction: null,
                },
            },
        },
        {
            onyxMethod: Onyx.METHOD.MERGE,
            key: `${ONYXKEYS.COLLECTION.REPORT}${adminsChatReportID}`,
            value: {
                pendingFields: {
                    addWorkspaceRoom: null,
                },
                pendingAction: null,
                pendingChatMembers: [],
            },
        },
        {
            onyxMethod: Onyx.METHOD.MERGE,
            key: `${ONYXKEYS.COLLECTION.REPORT_ACTIONS}${adminsChatReportID}`,
            value: {
                [adminsCreatedReportActionID]: {
                    pendingAction: null,
                },
            },
        },
        {
            onyxMethod: Onyx.METHOD.MERGE,
            key: `${ONYXKEYS.COLLECTION.REPORT}${expenseChatReportID}`,
            value: {
                pendingFields: {
                    addWorkspaceRoom: null,
                },
                pendingAction: null,
            },
        },
        {
            onyxMethod: Onyx.METHOD.MERGE,
            key: `${ONYXKEYS.COLLECTION.REPORT_ACTIONS}${expenseChatReportID}`,
            value: {
                [expenseCreatedReportActionID]: {
                    pendingAction: null,
                },
            },
        },
    ];

    const failureData: OnyxUpdate[] = [
        {
            onyxMethod: Onyx.METHOD.SET,
            key: `${ONYXKEYS.COLLECTION.POLICY_MEMBERS}${policyID}`,
            value: null,
        },
        {
            onyxMethod: Onyx.METHOD.SET,
            key: `${ONYXKEYS.COLLECTION.REPORT}${announceChatReportID}`,
            value: null,
        },
        {
            onyxMethod: Onyx.METHOD.SET,
            key: `${ONYXKEYS.COLLECTION.REPORT_ACTIONS}${announceChatReportID}`,
            value: null,
        },
        {
            onyxMethod: Onyx.METHOD.SET,
            key: `${ONYXKEYS.COLLECTION.REPORT}${adminsChatReportID}`,
            value: null,
        },
        {
            onyxMethod: Onyx.METHOD.SET,
            key: `${ONYXKEYS.COLLECTION.REPORT_ACTIONS}${adminsChatReportID}`,
            value: null,
        },
        {
            onyxMethod: Onyx.METHOD.SET,
            key: `${ONYXKEYS.COLLECTION.REPORT}${expenseChatReportID}`,
            value: null,
        },
        {
            onyxMethod: Onyx.METHOD.SET,
            key: `${ONYXKEYS.COLLECTION.REPORT_ACTIONS}${expenseChatReportID}`,
            value: null,
        },
    ];

    const params: CreateWorkspaceParams = {
        policyID,
        announceChatReportID,
        adminsChatReportID,
        expenseChatReportID,
        ownerEmail: policyOwnerEmail,
        makeMeAdmin,
        policyName: workspaceName,
        type: CONST.POLICY.TYPE.FREE,
        announceCreatedReportActionID,
        adminsCreatedReportActionID,
        expenseCreatedReportActionID,
        customUnitID,
        customUnitRateID,
    };

    API.write(WRITE_COMMANDS.CREATE_WORKSPACE, params, {optimisticData, successData, failureData});

    return adminsChatReportID;
}

function openWorkspaceReimburseView(policyID: string) {
    if (!policyID) {
        Log.warn('openWorkspaceReimburseView invalid params', {policyID});
        return;
    }

    const successData: OnyxUpdate[] = [
        {
            onyxMethod: Onyx.METHOD.MERGE,
            key: ONYXKEYS.REIMBURSEMENT_ACCOUNT,
            value: {
                isLoading: false,
            },
        },
    ];

    const failureData: OnyxUpdate[] = [
        {
            onyxMethod: Onyx.METHOD.MERGE,
            key: ONYXKEYS.REIMBURSEMENT_ACCOUNT,
            value: {
                isLoading: false,
            },
        },
    ];

    const params: OpenWorkspaceReimburseViewParams = {policyID};

    API.read(READ_COMMANDS.OPEN_WORKSPACE_REIMBURSE_VIEW, params, {successData, failureData});
}

function openPolicyWorkflowsPage(policyID: string) {
    if (!policyID) {
        Log.warn('openPolicyWorkflowsPage invalid params', {policyID});
        return;
    }

    const onyxData: OnyxData = {
        optimisticData: [
            {
                onyxMethod: Onyx.METHOD.MERGE,
                // @ts-expect-error: ONYXKEYS.REIMBURSEMENT_ACCOUNT is conflicting with ONYXKEYS.FORMS.REIMBURSEMENT_ACCOUNT_FORM
                key: `${ONYXKEYS.REIMBURSEMENT_ACCOUNT}${policyID}`,
                value: {
                    isLoading: true,
                },
            },
        ],
        successData: [
            {
                onyxMethod: Onyx.METHOD.MERGE,
                // @ts-expect-error: ONYXKEYS.REIMBURSEMENT_ACCOUNT is conflicting with ONYXKEYS.FORMS.REIMBURSEMENT_ACCOUNT_FORM
                key: `${ONYXKEYS.REIMBURSEMENT_ACCOUNT}${policyID}`,
                value: {
                    isLoading: false,
                },
            },
        ],
        failureData: [
            {
                onyxMethod: Onyx.METHOD.MERGE,
                // @ts-expect-error: ONYXKEYS.REIMBURSEMENT_ACCOUNT is conflicting with ONYXKEYS.FORMS.REIMBURSEMENT_ACCOUNT_FORM
                key: `${ONYXKEYS.REIMBURSEMENT_ACCOUNT}${policyID}`,
                value: {
                    isLoading: false,
                },
            },
        ],
    };

    const params: OpenPolicyWorkflowsPageParams = {policyID};

    API.read(READ_COMMANDS.OPEN_POLICY_WORKFLOWS_PAGE, params, onyxData);
}

function setPolicyIDForReimburseView(policyID: string) {
    Onyx.merge(ONYXKEYS.WORKSPACE_RATE_AND_UNIT, {policyID, rate: null, unit: null});
}

function clearOnyxDataForReimburseView() {
    Onyx.merge(ONYXKEYS.WORKSPACE_RATE_AND_UNIT, null);
}

function setRateForReimburseView(rate: string) {
    Onyx.merge(ONYXKEYS.WORKSPACE_RATE_AND_UNIT, {rate});
}

function setUnitForReimburseView(unit: Unit) {
    Onyx.merge(ONYXKEYS.WORKSPACE_RATE_AND_UNIT, {unit});
}

/**
 * Returns the accountIDs of the members of the policy whose data is passed in the parameters
 */
function openWorkspace(policyID: string, clientMemberAccountIDs: number[]) {
    if (!policyID || !clientMemberAccountIDs) {
        Log.warn('openWorkspace invalid params', {policyID, clientMemberAccountIDs});
        return;
    }

    const params: OpenWorkspaceParams = {
        policyID,
        clientMemberAccountIDs: JSON.stringify(clientMemberAccountIDs),
    };

    API.read(READ_COMMANDS.OPEN_WORKSPACE, params);
}

function openWorkspaceMembersPage(policyID: string, clientMemberEmails: string[]) {
    if (!policyID || !clientMemberEmails) {
        Log.warn('openWorkspaceMembersPage invalid params', {policyID, clientMemberEmails});
        return;
    }

    const params: OpenWorkspaceMembersPageParams = {
        policyID,
        clientMemberEmails: JSON.stringify(clientMemberEmails),
    };

    API.read(READ_COMMANDS.OPEN_WORKSPACE_MEMBERS_PAGE, params);
}

function openPolicyCategoriesPage(policyID: string) {
    if (!policyID) {
        Log.warn('openPolicyCategoriesPage invalid params', {policyID});
        return;
    }

    const params: OpenPolicyCategoriesPageParams = {
        policyID,
    };

    API.read(READ_COMMANDS.OPEN_POLICY_CATEGORIES_PAGE, params);
}

function openPolicyTagsPage(policyID: string) {
    if (!policyID) {
        Log.warn('openPolicyTasgPage invalid params', {policyID});
        return;
    }

    const params: OpenPolicyTagsPageParams = {
        policyID,
    };

    API.read(READ_COMMANDS.OPEN_POLICY_TAGS_PAGE, params);
}

function openPolicyTaxesPage(policyID: string) {
    if (!policyID) {
        Log.warn('openPolicyTaxesPage invalid params', {policyID});
        return;
    }

    const params: OpenPolicyTaxesPageParams = {
        policyID,
    };

    API.read(READ_COMMANDS.OPEN_POLICY_TAXES_PAGE, params);
}

function openWorkspaceInvitePage(policyID: string, clientMemberEmails: string[]) {
    if (!policyID || !clientMemberEmails) {
        Log.warn('openWorkspaceInvitePage invalid params', {policyID, clientMemberEmails});
        return;
    }

    const params: OpenWorkspaceInvitePageParams = {
        policyID,
        clientMemberEmails: JSON.stringify(clientMemberEmails),
    };

    API.read(READ_COMMANDS.OPEN_WORKSPACE_INVITE_PAGE, params);
}

function openDraftWorkspaceRequest(policyID: string) {
    const params: OpenDraftWorkspaceRequestParams = {policyID};

    API.read(READ_COMMANDS.OPEN_DRAFT_WORKSPACE_REQUEST, params);
}

function setWorkspaceInviteMembersDraft(policyID: string, invitedEmailsToAccountIDs: InvitedEmailsToAccountIDs) {
    Onyx.set(`${ONYXKEYS.COLLECTION.WORKSPACE_INVITE_MEMBERS_DRAFT}${policyID}`, invitedEmailsToAccountIDs);
}

function setWorkspaceInviteMessageDraft(policyID: string, message: string | null) {
    Onyx.set(`${ONYXKEYS.COLLECTION.WORKSPACE_INVITE_MESSAGE_DRAFT}${policyID}`, message);
}

function clearErrors(policyID: string) {
    setWorkspaceErrors(policyID, {});
    hideWorkspaceAlertMessage(policyID);
}

/**
 * Dismiss the informative messages about which policy members were added with primary logins when invited with their secondary login.
 */
function dismissAddedWithPrimaryLoginMessages(policyID: string) {
    Onyx.merge(`${ONYXKEYS.COLLECTION.POLICY}${policyID}`, {primaryLoginsInvited: null});
}

function buildOptimisticPolicyRecentlyUsedCategories(policyID?: string, category?: string) {
    if (!policyID || !category) {
        return [];
    }

    const policyRecentlyUsedCategories = allRecentlyUsedCategories?.[`${ONYXKEYS.COLLECTION.POLICY_RECENTLY_USED_CATEGORIES}${policyID}`] ?? [];

    return lodashUnion([category], policyRecentlyUsedCategories);
}

function buildOptimisticPolicyRecentlyUsedTags(policyID?: string, transactionTags?: string): RecentlyUsedTags {
    if (!policyID || !transactionTags) {
        return {};
    }

    const policyTags = allPolicyTags?.[`${ONYXKEYS.COLLECTION.POLICY_TAGS}${policyID}`] ?? {};
    const policyTagKeys = Object.keys(policyTags);
    const policyRecentlyUsedTags = allRecentlyUsedTags?.[`${ONYXKEYS.COLLECTION.POLICY_RECENTLY_USED_TAGS}${policyID}`] ?? {};
    const newOptimisticPolicyRecentlyUsedTags: RecentlyUsedTags = {};

    TransactionUtils.getTagArrayFromName(transactionTags).forEach((tag, index) => {
        if (!tag) {
            return;
        }

        const tagListKey = policyTagKeys[index];
        newOptimisticPolicyRecentlyUsedTags[tagListKey] = [...new Set([...tag, ...(policyRecentlyUsedTags[tagListKey] ?? [])])];
    });

    return newOptimisticPolicyRecentlyUsedTags;
}

/**
 * This flow is used for bottom up flow converting IOU report to an expense report. When user takes this action,
 * we create a Collect type workspace when the person taking the action becomes an owner and an admin, while we
 * add a new member to the workspace as an employee and convert the IOU report passed as a param into an expense report.
 *
 * @returns policyID of the workspace we have created
 */
function createWorkspaceFromIOUPayment(iouReport: Report | EmptyObject): string | undefined {
    // This flow only works for IOU reports
    if (!ReportUtils.isIOUReportUsingReport(iouReport)) {
        return;
    }

    // Generate new variables for the policy
    const policyID = generatePolicyID();
    const workspaceName = generateDefaultWorkspaceName(sessionEmail);
    const employeeAccountID = iouReport.ownerAccountID;
    const employeeEmail = iouReport.ownerEmail ?? '';
    const {customUnits, customUnitID, customUnitRateID} = buildOptimisticCustomUnits();
    const oldPersonalPolicyID = iouReport.policyID;
    const iouReportID = iouReport.reportID;

    const {
        announceChatReportID,
        announceChatData,
        announceReportActionData,
        announceCreatedReportActionID,
        adminsChatReportID,
        adminsChatData,
        adminsReportActionData,
        adminsCreatedReportActionID,
        expenseChatReportID: workspaceChatReportID,
        expenseChatData: workspaceChatData,
        expenseReportActionData: workspaceChatReportActionData,
        expenseCreatedReportActionID: workspaceChatCreatedReportActionID,
    } = ReportUtils.buildOptimisticWorkspaceChats(policyID, workspaceName);

    if (!employeeAccountID) {
        return;
    }

    // Create the workspace chat for the employee whose IOU is being paid
    const employeeWorkspaceChat = createPolicyExpenseChats(policyID, {[employeeEmail]: employeeAccountID}, true);
    const newWorkspace = {
        id: policyID,

        // We are creating a collect policy in this case
        type: CONST.POLICY.TYPE.TEAM,
        name: workspaceName,
        role: CONST.POLICY.ROLE.ADMIN,
        owner: sessionEmail,
        ownerAccountID: sessionAccountID,
        isPolicyExpenseChatEnabled: true,

        // Setting the currency to USD as we can only add the VBBA for this policy currency right now
        outputCurrency: CONST.CURRENCY.USD,
        pendingAction: CONST.RED_BRICK_ROAD_PENDING_ACTION.ADD,
        customUnits,
        areCategoriesEnabled: true,
        areTagsEnabled: false,
        areDistanceRatesEnabled: false,
        areWorkflowsEnabled: false,
        areReportFieldsEnabled: false,
        areConnectionsEnabled: false,
    };

    const optimisticData: OnyxUpdate[] = [
        {
            onyxMethod: Onyx.METHOD.SET,
            key: `${ONYXKEYS.COLLECTION.POLICY}${policyID}`,
            value: newWorkspace,
        },
        {
            onyxMethod: Onyx.METHOD.SET,
            key: `${ONYXKEYS.COLLECTION.POLICY_MEMBERS}${policyID}`,
            value: {
                [sessionAccountID]: {
                    role: CONST.POLICY.ROLE.ADMIN,
                    errors: {},
                },
                [employeeAccountID]: {
                    role: CONST.POLICY.ROLE.USER,
                    errors: {},
                },
            },
        },
        {
            onyxMethod: Onyx.METHOD.SET,
            key: `${ONYXKEYS.COLLECTION.REPORT}${announceChatReportID}`,
            value: {
                pendingFields: {
                    addWorkspaceRoom: CONST.RED_BRICK_ROAD_PENDING_ACTION.ADD,
                },
                ...announceChatData,
            },
        },
        {
            onyxMethod: Onyx.METHOD.SET,
            key: `${ONYXKEYS.COLLECTION.REPORT_ACTIONS}${announceChatReportID}`,
            value: announceReportActionData,
        },
        {
            onyxMethod: Onyx.METHOD.SET,
            key: `${ONYXKEYS.COLLECTION.REPORT}${adminsChatReportID}`,
            value: {
                pendingFields: {
                    addWorkspaceRoom: CONST.RED_BRICK_ROAD_PENDING_ACTION.ADD,
                },
                ...adminsChatData,
            },
        },
        {
            onyxMethod: Onyx.METHOD.SET,
            key: `${ONYXKEYS.COLLECTION.REPORT_ACTIONS}${adminsChatReportID}`,
            value: adminsReportActionData,
        },
        {
            onyxMethod: Onyx.METHOD.SET,
            key: `${ONYXKEYS.COLLECTION.REPORT}${workspaceChatReportID}`,
            value: {
                pendingFields: {
                    addWorkspaceRoom: CONST.RED_BRICK_ROAD_PENDING_ACTION.ADD,
                },
                ...workspaceChatData,
            },
        },
        {
            onyxMethod: Onyx.METHOD.SET,
            key: `${ONYXKEYS.COLLECTION.REPORT_ACTIONS}${workspaceChatReportID}`,
            value: workspaceChatReportActionData,
        },
        {
            onyxMethod: Onyx.METHOD.MERGE,
            key: `${ONYXKEYS.COLLECTION.POLICY_DRAFTS}${policyID}`,
            value: {
                pendingFields: {
                    addWorkspaceRoom: null,
                },
                pendingAction: null,
            },
        },
        {
            onyxMethod: Onyx.METHOD.MERGE,
            key: `${ONYXKEYS.COLLECTION.POLICY_MEMBERS_DRAFTS}${policyID}`,
            value: {
                pendingAction: null,
            },
        },
        ...employeeWorkspaceChat.onyxOptimisticData,
    ];

    const successData: OnyxUpdate[] = [
        {
            onyxMethod: Onyx.METHOD.MERGE,
            key: `${ONYXKEYS.COLLECTION.POLICY}${policyID}`,
            value: {pendingAction: null},
        },
        {
            onyxMethod: Onyx.METHOD.MERGE,
            key: `${ONYXKEYS.COLLECTION.REPORT}${announceChatReportID}`,
            value: {
                pendingFields: {
                    addWorkspaceRoom: null,
                },
                pendingAction: null,
            },
        },
        {
            onyxMethod: Onyx.METHOD.MERGE,
            key: `${ONYXKEYS.COLLECTION.REPORT_ACTIONS}${announceChatReportID}`,
            value: {
                [Object.keys(announceChatData)[0]]: {
                    pendingAction: null,
                },
            },
        },
        {
            onyxMethod: Onyx.METHOD.MERGE,
            key: `${ONYXKEYS.COLLECTION.REPORT}${adminsChatReportID}`,
            value: {
                pendingFields: {
                    addWorkspaceRoom: null,
                },
                pendingAction: null,
            },
        },
        {
            onyxMethod: Onyx.METHOD.MERGE,
            key: `${ONYXKEYS.COLLECTION.REPORT_ACTIONS}${adminsChatReportID}`,
            value: {
                [Object.keys(adminsChatData)[0]]: {
                    pendingAction: null,
                },
            },
        },
        {
            onyxMethod: Onyx.METHOD.MERGE,
            key: `${ONYXKEYS.COLLECTION.REPORT}${workspaceChatReportID}`,
            value: {
                pendingFields: {
                    addWorkspaceRoom: null,
                },
                pendingAction: null,
            },
        },
        {
            onyxMethod: Onyx.METHOD.MERGE,
            key: `${ONYXKEYS.COLLECTION.REPORT_ACTIONS}${workspaceChatReportID}`,
            value: {
                [Object.keys(workspaceChatData)[0]]: {
                    pendingAction: null,
                },
            },
        },
        ...employeeWorkspaceChat.onyxSuccessData,
    ];

    const failureData: OnyxUpdate[] = [
        {
            onyxMethod: Onyx.METHOD.MERGE,
            key: `${ONYXKEYS.COLLECTION.POLICY_MEMBERS}${policyID}`,
            value: {
                pendingAction: null,
            },
        },
        {
            onyxMethod: Onyx.METHOD.MERGE,
            key: `${ONYXKEYS.COLLECTION.REPORT}${announceChatReportID}`,
            value: {
                pendingFields: {
                    addWorkspaceRoom: null,
                },
                pendingAction: null,
            },
        },
        {
            onyxMethod: Onyx.METHOD.MERGE,
            key: `${ONYXKEYS.COLLECTION.REPORT_ACTIONS}${announceChatReportID}`,
            value: {
                pendingAction: null,
            },
        },
        {
            onyxMethod: Onyx.METHOD.MERGE,
            key: `${ONYXKEYS.COLLECTION.REPORT}${adminsChatReportID}`,
            value: {
                pendingFields: {
                    addWorkspaceRoom: null,
                },
                pendingAction: null,
            },
        },
        {
            onyxMethod: Onyx.METHOD.MERGE,
            key: `${ONYXKEYS.COLLECTION.REPORT_ACTIONS}${adminsChatReportID}`,
            value: {
                pendingAction: null,
            },
        },
        {
            onyxMethod: Onyx.METHOD.MERGE,
            key: `${ONYXKEYS.COLLECTION.REPORT}${workspaceChatReportID}`,
            value: {
                pendingFields: {
                    addWorkspaceRoom: null,
                },
                pendingAction: null,
            },
        },
        {
            onyxMethod: Onyx.METHOD.MERGE,
            key: `${ONYXKEYS.COLLECTION.REPORT_ACTIONS}${workspaceChatReportID}`,
            value: {
                pendingAction: null,
            },
        },
    ];

    // Compose the memberData object which is used to add the employee to the workspace and
    // optimistically create the workspace chat for them.
    const memberData = {
        accountID: Number(employeeAccountID),
        email: employeeEmail,
        workspaceChatReportID: employeeWorkspaceChat.reportCreationData[employeeEmail].reportID,
        workspaceChatCreatedReportActionID: employeeWorkspaceChat.reportCreationData[employeeEmail].reportActionID,
    };

    const oldChatReportID = iouReport.chatReportID;

    // Next we need to convert the IOU report to Expense report.
    // We need to change:
    // - report type
    // - change the sign of the report total
    // - update its policyID and policyName
    // - update the chatReportID to point to the new workspace chat
    const expenseReport = {
        ...iouReport,
        chatReportID: memberData.workspaceChatReportID,
        policyID,
        policyName: workspaceName,
        type: CONST.REPORT.TYPE.EXPENSE,
        total: -(iouReport?.total ?? 0),
    };
    optimisticData.push({
        onyxMethod: Onyx.METHOD.MERGE,
        key: `${ONYXKEYS.COLLECTION.REPORT}${iouReportID}`,
        value: expenseReport,
    });
    failureData.push({
        onyxMethod: Onyx.METHOD.MERGE,
        key: `${ONYXKEYS.COLLECTION.REPORT}${iouReportID}`,
        value: iouReport,
    });

    // The expense report transactions need to have the amount reversed to negative values
    const reportTransactions = TransactionUtils.getAllReportTransactions(iouReportID);

    // For performance reasons, we are going to compose a merge collection data for transactions
    const transactionsOptimisticData: Record<string, Transaction> = {};
    const transactionFailureData: Record<string, Transaction> = {};
    reportTransactions.forEach((transaction) => {
        transactionsOptimisticData[`${ONYXKEYS.COLLECTION.TRANSACTION}${transaction.transactionID}`] = {
            ...transaction,
            amount: -transaction.amount,
            modifiedAmount: transaction.modifiedAmount ? -transaction.modifiedAmount : 0,
        };

        transactionFailureData[`${ONYXKEYS.COLLECTION.TRANSACTION}${transaction.transactionID}`] = transaction;
    });

    optimisticData.push({
        onyxMethod: Onyx.METHOD.MERGE_COLLECTION,
        key: `${ONYXKEYS.COLLECTION.TRANSACTION}`,
        value: transactionsOptimisticData,
    });
    failureData.push({
        onyxMethod: Onyx.METHOD.MERGE_COLLECTION,
        key: `${ONYXKEYS.COLLECTION.TRANSACTION}`,
        value: transactionFailureData,
    });

    // We need to move the report preview action from the DM to the workspace chat.
    const reportPreview = ReportActionsUtils.getParentReportAction(iouReport);
    optimisticData.push({
        onyxMethod: Onyx.METHOD.MERGE,
        key: `${ONYXKEYS.COLLECTION.REPORT_ACTIONS}${oldChatReportID}`,
        value: {[reportPreview.reportActionID]: null},
    });
    failureData.push({
        onyxMethod: Onyx.METHOD.MERGE,
        key: `${ONYXKEYS.COLLECTION.REPORT_ACTIONS}${oldChatReportID}`,
        value: {[reportPreview.reportActionID]: reportPreview},
    });

    // To optimistically remove the GBR from the DM we need to update the hasOutstandingChildRequest param to false
    optimisticData.push({
        onyxMethod: Onyx.METHOD.MERGE,
        key: `${ONYXKEYS.COLLECTION.REPORT}${oldChatReportID}`,
        value: {
            hasOutstandingChildRequest: false,
        },
    });
    failureData.push({
        onyxMethod: Onyx.METHOD.MERGE,
        key: `${ONYXKEYS.COLLECTION.REPORT}${oldChatReportID}`,
        value: {
            hasOutstandingChildRequest: true,
        },
    });

    if (reportPreview?.reportActionID) {
        // Update the created timestamp of the report preview action to be after the workspace chat created timestamp.
        optimisticData.push({
            onyxMethod: Onyx.METHOD.MERGE,
            key: `${ONYXKEYS.COLLECTION.REPORT_ACTIONS}${memberData.workspaceChatReportID}`,
            value: {
                [reportPreview.reportActionID]: {
                    ...reportPreview,
                    message: [
                        {
                            type: CONST.REPORT.MESSAGE.TYPE.TEXT,
                            text: ReportUtils.getReportPreviewMessage(expenseReport, {}, false, false, newWorkspace),
                        },
                    ],
                    created: DateUtils.getDBTime(),
                },
            },
        });
    }

    failureData.push({
        onyxMethod: Onyx.METHOD.MERGE,
        key: `${ONYXKEYS.COLLECTION.REPORT_ACTIONS}${memberData.workspaceChatReportID}`,
        value: {[reportPreview.reportActionID]: null},
    });

    // Create the MOVED report action and add it to the DM chat which indicates to the user where the report has been moved
    const movedReportAction = ReportUtils.buildOptimisticMovedReportAction(oldPersonalPolicyID ?? '', policyID, memberData.workspaceChatReportID, iouReportID, workspaceName);
    optimisticData.push({
        onyxMethod: Onyx.METHOD.MERGE,
        key: `${ONYXKEYS.COLLECTION.REPORT_ACTIONS}${oldChatReportID}`,
        value: {[movedReportAction.reportActionID]: movedReportAction},
    });
    successData.push({
        onyxMethod: Onyx.METHOD.MERGE,
        key: `${ONYXKEYS.COLLECTION.REPORT_ACTIONS}${oldChatReportID}`,
        value: {
            [movedReportAction.reportActionID]: {
                ...movedReportAction,
                pendingAction: null,
            },
        },
    });
    failureData.push({
        onyxMethod: Onyx.METHOD.MERGE,
        key: `${ONYXKEYS.COLLECTION.REPORT_ACTIONS}${oldChatReportID}`,
        value: {[movedReportAction.reportActionID]: null},
    });

    const params: CreateWorkspaceFromIOUPaymentParams = {
        policyID,
        announceChatReportID,
        adminsChatReportID,
        expenseChatReportID: workspaceChatReportID,
        ownerEmail: '',
        makeMeAdmin: false,
        policyName: workspaceName,
        type: CONST.POLICY.TYPE.TEAM,
        announceCreatedReportActionID,
        adminsCreatedReportActionID,
        expenseCreatedReportActionID: workspaceChatCreatedReportActionID,
        customUnitID,
        customUnitRateID,
        iouReportID,
        memberData: JSON.stringify(memberData),
        reportActionID: movedReportAction.reportActionID,
    };

    API.write(WRITE_COMMANDS.CREATE_WORKSPACE_FROM_IOU_PAYMENT, params, {optimisticData, successData, failureData});

    return policyID;
}

function setWorkspaceCategoryEnabled(policyID: string, categoriesToUpdate: Record<string, {name: string; enabled: boolean}>) {
    const policyCategories = allPolicyCategories?.[`${ONYXKEYS.COLLECTION.POLICY_CATEGORIES}${policyID}`] ?? {};

    const onyxData: OnyxData = {
        optimisticData: [
            {
                onyxMethod: Onyx.METHOD.MERGE,
                key: `${ONYXKEYS.COLLECTION.POLICY_CATEGORIES}${policyID}`,
                value: {
                    ...Object.keys(categoriesToUpdate).reduce<PolicyCategories>((acc, key) => {
                        acc[key] = {
                            ...policyCategories[key],
                            ...categoriesToUpdate[key],
                            errors: null,
                            pendingFields: {
                                enabled: CONST.RED_BRICK_ROAD_PENDING_ACTION.UPDATE,
                            },
                        };

                        return acc;
                    }, {}),
                },
            },
        ],
        successData: [
            {
                onyxMethod: Onyx.METHOD.MERGE,
                key: `${ONYXKEYS.COLLECTION.POLICY_CATEGORIES}${policyID}`,
                value: {
                    ...Object.keys(categoriesToUpdate).reduce<PolicyCategories>((acc, key) => {
                        acc[key] = {
                            ...policyCategories[key],
                            ...categoriesToUpdate[key],
                            errors: null,
                            pendingFields: {
                                enabled: null,
                            },
                        };

                        return acc;
                    }, {}),
                },
            },
        ],
        failureData: [
            {
                onyxMethod: Onyx.METHOD.MERGE,
                key: `${ONYXKEYS.COLLECTION.POLICY_CATEGORIES}${policyID}`,
                value: {
                    ...Object.keys(categoriesToUpdate).reduce<PolicyCategories>((acc, key) => {
                        acc[key] = {
                            ...policyCategories[key],
                            ...categoriesToUpdate[key],
                            errors: ErrorUtils.getMicroSecondOnyxError('workspace.categories.updateFailureMessage'),
                            pendingFields: {
                                enabled: null,
                            },
                        };

                        return acc;
                    }, {}),
                },
            },
        ],
    };

    const parameters = {
        policyID,
        categories: JSON.stringify(Object.keys(categoriesToUpdate).map((key) => categoriesToUpdate[key])),
    };

    API.write(WRITE_COMMANDS.SET_WORKSPACE_CATEGORIES_ENABLED, parameters, onyxData);
}

function createPolicyCategory(policyID: string, categoryName: string) {
    const onyxData: OnyxData = {
        optimisticData: [
            {
                onyxMethod: Onyx.METHOD.MERGE,
                key: `${ONYXKEYS.COLLECTION.POLICY_CATEGORIES}${policyID}`,
                value: {
                    [categoryName]: {
                        name: categoryName,
                        enabled: true,
                        errors: null,
                        pendingAction: CONST.RED_BRICK_ROAD_PENDING_ACTION.ADD,
                    },
                },
            },
        ],
        successData: [
            {
                onyxMethod: Onyx.METHOD.MERGE,
                key: `${ONYXKEYS.COLLECTION.POLICY_CATEGORIES}${policyID}`,
                value: {
                    [categoryName]: {
                        errors: null,
                        pendingAction: null,
                    },
                },
            },
        ],
        failureData: [
            {
                onyxMethod: Onyx.METHOD.MERGE,
                key: `${ONYXKEYS.COLLECTION.POLICY_CATEGORIES}${policyID}`,
                value: {
                    [categoryName]: {
                        errors: ErrorUtils.getMicroSecondOnyxError('workspace.categories.createFailureMessage'),
                        pendingAction: null,
                    },
                },
            },
        ],
    };

    const parameters = {
        policyID,
        categories: JSON.stringify([{name: categoryName}]),
    };

    API.write(WRITE_COMMANDS.CREATE_WORKSPACE_CATEGORIES, parameters, onyxData);
}

function renamePolicyCategory(policyID: string, policyCategory: {oldName: string; newName: string}) {
    const policyCategoryToUpdate = allPolicyCategories?.[`${ONYXKEYS.COLLECTION.POLICY_CATEGORIES}${policyID}`]?.[policyCategory.oldName] ?? {};

    const onyxData: OnyxData = {
        optimisticData: [
            {
                onyxMethod: Onyx.METHOD.MERGE,
                key: `${ONYXKEYS.COLLECTION.POLICY_CATEGORIES}${policyID}`,
                value: {
                    [policyCategory.oldName]: null,
                    [policyCategory.newName]: {
                        ...policyCategoryToUpdate,
                        name: policyCategory.newName,
                        unencodedName: decodeURIComponent(policyCategory.newName),
                        pendingAction: CONST.RED_BRICK_ROAD_PENDING_ACTION.UPDATE,
                    },
                },
            },
        ],
        successData: [
            {
                onyxMethod: Onyx.METHOD.MERGE,
                key: `${ONYXKEYS.COLLECTION.POLICY_CATEGORIES}${policyID}`,
                value: {
                    [policyCategory.oldName]: null,
                    [policyCategory.newName]: {
                        ...policyCategoryToUpdate,
                        name: policyCategory.newName,
                        unencodedName: decodeURIComponent(policyCategory.newName),
                        errors: null,
                        pendingAction: null,
                    },
                },
            },
        ],
        failureData: [
            {
                onyxMethod: Onyx.METHOD.MERGE,
                key: `${ONYXKEYS.COLLECTION.POLICY_CATEGORIES}${policyID}`,
                value: {
                    [policyCategory.newName]: null,
                    [policyCategory.oldName]: {
                        ...policyCategoryToUpdate,
                        name: policyCategory.oldName,
                        unencodedName: decodeURIComponent(policyCategory.oldName),
                        errors: ErrorUtils.getMicroSecondOnyxError('workspace.categories.updateFailureMessage'),
                        pendingAction: null,
                    },
                },
            },
        ],
    };

    const parameters = {
        policyID,
        categories: JSON.stringify({[policyCategory.oldName]: policyCategory.newName}),
    };

    API.write(WRITE_COMMANDS.RENAME_WORKSPACE_CATEGORY, parameters, onyxData);
}

function createPolicyTag(policyID: string, tagName: string) {
    const policyTag = PolicyUtils.getTagLists(allPolicyTags?.[`${ONYXKEYS.COLLECTION.POLICY_TAGS}${policyID}`] ?? {})?.[0] ?? {};

    const onyxData: OnyxData = {
        optimisticData: [
            {
                onyxMethod: Onyx.METHOD.MERGE,
                key: `${ONYXKEYS.COLLECTION.POLICY_TAGS}${policyID}`,
                value: {
                    [policyTag.name]: {
                        tags: {
                            [tagName]: {
                                name: tagName,
                                enabled: true,
                                errors: null,
                                pendingAction: CONST.RED_BRICK_ROAD_PENDING_ACTION.ADD,
                            },
                        },
                    },
                },
            },
        ],
        successData: [
            {
                onyxMethod: Onyx.METHOD.MERGE,
                key: `${ONYXKEYS.COLLECTION.POLICY_TAGS}${policyID}`,
                value: {
                    [policyTag.name]: {
                        tags: {
                            [tagName]: {
                                errors: null,
                                pendingAction: null,
                            },
                        },
                    },
                },
            },
        ],
        failureData: [
            {
                onyxMethod: Onyx.METHOD.MERGE,
                key: `${ONYXKEYS.COLLECTION.POLICY_TAGS}${policyID}`,
                value: {
                    [policyTag.name]: {
                        tags: {
                            [tagName]: {
                                errors: ErrorUtils.getMicroSecondOnyxError('workspace.tags.genericFailureMessage'),
                            },
                        },
                    },
                },
            },
        ],
    };

    const parameters = {
        policyID,
        tags: JSON.stringify([{name: tagName}]),
    };

    API.write(WRITE_COMMANDS.CREATE_POLICY_TAG, parameters, onyxData);
}

function setWorkspaceTagEnabled(policyID: string, tagsToUpdate: Record<string, {name: string; enabled: boolean}>) {
    const policyTag = PolicyUtils.getTagLists(allPolicyTags?.[`${ONYXKEYS.COLLECTION.POLICY_TAGS}${policyID}`] ?? {})?.[0] ?? {};

    const onyxData: OnyxData = {
        optimisticData: [
            {
                onyxMethod: Onyx.METHOD.MERGE,
                key: `${ONYXKEYS.COLLECTION.POLICY_TAGS}${policyID}`,
                value: {
                    [policyTag.name]: {
                        tags: {
                            ...Object.keys(tagsToUpdate).reduce<PolicyTags>((acc, key) => {
                                acc[key] = {
                                    ...policyTag.tags[key],
                                    ...tagsToUpdate[key],
                                    errors: null,
                                    pendingFields: {
                                        enabled: CONST.RED_BRICK_ROAD_PENDING_ACTION.UPDATE,
                                    },
                                };

                                return acc;
                            }, {}),
                        },
                    },
                },
            },
        ],
        successData: [
            {
                onyxMethod: Onyx.METHOD.MERGE,
                key: `${ONYXKEYS.COLLECTION.POLICY_TAGS}${policyID}`,
                value: {
                    [policyTag.name]: {
                        tags: {
                            ...Object.keys(tagsToUpdate).reduce<PolicyTags>((acc, key) => {
                                acc[key] = {
                                    ...policyTag.tags[key],
                                    ...tagsToUpdate[key],
                                    errors: null,
                                    pendingFields: {
                                        enabled: null,
                                    },
                                };

                                return acc;
                            }, {}),
                        },
                    },
                },
            },
        ],
        failureData: [
            {
                onyxMethod: Onyx.METHOD.MERGE,
                key: `${ONYXKEYS.COLLECTION.POLICY_TAGS}${policyID}`,
                value: {
                    [policyTag.name]: {
                        tags: {
                            ...Object.keys(tagsToUpdate).reduce<PolicyTags>((acc, key) => {
                                acc[key] = {
                                    ...policyTag.tags[key],
                                    ...tagsToUpdate[key],
                                    errors: ErrorUtils.getMicroSecondOnyxError('workspace.tags.genericFailureMessage'),
                                    pendingFields: {
                                        enabled: null,
                                    },
                                };

                                return acc;
                            }, {}),
                        },
                    },
                },
            },
        ],
    };

    const parameters = {
        policyID,
        tags: JSON.stringify(Object.keys(tagsToUpdate).map((key) => tagsToUpdate[key])),
    };

    API.write(WRITE_COMMANDS.SET_POLICY_TAGS_ENABLED, parameters, onyxData);
}

function deletePolicyTags(policyID: string, tagsToDelete: string[]) {
    const policyTag = PolicyUtils.getTagLists(allPolicyTags?.[`${ONYXKEYS.COLLECTION.POLICY_TAGS}${policyID}`] ?? {})?.[0] ?? {};

    const onyxData: OnyxData = {
        optimisticData: [
            {
                onyxMethod: Onyx.METHOD.MERGE,
                key: `${ONYXKEYS.COLLECTION.POLICY_TAGS}${policyID}`,
                value: {
                    [policyTag.name]: {
                        tags: {
                            ...tagsToDelete.reduce<Record<string, Partial<OnyxValueWithOfflineFeedback<PolicyTag>>>>((acc, tagName) => {
                                acc[tagName] = {pendingAction: CONST.RED_BRICK_ROAD_PENDING_ACTION.DELETE};
                                return acc;
                            }, {}),
                        },
                    },
                },
            },
        ],
        successData: [
            {
                onyxMethod: Onyx.METHOD.MERGE,
                key: `${ONYXKEYS.COLLECTION.POLICY_TAGS}${policyID}`,
                value: {
                    [policyTag.name]: {
                        tags: {
                            ...tagsToDelete.reduce<Record<string, null | Partial<OnyxValueWithOfflineFeedback<PolicyTag>>>>((acc, tagName) => {
                                acc[tagName] = null;
                                return acc;
                            }, {}),
                        },
                    },
                },
            },
        ],
        failureData: [
            {
                onyxMethod: Onyx.METHOD.MERGE,
                key: `${ONYXKEYS.COLLECTION.POLICY_TAGS}${policyID}`,
                value: {
                    [policyTag.name]: {
                        tags: {
                            ...tagsToDelete.reduce<Record<string, Partial<OnyxValueWithOfflineFeedback<PolicyTag>>>>((acc, tagName) => {
                                acc[tagName] = {pendingAction: null, errors: ErrorUtils.getMicroSecondOnyxError('workspace.tags.deleteFailureMessage')};
                                return acc;
                            }, {}),
                        },
                    },
                },
            },
        ],
    };

    const parameters = {
        policyID,
        tags: JSON.stringify(tagsToDelete),
    };

    API.write(WRITE_COMMANDS.DELETE_POLICY_TAGS, parameters, onyxData);
}

function clearPolicyTagErrors(policyID: string, tagName: string) {
    const tagListName = Object.keys(allPolicyTags?.[`${ONYXKEYS.COLLECTION.POLICY_TAGS}${policyID}`] ?? {})[0];
    const tag = allPolicyTags?.[`${ONYXKEYS.COLLECTION.POLICY_TAGS}${policyID}`]?.[tagListName].tags?.[tagName];
    if (!tag) {
        return;
    }

    if (tag.pendingAction === CONST.RED_BRICK_ROAD_PENDING_ACTION.ADD) {
        Onyx.merge(`${ONYXKEYS.COLLECTION.POLICY_TAGS}${policyID}`, {
            [tagListName]: {
                tags: {
                    [tagName]: null,
                },
            },
        });
        return;
    }

    Onyx.merge(`${ONYXKEYS.COLLECTION.POLICY_TAGS}${policyID}`, {
        [tagListName]: {
            tags: {
                [tagName]: {
                    errors: null,
                    pendingAction: null,
                },
            },
        },
    });
}

function renamePolicyTag(policyID: string, policyTag: {oldName: string; newName: string}) {
    const tagListName = Object.keys(allPolicyTags?.[`${ONYXKEYS.COLLECTION.POLICY_TAGS}${policyID}`] ?? {})[0];
    const oldTag = allPolicyTags?.[`${ONYXKEYS.COLLECTION.POLICY_TAGS}${policyID}`]?.[policyTag.oldName] ?? {};
    const onyxData: OnyxData = {
        optimisticData: [
            {
                onyxMethod: Onyx.METHOD.MERGE,
                key: `${ONYXKEYS.COLLECTION.POLICY_TAGS}${policyID}`,
                value: {
                    [tagListName]: {
                        tags: {
                            [policyTag.oldName]: null,
                            [policyTag.newName]: {
                                ...oldTag,
                                name: policyTag.newName,
                                pendingAction: CONST.RED_BRICK_ROAD_PENDING_ACTION.UPDATE,
                            },
                        },
                    },
                },
            },
        ],
        successData: [
            {
                onyxMethod: Onyx.METHOD.MERGE,
                key: `${ONYXKEYS.COLLECTION.POLICY_TAGS}${policyID}`,
                value: {
                    [tagListName]: {
                        tags: {
                            [policyTag.newName]: {
                                errors: null,
                                pendingAction: null,
                            },
                        },
                    },
                },
            },
        ],
        failureData: [
            {
                onyxMethod: Onyx.METHOD.MERGE,
                key: `${ONYXKEYS.COLLECTION.POLICY_TAGS}${policyID}`,
                value: {
                    [tagListName]: {
                        tags: {
                            [policyTag.newName]: null,
                            [policyTag.oldName]: {
                                ...oldTag,
                                errors: ErrorUtils.getMicroSecondOnyxError('workspace.tags.genericFailureMessage'),
                            },
                        },
                    },
                },
            },
        ],
    };

    const parameters = {
        policyID,
        oldName: policyTag.oldName,
        newName: policyTag.newName,
    };

    API.write(WRITE_COMMANDS.RENAME_POLICY_TAG, parameters, onyxData);
}

function setWorkspaceRequiresCategory(policyID: string, requiresCategory: boolean) {
    const onyxData: OnyxData = {
        optimisticData: [
            {
                onyxMethod: Onyx.METHOD.MERGE,
                key: `${ONYXKEYS.COLLECTION.POLICY}${policyID}`,
                value: {
                    requiresCategory,
                    errors: {
                        requiresCategory: null,
                    },
                    pendingFields: {
                        requiresCategory: CONST.RED_BRICK_ROAD_PENDING_ACTION.UPDATE,
                    },
                },
            },
        ],
        successData: [
            {
                onyxMethod: Onyx.METHOD.MERGE,
                key: `${ONYXKEYS.COLLECTION.POLICY}${policyID}`,
                value: {
                    errors: {
                        requiresCategory: null,
                    },
                    pendingFields: {
                        requiresCategory: null,
                    },
                },
            },
        ],
        failureData: [
            {
                onyxMethod: Onyx.METHOD.MERGE,
                key: `${ONYXKEYS.COLLECTION.POLICY}${policyID}`,
                value: {
                    requiresCategory: !requiresCategory,
                    errors: ErrorUtils.getMicroSecondOnyxError('workspace.categories.updateFailureMessage'),
                    pendingFields: {
                        requiresCategory: null,
                    },
                },
            },
        ],
    };

    const parameters = {
        policyID,
        requiresCategory,
    };

    API.write(WRITE_COMMANDS.SET_WORKSPACE_REQUIRES_CATEGORY, parameters, onyxData);
}

function clearCategoryErrors(policyID: string, categoryName: string) {
    const category = allPolicyCategories?.[`${ONYXKEYS.COLLECTION.POLICY_CATEGORIES}${policyID}`]?.[categoryName];

    if (!category) {
        return;
    }

    Onyx.merge(`${ONYXKEYS.COLLECTION.POLICY_CATEGORIES}${policyID}`, {
        [category.name]: {
            errors: null,
        },
    });
}

function deleteWorkspaceCategories(policyID: string, categoryNamesToDelete: string[]) {
    const onyxData: OnyxData = {
        optimisticData: [
            {
                onyxMethod: Onyx.METHOD.MERGE,
                key: `${ONYXKEYS.COLLECTION.POLICY_CATEGORIES}${policyID}`,
                value: categoryNamesToDelete.reduce<Record<string, Partial<PolicyCategory>>>((acc, categoryName) => {
                    acc[categoryName] = {pendingAction: CONST.RED_BRICK_ROAD_PENDING_ACTION.DELETE};
                    return acc;
                }, {}),
            },
        ],
        successData: [
            {
                onyxMethod: Onyx.METHOD.MERGE,
                key: `${ONYXKEYS.COLLECTION.POLICY_CATEGORIES}${policyID}`,
                value: categoryNamesToDelete.reduce<Record<string, null>>((acc, categoryName) => {
                    acc[categoryName] = null;
                    return acc;
                }, {}),
            },
        ],
        failureData: [
            {
                onyxMethod: Onyx.METHOD.MERGE,
                key: `${ONYXKEYS.COLLECTION.POLICY_CATEGORIES}${policyID}`,
                value: categoryNamesToDelete.reduce<Record<string, Partial<PolicyCategory>>>((acc, categoryName) => {
                    acc[categoryName] = {
                        pendingAction: null,
                        errors: ErrorUtils.getMicroSecondOnyxError('workspace.categories.deleteFailureMessage'),
                    };
                    return acc;
                }, {}),
            },
        ],
    };

    const parameters = {
        policyID,
        categories: JSON.stringify(categoryNamesToDelete),
    };

    API.write(WRITE_COMMANDS.DELETE_WORKSPACE_CATEGORIES, parameters, onyxData);
}

/**
 * Accept user join request to a workspace
 */
function acceptJoinRequest(reportID: string, reportAction: OnyxEntry<ReportAction>) {
    const choice = CONST.REPORT.ACTIONABLE_MENTION_JOIN_WORKSPACE_RESOLUTION.ACCEPT;
    if (!reportAction) {
        return;
    }

    const optimisticData: OnyxUpdate[] = [
        {
            onyxMethod: Onyx.METHOD.MERGE,
            key: `${ONYXKEYS.COLLECTION.REPORT_ACTIONS}${reportID}`,
            value: {
                [reportAction.reportActionID]: {
                    originalMessage: {choice},
                    pendingAction: CONST.RED_BRICK_ROAD_PENDING_ACTION.UPDATE,
                },
            },
        },
    ];

    const successData: OnyxUpdate[] = [
        {
            onyxMethod: Onyx.METHOD.MERGE,
            key: `${ONYXKEYS.COLLECTION.REPORT_ACTIONS}${reportID}`,
            value: {
                [reportAction.reportActionID]: {
                    originalMessage: {choice},
                    pendingAction: null,
                },
            },
        },
    ];

    const failureData: OnyxUpdate[] = [
        {
            onyxMethod: Onyx.METHOD.MERGE,
            key: `${ONYXKEYS.COLLECTION.REPORT_ACTIONS}${reportID}`,
            value: {
                [reportAction.reportActionID]: {
                    originalMessage: {choice: ''},
                    pendingAction: null,
                },
            },
        },
    ];

    const parameters = {
        requests: JSON.stringify({
            [(reportAction.originalMessage as OriginalMessageJoinPolicyChangeLog['originalMessage']).policyID]: {
                requests: [{accountID: reportAction?.actorAccountID, adminsRoomMessageReportActionID: reportAction.reportActionID}],
            },
        }),
    };

    API.write(WRITE_COMMANDS.ACCEPT_JOIN_REQUEST, parameters, {optimisticData, failureData, successData});
}

/**
 * Decline user join request to a workspace
 */
function declineJoinRequest(reportID: string, reportAction: OnyxEntry<ReportAction>) {
    if (!reportAction) {
        return;
    }
    const choice = CONST.REPORT.ACTIONABLE_MENTION_JOIN_WORKSPACE_RESOLUTION.DECLINE;
    const optimisticData: OnyxUpdate[] = [
        {
            onyxMethod: Onyx.METHOD.MERGE,
            key: `${ONYXKEYS.COLLECTION.REPORT_ACTIONS}${reportID}`,
            value: {
                [reportAction.reportActionID]: {
                    originalMessage: {choice},
                    pendingAction: CONST.RED_BRICK_ROAD_PENDING_ACTION.UPDATE,
                },
            },
        },
    ];

    const successData: OnyxUpdate[] = [
        {
            onyxMethod: Onyx.METHOD.MERGE,
            key: `${ONYXKEYS.COLLECTION.REPORT_ACTIONS}${reportID}`,
            value: {
                [reportAction.reportActionID]: {
                    originalMessage: {choice},
                    pendingAction: null,
                },
            },
        },
    ];

    const failureData: OnyxUpdate[] = [
        {
            onyxMethod: Onyx.METHOD.MERGE,
            key: `${ONYXKEYS.COLLECTION.REPORT_ACTIONS}${reportID}`,
            value: {
                [reportAction.reportActionID]: {
                    originalMessage: {choice: ''},
                    pendingAction: null,
                },
            },
        },
    ];

    const parameters = {
        requests: JSON.stringify({
            [(reportAction.originalMessage as OriginalMessageJoinPolicyChangeLog['originalMessage']).policyID]: {
                requests: [{accountID: reportAction?.actorAccountID, adminsRoomMessageReportActionID: reportAction.reportActionID}],
            },
        }),
    };

    API.write(WRITE_COMMANDS.DECLINE_JOIN_REQUEST, parameters, {optimisticData, failureData, successData});
}

function openPolicyDistanceRatesPage(policyID?: string) {
    if (!policyID) {
        return;
    }

    const params: OpenPolicyDistanceRatesPageParams = {policyID};

    API.read(READ_COMMANDS.OPEN_POLICY_DISTANCE_RATES_PAGE, params);
}

function navigateWhenEnableFeature(policyID: string, featureRoute: Route) {
    const isNarrowLayout = getIsNarrowLayout();

    if (isNarrowLayout) {
        Navigation.goBack(ROUTES.WORKSPACE_INITIAL.getRoute(policyID));
        return;
    }

    /**
     * The app needs to set a navigation action to the microtask queue, it guarantees to execute Onyx.update first, then the navigation action.
     * More details - https://github.com/Expensify/App/issues/37785#issuecomment-1989056726.
     */
    new Promise<void>((resolve) => {
        resolve();
    }).then(() => {
        Navigation.navigate(featureRoute);
    });
}

function enablePolicyCategories(policyID: string, enabled: boolean) {
    const onyxData: OnyxData = {
        optimisticData: [
            {
                onyxMethod: Onyx.METHOD.MERGE,
                key: `${ONYXKEYS.COLLECTION.POLICY}${policyID}`,
                value: {
                    areCategoriesEnabled: enabled,
                    pendingFields: {
                        areCategoriesEnabled: CONST.RED_BRICK_ROAD_PENDING_ACTION.UPDATE,
                    },
                },
            },
        ],
        successData: [
            {
                onyxMethod: Onyx.METHOD.MERGE,
                key: `${ONYXKEYS.COLLECTION.POLICY}${policyID}`,
                value: {
                    pendingFields: {
                        areCategoriesEnabled: null,
                    },
                },
            },
        ],
        failureData: [
            {
                onyxMethod: Onyx.METHOD.MERGE,
                key: `${ONYXKEYS.COLLECTION.POLICY}${policyID}`,
                value: {
                    areCategoriesEnabled: !enabled,
                    pendingFields: {
                        areCategoriesEnabled: null,
                    },
                },
            },
        ],
    };

    const parameters: EnablePolicyCategoriesParams = {policyID, enabled};

    API.write(WRITE_COMMANDS.ENABLE_POLICY_CATEGORIES, parameters, onyxData);

    if (enabled) {
        navigateWhenEnableFeature(policyID, ROUTES.WORKSPACE_CATEGORIES.getRoute(policyID));
    }
}

function enablePolicyConnections(policyID: string, enabled: boolean) {
    const onyxData: OnyxData = {
        optimisticData: [
            {
                onyxMethod: Onyx.METHOD.MERGE,
                key: `${ONYXKEYS.COLLECTION.POLICY}${policyID}`,
                value: {
                    areConnectionsEnabled: enabled,
                    pendingFields: {
                        areConnectionsEnabled: CONST.RED_BRICK_ROAD_PENDING_ACTION.UPDATE,
                    },
                },
            },
        ],
        successData: [
            {
                onyxMethod: Onyx.METHOD.MERGE,
                key: `${ONYXKEYS.COLLECTION.POLICY}${policyID}`,
                value: {
                    pendingFields: {
                        areConnectionsEnabled: null,
                    },
                },
            },
        ],
        failureData: [
            {
                onyxMethod: Onyx.METHOD.MERGE,
                key: `${ONYXKEYS.COLLECTION.POLICY}${policyID}`,
                value: {
                    areConnectionsEnabled: !enabled,
                    pendingFields: {
                        areConnectionsEnabled: null,
                    },
                },
            },
        ],
    };

    const parameters: EnablePolicyConnectionsParams = {policyID, enabled};

    API.write(WRITE_COMMANDS.ENABLE_POLICY_CONNECTIONS, parameters, onyxData);
}

function enablePolicyDistanceRates(policyID: string, enabled: boolean) {
    const onyxData: OnyxData = {
        optimisticData: [
            {
                onyxMethod: Onyx.METHOD.MERGE,
                key: `${ONYXKEYS.COLLECTION.POLICY}${policyID}`,
                value: {
                    areDistanceRatesEnabled: enabled,
                    pendingFields: {
                        areDistanceRatesEnabled: CONST.RED_BRICK_ROAD_PENDING_ACTION.UPDATE,
                    },
                },
            },
        ],
        successData: [
            {
                onyxMethod: Onyx.METHOD.MERGE,
                key: `${ONYXKEYS.COLLECTION.POLICY}${policyID}`,
                value: {
                    pendingFields: {
                        areDistanceRatesEnabled: null,
                    },
                },
            },
        ],
        failureData: [
            {
                onyxMethod: Onyx.METHOD.MERGE,
                key: `${ONYXKEYS.COLLECTION.POLICY}${policyID}`,
                value: {
                    areDistanceRatesEnabled: !enabled,
                    pendingFields: {
                        areDistanceRatesEnabled: null,
                    },
                },
            },
        ],
    };

    const parameters: EnablePolicyDistanceRatesParams = {policyID, enabled};

    API.write(WRITE_COMMANDS.ENABLE_POLICY_DISTANCE_RATES, parameters, onyxData);

    if (enabled) {
        navigateWhenEnableFeature(policyID, ROUTES.WORKSPACE_DISTANCE_RATES.getRoute(policyID));
    }
}

function enablePolicyReportFields(policyID: string, enabled: boolean) {
    const onyxData: OnyxData = {
        optimisticData: [
            {
                onyxMethod: Onyx.METHOD.MERGE,
                key: `${ONYXKEYS.COLLECTION.POLICY}${policyID}`,
                value: {
                    areReportFieldsEnabled: enabled,
                    pendingFields: {
                        areReportFieldsEnabled: CONST.RED_BRICK_ROAD_PENDING_ACTION.UPDATE,
                    },
                },
            },
        ],
        successData: [
            {
                onyxMethod: Onyx.METHOD.MERGE,
                key: `${ONYXKEYS.COLLECTION.POLICY}${policyID}`,
                value: {
                    pendingFields: {
                        areReportFieldsEnabled: null,
                    },
                },
            },
        ],
        failureData: [
            {
                onyxMethod: Onyx.METHOD.MERGE,
                key: `${ONYXKEYS.COLLECTION.POLICY}${policyID}`,
                value: {
                    areReportFieldsEnabled: !enabled,
                    pendingFields: {
                        areReportFieldsEnabled: null,
                    },
                },
            },
        ],
    };

    const parameters: EnablePolicyReportFieldsParams = {policyID, enabled};

    API.write(WRITE_COMMANDS.ENABLE_POLICY_REPORT_FIELDS, parameters, onyxData);
}

function enablePolicyTags(policyID: string, enabled: boolean) {
    const onyxData: OnyxData = {
        optimisticData: [
            {
                onyxMethod: Onyx.METHOD.MERGE,
                key: `${ONYXKEYS.COLLECTION.POLICY}${policyID}`,
                value: {
                    areTagsEnabled: enabled,
                    pendingFields: {
                        areTagsEnabled: CONST.RED_BRICK_ROAD_PENDING_ACTION.UPDATE,
                    },
                },
            },
        ],
        successData: [
            {
                onyxMethod: Onyx.METHOD.MERGE,
                key: `${ONYXKEYS.COLLECTION.POLICY}${policyID}`,
                value: {
                    pendingFields: {
                        areTagsEnabled: null,
                    },
                },
            },
        ],
        failureData: [
            {
                onyxMethod: Onyx.METHOD.MERGE,
                key: `${ONYXKEYS.COLLECTION.POLICY}${policyID}`,
                value: {
                    areTagsEnabled: !enabled,
                    pendingFields: {
                        areTagsEnabled: null,
                    },
                },
            },
        ],
    };

    const parameters: EnablePolicyTagsParams = {policyID, enabled};

    API.write(WRITE_COMMANDS.ENABLE_POLICY_TAGS, parameters, onyxData);

    if (enabled) {
        navigateWhenEnableFeature(policyID, ROUTES.WORKSPACE_TAGS.getRoute(policyID));
    }
}

function enablePolicyTaxes(policyID: string, enabled: boolean) {
    const onyxData: OnyxData = {
        optimisticData: [
            {
                onyxMethod: Onyx.METHOD.MERGE,
                key: `${ONYXKEYS.COLLECTION.POLICY}${policyID}`,
                value: {
                    tax: {
                        trackingEnabled: enabled,
                    },
                    pendingFields: {
                        tax: CONST.RED_BRICK_ROAD_PENDING_ACTION.UPDATE,
                    },
                },
            },
        ],
        successData: [
            {
                onyxMethod: Onyx.METHOD.MERGE,
                key: `${ONYXKEYS.COLLECTION.POLICY}${policyID}`,
                value: {
                    pendingFields: {
                        tax: null,
                    },
                },
            },
        ],
        failureData: [
            {
                onyxMethod: Onyx.METHOD.MERGE,
                key: `${ONYXKEYS.COLLECTION.POLICY}${policyID}`,
                value: {
                    tax: {
                        trackingEnabled: !enabled,
                    },
                    pendingFields: {
                        tax: null,
                    },
                },
            },
        ],
    };

    const parameters: EnablePolicyTaxesParams = {policyID, enabled};

    API.write(WRITE_COMMANDS.ENABLE_POLICY_TAXES, parameters, onyxData);

    if (enabled) {
        navigateWhenEnableFeature(policyID, ROUTES.WORKSPACE_TAXES.getRoute(policyID));
    }
}

function enablePolicyWorkflows(policyID: string, enabled: boolean) {
    const policy = ReportUtils.getPolicy(policyID);
    const onyxData: OnyxData = {
        optimisticData: [
            {
                onyxMethod: Onyx.METHOD.MERGE,
                key: `${ONYXKEYS.COLLECTION.POLICY}${policyID}`,
                value: {
                    areWorkflowsEnabled: enabled,
                    ...(!enabled
                        ? {
                              approvalMode: CONST.POLICY.APPROVAL_MODE.OPTIONAL,
                              autoReporting: false,
                              harvesting: {
                                  enabled: false,
                              },
                              reimbursementChoice: CONST.POLICY.REIMBURSEMENT_CHOICES.REIMBURSEMENT_NO,
                          }
                        : {}),
                    pendingFields: {
                        areWorkflowsEnabled: CONST.RED_BRICK_ROAD_PENDING_ACTION.UPDATE,
                        ...(!enabled
                            ? {
                                  approvalMode: CONST.RED_BRICK_ROAD_PENDING_ACTION.UPDATE,
                                  autoReporting: CONST.RED_BRICK_ROAD_PENDING_ACTION.UPDATE,
                                  harvesting: CONST.RED_BRICK_ROAD_PENDING_ACTION.UPDATE,
                                  reimbursementChoice: CONST.RED_BRICK_ROAD_PENDING_ACTION.UPDATE,
                              }
                            : {}),
                    },
                },
            },
        ],
        successData: [
            {
                onyxMethod: Onyx.METHOD.MERGE,
                key: `${ONYXKEYS.COLLECTION.POLICY}${policyID}`,
                value: {
                    pendingFields: {
                        areWorkflowsEnabled: null,
                        ...(!enabled
                            ? {
                                  approvalMode: null,
                                  autoReporting: null,
                                  harvesting: null,
                                  reimbursementChoice: null,
                              }
                            : {}),
                    },
                },
            },
        ],
        failureData: [
            {
                onyxMethod: Onyx.METHOD.MERGE,
                key: `${ONYXKEYS.COLLECTION.POLICY}${policyID}`,
                value: {
                    areWorkflowsEnabled: !enabled,
                    ...(!enabled
                        ? {
                              approvalMode: policy.approvalMode,
                              autoReporting: policy.autoReporting,
                              harvesting: policy.harvesting,
                              reimbursementChoice: policy.reimbursementChoice,
                          }
                        : {}),
                    pendingFields: {
                        areWorkflowsEnabled: null,
                        ...(!enabled
                            ? {
                                  approvalMode: null,
                                  autoReporting: null,
                                  harvesting: null,
                                  reimbursementChoice: null,
                              }
                            : {}),
                    },
                },
            },
        ],
    };

    const parameters: EnablePolicyWorkflowsParams = {policyID, enabled};

    API.write(WRITE_COMMANDS.ENABLE_POLICY_WORKFLOWS, parameters, onyxData);

    if (enabled) {
        navigateWhenEnableFeature(policyID, ROUTES.WORKSPACE_WORKFLOWS.getRoute(policyID));
    }
}

function renamePolicyTaglist(policyID: string, policyTagListName: {oldName: string; newName: string}, policyTags: OnyxEntry<PolicyTagList>) {
    const newName = policyTagListName.newName;
    const oldName = policyTagListName.oldName;
    const oldPolicyTags = policyTags?.[oldName] ?? {};
    const onyxData: OnyxData = {
        optimisticData: [
            {
                onyxMethod: Onyx.METHOD.MERGE,
                key: `${ONYXKEYS.COLLECTION.POLICY_TAGS}${policyID}`,
                value: {
                    [newName]: {...oldPolicyTags, name: newName, pendingAction: CONST.RED_BRICK_ROAD_PENDING_ACTION.ADD},
                    [oldName]: null,
                },
            },
        ],
        successData: [
            {
                onyxMethod: Onyx.METHOD.MERGE,
                key: `${ONYXKEYS.COLLECTION.POLICY_TAGS}${policyID}`,
                value: {
                    [newName]: {pendingAction: null},
                    [oldName]: null,
                },
            },
        ],
        failureData: [
            {
                onyxMethod: Onyx.METHOD.MERGE,
                key: `${ONYXKEYS.COLLECTION.POLICY_TAGS}${policyID}`,
                value: {
                    errors: {
                        [oldName]: oldName,
                        [newName]: ErrorUtils.getMicroSecondOnyxError('workspace.tags.genericFailureMessage'),
                    },
                    [newName]: null,
                    [oldName]: oldPolicyTags,
                },
            },
        ],
    };
    const parameters = {
        policyID,
        oldName,
        newName,
    };

    API.write(WRITE_COMMANDS.RENAME_POLICY_TAG_LIST, parameters, onyxData);
}

function setPolicyRequiresTag(policyID: string, requiresTag: boolean) {
    const onyxData: OnyxData = {
        optimisticData: [
            {
                onyxMethod: Onyx.METHOD.MERGE,
                key: `${ONYXKEYS.COLLECTION.POLICY}${policyID}`,
                value: {
                    requiresTag,
                    errors: {requiresTag: null},
                    pendingFields: {
                        requiresTag: CONST.RED_BRICK_ROAD_PENDING_ACTION.UPDATE,
                    },
                },
            },
        ],
        successData: [
            {
                onyxMethod: Onyx.METHOD.MERGE,
                key: `${ONYXKEYS.COLLECTION.POLICY}${policyID}`,
                value: {
                    errors: {
                        requiresTag: null,
                    },
                    pendingFields: {
                        requiresTag: null,
                    },
                },
            },
        ],
        failureData: [
            {
                onyxMethod: Onyx.METHOD.MERGE,
                key: `${ONYXKEYS.COLLECTION.POLICY}${policyID}`,
                value: {
                    requiresTag: !requiresTag,
                    errors: ErrorUtils.getMicroSecondOnyxError('workspace.tags.genericFailureMessage'),
                    pendingFields: {
                        requiresTag: null,
                    },
                },
            },
        ],
    };

    const parameters = {
        policyID,
        requiresTag,
    };

    API.write(WRITE_COMMANDS.SET_POLICY_REQUIRES_TAG, parameters, onyxData);
}

function openPolicyMoreFeaturesPage(policyID: string) {
    const params: OpenPolicyMoreFeaturesPageParams = {policyID};

    API.read(READ_COMMANDS.OPEN_POLICY_MORE_FEATURES_PAGE, params);
}

function createPolicyDistanceRate(policyID: string, customUnitID: string, customUnitRate: Rate) {
    const optimisticData: OnyxUpdate[] = [
        {
            onyxMethod: Onyx.METHOD.MERGE,
            key: `${ONYXKEYS.COLLECTION.POLICY}${policyID}`,
            value: {
                customUnits: {
                    [customUnitID]: {
                        rates: {
                            [customUnitRate.customUnitRateID ?? '']: {
                                ...customUnitRate,
                                pendingAction: CONST.RED_BRICK_ROAD_PENDING_ACTION.ADD,
                            },
                        },
                    },
                },
            },
        },
    ];

    const successData: OnyxUpdate[] = [
        {
            onyxMethod: Onyx.METHOD.MERGE,
            key: `${ONYXKEYS.COLLECTION.POLICY}${policyID}`,
            value: {
                customUnits: {
                    [customUnitID]: {
                        rates: {
                            [customUnitRate.customUnitRateID ?? '']: {
                                pendingAction: null,
                            },
                        },
                    },
                },
            },
        },
    ];

    const failureData: OnyxUpdate[] = [
        {
            onyxMethod: Onyx.METHOD.MERGE,
            key: `${ONYXKEYS.COLLECTION.POLICY}${policyID}`,
            value: {
                customUnits: {
                    [customUnitID]: {
                        rates: {
                            [customUnitRate.customUnitRateID ?? '']: {
                                errors: ErrorUtils.getMicroSecondOnyxError('common.genericErrorMessage'),
                            },
                        },
                    },
                },
            },
        },
    ];

    const params: CreatePolicyDistanceRateParams = {
        policyID,
        customUnitID,
        customUnitRate: JSON.stringify(customUnitRate),
    };

    API.write(WRITE_COMMANDS.CREATE_POLICY_DISTANCE_RATE, params, {optimisticData, successData, failureData});
}

function clearCreateDistanceRateItemAndError(policyID: string, customUnitID: string, customUnitRateIDToClear: string) {
    Onyx.merge(`${ONYXKEYS.COLLECTION.POLICY}${policyID}`, {
        customUnits: {
            [customUnitID]: {
                rates: {
                    [customUnitRateIDToClear]: null,
                },
            },
        },
    });
}

function clearPolicyDistanceRatesErrorFields(policyID: string, customUnitID: string, updatedErrorFields: ErrorFields) {
    Onyx.merge(`${ONYXKEYS.COLLECTION.POLICY}${policyID}`, {
        customUnits: {
            [customUnitID]: {
                errorFields: updatedErrorFields,
            },
        },
    });
}

function clearDeleteDistanceRateError(policyID: string, customUnitID: string, rateID: string) {
    Onyx.merge(`${ONYXKEYS.COLLECTION.POLICY}${policyID}`, {
        customUnits: {
            [customUnitID]: {
                rates: {
                    [rateID]: {
                        errors: null,
                    },
                },
            },
        },
    });
}

function clearPolicyDistanceRateErrorFields(policyID: string, customUnitID: string, rateID: string, updatedErrorFields: ErrorFields) {
    Onyx.merge(`${ONYXKEYS.COLLECTION.POLICY}${policyID}`, {
        customUnits: {
            [customUnitID]: {
                rates: {
                    [rateID]: {
                        errorFields: updatedErrorFields,
                    },
                },
            },
        },
    });
}

function setPolicyDistanceRatesUnit(policyID: string, currentCustomUnit: CustomUnit, newCustomUnit: CustomUnit) {
    const optimisticData: OnyxUpdate[] = [
        {
            onyxMethod: Onyx.METHOD.MERGE,
            key: `${ONYXKEYS.COLLECTION.POLICY}${policyID}`,
            value: {
                customUnits: {
                    [newCustomUnit.customUnitID]: {
                        ...newCustomUnit,
                        pendingFields: {attributes: CONST.RED_BRICK_ROAD_PENDING_ACTION.UPDATE},
                    },
                },
            },
        },
    ];

    const successData: OnyxUpdate[] = [
        {
            onyxMethod: Onyx.METHOD.MERGE,
            key: `${ONYXKEYS.COLLECTION.POLICY}${policyID}`,
            value: {
                customUnits: {
                    [newCustomUnit.customUnitID]: {
                        pendingFields: {attributes: null},
                    },
                },
            },
        },
    ];

    const failureData: OnyxUpdate[] = [
        {
            onyxMethod: Onyx.METHOD.MERGE,
            key: `${ONYXKEYS.COLLECTION.POLICY}${policyID}`,
            value: {
                customUnits: {
                    [currentCustomUnit.customUnitID]: {
                        ...currentCustomUnit,
                        errorFields: {attributes: ErrorUtils.getMicroSecondOnyxError('common.genericErrorMessage')},
                        pendingFields: {attributes: null},
                    },
                },
            },
        },
    ];

    const params: SetPolicyDistanceRatesUnitParams = {
        policyID,
        customUnit: JSON.stringify(newCustomUnit),
    };

    API.write(WRITE_COMMANDS.SET_POLICY_DISTANCE_RATES_UNIT, params, {optimisticData, successData, failureData});
}

function setPolicyDistanceRatesDefaultCategory(policyID: string, currentCustomUnit: CustomUnit, newCustomUnit: CustomUnit) {
    const optimisticData: OnyxUpdate[] = [
        {
            onyxMethod: Onyx.METHOD.MERGE,
            key: `${ONYXKEYS.COLLECTION.POLICY}${policyID}`,
            value: {
                customUnits: {
                    [newCustomUnit.customUnitID]: {
                        ...newCustomUnit,
                        pendingFields: {defaultCategory: CONST.RED_BRICK_ROAD_PENDING_ACTION.UPDATE},
                    },
                },
            },
        },
    ];

    const successData: OnyxUpdate[] = [
        {
            onyxMethod: Onyx.METHOD.MERGE,
            key: `${ONYXKEYS.COLLECTION.POLICY}${policyID}`,
            value: {
                customUnits: {
                    [newCustomUnit.customUnitID]: {
                        pendingFields: {defaultCategory: null},
                    },
                },
            },
        },
    ];

    const failureData: OnyxUpdate[] = [
        {
            onyxMethod: Onyx.METHOD.MERGE,
            key: `${ONYXKEYS.COLLECTION.POLICY}${policyID}`,
            value: {
                customUnits: {
                    [currentCustomUnit.customUnitID]: {
                        ...currentCustomUnit,
                        errorFields: {defaultCategory: ErrorUtils.getMicroSecondOnyxError('common.genericErrorMessage')},
                        pendingFields: {defaultCategory: null},
                    },
                },
            },
        },
    ];

    const params: SetPolicyDistanceRatesDefaultCategoryParams = {
        policyID,
        customUnit: JSON.stringify(newCustomUnit),
    };

    API.write(WRITE_COMMANDS.SET_POLICY_DISTANCE_RATES_DEFAULT_CATEGORY, params, {optimisticData, successData, failureData});
}

/**
 * Takes array of customUnitRates and removes pendingFields and errorFields from each rate - we don't want to send those via API
 */
function prepareCustomUnitRatesArray(customUnitRates: Rate[]): Rate[] {
    const customUnitRateArray: Rate[] = [];
    customUnitRates.forEach((rate) => {
        const cleanedRate = {...rate};
        delete cleanedRate.pendingFields;
        delete cleanedRate.errorFields;
        customUnitRateArray.push(cleanedRate);
    });

    return customUnitRateArray;
}

function updatePolicyDistanceRateValue(policyID: string, customUnit: CustomUnit, customUnitRates: Rate[]) {
    const currentRates = customUnit.rates;
    const optimisticRates: Record<string, Rate> = {};
    const successRates: Record<string, Rate> = {};
    const failureRates: Record<string, Rate> = {};
    const rateIDs = customUnitRates.map((rate) => rate.customUnitRateID);

    for (const rateID of Object.keys(customUnit.rates)) {
        if (rateIDs.includes(rateID)) {
            const foundRate = customUnitRates.find((rate) => rate.customUnitRateID === rateID);
            optimisticRates[rateID] = {...foundRate, pendingFields: {rate: CONST.RED_BRICK_ROAD_PENDING_ACTION.UPDATE}};
            successRates[rateID] = {...foundRate, pendingFields: {rate: null}};
            failureRates[rateID] = {
                ...currentRates[rateID],
                pendingFields: {rate: null},
                errorFields: {rate: ErrorUtils.getMicroSecondOnyxError('common.genericErrorMessage')},
            };
        }
    }

    const optimisticData: OnyxUpdate[] = [
        {
            onyxMethod: Onyx.METHOD.MERGE,
            key: `${ONYXKEYS.COLLECTION.POLICY}${policyID}`,
            value: {
                customUnits: {
                    [customUnit.customUnitID]: {
                        rates: optimisticRates,
                    },
                },
            },
        },
    ];

    const successData: OnyxUpdate[] = [
        {
            onyxMethod: Onyx.METHOD.MERGE,
            key: `${ONYXKEYS.COLLECTION.POLICY}${policyID}`,
            value: {
                customUnits: {
                    [customUnit.customUnitID]: {
                        rates: successRates,
                    },
                },
            },
        },
    ];

    const failureData: OnyxUpdate[] = [
        {
            onyxMethod: Onyx.METHOD.MERGE,
            key: `${ONYXKEYS.COLLECTION.POLICY}${policyID}`,
            value: {
                customUnits: {
                    [customUnit.customUnitID]: {
                        rates: failureRates,
                    },
                },
            },
        },
    ];

    const params: UpdatePolicyDistanceRateValueParams = {
        policyID,
        customUnitID: customUnit.customUnitID,
        customUnitRateArray: JSON.stringify(prepareCustomUnitRatesArray(customUnitRates)),
    };

    API.write(WRITE_COMMANDS.UPDATE_POLICY_DISTANCE_RATE_VALUE, params, {optimisticData, successData, failureData});
}

function setPolicyDistanceRatesEnabled(policyID: string, customUnit: CustomUnit, customUnitRates: Rate[]) {
    const currentRates = customUnit.rates;
    const optimisticRates: Record<string, Rate> = {};
    const successRates: Record<string, Rate> = {};
    const failureRates: Record<string, Rate> = {};
    const rateIDs = customUnitRates.map((rate) => rate.customUnitRateID);

    for (const rateID of Object.keys(currentRates)) {
        if (rateIDs.includes(rateID)) {
            const foundRate = customUnitRates.find((rate) => rate.customUnitRateID === rateID);
            optimisticRates[rateID] = {...foundRate, pendingFields: {enabled: CONST.RED_BRICK_ROAD_PENDING_ACTION.UPDATE}};
            successRates[rateID] = {...foundRate, pendingFields: {enabled: null}};
            failureRates[rateID] = {
                ...currentRates[rateID],
                pendingFields: {enabled: null},
                errorFields: {enabled: ErrorUtils.getMicroSecondOnyxError('common.genericErrorMessage')},
            };
        }
    }

    const optimisticData: OnyxUpdate[] = [
        {
            onyxMethod: Onyx.METHOD.MERGE,
            key: `${ONYXKEYS.COLLECTION.POLICY}${policyID}`,
            value: {
                customUnits: {
                    [customUnit.customUnitID]: {
                        rates: optimisticRates,
                    },
                },
            },
        },
    ];

    const successData: OnyxUpdate[] = [
        {
            onyxMethod: Onyx.METHOD.MERGE,
            key: `${ONYXKEYS.COLLECTION.POLICY}${policyID}`,
            value: {
                customUnits: {
                    [customUnit.customUnitID]: {
                        rates: successRates,
                    },
                },
            },
        },
    ];

    const failureData: OnyxUpdate[] = [
        {
            onyxMethod: Onyx.METHOD.MERGE,
            key: `${ONYXKEYS.COLLECTION.POLICY}${policyID}`,
            value: {
                customUnits: {
                    [customUnit.customUnitID]: {
                        rates: failureRates,
                    },
                },
            },
        },
    ];

    const params: SetPolicyDistanceRatesEnabledParams = {
        policyID,
        customUnitID: customUnit.customUnitID,
        customUnitRateArray: JSON.stringify(prepareCustomUnitRatesArray(customUnitRates)),
    };

    API.write(WRITE_COMMANDS.SET_POLICY_DISTANCE_RATES_ENABLED, params, {optimisticData, successData, failureData});
}

function deletePolicyDistanceRates(policyID: string, customUnit: CustomUnit, rateIDsToDelete: string[]) {
    const currentRates = customUnit.rates;
    const optimisticRates: Record<string, Rate> = {};
    const successRates: Record<string, Rate> = {};
    const failureRates: Record<string, Rate> = {};

    for (const rateID of Object.keys(currentRates)) {
        if (rateIDsToDelete.includes(rateID)) {
            optimisticRates[rateID] = {
                ...currentRates[rateID],
                pendingAction: CONST.RED_BRICK_ROAD_PENDING_ACTION.DELETE,
            };
            failureRates[rateID] = {
                ...currentRates[rateID],
                pendingAction: null,
                errors: ErrorUtils.getMicroSecondOnyxError('common.genericErrorMessage'),
            };
        } else {
            optimisticRates[rateID] = currentRates[rateID];
            successRates[rateID] = currentRates[rateID];
        }
    }

    const optimisticData: OnyxUpdate[] = [
        {
            onyxMethod: Onyx.METHOD.MERGE,
            key: `${ONYXKEYS.COLLECTION.POLICY}${policyID}`,
            value: {
                customUnits: {
                    [customUnit.customUnitID]: {
                        rates: optimisticRates,
                    },
                },
            },
        },
    ];

    const successData: OnyxUpdate[] = [
        {
            onyxMethod: Onyx.METHOD.MERGE,
            key: `${ONYXKEYS.COLLECTION.POLICY}${policyID}`,
            value: {
                customUnits: {
                    [customUnit.customUnitID]: {
                        rates: successRates,
                    },
                },
            },
        },
    ];

    const failureData: OnyxUpdate[] = [
        {
            onyxMethod: Onyx.METHOD.MERGE,
            key: `${ONYXKEYS.COLLECTION.POLICY}${policyID}`,
            value: {
                customUnits: {
                    [customUnit.customUnitID]: {
                        rates: failureRates,
                    },
                },
            },
        },
    ];

    const params: DeletePolicyDistanceRatesParams = {
        policyID,
        customUnitID: customUnit.customUnitID,
        customUnitRateID: rateIDsToDelete,
    };

    API.write(WRITE_COMMANDS.DELETE_POLICY_DISTANCE_RATES, params, {optimisticData, successData, failureData});
}

function setPolicyCustomTaxName(policyID: string, customTaxName: string) {
    const policy = allPolicies?.[`${ONYXKEYS.COLLECTION.POLICY}${policyID}`];
    const originalCustomTaxName = policy?.taxRates?.name;
    const onyxData: OnyxData = {
        optimisticData: [
            {
                onyxMethod: Onyx.METHOD.MERGE,
                key: `${ONYXKEYS.COLLECTION.POLICY}${policyID}`,
                value: {
                    taxRates: {
                        name: customTaxName,
                        pendingFields: {name: CONST.RED_BRICK_ROAD_PENDING_ACTION.UPDATE},
                        errorFields: null,
                    },
                },
            },
        ],
        successData: [
            {
                onyxMethod: Onyx.METHOD.MERGE,
                key: `${ONYXKEYS.COLLECTION.POLICY}${policyID}`,
                value: {
                    taxRates: {
                        pendingFields: {name: null},
                        errorFields: null,
                    },
                },
            },
        ],
        failureData: [
            {
                onyxMethod: Onyx.METHOD.MERGE,
                key: `${ONYXKEYS.COLLECTION.POLICY}${policyID}`,
                value: {
                    taxRates: {
                        name: originalCustomTaxName,
                        pendingFields: {name: null},
                        errorFields: {name: ErrorUtils.getMicroSecondOnyxError('common.genericErrorMessage')},
                    },
                },
            },
        ],
    };

    const parameters = {
        policyID,
        customTaxName,
    };

    API.write(WRITE_COMMANDS.SET_POLICY_CUSTOM_TAX_NAME, parameters, onyxData);
}

function setWorkspaceCurrencyDefault(policyID: string, taxCode: string) {
    const policy = allPolicies?.[`${ONYXKEYS.COLLECTION.POLICY}${policyID}`];
    const originalDefaultExternalID = policy?.taxRates?.defaultExternalID;
    const onyxData: OnyxData = {
        optimisticData: [
            {
                onyxMethod: Onyx.METHOD.MERGE,
                key: `${ONYXKEYS.COLLECTION.POLICY}${policyID}`,
                value: {
                    taxRates: {
                        defaultExternalID: taxCode,
                        pendingFields: {defaultExternalID: CONST.RED_BRICK_ROAD_PENDING_ACTION.UPDATE},
                        errorFields: null,
                    },
                },
            },
        ],
        successData: [
            {
                onyxMethod: Onyx.METHOD.MERGE,
                key: `${ONYXKEYS.COLLECTION.POLICY}${policyID}`,
                value: {
                    taxRates: {
                        pendingFields: {defaultExternalID: null},
                        errorFields: null,
                    },
                },
            },
        ],
        failureData: [
            {
                onyxMethod: Onyx.METHOD.MERGE,
                key: `${ONYXKEYS.COLLECTION.POLICY}${policyID}`,
                value: {
                    taxRates: {
                        defaultExternalID: originalDefaultExternalID,
                        pendingFields: {defaultExternalID: null},
                        errorFields: {defaultExternalID: ErrorUtils.getMicroSecondOnyxError('common.genericErrorMessage')},
                    },
                },
            },
        ],
    };

    const parameters = {
        policyID,
        taxCode,
    };

    API.write(WRITE_COMMANDS.SET_POLICY_TAXES_CURRENCY_DEFAULT, parameters, onyxData);
}

function setForeignCurrencyDefault(policyID: string, taxCode: string) {
    const policy = allPolicies?.[`${ONYXKEYS.COLLECTION.POLICY}${policyID}`];
    const originalDefaultForeignCurrencyID = policy?.taxRates?.foreignTaxDefault;
    const onyxData: OnyxData = {
        optimisticData: [
            {
                onyxMethod: Onyx.METHOD.MERGE,
                key: `${ONYXKEYS.COLLECTION.POLICY}${policyID}`,
                value: {
                    taxRates: {
                        foreignTaxDefault: taxCode,
                        pendingFields: {foreignTaxDefault: CONST.RED_BRICK_ROAD_PENDING_ACTION.UPDATE},
                        errorFields: null,
                    },
                },
            },
        ],
        successData: [
            {
                onyxMethod: Onyx.METHOD.MERGE,
                key: `${ONYXKEYS.COLLECTION.POLICY}${policyID}`,
                value: {
                    taxRates: {
                        pendingFields: {foreignTaxDefault: null},
                        errorFields: null,
                    },
                },
            },
        ],
        failureData: [
            {
                onyxMethod: Onyx.METHOD.MERGE,
                key: `${ONYXKEYS.COLLECTION.POLICY}${policyID}`,
                value: {
                    taxRates: {
                        foreignTaxDefault: originalDefaultForeignCurrencyID,
                        pendingFields: {foreignTaxDefault: null},
                        errorFields: {foreignTaxDefault: ErrorUtils.getMicroSecondOnyxError('common.genericErrorMessage')},
                    },
                },
            },
        ],
    };

    const parameters = {
        policyID,
        taxCode,
    };

    API.write(WRITE_COMMANDS.SET_POLICY_TAXES_FOREIGN_CURRENCY_DEFAULT, parameters, onyxData);
}

export {
    removeMembers,
    updateWorkspaceMembersRole,
    addMembersToWorkspace,
    isAdminOfFreePolicy,
    hasActiveChatEnabledPolicies,
    setWorkspaceErrors,
    clearCustomUnitErrors,
    hideWorkspaceAlertMessage,
    deleteWorkspace,
    updateWorkspaceCustomUnitAndRate,
    updateLastAccessedWorkspace,
    clearDeleteMemberError,
    clearAddMemberError,
    clearDeleteWorkspaceError,
    openWorkspaceReimburseView,
    setPolicyIDForReimburseView,
    clearOnyxDataForReimburseView,
    setRateForReimburseView,
    setUnitForReimburseView,
    generateDefaultWorkspaceName,
    updateGeneralSettings,
    clearWorkspaceGeneralSettingsErrors,
    deleteWorkspaceAvatar,
    updateWorkspaceAvatar,
    clearAvatarErrors,
    generatePolicyID,
    createWorkspace,
    openWorkspaceMembersPage,
    openPolicyCategoriesPage,
    openPolicyTagsPage,
    openPolicyTaxesPage,
    openWorkspaceInvitePage,
    openWorkspace,
    removeWorkspace,
    createWorkspaceFromIOUPayment,
    setWorkspaceInviteMembersDraft,
    clearErrors,
    dismissAddedWithPrimaryLoginMessages,
    openDraftWorkspaceRequest,
    buildOptimisticPolicyRecentlyUsedCategories,
    buildOptimisticPolicyRecentlyUsedTags,
    createDraftInitialWorkspace,
    setWorkspaceInviteMessageDraft,
    setWorkspaceAutoReporting,
    setWorkspaceApprovalMode,
    setWorkspaceAutoReportingFrequency,
    setWorkspaceAutoReportingMonthlyOffset,
    updateWorkspaceDescription,
    setWorkspaceCategoryEnabled,
    setWorkspaceRequiresCategory,
    inviteMemberToWorkspace,
    acceptJoinRequest,
    declineJoinRequest,
    createPolicyCategory,
    renamePolicyCategory,
    clearCategoryErrors,
    setWorkspacePayer,
    setWorkspaceReimbursement,
    openPolicyWorkflowsPage,
    setPolicyRequiresTag,
    renamePolicyTaglist,
    enablePolicyCategories,
    enablePolicyConnections,
    enablePolicyDistanceRates,
    enablePolicyReportFields,
    enablePolicyTags,
    enablePolicyTaxes,
    enablePolicyWorkflows,
    openPolicyDistanceRatesPage,
    openPolicyMoreFeaturesPage,
    generateCustomUnitID,
    createPolicyDistanceRate,
    clearCreateDistanceRateItemAndError,
    clearDeleteDistanceRateError,
    setPolicyDistanceRatesUnit,
    setPolicyDistanceRatesDefaultCategory,
    createPolicyTag,
    renamePolicyTag,
    clearPolicyTagErrors,
    clearWorkspaceReimbursementErrors,
    deleteWorkspaceCategories,
    deletePolicyTags,
    setWorkspaceTagEnabled,
    setWorkspaceCurrencyDefault,
    setForeignCurrencyDefault,
    setPolicyCustomTaxName,
    clearPolicyErrorField,
    isCurrencySupportedForDirectReimbursement,
    clearPolicyDistanceRatesErrorFields,
<<<<<<< HEAD
};

export type {NewCustomUnit};
=======
    clearPolicyDistanceRateErrorFields,
    updatePolicyDistanceRateValue,
    setPolicyDistanceRatesEnabled,
    deletePolicyDistanceRates,
};
>>>>>>> 408a8945
<|MERGE_RESOLUTION|>--- conflicted
+++ resolved
@@ -4618,14 +4618,10 @@
     clearPolicyErrorField,
     isCurrencySupportedForDirectReimbursement,
     clearPolicyDistanceRatesErrorFields,
-<<<<<<< HEAD
-};
-
-export type {NewCustomUnit};
-=======
     clearPolicyDistanceRateErrorFields,
     updatePolicyDistanceRateValue,
     setPolicyDistanceRatesEnabled,
     deletePolicyDistanceRates,
 };
->>>>>>> 408a8945
+
+export type {NewCustomUnit};