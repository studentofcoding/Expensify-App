import {isBefore} from 'date-fns';
import type {OnyxCollection, OnyxEntry, OnyxUpdate} from 'react-native-onyx';
import Onyx from 'react-native-onyx';
import type {ValueOf} from 'type-fest';
import * as ActiveClientManager from '@libs/ActiveClientManager';
import * as API from '@libs/API';
import type {
    AddNewContactMethodParams,
    CloseAccountParams,
    DeleteContactMethodParams,
    GetStatementPDFParams,
    RequestContactMethodValidateCodeParams,
    SetContactMethodAsDefaultParams,
    SetNameValuePairParams,
    UpdateChatPriorityModeParams,
    UpdateNewsletterSubscriptionParams,
    UpdatePreferredEmojiSkinToneParams,
    UpdateStatusParams,
    UpdateThemeParams,
    ValidateLoginParams,
    ValidateSecondaryLoginParams,
} from '@libs/API/parameters';
import {READ_COMMANDS, WRITE_COMMANDS} from '@libs/API/types';
import DateUtils from '@libs/DateUtils';
import * as ErrorUtils from '@libs/ErrorUtils';
import Log from '@libs/Log';
import Navigation from '@libs/Navigation/Navigation';
import * as SequentialQueue from '@libs/Network/SequentialQueue';
import * as PersonalDetailsUtils from '@libs/PersonalDetailsUtils';
import * as Pusher from '@libs/Pusher/pusher';
import PusherUtils from '@libs/PusherUtils';
import * as ReportActionsUtils from '@libs/ReportActionsUtils';
import playSound, {SOUNDS} from '@libs/Sound';
import playSoundExcludingMobile from '@libs/Sound/playSoundExcludingMobile';
import Visibility from '@libs/Visibility';
import CONFIG from '@src/CONFIG';
import CONST from '@src/CONST';
import ONYXKEYS from '@src/ONYXKEYS';
import ROUTES from '@src/ROUTES';
import type {BlockedFromConcierge, CustomStatusDraft, LoginList, Policy} from '@src/types/onyx';
import type Login from '@src/types/onyx/Login';
import type {OnyxServerUpdate} from '@src/types/onyx/OnyxUpdatesFromServer';
import type OnyxPersonalDetails from '@src/types/onyx/PersonalDetails';
import type {Status} from '@src/types/onyx/PersonalDetails';
import type ReportAction from '@src/types/onyx/ReportAction';
import {isEmptyObject} from '@src/types/utils/EmptyObject';
import applyOnyxUpdatesReliably from './applyOnyxUpdatesReliably';
import * as Link from './Link';
import * as Report from './Report';
import * as Session from './Session';

let currentUserAccountID = -1;
let currentEmail = '';
Onyx.connect({
    key: ONYXKEYS.SESSION,
    callback: (value) => {
        currentUserAccountID = value?.accountID ?? -1;
        currentEmail = value?.email ?? '';
    },
});

let myPersonalDetails: OnyxEntry<OnyxPersonalDetails>;
Onyx.connect({
    key: ONYXKEYS.PERSONAL_DETAILS_LIST,
    callback: (value) => {
        if (!value || currentUserAccountID === -1) {
            return;
        }

        myPersonalDetails = value[currentUserAccountID] ?? undefined;
    },
});

let allPolicies: OnyxCollection<Policy>;
Onyx.connect({
    key: ONYXKEYS.COLLECTION.POLICY,
    waitForCollectionCallback: true,
    callback: (value) => (allPolicies = value),
});

/**
 * Attempt to close the user's accountt
 */
function closeAccount(reason: string) {
    // Note: successData does not need to set isLoading to false because if the CloseAccount
    // command succeeds, a Pusher response will clear all Onyx data.

    const optimisticData: OnyxUpdate[] = [
        {
            onyxMethod: Onyx.METHOD.MERGE,
            key: ONYXKEYS.FORMS.CLOSE_ACCOUNT_FORM,
            value: {isLoading: true},
        },
    ];
    const failureData: OnyxUpdate[] = [
        {
            onyxMethod: Onyx.METHOD.MERGE,
            key: ONYXKEYS.FORMS.CLOSE_ACCOUNT_FORM,
            value: {isLoading: false},
        },
    ];

    const parameters: CloseAccountParams = {message: reason};

    API.write(WRITE_COMMANDS.CLOSE_ACCOUNT, parameters, {
        optimisticData,
        failureData,
    });
}

/**
 * Resends a validation link to a given login
 */
function resendValidateCode(login: string) {
    Session.resendValidateCode(login);
}

/**
 * Requests a new validate code be sent for the passed contact method
 *
 * @param contactMethod - the new contact method that the user is trying to verify
 */
function requestContactMethodValidateCode(contactMethod: string) {
    const optimisticData: OnyxUpdate[] = [
        {
            onyxMethod: Onyx.METHOD.MERGE,
            key: ONYXKEYS.LOGIN_LIST,
            value: {
                [contactMethod]: {
                    validateCodeSent: false,
                    errorFields: {
                        validateCodeSent: null,
                        validateLogin: null,
                    },
                    pendingFields: {
                        validateCodeSent: CONST.RED_BRICK_ROAD_PENDING_ACTION.UPDATE,
                    },
                },
            },
        },
    ];
    const successData: OnyxUpdate[] = [
        {
            onyxMethod: Onyx.METHOD.MERGE,
            key: ONYXKEYS.LOGIN_LIST,
            value: {
                [contactMethod]: {
                    validateCodeSent: true,
                    pendingFields: {
                        validateCodeSent: null,
                    },
                },
            },
        },
    ];

    const failureData: OnyxUpdate[] = [
        {
            onyxMethod: Onyx.METHOD.MERGE,
            key: ONYXKEYS.LOGIN_LIST,
            value: {
                [contactMethod]: {
                    validateCodeSent: false,
                    errorFields: {
                        validateCodeSent: ErrorUtils.getMicroSecondOnyxErrorWithTranslationKey('contacts.genericFailureMessages.requestContactMethodValidateCode'),
                    },
                    pendingFields: {
                        validateCodeSent: null,
                    },
                },
            },
        },
    ];

    const parameters: RequestContactMethodValidateCodeParams = {email: contactMethod};

    API.write(WRITE_COMMANDS.REQUEST_CONTACT_METHOD_VALIDATE_CODE, parameters, {optimisticData, successData, failureData});
}

/**
 * Sets whether the user is subscribed to Expensify news
 */
function updateNewsletterSubscription(isSubscribed: boolean) {
    const optimisticData: OnyxUpdate[] = [
        {
            onyxMethod: Onyx.METHOD.MERGE,
            key: ONYXKEYS.USER,
            value: {isSubscribedToNewsletter: isSubscribed},
        },
    ];
    const failureData: OnyxUpdate[] = [
        {
            onyxMethod: Onyx.METHOD.MERGE,
            key: ONYXKEYS.USER,
            value: {isSubscribedToNewsletter: !isSubscribed},
        },
    ];

    const parameters: UpdateNewsletterSubscriptionParams = {isSubscribed};

    API.write(WRITE_COMMANDS.UPDATE_NEWSLETTER_SUBSCRIPTION, parameters, {
        optimisticData,
        failureData,
    });
}

/**
 * Delete a specific contact method
 * @param contactMethod - the contact method being deleted
 * @param loginList
 */
function deleteContactMethod(contactMethod: string, loginList: Record<string, Login>, backTo?: string) {
    const oldLoginData = loginList[contactMethod];

    const optimisticData: OnyxUpdate[] = [
        {
            onyxMethod: Onyx.METHOD.MERGE,
            key: ONYXKEYS.LOGIN_LIST,
            value: {
                [contactMethod]: {
                    partnerUserID: '',
                    errorFields: null,
                    pendingFields: {
                        deletedLogin: CONST.RED_BRICK_ROAD_PENDING_ACTION.DELETE,
                    },
                },
            },
        },
    ];
    const successData: OnyxUpdate[] = [
        {
            onyxMethod: Onyx.METHOD.MERGE,
            key: ONYXKEYS.LOGIN_LIST,
            value: {
                [contactMethod]: null,
            },
        },
    ];
    const failureData: OnyxUpdate[] = [
        {
            onyxMethod: Onyx.METHOD.MERGE,
            key: ONYXKEYS.LOGIN_LIST,
            value: {
                [contactMethod]: {
                    ...oldLoginData,
                    errorFields: {
                        ...oldLoginData?.errorFields,
                        deletedLogin: ErrorUtils.getMicroSecondOnyxErrorWithTranslationKey('contacts.genericFailureMessages.deleteContactMethod'),
                    },
                    pendingFields: {
                        deletedLogin: null,
                    },
                },
            },
        },
    ];

    const parameters: DeleteContactMethodParams = {partnerUserID: contactMethod};

    API.write(WRITE_COMMANDS.DELETE_CONTACT_METHOD, parameters, {optimisticData, successData, failureData});
    Navigation.goBack(ROUTES.SETTINGS_CONTACT_METHODS.getRoute(backTo));
}

/**
 * Clears a contact method optimistically. this is used when the contact method fails to be added to the backend
 */
function clearContactMethod(contactMethod: string) {
    Onyx.merge(ONYXKEYS.LOGIN_LIST, {
        [contactMethod]: null,
    });
}

/**
 * Clears error for a sepcific field on validate action code.
 */
function clearValidateCodeActionError(fieldName: string) {
    Onyx.merge(ONYXKEYS.VALIDATE_ACTION_CODE, {
        errorFields: {
            [fieldName]: null,
        },
    });
}

/**
 * Clears any possible stored errors for a specific field on a contact method
 */
function clearContactMethodErrors(contactMethod: string, fieldName: string) {
    Onyx.merge(ONYXKEYS.LOGIN_LIST, {
        [contactMethod]: {
            errorFields: {
                [fieldName]: null,
            },
            pendingFields: {
                [fieldName]: null,
            },
        },
    });
}

/**
 * Resets the state indicating whether a validation code has been sent to a specific contact method.
 *
 * @param contactMethod - The identifier of the contact method to reset.
 */
function resetContactMethodValidateCodeSentState(contactMethod: string) {
    Onyx.merge(ONYXKEYS.LOGIN_LIST, {
        [contactMethod]: {
            validateCodeSent: false,
        },
    });
}

/**
 * Clears unvalidated new contact method action
 */
function clearUnvalidatedNewContactMethodAction() {
    Onyx.merge(ONYXKEYS.PENDING_CONTACT_ACTION, {
        validateCodeSent: null,
        pendingFields: null,
        errorFields: null,
    });
}

/**
 * When user adds a new contact method, they need to verify the magic code first
 * So we add the temporary contact method to Onyx to use it later, after user verified magic code.
 */
function addPendingContactMethod(contactMethod: string) {
    Onyx.merge(ONYXKEYS.PENDING_CONTACT_ACTION, {
        contactMethod,
    });
}

/**
 * Validates the action to add secondary contact method
 */
function saveNewContactMethodAndRequestValidationCode(contactMethod: string) {
    const optimisticData: OnyxUpdate[] = [
        {
            onyxMethod: Onyx.METHOD.MERGE,
            key: ONYXKEYS.PENDING_CONTACT_ACTION,
            value: {
                contactMethod,
                errorFields: {
                    actionVerified: null,
                },
                pendingFields: {
                    actionVerified: CONST.RED_BRICK_ROAD_PENDING_ACTION.ADD,
                },
            },
        },
        {
            onyxMethod: Onyx.METHOD.MERGE,
            key: ONYXKEYS.FORMS.NEW_CONTACT_METHOD_FORM,
            value: {isLoading: true},
        },
    ];

    const successData: OnyxUpdate[] = [
        {
            onyxMethod: Onyx.METHOD.MERGE,
            key: ONYXKEYS.PENDING_CONTACT_ACTION,
            value: {
                validateCodeSent: true,
                errorFields: {
                    actionVerified: null,
                },
                pendingFields: {
                    actionVerified: null,
                },
            },
        },
        {
            onyxMethod: Onyx.METHOD.MERGE,
            key: ONYXKEYS.FORMS.NEW_CONTACT_METHOD_FORM,
            value: {isLoading: false},
        },
    ];

    const failureData: OnyxUpdate[] = [
        {
            onyxMethod: Onyx.METHOD.MERGE,
            key: ONYXKEYS.PENDING_CONTACT_ACTION,
            value: {
                validateCodeSent: null,
                errorFields: {
                    actionVerified: ErrorUtils.getMicroSecondOnyxErrorWithTranslationKey('contacts.genericFailureMessages.requestContactMethodValidateCode'),
                },
                pendingFields: {
                    actionVerified: null,
                },
            },
        },
        {
            onyxMethod: Onyx.METHOD.MERGE,
            key: ONYXKEYS.FORMS.NEW_CONTACT_METHOD_FORM,
            value: {isLoading: false},
        },
    ];

    API.write(WRITE_COMMANDS.RESEND_VALIDATE_CODE, null, {optimisticData, successData, failureData});
}

/**
 * Adds a secondary login to a user's account
 */
function addNewContactMethod(contactMethod: string, validateCode = '') {
    const optimisticData: OnyxUpdate[] = [
        {
            onyxMethod: Onyx.METHOD.MERGE,
            key: ONYXKEYS.LOGIN_LIST,
            value: {
                [contactMethod]: {
                    partnerUserID: contactMethod,
                    validatedDate: '',
                    errorFields: {
                        addedLogin: null,
                    },
                    pendingFields: {
                        addedLogin: CONST.RED_BRICK_ROAD_PENDING_ACTION.ADD,
                    },
                },
            },
        },
        {
            onyxMethod: Onyx.METHOD.MERGE,
            key: ONYXKEYS.ACCOUNT,
            value: {isLoading: true},
        },
    ];
    const successData: OnyxUpdate[] = [
        {
            onyxMethod: Onyx.METHOD.MERGE,
            key: ONYXKEYS.LOGIN_LIST,
            value: {
                [contactMethod]: {
                    pendingFields: {
                        addedLogin: null,
                    },
                },
            },
        },
        {
            onyxMethod: Onyx.METHOD.MERGE,
            key: ONYXKEYS.PENDING_CONTACT_ACTION,
            value: {
                validateCodeSent: null,
                errorFields: {
                    actionVerified: null,
                },
                pendingFields: {
                    actionVerified: null,
                },
            },
        },
        {
            onyxMethod: Onyx.METHOD.MERGE,
            key: ONYXKEYS.ACCOUNT,
            value: {isLoading: false},
        },
    ];
    const failureData: OnyxUpdate[] = [
        {
            onyxMethod: Onyx.METHOD.MERGE,
            key: ONYXKEYS.LOGIN_LIST,
            value: {
                [contactMethod]: {
                    errorFields: {
                        addedLogin: ErrorUtils.getMicroSecondOnyxErrorWithTranslationKey('contacts.genericFailureMessages.addContactMethod'),
                    },
                    pendingFields: {
                        addedLogin: null,
                    },
                },
            },
        },
        {
            onyxMethod: Onyx.METHOD.MERGE,
            key: ONYXKEYS.ACCOUNT,
            value: {isLoading: false},
        },
        {
            onyxMethod: Onyx.METHOD.MERGE,
            key: ONYXKEYS.PENDING_CONTACT_ACTION,
            value: {validateCodeSent: null},
        },
    ];

    const parameters: AddNewContactMethodParams = {partnerUserID: contactMethod, validateCode};

    API.write(WRITE_COMMANDS.ADD_NEW_CONTACT_METHOD, parameters, {optimisticData, successData, failureData});
}

/**
 * Requests a magic code to verify current user
 */
function requestValidateCodeAction() {
    const optimisticData: OnyxUpdate[] = [
        {
            onyxMethod: Onyx.METHOD.MERGE,
            key: ONYXKEYS.VALIDATE_ACTION_CODE,
            value: {
                isLoading: true,
                pendingFields: {
                    actionVerified: CONST.RED_BRICK_ROAD_PENDING_ACTION.ADD,
                },
                errorFields: {
                    actionVerified: null,
                },
            },
        },
    ];

    const successData: OnyxUpdate[] = [
        {
            onyxMethod: Onyx.METHOD.MERGE,
            key: ONYXKEYS.VALIDATE_ACTION_CODE,
            value: {
                validateCodeSent: true,
                isLoading: false,
                errorFields: {
                    actionVerified: null,
                },
                pendingFields: {
                    actionVerified: null,
                },
            },
        },
    ];

    const failureData: OnyxUpdate[] = [
        {
            onyxMethod: Onyx.METHOD.MERGE,
            key: ONYXKEYS.VALIDATE_ACTION_CODE,
            value: {
                validateCodeSent: null,
                isLoading: false,
                errorFields: {
                    actionVerified: ErrorUtils.getMicroSecondOnyxErrorWithTranslationKey('contacts.genericFailureMessages.requestContactMethodValidateCode'),
                },
                pendingFields: {
                    actionVerified: null,
                },
            },
        },
    ];

    API.write(WRITE_COMMANDS.RESEND_VALIDATE_CODE, null, {optimisticData, successData, failureData});
}

/**
 * Validates a login given an accountID and validation code
 */
function validateLogin(accountID: number, validateCode: string) {
    Onyx.merge(ONYXKEYS.ACCOUNT, {...CONST.DEFAULT_ACCOUNT_DATA, isLoading: true});

    const optimisticData: OnyxUpdate[] = [
        {
            onyxMethod: Onyx.METHOD.MERGE,
            key: ONYXKEYS.ACCOUNT,
            value: {
                isLoading: false,
            },
        },
    ];

    const parameters: ValidateLoginParams = {accountID, validateCode};

    API.write(WRITE_COMMANDS.VALIDATE_LOGIN, parameters, {optimisticData});
    Navigation.navigate(ROUTES.HOME);
}

/**
 * Validates a secondary login / contact method
 */
function validateSecondaryLogin(loginList: OnyxEntry<LoginList>, contactMethod: string, validateCode: string) {
    const optimisticData: OnyxUpdate[] = [
        {
            onyxMethod: Onyx.METHOD.MERGE,
            key: ONYXKEYS.LOGIN_LIST,
            value: {
                [contactMethod]: {
                    errorFields: {
                        validateLogin: null,
                        validateCodeSent: null,
                    },
                    pendingFields: {
                        validateLogin: CONST.RED_BRICK_ROAD_PENDING_ACTION.UPDATE,
                    },
                },
            },
        },
        {
            onyxMethod: Onyx.METHOD.MERGE,
            key: ONYXKEYS.ACCOUNT,
            value: {
                ...CONST.DEFAULT_ACCOUNT_DATA,
                isLoading: true,
            },
        },
    ];
    const successData: OnyxUpdate[] = [
        {
            onyxMethod: Onyx.METHOD.MERGE,
            key: ONYXKEYS.LOGIN_LIST,
            value: {
                [contactMethod]: {
                    validatedDate: DateUtils.getDBTime(),
                    pendingFields: {
                        validateLogin: null,
                    },
                    errorFields: {
                        validateCodeSent: null,
                    },
                },
            },
        },
        {
            onyxMethod: Onyx.METHOD.MERGE,
            key: ONYXKEYS.ACCOUNT,
            value: {isLoading: false},
        },
        {
            onyxMethod: Onyx.METHOD.MERGE,
            key: ONYXKEYS.USER,
            value: {
                validated: true,
            },
        },
    ];
    // If the primary login isn't validated yet, set the secondary login as the primary login
    if (!loginList?.[currentEmail].validatedDate) {
        successData.push(
            ...[
                {
                    onyxMethod: Onyx.METHOD.MERGE,
                    key: ONYXKEYS.ACCOUNT,
                    value: {
                        primaryLogin: contactMethod,
                    },
                },
                {
                    onyxMethod: Onyx.METHOD.MERGE,
                    key: ONYXKEYS.SESSION,
                    value: {
                        email: contactMethod,
                    },
                },
                {
                    onyxMethod: Onyx.METHOD.MERGE,
                    key: ONYXKEYS.PERSONAL_DETAILS_LIST,
                    value: {
                        [currentUserAccountID]: {
                            login: contactMethod,
                            displayName: PersonalDetailsUtils.createDisplayName(contactMethod, myPersonalDetails),
                        },
                    },
                },
            ],
        );

        Object.values(allPolicies ?? {}).forEach((policy) => {
            if (!policy) {
                return;
            }

            let optimisticPolicyDataValue;

            if (policy.employeeList) {
                const currentEmployee = policy.employeeList[currentEmail];
                optimisticPolicyDataValue = {
                    employeeList: {
                        [currentEmail]: null,
                        [contactMethod]: currentEmployee,
                    },
                };
            }

            if (policy.ownerAccountID === currentUserAccountID) {
                optimisticPolicyDataValue = {
                    ...optimisticPolicyDataValue,
                    owner: contactMethod,
                };
            }

            if (optimisticPolicyDataValue) {
                successData.push({
                    onyxMethod: Onyx.METHOD.MERGE,
                    key: `${ONYXKEYS.COLLECTION.POLICY}${policy.id}`,
                    value: optimisticPolicyDataValue,
                });
            }
        });
    }

    const failureData: OnyxUpdate[] = [
        {
            onyxMethod: Onyx.METHOD.MERGE,
            key: ONYXKEYS.LOGIN_LIST,
            value: {
                [contactMethod]: {
                    errorFields: {
                        validateLogin: ErrorUtils.getMicroSecondOnyxErrorWithTranslationKey('contacts.genericFailureMessages.validateSecondaryLogin'),
                        validateCodeSent: null,
                    },
                    pendingFields: {
                        validateLogin: null,
                    },
                },
            },
        },
        {
            onyxMethod: Onyx.METHOD.MERGE,
            key: ONYXKEYS.ACCOUNT,
            value: {isLoading: false},
        },
    ];

    const parameters: ValidateSecondaryLoginParams = {partnerUserID: contactMethod, validateCode};

    API.write(WRITE_COMMANDS.VALIDATE_SECONDARY_LOGIN, parameters, {optimisticData, successData, failureData});
}

/**
 * Checks the blockedFromConcierge object to see if it has an expiresAt key,
 * and if so whether the expiresAt date of a user's ban is before right now
 *
 */
function isBlockedFromConcierge(blockedFromConciergeNVP: OnyxEntry<BlockedFromConcierge>): boolean {
    if (isEmptyObject(blockedFromConciergeNVP)) {
        return false;
    }

    if (!blockedFromConciergeNVP?.expiresAt) {
        return false;
    }

    return isBefore(new Date(), new Date(blockedFromConciergeNVP.expiresAt));
}

function triggerNotifications(onyxUpdates: OnyxServerUpdate[]) {
    onyxUpdates.forEach((update) => {
        if (!update.shouldNotify && !update.shouldShowPushNotification) {
            return;
        }

        const reportID = update.key.replace(ONYXKEYS.COLLECTION.REPORT_ACTIONS, '');
        const reportActions = Object.values((update.value as OnyxCollection<ReportAction>) ?? {});

        reportActions.forEach((action) => action && ReportActionsUtils.isNotifiableReportAction(action) && Report.showReportActionNotification(reportID, action));
    });
}

const isChannelMuted = (reportId: string) =>
    new Promise((resolve) => {
        const connection = Onyx.connect({
            key: `${ONYXKEYS.COLLECTION.REPORT}${reportId}`,
            callback: (report) => {
                Onyx.disconnect(connection);
                const notificationPreference = report?.participants?.[currentUserAccountID]?.notificationPreference;

                resolve(
                    !notificationPreference || notificationPreference === CONST.REPORT.NOTIFICATION_PREFERENCE.MUTE || notificationPreference === CONST.REPORT.NOTIFICATION_PREFERENCE.HIDDEN,
                );
            },
        });
    });

function playSoundForMessageType(pushJSON: OnyxServerUpdate[]) {
    const reportActionsOnly = pushJSON.filter((update) => update.key?.includes('reportActions_'));
    // "reportActions_5134363522480668" -> "5134363522480668"
    const reportID = reportActionsOnly
        .map((value) => value.key.split('_')[1])
        .find((reportKey) => reportKey === Navigation.getTopmostReportId() && Visibility.isVisible() && Visibility.hasFocus());

    if (!reportID) {
        return;
    }

    isChannelMuted(reportID).then((isSoundMuted) => {
        if (isSoundMuted) {
            return;
        }

        try {
            const flatten = reportActionsOnly.flatMap((update) => {
                const value = update.value as OnyxCollection<ReportAction>;

                if (!value) {
                    return [];
                }

                return Object.values(value);
            }) as ReportAction[];

            for (const data of flatten) {
                // Someone completes a task
                if (data.actionName === 'TASKCOMPLETED') {
                    return playSound(SOUNDS.SUCCESS);
                }
            }

            const types = flatten.map((data) => ReportActionsUtils.getOriginalMessage(data)).filter(Boolean);

            for (const message of types) {
                if (!message) {
                    return;
                }

                // Pay someone flow
                if ('IOUDetails' in message) {
                    return playSound(SOUNDS.SUCCESS);
                }

                // mention user
                if ('html' in message && typeof message.html === 'string' && message.html.includes(`<mention-user>@${currentEmail}</mention-user>`)) {
                    return playSoundExcludingMobile(SOUNDS.ATTENTION);
                }

                // mention @here
                if ('html' in message && typeof message.html === 'string' && message.html.includes('<mention-here>')) {
                    return playSoundExcludingMobile(SOUNDS.ATTENTION);
                }

                // assign a task
                if ('taskReportID' in message) {
                    return playSound(SOUNDS.ATTENTION);
                }

                // Submit expense flow
                if ('IOUTransactionID' in message) {
                    return playSound(SOUNDS.ATTENTION);
                }

                // Someone reimburses an expense
                if ('IOUReportID' in message) {
                    return playSound(SOUNDS.SUCCESS);
                }

                // plain message
                if ('html' in message) {
                    return playSoundExcludingMobile(SOUNDS.RECEIVE);
                }
            }
        } catch (e) {
            let errorMessage = String(e);
            if (e instanceof Error) {
                errorMessage = e.message;
            }

            Log.client(`Unexpected error occurred while parsing the data to play a sound: ${errorMessage}`);
        }
    });
}

/**
 * Handles the newest events from Pusher where a single mega multipleEvents contains
 * an array of singular events all in one event
 */
function subscribeToUserEvents() {
    // If we don't have the user's accountID yet (because the app isn't fully setup yet) we can't subscribe so return early
    if (currentUserAccountID === -1) {
        return;
    }

    // Handles the mega multipleEvents from Pusher which contains an array of single events.
    // Each single event is passed to PusherUtils in order to trigger the callbacks for that event
    PusherUtils.subscribeToPrivateUserChannelEvent(Pusher.TYPE.MULTIPLE_EVENTS, currentUserAccountID.toString(), (pushJSON) => {
        // If this is not the main client, we shouldn't process any data received from pusher.
        if (!ActiveClientManager.isClientTheLeader()) {
            Log.info('[Pusher] Received updates, but ignoring it since this is not the active client');
            return;
        }
        // The data for the update is an object, containing updateIDs from the server and an array of onyx updates (this array is the same format as the original format above)
        // Example: {lastUpdateID: 1, previousUpdateID: 0, updates: [{onyxMethod: 'whatever', key: 'foo', value: 'bar'}]}
        const updates = {
            type: CONST.ONYX_UPDATE_TYPES.PUSHER,
            lastUpdateID: Number(pushJSON.lastUpdateID || 0),
            updates: pushJSON.updates ?? [],
            previousUpdateID: Number(pushJSON.previousUpdateID || 0),
        };
        applyOnyxUpdatesReliably(updates);
    });

    // Handles Onyx updates coming from Pusher through the mega multipleEvents.
    PusherUtils.subscribeToMultiEvent(Pusher.TYPE.MULTIPLE_EVENT_TYPE.ONYX_API_UPDATE, (pushJSON: OnyxServerUpdate[]) => {
        playSoundForMessageType(pushJSON);

        return SequentialQueue.getCurrentRequest().then(() => {
            // If we don't have the currentUserAccountID (user is logged out) or this is not the
            // main client we don't want to update Onyx with data from Pusher
            if (currentUserAccountID === -1) {
                return;
            }
            if (!ActiveClientManager.isClientTheLeader()) {
                Log.info('[Pusher] Received updates, but ignoring it since this is not the active client');
                return;
            }

            const onyxUpdatePromise = Onyx.update(pushJSON).then(() => {
                triggerNotifications(pushJSON);
            });

            // Return a promise when Onyx is done updating so that the OnyxUpdatesManager can properly apply all
            // the onyx updates in order
            return onyxUpdatePromise;
        });
    });
}

/**
 * Sync preferredSkinTone with Onyx and Server
 */
function updatePreferredSkinTone(skinTone: number) {
    const optimisticData: OnyxUpdate[] = [
        {
            onyxMethod: Onyx.METHOD.SET,
            key: ONYXKEYS.PREFERRED_EMOJI_SKIN_TONE,
            value: skinTone,
        },
    ];

    const parameters: UpdatePreferredEmojiSkinToneParams = {value: skinTone};

    API.write(WRITE_COMMANDS.UPDATE_PREFERRED_EMOJI_SKIN_TONE, parameters, {optimisticData});
}

/**
 * Sync user chat priority mode with Onyx and Server
 * @param mode
 * @param [automatic] if we changed the mode automatically
 */
function updateChatPriorityMode(mode: ValueOf<typeof CONST.PRIORITY_MODE>, automatic = false) {
    const autoSwitchedToFocusMode = mode === CONST.PRIORITY_MODE.GSD && automatic;
    const optimisticData: OnyxUpdate[] = [
        {
            onyxMethod: Onyx.METHOD.MERGE,
            key: ONYXKEYS.NVP_PRIORITY_MODE,
            value: mode,
        },
    ];

    optimisticData.push({
        onyxMethod: Onyx.METHOD.MERGE,
        key: ONYXKEYS.NVP_TRY_FOCUS_MODE,
        value: true,
    });

    const parameters: UpdateChatPriorityModeParams = {
        value: mode,
        automatic,
    };

    API.write(WRITE_COMMANDS.UPDATE_CHAT_PRIORITY_MODE, parameters, {optimisticData});

    if (!autoSwitchedToFocusMode) {
        Navigation.goBack();
    }
}

function clearFocusModeNotification() {
    Onyx.set(ONYXKEYS.FOCUS_MODE_NOTIFICATION, false);
}

function setShouldUseStagingServer(shouldUseStagingServer: boolean) {
    Onyx.merge(ONYXKEYS.USER, {shouldUseStagingServer});
}

function clearUserErrorMessage() {
    Onyx.merge(ONYXKEYS.USER, {error: ''});
}

function setMuteAllSounds(isMutedAllSounds: boolean) {
    Onyx.merge(ONYXKEYS.USER, {isMutedAllSounds});
}

/**
 * Clear the data about a screen share request from Onyx.
 */
function clearScreenShareRequest() {
    Onyx.set(ONYXKEYS.SCREEN_SHARE_REQUEST, null);
}

/**
 * Open an OldDot tab linking to a screen share request.
 * @param accessToken Access token required to join a screen share room, generated by the backend
 * @param roomName Name of the screen share room to join
 */
function joinScreenShare(accessToken: string, roomName: string) {
    Link.openOldDotLink(`inbox?action=screenShare&accessToken=${accessToken}&name=${roomName}`);
    clearScreenShareRequest();
}

/**
 * Downloads the statement PDF for the provided period
 * @param period YYYYMM format
 */
function generateStatementPDF(period: string) {
    const optimisticData: OnyxUpdate[] = [
        {
            onyxMethod: Onyx.METHOD.MERGE,
            key: ONYXKEYS.WALLET_STATEMENT,
            value: {
                isGenerating: true,
            },
        },
    ];
    const successData: OnyxUpdate[] = [
        {
            onyxMethod: Onyx.METHOD.MERGE,
            key: ONYXKEYS.WALLET_STATEMENT,
            value: {
                isGenerating: false,
            },
        },
    ];
    const failureData: OnyxUpdate[] = [
        {
            onyxMethod: Onyx.METHOD.MERGE,
            key: ONYXKEYS.WALLET_STATEMENT,
            value: {
                isGenerating: false,
            },
        },
    ];

    const parameters: GetStatementPDFParams = {period};

    API.read(READ_COMMANDS.GET_STATEMENT_PDF, parameters, {
        optimisticData,
        successData,
        failureData,
    });
}

/**
 * Sets a contact method / secondary login as the user's "Default" contact method.
 */
function setContactMethodAsDefault(newDefaultContactMethod: string, backTo?: string) {
    const oldDefaultContactMethod = currentEmail;
    const optimisticData: OnyxUpdate[] = [
        {
            onyxMethod: Onyx.METHOD.MERGE,
            key: ONYXKEYS.ACCOUNT,
            value: {
                primaryLogin: newDefaultContactMethod,
            },
        },
        {
            onyxMethod: Onyx.METHOD.MERGE,
            key: ONYXKEYS.SESSION,
            value: {
                email: newDefaultContactMethod,
            },
        },
        {
            onyxMethod: Onyx.METHOD.MERGE,
            key: ONYXKEYS.LOGIN_LIST,
            value: {
                [newDefaultContactMethod]: {
                    pendingFields: {
                        defaultLogin: CONST.RED_BRICK_ROAD_PENDING_ACTION.UPDATE,
                    },
                    errorFields: {
                        defaultLogin: null,
                    },
                },
            },
        },
        {
            onyxMethod: Onyx.METHOD.MERGE,
            key: ONYXKEYS.PERSONAL_DETAILS_LIST,
            value: {
                [currentUserAccountID]: {
                    login: newDefaultContactMethod,
                    displayName: PersonalDetailsUtils.createDisplayName(newDefaultContactMethod, myPersonalDetails),
                },
            },
        },
    ];
    const successData: OnyxUpdate[] = [
        {
            onyxMethod: Onyx.METHOD.MERGE,
            key: ONYXKEYS.LOGIN_LIST,
            value: {
                [newDefaultContactMethod]: {
                    pendingFields: {
                        defaultLogin: null,
                    },
                },
            },
        },
    ];
    const failureData: OnyxUpdate[] = [
        {
            onyxMethod: Onyx.METHOD.MERGE,
            key: ONYXKEYS.ACCOUNT,
            value: {
                primaryLogin: oldDefaultContactMethod,
            },
        },
        {
            onyxMethod: Onyx.METHOD.MERGE,
            key: ONYXKEYS.SESSION,
            value: {
                email: oldDefaultContactMethod,
            },
        },
        {
            onyxMethod: Onyx.METHOD.MERGE,
            key: ONYXKEYS.LOGIN_LIST,
            value: {
                [newDefaultContactMethod]: {
                    pendingFields: {
                        defaultLogin: null,
                    },
                    errorFields: {
                        defaultLogin: ErrorUtils.getMicroSecondOnyxErrorWithTranslationKey('contacts.genericFailureMessages.setDefaultContactMethod'),
                    },
                },
            },
        },
        {
            onyxMethod: Onyx.METHOD.MERGE,
            key: ONYXKEYS.PERSONAL_DETAILS_LIST,
            value: {
                [currentUserAccountID]: {...myPersonalDetails},
            },
        },
    ];

    Object.values(allPolicies ?? {}).forEach((policy) => {
        if (!policy) {
            return;
        }

        let optimisticPolicyDataValue;
        let failurePolicyDataValue;

        if (policy.employeeList) {
            const currentEmployee = policy.employeeList[oldDefaultContactMethod];
            optimisticPolicyDataValue = {
                employeeList: {
                    [oldDefaultContactMethod]: null,
                    [newDefaultContactMethod]: currentEmployee,
                },
            };
            failurePolicyDataValue = {
                employeeList: {
                    [oldDefaultContactMethod]: currentEmployee,
                    [newDefaultContactMethod]: null,
                },
            };
        }

        if (policy.ownerAccountID === currentUserAccountID) {
            optimisticPolicyDataValue = {
                ...optimisticPolicyDataValue,
                owner: newDefaultContactMethod,
            };
            failurePolicyDataValue = {
                ...failurePolicyDataValue,
                owner: policy.owner,
            };
        }

        if (optimisticPolicyDataValue && failurePolicyDataValue) {
            optimisticData.push({
                onyxMethod: Onyx.METHOD.MERGE,
                key: `${ONYXKEYS.COLLECTION.POLICY}${policy.id}`,
                value: optimisticPolicyDataValue,
            });
            failureData.push({
                onyxMethod: Onyx.METHOD.MERGE,
                key: `${ONYXKEYS.COLLECTION.POLICY}${policy.id}`,
                value: failurePolicyDataValue,
            });
        }
    });
    const parameters: SetContactMethodAsDefaultParams = {
        partnerUserID: newDefaultContactMethod,
    };

    API.write(WRITE_COMMANDS.SET_CONTACT_METHOD_AS_DEFAULT, parameters, {
        optimisticData,
        successData,
        failureData,
    });
    Navigation.goBack(ROUTES.SETTINGS_CONTACT_METHODS.getRoute(backTo));
}

function updateTheme(theme: ValueOf<typeof CONST.THEME>) {
    const optimisticData: OnyxUpdate[] = [
        {
            onyxMethod: Onyx.METHOD.SET,
            key: ONYXKEYS.PREFERRED_THEME,
            value: theme,
        },
    ];

    const parameters: UpdateThemeParams = {
        value: theme,
    };

    API.write(WRITE_COMMANDS.UPDATE_THEME, parameters, {optimisticData});

    Navigation.goBack();
}

/**
 * Sets a custom status
 */
function updateCustomStatus(status: Status) {
    const optimisticData: OnyxUpdate[] = [
        {
            onyxMethod: Onyx.METHOD.MERGE,
            key: ONYXKEYS.PERSONAL_DETAILS_LIST,
            value: {
                [currentUserAccountID]: {
                    status,
                },
            },
        },
    ];

    const parameters: UpdateStatusParams = {text: status.text, emojiCode: status.emojiCode, clearAfter: status.clearAfter};

    API.write(WRITE_COMMANDS.UPDATE_STATUS, parameters, {
        optimisticData,
    });
}

/**
 * Clears the custom status
 */
function clearCustomStatus() {
    const optimisticData: OnyxUpdate[] = [
        {
            onyxMethod: Onyx.METHOD.MERGE,
            key: ONYXKEYS.PERSONAL_DETAILS_LIST,
            value: {
                [currentUserAccountID]: {
                    status: null, // Clearing the field
                },
            },
        },
    ];
    API.write(WRITE_COMMANDS.CLEAR_STATUS, null, {optimisticData});
}

/**
 * Sets a custom status
 *
 * @param status.text
 * @param status.emojiCode
 * @param status.clearAfter - ISO 8601 format string, which represents the time when the status should be cleared
 */
function updateDraftCustomStatus(status: CustomStatusDraft) {
    Onyx.merge(ONYXKEYS.CUSTOM_STATUS_DRAFT, status);
}

/**
 * Clear the custom draft status
 */
function clearDraftCustomStatus() {
    Onyx.merge(ONYXKEYS.CUSTOM_STATUS_DRAFT, {text: '', emojiCode: '', clearAfter: ''});
}

function dismissReferralBanner(type: ValueOf<typeof CONST.REFERRAL_PROGRAM.CONTENT_TYPES>) {
    const optimisticData: OnyxUpdate[] = [
        {
            onyxMethod: Onyx.METHOD.MERGE,
            key: ONYXKEYS.NVP_DISMISSED_REFERRAL_BANNERS,
            value: {
                [type]: true,
            },
        },
    ];
    API.write(
        WRITE_COMMANDS.DISMISS_REFERRAL_BANNER,
        {type},
        {
            optimisticData,
        },
    );
}

function dismissTrackTrainingModal() {
    const parameters: SetNameValuePairParams = {
        name: ONYXKEYS.NVP_HAS_SEEN_TRACK_TRAINING,
        value: true,
    };

    const optimisticData: OnyxUpdate[] = [
        {
            onyxMethod: Onyx.METHOD.MERGE,
            key: ONYXKEYS.NVP_HAS_SEEN_TRACK_TRAINING,
            value: true,
        },
    ];

    API.write(WRITE_COMMANDS.SET_NAME_VALUE_PAIR, parameters, {
        optimisticData,
    });
}

function dismissWorkspaceTooltip() {
    Onyx.merge(ONYXKEYS.NVP_WORKSPACE_TOOLTIP, {shouldShow: false});
}

function dismissGBRTooltip() {
    Onyx.merge(ONYXKEYS.NVP_SHOULD_HIDE_GBR_TOOLTIP, true);
}

function requestRefund() {
    API.write(WRITE_COMMANDS.REQUEST_REFUND, null);
}

function subscribeToActiveGuides() {
    Pusher.subscribe(`${CONST.PUSHER.PRESENCE_ACTIVE_GUIDES}${CONFIG.PUSHER.SUFFIX}`).catch(() => {
        Log.hmmm('[Report] Failed to initially subscribe to Pusher channel', {pusherChanelName: 'activeGuides'});
    });
}

export {
    clearFocusModeNotification,
    closeAccount,
    dismissReferralBanner,
    dismissTrackTrainingModal,
    dismissWorkspaceTooltip,
    resendValidateCode,
    requestContactMethodValidateCode,
    updateNewsletterSubscription,
    deleteContactMethod,
    clearContactMethodErrors,
    clearContactMethod,
    addNewContactMethod,
    validateLogin,
    validateSecondaryLogin,
    isBlockedFromConcierge,
    subscribeToUserEvents,
    updatePreferredSkinTone,
    setShouldUseStagingServer,
    setMuteAllSounds,
    clearUserErrorMessage,
    joinScreenShare,
    clearScreenShareRequest,
    generateStatementPDF,
    updateChatPriorityMode,
    setContactMethodAsDefault,
    updateTheme,
    resetContactMethodValidateCodeSentState,
    updateCustomStatus,
    clearCustomStatus,
    updateDraftCustomStatus,
    clearDraftCustomStatus,
    requestRefund,
    saveNewContactMethodAndRequestValidationCode,
    clearUnvalidatedNewContactMethodAction,
    requestValidateCodeAction,
    addPendingContactMethod,
    clearValidateCodeActionError,
<<<<<<< HEAD
    subscribeToActiveGuides,
=======
    dismissGBRTooltip,
>>>>>>> 0c618acc
};<|MERGE_RESOLUTION|>--- conflicted
+++ resolved
@@ -1360,9 +1360,6 @@
     requestValidateCodeAction,
     addPendingContactMethod,
     clearValidateCodeActionError,
-<<<<<<< HEAD
     subscribeToActiveGuides,
-=======
     dismissGBRTooltip,
->>>>>>> 0c618acc
 };