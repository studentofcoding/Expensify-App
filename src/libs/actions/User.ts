import {isBefore} from 'date-fns';
import type {OnyxCollection, OnyxEntry, OnyxUpdate} from 'react-native-onyx';
import Onyx from 'react-native-onyx';
import type {ValueOf} from 'type-fest';
import * as ActiveClientManager from '@libs/ActiveClientManager';
import * as API from '@libs/API';
import type {
    AddNewContactMethodParams,
    CloseAccountParams,
    DeleteContactMethodParams,
    GetStatementPDFParams,
    RequestContactMethodValidateCodeParams,
    SetContactMethodAsDefaultParams,
    SetNameValuePairParams,
    UpdateChatPriorityModeParams,
    UpdateNewsletterSubscriptionParams,
    UpdatePreferredEmojiSkinToneParams,
    UpdateStatusParams,
    UpdateThemeParams,
    ValidateLoginParams,
    ValidateSecondaryLoginParams,
} from '@libs/API/parameters';
import {READ_COMMANDS, WRITE_COMMANDS} from '@libs/API/types';
import DateUtils from '@libs/DateUtils';
import * as ErrorUtils from '@libs/ErrorUtils';
import Log from '@libs/Log';
import Navigation from '@libs/Navigation/Navigation';
import * as SequentialQueue from '@libs/Network/SequentialQueue';
import * as PersonalDetailsUtils from '@libs/PersonalDetailsUtils';
import * as Pusher from '@libs/Pusher/pusher';
import PusherUtils from '@libs/PusherUtils';
import * as ReportActionsUtils from '@libs/ReportActionsUtils';
import playSound, {SOUNDS} from '@libs/Sound';
import playSoundExcludingMobile from '@libs/Sound/playSoundExcludingMobile';
import Visibility from '@libs/Visibility';
import CONFIG from '@src/CONFIG';
import CONST from '@src/CONST';
import ONYXKEYS from '@src/ONYXKEYS';
import ROUTES from '@src/ROUTES';
import type {BlockedFromConcierge, CustomStatusDraft, LoginList, Policy} from '@src/types/onyx';
import type Login from '@src/types/onyx/Login';
import type {OnyxServerUpdate} from '@src/types/onyx/OnyxUpdatesFromServer';
import type OnyxPersonalDetails from '@src/types/onyx/PersonalDetails';
import type {Status} from '@src/types/onyx/PersonalDetails';
import type ReportAction from '@src/types/onyx/ReportAction';
import {isEmptyObject} from '@src/types/utils/EmptyObject';
import * as App from './App';
import applyOnyxUpdatesReliably from './applyOnyxUpdatesReliably';
import * as Link from './Link';
import * as Report from './Report';
import * as Session from './Session';

let currentUserAccountID = -1;
let currentEmail = '';
Onyx.connect({
    key: ONYXKEYS.SESSION,
    callback: (value) => {
        currentUserAccountID = value?.accountID ?? -1;
        currentEmail = value?.email ?? '';
    },
});

let myPersonalDetails: OnyxEntry<OnyxPersonalDetails>;
Onyx.connect({
    key: ONYXKEYS.PERSONAL_DETAILS_LIST,
    callback: (value) => {
        if (!value || currentUserAccountID === -1) {
            return;
        }

        myPersonalDetails = value[currentUserAccountID] ?? undefined;
    },
});

let allPolicies: OnyxCollection<Policy>;
Onyx.connect({
    key: ONYXKEYS.COLLECTION.POLICY,
    waitForCollectionCallback: true,
    callback: (value) => (allPolicies = value),
});

/**
 * Attempt to close the user's accountt
 */
function closeAccount(reason: string) {
    // Note: successData does not need to set isLoading to false because if the CloseAccount
    // command succeeds, a Pusher response will clear all Onyx data.

    const optimisticData: OnyxUpdate[] = [
        {
            onyxMethod: Onyx.METHOD.MERGE,
            key: ONYXKEYS.FORMS.CLOSE_ACCOUNT_FORM,
            value: {isLoading: true},
        },
    ];
    const failureData: OnyxUpdate[] = [
        {
            onyxMethod: Onyx.METHOD.MERGE,
            key: ONYXKEYS.FORMS.CLOSE_ACCOUNT_FORM,
            value: {isLoading: false},
        },
    ];

    const parameters: CloseAccountParams = {message: reason};

    API.write(WRITE_COMMANDS.CLOSE_ACCOUNT, parameters, {
        optimisticData,
        failureData,
    });
}

/**
 * Resends a validation link to a given login
 */
function resendValidateCode(login: string) {
    Session.resendValidateCode(login);
}

/**
 * Requests a new validate code be sent for the passed contact method
 *
 * @param contactMethod - the new contact method that the user is trying to verify
 */
function requestContactMethodValidateCode(contactMethod: string) {
    const optimisticData: OnyxUpdate[] = [
        {
            onyxMethod: Onyx.METHOD.MERGE,
            key: ONYXKEYS.LOGIN_LIST,
            value: {
                [contactMethod]: {
                    validateCodeSent: false,
                    errorFields: {
                        validateCodeSent: null,
                        validateLogin: null,
                    },
                    pendingFields: {
                        validateCodeSent: CONST.RED_BRICK_ROAD_PENDING_ACTION.UPDATE,
                    },
                },
            },
        },
    ];
    const successData: OnyxUpdate[] = [
        {
            onyxMethod: Onyx.METHOD.MERGE,
            key: ONYXKEYS.LOGIN_LIST,
            value: {
                [contactMethod]: {
                    validateCodeSent: true,
                    pendingFields: {
                        validateCodeSent: null,
                    },
                },
            },
        },
    ];

    const failureData: OnyxUpdate[] = [
        {
            onyxMethod: Onyx.METHOD.MERGE,
            key: ONYXKEYS.LOGIN_LIST,
            value: {
                [contactMethod]: {
                    validateCodeSent: false,
                    errorFields: {
                        validateCodeSent: ErrorUtils.getMicroSecondOnyxErrorWithTranslationKey('contacts.genericFailureMessages.requestContactMethodValidateCode'),
                    },
                    pendingFields: {
                        validateCodeSent: null,
                    },
                },
            },
        },
    ];

    const parameters: RequestContactMethodValidateCodeParams = {email: contactMethod};

    API.write(WRITE_COMMANDS.REQUEST_CONTACT_METHOD_VALIDATE_CODE, parameters, {optimisticData, successData, failureData});
}

/**
 * Sets whether the user is subscribed to Expensify news
 */
function updateNewsletterSubscription(isSubscribed: boolean) {
    const optimisticData: OnyxUpdate[] = [
        {
            onyxMethod: Onyx.METHOD.MERGE,
            key: ONYXKEYS.USER,
            value: {isSubscribedToNewsletter: isSubscribed},
        },
    ];
    const failureData: OnyxUpdate[] = [
        {
            onyxMethod: Onyx.METHOD.MERGE,
            key: ONYXKEYS.USER,
            value: {isSubscribedToNewsletter: !isSubscribed},
        },
    ];

    const parameters: UpdateNewsletterSubscriptionParams = {isSubscribed};

    API.write(WRITE_COMMANDS.UPDATE_NEWSLETTER_SUBSCRIPTION, parameters, {
        optimisticData,
        failureData,
    });
}

/**
 * Delete a specific contact method
 * @param contactMethod - the contact method being deleted
 * @param loginList
 */
function deleteContactMethod(contactMethod: string, loginList: Record<string, Login>, backTo?: string) {
    const oldLoginData = loginList[contactMethod];

    const optimisticData: OnyxUpdate[] = [
        {
            onyxMethod: Onyx.METHOD.MERGE,
            key: ONYXKEYS.LOGIN_LIST,
            value: {
                [contactMethod]: {
                    partnerUserID: '',
                    errorFields: null,
                    pendingFields: {
                        deletedLogin: CONST.RED_BRICK_ROAD_PENDING_ACTION.DELETE,
                    },
                },
            },
        },
    ];
    const successData: OnyxUpdate[] = [
        {
            onyxMethod: Onyx.METHOD.MERGE,
            key: ONYXKEYS.LOGIN_LIST,
            value: {
                [contactMethod]: null,
            },
        },
    ];
    const failureData: OnyxUpdate[] = [
        {
            onyxMethod: Onyx.METHOD.MERGE,
            key: ONYXKEYS.LOGIN_LIST,
            value: {
                [contactMethod]: {
                    ...oldLoginData,
                    errorFields: {
                        ...oldLoginData?.errorFields,
                        deletedLogin: ErrorUtils.getMicroSecondOnyxErrorWithTranslationKey('contacts.genericFailureMessages.deleteContactMethod'),
                    },
                    pendingFields: {
                        deletedLogin: null,
                    },
                },
            },
        },
    ];

    const parameters: DeleteContactMethodParams = {partnerUserID: contactMethod};

    API.write(WRITE_COMMANDS.DELETE_CONTACT_METHOD, parameters, {optimisticData, successData, failureData});
    Navigation.goBack(ROUTES.SETTINGS_CONTACT_METHODS.getRoute(backTo));
}

/**
 * Clears a contact method optimistically. this is used when the contact method fails to be added to the backend
 */
function clearContactMethod(contactMethod: string) {
    Onyx.merge(ONYXKEYS.LOGIN_LIST, {
        [contactMethod]: null,
    });
}

/**
 * Clears error for a sepcific field on validate action code.
 */
function clearValidateCodeActionError(fieldName: string) {
    Onyx.merge(ONYXKEYS.VALIDATE_ACTION_CODE, {
        errorFields: {
            [fieldName]: null,
        },
    });
}

/**
 * Clears any possible stored errors for a specific field on a contact method
 */
function clearContactMethodErrors(contactMethod: string, fieldName: string) {
    Onyx.merge(ONYXKEYS.LOGIN_LIST, {
        [contactMethod]: {
            errorFields: {
                [fieldName]: null,
            },
            pendingFields: {
                [fieldName]: null,
            },
        },
    });
}

/**
 * Resets the state indicating whether a validation code has been sent to a specific contact method.
 *
 * @param contactMethod - The identifier of the contact method to reset.
 */
function resetContactMethodValidateCodeSentState(contactMethod: string) {
    Onyx.merge(ONYXKEYS.LOGIN_LIST, {
        [contactMethod]: {
            validateCodeSent: false,
        },
    });
}

/**
 * Clears unvalidated new contact method action
 */
function clearUnvalidatedNewContactMethodAction() {
    Onyx.merge(ONYXKEYS.PENDING_CONTACT_ACTION, {
        validateCodeSent: null,
        pendingFields: null,
        errorFields: null,
    });
}

/**
 * When user adds a new contact method, they need to verify the magic code first
 * So we add the temporary contact method to Onyx to use it later, after user verified magic code.
 */
function addPendingContactMethod(contactMethod: string) {
    Onyx.merge(ONYXKEYS.PENDING_CONTACT_ACTION, {
        contactMethod,
    });
}

/**
 * Validates the action to add secondary contact method
 */
function saveNewContactMethodAndRequestValidationCode(contactMethod: string) {
    const optimisticData: OnyxUpdate[] = [
        {
            onyxMethod: Onyx.METHOD.MERGE,
            key: ONYXKEYS.PENDING_CONTACT_ACTION,
            value: {
                contactMethod,
                errorFields: {
                    actionVerified: null,
                },
                pendingFields: {
                    actionVerified: CONST.RED_BRICK_ROAD_PENDING_ACTION.ADD,
                },
            },
        },
        {
            onyxMethod: Onyx.METHOD.MERGE,
            key: ONYXKEYS.FORMS.NEW_CONTACT_METHOD_FORM,
            value: {isLoading: true},
        },
    ];

    const successData: OnyxUpdate[] = [
        {
            onyxMethod: Onyx.METHOD.MERGE,
            key: ONYXKEYS.PENDING_CONTACT_ACTION,
            value: {
                validateCodeSent: true,
                errorFields: {
                    actionVerified: null,
                },
                pendingFields: {
                    actionVerified: null,
                },
            },
        },
        {
            onyxMethod: Onyx.METHOD.MERGE,
            key: ONYXKEYS.FORMS.NEW_CONTACT_METHOD_FORM,
            value: {isLoading: false},
        },
    ];

    const failureData: OnyxUpdate[] = [
        {
            onyxMethod: Onyx.METHOD.MERGE,
            key: ONYXKEYS.PENDING_CONTACT_ACTION,
            value: {
                validateCodeSent: null,
                errorFields: {
                    actionVerified: ErrorUtils.getMicroSecondOnyxErrorWithTranslationKey('contacts.genericFailureMessages.requestContactMethodValidateCode'),
                },
                pendingFields: {
                    actionVerified: null,
                },
            },
        },
        {
            onyxMethod: Onyx.METHOD.MERGE,
            key: ONYXKEYS.FORMS.NEW_CONTACT_METHOD_FORM,
            value: {isLoading: false},
        },
    ];

    API.write(WRITE_COMMANDS.RESEND_VALIDATE_CODE, null, {optimisticData, successData, failureData});
}

/**
 * Adds a secondary login to a user's account
 */
function addNewContactMethod(contactMethod: string, validateCode = '') {
    const optimisticData: OnyxUpdate[] = [
        {
            onyxMethod: Onyx.METHOD.MERGE,
            key: ONYXKEYS.LOGIN_LIST,
            value: {
                [contactMethod]: {
                    partnerUserID: contactMethod,
                    validatedDate: '',
                    validateCodeSent: true,
                    errorFields: {
                        addedLogin: null,
                    },
                    pendingFields: {
                        addedLogin: CONST.RED_BRICK_ROAD_PENDING_ACTION.ADD,
                    },
                },
            },
        },
        {
            onyxMethod: Onyx.METHOD.MERGE,
            key: ONYXKEYS.ACCOUNT,
            value: {isLoading: true},
        },
    ];
    const successData: OnyxUpdate[] = [
        {
            onyxMethod: Onyx.METHOD.MERGE,
            key: ONYXKEYS.LOGIN_LIST,
            value: {
                [contactMethod]: {
                    pendingFields: {
                        addedLogin: null,
                    },
                },
            },
        },
        {
            onyxMethod: Onyx.METHOD.MERGE,
            key: ONYXKEYS.PENDING_CONTACT_ACTION,
            value: {
                validateCodeSent: null,
                errorFields: {
                    actionVerified: null,
                },
                pendingFields: {
                    actionVerified: null,
                },
            },
        },
        {
            onyxMethod: Onyx.METHOD.MERGE,
            key: ONYXKEYS.ACCOUNT,
            value: {isLoading: false},
        },
    ];
    const failureData: OnyxUpdate[] = [
        {
            onyxMethod: Onyx.METHOD.MERGE,
            key: ONYXKEYS.LOGIN_LIST,
            value: {
                [contactMethod]: {
                    errorFields: {
                        addedLogin: ErrorUtils.getMicroSecondOnyxErrorWithTranslationKey('contacts.genericFailureMessages.addContactMethod'),
                    },
                    pendingFields: {
                        addedLogin: null,
                    },
                },
            },
        },
        {
            onyxMethod: Onyx.METHOD.MERGE,
            key: ONYXKEYS.ACCOUNT,
            value: {isLoading: false},
        },
        {
            onyxMethod: Onyx.METHOD.MERGE,
            key: ONYXKEYS.PENDING_CONTACT_ACTION,
            value: {validateCodeSent: null},
        },
    ];

    const parameters: AddNewContactMethodParams = {partnerUserID: contactMethod, validateCode};

    API.write(WRITE_COMMANDS.ADD_NEW_CONTACT_METHOD, parameters, {optimisticData, successData, failureData});
}

/**
 * Requests a magic code to verify current user
 */
function requestValidateCodeAction() {
    const optimisticData: OnyxUpdate[] = [
        {
            onyxMethod: Onyx.METHOD.MERGE,
            key: ONYXKEYS.VALIDATE_ACTION_CODE,
            value: {
                isLoading: true,
                pendingFields: {
                    actionVerified: CONST.RED_BRICK_ROAD_PENDING_ACTION.ADD,
                },
                errorFields: {
                    actionVerified: null,
                },
            },
        },
    ];

    const successData: OnyxUpdate[] = [
        {
            onyxMethod: Onyx.METHOD.MERGE,
            key: ONYXKEYS.VALIDATE_ACTION_CODE,
            value: {
                validateCodeSent: true,
                isLoading: false,
                errorFields: {
                    actionVerified: null,
                },
                pendingFields: {
                    actionVerified: null,
                },
            },
        },
    ];

    const failureData: OnyxUpdate[] = [
        {
            onyxMethod: Onyx.METHOD.MERGE,
            key: ONYXKEYS.VALIDATE_ACTION_CODE,
            value: {
                validateCodeSent: null,
                isLoading: false,
                errorFields: {
                    actionVerified: ErrorUtils.getMicroSecondOnyxErrorWithTranslationKey('contacts.genericFailureMessages.requestContactMethodValidateCode'),
                },
                pendingFields: {
                    actionVerified: null,
                },
            },
        },
    ];

    API.write(WRITE_COMMANDS.RESEND_VALIDATE_CODE, null, {optimisticData, successData, failureData});
}

/**
 * Validates a login given an accountID and validation code
 */
function validateLogin(accountID: number, validateCode: string) {
    Onyx.merge(ONYXKEYS.ACCOUNT, {...CONST.DEFAULT_ACCOUNT_DATA, isLoading: true});

    const optimisticData: OnyxUpdate[] = [
        {
            onyxMethod: Onyx.METHOD.MERGE,
            key: ONYXKEYS.ACCOUNT,
            value: {
                isLoading: false,
            },
        },
    ];

    const parameters: ValidateLoginParams = {accountID, validateCode};

    API.write(WRITE_COMMANDS.VALIDATE_LOGIN, parameters, {optimisticData});
    Navigation.navigate(ROUTES.HOME);
}

/**
 * Validates a secondary login / contact method
 */
function validateSecondaryLogin(loginList: OnyxEntry<LoginList>, contactMethod: string, validateCode: string) {
    const optimisticData: OnyxUpdate[] = [
        {
            onyxMethod: Onyx.METHOD.MERGE,
            key: ONYXKEYS.LOGIN_LIST,
            value: {
                [contactMethod]: {
                    errorFields: {
                        validateLogin: null,
                        validateCodeSent: null,
                    },
                    pendingFields: {
                        validateLogin: CONST.RED_BRICK_ROAD_PENDING_ACTION.UPDATE,
                    },
                },
            },
        },
        {
            onyxMethod: Onyx.METHOD.MERGE,
            key: ONYXKEYS.ACCOUNT,
            value: {
                ...CONST.DEFAULT_ACCOUNT_DATA,
                isLoading: true,
            },
        },
    ];
    const successData: OnyxUpdate[] = [
        {
            onyxMethod: Onyx.METHOD.MERGE,
            key: ONYXKEYS.LOGIN_LIST,
            value: {
                [contactMethod]: {
                    validatedDate: DateUtils.getDBTime(),
                    pendingFields: {
                        validateLogin: null,
                    },
                    errorFields: {
                        validateCodeSent: null,
                    },
                },
            },
        },
        {
            onyxMethod: Onyx.METHOD.MERGE,
            key: ONYXKEYS.ACCOUNT,
            value: {
                isLoading: false,
                validated: true,
            },
        },
        {
            onyxMethod: Onyx.METHOD.MERGE,
            key: ONYXKEYS.USER,
            value: {
                validated: true,
            },
        },
    ];
    // If the primary login isn't validated yet, set the secondary login as the primary login
    if (!loginList?.[currentEmail].validatedDate) {
        successData.push(
            ...[
                {
                    onyxMethod: Onyx.METHOD.MERGE,
                    key: ONYXKEYS.ACCOUNT,
                    value: {
                        primaryLogin: contactMethod,
                    },
                },
                {
                    onyxMethod: Onyx.METHOD.MERGE,
                    key: ONYXKEYS.SESSION,
                    value: {
                        email: contactMethod,
                    },
                },
                {
                    onyxMethod: Onyx.METHOD.MERGE,
                    key: ONYXKEYS.PERSONAL_DETAILS_LIST,
                    value: {
                        [currentUserAccountID]: {
                            login: contactMethod,
                            displayName: PersonalDetailsUtils.createDisplayName(contactMethod, myPersonalDetails),
                        },
                    },
                },
            ],
        );

        Object.values(allPolicies ?? {}).forEach((policy) => {
            if (!policy) {
                return;
            }

            let optimisticPolicyDataValue;

            if (policy.employeeList) {
                const currentEmployee = policy.employeeList[currentEmail];
                optimisticPolicyDataValue = {
                    employeeList: {
                        [currentEmail]: null,
                        [contactMethod]: currentEmployee,
                    },
                };
            }

            if (policy.ownerAccountID === currentUserAccountID) {
                optimisticPolicyDataValue = {
                    ...optimisticPolicyDataValue,
                    owner: contactMethod,
                };
            }

            if (optimisticPolicyDataValue) {
                successData.push({
                    onyxMethod: Onyx.METHOD.MERGE,
                    key: `${ONYXKEYS.COLLECTION.POLICY}${policy.id}`,
                    value: optimisticPolicyDataValue,
                });
            }
        });
    }

    const failureData: OnyxUpdate[] = [
        {
            onyxMethod: Onyx.METHOD.MERGE,
            key: ONYXKEYS.LOGIN_LIST,
            value: {
                [contactMethod]: {
                    errorFields: {
                        validateLogin: ErrorUtils.getMicroSecondOnyxErrorWithTranslationKey('contacts.genericFailureMessages.validateSecondaryLogin'),
                        validateCodeSent: null,
                    },
                    pendingFields: {
                        validateLogin: null,
                    },
                },
            },
        },
        {
            onyxMethod: Onyx.METHOD.MERGE,
            key: ONYXKEYS.ACCOUNT,
            value: {isLoading: false},
        },
    ];

    const parameters: ValidateSecondaryLoginParams = {partnerUserID: contactMethod, validateCode};

    API.write(WRITE_COMMANDS.VALIDATE_SECONDARY_LOGIN, parameters, {optimisticData, successData, failureData});
}

/**
 * Checks the blockedFromConcierge object to see if it has an expiresAt key,
 * and if so whether the expiresAt date of a user's ban is before right now
 *
 */
function isBlockedFromConcierge(blockedFromConciergeNVP: OnyxEntry<BlockedFromConcierge>): boolean {
    if (isEmptyObject(blockedFromConciergeNVP)) {
        return false;
    }

    if (!blockedFromConciergeNVP?.expiresAt) {
        return false;
    }

    return isBefore(new Date(), new Date(blockedFromConciergeNVP.expiresAt));
}

function triggerNotifications(onyxUpdates: OnyxServerUpdate[]) {
    onyxUpdates.forEach((update) => {
        if (!update.shouldNotify && !update.shouldShowPushNotification) {
            return;
        }

        const reportID = update.key.replace(ONYXKEYS.COLLECTION.REPORT_ACTIONS, '');
        const reportActions = Object.values((update.value as OnyxCollection<ReportAction>) ?? {});

        reportActions.forEach((action) => action && ReportActionsUtils.isNotifiableReportAction(action) && Report.showReportActionNotification(reportID, action));
    });
}

const isChannelMuted = (reportId: string) =>
    new Promise((resolve) => {
        const connection = Onyx.connect({
            key: `${ONYXKEYS.COLLECTION.REPORT}${reportId}`,
            callback: (report) => {
                Onyx.disconnect(connection);
                const notificationPreference = report?.participants?.[currentUserAccountID]?.notificationPreference;

                resolve(
                    !notificationPreference || notificationPreference === CONST.REPORT.NOTIFICATION_PREFERENCE.MUTE || notificationPreference === CONST.REPORT.NOTIFICATION_PREFERENCE.HIDDEN,
                );
            },
        });
    });

function playSoundForMessageType(pushJSON: OnyxServerUpdate[]) {
    const reportActionsOnly = pushJSON.filter((update) => update.key?.includes('reportActions_'));
    // "reportActions_5134363522480668" -> "5134363522480668"
    const reportID = reportActionsOnly
        .map((value) => value.key.split('_')[1])
        .find((reportKey) => reportKey === Navigation.getTopmostReportId() && Visibility.isVisible() && Visibility.hasFocus());

    if (!reportID) {
        return;
    }

    isChannelMuted(reportID).then((isSoundMuted) => {
        if (isSoundMuted) {
            return;
        }

        try {
            const flatten = reportActionsOnly.flatMap((update) => {
                const value = update.value as OnyxCollection<ReportAction>;

                if (!value) {
                    return [];
                }

                return Object.values(value);
            }) as ReportAction[];

            for (const data of flatten) {
                // Someone completes a task
                if (data.actionName === 'TASKCOMPLETED') {
                    return playSound(SOUNDS.SUCCESS);
                }
            }

            const types = flatten.map((data) => ReportActionsUtils.getOriginalMessage(data)).filter(Boolean);

            for (const message of types) {
                if (!message) {
                    return;
                }

                // Pay someone flow
                if ('IOUDetails' in message) {
                    return playSound(SOUNDS.SUCCESS);
                }

                // mention user
                if ('html' in message && typeof message.html === 'string' && message.html.includes(`<mention-user>@${currentEmail}</mention-user>`)) {
                    return playSoundExcludingMobile(SOUNDS.ATTENTION);
                }

                // mention @here
                if ('html' in message && typeof message.html === 'string' && message.html.includes('<mention-here>')) {
                    return playSoundExcludingMobile(SOUNDS.ATTENTION);
                }

                // assign a task
                if ('taskReportID' in message) {
                    return playSound(SOUNDS.ATTENTION);
                }

                // Submit expense flow
                if ('IOUTransactionID' in message) {
                    return playSound(SOUNDS.ATTENTION);
                }

                // Someone reimburses an expense
                if ('IOUReportID' in message) {
                    return playSound(SOUNDS.SUCCESS);
                }

                // plain message
                if ('html' in message) {
                    return playSoundExcludingMobile(SOUNDS.RECEIVE);
                }
            }
        } catch (e) {
            let errorMessage = String(e);
            if (e instanceof Error) {
                errorMessage = e.message;
            }

            Log.client(`Unexpected error occurred while parsing the data to play a sound: ${errorMessage}`);
        }
    });
}

/**
 * Handles the newest events from Pusher where a single mega multipleEvents contains
 * an array of singular events all in one event
 */
function subscribeToUserEvents() {
    // If we don't have the user's accountID yet (because the app isn't fully setup yet) we can't subscribe so return early
    if (currentUserAccountID === -1) {
        return;
    }

    // Handles the mega multipleEvents from Pusher which contains an array of single events.
    // Each single event is passed to PusherUtils in order to trigger the callbacks for that event
    PusherUtils.subscribeToPrivateUserChannelEvent(Pusher.TYPE.MULTIPLE_EVENTS, currentUserAccountID.toString(), (pushJSON) => {
        // If this is not the main client, we shouldn't process any data received from pusher.
        if (!ActiveClientManager.isClientTheLeader()) {
            Log.info('[Pusher] Received updates, but ignoring it since this is not the active client');
            return;
        }
        // The data for the update is an object, containing updateIDs from the server and an array of onyx updates (this array is the same format as the original format above)
        // Example: {lastUpdateID: 1, previousUpdateID: 0, updates: [{onyxMethod: 'whatever', key: 'foo', value: 'bar'}]}
        const updates = {
            type: CONST.ONYX_UPDATE_TYPES.PUSHER,
            lastUpdateID: Number(pushJSON.lastUpdateID || 0),
            updates: pushJSON.updates ?? [],
            previousUpdateID: Number(pushJSON.previousUpdateID || 0),
        };
        applyOnyxUpdatesReliably(updates);
    });

    // Handles Onyx updates coming from Pusher through the mega multipleEvents.
    PusherUtils.subscribeToMultiEvent(Pusher.TYPE.MULTIPLE_EVENT_TYPE.ONYX_API_UPDATE, (pushJSON: OnyxServerUpdate[]) => {
        playSoundForMessageType(pushJSON);

        return SequentialQueue.getCurrentRequest().then(() => {
            // If we don't have the currentUserAccountID (user is logged out) or this is not the
            // main client we don't want to update Onyx with data from Pusher
            if (currentUserAccountID === -1) {
                return;
            }
            if (!ActiveClientManager.isClientTheLeader()) {
                Log.info('[Pusher] Received updates, but ignoring it since this is not the active client');
                return;
            }

            const onyxUpdatePromise = Onyx.update(pushJSON).then(() => {
                triggerNotifications(pushJSON);
            });

            // Return a promise when Onyx is done updating so that the OnyxUpdatesManager can properly apply all
            // the onyx updates in order
            return onyxUpdatePromise;
        });
    });

    // We have an event to reconnect the App. It is triggered when we detect that the user passed updateID
    // is not in the DB
    PusherUtils.subscribeToMultiEvent(Pusher.TYPE.MULTIPLE_EVENT_TYPE.RECONNECT_APP, () => {
        App.reconnectApp();
        return Promise.resolve();
    });
}

/**
 * Sync preferredSkinTone with Onyx and Server
 */
function updatePreferredSkinTone(skinTone: number) {
    const optimisticData: OnyxUpdate[] = [
        {
            onyxMethod: Onyx.METHOD.SET,
            key: ONYXKEYS.PREFERRED_EMOJI_SKIN_TONE,
            value: skinTone,
        },
    ];

    const parameters: UpdatePreferredEmojiSkinToneParams = {value: skinTone};

    API.write(WRITE_COMMANDS.UPDATE_PREFERRED_EMOJI_SKIN_TONE, parameters, {optimisticData});
}

/**
 * Sync user chat priority mode with Onyx and Server
 * @param mode
 * @param [automatic] if we changed the mode automatically
 */
function updateChatPriorityMode(mode: ValueOf<typeof CONST.PRIORITY_MODE>, automatic = false) {
    const autoSwitchedToFocusMode = mode === CONST.PRIORITY_MODE.GSD && automatic;
    const optimisticData: OnyxUpdate[] = [
        {
            onyxMethod: Onyx.METHOD.MERGE,
            key: ONYXKEYS.NVP_PRIORITY_MODE,
            value: mode,
        },
    ];

    optimisticData.push({
        onyxMethod: Onyx.METHOD.MERGE,
        key: ONYXKEYS.NVP_TRY_FOCUS_MODE,
        value: true,
    });

    const parameters: UpdateChatPriorityModeParams = {
        value: mode,
        automatic,
    };

    API.write(WRITE_COMMANDS.UPDATE_CHAT_PRIORITY_MODE, parameters, {optimisticData});

    if (!autoSwitchedToFocusMode) {
        Navigation.goBack();
    }
}

function clearFocusModeNotification() {
    Onyx.set(ONYXKEYS.FOCUS_MODE_NOTIFICATION, false);
}

function setShouldUseStagingServer(shouldUseStagingServer: boolean) {
    Onyx.merge(ONYXKEYS.USER, {shouldUseStagingServer});
}

function clearUserErrorMessage() {
    Onyx.merge(ONYXKEYS.USER, {error: ''});
}

function setMuteAllSounds(isMutedAllSounds: boolean) {
    Onyx.merge(ONYXKEYS.USER, {isMutedAllSounds});
}

/**
 * Clear the data about a screen share request from Onyx.
 */
function clearScreenShareRequest() {
    Onyx.set(ONYXKEYS.SCREEN_SHARE_REQUEST, null);
}

/**
 * Open an OldDot tab linking to a screen share request.
 * @param accessToken Access token required to join a screen share room, generated by the backend
 * @param roomName Name of the screen share room to join
 */
function joinScreenShare(accessToken: string, roomName: string) {
    Link.openOldDotLink(`inbox?action=screenShare&accessToken=${accessToken}&name=${roomName}`);
    clearScreenShareRequest();
}

/**
 * Downloads the statement PDF for the provided period
 * @param period YYYYMM format
 */
function generateStatementPDF(period: string) {
    const optimisticData: OnyxUpdate[] = [
        {
            onyxMethod: Onyx.METHOD.MERGE,
            key: ONYXKEYS.WALLET_STATEMENT,
            value: {
                isGenerating: true,
            },
        },
    ];
    const successData: OnyxUpdate[] = [
        {
            onyxMethod: Onyx.METHOD.MERGE,
            key: ONYXKEYS.WALLET_STATEMENT,
            value: {
                isGenerating: false,
            },
        },
    ];
    const failureData: OnyxUpdate[] = [
        {
            onyxMethod: Onyx.METHOD.MERGE,
            key: ONYXKEYS.WALLET_STATEMENT,
            value: {
                isGenerating: false,
            },
        },
    ];

    const parameters: GetStatementPDFParams = {period};

    API.read(READ_COMMANDS.GET_STATEMENT_PDF, parameters, {
        optimisticData,
        successData,
        failureData,
    });
}

/**
 * Sets a contact method / secondary login as the user's "Default" contact method.
 */
function setContactMethodAsDefault(newDefaultContactMethod: string, backTo?: string) {
    const oldDefaultContactMethod = currentEmail;
    const optimisticData: OnyxUpdate[] = [
        {
            onyxMethod: Onyx.METHOD.MERGE,
            key: ONYXKEYS.ACCOUNT,
            value: {
                primaryLogin: newDefaultContactMethod,
            },
        },
        {
            onyxMethod: Onyx.METHOD.MERGE,
            key: ONYXKEYS.SESSION,
            value: {
                email: newDefaultContactMethod,
            },
        },
        {
            onyxMethod: Onyx.METHOD.MERGE,
            key: ONYXKEYS.LOGIN_LIST,
            value: {
                [newDefaultContactMethod]: {
                    pendingFields: {
                        defaultLogin: CONST.RED_BRICK_ROAD_PENDING_ACTION.UPDATE,
                    },
                    errorFields: {
                        defaultLogin: null,
                    },
                },
            },
        },
        {
            onyxMethod: Onyx.METHOD.MERGE,
            key: ONYXKEYS.PERSONAL_DETAILS_LIST,
            value: {
                [currentUserAccountID]: {
                    login: newDefaultContactMethod,
                    displayName: PersonalDetailsUtils.createDisplayName(newDefaultContactMethod, myPersonalDetails),
                },
            },
        },
    ];
    const successData: OnyxUpdate[] = [
        {
            onyxMethod: Onyx.METHOD.MERGE,
            key: ONYXKEYS.LOGIN_LIST,
            value: {
                [newDefaultContactMethod]: {
                    pendingFields: {
                        defaultLogin: null,
                    },
                },
            },
        },
    ];
    const failureData: OnyxUpdate[] = [
        {
            onyxMethod: Onyx.METHOD.MERGE,
            key: ONYXKEYS.ACCOUNT,
            value: {
                primaryLogin: oldDefaultContactMethod,
            },
        },
        {
            onyxMethod: Onyx.METHOD.MERGE,
            key: ONYXKEYS.SESSION,
            value: {
                email: oldDefaultContactMethod,
            },
        },
        {
            onyxMethod: Onyx.METHOD.MERGE,
            key: ONYXKEYS.LOGIN_LIST,
            value: {
                [newDefaultContactMethod]: {
                    pendingFields: {
                        defaultLogin: null,
                    },
                    errorFields: {
                        defaultLogin: ErrorUtils.getMicroSecondOnyxErrorWithTranslationKey('contacts.genericFailureMessages.setDefaultContactMethod'),
                    },
                },
            },
        },
        {
            onyxMethod: Onyx.METHOD.MERGE,
            key: ONYXKEYS.PERSONAL_DETAILS_LIST,
            value: {
                [currentUserAccountID]: {...myPersonalDetails},
            },
        },
    ];

    Object.values(allPolicies ?? {}).forEach((policy) => {
        if (!policy) {
            return;
        }

        let optimisticPolicyDataValue;
        let failurePolicyDataValue;

        if (policy.employeeList) {
            const currentEmployee = policy.employeeList[oldDefaultContactMethod];
            optimisticPolicyDataValue = {
                employeeList: {
                    [oldDefaultContactMethod]: null,
                    [newDefaultContactMethod]: currentEmployee,
                },
            };
            failurePolicyDataValue = {
                employeeList: {
                    [oldDefaultContactMethod]: currentEmployee,
                    [newDefaultContactMethod]: null,
                },
            };
        }

        if (policy.ownerAccountID === currentUserAccountID) {
            optimisticPolicyDataValue = {
                ...optimisticPolicyDataValue,
                owner: newDefaultContactMethod,
            };
            failurePolicyDataValue = {
                ...failurePolicyDataValue,
                owner: policy.owner,
            };
        }

        if (optimisticPolicyDataValue && failurePolicyDataValue) {
            optimisticData.push({
                onyxMethod: Onyx.METHOD.MERGE,
                key: `${ONYXKEYS.COLLECTION.POLICY}${policy.id}`,
                value: optimisticPolicyDataValue,
            });
            failureData.push({
                onyxMethod: Onyx.METHOD.MERGE,
                key: `${ONYXKEYS.COLLECTION.POLICY}${policy.id}`,
                value: failurePolicyDataValue,
            });
        }
    });
    const parameters: SetContactMethodAsDefaultParams = {
        partnerUserID: newDefaultContactMethod,
    };

    API.write(WRITE_COMMANDS.SET_CONTACT_METHOD_AS_DEFAULT, parameters, {
        optimisticData,
        successData,
        failureData,
    });
    Navigation.goBack(ROUTES.SETTINGS_CONTACT_METHODS.getRoute(backTo));
}

function updateTheme(theme: ValueOf<typeof CONST.THEME>) {
    const optimisticData: OnyxUpdate[] = [
        {
            onyxMethod: Onyx.METHOD.SET,
            key: ONYXKEYS.PREFERRED_THEME,
            value: theme,
        },
    ];

    const parameters: UpdateThemeParams = {
        value: theme,
    };

    API.write(WRITE_COMMANDS.UPDATE_THEME, parameters, {optimisticData});

    Navigation.goBack();
}

/**
 * Sets a custom status
 */
function updateCustomStatus(status: Status) {
    const optimisticData: OnyxUpdate[] = [
        {
            onyxMethod: Onyx.METHOD.MERGE,
            key: ONYXKEYS.PERSONAL_DETAILS_LIST,
            value: {
                [currentUserAccountID]: {
                    status,
                },
            },
        },
    ];

    const parameters: UpdateStatusParams = {text: status.text, emojiCode: status.emojiCode, clearAfter: status.clearAfter};

    API.write(WRITE_COMMANDS.UPDATE_STATUS, parameters, {
        optimisticData,
    });
}

/**
 * Clears the custom status
 */
function clearCustomStatus() {
    const optimisticData: OnyxUpdate[] = [
        {
            onyxMethod: Onyx.METHOD.MERGE,
            key: ONYXKEYS.PERSONAL_DETAILS_LIST,
            value: {
                [currentUserAccountID]: {
                    status: null, // Clearing the field
                },
            },
        },
    ];
    API.write(WRITE_COMMANDS.CLEAR_STATUS, null, {optimisticData});
}

/**
 * Sets a custom status
 *
 * @param status.text
 * @param status.emojiCode
 * @param status.clearAfter - ISO 8601 format string, which represents the time when the status should be cleared
 */
function updateDraftCustomStatus(status: CustomStatusDraft) {
    Onyx.merge(ONYXKEYS.CUSTOM_STATUS_DRAFT, status);
}

/**
 * Clear the custom draft status
 */
function clearDraftCustomStatus() {
    Onyx.merge(ONYXKEYS.CUSTOM_STATUS_DRAFT, {text: '', emojiCode: '', clearAfter: ''});
}

function dismissReferralBanner(type: ValueOf<typeof CONST.REFERRAL_PROGRAM.CONTENT_TYPES>) {
    const optimisticData: OnyxUpdate[] = [
        {
            onyxMethod: Onyx.METHOD.MERGE,
            key: ONYXKEYS.NVP_DISMISSED_REFERRAL_BANNERS,
            value: {
                [type]: true,
            },
        },
    ];
    API.write(
        WRITE_COMMANDS.DISMISS_REFERRAL_BANNER,
        {type},
        {
            optimisticData,
        },
    );
}

function dismissTrackTrainingModal() {
    const parameters: SetNameValuePairParams = {
        name: ONYXKEYS.NVP_HAS_SEEN_TRACK_TRAINING,
        value: true,
    };

    const optimisticData: OnyxUpdate[] = [
        {
            onyxMethod: Onyx.METHOD.MERGE,
            key: ONYXKEYS.NVP_HAS_SEEN_TRACK_TRAINING,
            value: true,
        },
    ];

    API.write(WRITE_COMMANDS.SET_NAME_VALUE_PAIR, parameters, {
        optimisticData,
    });
}

function dismissWorkspaceTooltip() {
    Onyx.merge(ONYXKEYS.NVP_WORKSPACE_TOOLTIP, {shouldShow: false});
}

function dismissGBRTooltip() {
    Onyx.merge(ONYXKEYS.NVP_SHOULD_HIDE_GBR_TOOLTIP, true);
}

function requestRefund() {
    API.write(WRITE_COMMANDS.REQUEST_REFUND, null);
}

<<<<<<< HEAD
function subscribeToActiveGuides() {
    const pusherChannelName = `${CONST.PUSHER.PRESENCE_ACTIVE_GUIDES}${CONFIG.PUSHER.SUFFIX}`;
    Pusher.subscribe(pusherChannelName).catch(() => {
        Log.hmmm('[User] Failed to initially subscribe to Pusher channel', {pusherChannelName});
    });
=======
function setIsDebugModeEnabled(isDebugModeEnabled: boolean) {
    Onyx.merge(ONYXKEYS.USER, {isDebugModeEnabled});
>>>>>>> f7a4aa13
}

export {
    clearFocusModeNotification,
    closeAccount,
    dismissReferralBanner,
    dismissTrackTrainingModal,
    dismissWorkspaceTooltip,
    resendValidateCode,
    requestContactMethodValidateCode,
    updateNewsletterSubscription,
    deleteContactMethod,
    clearContactMethodErrors,
    clearContactMethod,
    addNewContactMethod,
    validateLogin,
    validateSecondaryLogin,
    isBlockedFromConcierge,
    subscribeToUserEvents,
    updatePreferredSkinTone,
    setShouldUseStagingServer,
    setMuteAllSounds,
    clearUserErrorMessage,
    joinScreenShare,
    clearScreenShareRequest,
    generateStatementPDF,
    updateChatPriorityMode,
    setContactMethodAsDefault,
    updateTheme,
    resetContactMethodValidateCodeSentState,
    updateCustomStatus,
    clearCustomStatus,
    updateDraftCustomStatus,
    clearDraftCustomStatus,
    requestRefund,
    saveNewContactMethodAndRequestValidationCode,
    clearUnvalidatedNewContactMethodAction,
    requestValidateCodeAction,
    addPendingContactMethod,
    clearValidateCodeActionError,
    subscribeToActiveGuides,
    dismissGBRTooltip,
    setIsDebugModeEnabled,
};<|MERGE_RESOLUTION|>--- conflicted
+++ resolved
@@ -1328,16 +1328,15 @@
     API.write(WRITE_COMMANDS.REQUEST_REFUND, null);
 }
 
-<<<<<<< HEAD
 function subscribeToActiveGuides() {
     const pusherChannelName = `${CONST.PUSHER.PRESENCE_ACTIVE_GUIDES}${CONFIG.PUSHER.SUFFIX}`;
     Pusher.subscribe(pusherChannelName).catch(() => {
         Log.hmmm('[User] Failed to initially subscribe to Pusher channel', {pusherChannelName});
     });
-=======
+}
+
 function setIsDebugModeEnabled(isDebugModeEnabled: boolean) {
     Onyx.merge(ONYXKEYS.USER, {isDebugModeEnabled});
->>>>>>> f7a4aa13
 }
 
 export {
