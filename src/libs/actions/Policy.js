--- conflicted
+++ resolved
@@ -8,11 +8,6 @@
 import ONYXKEYS from '../../ONYXKEYS';
 import CONST from '../../CONST';
 import * as Localize from '../Localize';
-<<<<<<< HEAD
-=======
-import Navigation, {navigationRef} from '../Navigation/Navigation';
-import ROUTES from '../../ROUTES';
->>>>>>> 6946beb6
 import * as OptionsListUtils from '../OptionsListUtils';
 import DateUtils from '../DateUtils';
 import * as ReportUtils from '../ReportUtils';
@@ -870,6 +865,7 @@
  * @param {Boolean} [makeMeAdmin] Optional, leave the calling account as an admin on the policy
  * @param {String} [policyName] Optional, custom policy name we will use for created workspace
  * @param {String} [policyID] Optional, custom policy id we will use for created workspace
+ * @returns {String}
  */
 function createWorkspace(ownerEmail = '', makeMeAdmin = false, policyName = '', policyID = generatePolicyID()) {
     const workspaceName = policyName || generateDefaultWorkspaceName(ownerEmail);
@@ -1078,21 +1074,7 @@
             ],
         },
     );
-<<<<<<< HEAD
-=======
-
-    return Navigation.isNavigationReady().then(() => {
-        if (transitionFromOldDot) {
-            Navigation.dismissModal(); // Dismiss /transition route for OldDot to NewDot transitions
-        }
-
-        // Get the reportID associated with the newly created #admins room and route the user to that chat
-        const routeKey = lodashGet(navigationRef.getState(), 'routes[0].state.routes[0].key');
-        Navigation.setParams({reportID: adminsChatReportID}, routeKey);
-
-        Navigation.navigate(ROUTES.getWorkspaceInitialRoute(policyID));
-    });
->>>>>>> 6946beb6
+    return adminsChatReportID;
 }
 
 /**
