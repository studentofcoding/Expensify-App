import _ from 'underscore';
import lodashGet from 'lodash/get';
import lodashMerge from 'lodash/merge';
import Onyx from 'react-native-onyx';
import Str from 'expensify-common/lib/str';
import ONYXKEYS from '../../ONYXKEYS';
import CONST from '../../CONST';
import * as API from '../API';
import * as DeprecatedAPI from '../deprecatedAPI';
import NameValuePair from './NameValuePair';
import * as LoginUtils from '../LoginUtils';
import * as ReportUtils from '../ReportUtils';
import Growl from '../Growl';
import * as Localize from '../Localize';
import Timing from './Timing';

let currentUserEmail = '';
Onyx.connect({
    key: ONYXKEYS.SESSION,
    callback: val => currentUserEmail = val ? val.email : '',
});

let personalDetails;
Onyx.connect({
    key: ONYXKEYS.PERSONAL_DETAILS,
    callback: val => personalDetails = val,
});

/**
 * Returns the URL for a user's avatar and handles someone not having any avatar at all
 *
 * @param {Object} personalDetail
 * @param {String} login
 * @returns {String}
 */
function getAvatar(personalDetail, login) {
    if (personalDetail && personalDetail.avatarThumbnail) {
        return personalDetail.avatarThumbnail;
    }

    return ReportUtils.getDefaultAvatar(login);
}

/**
 * Returns the displayName for a user
 *
 * @param {String} login
 * @param {Object} [personalDetail]
 * @returns {String}
 */
function getDisplayName(login, personalDetail) {
    // If we have a number like +15857527441@expensify.sms then let's remove @expensify.sms
    // so that the option looks cleaner in our UI.
    const userLogin = Str.removeSMSDomain(login);
    const userDetails = personalDetail || lodashGet(personalDetails, login);

    if (!userDetails) {
        return userLogin;
    }

    const firstName = userDetails.firstName || '';
    const lastName = userDetails.lastName || '';
    const fullName = (`${firstName} ${lastName}`).trim();

    return fullName || userLogin;
}

/**
 * Returns max character error text if true.
 *
 * @param {Boolean} isError
 * @returns {String}
 */
function getMaxCharacterError(isError) {
    return isError ? Localize.translateLocal('personalDetails.error.characterLimit', {limit: 50}) : '';
}

/**
 * Format personal details
 *
 * @param {Object} personalDetailsList
 * @return {Object}
 */
function formatPersonalDetails(personalDetailsList) {
    Timing.start(CONST.TIMING.PERSONAL_DETAILS_FORMATTED);
    const formattedResult = {};

    // This method needs to be SUPER PERFORMANT because it can be called with a massive list of logins depending on the policies that someone belongs to
    // eslint-disable-next-line rulesdir/prefer-underscore-method
    Object.entries(personalDetailsList).forEach(([login, details]) => {
        const sanitizedLogin = LoginUtils.getEmailWithoutMergedAccountPrefix(login);

        // Form the details into something that has all the data in an easy to use format.
        const avatar = getAvatar(details, sanitizedLogin);
        const displayName = getDisplayName(sanitizedLogin, details);
        const pronouns = details.pronouns || '';
        const timezone = details.timeZone || CONST.DEFAULT_TIME_ZONE;
        const firstName = details.firstName || '';
        const lastName = details.lastName || '';
        const payPalMeAddress = details.expensify_payPalMeAddress || '';
        const phoneNumber = details.phoneNumber || '';
        const avatarHighResolution = details.avatar || details.avatarThumbnail;
        formattedResult[sanitizedLogin] = {
            login: sanitizedLogin,
            avatar,
            displayName,
            firstName,
            lastName,
            pronouns,
            timezone,
            payPalMeAddress,
            phoneNumber,
            avatarHighResolution,
        };
    });
    Timing.end(CONST.TIMING.PERSONAL_DETAILS_FORMATTED);
    return formattedResult;
}

/**
<<<<<<< HEAD
=======
 * Get the personal details for our organization
 * @returns {Promise}
 */
function fetchPersonalDetails() {
    return DeprecatedAPI.Get({
        returnValueList: 'personalDetailsList',
    })
        .then((data) => {
            // If personalDetailsList does not have the current user ensure we initialize their details with an empty
            // object at least
            const personalDetailsList = _.isEmpty(data.personalDetailsList) ? {} : data.personalDetailsList;
            if (!personalDetailsList[currentUserEmail]) {
                personalDetailsList[currentUserEmail] = {};
            }

            const allPersonalDetails = formatPersonalDetails(personalDetailsList);
            Onyx.merge(ONYXKEYS.PERSONAL_DETAILS, allPersonalDetails);
        });
}

/**
>>>>>>> 13d2766a
 * Gets the first and last name from the user's personal details.
 * If the login is the same as the displayName, then they don't exist,
 * so we return empty strings instead.
 * @param {Object} personalDetail
 * @param {String} personalDetail.login
 * @param {String} personalDetail.displayName
 * @param {String} personalDetail.firstName
 * @param {String} personalDetail.lastName
 *
 * @returns {Object}
 */
function extractFirstAndLastNameFromAvailableDetails({
    login,
    displayName,
    firstName,
    lastName,
}) {
    if (firstName || lastName) {
        return {firstName: firstName || '', lastName: lastName || ''};
    }
    if (Str.removeSMSDomain(login) === displayName) {
        return {firstName: '', lastName: ''};
    }

    const firstSpaceIndex = displayName.indexOf(' ');
    const lastSpaceIndex = displayName.lastIndexOf(' ');
    if (firstSpaceIndex === -1) {
        return {firstName: displayName, lastName: ''};
    }

    return {
        firstName: displayName.substring(0, firstSpaceIndex).trim(),
        lastName: displayName.substring(lastSpaceIndex).trim(),
    };
}

/**
 * Get personal details from report participants.
 *
 * @param {Object} reports
 */
function getFromReportParticipants(reports) {
    const participantEmails = _.chain(reports)
        .pluck('participants')
        .flatten()
        .unique()
        .value();

    if (participantEmails.length === 0) {
        return;
    }

    DeprecatedAPI.PersonalDetails_GetForEmails({emailList: participantEmails.join(',')})
        .then((data) => {
            const existingDetails = _.pick(data, participantEmails);

            // Fallback to add logins that don't appear in the response
            const details = _.chain(participantEmails)
                .filter(login => !data[login])
                .reduce((previousDetails, login) => ({
                    ...previousDetails,
                    [login]: {}, // Simply just need the key to exist
                }), existingDetails)
                .value();

            const formattedPersonalDetails = formatPersonalDetails(details);
            Onyx.merge(ONYXKEYS.PERSONAL_DETAILS, formattedPersonalDetails);

            // The personalDetails of the participants contain their avatar images. Here we'll go over each
            // report and based on the participants we'll link up their avatars to report icons. This will
            // skip over default rooms which aren't named by participants.
            const reportsToUpdate = {};
            _.each(reports, (report) => {
                if (report.participants.length <= 0 && !ReportUtils.isChatRoom(report) && !ReportUtils.isPolicyExpenseChat(report)) {
                    return;
                }

                const reportName = (ReportUtils.isChatRoom(report) || ReportUtils.isPolicyExpenseChat(report))
                    ? report.reportName
                    : _.chain(report.participants)
                        .filter(participant => participant !== currentUserEmail)
                        .map(participant => lodashGet(
                            formattedPersonalDetails,
                            [participant, 'displayName'],
                            participant,
                        ))
                        .value()
                        .join(', ');

                reportsToUpdate[`${ONYXKEYS.COLLECTION.REPORT}${report.reportID}`] = {reportName};
            });

            // We use mergeCollection such that it updates ONYXKEYS.COLLECTION.REPORT in one go.
            // Any withOnyx subscribers to this key will also receive the complete updated props just once
            // than updating props for each report and re-rendering had merge been used.
            Onyx.mergeCollection(ONYXKEYS.COLLECTION.REPORT, reportsToUpdate);
        });
}

/**
 * Merges partial details object into the local store.
 *
 * @param {Object} details
 * @private
 */
function mergeLocalPersonalDetails(details) {
    // We are merging the partial details provided to this method with the existing details we have for the user so
    // that we don't overwrite any values that may exist in storage.
    const mergedDetails = lodashMerge(personalDetails[currentUserEmail], details);

    // displayName is a generated field so we'll use the firstName and lastName + login to update it.
    mergedDetails.displayName = getDisplayName(currentUserEmail, mergedDetails);

    Onyx.merge(ONYXKEYS.PERSONAL_DETAILS, {[currentUserEmail]: mergedDetails});
}

/**
 * Sets the personal details object for the current user
 *
 * @param {Object} details
 * @param {boolean} shouldGrowl
 */
function setPersonalDetails(details, shouldGrowl) {
    DeprecatedAPI.PersonalDetails_Update({details: JSON.stringify(details)})
        .then((response) => {
            if (response.jsonCode === 200) {
                if (details.timezone) {
                    NameValuePair.set(CONST.NVP.TIMEZONE, details.timezone);
                }
                mergeLocalPersonalDetails(details);

                if (shouldGrowl) {
                    Growl.show(Localize.translateLocal('profilePage.growlMessageOnSave'), CONST.GROWL.SUCCESS, 3000);
                }
            } else if (response.jsonCode === 400) {
                Growl.error(Localize.translateLocal('personalDetails.error.firstNameLength'), 3000);
            } else if (response.jsonCode === 401) {
                Growl.error(Localize.translateLocal('personalDetails.error.lastNameLength'), 3000);
            } else {
                console.debug('Error while setting personal details', response);
            }
        });
}

/**
 * Fetches the local currency based on location and sets currency code/symbol to Onyx
 */
function openIOUModalPage() {
    API.read('OpenIOUModalPage');
}

/**
 * Sets the user's avatar image
 *
 * @param {File|Object} file
 */
function setAvatar(file) {
    setPersonalDetails({avatarUploading: true});
    DeprecatedAPI.User_UploadAvatar({file})
        .then((response) => {
            // Once we get the s3url back, update the personal details for the user with the new avatar URL
            if (response.jsonCode !== 200) {
                setPersonalDetails({avatarUploading: false});
                if (response.jsonCode === 405 || response.jsonCode === 502) {
                    Growl.show(Localize.translateLocal('profilePage.invalidFileMessage'), CONST.GROWL.ERROR, 3000);
                } else {
                    Growl.show(Localize.translateLocal('profilePage.avatarUploadFailureMessage'), CONST.GROWL.ERROR, 3000);
                }
                return;
            }

            setPersonalDetails({avatar: response.s3url, avatarUploading: false});
        });
}

/**
 * Replaces the user's avatar image with a default avatar
 *
 * @param {String} defaultAvatarURL
 */
function deleteAvatar(defaultAvatarURL) {
    // We don't want to save the default avatar URL in the backend since we don't want to allow
    // users the option of removing the default avatar, instead we'll save an empty string
    DeprecatedAPI.PersonalDetails_Update({details: JSON.stringify({avatar: ''})});
    mergeLocalPersonalDetails({avatar: defaultAvatarURL});
}

export {
    formatPersonalDetails,
    getFromReportParticipants,
    getDisplayName,
    setPersonalDetails,
    setAvatar,
    deleteAvatar,
    openIOUModalPage,
    getMaxCharacterError,
    extractFirstAndLastNameFromAvailableDetails,
};<|MERGE_RESOLUTION|>--- conflicted
+++ resolved
@@ -118,30 +118,6 @@
 }
 
 /**
-<<<<<<< HEAD
-=======
- * Get the personal details for our organization
- * @returns {Promise}
- */
-function fetchPersonalDetails() {
-    return DeprecatedAPI.Get({
-        returnValueList: 'personalDetailsList',
-    })
-        .then((data) => {
-            // If personalDetailsList does not have the current user ensure we initialize their details with an empty
-            // object at least
-            const personalDetailsList = _.isEmpty(data.personalDetailsList) ? {} : data.personalDetailsList;
-            if (!personalDetailsList[currentUserEmail]) {
-                personalDetailsList[currentUserEmail] = {};
-            }
-
-            const allPersonalDetails = formatPersonalDetails(personalDetailsList);
-            Onyx.merge(ONYXKEYS.PERSONAL_DETAILS, allPersonalDetails);
-        });
-}
-
-/**
->>>>>>> 13d2766a
  * Gets the first and last name from the user's personal details.
  * If the login is the same as the displayName, then they don't exist,
  * so we return empty strings instead.
