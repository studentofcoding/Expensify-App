import Onyx from 'react-native-onyx';
import type {OnyxUpdate} from 'react-native-onyx';
import type {ValueOf} from 'type-fest';
import * as API from '@libs/API';
import type {
    ActivatePhysicalExpensifyCardParams,
    ReportVirtualExpensifyCardFraudParams,
    RequestReplacementExpensifyCardParams,
    RevealExpensifyCardDetailsParams,
    StartIssueNewCardFlowParams,
    UpdateExpensifyCardLimitParams,
} from '@libs/API/parameters';
import {READ_COMMANDS, SIDE_EFFECT_REQUEST_COMMANDS, WRITE_COMMANDS} from '@libs/API/types';
import * as ErrorUtils from '@libs/ErrorUtils';
import * as NetworkStore from '@libs/Network/NetworkStore';
import CONST from '@src/CONST';
import ONYXKEYS from '@src/ONYXKEYS';
import type {ExpensifyCardDetails, IssueNewCardData, IssueNewCardStep} from '@src/types/onyx/Card';

type ReplacementReason = 'damaged' | 'stolen';

type IssueNewCardFlowData = {
    /** Step to be set in Onyx */
    step?: IssueNewCardStep;

    /** Whether the user is editing step */
    isEditing?: boolean;

    /** Data required to be sent to issue a new card */
    data?: Partial<IssueNewCardData>;
};

function reportVirtualExpensifyCardFraud(cardID: number) {
    const optimisticData: OnyxUpdate[] = [
        {
            onyxMethod: Onyx.METHOD.MERGE,
            key: ONYXKEYS.FORMS.REPORT_VIRTUAL_CARD_FRAUD,
            value: {
                isLoading: true,
            },
        },
    ];

    const successData: OnyxUpdate[] = [
        {
            onyxMethod: Onyx.METHOD.MERGE,
            key: ONYXKEYS.FORMS.REPORT_VIRTUAL_CARD_FRAUD,
            value: {
                isLoading: false,
            },
        },
    ];

    const failureData: OnyxUpdate[] = [
        {
            onyxMethod: Onyx.METHOD.MERGE,
            key: ONYXKEYS.FORMS.REPORT_VIRTUAL_CARD_FRAUD,
            value: {
                isLoading: false,
            },
        },
    ];

    const parameters: ReportVirtualExpensifyCardFraudParams = {
        cardID,
    };

    API.write(WRITE_COMMANDS.REPORT_VIRTUAL_EXPENSIFY_CARD_FRAUD, parameters, {
        optimisticData,
        successData,
        failureData,
    });
}

/**
 * Call the API to deactivate the card and request a new one
 * @param cardID - id of the card that is going to be replaced
 * @param reason - reason for replacement
 */
function requestReplacementExpensifyCard(cardID: number, reason: ReplacementReason) {
    const optimisticData: OnyxUpdate[] = [
        {
            onyxMethod: Onyx.METHOD.MERGE,
            key: ONYXKEYS.FORMS.REPORT_PHYSICAL_CARD_FORM,
            value: {
                isLoading: true,
                errors: null,
            },
        },
    ];

    const successData: OnyxUpdate[] = [
        {
            onyxMethod: Onyx.METHOD.MERGE,
            key: ONYXKEYS.FORMS.REPORT_PHYSICAL_CARD_FORM,
            value: {
                isLoading: false,
            },
        },
    ];

    const failureData: OnyxUpdate[] = [
        {
            onyxMethod: Onyx.METHOD.MERGE,
            key: ONYXKEYS.FORMS.REPORT_PHYSICAL_CARD_FORM,
            value: {
                isLoading: false,
            },
        },
    ];

    const parameters: RequestReplacementExpensifyCardParams = {
        cardID,
        reason,
    };

    API.write(WRITE_COMMANDS.REQUEST_REPLACEMENT_EXPENSIFY_CARD, parameters, {
        optimisticData,
        successData,
        failureData,
    });
}

/**
 * Activates the physical Expensify card based on the last four digits of the card number
 */
function activatePhysicalExpensifyCard(cardLastFourDigits: string, cardID: number) {
    const optimisticData: OnyxUpdate[] = [
        {
            onyxMethod: Onyx.METHOD.MERGE,
            key: ONYXKEYS.CARD_LIST,
            value: {
                [cardID]: {
                    errors: null,
                    isLoading: true,
                },
            },
        },
    ];

    const successData: OnyxUpdate[] = [
        {
            onyxMethod: Onyx.METHOD.MERGE,
            key: ONYXKEYS.CARD_LIST,
            value: {
                [cardID]: {
                    isLoading: false,
                },
            },
        },
    ];

    const failureData: OnyxUpdate[] = [
        {
            onyxMethod: Onyx.METHOD.MERGE,
            key: ONYXKEYS.CARD_LIST,
            value: {
                [cardID]: {
                    isLoading: false,
                },
            },
        },
    ];

    const parameters: ActivatePhysicalExpensifyCardParams = {
        cardLastFourDigits,
        cardID,
    };

    API.write(WRITE_COMMANDS.ACTIVATE_PHYSICAL_EXPENSIFY_CARD, parameters, {optimisticData, successData, failureData});
}

/**
 * Clears errors for a specific cardID
 */
function clearCardListErrors(cardID: number) {
    Onyx.merge(ONYXKEYS.CARD_LIST, {[cardID]: {errors: null, isLoading: false}});
}

/**
 * Makes an API call to get virtual card details (pan, cvv, expiration date, address)
 * This function purposefully uses `makeRequestWithSideEffects` method. For security reason
 * card details cannot be persisted in Onyx and have to be asked for each time a user want's to
 * reveal them.
 *
 * @param cardID - virtual card ID
 *
 * @returns promise with card details object
 */
function revealVirtualCardDetails(cardID: number): Promise<ExpensifyCardDetails> {
    return new Promise((resolve, reject) => {
        const parameters: RevealExpensifyCardDetailsParams = {cardID};

        // eslint-disable-next-line rulesdir/no-api-side-effects-method
        API.makeRequestWithSideEffects(SIDE_EFFECT_REQUEST_COMMANDS.REVEAL_EXPENSIFY_CARD_DETAILS, parameters)
            .then((response) => {
                if (response?.jsonCode !== CONST.JSON_CODE.SUCCESS) {
                    // eslint-disable-next-line prefer-promise-reject-errors
                    reject('cardPage.cardDetailsLoadingFailure');
                    return;
                }
                resolve(response as ExpensifyCardDetails);
            })
            // eslint-disable-next-line prefer-promise-reject-errors
            .catch(() => reject('cardPage.cardDetailsLoadingFailure'));
    });
}

function updateSettlementFrequency(workspaceAccountID: number, frequency: ValueOf<typeof CONST.EXPENSIFY_CARD.FREQUENCY_SETTING>) {
    // TODO: remove this code when the API is ready
    if (frequency === CONST.EXPENSIFY_CARD.FREQUENCY_SETTING.DAILY) {
<<<<<<< HEAD
        Onyx.merge(`${ONYXKEYS.COLLECTION.SHARED_NVP_PRIVATE_EXPENSIFY_CARD_SETTINGS}${workspaceAccountID}`, {
            monthlySettlementDate: null,
        });
    } else {
        Onyx.merge(`${ONYXKEYS.COLLECTION.SHARED_NVP_PRIVATE_EXPENSIFY_CARD_SETTINGS}${workspaceAccountID}`, {
=======
        Onyx.merge(`${ONYXKEYS.COLLECTION.PRIVATE_EXPENSIFY_CARD_SETTINGS}${workspaceAccountID}`, {
            monthlySettlementDate: null,
        });
    } else {
        Onyx.merge(`${ONYXKEYS.COLLECTION.PRIVATE_EXPENSIFY_CARD_SETTINGS}${workspaceAccountID}`, {
>>>>>>> 420c2a13
            monthlySettlementDate: new Date(),
        });
    }

    // TODO: uncomment this code when the API is ready
    // const optimisticData: OnyxUpdate[] = [
    //     {
    //         onyxMethod: Onyx.METHOD.MERGE,
<<<<<<< HEAD
    //         key: `${ONYXKEYS.COLLECTION.SHARED_NVP_PRIVATE_EXPENSIFY_CARD_SETTINGS}${workspaceAccountID}`,
=======
    //         key: `${ONYXKEYS.COLLECTION.PRIVATE_EXPENSIFY_CARD_SETTINGS}${workspaceAccountID}`,
>>>>>>> 420c2a13
    //         value: {
    //             monthlySettlementDate: '',
    //         },
    //     },
    // ];
    //
    // const successData: OnyxUpdate[] = [
    //     {
    //         onyxMethod: Onyx.METHOD.MERGE,
<<<<<<< HEAD
    //         key: `${ONYXKEYS.COLLECTION.SHARED_NVP_PRIVATE_EXPENSIFY_CARD_SETTINGS}${workspaceAccountID}`,
=======
    //         key: `${ONYXKEYS.COLLECTION.PRIVATE_EXPENSIFY_CARD_SETTINGS}${workspaceAccountID}`,
>>>>>>> 420c2a13
    //         value: {
    //             monthlySettlementDate: '',
    //         },
    //     },
    // ];
    //
    // const failureData: OnyxUpdate[] = [
    //     {
    //         onyxMethod: Onyx.METHOD.MERGE,
<<<<<<< HEAD
    //         key: `${ONYXKEYS.COLLECTION.SHARED_NVP_PRIVATE_EXPENSIFY_CARD_SETTINGS}${workspaceAccountID}`,
=======
    //         key: `${ONYXKEYS.COLLECTION.PRIVATE_EXPENSIFY_CARD_SETTINGS}${workspaceAccountID}`,
>>>>>>> 420c2a13
    //         value: {
    //             monthlySettlementDate: null,
    //         },
    //     },
    // ];
    //
    // const parameters = {
    //     workspaceAccountID,
    //     settlementFrequency: frequency,
    // };
    //
    // API.write(WRITE_COMMANDS.UPDATE_CARD_SETTLEMENT_FREQUENCY, parameters, {optimisticData, successData, failureData});
}

<<<<<<< HEAD
function updateSettlementAccount(workspaceAccountID: string, accountID: number) {
    // TODO: remove this code when the API is ready
    Onyx.merge(`${ONYXKEYS.COLLECTION.SHARED_NVP_PRIVATE_EXPENSIFY_CARD_SETTINGS}${workspaceAccountID}`, {
=======
function updateSettlementAccount(workspaceAccountID: number, accountID: number) {
    // TODO: remove this code when the API is ready
    Onyx.merge(`${ONYXKEYS.COLLECTION.PRIVATE_EXPENSIFY_CARD_SETTINGS}${workspaceAccountID}`, {
>>>>>>> 420c2a13
        paymentBankAccountID: accountID,
    });

    // TODO: uncomment this code when the API is ready
    // const optimisticData: OnyxUpdate[] = [
    //     {
    //         onyxMethod: Onyx.METHOD.MERGE,
<<<<<<< HEAD
    //         key: `${ONYXKEYS.COLLECTION.SHARED_NVP_PRIVATE_EXPENSIFY_CARD_SETTINGS}${workspaceAccountID}`,
=======
    //         key: `${ONYXKEYS.COLLECTION.PRIVATE_EXPENSIFY_CARD_SETTINGS}${workspaceAccountID}`,
>>>>>>> 420c2a13
    //         value: {
    //             paymentBankAccountID: accountID,
    //         },
    //     },
    // ];
    //
    // const successData: OnyxUpdate[] = [
    //     {
    //         onyxMethod: Onyx.METHOD.MERGE,
<<<<<<< HEAD
    //         key: `${ONYXKEYS.COLLECTION.SHARED_NVP_PRIVATE_EXPENSIFY_CARD_SETTINGS}${workspaceAccountID}`,
=======
    //         key: `${ONYXKEYS.COLLECTION.PRIVATE_EXPENSIFY_CARD_SETTINGS}${workspaceAccountID}`,
>>>>>>> 420c2a13
    //         value: {
    //             paymentBankAccountID: accountID,
    //         },
    //     },
    // ];
    //
    // const failureData: OnyxUpdate[] = [
    //     {
    //         onyxMethod: Onyx.METHOD.MERGE,
<<<<<<< HEAD
    //         key: `${ONYXKEYS.COLLECTION.SHARED_NVP_PRIVATE_EXPENSIFY_CARD_SETTINGS}${workspaceAccountID}`,
=======
    //         key: `${ONYXKEYS.COLLECTION.PRIVATE_EXPENSIFY_CARD_SETTINGS}${workspaceAccountID}`,
>>>>>>> 420c2a13
    //         value: {
    //             paymentBankAccountID: null,
    //         },
    //     },
    // ];
    //
    // const parameters = {
    //     workspaceAccountID,
    //     settlementBankAccountID: accountID,
    // };
    //
    // API.write(WRITE_COMMANDS.UPDATE_CARD_SETTLEMENT_ACCOUNT, parameters, {optimisticData, successData, failureData});
}

function setIssueNewCardStepAndData({data, isEditing, step}: IssueNewCardFlowData) {
    Onyx.merge(ONYXKEYS.ISSUE_NEW_EXPENSIFY_CARD, {data, isEditing, currentStep: step});
}

function clearIssueNewCardFlow() {
    Onyx.set(ONYXKEYS.ISSUE_NEW_EXPENSIFY_CARD, {
        currentStep: null,
        data: {},
    });
}

function updateExpensifyCardLimit(workspaceAccountID: number, cardID: number, newLimit: number, oldLimit?: number) {
    const authToken = NetworkStore.getAuthToken();

    if (!authToken) {
        return;
    }

    const optimisticData: OnyxUpdate[] = [
        {
            onyxMethod: Onyx.METHOD.MERGE,
            key: `${ONYXKEYS.COLLECTION.WORKSPACE_CARDS_LIST}${workspaceAccountID}_${CONST.EXPENSIFY_CARD.BANK}`,
            value: {
                [cardID]: {
                    nameValuePairs: {
                        unapprovedExpenseLimit: newLimit,
                    },
                    isLoading: true,
                    errors: null,
                },
            },
        },
    ];

    const successData: OnyxUpdate[] = [
        {
            onyxMethod: Onyx.METHOD.MERGE,
            key: `${ONYXKEYS.COLLECTION.WORKSPACE_CARDS_LIST}${workspaceAccountID}_${CONST.EXPENSIFY_CARD.BANK}`,
            value: {
                [cardID]: {
                    isLoading: false,
                },
            },
        },
    ];

    const failureData: OnyxUpdate[] = [
        {
            onyxMethod: Onyx.METHOD.MERGE,
            key: `${ONYXKEYS.COLLECTION.WORKSPACE_CARDS_LIST}${workspaceAccountID}_${CONST.EXPENSIFY_CARD.BANK}`,
            value: {
                [cardID]: {
                    nameValuePairs: {
                        unapprovedExpenseLimit: oldLimit,
                    },
                    isLoading: false,
                    errors: ErrorUtils.getMicroSecondOnyxErrorWithTranslationKey('common.genericErrorMessage'),
                },
            },
        },
    ];

    const parameters: UpdateExpensifyCardLimitParams = {
        authToken,
        cardID,
        limit: newLimit,
    };

    API.write(WRITE_COMMANDS.UPDATE_EXPENSIFY_CARD_LIMIT, parameters, {optimisticData, successData, failureData});
}

function startIssueNewCardFlow(policyID: string) {
    const parameters: StartIssueNewCardFlowParams = {
        policyID,
    };

    API.read(READ_COMMANDS.START_ISSUE_NEW_CARD_FLOW, parameters);
}

function configureExpensifyCardsForPolicy(policyID: string, bankAccountID?: number) {
    if (!bankAccountID) {
        return;
    }

    const parameters = {
        policyID,
        bankAccountID,
    };

    API.write(WRITE_COMMANDS.CONFIGURE_EXPENSIFY_CARDS_FOR_POLICY, parameters);
}

export {
    requestReplacementExpensifyCard,
    activatePhysicalExpensifyCard,
    clearCardListErrors,
    reportVirtualExpensifyCardFraud,
    revealVirtualCardDetails,
    updateSettlementFrequency,
    setIssueNewCardStepAndData,
    clearIssueNewCardFlow,
    updateExpensifyCardLimit,
    updateSettlementAccount,
    startIssueNewCardFlow,
    configureExpensifyCardsForPolicy,
};
export type {ReplacementReason};<|MERGE_RESOLUTION|>--- conflicted
+++ resolved
@@ -209,19 +209,11 @@
 function updateSettlementFrequency(workspaceAccountID: number, frequency: ValueOf<typeof CONST.EXPENSIFY_CARD.FREQUENCY_SETTING>) {
     // TODO: remove this code when the API is ready
     if (frequency === CONST.EXPENSIFY_CARD.FREQUENCY_SETTING.DAILY) {
-<<<<<<< HEAD
-        Onyx.merge(`${ONYXKEYS.COLLECTION.SHARED_NVP_PRIVATE_EXPENSIFY_CARD_SETTINGS}${workspaceAccountID}`, {
-            monthlySettlementDate: null,
-        });
-    } else {
-        Onyx.merge(`${ONYXKEYS.COLLECTION.SHARED_NVP_PRIVATE_EXPENSIFY_CARD_SETTINGS}${workspaceAccountID}`, {
-=======
         Onyx.merge(`${ONYXKEYS.COLLECTION.PRIVATE_EXPENSIFY_CARD_SETTINGS}${workspaceAccountID}`, {
             monthlySettlementDate: null,
         });
     } else {
         Onyx.merge(`${ONYXKEYS.COLLECTION.PRIVATE_EXPENSIFY_CARD_SETTINGS}${workspaceAccountID}`, {
->>>>>>> 420c2a13
             monthlySettlementDate: new Date(),
         });
     }
@@ -230,11 +222,7 @@
     // const optimisticData: OnyxUpdate[] = [
     //     {
     //         onyxMethod: Onyx.METHOD.MERGE,
-<<<<<<< HEAD
-    //         key: `${ONYXKEYS.COLLECTION.SHARED_NVP_PRIVATE_EXPENSIFY_CARD_SETTINGS}${workspaceAccountID}`,
-=======
-    //         key: `${ONYXKEYS.COLLECTION.PRIVATE_EXPENSIFY_CARD_SETTINGS}${workspaceAccountID}`,
->>>>>>> 420c2a13
+    //         key: `${ONYXKEYS.COLLECTION.PRIVATE_EXPENSIFY_CARD_SETTINGS}${workspaceAccountID}`,
     //         value: {
     //             monthlySettlementDate: '',
     //         },
@@ -244,11 +232,7 @@
     // const successData: OnyxUpdate[] = [
     //     {
     //         onyxMethod: Onyx.METHOD.MERGE,
-<<<<<<< HEAD
-    //         key: `${ONYXKEYS.COLLECTION.SHARED_NVP_PRIVATE_EXPENSIFY_CARD_SETTINGS}${workspaceAccountID}`,
-=======
-    //         key: `${ONYXKEYS.COLLECTION.PRIVATE_EXPENSIFY_CARD_SETTINGS}${workspaceAccountID}`,
->>>>>>> 420c2a13
+    //         key: `${ONYXKEYS.COLLECTION.PRIVATE_EXPENSIFY_CARD_SETTINGS}${workspaceAccountID}`,
     //         value: {
     //             monthlySettlementDate: '',
     //         },
@@ -258,11 +242,7 @@
     // const failureData: OnyxUpdate[] = [
     //     {
     //         onyxMethod: Onyx.METHOD.MERGE,
-<<<<<<< HEAD
-    //         key: `${ONYXKEYS.COLLECTION.SHARED_NVP_PRIVATE_EXPENSIFY_CARD_SETTINGS}${workspaceAccountID}`,
-=======
-    //         key: `${ONYXKEYS.COLLECTION.PRIVATE_EXPENSIFY_CARD_SETTINGS}${workspaceAccountID}`,
->>>>>>> 420c2a13
+    //         key: `${ONYXKEYS.COLLECTION.PRIVATE_EXPENSIFY_CARD_SETTINGS}${workspaceAccountID}`,
     //         value: {
     //             monthlySettlementDate: null,
     //         },
@@ -277,15 +257,9 @@
     // API.write(WRITE_COMMANDS.UPDATE_CARD_SETTLEMENT_FREQUENCY, parameters, {optimisticData, successData, failureData});
 }
 
-<<<<<<< HEAD
-function updateSettlementAccount(workspaceAccountID: string, accountID: number) {
-    // TODO: remove this code when the API is ready
-    Onyx.merge(`${ONYXKEYS.COLLECTION.SHARED_NVP_PRIVATE_EXPENSIFY_CARD_SETTINGS}${workspaceAccountID}`, {
-=======
 function updateSettlementAccount(workspaceAccountID: number, accountID: number) {
     // TODO: remove this code when the API is ready
     Onyx.merge(`${ONYXKEYS.COLLECTION.PRIVATE_EXPENSIFY_CARD_SETTINGS}${workspaceAccountID}`, {
->>>>>>> 420c2a13
         paymentBankAccountID: accountID,
     });
 
@@ -293,11 +267,7 @@
     // const optimisticData: OnyxUpdate[] = [
     //     {
     //         onyxMethod: Onyx.METHOD.MERGE,
-<<<<<<< HEAD
-    //         key: `${ONYXKEYS.COLLECTION.SHARED_NVP_PRIVATE_EXPENSIFY_CARD_SETTINGS}${workspaceAccountID}`,
-=======
-    //         key: `${ONYXKEYS.COLLECTION.PRIVATE_EXPENSIFY_CARD_SETTINGS}${workspaceAccountID}`,
->>>>>>> 420c2a13
+    //         key: `${ONYXKEYS.COLLECTION.PRIVATE_EXPENSIFY_CARD_SETTINGS}${workspaceAccountID}`,
     //         value: {
     //             paymentBankAccountID: accountID,
     //         },
@@ -307,11 +277,7 @@
     // const successData: OnyxUpdate[] = [
     //     {
     //         onyxMethod: Onyx.METHOD.MERGE,
-<<<<<<< HEAD
-    //         key: `${ONYXKEYS.COLLECTION.SHARED_NVP_PRIVATE_EXPENSIFY_CARD_SETTINGS}${workspaceAccountID}`,
-=======
-    //         key: `${ONYXKEYS.COLLECTION.PRIVATE_EXPENSIFY_CARD_SETTINGS}${workspaceAccountID}`,
->>>>>>> 420c2a13
+    //         key: `${ONYXKEYS.COLLECTION.PRIVATE_EXPENSIFY_CARD_SETTINGS}${workspaceAccountID}`,
     //         value: {
     //             paymentBankAccountID: accountID,
     //         },
@@ -321,11 +287,7 @@
     // const failureData: OnyxUpdate[] = [
     //     {
     //         onyxMethod: Onyx.METHOD.MERGE,
-<<<<<<< HEAD
-    //         key: `${ONYXKEYS.COLLECTION.SHARED_NVP_PRIVATE_EXPENSIFY_CARD_SETTINGS}${workspaceAccountID}`,
-=======
-    //         key: `${ONYXKEYS.COLLECTION.PRIVATE_EXPENSIFY_CARD_SETTINGS}${workspaceAccountID}`,
->>>>>>> 420c2a13
+    //         key: `${ONYXKEYS.COLLECTION.PRIVATE_EXPENSIFY_CARD_SETTINGS}${workspaceAccountID}`,
     //         value: {
     //             paymentBankAccountID: null,
     //         },
