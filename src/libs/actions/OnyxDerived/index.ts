--- conflicted
+++ resolved
@@ -63,17 +63,10 @@
                     Onyx.connect({
                         key: dependencyOnyxKey,
                         waitForCollectionCallback: true,
-<<<<<<< HEAD
                         callback: (value, collectionKey, sourceValue) => {
                             Log.info(`[OnyxDerived] dependency ${collectionKey} for derived key ${key} changed, recomputing`);
-                            setDependencyValue(i, value);
+                            setDependencyValue(i, value as Parameters<typeof compute>[0][typeof i]);
                             recomputeDerivedValue(dependencyOnyxKey, sourceValue);
-=======
-                        callback: (value) => {
-                            Log.info(`[OnyxDerived] dependency ${dependencyOnyxKey} for derived key ${key} changed, recomputing`);
-                            setDependencyValue(i, value as Parameters<typeof compute>[0][typeof i]);
-                            recomputeDerivedValue();
->>>>>>> e79a743e
                         },
                     });
                 } else {
@@ -81,13 +74,8 @@
                         key: dependencyOnyxKey,
                         callback: (value) => {
                             Log.info(`[OnyxDerived] dependency ${dependencyOnyxKey} for derived key ${key} changed, recomputing`);
-<<<<<<< HEAD
-                            setDependencyValue(i, value);
+                            setDependencyValue(i, value as Parameters<typeof compute>[0][typeof i]);
                             recomputeDerivedValue(dependencyOnyxKey);
-=======
-                            setDependencyValue(i, value as Parameters<typeof compute>[0][typeof i]);
-                            recomputeDerivedValue();
->>>>>>> e79a743e
                         },
                     });
                 }
