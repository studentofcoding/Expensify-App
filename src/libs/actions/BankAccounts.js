import lodashGet from 'lodash/get';
import lodashHas from 'lodash/has';
import Str from 'expensify-common/lib/str';
import Onyx from 'react-native-onyx';
import _ from 'underscore';
import CONST from '../../CONST';
import ONYXKEYS from '../../ONYXKEYS';
import * as API from '../API';
import BankAccount from '../models/BankAccount';
import promiseAllSettled from '../promiseAllSettled';
import Growl from '../Growl';
import {translateLocal} from '../translate';
<<<<<<< HEAD
import {DeleteBankAccount} from '../API';
=======
import Navigation from '../Navigation/Navigation';
>>>>>>> daf00253

/**
 * List of bank accounts. This data should not be stored in Onyx since it contains unmasked PANs.
 *
 * @private
 */
let plaidBankAccounts = [];
let bankName = '';
let plaidAccessToken = '';

/** Reimbursement account actively being set up */
let reimbursementAccountInSetup = {};
Onyx.connect({
    key: ONYXKEYS.REIMBURSEMENT_ACCOUNT,
    callback: (val) => {
        reimbursementAccountInSetup = lodashGet(val, 'achData', {});
    },
});

/**
 * Gets the Plaid Link token used to initialize the Plaid SDK
 */
function fetchPlaidLinkToken() {
    API.Plaid_GetLinkToken()
        .then((response) => {
            if (response.jsonCode !== 200) {
                return;
            }

            Onyx.merge(ONYXKEYS.PLAID_LINK_TOKEN, response.linkToken);
        });
}

/**
 * Navigate to a specific step in the VBA flow
 *
 * @param {String} stepID
 * @param {Object} achData
 */
function goToWithdrawalAccountSetupStep(stepID, achData) {
    const newACHData = {...reimbursementAccountInSetup};

    // If we go back to Requestor Step, reset any validation and previously answered questions from expectID.
    if (!newACHData.useOnfido && stepID === CONST.BANK_ACCOUNT.STEP.REQUESTOR) {
        delete newACHData.questions;
        delete newACHData.answers;
        if (lodashHas(achData, CONST.BANK_ACCOUNT.VERIFICATIONS.EXTERNAL_API_RESPONSES)) {
            delete newACHData.verifications.externalApiResponses.requestorIdentityID;
            delete newACHData.verifications.externalApiResponses.requestorIdentityKBA;
        }
    }

    // When going back to the BankAccountStep from the Company Step, show the manual form instead of Plaid
    if (newACHData.currentStep === CONST.BANK_ACCOUNT.STEP.COMPANY && stepID === CONST.BANK_ACCOUNT.STEP.BANK_ACCOUNT) {
        newACHData.subStep = 'manual';
    }

    Onyx.merge(ONYXKEYS.REIMBURSEMENT_ACCOUNT, {achData: {...newACHData, ...achData, currentStep: stepID}});
}

/**
 * @param {String} publicToken
 * @param {String} bank
 */
function getPlaidBankAccounts(publicToken, bank) {
    bankName = bank;

    Onyx.merge(ONYXKEYS.PLAID_BANK_ACCOUNTS, {loading: true});
    API.BankAccount_Get({
        publicToken,
        allowDebit: false,
        bank,
    })
        .then((response) => {
            if (response.jsonCode === 666 && response.title === CONST.BANK_ACCOUNT.PLAID.ERROR.TOO_MANY_ATTEMPTS) {
                Onyx.merge(ONYXKEYS.REIMBURSEMENT_ACCOUNT, {isPlaidDisabled: true});
            }

            plaidAccessToken = response.plaidAccessToken;

            // Filter out any accounts that already exist since they cannot be used again.
            plaidBankAccounts = _.filter(response.accounts, account => !account.alreadyExists);

            if (plaidBankAccounts.length === 0) {
                Growl.error(translateLocal('bankAccount.error.noBankAccountAvailable'));
            }

            Onyx.merge(ONYXKEYS.PLAID_BANK_ACCOUNTS, {
                error: {
                    title: response.title,
                    message: response.message,
                },
                loading: false,
                accounts: _.map(plaidBankAccounts, account => ({
                    ...account,
                    accountNumber: Str.maskPAN(account.accountNumber),
                })),
            });
        });
}

/**
 * We clear these out of storage once we are done with them so the user must re-enter Plaid credentials upon returning.
 */
function clearPlaidBankAccountsAndToken() {
    plaidBankAccounts = [];
    bankName = '';
    Onyx.set(ONYXKEYS.PLAID_BANK_ACCOUNTS, {});
    Onyx.set(ONYXKEYS.PLAID_LINK_TOKEN, null);
}

/**
 * Adds a bank account via Plaid
 *
 * @param {Object} account
 * @param {String} password
 * @param {String} plaidLinkToken
 */
function addPersonalBankAccount(account, password, plaidLinkToken) {
    const unmaskedAccount = _.find(plaidBankAccounts, bankAccount => (
        bankAccount.plaidAccountID === account.plaidAccountID
    ));
    API.BankAccount_Create({
        accountNumber: unmaskedAccount.accountNumber,
        addressName: unmaskedAccount.addressName,
        allowDebit: false,
        confirm: false,
        isSavings: unmaskedAccount.isSavings,
        password,
        routingNumber: unmaskedAccount.routingNumber,
        setupType: 'plaid',
        additionalData: JSON.stringify({
            useOnFido: false,
            policyID: '',
            plaidLinkToken,
            isInSetup: true,
            bankAccountInReview: null,
            currentStep: 'AccountOwnerInformationStep',
            bankName,
            plaidAccountID: unmaskedAccount.plaidAccountID,
            ownershipType: '',
            acceptTerms: true,
            country: 'US',
            currency: CONST.CURRENCY.USD,
            fieldsType: 'local',
            plaidAccessToken,
        }),
    })
        .then((response) => {
            if (response.jsonCode !== 200) {
                alert('There was a problem adding this bank account.');
                return;
            }

            alert('Bank account added successfully.');
        });
}

/**
 * Fetch and save locally the Onfido SDK token and applicantID
 * - The sdkToken is used to initialize the Onfido SDK client
 * - The applicantID is combined with the data returned from the Onfido SDK as we need both to create an
 *   identity check. Note: This happens in Web-Secure when we call Activate_Wallet during the OnfidoStep.
 */
function fetchOnfidoToken() {
    // Use Onyx.set() since we are resetting the Onfido flow completely.
    Onyx.set(ONYXKEYS.WALLET_ONFIDO, {loading: true});
    API.Wallet_GetOnfidoSDKToken()
        .then((response) => {
            const apiResult = lodashGet(response, ['requestorIdentityOnfido', 'apiResult'], {});
            Onyx.merge(ONYXKEYS.WALLET_ONFIDO, {
                applicantID: apiResult.applicantID,
                sdkToken: apiResult.sdkToken,
                loading: false,
                hasAcceptedPrivacyPolicy: true,
            });
        })
        .catch(() => Onyx.set(ONYXKEYS.WALLET_ONFIDO, {loading: false, error: CONST.WALLET.ERROR.UNEXPECTED}));
}

/**
 * Privately used to update the additionalDetails object in Onyx (which will have various effects on the UI)
 *
 * @param {Boolean} loading whether we are making the API call to validate the user's provided personal details
 * @param {String[]} [errorFields] an array of field names that should display errors in the UI
 * @param {String} [additionalErrorMessage] an additional error message to display in the UI
 * @private
 */
function setAdditionalDetailsStep(loading, errorFields = null, additionalErrorMessage = '') {
    Onyx.merge(ONYXKEYS.WALLET_ADDITIONAL_DETAILS, {loading, errorFields, additionalErrorMessage});
}

/**
 * This action can be called repeatedly with different steps until an Expensify Wallet has been activated.
 *
 * Possible steps:
 *
 *     - OnfidoStep - Creates an identity check by calling Onfido's API (via Web-Secure) with data returned from the SDK
 *     - AdditionalDetailsStep - Validates a user's provided details against a series of checks
 *     - TermsStep - Ensures that a user has agreed to all of the terms and conditions
 *
 * The API will always return the updated userWallet in the response as a convenience so we can avoid calling
 * Get&returnValueList=userWallet after we call Wallet_Activate.
 *
 * @param {String} currentStep
 * @param {Object} parameters
 * @param {String} [parameters.onfidoData] - JSON string
 * @param {Object} [parameters.personalDetails] - JSON string
 * @param {Boolean} [parameters.hasAcceptedTerms]
 */
function activateWallet(currentStep, parameters) {
    let personalDetails;
    let onfidoData;
    let hasAcceptedTerms;

    if (!_.contains(CONST.WALLET.STEP, currentStep)) {
        throw new Error('Invalid currentStep passed to activateWallet()');
    }

    if (currentStep === CONST.WALLET.STEP.ONFIDO) {
        onfidoData = parameters.onfidoData;
        Onyx.merge(ONYXKEYS.WALLET_ONFIDO, {error: '', loading: true});
    } else if (currentStep === CONST.WALLET.STEP.ADDITIONAL_DETAILS) {
        setAdditionalDetailsStep(true);

        // Personal details are heavily validated on the API side. We will only do a quick check to ensure the values
        // exist in some capacity and then stringify them.
        const errorFields = _.reduce(CONST.WALLET.REQUIRED_ADDITIONAL_DETAILS_FIELDS, (missingFields, fieldName) => (
            !personalDetails[fieldName] ? [...missingFields, fieldName] : missingFields
        ), []);

        if (!_.isEmpty(errorFields)) {
            setAdditionalDetailsStep(false, errorFields);
            return;
        }

        personalDetails = JSON.stringify(parameters.personalDetails);
    } else if (currentStep === CONST.WALLET.STEP.TERMS) {
        hasAcceptedTerms = parameters.hasAcceptedTerms;
        Onyx.merge(ONYXKEYS.WALLET_TERMS, {loading: true});
    }

    API.Wallet_Activate({
        currentStep,
        personalDetails,
        onfidoData,
        hasAcceptedTerms,
    })
        .then((response) => {
            if (response.jsonCode !== 200) {
                if (currentStep === CONST.WALLET.STEP.ONFIDO) {
                    Onyx.merge(ONYXKEYS.WALLET_ONFIDO, {error: response.message, loading: false});
                    return;
                }

                if (currentStep === CONST.WALLET.STEP.ADDITIONAL_DETAILS) {
                    if (response.title === CONST.WALLET.ERROR.MISSING_FIELD) {
                        setAdditionalDetailsStep(false, response.data.fieldNames);
                        return;
                    }

                    const errorTitles = [
                        CONST.WALLET.ERROR.IDENTITY_NOT_FOUND,
                        CONST.WALLET.ERROR.INVALID_SSN,
                        CONST.WALLET.ERROR.UNEXPECTED,
                        CONST.WALLET.ERROR.UNABLE_TO_VERIFY,
                    ];

                    if (errorTitles.includes(response.title)) {
                        setAdditionalDetailsStep(false, null, response.message);
                        return;
                    }

                    setAdditionalDetailsStep(false);
                    return;
                }

                return;
            }

            Onyx.merge(ONYXKEYS.USER_WALLET, response.userWallet);

            if (currentStep === CONST.WALLET.STEP.ONFIDO) {
                Onyx.merge(ONYXKEYS.WALLET_ONFIDO, {error: '', loading: true});
            } else if (currentStep === CONST.WALLET.STEP.ADDITIONAL_DETAILS) {
                setAdditionalDetailsStep(false);
            } else if (currentStep === CONST.WALLET.STEP.TERMS) {
                Onyx.merge(ONYXKEYS.WALLET_TERMS, {loading: false});
            }
        });
}

/**
 * Fetches information about a user's Expensify Wallet
 *
 * @typedef {Object} UserWallet
 * @property {Number} availableBalance
 * @property {Number} currentBalance
 * @property {String} currentStep - used to track which step of the "activate wallet" flow a user is in
 * @property {('SILVER'|'GOLD')} tierName - will be GOLD when fully activated. SILVER is able to recieve funds only.
 */
function fetchUserWallet() {
    API.Get({returnValueList: 'userWallet'})
        .then((response) => {
            if (response.jsonCode !== 200) {
                return;
            }

            Onyx.merge(ONYXKEYS.USER_WALLET, response.userWallet);
        });
}

/**
 * Fetch the bank account currently being set up by the user for the free plan if it exists.
 *
 * @param {String} [stepToOpen]
 */
function fetchFreePlanVerifiedBankAccount(stepToOpen) {
    const oldACHData = {
        accountNumber: reimbursementAccountInSetup.accountNumber || '',
        routingNumber: reimbursementAccountInSetup.routingNumber || '',
    };

    // We are using set here since we will rely on data from the server (not local data) to populate the VBA flow
    // and determine which step to navigate to.
    Onyx.set(ONYXKEYS.REIMBURSEMENT_ACCOUNT, {
        loading: true,

        // We temporarily keep the achData state to prevent UI changes while fetching.
        achData: {state: lodashGet(reimbursementAccountInSetup, 'state', '')},
    });
    let bankAccountID;

    API.Get({
        returnValueList: 'nameValuePairs',
        name: CONST.NVP.FREE_PLAN_BANK_ACCOUNT_ID,
    })
        .then((response) => {
            bankAccountID = lodashGet(response, ['nameValuePairs', CONST.NVP.FREE_PLAN_BANK_ACCOUNT_ID,
            ], '');
            const failedValidationAttemptsName = CONST.NVP.FAILED_BANK_ACCOUNT_VALIDATIONS_PREFIX + bankAccountID;

            // Now that we have the bank account. Lets grab the rest of the bank info we need
            promiseAllSettled([
                API.Get({
                    returnValueList: 'nameValuePairs',
                    name: failedValidationAttemptsName,
                }),
                API.Get({
                    returnValueList: 'nameValuePairs',
                    name: 'expensify_migration_2020_04_28_RunKycVerifications',
                }),
                API.Get({
                    returnValueList: 'nameValuePairs',
                    name: CONST.NVP.ACH_DATA_THROTTLED,
                }),
                API.Get({returnValueList: 'bankAccountList'}),
                API.Get({
                    returnValueList: 'nameValuePairs',
                    name: CONST.NVP.BANK_ACCOUNT_GET_THROTTLED,
                }),
            ])
                .then(([
                    failedValidationAttemptsResponse,
                    kycVerificationsMigrationResponse,
                    achDataThrottledResponse,
                    bankAccountListResponse,
                    throttledBankAccountGetResponse,
                ]) => {
                    // Users have a limited amount of attempts to get the validations amounts correct.
                    // Once exceeded, we need to block them from attempting to validate.
                    const failedValidationAttempts = lodashGet(failedValidationAttemptsResponse, [
                        'value', 'nameValuePairs', failedValidationAttemptsName,
                    ], 0);
                    const maxAttemptsReached = failedValidationAttempts > CONST.BANK_ACCOUNT.VERIFICATION_MAX_ATTEMPTS;

                    const kycVerificationsMigration = lodashGet(kycVerificationsMigrationResponse, [
                        'value', 'nameValuePairs', 'expensify_migration_2020_04_28_RunKycVerifications',
                    ], '');
                    const throttledDate = lodashGet(achDataThrottledResponse, [
                        'value', 'nameValuePairs', CONST.NVP.ACH_DATA_THROTTLED,
                    ], '');
                    const bankAccountJSON = _.find(
                        lodashGet(bankAccountListResponse, ['value', 'bankAccountList'], []), account => (
                            account.bankAccountID === bankAccountID
                        ),
                    );
                    const bankAccount = bankAccountJSON ? new BankAccount(bankAccountJSON) : null;
                    const throttledHistoryCount = lodashGet(throttledBankAccountGetResponse, [
                        'value', 'nameValuePairs', CONST.NVP.BANK_ACCOUNT_GET_THROTTLED,
                    ], 0);
                    const isPlaidDisabled = throttledHistoryCount > CONST.BANK_ACCOUNT.PLAID.ALLOWED_THROTTLED_COUNT;

                    // Next we'll build the achData and save it to Onyx
                    // If the user is already setting up a bank account we will continue the flow for them
                    let currentStep = reimbursementAccountInSetup.currentStep;
                    const achData = bankAccount ? bankAccount.toACHData() : {};
                    achData.useOnfido = true;
                    achData.policyID = '';
                    achData.isInSetup = !bankAccount || bankAccount.isInSetup();
                    achData.bankAccountInReview = bankAccount && bankAccount.isVerifying();
                    achData.domainLimit = 0;

                    // Adding a default empty state to make sure we override the temporary one we are keeping
                    // for UI purposes. This covers an edge case in which a user deleted their bank account,
                    // but would still see Finish Setup in the UI, instead of Get Started.
                    achData.state = lodashGet(achData, 'state', '');

                    // If the bank account has already been created in the db and is not yet open
                    // let's show the manual form with the previously added values
                    achData.subStep = bankAccount && bankAccount.isInSetup()
                                      && CONST.BANK_ACCOUNT.SETUP_TYPE.MANUAL;

                    // If we're not in setup, it means we already have a withdrawal account
                    // and we're upgrading it to a business bank account. So let the user
                    // review all steps with all info prefilled and editable, unless a specific step was passed.
                    if (!achData.isInSetup) {
                        // @TODO Not sure if we need to do this since for
                        // NewDot none of the accounts are pre-existing ones
                        currentStep = '';
                    }

                    // Temporary fix for Onfido flow. Can be removed by nkuoch after Sept 1 2020.
                    // @TODO not sure if we still need this or what this is about, but seems like maybe yes...
                    if (currentStep === CONST.BANK_ACCOUNT.STEP.ACH_CONTRACT && achData.useOnfido) {
                        const onfidoResponse = lodashGet(
                            achData,
                            CONST.BANK_ACCOUNT.VERIFICATIONS.REQUESTOR_IDENTITY_ONFIDO,
                        );
                        const sdkToken = lodashGet(onfidoResponse, CONST.BANK_ACCOUNT.ONFIDO_RESPONSE.SDK_TOKEN);
                        if (sdkToken && !achData.isOnfidoSetupComplete
                            && onfidoResponse.status !== CONST.BANK_ACCOUNT.ONFIDO_RESPONSE.PASS
                        ) {
                            currentStep = CONST.BANK_ACCOUNT.STEP.REQUESTOR;
                        }
                    }

                    // Ensure we route the user to the correct step based on the status of their bank account
                    if (bankAccount && !currentStep) {
                        currentStep = bankAccount.isPending() || bankAccount.isVerifying()
                            ? CONST.BANK_ACCOUNT.STEP.VALIDATION
                            : CONST.BANK_ACCOUNT.STEP.BANK_ACCOUNT;

                        // @TODO Again, not sure how much of this logic is needed right now
                        // as we shouldn't be handling any open accounts in E.cash yet that need to pass any more
                        // checks or can be upgraded, but leaving in for possible future compatibility.
                        if (bankAccount.isOpen()) {
                            if (bankAccount.needsToPassLatestChecks()) {
                                const hasTriedToUpgrade = bankAccount.getDateSigned()
                                    > (kycVerificationsMigration || '2020-01-13');
                                currentStep = hasTriedToUpgrade
                                    ? CONST.BANK_ACCOUNT.STEP.VALIDATION : CONST.BANK_ACCOUNT.STEP.COMPANY;
                                achData.bankAccountInReview = hasTriedToUpgrade;
                            } else {
                                // We do not show a specific view for the EnableStep since we
                                // will enable the Expensify card automatically. However, we will still handle
                                // that step and show the Validate view.
                                currentStep = CONST.BANK_ACCOUNT.STEP.ENABLE;
                            }
                        }
                    }

                    // If at this point we still don't have a current step, default to the BankAccountStep
                    if (!currentStep) {
                        currentStep = CONST.BANK_ACCOUNT.STEP.BANK_ACCOUNT;
                    }

                    // If we are providing a stepToOpen via a deep link then we will always navigate to that step. This
                    // should be used with caution as it is possible to drop a user into a flow they can't complete e.g.
                    // if we drop the user into the CompanyStep, but they have no accountNumber or routing Number in
                    // their achData.
                    if (stepToOpen) {
                        currentStep = stepToOpen;
                    }

                    // 'error' displays any string set as an error encountered during the add Verified BBA flow.
                    // If we are fetching a bank account, clear the error to reset.
                    Onyx.merge(ONYXKEYS.REIMBURSEMENT_ACCOUNT, {
                        throttledDate, maxAttemptsReached, error: '', isPlaidDisabled,
                    });
                    goToWithdrawalAccountSetupStep(currentStep, achData);
                })
                .finally(() => {
                    const dataToMerge = {
                        loading: false,
                    };

                    // If we didn't get a routingNumber and accountNumber from the response and we have previously saved
                    // values, autofill them
                    if (!reimbursementAccountInSetup.routingNumber && !reimbursementAccountInSetup.accountNumber
                        && oldACHData.routingNumber && oldACHData.accountNumber) {
                        dataToMerge.achData = oldACHData;
                    }

                    Onyx.merge(ONYXKEYS.REIMBURSEMENT_ACCOUNT, dataToMerge);
                });
        });
}

const WITHDRAWAL_ACCOUNT_STEPS = [
    {
        id: CONST.BANK_ACCOUNT.STEP.BANK_ACCOUNT,
        title: 'Bank Account',
    },
    {
        id: CONST.BANK_ACCOUNT.STEP.COMPANY,
        title: 'Company Information',
    },
    {
        id: CONST.BANK_ACCOUNT.STEP.REQUESTOR,
        title: 'Requestor Information',
    },
    {
        id: CONST.BANK_ACCOUNT.STEP.ACH_CONTRACT,
        title: 'Beneficial Owners',
    },
    {
        id: CONST.BANK_ACCOUNT.STEP.VALIDATION,
        title: 'Validate',
    },
    {
        id: CONST.BANK_ACCOUNT.STEP.ENABLE,
        title: 'Enable',
    },
];

/**
 * Get step position in the array
 * @private
 * @param {String} stepID
 * @return {Number}
 */
function getIndexByStepID(stepID) {
    return _.findIndex(WITHDRAWAL_ACCOUNT_STEPS, step => step.id === stepID);
}

/**
 * Get next step ID
 * @return {String}
 */
function getNextStepID() {
    const nextStepIndex = Math.min(
        getIndexByStepID(reimbursementAccountInSetup.currentStep) + 1,
        WITHDRAWAL_ACCOUNT_STEPS.length - 1,
    );
    return lodashGet(WITHDRAWAL_ACCOUNT_STEPS, [nextStepIndex, 'id'], CONST.BANK_ACCOUNT.STEP.BANK_ACCOUNT);
}

/**
 * @private
 * @param {Number} bankAccountID
 */
function setFreePlanVerifiedBankAccountID(bankAccountID) {
    API.SetNameValuePair({name: CONST.NVP.FREE_PLAN_BANK_ACCOUNT_ID, value: bankAccountID});
}

/**
 * @param {Number} bankAccountID
 * @param {String} validateCode
 */
function validateBankAccount(bankAccountID, validateCode) {
    Onyx.merge(ONYXKEYS.REIMBURSEMENT_ACCOUNT, {loading: true});

    API.BankAccount_Validate({bankAccountID, validateCode})
        .then((response) => {
            if (response.jsonCode === 200) {
                Growl.show('Bank Account successfully validated!', CONST.GROWL.SUCCESS, 3000);
                API.User_IsUsingExpensifyCard()
                    .then(({isUsingExpensifyCard}) => {
                        const reimbursementAccount = {
                            loading: false,
                            error: '',
                            achData: {state: BankAccount.STATE.OPEN},
                        };

                        if (isUsingExpensifyCard) {
                            Navigation.dismissModal();
                        } else {
                            reimbursementAccount.achData.currentStep = CONST.BANK_ACCOUNT.STEP.ENABLE;
                        }

                        Onyx.merge(ONYXKEYS.USER, {isUsingExpensifyCard});
                        Onyx.merge(ONYXKEYS.REIMBURSEMENT_ACCOUNT, reimbursementAccount);
                    });
                return;
            }

            Onyx.merge(ONYXKEYS.REIMBURSEMENT_ACCOUNT, {loading: false, error: response.message});
        });
}

function showBankAccountFormValidationError(error) {
    Onyx.merge(ONYXKEYS.REIMBURSEMENT_ACCOUNT, {error}).then(() => Growl.error(error));
}

/**
 * Create or update the bank account in db with the updated data.
 *
 * @param {Object} [data]
 */
function setupWithdrawalAccount(data) {
    let nextStep;
    Onyx.merge(ONYXKEYS.REIMBURSEMENT_ACCOUNT, {loading: true});

    const newACHData = {
        ...reimbursementAccountInSetup,
        ...data,

        // This param tells Web-Secure that this bank account is from NewDot so we can modify links back to the correct
        // app in any communications. It also will be used to provision a customer for the Expensify card automatically
        // once their bank account is successfully validated.
        enableCardAfterVerified: true,
    };

    if (data && !_.isUndefined(data.isSavings)) {
        newACHData.isSavings = Boolean(data.isSavings);
    }
    if (!newACHData.setupType) {
        newACHData.setupType = newACHData.plaidAccountID
            ? CONST.BANK_ACCOUNT.SETUP_TYPE.PLAID
            : CONST.BANK_ACCOUNT.SETUP_TYPE.MANUAL;
    }

    nextStep = newACHData.currentStep;

    // If we are setting up a Plaid account replace the accountNumber with the unmasked number
    if (data.plaidAccountID) {
        const unmaskedAccount = _.find(plaidBankAccounts, bankAccount => (
            bankAccount.plaidAccountID === data.plaidAccountID
        ));
        newACHData.accountNumber = unmaskedAccount.accountNumber;
    }

    API.BankAccount_SetupWithdrawal(newACHData)
        /* eslint-disable arrow-body-style */
        .then((response) => {
            // Without this block, we can call merge again with the achData before this merge finishes, resulting in
            // the original achData overwriting the data we're trying to set here. With this block, we ensure that the
            // newACHData is set in Onyx before we call merge on the reimbursementAccount key again.
            return Onyx.merge(ONYXKEYS.REIMBURSEMENT_ACCOUNT, {
                loading: false,
                achData: {...newACHData},
            })
                .then(() => Promise.resolve(response));
        })
        .then((response) => {
            const currentStep = newACHData.currentStep;
            let achData = lodashGet(response, 'achData', {});
            let error = lodashGet(achData, CONST.BANK_ACCOUNT.VERIFICATIONS.ERROR_MESSAGE);

            if (response.jsonCode === 200 && !error) {
                // Save an NVP with the bankAccountID for this account. This is temporary since we are not showing lists
                // of accounts yet and must have some kind of record of which account is the one the user is trying to
                // set up for the free plan.
                if (achData.bankAccountID) {
                    setFreePlanVerifiedBankAccountID(achData.bankAccountID);
                }

                // Show warning if another account already set up this bank account and promote share
                if (response.existingOwners) {
                    console.error('Cannot set up withdrawal account due to existing owners', response);
                    Onyx.merge(
                        ONYXKEYS.REIMBURSEMENT_ACCOUNT,
                        {
                            existingOwners: response.existingOwners,
                            error: CONST.BANK_ACCOUNT.ERROR.EXISTING_OWNERS,
                        },
                    );
                    return;
                }

                if (currentStep === CONST.BANK_ACCOUNT.STEP.REQUESTOR) {
                    const requestorResponse = lodashGet(
                        achData,
                        CONST.BANK_ACCOUNT.VERIFICATIONS.REQUESTOR_IDENTITY_ID,
                    );
                    if (newACHData.useOnfido) {
                        const onfidoResponse = lodashGet(
                            achData,
                            CONST.BANK_ACCOUNT.VERIFICATIONS.REQUESTOR_IDENTITY_ONFIDO,
                        );
                        const sdkToken = lodashGet(onfidoResponse, CONST.BANK_ACCOUNT.ONFIDO_RESPONSE.SDK_TOKEN);
                        if (sdkToken && !newACHData.isOnfidoSetupComplete
                                && onfidoResponse.status !== CONST.BANK_ACCOUNT.ONFIDO_RESPONSE.PASS
                        ) {
                            // Requestor Step still needs to run Onfido
                            achData.sdkToken = sdkToken;
                            goToWithdrawalAccountSetupStep(CONST.BANK_ACCOUNT.STEP.REQUESTOR, achData);
                            return;
                        }
                    } else if (requestorResponse) {
                        // Don't go to next step if Requestor Step needs to ask some questions
                        let questions = lodashGet(requestorResponse, CONST.BANK_ACCOUNT.QUESTIONS.QUESTION) || [];
                        if (_.isEmpty(questions)) {
                            const differentiatorQuestion = lodashGet(
                                requestorResponse,
                                CONST.BANK_ACCOUNT.QUESTIONS.DIFFERENTIATOR_QUESTION,
                            );
                            if (differentiatorQuestion) {
                                questions = [differentiatorQuestion];
                            }
                        }
                        if (!_.isEmpty(questions)) {
                            achData.questions = questions;
                            goToWithdrawalAccountSetupStep(CONST.BANK_ACCOUNT.STEP.REQUESTOR, achData);
                            return;
                        }
                    }
                }

                if (currentStep === CONST.BANK_ACCOUNT.STEP.ACH_CONTRACT) {
                    // Get an up-to-date bank account list so that we can allow the user to validate their newly
                    // generated bank account
                    API.Get({returnValueList: 'bankAccountList'})
                        .then((bankAccountListResponse) => {
                            const bankAccountJSON = _.findWhere(bankAccountListResponse.bankAccountList, {
                                bankAccountID: newACHData.bankAccountID,
                            });
                            const bankAccount = new BankAccount(bankAccountJSON);
                            achData = bankAccount.toACHData();
                            const needsToPassLatestChecks = achData.state === BankAccount.STATE.OPEN
                                && achData.needsToPassLatestChecks;
                            achData.bankAccountInReview = needsToPassLatestChecks
                                || achData.state === BankAccount.STATE.VERIFYING;

                            goToWithdrawalAccountSetupStep(CONST.BANK_ACCOUNT.STEP.VALIDATION, achData);
                        });
                    return;
                }

                if ((currentStep === CONST.BANK_ACCOUNT.STEP.VALIDATION && newACHData.bankAccountInReview)
                    || currentStep === CONST.BANK_ACCOUNT.STEP.ENABLE
                ) {
                    // Setup done!
                } else {
                    nextStep = getNextStepID();
                }
            } else {
                if (response.jsonCode === 666 || response.jsonCode === 404) {
                    error = response.message;
                }

                if (response.jsonCode === 402) {
                    if (response.message === CONST.BANK_ACCOUNT.ERROR.MISSING_ROUTING_NUMBER
                        || response.message === CONST.BANK_ACCOUNT.ERROR.MAX_ROUTING_NUMBER
                    ) {
                        error = translateLocal('bankAccount.error.routingNumber');
                        achData.subStep = CONST.BANK_ACCOUNT.SETUP_TYPE.MANUAL;
                    } else if (response.message === CONST.BANK_ACCOUNT.ERROR.MISSING_INCORPORATION_STATE) {
                        error = translateLocal('bankAccount.error.incorporationState');
                    } else if (response.message === CONST.BANK_ACCOUNT.ERROR.MISSING_INCORPORATION_TYPE) {
                        error = translateLocal('bankAccount.error.companyType');
                    } else {
                        console.error(response.message);
                    }
                }

                if (lodashGet(achData, CONST.BANK_ACCOUNT.VERIFICATIONS.THROTTLED)) {
                    achData.disableFields = true;
                }
            }

            // Go to next step
            goToWithdrawalAccountSetupStep(nextStep, achData);

            if (error) {
                showBankAccountFormValidationError(error);
            }
        })
        .catch((response) => {
            Onyx.merge(ONYXKEYS.REIMBURSEMENT_ACCOUNT, {loading: false, achData: {...newACHData}});
            console.error(response.stack);
            Growl.error(translateLocal('common.genericErrorMessage'), 5000);
        });
}

function hideBankAccountErrors() {
    Onyx.merge(ONYXKEYS.REIMBURSEMENT_ACCOUNT, {error: '', existingOwnersList: ''});
}

function deleteBankAccount(bankAccountID, password) {
    API.DeleteBankAccount({bankAccountID, password})
        .then((response) => {
            console.log(response);
        });
}

export {
    activateWallet,
    addPersonalBankAccount,
    clearPlaidBankAccountsAndToken,
    fetchFreePlanVerifiedBankAccount,
    fetchOnfidoToken,
    fetchPlaidLinkToken,
    fetchUserWallet,
    getPlaidBankAccounts,
    goToWithdrawalAccountSetupStep,
    setupWithdrawalAccount,
    validateBankAccount,
<<<<<<< HEAD
    hideExistingOwnersError,
    deleteBankAccount,
=======
    hideBankAccountErrors,
    showBankAccountFormValidationError,
>>>>>>> daf00253
};<|MERGE_RESOLUTION|>--- conflicted
+++ resolved
@@ -10,11 +10,7 @@
 import promiseAllSettled from '../promiseAllSettled';
 import Growl from '../Growl';
 import {translateLocal} from '../translate';
-<<<<<<< HEAD
-import {DeleteBankAccount} from '../API';
-=======
 import Navigation from '../Navigation/Navigation';
->>>>>>> daf00253
 
 /**
  * List of bank accounts. This data should not be stored in Onyx since it contains unmasked PANs.
@@ -814,11 +810,7 @@
     goToWithdrawalAccountSetupStep,
     setupWithdrawalAccount,
     validateBankAccount,
-<<<<<<< HEAD
-    hideExistingOwnersError,
     deleteBankAccount,
-=======
     hideBankAccountErrors,
     showBankAccountFormValidationError,
->>>>>>> daf00253
 };