import {findFocusedRoute} from '@react-navigation/native';
import {format as timezoneFormat, toZonedTime} from 'date-fns-tz';
import {Str} from 'expensify-common';
import isEmpty from 'lodash/isEmpty';
import {DeviceEventEmitter, InteractionManager, Linking} from 'react-native';
import type {NullishDeep, OnyxCollection, OnyxEntry, OnyxUpdate} from 'react-native-onyx';
import Onyx from 'react-native-onyx';
import type {PartialDeep, ValueOf} from 'type-fest';
import type {Emoji} from '@assets/emojis/types';
import type {FileObject} from '@components/AttachmentModal';
import * as ActiveClientManager from '@libs/ActiveClientManager';
import * as API from '@libs/API';
import type {
    AddCommentOrAttachementParams,
    AddEmojiReactionParams,
    AddWorkspaceRoomParams,
    CompleteGuidedSetupParams,
    DeleteCommentParams,
    ExpandURLPreviewParams,
    ExportReportPDFParams,
    FlagCommentParams,
    GetNewerActionsParams,
    GetOlderActionsParams,
    GetReportPrivateNoteParams,
    InviteToGroupChatParams,
    InviteToRoomParams,
    LeaveRoomParams,
    MarkAsExportedParams,
    MarkAsUnreadParams,
    MoveIOUReportToExistingPolicyParams,
    OpenReportParams,
    OpenRoomMembersPageParams,
    ReadNewestActionParams,
    RemoveEmojiReactionParams,
    RemoveFromGroupChatParams,
    RemoveFromRoomParams,
    ReportExportParams,
    ResolveActionableMentionWhisperParams,
    ResolveActionableReportMentionWhisperParams,
    SearchForReportsParams,
    SearchForRoomsToMentionParams,
    TogglePinnedChatParams,
    UpdateChatNameParams,
    UpdateCommentParams,
    UpdateGroupChatAvatarParams,
    UpdateGroupChatMemberRolesParams,
    UpdatePolicyRoomNameParams,
    UpdateReportNotificationPreferenceParams,
    UpdateReportPrivateNoteParams,
    UpdateReportWriteCapabilityParams,
    UpdateRoomDescriptionParams,
} from '@libs/API/parameters';
import type ExportReportCSVParams from '@libs/API/parameters/ExportReportCSVParams';
import type UpdateRoomVisibilityParams from '@libs/API/parameters/UpdateRoomVisibilityParams';
import {READ_COMMANDS, WRITE_COMMANDS} from '@libs/API/types';
import * as ApiUtils from '@libs/ApiUtils';
import * as Browser from '@libs/Browser';
import * as CollectionUtils from '@libs/CollectionUtils';
import type {CustomRNImageManipulatorResult} from '@libs/cropOrRotateImage/types';
import DateUtils from '@libs/DateUtils';
import {prepareDraftComment} from '@libs/DraftCommentUtils';
import * as EmojiUtils from '@libs/EmojiUtils';
import * as Environment from '@libs/Environment/Environment';
import {getOldDotURLFromEnvironment} from '@libs/Environment/Environment';
import getEnvironment from '@libs/Environment/getEnvironment';
import type EnvironmentType from '@libs/Environment/getEnvironment/types';
import * as ErrorUtils from '@libs/ErrorUtils';
import {getMicroSecondOnyxErrorWithTranslationKey} from '@libs/ErrorUtils';
import fileDownload from '@libs/fileDownload';
import HttpUtils from '@libs/HttpUtils';
import isPublicScreenRoute from '@libs/isPublicScreenRoute';
import * as Localize from '@libs/Localize';
import Log from '@libs/Log';
import {registerPaginationConfig} from '@libs/Middleware/Pagination';
import {isOnboardingFlowName} from '@libs/Navigation/helpers/isNavigatorName';
import type {LinkToOptions} from '@libs/Navigation/helpers/linkTo/types';
import shouldOpenOnAdminRoom from '@libs/Navigation/helpers/shouldOpenOnAdminRoom';
import Navigation, {navigationRef} from '@libs/Navigation/Navigation';
import enhanceParameters from '@libs/Network/enhanceParameters';
import type {NetworkStatus} from '@libs/NetworkConnection';
import LocalNotification from '@libs/Notification/LocalNotification';
import {rand64} from '@libs/NumberUtils';
import Parser from '@libs/Parser';
import * as PersonalDetailsUtils from '@libs/PersonalDetailsUtils';
import * as PhoneNumber from '@libs/PhoneNumber';
import {extractPolicyIDFromPath, getPolicy} from '@libs/PolicyUtils';
import processReportIDDeeplink from '@libs/processReportIDDeeplink';
import Pusher from '@libs/Pusher';
import type {UserIsLeavingRoomEvent, UserIsTypingEvent} from '@libs/Pusher/types';
import * as ReportActionsUtils from '@libs/ReportActionsUtils';
import type {OptimisticAddCommentReportAction, OptimisticChatReport, OptimisticNewReport} from '@libs/ReportUtils';
import {
    buildOptimisticAddCommentReportAction,
    buildOptimisticChangeFieldAction,
    buildOptimisticChangePolicyReportAction,
    buildOptimisticChatReport,
    buildOptimisticCreatedReportAction,
    buildOptimisticExportIntegrationAction,
    buildOptimisticGroupChatReport,
    buildOptimisticMovedReportAction,
    buildOptimisticRenamedRoomReportAction,
    buildOptimisticReportPreview,
    buildOptimisticRoomDescriptionUpdatedReportAction,
    buildOptimisticSelfDMReport,
    buildOptimisticTaskCommentReportAction,
    buildOptimisticTaskReport,
    buildOptimisticTaskReportAction,
    canUserPerformWriteAction as canUserPerformWriteActionReportUtils,
    completeShortMention,
    findLastAccessedReport,
    findSelfDMReportID,
    formatReportLastMessageText,
    generateReportID,
    getChatByParticipants,
    getChildReportNotificationPreference,
    getDefaultNotificationPreferenceForReport,
    getExpenseReportStateAndStatus,
    getFieldViolation,
    getLastVisibleMessage,
    getOptimisticDataForParentReportAction,
    getOriginalReportID,
    getParsedComment,
    getPendingChatMembers,
    getPolicyExpenseChat,
    getReportFieldKey,
    getReportIDFromLink,
    getReportLastMessage,
    getReportLastVisibleActionCreated,
    getReportMetadata,
    getReportNotificationPreference,
    getReportTransactions,
    getReportViolations,
    getRouteFromLink,
    isChatThread as isChatThreadReportUtils,
    isConciergeChatReport,
    isExpenseReport,
    isGroupChat as isGroupChatReportUtils,
    isHiddenForCurrentUser,
    isIOUReportUsingReport,
    isMoneyRequestReport,
    isSelfDM,
    isValidReportIDFromPath,
} from '@libs/ReportUtils';
import shouldSkipDeepLinkNavigation from '@libs/shouldSkipDeepLinkNavigation';
import {getNavatticURL} from '@libs/TourUtils';
import {addTrailingForwardSlash} from '@libs/Url';
import {generateAccountID} from '@libs/UserUtils';
import Visibility from '@libs/Visibility';
import CONFIG from '@src/CONFIG';
import type {OnboardingAccounting, OnboardingCompanySize} from '@src/CONST';
import CONST from '@src/CONST';
import ONYXKEYS from '@src/ONYXKEYS';
import type {Route} from '@src/ROUTES';
import ROUTES from '@src/ROUTES';
import INPUT_IDS from '@src/types/form/NewRoomForm';
import type {
    DismissedProductTraining,
    IntroSelected,
    InvitedEmailsToAccountIDs,
    NewGroupChatDraft,
    Onboarding,
    OnboardingPurpose,
    PersonalDetails,
    PersonalDetailsList,
    Policy,
    PolicyReportField,
    QuickAction,
    RecentlyUsedReportFields,
    Report,
    ReportAction,
    ReportActionReactions,
    ReportUserIsTyping,
    Transaction,
} from '@src/types/onyx';
import type {Decision} from '@src/types/onyx/OriginalMessage';
import type {ConnectionName} from '@src/types/onyx/Policy';
import type {NotificationPreference, Participants, Participant as ReportParticipant, RoomVisibility, WriteCapability} from '@src/types/onyx/Report';
import type {Message, ReportActions} from '@src/types/onyx/ReportAction';
import {isEmptyObject} from '@src/types/utils/EmptyObject';
import {clearByKey} from './CachedPDFPaths';
import {close} from './Modal';
import navigateFromNotification from './navigateFromNotification';
import {
    createUpdateCommentMatcher,
    resolveCommentDeletionConflicts,
    resolveDuplicationConflictAction,
    resolveEditCommentWithNewAddCommentRequest,
    resolveOpenReportDuplicationConflictAction,
} from './RequestConflictUtils';
import {canAnonymousUserAccessRoute, hasAuthToken, isAnonymousUser, signOutAndRedirectToSignIn, waitForUserSignIn} from './Session';
import {isOnboardingFlowCompleted, onServerDataReady, setOnboardingErrorMessage} from './Welcome';
import {startOnboardingFlow} from './Welcome/OnboardingFlow';

type SubscriberCallback = (isFromCurrentUser: boolean, reportActionID: string | undefined) => void;

type ActionSubscriber = {
    reportID: string;
    callback: SubscriberCallback;
};

type Video = {
    url: string;
    thumbnailUrl: string;
    duration: number;
    width: number;
    height: number;
};

type TaskMessage = Required<Pick<AddCommentOrAttachementParams, 'reportID' | 'reportActionID' | 'reportComment'>>;

type TaskForParameters =
    | {
          type: 'task';
          task: string;
          taskReportID: string;
          parentReportID: string;
          parentReportActionID: string;
          assigneeChatReportID?: string;
          createdTaskReportActionID: string;
          completedTaskReportActionID?: string;
          title: string;
          description: string;
      }
    | ({
          type: 'message';
      } & TaskMessage);

type GuidedSetupData = Array<
    | ({type: 'message'} & AddCommentOrAttachementParams)
    | TaskForParameters
    | ({
          type: 'video';
      } & Video &
          AddCommentOrAttachementParams)
>;

type ReportError = {
    type?: string;
};
const addNewMessageWithText = new Set<string>([WRITE_COMMANDS.ADD_COMMENT, WRITE_COMMANDS.ADD_TEXT_AND_ATTACHMENT]);
let conciergeChatReportID: string | undefined;
let currentUserAccountID = -1;
let currentUserEmail: string | undefined;
Onyx.connect({
    key: ONYXKEYS.SESSION,
    callback: (value) => {
        // When signed out, val is undefined
        if (!value?.accountID) {
            conciergeChatReportID = undefined;
            return;
        }
        currentUserEmail = value.email;
        currentUserAccountID = value.accountID;
    },
});

Onyx.connect({
    key: ONYXKEYS.DERIVED.CONCIERGE_CHAT_REPORT_ID,
    callback: (value) => (conciergeChatReportID = value),
});

let preferredSkinTone: number = CONST.EMOJI_DEFAULT_SKIN_TONE;
Onyx.connect({
    key: ONYXKEYS.PREFERRED_EMOJI_SKIN_TONE,
    callback: (value) => {
        preferredSkinTone = EmojiUtils.getPreferredSkinToneIndex(value);
    },
});

// map of reportID to all reportActions for that report
const allReportActions: OnyxCollection<ReportActions> = {};

Onyx.connect({
    key: ONYXKEYS.COLLECTION.REPORT_ACTIONS,
    callback: (actions, key) => {
        if (!key || !actions) {
            return;
        }
        const reportID = CollectionUtils.extractCollectionItemID(key);
        allReportActions[reportID] = actions;
    },
});

let allReports: OnyxCollection<Report>;
Onyx.connect({
    key: ONYXKEYS.COLLECTION.REPORT,
    waitForCollectionCallback: true,
    callback: (value) => {
        allReports = value;
    },
});

let isNetworkOffline = false;
let networkStatus: NetworkStatus;
Onyx.connect({
    key: ONYXKEYS.NETWORK,
    callback: (value) => {
        isNetworkOffline = value?.isOffline ?? false;
        networkStatus = value?.networkStatus ?? CONST.NETWORK.NETWORK_STATUS.UNKNOWN;
    },
});

let allPersonalDetails: OnyxEntry<PersonalDetailsList> = {};
Onyx.connect({
    key: ONYXKEYS.PERSONAL_DETAILS_LIST,
    callback: (value) => {
        allPersonalDetails = value ?? {};
    },
});

const draftNoteMap: OnyxCollection<string> = {};
Onyx.connect({
    key: ONYXKEYS.COLLECTION.PRIVATE_NOTES_DRAFT,
    callback: (value, key) => {
        if (!key) {
            return;
        }

        const reportID = key.replace(ONYXKEYS.COLLECTION.PRIVATE_NOTES_DRAFT, '');
        draftNoteMap[reportID] = value;
    },
});

const typingWatchTimers: Record<string, NodeJS.Timeout> = {};

let reportIDDeeplinkedFromOldDot: string | undefined;
Linking.getInitialURL().then((url) => {
    reportIDDeeplinkedFromOldDot = processReportIDDeeplink(url ?? '');
});

let lastVisitedPath: string | undefined;
Onyx.connect({
    key: ONYXKEYS.LAST_VISITED_PATH,
    callback: (value) => {
        if (!value) {
            return;
        }
        lastVisitedPath = value;
    },
});

let allRecentlyUsedReportFields: OnyxEntry<RecentlyUsedReportFields> = {};
Onyx.connect({
    key: ONYXKEYS.RECENTLY_USED_REPORT_FIELDS,
    callback: (val) => (allRecentlyUsedReportFields = val),
});

let quickAction: OnyxEntry<QuickAction> = {};
Onyx.connect({
    key: ONYXKEYS.NVP_QUICK_ACTION_GLOBAL_CREATE,
    callback: (val) => (quickAction = val),
});

let onboarding: OnyxEntry<Onboarding>;
Onyx.connect({
    key: ONYXKEYS.NVP_ONBOARDING,
    callback: (val) => {
        if (Array.isArray(val)) {
            return;
        }
        onboarding = val;
    },
});

let introSelected: OnyxEntry<IntroSelected> = {};
Onyx.connect({
    key: ONYXKEYS.NVP_INTRO_SELECTED,
    callback: (val) => (introSelected = val),
});

let allReportDraftComments: Record<string, string | undefined> = {};
Onyx.connect({
    key: ONYXKEYS.COLLECTION.REPORT_DRAFT_COMMENT,
    waitForCollectionCallback: true,
    callback: (value) => (allReportDraftComments = value),
});

let nvpDismissedProductTraining: OnyxEntry<DismissedProductTraining>;
Onyx.connect({
    key: ONYXKEYS.NVP_DISMISSED_PRODUCT_TRAINING,
    callback: (value) => (nvpDismissedProductTraining = value),
});

let environmentURL: string;
Environment.getEnvironmentURL().then((url: string) => (environmentURL = url));

let environment: EnvironmentType;
getEnvironment().then((env) => {
    environment = env;
});

registerPaginationConfig({
    initialCommand: WRITE_COMMANDS.OPEN_REPORT,
    previousCommand: READ_COMMANDS.GET_OLDER_ACTIONS,
    nextCommand: READ_COMMANDS.GET_NEWER_ACTIONS,
    resourceCollectionKey: ONYXKEYS.COLLECTION.REPORT_ACTIONS,
    pageCollectionKey: ONYXKEYS.COLLECTION.REPORT_ACTIONS_PAGES,
    sortItems: (reportActions, reportID) => {
        const report = allReports?.[`${ONYXKEYS.COLLECTION.REPORT}${reportID}`];
        const canUserPerformWriteAction = canUserPerformWriteActionReportUtils(report);
        return ReportActionsUtils.getSortedReportActionsForDisplay(reportActions, canUserPerformWriteAction, true);
    },
    getItemID: (reportAction) => reportAction.reportActionID,
});

function clearGroupChat() {
    Onyx.set(ONYXKEYS.NEW_GROUP_CHAT_DRAFT, null);
}

function startNewChat() {
    clearGroupChat();
    Navigation.navigate(ROUTES.NEW);
}

/** Get the private pusher channel name for a Report. */
function getReportChannelName(reportID: string): string {
    return `${CONST.PUSHER.PRIVATE_REPORT_CHANNEL_PREFIX}${reportID}${CONFIG.PUSHER.SUFFIX}`;
}

/**
 * There are 2 possibilities that we can receive via pusher for a user's typing/leaving status:
 * 1. The "new" way from New Expensify is passed as {[login]: Boolean} (e.g. {yuwen@expensify.com: true}), where the value
 * is whether the user with that login is typing/leaving on the report or not.
 * 2. The "old" way from e.com which is passed as {userLogin: login} (e.g. {userLogin: bstites@expensify.com})
 *
 * This method makes sure that no matter which we get, we return the "new" format
 */
function getNormalizedStatus(typingStatus: UserIsTypingEvent | UserIsLeavingRoomEvent): ReportUserIsTyping {
    let normalizedStatus: ReportUserIsTyping;

    if (typingStatus.userLogin) {
        normalizedStatus = {[typingStatus.userLogin]: true};
    } else {
        normalizedStatus = typingStatus;
    }

    return normalizedStatus;
}

/** Initialize our pusher subscriptions to listen for someone typing in a report. */
function subscribeToReportTypingEvents(reportID: string) {
    if (!reportID) {
        return;
    }

    // Make sure we have a clean Typing indicator before subscribing to typing events
    Onyx.set(`${ONYXKEYS.COLLECTION.REPORT_USER_IS_TYPING}${reportID}`, {});

    const pusherChannelName = getReportChannelName(reportID);
    Pusher.subscribe(pusherChannelName, Pusher.TYPE.USER_IS_TYPING, (typingStatus) => {
        // If the pusher message comes from OldDot, we expect the typing status to be keyed by user
        // login OR by 'Concierge'. If the pusher message comes from NewDot, it is keyed by accountID
        // since personal details are keyed by accountID.
        const normalizedTypingStatus = getNormalizedStatus(typingStatus);
        const accountIDOrLogin = Object.keys(normalizedTypingStatus).at(0);

        if (!accountIDOrLogin) {
            return;
        }

        // Don't show the typing indicator if the user is typing on another platform
        if (Number(accountIDOrLogin) === currentUserAccountID) {
            return;
        }

        // Use a combo of the reportID and the accountID or login as a key for holding our timers.
        const reportUserIdentifier = `${reportID}-${accountIDOrLogin}`;
        clearTimeout(typingWatchTimers[reportUserIdentifier]);
        Onyx.merge(`${ONYXKEYS.COLLECTION.REPORT_USER_IS_TYPING}${reportID}`, normalizedTypingStatus);

        // Wait for 1.5s of no additional typing events before setting the status back to false.
        typingWatchTimers[reportUserIdentifier] = setTimeout(() => {
            const typingStoppedStatus: ReportUserIsTyping = {};
            typingStoppedStatus[accountIDOrLogin] = false;
            Onyx.merge(`${ONYXKEYS.COLLECTION.REPORT_USER_IS_TYPING}${reportID}`, typingStoppedStatus);
            delete typingWatchTimers[reportUserIdentifier];
        }, 1500);
    }).catch((error: ReportError) => {
        Log.hmmm('[Report] Failed to initially subscribe to Pusher channel', {errorType: error.type, pusherChannelName});
    });
}

/** Initialize our pusher subscriptions to listen for someone leaving a room. */
function subscribeToReportLeavingEvents(reportID: string | undefined) {
    if (!reportID) {
        return;
    }

    // Make sure we have a clean Leaving indicator before subscribing to leaving events
    Onyx.set(`${ONYXKEYS.COLLECTION.REPORT_USER_IS_LEAVING_ROOM}${reportID}`, false);

    const pusherChannelName = getReportChannelName(reportID);
    Pusher.subscribe(pusherChannelName, Pusher.TYPE.USER_IS_LEAVING_ROOM, (leavingStatus: UserIsLeavingRoomEvent) => {
        // If the pusher message comes from OldDot, we expect the leaving status to be keyed by user
        // login OR by 'Concierge'. If the pusher message comes from NewDot, it is keyed by accountID
        // since personal details are keyed by accountID.
        const normalizedLeavingStatus = getNormalizedStatus(leavingStatus);
        const accountIDOrLogin = Object.keys(normalizedLeavingStatus).at(0);

        if (!accountIDOrLogin) {
            return;
        }

        if (Number(accountIDOrLogin) !== currentUserAccountID) {
            return;
        }

        Onyx.merge(`${ONYXKEYS.COLLECTION.REPORT_USER_IS_LEAVING_ROOM}${reportID}`, true);
    }).catch((error: ReportError) => {
        Log.hmmm('[Report] Failed to initially subscribe to Pusher channel', {errorType: error.type, pusherChannelName});
    });
}

/**
 * Remove our pusher subscriptions to listen for someone typing in a report.
 */
function unsubscribeFromReportChannel(reportID: string) {
    if (!reportID) {
        return;
    }

    const pusherChannelName = getReportChannelName(reportID);
    Onyx.set(`${ONYXKEYS.COLLECTION.REPORT_USER_IS_TYPING}${reportID}`, {});
    Pusher.unsubscribe(pusherChannelName, Pusher.TYPE.USER_IS_TYPING);
}

/**
 * Remove our pusher subscriptions to listen for someone leaving a report.
 */
function unsubscribeFromLeavingRoomReportChannel(reportID: string | undefined) {
    if (!reportID) {
        return;
    }

    const pusherChannelName = getReportChannelName(reportID);
    Onyx.set(`${ONYXKEYS.COLLECTION.REPORT_USER_IS_LEAVING_ROOM}${reportID}`, false);
    Pusher.unsubscribe(pusherChannelName, Pusher.TYPE.USER_IS_LEAVING_ROOM);
}

// New action subscriber array for report pages
let newActionSubscribers: ActionSubscriber[] = [];

/**
 * Enables the Report actions file to let the ReportActionsView know that a new comment has arrived in realtime for the current report
 * Add subscriber for report id
 * @returns Remove subscriber for report id
 */
function subscribeToNewActionEvent(reportID: string, callback: SubscriberCallback): () => void {
    newActionSubscribers.push({callback, reportID});
    return () => {
        newActionSubscribers = newActionSubscribers.filter((subscriber) => subscriber.reportID !== reportID);
    };
}

/** Notify the ReportActionsView that a new comment has arrived */
function notifyNewAction(reportID: string | undefined, accountID?: number, reportActionID?: string) {
    const actionSubscriber = newActionSubscribers.find((subscriber) => subscriber.reportID === reportID);
    if (!actionSubscriber) {
        return;
    }
    const isFromCurrentUser = accountID === currentUserAccountID;
    actionSubscriber.callback(isFromCurrentUser, reportActionID);
}

/**
 * Add up to two report actions to a report. This method can be called for the following situations:
 *
 * - Adding one comment
 * - Adding one attachment
 * - Add both a comment and attachment simultaneously
 */
function addActions(reportID: string, text = '', file?: FileObject) {
    let reportCommentText = '';
    let reportCommentAction: OptimisticAddCommentReportAction | undefined;
    let attachmentAction: OptimisticAddCommentReportAction | undefined;
    let commandName: typeof WRITE_COMMANDS.ADD_COMMENT | typeof WRITE_COMMANDS.ADD_ATTACHMENT | typeof WRITE_COMMANDS.ADD_TEXT_AND_ATTACHMENT = WRITE_COMMANDS.ADD_COMMENT;

    if (text && !file) {
        const reportComment = buildOptimisticAddCommentReportAction(text, undefined, undefined, undefined, undefined, reportID);
        reportCommentAction = reportComment.reportAction;
        reportCommentText = reportComment.commentText;
    }

    if (file) {
        // When we are adding an attachment we will call AddAttachment.
        // It supports sending an attachment with an optional comment and AddComment supports adding a single text comment only.
        commandName = WRITE_COMMANDS.ADD_ATTACHMENT;
        const attachment = buildOptimisticAddCommentReportAction(text, file, undefined, undefined, undefined, reportID);
        attachmentAction = attachment.reportAction;
    }

    if (text && file) {
        // When there is both text and a file, the text for the report comment needs to be parsed)
        reportCommentText = getParsedComment(text ?? '', {reportID});

        // And the API command needs to go to the new API which supports combining both text and attachments in a single report action
        commandName = WRITE_COMMANDS.ADD_TEXT_AND_ATTACHMENT;
    }

    // Always prefer the file as the last action over text
    const lastAction = attachmentAction ?? reportCommentAction;
    const currentTime = DateUtils.getDBTimeWithSkew();
    const lastComment = ReportActionsUtils.getReportActionMessage(lastAction);
    const lastCommentText = formatReportLastMessageText(lastComment?.text ?? '');

    const optimisticReport: Partial<Report> = {
        lastVisibleActionCreated: lastAction?.created,
        lastMessageText: lastCommentText,
        lastMessageHtml: lastCommentText,
        lastActorAccountID: currentUserAccountID,
        lastReadTime: currentTime,
    };

    const report = allReports?.[`${ONYXKEYS.COLLECTION.REPORT}${reportID}`];
    const shouldUpdateNotificationPreference = !isEmptyObject(report) && isHiddenForCurrentUser(report);
    if (shouldUpdateNotificationPreference) {
        optimisticReport.participants = {
            [currentUserAccountID]: {notificationPreference: getDefaultNotificationPreferenceForReport(report)},
        };
    }

    // Optimistically add the new actions to the store before waiting to save them to the server
    const optimisticReportActions: OnyxCollection<OptimisticAddCommentReportAction> = {};

    // Only add the reportCommentAction when there is no file attachment. If there is both a file attachment and text, that will all be contained in the attachmentAction.
    if (text && reportCommentAction?.reportActionID && !file) {
        optimisticReportActions[reportCommentAction.reportActionID] = reportCommentAction;
    }
    if (file && attachmentAction?.reportActionID) {
        optimisticReportActions[attachmentAction.reportActionID] = attachmentAction;
    }

    const parameters: AddCommentOrAttachementParams = {
        reportID,
        reportActionID: file ? attachmentAction?.reportActionID : reportCommentAction?.reportActionID,
        commentReportActionID: file && reportCommentAction ? reportCommentAction.reportActionID : null,
        reportComment: reportCommentText,
        file,
        clientCreatedTime: file ? attachmentAction?.created : reportCommentAction?.created,
        idempotencyKey: Str.guid(),
    };

    if (reportIDDeeplinkedFromOldDot === reportID && isConciergeChatReport(report)) {
        parameters.isOldDotConciergeChat = true;
    }

    const optimisticData: OnyxUpdate[] = [
        {
            onyxMethod: Onyx.METHOD.MERGE,
            key: `${ONYXKEYS.COLLECTION.REPORT}${reportID}`,
            value: optimisticReport,
        },
        {
            onyxMethod: Onyx.METHOD.MERGE,
            key: `${ONYXKEYS.COLLECTION.REPORT_ACTIONS}${reportID}`,
            value: optimisticReportActions as ReportActions,
        },
    ];

    const successReportActions: OnyxCollection<NullishDeep<ReportAction>> = {};

    Object.entries(optimisticReportActions).forEach(([actionKey]) => {
        successReportActions[actionKey] = {pendingAction: null, isOptimisticAction: null};
    });

    const successData: OnyxUpdate[] = [
        {
            onyxMethod: Onyx.METHOD.MERGE,
            key: `${ONYXKEYS.COLLECTION.REPORT_ACTIONS}${reportID}`,
            value: successReportActions,
        },
    ];

    let failureReport: Partial<Report> = {
        lastMessageText: '',
        lastVisibleActionCreated: '',
    };
    const {lastMessageText = ''} = ReportActionsUtils.getLastVisibleMessage(reportID);
    if (lastMessageText) {
        const lastVisibleAction = ReportActionsUtils.getLastVisibleAction(reportID);
        const lastVisibleActionCreated = lastVisibleAction?.created;
        const lastActorAccountID = lastVisibleAction?.actorAccountID;
        failureReport = {
            lastMessageText,
            lastVisibleActionCreated,
            lastActorAccountID,
        };
    }

    const failureReportActions: Record<string, OptimisticAddCommentReportAction> = {};

    Object.entries(optimisticReportActions).forEach(([actionKey, action]) => {
        failureReportActions[actionKey] = {
            // eslint-disable-next-line @typescript-eslint/non-nullable-type-assertion-style
            ...(action as OptimisticAddCommentReportAction),
            errors: ErrorUtils.getMicroSecondOnyxErrorWithTranslationKey('report.genericAddCommentFailureMessage'),
        };
    });

    const failureData: OnyxUpdate[] = [
        {
            onyxMethod: Onyx.METHOD.MERGE,
            key: `${ONYXKEYS.COLLECTION.REPORT}${reportID}`,
            value: failureReport,
        },
        {
            onyxMethod: Onyx.METHOD.MERGE,
            key: `${ONYXKEYS.COLLECTION.REPORT_ACTIONS}${reportID}`,
            value: failureReportActions as ReportActions,
        },
    ];

    // Update optimistic data for parent report action if the report is a child report
    const optimisticParentReportData = getOptimisticDataForParentReportAction(reportID, currentTime, CONST.RED_BRICK_ROAD_PENDING_ACTION.ADD);
    optimisticParentReportData.forEach((parentReportData) => {
        if (isEmptyObject(parentReportData)) {
            return;
        }
        optimisticData.push(parentReportData);
    });

    // Update the timezone if it's been 5 minutes from the last time the user added a comment
    if (DateUtils.canUpdateTimezone() && currentUserAccountID) {
        const timezone = DateUtils.getCurrentTimezone();
        parameters.timezone = JSON.stringify(timezone);
        optimisticData.push({
            onyxMethod: Onyx.METHOD.MERGE,
            key: ONYXKEYS.PERSONAL_DETAILS_LIST,
            value: {[currentUserAccountID]: {timezone}},
        });
        DateUtils.setTimezoneUpdated();
    }

    API.write(commandName, parameters, {
        optimisticData,
        successData,
        failureData,
    });
    notifyNewAction(reportID, lastAction?.actorAccountID, lastAction?.reportActionID);
}

/** Add an attachment and optional comment. */
function addAttachment(reportID: string, file: FileObject, text = '') {
    addActions(reportID, text, file);
}

/** Add a single comment to a report */
function addComment(reportID: string, text: string) {
    addActions(reportID, text);
}

function reportActionsExist(reportID: string): boolean {
    return allReportActions?.[reportID] !== undefined;
}

function updateChatName(reportID: string, reportName: string, type: typeof CONST.REPORT.CHAT_TYPE.GROUP | typeof CONST.REPORT.CHAT_TYPE.TRIP_ROOM) {
    const optimisticData: OnyxUpdate[] = [
        {
            onyxMethod: Onyx.METHOD.MERGE,
            key: `${ONYXKEYS.COLLECTION.REPORT}${reportID}`,
            value: {
                reportName,
                pendingFields: {
                    reportName: CONST.RED_BRICK_ROAD_PENDING_ACTION.UPDATE,
                },
                errorFields: {
                    reportName: null,
                },
            },
        },
    ];

    const successData: OnyxUpdate[] = [
        {
            onyxMethod: Onyx.METHOD.MERGE,
            key: `${ONYXKEYS.COLLECTION.REPORT}${reportID}`,
            value: {
                pendingFields: {
                    reportName: null,
                },
            },
        },
    ];
    const failureData: OnyxUpdate[] = [
        {
            onyxMethod: Onyx.METHOD.MERGE,
            key: `${ONYXKEYS.COLLECTION.REPORT}${reportID}`,
            value: {
                reportName: allReports?.[`${ONYXKEYS.COLLECTION.REPORT}${reportID}`]?.reportName ?? null,
                pendingFields: {
                    reportName: null,
                },
            },
        },
    ];

    const command = type === CONST.REPORT.CHAT_TYPE.GROUP ? WRITE_COMMANDS.UPDATE_GROUP_CHAT_NAME : WRITE_COMMANDS.UPDATE_TRIP_ROOM_NAME;
    const parameters: UpdateChatNameParams = {reportName, reportID};

    API.write(command, parameters, {optimisticData, successData, failureData});
}

function updateGroupChatAvatar(reportID: string, file?: File | CustomRNImageManipulatorResult) {
    // If we have no file that means we are removing the avatar.
    const optimisticData: OnyxUpdate[] = [
        {
            onyxMethod: Onyx.METHOD.MERGE,
            key: `${ONYXKEYS.COLLECTION.REPORT}${reportID}`,
            value: {
                avatarUrl: file ? file?.uri ?? '' : null,
                pendingFields: {
                    avatar: CONST.RED_BRICK_ROAD_PENDING_ACTION.UPDATE,
                },
                errorFields: {
                    avatar: null,
                },
            },
        },
    ];

    const fetchedReport = allReports?.[`${ONYXKEYS.COLLECTION.REPORT}${reportID}`];
    const failureData: OnyxUpdate[] = [
        {
            onyxMethod: Onyx.METHOD.MERGE,
            key: `${ONYXKEYS.COLLECTION.REPORT}${reportID}`,
            value: {
                avatarUrl: fetchedReport?.avatarUrl ?? null,
                pendingFields: {
                    avatar: null,
                },
            },
        },
    ];

    const successData: OnyxUpdate[] = [
        {
            onyxMethod: Onyx.METHOD.MERGE,
            key: `${ONYXKEYS.COLLECTION.REPORT}${reportID}`,
            value: {
                pendingFields: {
                    avatar: null,
                },
            },
        },
    ];
    const parameters: UpdateGroupChatAvatarParams = {file, reportID};
    API.write(WRITE_COMMANDS.UPDATE_GROUP_CHAT_AVATAR, parameters, {optimisticData, failureData, successData});
}

/**
 * Clear error and pending fields for the report avatar
 */
function clearAvatarErrors(reportID: string) {
    Onyx.merge(`${ONYXKEYS.COLLECTION.REPORT}${reportID}`, {
        errorFields: {
            avatar: null,
        },
    });
}

/**
 * Gets the latest page of report actions and updates the last read message
 * If a chat with the passed reportID is not found, we will create a chat based on the passed participantList
 *
 * @param reportID The ID of the report to open
 * @param reportActionID The ID used to fetch a specific range of report actions related to the current reportActionID when opening a chat.
 * @param participantLoginList The list of users that are included in a new chat, not including the user creating it
 * @param newReportObject The optimistic report object created when making a new chat, saved as optimistic data
 * @param parentReportActionID The parent report action that a thread was created from (only passed for new threads)
 * @param isFromDeepLink Whether or not this report is being opened from a deep link
 * @param participantAccountIDList The list of accountIDs that are included in a new chat, not including the user creating it
 */
function openReport(
    reportID: string | undefined,
    reportActionID?: string,
    participantLoginList: string[] = [],
    newReportObject?: OptimisticChatReport,
    parentReportActionID?: string,
    isFromDeepLink = false,
    participantAccountIDList: number[] = [],
    avatar?: File | CustomRNImageManipulatorResult,
) {
    if (!reportID) {
        return;
    }

    const optimisticReport = reportActionsExist(reportID)
        ? {}
        : {
              reportName: allReports?.[`${ONYXKEYS.COLLECTION.REPORT}${reportID}`]?.reportName ?? CONST.REPORT.DEFAULT_REPORT_NAME,
          };

    const optimisticData: OnyxUpdate[] = [
        {
            onyxMethod: Onyx.METHOD.MERGE,
            key: `${ONYXKEYS.COLLECTION.REPORT}${reportID}`,
            value: optimisticReport,
        },
        {
            onyxMethod: Onyx.METHOD.MERGE,
            key: `${ONYXKEYS.COLLECTION.REPORT_METADATA}${reportID}`,
            value: {
                isLoadingInitialReportActions: true,
                isLoadingOlderReportActions: false,
                hasLoadingOlderReportActionsError: false,
                isLoadingNewerReportActions: false,
                hasLoadingNewerReportActionsError: false,
            },
        },
    ];

    const successData: OnyxUpdate[] = [
        {
            onyxMethod: Onyx.METHOD.MERGE,
            key: `${ONYXKEYS.COLLECTION.REPORT}${reportID}`,
            value: {
                errorFields: {
                    notFound: null,
                },
            },
        },
        {
            onyxMethod: Onyx.METHOD.MERGE,
            key: `${ONYXKEYS.COLLECTION.REPORT_METADATA}${reportID}`,
            value: {
                isLoadingInitialReportActions: false,
            },
        },
    ];

    const failureData: OnyxUpdate[] = [
        {
            onyxMethod: Onyx.METHOD.MERGE,
            key: `${ONYXKEYS.COLLECTION.REPORT_METADATA}${reportID}`,
            value: {
                isLoadingInitialReportActions: false,
            },
        },
    ];

    const finallyData: OnyxUpdate[] = [];

    const parameters: OpenReportParams = {
        reportID,
        reportActionID,
        emailList: participantLoginList ? participantLoginList.join(',') : '',
        accountIDList: participantAccountIDList ? participantAccountIDList.join(',') : '',
        parentReportActionID,
    };

    const isInviteOnboardingComplete = introSelected?.isInviteOnboardingComplete ?? false;
    const isOnboardingCompleted = onboarding?.hasCompletedGuidedSetupFlow ?? false;

    // Prepare guided setup data only when nvp_introSelected is set and onboarding is not completed
    // OldDot users will never have nvp_introSelected set, so they will not see guided setup messages
    if (introSelected && !isOnboardingCompleted && !isInviteOnboardingComplete) {
        const {choice, inviteType} = introSelected;
        const isInviteIOUorInvoice = inviteType === CONST.ONBOARDING_INVITE_TYPES.IOU || inviteType === CONST.ONBOARDING_INVITE_TYPES.INVOICE;
        const isInviteChoiceCorrect = choice === CONST.ONBOARDING_CHOICES.ADMIN || choice === CONST.ONBOARDING_CHOICES.SUBMIT || choice === CONST.ONBOARDING_CHOICES.CHAT_SPLIT;

        if (isInviteChoiceCorrect && !isInviteIOUorInvoice) {
            const onboardingMessage = CONST.ONBOARDING_MESSAGES[choice];
            if (choice === CONST.ONBOARDING_CHOICES.CHAT_SPLIT) {
                const updatedTasks = onboardingMessage.tasks.map((task) => (task.type === 'startChat' ? {...task, autoCompleted: true} : task));
                onboardingMessage.tasks = updatedTasks;
            }

            const onboardingData = prepareOnboardingOnyxData(choice, onboardingMessage);

            if (onboardingData) {
                optimisticData.push(...onboardingData.optimisticData, {
                    onyxMethod: Onyx.METHOD.MERGE,
                    key: ONYXKEYS.NVP_INTRO_SELECTED,
                    value: {
                        isInviteOnboardingComplete: true,
                    },
                });

                successData.push(...onboardingData.successData);

                failureData.push(...onboardingData.failureData);

                parameters.guidedSetupData = JSON.stringify(onboardingData.guidedSetupData);
            }
        }
    }

    const isGroupChat = isGroupChatReportUtils(newReportObject);
    if (isGroupChat) {
        parameters.chatType = CONST.REPORT.CHAT_TYPE.GROUP;
        parameters.groupChatAdminLogins = currentUserEmail;
        parameters.optimisticAccountIDList = Object.keys(newReportObject?.participants ?? {}).join(',');
        parameters.reportName = newReportObject?.reportName ?? '';

        // If we have an avatar then include it with the parameters
        if (avatar) {
            parameters.file = avatar;
        }

        InteractionManager.runAfterInteractions(() => {
            clearGroupChat();
        });
    }

    if (isFromDeepLink) {
        parameters.shouldRetry = false;
    }

    // If we are creating a new report, we need to add the optimistic report data and a report action
    const isCreatingNewReport = !isEmptyObject(newReportObject);
    if (isCreatingNewReport) {
        // Change the method to set for new reports because it doesn't exist yet, is faster,
        // and we need the data to be available when we navigate to the chat page
        const optimisticDataItem = optimisticData.at(0);
        if (optimisticDataItem) {
            optimisticDataItem.onyxMethod = Onyx.METHOD.SET;
            optimisticDataItem.value = {
                ...optimisticReport,
                reportName: CONST.REPORT.DEFAULT_REPORT_NAME,
                ...newReportObject,
                pendingFields: {
                    createChat: CONST.RED_BRICK_ROAD_PENDING_ACTION.ADD,
                    ...(isGroupChat && {reportName: CONST.RED_BRICK_ROAD_PENDING_ACTION.ADD}),
                },
            };
        }

        let emailCreatingAction: string = CONST.REPORT.OWNER_EMAIL_FAKE;
        if (newReportObject.ownerAccountID && newReportObject.ownerAccountID !== CONST.REPORT.OWNER_ACCOUNT_ID_FAKE) {
            emailCreatingAction = allPersonalDetails?.[newReportObject.ownerAccountID]?.login ?? '';
        }
        const optimisticCreatedAction = buildOptimisticCreatedReportAction(emailCreatingAction);
        optimisticData.push(
            {
                onyxMethod: Onyx.METHOD.SET,
                key: `${ONYXKEYS.COLLECTION.REPORT_ACTIONS}${reportID}`,
                value: {[optimisticCreatedAction.reportActionID]: optimisticCreatedAction},
            },
            {
                onyxMethod: Onyx.METHOD.SET,
                key: `${ONYXKEYS.COLLECTION.REPORT_METADATA}${reportID}`,
                value: {
                    isOptimisticReport: true,
                },
            },
        );
        successData.push(
            {
                onyxMethod: Onyx.METHOD.MERGE,
                key: `${ONYXKEYS.COLLECTION.REPORT_ACTIONS}${reportID}`,
                value: {[optimisticCreatedAction.reportActionID]: {pendingAction: null}},
            },
            {
                onyxMethod: Onyx.METHOD.MERGE,
                key: `${ONYXKEYS.COLLECTION.REPORT_METADATA}${reportID}`,
                value: {
                    isOptimisticReport: false,
                },
            },
        );

        // Add optimistic personal details for new participants
        const optimisticPersonalDetails: OnyxEntry<PersonalDetailsList> = {};
        const settledPersonalDetails: OnyxEntry<PersonalDetailsList> = {};
        const redundantParticipants: Record<number, null> = {};
        const participantAccountIDs = PersonalDetailsUtils.getAccountIDsByLogins(participantLoginList);
        participantLoginList.forEach((login, index) => {
            const accountID = participantAccountIDs.at(index) ?? -1;
            const isOptimisticAccount = !allPersonalDetails?.[accountID];

            if (!isOptimisticAccount) {
                return;
            }

            optimisticPersonalDetails[accountID] = {
                login,
                accountID,
                displayName: login,
                isOptimisticPersonalDetail: true,
            };
            settledPersonalDetails[accountID] = null;

            // BE will send different participants. We clear the optimistic ones to avoid duplicated entries
            redundantParticipants[accountID] = null;
        });

        successData.push(
            {
                onyxMethod: Onyx.METHOD.MERGE,
                key: `${ONYXKEYS.COLLECTION.REPORT}${reportID}`,
                value: {
                    participants: redundantParticipants,
                    pendingFields: {
                        createChat: null,
                        reportName: null,
                    },
                    errorFields: {
                        createChat: null,
                    },
                },
            },
            {
                onyxMethod: Onyx.METHOD.MERGE,
                key: `${ONYXKEYS.COLLECTION.REPORT_METADATA}${reportID}`,
                value: {
                    isOptimisticReport: false,
                },
            },
        );

        optimisticData.push({
            onyxMethod: Onyx.METHOD.MERGE,
            key: ONYXKEYS.PERSONAL_DETAILS_LIST,
            value: optimisticPersonalDetails,
        });
        successData.push({
            onyxMethod: Onyx.METHOD.MERGE,
            key: ONYXKEYS.PERSONAL_DETAILS_LIST,
            value: settledPersonalDetails,
        });
        failureData.push({
            onyxMethod: Onyx.METHOD.MERGE,
            key: ONYXKEYS.PERSONAL_DETAILS_LIST,
            value: settledPersonalDetails,
        });

        // Add the createdReportActionID parameter to the API call
        parameters.createdReportActionID = optimisticCreatedAction.reportActionID;

        // If we are creating a thread, ensure the report action has childReportID property added
        if (newReportObject.parentReportID && parentReportActionID) {
            optimisticData.push({
                onyxMethod: Onyx.METHOD.MERGE,
                key: `${ONYXKEYS.COLLECTION.REPORT_ACTIONS}${newReportObject.parentReportID}`,
                value: {[parentReportActionID]: {childReportID: reportID, childType: CONST.REPORT.TYPE.CHAT}},
            });
            failureData.push({
                onyxMethod: Onyx.METHOD.MERGE,
                key: `${ONYXKEYS.COLLECTION.REPORT_ACTIONS}${newReportObject.parentReportID}`,
                value: {[parentReportActionID]: {childType: ''}},
            });
        }
    }

    parameters.clientLastReadTime = allReports?.[`${ONYXKEYS.COLLECTION.REPORT}${reportID}`]?.lastReadTime ?? '';

    const paginationConfig = {
        resourceID: reportID,
        cursorID: reportActionID,
    };

    if (isFromDeepLink) {
        finallyData.push({
            onyxMethod: Onyx.METHOD.SET,
            key: ONYXKEYS.IS_CHECKING_PUBLIC_ROOM,
            value: false,
        });

        API.paginate(CONST.API_REQUEST_TYPE.WRITE, WRITE_COMMANDS.OPEN_REPORT, parameters, {optimisticData, successData, failureData, finallyData}, paginationConfig);
    } else {
        // eslint-disable-next-line rulesdir/no-multiple-api-calls
        API.paginate(CONST.API_REQUEST_TYPE.WRITE, WRITE_COMMANDS.OPEN_REPORT, parameters, {optimisticData, successData, failureData, finallyData}, paginationConfig, {
            checkAndFixConflictingRequest: (persistedRequests) => resolveOpenReportDuplicationConflictAction(persistedRequests, parameters),
        });
    }
}

/**
 * This will find an existing chat, or create a new one if none exists, for the given user or set of users. It will then navigate to this chat.
 *
 * @param userLogins list of user logins to start a chat report with.
 * @param shouldDismissModal a flag to determine if we should dismiss modal before navigate to report or navigate to report directly.
 */
function navigateToAndOpenReport(
    userLogins: string[],
    shouldDismissModal = true,
    reportName?: string,
    avatarUri?: string,
    avatarFile?: File | CustomRNImageManipulatorResult | undefined,
    optimisticReportID?: string,
    isGroupChat = false,
) {
    let newChat: OptimisticChatReport | undefined;
    let chat: OnyxEntry<Report>;
    const participantAccountIDs = PersonalDetailsUtils.getAccountIDsByLogins(userLogins);

    // If we are not creating a new Group Chat then we are creating a 1:1 DM and will look for an existing chat
    if (!isGroupChat) {
        chat = getChatByParticipants([...participantAccountIDs, currentUserAccountID]);
    }

    if (isEmptyObject(chat)) {
        if (isGroupChat) {
            // If we are creating a group chat then participantAccountIDs is expected to contain currentUserAccountID
            newChat = buildOptimisticGroupChatReport(participantAccountIDs, reportName ?? '', avatarUri ?? '', optimisticReportID, CONST.REPORT.NOTIFICATION_PREFERENCE.HIDDEN);
        } else {
            newChat = buildOptimisticChatReport({
                participantList: [...participantAccountIDs, currentUserAccountID],
                notificationPreference: CONST.REPORT.NOTIFICATION_PREFERENCE.HIDDEN,
            });
        }
    }
    const report = isEmptyObject(chat) ? newChat : chat;

    // We want to pass newChat here because if anything is passed in that param (even an existing chat), we will try to create a chat on the server
    openReport(report?.reportID, '', userLogins, newChat, undefined, undefined, undefined, avatarFile);
    if (shouldDismissModal) {
        Navigation.dismissModal();
    }

    // In some cases when RHP modal gets hidden and then we navigate to report Composer focus breaks, wrapping navigation in setTimeout fixes this
    setTimeout(() => {
        Navigation.isNavigationReady().then(() => Navigation.navigateToReportWithPolicyCheck({report}));
    }, 0);
}

/**
 * This will find an existing chat, or create a new one if none exists, for the given accountID or set of accountIDs. It will then navigate to this chat.
 *
 * @param participantAccountIDs of user logins to start a chat report with.
 */
function navigateToAndOpenReportWithAccountIDs(participantAccountIDs: number[]) {
    let newChat: OptimisticChatReport | undefined;
    const chat = getChatByParticipants([...participantAccountIDs, currentUserAccountID]);
    if (!chat) {
        newChat = buildOptimisticChatReport({
            participantList: [...participantAccountIDs, currentUserAccountID],
        });
    }
    const report = chat ?? newChat;

    // We want to pass newChat here because if anything is passed in that param (even an existing chat), we will try to create a chat on the server
    openReport(report?.reportID, '', [], newChat, '0', false, participantAccountIDs);
    Navigation.navigateToReportWithPolicyCheck({report});
}

/**
 * This will navigate to an existing thread, or create a new one if necessary
 *
 * @param childReportID The reportID we are trying to open
 * @param parentReportAction the parent comment of a thread
 * @param parentReportID The reportID of the parent
 */
function navigateToAndOpenChildReport(childReportID: string | undefined, parentReportAction: Partial<ReportAction> = {}, parentReportID?: string) {
    const childReport = allReports?.[`${ONYXKEYS.COLLECTION.REPORT}${childReportID}`];
    if (childReport?.reportID) {
        Navigation.navigate(ROUTES.REPORT_WITH_ID.getRoute(childReportID));
    } else {
        const participantAccountIDs = [...new Set([currentUserAccountID, Number(parentReportAction.actorAccountID)])];
        const parentReport = allReports?.[`${ONYXKEYS.COLLECTION.REPORT}${parentReportID}`];
        // Threads from DMs and selfDMs don't have a chatType. All other threads inherit the chatType from their parent
        const childReportChatType = parentReport && isSelfDM(parentReport) ? undefined : parentReport?.chatType;
        const newChat = buildOptimisticChatReport({
            participantList: participantAccountIDs,
            reportName: ReportActionsUtils.getReportActionText(parentReportAction),
            chatType: childReportChatType,
            policyID: parentReport?.policyID ?? CONST.POLICY.OWNER_EMAIL_FAKE,
            ownerAccountID: CONST.POLICY.OWNER_ACCOUNT_ID_FAKE,
            oldPolicyName: parentReport?.policyName ?? '',
            notificationPreference: getChildReportNotificationPreference(parentReportAction),
            parentReportActionID: parentReportAction.reportActionID,
            parentReportID,
            optimisticReportID: childReportID,
        });

        if (!childReportID) {
            const participantLogins = PersonalDetailsUtils.getLoginsByAccountIDs(Object.keys(newChat.participants ?? {}).map(Number));
            openReport(newChat.reportID, '', participantLogins, newChat, parentReportAction.reportActionID);
        } else {
            Onyx.merge(`${ONYXKEYS.COLLECTION.REPORT}${childReportID}`, newChat);
        }

        Navigation.navigate(ROUTES.REPORT_WITH_ID.getRoute(newChat.reportID));
    }
}

/**
 * Gets the older actions that have not been read yet.
 * Normally happens when you scroll up on a chat, and the actions have not been read yet.
 */
function getOlderActions(reportID: string | undefined, reportActionID: string | undefined) {
    if (!reportID || !reportActionID) {
        return;
    }

    const optimisticData: OnyxUpdate[] = [
        {
            onyxMethod: Onyx.METHOD.MERGE,
            key: `${ONYXKEYS.COLLECTION.REPORT_METADATA}${reportID}`,
            value: {
                isLoadingOlderReportActions: true,
                hasLoadingOlderReportActionsError: false,
            },
        },
    ];

    const successData: OnyxUpdate[] = [
        {
            onyxMethod: Onyx.METHOD.MERGE,
            key: `${ONYXKEYS.COLLECTION.REPORT_METADATA}${reportID}`,
            value: {
                isLoadingOlderReportActions: false,
            },
        },
    ];

    const failureData: OnyxUpdate[] = [
        {
            onyxMethod: Onyx.METHOD.MERGE,
            key: `${ONYXKEYS.COLLECTION.REPORT_METADATA}${reportID}`,
            value: {
                isLoadingOlderReportActions: false,
                hasLoadingOlderReportActionsError: true,
            },
        },
    ];

    const parameters: GetOlderActionsParams = {
        reportID,
        reportActionID,
    };

    API.paginate(
        CONST.API_REQUEST_TYPE.READ,
        READ_COMMANDS.GET_OLDER_ACTIONS,
        parameters,
        {optimisticData, successData, failureData},
        {
            resourceID: reportID,
            cursorID: reportActionID,
        },
    );
}

/**
 * Gets the newer actions that have not been read yet.
 * Normally happens when you are not located at the bottom of the list and scroll down on a chat.
 */
function getNewerActions(reportID: string | undefined, reportActionID: string | undefined) {
    if (!reportID || !reportActionID) {
        return;
    }

    const optimisticData: OnyxUpdate[] = [
        {
            onyxMethod: Onyx.METHOD.MERGE,
            key: `${ONYXKEYS.COLLECTION.REPORT_METADATA}${reportID}`,
            value: {
                isLoadingNewerReportActions: true,
                hasLoadingNewerReportActionsError: false,
            },
        },
    ];

    const successData: OnyxUpdate[] = [
        {
            onyxMethod: Onyx.METHOD.MERGE,
            key: `${ONYXKEYS.COLLECTION.REPORT_METADATA}${reportID}`,
            value: {
                isLoadingNewerReportActions: false,
            },
        },
    ];

    const failureData: OnyxUpdate[] = [
        {
            onyxMethod: Onyx.METHOD.MERGE,
            key: `${ONYXKEYS.COLLECTION.REPORT_METADATA}${reportID}`,
            value: {
                isLoadingNewerReportActions: false,
                hasLoadingNewerReportActionsError: true,
            },
        },
    ];

    const parameters: GetNewerActionsParams = {
        reportID,
        reportActionID,
    };

    API.paginate(
        CONST.API_REQUEST_TYPE.READ,
        READ_COMMANDS.GET_NEWER_ACTIONS,
        parameters,
        {optimisticData, successData, failureData},
        {
            resourceID: reportID,
            cursorID: reportActionID,
        },
    );
}

/**
 * Gets metadata info about links in the provided report action
 */
function expandURLPreview(reportID: string | undefined, reportActionID: string) {
    if (!reportID) {
        return;
    }

    const parameters: ExpandURLPreviewParams = {
        reportID,
        reportActionID,
    };

    API.read(READ_COMMANDS.EXPAND_URL_PREVIEW, parameters);
}

/** Marks the new report actions as read
 * @param shouldResetUnreadMarker Indicates whether the unread indicator should be reset.
 * Currently, the unread indicator needs to be reset only when users mark a report as read.
 */
function readNewestAction(reportID: string | undefined, shouldResetUnreadMarker = false) {
    if (!reportID) {
        return;
    }

    const lastReadTime = DateUtils.getDBTimeWithSkew();

    const optimisticData: OnyxUpdate[] = [
        {
            onyxMethod: Onyx.METHOD.MERGE,
            key: `${ONYXKEYS.COLLECTION.REPORT}${reportID}`,
            value: {
                lastReadTime,
            },
        },
    ];

    const parameters: ReadNewestActionParams = {
        reportID,
        lastReadTime,
    };

    API.write(WRITE_COMMANDS.READ_NEWEST_ACTION, parameters, {optimisticData});
    if (shouldResetUnreadMarker) {
        DeviceEventEmitter.emit(`readNewestAction_${reportID}`, lastReadTime);
    }
}

/**
 * Sets the last read time on a report
 */
function markCommentAsUnread(reportID: string | undefined, reportActionCreated: string) {
    if (!reportID) {
        Log.warn('7339cd6c-3263-4f89-98e5-730f0be15784 Invalid report passed to MarkCommentAsUnread. Not calling the API because it wil fail.');
        return;
    }

    const reportActions = allReportActions?.[reportID];

    // Find the latest report actions from other users
    const latestReportActionFromOtherUsers = Object.values(reportActions ?? {}).reduce((latest: ReportAction | null, current: ReportAction) => {
        if (
            current.actorAccountID !== currentUserAccountID &&
            (!latest || current.created > latest.created) &&
            // Whisper action doesn't affect lastVisibleActionCreated, so skip whisper action except actionable mention whisper
            (!ReportActionsUtils.isWhisperAction(current) || current.actionName === CONST.REPORT.ACTIONS.TYPE.ACTIONABLE_MENTION_WHISPER)
        ) {
            return current;
        }
        return latest;
    }, null);

    const report = allReports?.[`${ONYXKEYS.COLLECTION.REPORT}${reportID}`];
    const transactionThreadReportID = ReportActionsUtils.getOneTransactionThreadReportID(reportID, reportActions ?? []);
    const transactionThreadReport = allReports?.[`${ONYXKEYS.COLLECTION.REPORT}${transactionThreadReportID}`];
    // If no action created date is provided, use the last action's from other user
    const actionCreationTime =
        reportActionCreated || (latestReportActionFromOtherUsers?.created ?? getReportLastVisibleActionCreated(report, transactionThreadReport) ?? DateUtils.getDBTime(0));

    // We subtract 1 millisecond so that the lastReadTime is updated to just before a given reportAction's created date
    // For example, if we want to mark a report action with ID 100 and created date '2014-04-01 16:07:02.999' unread, we set the lastReadTime to '2014-04-01 16:07:02.998'
    // Since the report action with ID 100 will be the first with a timestamp above '2014-04-01 16:07:02.998', it's the first one that will be shown as unread
    const lastReadTime = DateUtils.subtractMillisecondsFromDateTime(actionCreationTime, 1);

    const optimisticData: OnyxUpdate[] = [
        {
            onyxMethod: Onyx.METHOD.MERGE,
            key: `${ONYXKEYS.COLLECTION.REPORT}${reportID}`,
            value: {
                lastReadTime,
            },
        },
    ];

    const parameters: MarkAsUnreadParams = {
        reportID,
        lastReadTime,
    };

    API.write(WRITE_COMMANDS.MARK_AS_UNREAD, parameters, {optimisticData});
    DeviceEventEmitter.emit(`unreadAction_${reportID}`, lastReadTime);
}

/** Toggles the pinned state of the report. */
function togglePinnedState(reportID: string | undefined, isPinnedChat: boolean) {
    if (!reportID) {
        return;
    }

    const pinnedValue = !isPinnedChat;

    // Optimistically pin/unpin the report before we send out the command
    const optimisticData: OnyxUpdate[] = [
        {
            onyxMethod: Onyx.METHOD.MERGE,
            key: `${ONYXKEYS.COLLECTION.REPORT}${reportID}`,
            value: {isPinned: pinnedValue},
        },
    ];

    const parameters: TogglePinnedChatParams = {
        reportID,
        pinnedValue,
    };

    API.write(WRITE_COMMANDS.TOGGLE_PINNED_CHAT, parameters, {optimisticData});
}

/**
 * Saves the comment left by the user as they are typing. By saving this data the user can switch between chats, close
 * tab, refresh etc without worrying about loosing what they typed out.
 * When empty string or null is passed, it will delete the draft comment from Onyx store.
 */
function saveReportDraftComment(reportID: string, comment: string | null, callback: () => void = () => {}) {
    Onyx.merge(`${ONYXKEYS.COLLECTION.REPORT_DRAFT_COMMENT}${reportID}`, prepareDraftComment(comment)).then(callback);
}

/** Broadcasts whether or not a user is typing on a report over the report's private pusher channel. */
function broadcastUserIsTyping(reportID: string) {
    const privateReportChannelName = getReportChannelName(reportID);
    const typingStatus: UserIsTypingEvent = {
        [currentUserAccountID]: true,
    };
    Pusher.sendEvent(privateReportChannelName, Pusher.TYPE.USER_IS_TYPING, typingStatus);
}

/** Broadcasts to the report's private pusher channel whether a user is leaving a report */
function broadcastUserIsLeavingRoom(reportID: string) {
    const privateReportChannelName = getReportChannelName(reportID);
    const leavingStatus: UserIsLeavingRoomEvent = {
        [currentUserAccountID]: true,
    };
    Pusher.sendEvent(privateReportChannelName, Pusher.TYPE.USER_IS_LEAVING_ROOM, leavingStatus);
}

/** When a report changes in Onyx, this fetches the report from the API if the report doesn't have a name */
function handleReportChanged(report: OnyxEntry<Report>) {
    if (!report) {
        return;
    }

    const {reportID, preexistingReportID, parentReportID, parentReportActionID} = report;

    // Handle cleanup of stale optimistic IOU report and its report preview separately
    if (reportID && preexistingReportID && isMoneyRequestReport(report) && parentReportActionID) {
        Onyx.merge(`${ONYXKEYS.COLLECTION.REPORT_ACTIONS}${parentReportID}`, {
            [parentReportActionID]: null,
        });
        Onyx.merge(`${ONYXKEYS.COLLECTION.REPORT}${reportID}`, null);
        return;
    }

    // It is possible that we optimistically created a DM/group-DM for a set of users for which a report already exists.
    // In this case, the API will let us know by returning a preexistingReportID.
    // We should clear out the optimistically created report and re-route the user to the preexisting report.
    if (reportID && preexistingReportID) {
        let callback = () => {
            Onyx.set(`${ONYXKEYS.COLLECTION.REPORT}${reportID}`, null);
            Onyx.set(`${ONYXKEYS.COLLECTION.REPORT}${preexistingReportID}`, {...report, reportID: preexistingReportID, preexistingReportID: null});
            Onyx.set(`${ONYXKEYS.COLLECTION.REPORT_DRAFT_COMMENT}${reportID}`, null);
        };
        // Only re-route them if they are still looking at the optimistically created report
        if (Navigation.getActiveRoute().includes(`/r/${reportID}`)) {
            const currCallback = callback;
            callback = () => {
                currCallback();
                Navigation.navigate(ROUTES.REPORT_WITH_ID.getRoute(preexistingReportID), {forceReplace: true});
            };

            // The report screen will listen to this event and transfer the draft comment to the existing report
            // This will allow the newest draft comment to be transferred to the existing report
            DeviceEventEmitter.emit(`switchToPreExistingReport_${reportID}`, {
                preexistingReportID,
                callback,
            });

            return;
        }

        // In case the user is not on the report screen, we will transfer the report draft comment directly to the existing report
        // after that clear the optimistically created report
        const draftReportComment = allReportDraftComments?.[`${ONYXKEYS.COLLECTION.REPORT_DRAFT_COMMENT}${reportID}`];
        if (!draftReportComment) {
            callback();
            return;
        }

        saveReportDraftComment(preexistingReportID, draftReportComment, callback);
    }
}

/** Deletes a comment from the report, basically sets it as empty string */
function deleteReportComment(reportID: string | undefined, reportAction: ReportAction) {
    const originalReportID = getOriginalReportID(reportID, reportAction);
    const reportActionID = reportAction.reportActionID;

    if (!reportActionID || !originalReportID || !reportID) {
        return;
    }

    const isDeletedParentAction = ReportActionsUtils.isThreadParentMessage(reportAction, reportID);
    const deletedMessage: Message[] = [
        {
            translationKey: '',
            type: 'COMMENT',
            html: '',
            text: '',
            isEdited: true,
            isDeletedParentAction,
        },
    ];
    const optimisticReportActions: NullishDeep<ReportActions> = {
        [reportActionID]: {
            pendingAction: CONST.RED_BRICK_ROAD_PENDING_ACTION.DELETE,
            previousMessage: reportAction.message,
            message: deletedMessage,
            errors: null,
            linkMetadata: [],
        },
    };

    // If we are deleting the last visible message, let's find the previous visible one (or set an empty one if there are none) and update the lastMessageText in the LHN.
    // Similarly, if we are deleting the last read comment we will want to update the lastVisibleActionCreated to use the previous visible message.
    let optimisticReport: Partial<Report> = {
        lastMessageText: '',
        lastVisibleActionCreated: '',
    };
    const {lastMessageText = ''} = getLastVisibleMessage(originalReportID, optimisticReportActions as ReportActions);
    const report = allReports?.[`${ONYXKEYS.COLLECTION.REPORT}${reportID}`];
    const canUserPerformWriteAction = canUserPerformWriteActionReportUtils(report);
    if (lastMessageText) {
        const lastVisibleAction = ReportActionsUtils.getLastVisibleAction(originalReportID, canUserPerformWriteAction, optimisticReportActions as ReportActions);
        const lastVisibleActionCreated = lastVisibleAction?.created;
        const lastActorAccountID = lastVisibleAction?.actorAccountID;
        optimisticReport = {
            lastMessageText,
            lastVisibleActionCreated,
            lastActorAccountID,
        };
    }
    const didCommentMentionCurrentUser = ReportActionsUtils.didMessageMentionCurrentUser(reportAction);
    if (didCommentMentionCurrentUser && reportAction.created === report?.lastMentionedTime) {
        const reportActionsForReport = allReportActions?.[reportID];
        const latestMentioneReportAction = Object.values(reportActionsForReport ?? {}).find(
            (action) =>
                action.reportActionID !== reportAction.reportActionID &&
                ReportActionsUtils.didMessageMentionCurrentUser(action) &&
                ReportActionsUtils.shouldReportActionBeVisible(action, action.reportActionID),
        );
        optimisticReport.lastMentionedTime = latestMentioneReportAction?.created ?? null;
    }
    // If the API call fails we must show the original message again, so we revert the message content back to how it was
    // and and remove the pendingAction so the strike-through clears
    const failureData: OnyxUpdate[] = [
        {
            onyxMethod: Onyx.METHOD.MERGE,
            key: `${ONYXKEYS.COLLECTION.REPORT_ACTIONS}${originalReportID}`,
            value: {
                [reportActionID]: {
                    message: reportAction.message,
                    pendingAction: null,
                    previousMessage: null,
                },
            },
        },
    ];

    const successData: OnyxUpdate[] = [
        {
            onyxMethod: Onyx.METHOD.MERGE,
            key: `${ONYXKEYS.COLLECTION.REPORT_ACTIONS}${originalReportID}`,
            value: {
                [reportActionID]: {
                    pendingAction: null,
                    previousMessage: null,
                },
            },
        },
    ];

    const optimisticData: OnyxUpdate[] = [
        {
            onyxMethod: Onyx.METHOD.MERGE,
            key: `${ONYXKEYS.COLLECTION.REPORT_ACTIONS}${originalReportID}`,
            value: optimisticReportActions,
        },
        {
            onyxMethod: Onyx.METHOD.MERGE,
            key: `${ONYXKEYS.COLLECTION.REPORT}${originalReportID}`,
            value: optimisticReport,
        },
    ];

    // Update optimistic data for parent report action if the report is a child report and the reportAction has no visible child
    const childVisibleActionCount = reportAction.childVisibleActionCount ?? 0;
    if (childVisibleActionCount === 0) {
        const optimisticParentReportData = getOptimisticDataForParentReportAction(
            originalReportID,
            optimisticReport?.lastVisibleActionCreated ?? '',
            CONST.RED_BRICK_ROAD_PENDING_ACTION.DELETE,
        );
        optimisticParentReportData.forEach((parentReportData) => {
            if (isEmptyObject(parentReportData)) {
                return;
            }
            optimisticData.push(parentReportData);
        });
    }

    const parameters: DeleteCommentParams = {
        reportID: originalReportID,
        reportActionID,
    };

    clearByKey(reportActionID);

    API.write(
        WRITE_COMMANDS.DELETE_COMMENT,
        parameters,
        {optimisticData, successData, failureData},
        {
            checkAndFixConflictingRequest: (persistedRequests) => resolveCommentDeletionConflicts(persistedRequests, reportActionID, originalReportID),
        },
    );

    // if we are linking to the report action, and we are deleting it, and it's not a deleted parent action,
    // we should navigate to its report in order to not show not found page
    if (Navigation.isActiveRoute(ROUTES.REPORT_WITH_ID.getRoute(reportID, reportActionID)) && !isDeletedParentAction) {
        Navigation.goBack(ROUTES.REPORT_WITH_ID.getRoute(reportID));
    }
}

/**
 * Removes the links in html of a comment.
 * example:
 *      html="test <a href="https://www.google.com" target="_blank" rel="noreferrer noopener">https://www.google.com</a> test"
 *      links=["https://www.google.com"]
 * returns: "test https://www.google.com test"
 */
function removeLinksFromHtml(html: string, links: string[]): string {
    let htmlCopy = html.slice();
    links.forEach((link) => {
        // We want to match the anchor tag of the link and replace the whole anchor tag with the text of the anchor tag
        const regex = new RegExp(`<(a)[^><]*href\\s*=\\s*(['"])(${Str.escapeForRegExp(link)})\\2(?:".*?"|'.*?'|[^'"><])*>([\\s\\S]*?)<\\/\\1>(?![^<]*(<\\/pre>|<\\/code>))`, 'g');
        htmlCopy = htmlCopy.replace(regex, '$4');
    });
    return htmlCopy;
}

/**
 * This function will handle removing only links that were purposely removed by the user while editing.
 *
 * @param newCommentText text of the comment after editing.
 * @param originalCommentMarkdown original markdown of the comment before editing.
 * @param videoAttributeCache cache of video attributes ([videoSource]: videoAttributes)
 */
function handleUserDeletedLinksInHtml(newCommentText: string, originalCommentMarkdown: string, videoAttributeCache?: Record<string, string>): string {
    if (newCommentText.length > CONST.MAX_MARKUP_LENGTH) {
        return newCommentText;
    }

    const textWithMention = completeShortMention(newCommentText);

    const htmlForNewComment = Parser.replace(textWithMention, {
        extras: {videoAttributeCache},
    });
    const removedLinks = Parser.getRemovedMarkdownLinks(originalCommentMarkdown, textWithMention);
    return removeLinksFromHtml(htmlForNewComment, removedLinks);
}

/** Saves a new message for a comment. Marks the comment as edited, which will be reflected in the UI. */
function editReportComment(reportID: string | undefined, originalReportAction: OnyxEntry<ReportAction>, textForNewComment: string, videoAttributeCache?: Record<string, string>) {
    const originalReportID = getOriginalReportID(reportID, originalReportAction);
    if (!originalReportID || !originalReportAction) {
        return;
    }
    const report = allReports?.[`${ONYXKEYS.COLLECTION.REPORT}${originalReportID}`];
    const canUserPerformWriteAction = canUserPerformWriteActionReportUtils(report);

    // Do not autolink if someone explicitly tries to remove a link from message.
    // https://github.com/Expensify/App/issues/9090
    // https://github.com/Expensify/App/issues/13221
    const originalCommentHTML = ReportActionsUtils.getReportActionHtml(originalReportAction);
    const originalCommentMarkdown = Parser.htmlToMarkdown(originalCommentHTML ?? '').trim();

    // Skip the Edit if draft is not changed
    if (originalCommentMarkdown === textForNewComment) {
        return;
    }
    const htmlForNewComment = handleUserDeletedLinksInHtml(textForNewComment, originalCommentMarkdown, videoAttributeCache);

    const reportComment = Parser.htmlToText(htmlForNewComment);

    // For comments shorter than or equal to 10k chars, convert the comment from MD into HTML because that's how it is stored in the database
    // For longer comments, skip parsing and display plaintext for performance reasons. It takes over 40s to parse a 100k long string!!
    let parsedOriginalCommentHTML = originalCommentHTML;
    if (textForNewComment.length <= CONST.MAX_MARKUP_LENGTH) {
        const autolinkFilter = {filterRules: Parser.rules.map((rule) => rule.name).filter((name) => name !== 'autolink')};
        parsedOriginalCommentHTML = Parser.replace(originalCommentMarkdown, autolinkFilter);
    }

    //  Delete the comment if it's empty
    if (!htmlForNewComment) {
        deleteReportComment(originalReportID, originalReportAction);
        return;
    }

    // Skip the Edit if message is not changed
    if (parsedOriginalCommentHTML === htmlForNewComment.trim() || originalCommentHTML === htmlForNewComment.trim()) {
        return;
    }

    // Optimistically update the reportAction with the new message
    const reportActionID = originalReportAction.reportActionID;
    const originalMessage = ReportActionsUtils.getReportActionMessage(originalReportAction);
    const optimisticReportActions: PartialDeep<ReportActions> = {
        [reportActionID]: {
            pendingAction: CONST.RED_BRICK_ROAD_PENDING_ACTION.UPDATE,
            message: [
                {
                    ...originalMessage,
                    type: CONST.REPORT.MESSAGE.TYPE.COMMENT,
                    isEdited: true,
                    html: htmlForNewComment,
                    text: reportComment,
                },
            ],
            lastModified: DateUtils.getDBTime(),
        },
    };

    const optimisticData: OnyxUpdate[] = [
        {
            onyxMethod: Onyx.METHOD.MERGE,
            key: `${ONYXKEYS.COLLECTION.REPORT_ACTIONS}${originalReportID}`,
            value: optimisticReportActions,
        },
    ];

    const lastVisibleAction = ReportActionsUtils.getLastVisibleAction(originalReportID, canUserPerformWriteAction, optimisticReportActions as ReportActions);
    if (reportActionID === lastVisibleAction?.reportActionID) {
        const lastMessageText = formatReportLastMessageText(reportComment);
        const optimisticReport = {
            lastMessageText,
        };
        optimisticData.push({
            onyxMethod: Onyx.METHOD.MERGE,
            key: `${ONYXKEYS.COLLECTION.REPORT}${originalReportID}`,
            value: optimisticReport,
        });
    }

    const failureData: OnyxUpdate[] = [
        {
            onyxMethod: Onyx.METHOD.MERGE,
            key: `${ONYXKEYS.COLLECTION.REPORT_ACTIONS}${originalReportID}`,
            value: {
                [reportActionID]: {
                    ...originalReportAction,
                    pendingAction: null,
                },
            },
        },
    ];

    const successData: OnyxUpdate[] = [
        {
            onyxMethod: Onyx.METHOD.MERGE,
            key: `${ONYXKEYS.COLLECTION.REPORT_ACTIONS}${originalReportID}`,
            value: {
                [reportActionID]: {
                    pendingAction: null,
                },
            },
        },
    ];

    const parameters: UpdateCommentParams = {
        reportID: originalReportID,
        reportComment: htmlForNewComment,
        reportActionID,
    };

    API.write(
        WRITE_COMMANDS.UPDATE_COMMENT,
        parameters,
        {optimisticData, successData, failureData},
        {
            checkAndFixConflictingRequest: (persistedRequests) => {
                const addCommentIndex = persistedRequests.findIndex((request) => addNewMessageWithText.has(request.command) && request.data?.reportActionID === reportActionID);
                if (addCommentIndex > -1) {
                    return resolveEditCommentWithNewAddCommentRequest(persistedRequests, parameters, reportActionID, addCommentIndex);
                }
                return resolveDuplicationConflictAction(persistedRequests, createUpdateCommentMatcher(reportActionID));
            },
        },
    );
}

/** Deletes the draft for a comment report action. */
function deleteReportActionDraft(reportID: string | undefined, reportAction: ReportAction) {
    const originalReportID = getOriginalReportID(reportID, reportAction);
    Onyx.merge(`${ONYXKEYS.COLLECTION.REPORT_ACTIONS_DRAFTS}${originalReportID}`, {[reportAction.reportActionID]: null});
}

/** Saves the draft for a comment report action. This will put the comment into "edit mode" */
function saveReportActionDraft(reportID: string | undefined, reportAction: ReportAction, draftMessage: string) {
    const originalReportID = getOriginalReportID(reportID, reportAction);
    Onyx.merge(`${ONYXKEYS.COLLECTION.REPORT_ACTIONS_DRAFTS}${originalReportID}`, {[reportAction.reportActionID]: {message: draftMessage}});
}

function updateNotificationPreference(
    reportID: string,
    previousValue: NotificationPreference | undefined,
    newValue: NotificationPreference,
    parentReportID?: string,
    parentReportActionID?: string,
) {
    // No change needed
    if (previousValue === newValue) {
        return;
    }

    const optimisticData: OnyxUpdate[] = [
        {
            onyxMethod: Onyx.METHOD.MERGE,
            key: `${ONYXKEYS.COLLECTION.REPORT}${reportID}`,
            value: {
                participants: {
                    [currentUserAccountID]: {
                        notificationPreference: newValue,
                    },
                },
            },
        },
    ];

    const failureData: OnyxUpdate[] = [
        {
            onyxMethod: Onyx.METHOD.MERGE,
            key: `${ONYXKEYS.COLLECTION.REPORT}${reportID}`,
            value: {
                participants: {
                    [currentUserAccountID]: {
                        notificationPreference: previousValue,
                    },
                },
            },
        },
    ];

    if (parentReportID && parentReportActionID) {
        optimisticData.push({
            onyxMethod: Onyx.METHOD.MERGE,
            key: `${ONYXKEYS.COLLECTION.REPORT_ACTIONS}${parentReportID}`,
            value: {[parentReportActionID]: {childReportNotificationPreference: newValue}},
        });
        failureData.push({
            onyxMethod: Onyx.METHOD.MERGE,
            key: `${ONYXKEYS.COLLECTION.REPORT_ACTIONS}${parentReportID}`,
            value: {[parentReportActionID]: {childReportNotificationPreference: previousValue}},
        });
    }

    const parameters: UpdateReportNotificationPreferenceParams = {reportID, notificationPreference: newValue};

    API.write(WRITE_COMMANDS.UPDATE_REPORT_NOTIFICATION_PREFERENCE, parameters, {optimisticData, failureData});
}

function updateRoomVisibility(reportID: string, previousValue: RoomVisibility | undefined, newValue: RoomVisibility) {
    if (previousValue === newValue) {
        return;
    }

    const optimisticData: OnyxUpdate[] = [
        {
            onyxMethod: Onyx.METHOD.MERGE,
            key: `${ONYXKEYS.COLLECTION.REPORT}${reportID}`,
            value: {visibility: newValue},
        },
    ];

    const failureData: OnyxUpdate[] = [
        {
            onyxMethod: Onyx.METHOD.MERGE,
            key: `${ONYXKEYS.COLLECTION.REPORT}${reportID}`,
            value: {visibility: previousValue},
        },
    ];

    const parameters: UpdateRoomVisibilityParams = {reportID, visibility: newValue};

    API.write(WRITE_COMMANDS.UPDATE_ROOM_VISIBILITY, parameters, {optimisticData, failureData});
}

/**
 * This will subscribe to an existing thread, or create a new one and then subsribe to it if necessary
 *
 * @param childReportID The reportID we are trying to open
 * @param parentReportAction the parent comment of a thread
 * @param parentReportID The reportID of the parent
 * @param prevNotificationPreference The previous notification preference for the child report
 */
function toggleSubscribeToChildReport(
    childReportID: string | undefined,
    parentReportAction: Partial<ReportAction> = {},
    parentReportID?: string,
    prevNotificationPreference?: NotificationPreference,
) {
    if (childReportID) {
        openReport(childReportID);
        const parentReportActionID = parentReportAction?.reportActionID;
        if (!prevNotificationPreference || isHiddenForCurrentUser(prevNotificationPreference)) {
            updateNotificationPreference(childReportID, prevNotificationPreference, CONST.REPORT.NOTIFICATION_PREFERENCE.ALWAYS, parentReportID, parentReportActionID);
        } else {
            updateNotificationPreference(childReportID, prevNotificationPreference, CONST.REPORT.NOTIFICATION_PREFERENCE.HIDDEN, parentReportID, parentReportActionID);
        }
    } else {
        const participantAccountIDs = [...new Set([currentUserAccountID, Number(parentReportAction?.actorAccountID)])];
        const parentReport = allReports?.[`${ONYXKEYS.COLLECTION.REPORT}${parentReportID}`];
        const newChat = buildOptimisticChatReport({
            participantList: participantAccountIDs,
            reportName: ReportActionsUtils.getReportActionText(parentReportAction),
            chatType: parentReport?.chatType,
            policyID: parentReport?.policyID ?? CONST.POLICY.OWNER_EMAIL_FAKE,
            ownerAccountID: CONST.POLICY.OWNER_ACCOUNT_ID_FAKE,
            notificationPreference: CONST.REPORT.NOTIFICATION_PREFERENCE.ALWAYS,
            parentReportActionID: parentReportAction.reportActionID,
            parentReportID,
        });

        const participantLogins = PersonalDetailsUtils.getLoginsByAccountIDs(participantAccountIDs);
        openReport(newChat.reportID, '', participantLogins, newChat, parentReportAction.reportActionID);
        const notificationPreference = isHiddenForCurrentUser(prevNotificationPreference) ? CONST.REPORT.NOTIFICATION_PREFERENCE.ALWAYS : CONST.REPORT.NOTIFICATION_PREFERENCE.HIDDEN;
        updateNotificationPreference(newChat.reportID, prevNotificationPreference, notificationPreference, parentReportID, parentReportAction?.reportActionID);
    }
}

function updateReportName(reportID: string, value: string, previousValue: string) {
    const optimisticData: OnyxUpdate[] = [
        {
            onyxMethod: Onyx.METHOD.MERGE,
            key: `${ONYXKEYS.COLLECTION.REPORT}${reportID}`,
            value: {
                reportName: value,
                pendingFields: {
                    reportName: CONST.RED_BRICK_ROAD_PENDING_ACTION.UPDATE,
                },
            },
        },
    ];
    const failureData: OnyxUpdate[] = [
        {
            onyxMethod: Onyx.METHOD.MERGE,
            key: `${ONYXKEYS.COLLECTION.REPORT}${reportID}`,
            value: {
                reportName: previousValue,
                pendingFields: {
                    reportName: null,
                },
                errorFields: {
                    reportName: ErrorUtils.getMicroSecondOnyxErrorWithTranslationKey('report.genericUpdateReporNameEditFailureMessage'),
                },
            },
        },
    ];

    const successData: OnyxUpdate[] = [
        {
            onyxMethod: Onyx.METHOD.MERGE,
            key: `${ONYXKEYS.COLLECTION.REPORT}${reportID}`,
            value: {
                pendingFields: {
                    reportName: null,
                },
                errorFields: {
                    reportName: null,
                },
            },
        },
    ];

    const parameters = {
        reportID,
        reportName: value,
    };

    API.write(WRITE_COMMANDS.SET_REPORT_NAME, parameters, {optimisticData, failureData, successData});
}

function clearReportFieldKeyErrors(reportID: string | undefined, fieldKey: string) {
    Onyx.merge(`${ONYXKEYS.COLLECTION.REPORT}${reportID}`, {
        pendingFields: {
            [fieldKey]: null,
        },
        errorFields: {
            [fieldKey]: null,
        },
    });
}

function updateReportField(reportID: string, reportField: PolicyReportField, previousReportField: PolicyReportField) {
    const fieldKey = getReportFieldKey(reportField.fieldID);
    const reportViolations = getReportViolations(reportID);
    const fieldViolation = getFieldViolation(reportViolations, reportField);
    const recentlyUsedValues = allRecentlyUsedReportFields?.[fieldKey] ?? [];

    const optimisticChangeFieldAction = buildOptimisticChangeFieldAction(reportField, previousReportField);

    const optimisticData: OnyxUpdate[] = [
        {
            onyxMethod: Onyx.METHOD.MERGE,
            key: `${ONYXKEYS.COLLECTION.REPORT}${reportID}`,
            value: {
                fieldList: {
                    [fieldKey]: reportField,
                },
                pendingFields: {
                    [fieldKey]: CONST.RED_BRICK_ROAD_PENDING_ACTION.UPDATE,
                },
            },
        },
        {
            onyxMethod: Onyx.METHOD.MERGE,
            key: `${ONYXKEYS.COLLECTION.REPORT_ACTIONS}${reportID}`,
            value: {
                [optimisticChangeFieldAction.reportActionID]: optimisticChangeFieldAction,
            },
        },
    ];

    if (fieldViolation) {
        optimisticData.push({
            onyxMethod: Onyx.METHOD.MERGE,
            key: `${ONYXKEYS.COLLECTION.REPORT_VIOLATIONS}${reportID}`,
            value: {
                [fieldViolation]: {
                    [reportField.fieldID]: null,
                },
            },
        });
    }

    if (reportField.type === 'dropdown' && reportField.value) {
        optimisticData.push({
            onyxMethod: Onyx.METHOD.MERGE,
            key: ONYXKEYS.RECENTLY_USED_REPORT_FIELDS,
            value: {
                [fieldKey]: [...new Set([...recentlyUsedValues, reportField.value])],
            },
        });
    }

    const failureData: OnyxUpdate[] = [
        {
            onyxMethod: Onyx.METHOD.MERGE,
            key: `${ONYXKEYS.COLLECTION.REPORT}${reportID}`,
            value: {
                fieldList: {
                    [fieldKey]: previousReportField,
                },
                pendingFields: {
                    [fieldKey]: null,
                },
                errorFields: {
                    [fieldKey]: ErrorUtils.getMicroSecondOnyxErrorWithTranslationKey('report.genericUpdateReportFieldFailureMessage'),
                },
            },
        },
        {
            onyxMethod: Onyx.METHOD.MERGE,
            key: `${ONYXKEYS.COLLECTION.REPORT_ACTIONS}${reportID}`,
            value: {
                [optimisticChangeFieldAction.reportActionID]: {
                    errors: ErrorUtils.getMicroSecondOnyxErrorWithTranslationKey('report.genericUpdateReportFieldFailureMessage'),
                },
            },
        },
    ];

    if (reportField.type === 'dropdown') {
        failureData.push({
            onyxMethod: Onyx.METHOD.MERGE,
            key: ONYXKEYS.RECENTLY_USED_REPORT_FIELDS,
            value: {
                [fieldKey]: recentlyUsedValues,
            },
        });
    }

    const successData: OnyxUpdate[] = [
        {
            onyxMethod: Onyx.METHOD.MERGE,
            key: `${ONYXKEYS.COLLECTION.REPORT}${reportID}`,
            value: {
                pendingFields: {
                    [fieldKey]: null,
                },
                errorFields: {
                    [fieldKey]: null,
                },
            },
        },
        {
            onyxMethod: Onyx.METHOD.MERGE,
            key: `${ONYXKEYS.COLLECTION.REPORT_ACTIONS}${reportID}`,
            value: {
                [optimisticChangeFieldAction.reportActionID]: {
                    pendingAction: null,
                },
            },
        },
    ];

    const parameters = {
        reportID,
        reportFields: JSON.stringify({[fieldKey]: reportField}),
        reportFieldsActionIDs: JSON.stringify({[fieldKey]: optimisticChangeFieldAction.reportActionID}),
    };

    API.write(WRITE_COMMANDS.SET_REPORT_FIELD, parameters, {optimisticData, failureData, successData});
}

function deleteReportField(reportID: string, reportField: PolicyReportField) {
    const fieldKey = getReportFieldKey(reportField.fieldID);

    const optimisticData: OnyxUpdate[] = [
        {
            onyxMethod: Onyx.METHOD.MERGE,
            key: `${ONYXKEYS.COLLECTION.REPORT}${reportID}`,
            value: {
                fieldList: {
                    [fieldKey]: null,
                },
                pendingFields: {
                    [fieldKey]: CONST.RED_BRICK_ROAD_PENDING_ACTION.UPDATE,
                },
            },
        },
    ];

    const failureData: OnyxUpdate[] = [
        {
            onyxMethod: Onyx.METHOD.MERGE,
            key: `${ONYXKEYS.COLLECTION.REPORT}${reportID}`,
            value: {
                fieldList: {
                    [fieldKey]: reportField,
                },
                pendingFields: {
                    [fieldKey]: null,
                },
                errorFields: {
                    [fieldKey]: ErrorUtils.getMicroSecondOnyxErrorWithTranslationKey('report.genericUpdateReportFieldFailureMessage'),
                },
            },
        },
    ];

    const successData: OnyxUpdate[] = [
        {
            onyxMethod: Onyx.METHOD.MERGE,
            key: `${ONYXKEYS.COLLECTION.REPORT}${reportID}`,
            value: {
                pendingFields: {
                    [fieldKey]: null,
                },
                errorFields: {
                    [fieldKey]: null,
                },
            },
        },
    ];

    const parameters = {
        reportID,
        fieldID: fieldKey,
    };

    API.write(WRITE_COMMANDS.DELETE_REPORT_FIELD, parameters, {optimisticData, failureData, successData});
}

function updateDescription(reportID: string, previousValue: string, newValue: string) {
    // No change needed
    if (previousValue === newValue) {
        return;
    }

    const parsedDescription = getParsedComment(newValue, {reportID});
    const optimisticDescriptionUpdatedReportAction = buildOptimisticRoomDescriptionUpdatedReportAction(parsedDescription);
    const report = allReports?.[`${ONYXKEYS.COLLECTION.REPORT}${reportID}`];

    const optimisticData: OnyxUpdate[] = [
        {
            onyxMethod: Onyx.METHOD.MERGE,
            key: `${ONYXKEYS.COLLECTION.REPORT}${reportID}`,
            value: {
                description: parsedDescription,
                pendingFields: {description: CONST.RED_BRICK_ROAD_PENDING_ACTION.UPDATE},
                lastActorAccountID: currentUserAccountID,
                lastVisibleActionCreated: optimisticDescriptionUpdatedReportAction.created,
                lastMessageText: (optimisticDescriptionUpdatedReportAction?.message as Message[])?.at(0)?.text,
            },
        },
        {
            onyxMethod: Onyx.METHOD.MERGE,
            key: `${ONYXKEYS.COLLECTION.REPORT_ACTIONS}${reportID}`,
            value: {
                [optimisticDescriptionUpdatedReportAction.reportActionID]: optimisticDescriptionUpdatedReportAction,
            },
        },
    ];
    const failureData: OnyxUpdate[] = [
        {
            onyxMethod: Onyx.METHOD.MERGE,
            key: `${ONYXKEYS.COLLECTION.REPORT}${reportID}`,
            value: {
                description: previousValue,
                pendingFields: {description: null},
                lastActorAccountID: report?.lastActorAccountID,
                lastVisibleActionCreated: report?.lastVisibleActionCreated,
                lastMessageText: report?.lastMessageText,
            },
        },
        {
            onyxMethod: Onyx.METHOD.MERGE,
            key: `${ONYXKEYS.COLLECTION.REPORT_ACTIONS}${reportID}`,
            value: {
                [optimisticDescriptionUpdatedReportAction.reportActionID]: null,
            },
        },
    ];
    const successData: OnyxUpdate[] = [
        {
            onyxMethod: Onyx.METHOD.MERGE,
            key: `${ONYXKEYS.COLLECTION.REPORT}${reportID}`,
            value: {pendingFields: {description: null}},
        },
        {
            onyxMethod: Onyx.METHOD.MERGE,
            key: `${ONYXKEYS.COLLECTION.REPORT_ACTIONS}${reportID}`,
            value: {
                [optimisticDescriptionUpdatedReportAction.reportActionID]: {pendingAction: null},
            },
        },
    ];

    const parameters: UpdateRoomDescriptionParams = {reportID, description: parsedDescription, reportActionID: optimisticDescriptionUpdatedReportAction.reportActionID};

    API.write(WRITE_COMMANDS.UPDATE_ROOM_DESCRIPTION, parameters, {optimisticData, failureData, successData});
}

function updateWriteCapability(report: Report, newValue: WriteCapability) {
    // No change needed
    if (report.writeCapability === newValue) {
        return;
    }

    const optimisticData: OnyxUpdate[] = [
        {
            onyxMethod: Onyx.METHOD.MERGE,
            key: `${ONYXKEYS.COLLECTION.REPORT}${report.reportID}`,
            value: {writeCapability: newValue},
        },
    ];
    const failureData: OnyxUpdate[] = [
        {
            onyxMethod: Onyx.METHOD.MERGE,
            key: `${ONYXKEYS.COLLECTION.REPORT}${report.reportID}`,
            value: {writeCapability: report.writeCapability},
        },
    ];

    const parameters: UpdateReportWriteCapabilityParams = {reportID: report.reportID, writeCapability: newValue};

    API.write(WRITE_COMMANDS.UPDATE_REPORT_WRITE_CAPABILITY, parameters, {optimisticData, failureData});
}

/**
 * Navigates to the 1:1 report with Concierge
 */
function navigateToConciergeChat(shouldDismissModal = false, checkIfCurrentPageActive = () => true, linkToOptions?: LinkToOptions) {
    // If conciergeChatReportID contains a concierge report ID, we navigate to the concierge chat using the stored report ID.
    // Otherwise, we would find the concierge chat and navigate to it.
    if (!conciergeChatReportID) {
        // In order to avoid creating concierge repeatedly,
        // we need to ensure that the server data has been successfully pulled
        onServerDataReady().then(() => {
            // If we don't have a chat with Concierge then create it
            if (!checkIfCurrentPageActive()) {
                return;
            }
            navigateToAndOpenReport([CONST.EMAIL.CONCIERGE], shouldDismissModal);
        });
    } else if (shouldDismissModal) {
        Navigation.dismissModal(conciergeChatReportID);
    } else {
        Navigation.navigate(ROUTES.REPORT_WITH_ID.getRoute(conciergeChatReportID), linkToOptions);
    }
}

function buildNewReportOptimisticData(policy: OnyxEntry<Policy>, reportID: string, reportActionID: string, reportName: string, creatorPersonalDetails: PersonalDetails) {
    const {accountID, login} = creatorPersonalDetails;
    const parentReport = getPolicyExpenseChat(accountID, policy?.id);
    const {stateNum, statusNum} = getExpenseReportStateAndStatus(policy);
    const timeOfCreation = DateUtils.getDBTime();
    const reportPreviewActionID = rand64();

    const optimisticDataValue: OptimisticNewReport = {
        reportID,
        policyID: policy?.id,
        type: CONST.REPORT.TYPE.EXPENSE,
        ownerAccountID: accountID,
        reportName,
        stateNum,
        statusNum,
        total: 0,
        nonReimbursableTotal: 0,
        participants: {},
        lastVisibleActionCreated: timeOfCreation,
    };

    if (accountID) {
        optimisticDataValue.participants = {
            [accountID]: {
                notificationPreference: CONST.REPORT.NOTIFICATION_PREFERENCE.HIDDEN,
            },
        };
        optimisticDataValue.ownerAccountID = accountID;
    }

    const optimisticCreateAction = {
        action: CONST.REPORT.ACTIONS.TYPE.CREATED,
        accountEmail: login,
        accountID,
        created: timeOfCreation,
        message: {
            isNewDot: true,
            lastModified: timeOfCreation,
        },
        reportActionID,
        reportID,
        sequenceNumber: 0,
        pendingAction: CONST.RED_BRICK_ROAD_PENDING_ACTION.ADD,
    };

    const createReportActionMessage = [
        {
            html: `${policy?.name} owes ${policy?.outputCurrency} 0.00`,
            text: `${policy?.name} owes ${policy?.outputCurrency} 0.00`,
            type: CONST.REPORT.MESSAGE.TYPE.COMMENT,
        },
    ];

    const optimisticReportPreview = {
        action: CONST.REPORT.ACTIONS.TYPE.REPORT_PREVIEW,
        actionName: CONST.REPORT.ACTIONS.TYPE.REPORT_PREVIEW,
        childReportName: reportName,
        childReportID: reportID,
        childType: CONST.REPORT.TYPE.EXPENSE,
        created: timeOfCreation,
        shouldShow: true,
        actorAccountID: accountID,
        automatic: false,
        avatar: creatorPersonalDetails.avatar,
        isAttachmentOnly: false,
        reportActionID: reportPreviewActionID,
        message: createReportActionMessage,
        pendingAction: CONST.RED_BRICK_ROAD_PENDING_ACTION.ADD,
    };

    const optimisticData: OnyxUpdate[] = [
        {
            onyxMethod: Onyx.METHOD.SET,
            key: `${ONYXKEYS.COLLECTION.REPORT}${reportID}`,
            value: optimisticDataValue,
        },
        {
            onyxMethod: Onyx.METHOD.SET,
            key: `${ONYXKEYS.COLLECTION.REPORT_ACTIONS}${reportID}`,
            value: {[reportActionID]: optimisticCreateAction},
        },
        {
            onyxMethod: Onyx.METHOD.MERGE,
            key: `${ONYXKEYS.COLLECTION.REPORT_ACTIONS}${parentReport?.reportID}`,
            value: {[reportActionID]: optimisticReportPreview},
        },
    ];

    const failureData: OnyxUpdate[] = [
        {
            onyxMethod: Onyx.METHOD.MERGE,
            key: `${ONYXKEYS.COLLECTION.REPORT}${reportID}`,
            value: {errorFields: {create: getMicroSecondOnyxErrorWithTranslationKey('report.genericCreateReportFailureMessage')}},
        },
        {
            onyxMethod: Onyx.METHOD.MERGE,
            key: `${ONYXKEYS.COLLECTION.REPORT_ACTIONS}${reportID}`,
            value: {[reportActionID]: {errorFields: {create: getMicroSecondOnyxErrorWithTranslationKey('report.genericCreateReportFailureMessage')}}},
        },
    ];

    const successData: OnyxUpdate[] = [
        {
            onyxMethod: Onyx.METHOD.MERGE,
            key: `${ONYXKEYS.COLLECTION.REPORT}${reportID}`,
            value: {
                pendingAction: null,
                errorFields: null,
            },
        },
        {
            onyxMethod: Onyx.METHOD.MERGE,
            key: `${ONYXKEYS.COLLECTION.REPORT_ACTIONS}${reportID}`,
            value: {
                [reportActionID]: {
                    pendingAction: null,
                    errorFields: null,
                },
            },
        },
        {
            onyxMethod: Onyx.METHOD.MERGE,
            key: `${ONYXKEYS.COLLECTION.REPORT_ACTIONS}${parentReport?.reportID}`,
            value: {[reportActionID]: {pendingAction: null}},
        },
    ];

    return {optimisticData, successData, failureData};
}

function createNewReport(creatorPersonalDetails: PersonalDetails, policyID?: string) {
    const policy = getPolicy(policyID);
    const optimisticReportID = generateReportID();
    const reportActionID = rand64();
    // eslint-disable-next-line @typescript-eslint/prefer-nullish-coalescing
    const reportName = `${creatorPersonalDetails.firstName || 'User'}'s report`;

    const {optimisticData, successData, failureData} = buildNewReportOptimisticData(policy, optimisticReportID, reportActionID, reportName, creatorPersonalDetails);

    API.write(
        WRITE_COMMANDS.CREATE_APP_REPORT,
        {reportName, type: CONST.REPORT.TYPE.EXPENSE, policyID, reportID: optimisticReportID, reportActionID},
        {optimisticData, successData, failureData},
    );
    return optimisticReportID;
}

/** Add a policy report (workspace room) optimistically and navigate to it. */
function addPolicyReport(policyReport: OptimisticChatReport) {
    const createdReportAction = buildOptimisticCreatedReportAction(CONST.POLICY.OWNER_EMAIL_FAKE);

    // Onyx.set is used on the optimistic data so that it is present before navigating to the workspace room. With Onyx.merge the workspace room reportID is not present when
    // fetchReportIfNeeded is called on the ReportScreen, so openReport is called which is unnecessary since the optimistic data will be stored in Onyx.
    // Therefore, Onyx.set is used instead of Onyx.merge.
    const optimisticData: OnyxUpdate[] = [
        {
            onyxMethod: Onyx.METHOD.SET,
            key: `${ONYXKEYS.COLLECTION.REPORT}${policyReport.reportID}`,
            value: {
                pendingFields: {
                    addWorkspaceRoom: CONST.RED_BRICK_ROAD_PENDING_ACTION.ADD,
                },
                ...policyReport,
            },
        },
        {
            onyxMethod: Onyx.METHOD.SET,
            key: `${ONYXKEYS.COLLECTION.REPORT_ACTIONS}${policyReport.reportID}`,
            value: {[createdReportAction.reportActionID]: createdReportAction},
        },
        {
            onyxMethod: Onyx.METHOD.MERGE,
            key: ONYXKEYS.FORMS.NEW_ROOM_FORM,
            value: {isLoading: true},
        },
        {
            onyxMethod: Onyx.METHOD.MERGE,
            key: `${ONYXKEYS.COLLECTION.REPORT_METADATA}${policyReport.reportID}`,
            value: {
                isOptimisticReport: true,
            },
        },
    ];
    const successData: OnyxUpdate[] = [
        {
            onyxMethod: Onyx.METHOD.MERGE,
            key: `${ONYXKEYS.COLLECTION.REPORT}${policyReport.reportID}`,
            value: {
                pendingFields: {
                    addWorkspaceRoom: null,
                },
            },
        },
        {
            onyxMethod: Onyx.METHOD.MERGE,
            key: `${ONYXKEYS.COLLECTION.REPORT_METADATA}${policyReport.reportID}`,
            value: {
                isOptimisticReport: false,
            },
        },
        {
            onyxMethod: Onyx.METHOD.MERGE,
            key: `${ONYXKEYS.COLLECTION.REPORT_ACTIONS}${policyReport.reportID}`,
            value: {
                [createdReportAction.reportActionID]: {
                    pendingAction: null,
                },
            },
        },
        {
            onyxMethod: Onyx.METHOD.MERGE,
            key: ONYXKEYS.FORMS.NEW_ROOM_FORM,
            value: {isLoading: false},
        },
    ];
    const failureData: OnyxUpdate[] = [
        {
            onyxMethod: Onyx.METHOD.MERGE,
            key: `${ONYXKEYS.COLLECTION.REPORT}${policyReport.reportID}`,
            value: {
                errorFields: {
                    addWorkspaceRoom: ErrorUtils.getMicroSecondOnyxErrorWithTranslationKey('report.genericCreateReportFailureMessage'),
                },
            },
        },
        {
            onyxMethod: Onyx.METHOD.MERGE,
            key: ONYXKEYS.FORMS.NEW_ROOM_FORM,
            value: {isLoading: false},
        },
        {
            onyxMethod: Onyx.METHOD.MERGE,
            key: `${ONYXKEYS.COLLECTION.REPORT_METADATA}${policyReport.reportID}`,
            value: {
                isOptimisticReport: false,
            },
        },
    ];

    const parameters: AddWorkspaceRoomParams = {
        policyID: policyReport.policyID,
        reportName: policyReport.reportName,
        visibility: policyReport.visibility,
        reportID: policyReport.reportID,
        createdReportActionID: createdReportAction.reportActionID,
        writeCapability: policyReport.writeCapability,
        description: policyReport.description,
    };

    API.write(WRITE_COMMANDS.ADD_WORKSPACE_ROOM, parameters, {optimisticData, successData, failureData});
    Navigation.dismissModalWithReport(policyReport);
}

/** Deletes a report, along with its reportActions, any linked reports, and any linked IOU report. */
function deleteReport(reportID: string | undefined, shouldDeleteChildReports = false) {
    if (!reportID) {
        Log.warn('[Report] deleteReport called with no reportID');
        return;
    }
    const report = allReports?.[`${ONYXKEYS.COLLECTION.REPORT}${reportID}`];
    const onyxData: Record<string, null> = {
        [`${ONYXKEYS.COLLECTION.REPORT}${reportID}`]: null,
        [`${ONYXKEYS.COLLECTION.REPORT_ACTIONS}${reportID}`]: null,
    };

    // Delete linked transactions
    const reportActionsForReport = allReportActions?.[reportID];

    const transactionIDs = Object.values(reportActionsForReport ?? {})
        .filter((reportAction): reportAction is ReportAction<typeof CONST.REPORT.ACTIONS.TYPE.IOU> => ReportActionsUtils.isMoneyRequestAction(reportAction))
        .map((reportAction) => ReportActionsUtils.getOriginalMessage(reportAction)?.IOUTransactionID);

    [...new Set(transactionIDs)].forEach((transactionID) => {
        onyxData[`${ONYXKEYS.COLLECTION.TRANSACTION}${transactionID}`] = null;
    });

    Onyx.multiSet(onyxData);

    if (shouldDeleteChildReports) {
        Object.values(reportActionsForReport ?? {}).forEach((reportAction) => {
            if (!reportAction.childReportID) {
                return;
            }
            deleteReport(reportAction.childReportID, shouldDeleteChildReports);
        });
    }

    // Delete linked IOU report
    if (report?.iouReportID) {
        deleteReport(report.iouReportID, shouldDeleteChildReports);
    }
}

/**
 * @param reportID The reportID of the policy report (workspace room)
 */
function navigateToConciergeChatAndDeleteReport(reportID: string | undefined, shouldPopToTop = false, shouldDeleteChildReports = false) {
    // Dismiss the current report screen and replace it with Concierge Chat
    if (shouldPopToTop) {
        Navigation.setShouldPopAllStateOnUP(true);
        Navigation.goBack(undefined, {shouldPopToTop: true});
    } else {
        Navigation.goBack();
    }
    navigateToConciergeChat();
    InteractionManager.runAfterInteractions(() => {
        deleteReport(reportID, shouldDeleteChildReports);
    });
}

/**
 * @param policyRoomReport The policy room report
 * @param policyRoomName The updated name for the policy room
 */
function updatePolicyRoomName(policyRoomReport: Report, policyRoomName: string) {
    const reportID = policyRoomReport.reportID;
    const previousName = policyRoomReport.reportName;

    // No change needed
    if (previousName === policyRoomName) {
        return;
    }

    const optimisticRenamedAction = buildOptimisticRenamedRoomReportAction(policyRoomName, previousName ?? '');

    const optimisticData: OnyxUpdate[] = [
        {
            onyxMethod: Onyx.METHOD.MERGE,
            key: `${ONYXKEYS.COLLECTION.REPORT}${reportID}`,
            value: {
                reportName: policyRoomName,
                pendingFields: {
                    reportName: CONST.RED_BRICK_ROAD_PENDING_ACTION.UPDATE,
                },
                errorFields: {
                    reportName: null,
                },
            },
        },
        {
            onyxMethod: Onyx.METHOD.MERGE,
            key: `${ONYXKEYS.COLLECTION.REPORT_ACTIONS}${reportID}`,
            value: {
                [optimisticRenamedAction.reportActionID]: optimisticRenamedAction,
            },
        },
    ];
    const successData: OnyxUpdate[] = [
        {
            onyxMethod: Onyx.METHOD.MERGE,
            key: `${ONYXKEYS.COLLECTION.REPORT}${reportID}`,
            value: {
                pendingFields: {
                    reportName: null,
                },
            },
        },
        {
            onyxMethod: Onyx.METHOD.MERGE,
            key: `${ONYXKEYS.COLLECTION.REPORT_ACTIONS}${reportID}`,
            value: {[optimisticRenamedAction.reportActionID]: {pendingAction: null}},
        },
    ];
    const failureData: OnyxUpdate[] = [
        {
            onyxMethod: Onyx.METHOD.MERGE,
            key: `${ONYXKEYS.COLLECTION.REPORT}${reportID}`,
            value: {
                reportName: previousName,
            },
        },
        {
            onyxMethod: Onyx.METHOD.MERGE,
            key: `${ONYXKEYS.COLLECTION.REPORT_ACTIONS}${reportID}`,
            value: {[optimisticRenamedAction.reportActionID]: null},
        },
    ];

    const parameters: UpdatePolicyRoomNameParams = {
        reportID,
        policyRoomName,
        renamedRoomReportActionID: optimisticRenamedAction.reportActionID,
    };

    API.write(WRITE_COMMANDS.UPDATE_POLICY_ROOM_NAME, parameters, {optimisticData, successData, failureData});
}

/**
 * @param reportID The reportID of the policy room.
 */
function clearPolicyRoomNameErrors(reportID: string) {
    Onyx.merge(`${ONYXKEYS.COLLECTION.REPORT}${reportID}`, {
        errorFields: {
            reportName: null,
        },
        pendingFields: {
            reportName: null,
        },
    });
}

function setIsComposerFullSize(reportID: string, isComposerFullSize: boolean) {
    Onyx.merge(`${ONYXKEYS.COLLECTION.REPORT_IS_COMPOSER_FULL_SIZE}${reportID}`, isComposerFullSize);
}

/**
 * @param action the associated report action (optional)
 * @param isRemote whether or not this notification is a remote push notification
 */
function shouldShowReportActionNotification(reportID: string, action: ReportAction | null = null, isRemote = false): boolean {
    const tag = isRemote ? '[PushNotification]' : '[LocalNotification]';

    // Due to payload size constraints, some push notifications may have their report action stripped
    // so we must double check that we were provided an action before using it in these checks.
    if (action && ReportActionsUtils.isDeletedAction(action)) {
        Log.info(`${tag} Skipping notification because the action was deleted`, false, {reportID, action});
        return false;
    }

    if (!ActiveClientManager.isClientTheLeader()) {
        Log.info(`${tag} Skipping notification because this client is not the leader`);
        return false;
    }

    // We don't want to send a local notification if the user preference is daily, mute or hidden.
    const notificationPreference = getReportNotificationPreference(allReports?.[`${ONYXKEYS.COLLECTION.REPORT}${reportID}`]);
    if (notificationPreference !== CONST.REPORT.NOTIFICATION_PREFERENCE.ALWAYS) {
        Log.info(`${tag} No notification because user preference is to be notified: ${notificationPreference}`);
        return false;
    }

    // If this comment is from the current user we don't want to parrot whatever they wrote back to them.
    if (action && action.actorAccountID === currentUserAccountID) {
        Log.info(`${tag} No notification because comment is from the currently logged in user`);
        return false;
    }

    // If we are currently viewing this report do not show a notification.
    if (reportID === Navigation.getTopmostReportId() && Visibility.isVisible() && Visibility.hasFocus()) {
        Log.info(`${tag} No notification because it was a comment for the current report`);
        return false;
    }

    const report = allReports?.[`${ONYXKEYS.COLLECTION.REPORT}${reportID}`];
    if (!report || (report && report.pendingAction === CONST.RED_BRICK_ROAD_PENDING_ACTION.DELETE)) {
        Log.info(`${tag} No notification because the report does not exist or is pending deleted`, false);
        return false;
    }

    // If this notification was delayed and the user saw the message already, don't show it
    if (action && report?.lastReadTime && report.lastReadTime >= action.created) {
        Log.info(`${tag} No notification because the comment was already read`, false, {created: action.created, lastReadTime: report.lastReadTime});
        return false;
    }

    // If this is a whisper targeted to someone else, don't show it
    if (action && ReportActionsUtils.isWhisperActionTargetedToOthers(action)) {
        Log.info(`${tag} No notification because the action is whispered to someone else`, false);
        return false;
    }

    // Only show notifications for supported types of report actions
    if (action && !ReportActionsUtils.isNotifiableReportAction(action)) {
        Log.info(`${tag} No notification because this action type is not supported`, false, {actionName: action?.actionName});
        return false;
    }

    return true;
}

function showReportActionNotification(reportID: string, reportAction: ReportAction) {
    if (!shouldShowReportActionNotification(reportID, reportAction)) {
        return;
    }

    Log.info('[LocalNotification] Creating notification');

    const localReportID = `${ONYXKEYS.COLLECTION.REPORT}${reportID}`;
    const report = allReports?.[`${ONYXKEYS.COLLECTION.REPORT}${reportID}`];
    if (!report) {
        Log.hmmm("[LocalNotification] couldn't show report action notification because the report wasn't found", {localReportID, reportActionID: reportAction.reportActionID});
        return;
    }

    const onClick = () =>
        close(() => {
            const policyID = lastVisitedPath && extractPolicyIDFromPath(lastVisitedPath);
            navigateFromNotification(reportID, policyID);
        });

    if (reportAction.actionName === CONST.REPORT.ACTIONS.TYPE.MODIFIED_EXPENSE) {
        LocalNotification.showModifiedExpenseNotification(report, reportAction, onClick);
    } else {
        LocalNotification.showCommentNotification(report, reportAction, onClick);
    }

    notifyNewAction(reportID, reportAction.actorAccountID, reportAction.reportActionID);
}

/** Clear the errors associated with the IOUs of a given report. */
function clearIOUError(reportID: string | undefined) {
    Onyx.merge(`${ONYXKEYS.COLLECTION.REPORT}${reportID}`, {errorFields: {iou: null}});
}

/**
 * Adds a reaction to the report action.
 * Uses the NEW FORMAT for "emojiReactions"
 */
function addEmojiReaction(reportID: string, reportActionID: string, emoji: Emoji, skinTone: string | number = preferredSkinTone) {
    const createdAt = timezoneFormat(toZonedTime(new Date(), 'UTC'), CONST.DATE.FNS_DB_FORMAT_STRING);
    const optimisticData: OnyxUpdate[] = [
        {
            onyxMethod: Onyx.METHOD.MERGE,
            key: `${ONYXKEYS.COLLECTION.REPORT_ACTIONS_REACTIONS}${reportActionID}`,
            value: {
                [emoji.name]: {
                    createdAt,
                    pendingAction: CONST.RED_BRICK_ROAD_PENDING_ACTION.ADD,
                    users: {
                        [currentUserAccountID]: {
                            skinTones: {
                                [skinTone ?? CONST.EMOJI_DEFAULT_SKIN_TONE]: createdAt,
                            },
                        },
                    },
                },
            },
        },
    ];

    const failureData: OnyxUpdate[] = [
        {
            onyxMethod: Onyx.METHOD.MERGE,
            key: `${ONYXKEYS.COLLECTION.REPORT_ACTIONS_REACTIONS}${reportActionID}`,
            value: {
                [emoji.name]: {
                    pendingAction: null,
                },
            },
        },
    ];

    const successData: OnyxUpdate[] = [
        {
            onyxMethod: Onyx.METHOD.MERGE,
            key: `${ONYXKEYS.COLLECTION.REPORT_ACTIONS_REACTIONS}${reportActionID}`,
            value: {
                [emoji.name]: {
                    pendingAction: null,
                },
            },
        },
    ];

    const parameters: AddEmojiReactionParams = {
        reportID,
        skinTone,
        emojiCode: emoji.name,
        reportActionID,
        createdAt,
        // This will be removed as part of https://github.com/Expensify/App/issues/19535
        useEmojiReactions: true,
    };

    API.write(WRITE_COMMANDS.ADD_EMOJI_REACTION, parameters, {optimisticData, successData, failureData});
}

/**
 * Removes a reaction to the report action.
 * Uses the NEW FORMAT for "emojiReactions"
 */
function removeEmojiReaction(reportID: string, reportActionID: string, emoji: Emoji) {
    const optimisticData: OnyxUpdate[] = [
        {
            onyxMethod: Onyx.METHOD.MERGE,
            key: `${ONYXKEYS.COLLECTION.REPORT_ACTIONS_REACTIONS}${reportActionID}`,
            value: {
                [emoji.name]: {
                    users: {
                        [currentUserAccountID]: null,
                    },
                },
            },
        },
    ];

    const parameters: RemoveEmojiReactionParams = {
        reportID,
        reportActionID,
        emojiCode: emoji.name,
        // This will be removed as part of https://github.com/Expensify/App/issues/19535
        useEmojiReactions: true,
    };

    API.write(WRITE_COMMANDS.REMOVE_EMOJI_REACTION, parameters, {optimisticData});
}

/**
 * Calls either addEmojiReaction or removeEmojiReaction depending on if the current user has reacted to the report action.
 * Uses the NEW FORMAT for "emojiReactions"
 */
function toggleEmojiReaction(
    reportID: string | undefined,
    reportAction: ReportAction,
    reactionObject: Emoji,
    existingReactions: OnyxEntry<ReportActionReactions>,
    paramSkinTone: number = preferredSkinTone,
    ignoreSkinToneOnCompare = false,
) {
    const originalReportID = getOriginalReportID(reportID, reportAction);

    if (!originalReportID) {
        return;
    }

    const originalReportAction = ReportActionsUtils.getReportAction(originalReportID, reportAction.reportActionID);

    if (isEmptyObject(originalReportAction)) {
        return;
    }

    // This will get cleaned up as part of https://github.com/Expensify/App/issues/16506 once the old emoji
    // format is no longer being used
    const emoji = EmojiUtils.findEmojiByCode(reactionObject.code);
    const existingReactionObject = existingReactions?.[emoji.name];

    // Only use skin tone if emoji supports it
    const skinTone = emoji.types === undefined ? -1 : paramSkinTone;

    if (existingReactionObject && EmojiUtils.hasAccountIDEmojiReacted(currentUserAccountID, existingReactionObject.users, ignoreSkinToneOnCompare ? undefined : skinTone)) {
        removeEmojiReaction(originalReportID, reportAction.reportActionID, emoji);
        return;
    }

    addEmojiReaction(originalReportID, reportAction.reportActionID, emoji, skinTone);
}

function openReportFromDeepLink(url: string) {
    const reportID = getReportIDFromLink(url);
    const isAuthenticated = hasAuthToken();

    if (reportID && !isAuthenticated) {
        // Call the OpenReport command to check in the server if it's a public room. If so, we'll open it as an anonymous user
        openReport(reportID, '', [], undefined, '0', true);

        // Show the sign-in page if the app is offline
        if (networkStatus === CONST.NETWORK.NETWORK_STATUS.OFFLINE) {
            Onyx.set(ONYXKEYS.IS_CHECKING_PUBLIC_ROOM, false);
        }
    } else {
        // If we're not opening a public room (no reportID) or the user is authenticated, we unblock the UI (hide splash screen)
        Onyx.set(ONYXKEYS.IS_CHECKING_PUBLIC_ROOM, false);
    }

    const route = getRouteFromLink(url);

    // If we are not authenticated and are navigating to a public screen, we don't want to navigate again to the screen after sign-in/sign-up
    if (!isAuthenticated && isPublicScreenRoute(route)) {
        return;
    }

    // Navigate to the report after sign-in/sign-up.
    InteractionManager.runAfterInteractions(() => {
        waitForUserSignIn().then(() => {
            const connection = Onyx.connect({
                key: ONYXKEYS.NVP_ONBOARDING,
                callback: () => {
                    Navigation.waitForProtectedRoutes().then(() => {
                        if (route && isAnonymousUser() && !canAnonymousUserAccessRoute(route)) {
                            signOutAndRedirectToSignIn(true);
                            return;
                        }

                        // We don't want to navigate to the exitTo route when creating a new workspace from a deep link,
                        // because we already handle creating the optimistic policy and navigating to it in App.setUpPoliciesAndNavigate,
                        // which is already called when AuthScreens mounts.
                        if (url && new URL(url).searchParams.get('exitTo') === ROUTES.WORKSPACE_NEW) {
                            return;
                        }

                        const handleDeeplinkNavigation = () => {
                            // We want to disconnect the connection so it won't trigger the deeplink again
                            // every time the data is changed, for example, when relogin.
                            Onyx.disconnect(connection);

                            const state = navigationRef.getRootState();
                            const currentFocusedRoute = findFocusedRoute(state);

                            if (isOnboardingFlowName(currentFocusedRoute?.name)) {
                                setOnboardingErrorMessage(Localize.translateLocal('onboarding.purpose.errorBackButton'));
                                return;
                            }

                            if (shouldSkipDeepLinkNavigation(route)) {
                                return;
                            }

                            if (isAuthenticated) {
                                return;
                            }

                            // Check if the report exists in the collection
                            const report = allReports?.[`${ONYXKEYS.COLLECTION.REPORT}${reportID}`];
                            // If the report does not exist, navigate to the last accessed report or Concierge chat
                            if (reportID && !report) {
                                const lastAccessedReportID = findLastAccessedReport(false, shouldOpenOnAdminRoom(), undefined, reportID)?.reportID;
                                if (lastAccessedReportID) {
                                    const lastAccessedReportRoute = ROUTES.REPORT_WITH_ID.getRoute(lastAccessedReportID);
                                    Navigation.navigate(lastAccessedReportRoute);
                                    return;
                                }
                                navigateToConciergeChat(false, () => true);
                                return;
                            }

                            Navigation.navigate(route as Route);
                        };

                        if (isAnonymousUser()) {
                            handleDeeplinkNavigation();
                            return;
                        }
                        // We need skip deeplinking if the user hasn't completed the guided setup flow.
                        isOnboardingFlowCompleted({
                            onNotCompleted: startOnboardingFlow,
                            onCompleted: handleDeeplinkNavigation,
                            onCanceled: handleDeeplinkNavigation,
                        });
                    });
                },
            });
        });
    });
}

function getCurrentUserAccountID(): number {
    return currentUserAccountID;
}

function getCurrentUserEmail(): string | undefined {
    return currentUserEmail;
}

function navigateToMostRecentReport(currentReport: OnyxEntry<Report>) {
    const lastAccessedReportID = findLastAccessedReport(false, false, undefined, currentReport?.reportID)?.reportID;

    if (lastAccessedReportID) {
        const lastAccessedReportRoute = ROUTES.REPORT_WITH_ID.getRoute(lastAccessedReportID);
        Navigation.goBack(lastAccessedReportRoute);
    } else {
        const isChatThread = isChatThreadReportUtils(currentReport);

        // If it is not a chat thread we should call Navigation.goBack to pop the current route first before navigating to Concierge.
        if (!isChatThread) {
            Navigation.goBack();
        }

        navigateToConciergeChat(false, () => true, {forceReplace: true});
    }
}

function getMostRecentReportID(currentReport: OnyxEntry<Report>) {
    const lastAccessedReportID = findLastAccessedReport(false, false, undefined, currentReport?.reportID)?.reportID;
    return lastAccessedReportID ?? conciergeChatReportID;
}

function joinRoom(report: OnyxEntry<Report>) {
    if (!report) {
        return;
    }
    updateNotificationPreference(
        report.reportID,
        getReportNotificationPreference(report),
        getDefaultNotificationPreferenceForReport(report),
        report.parentReportID,
        report.parentReportActionID,
    );
}

function leaveGroupChat(reportID: string) {
    const report = allReports?.[`${ONYXKEYS.COLLECTION.REPORT}${reportID}`];
    if (!report) {
        Log.warn('Attempting to leave Group Chat that does not existing locally');
        return;
    }

    // Use merge instead of set to avoid deleting the report too quickly, which could cause a brief "not found" page to appear.
    // The remaining parts of the report object will be removed after the API call is successful.
    const optimisticData: OnyxUpdate[] = [
        {
            onyxMethod: Onyx.METHOD.MERGE,
            key: `${ONYXKEYS.COLLECTION.REPORT}${reportID}`,
            value: {
                reportID: null,
                stateNum: CONST.REPORT.STATE_NUM.APPROVED,
                statusNum: CONST.REPORT.STATUS_NUM.CLOSED,
                participants: {
                    [currentUserAccountID]: {
                        notificationPreference: CONST.REPORT.NOTIFICATION_PREFERENCE.HIDDEN,
                    },
                },
            },
        },
    ];
    // Clean up any quick actions for the report we're leaving from
    if (quickAction?.chatReportID?.toString() === reportID) {
        optimisticData.push({
            onyxMethod: Onyx.METHOD.SET,
            key: ONYXKEYS.NVP_QUICK_ACTION_GLOBAL_CREATE,
            value: null,
        });
    }

    // Ensure that any remaining data is removed upon successful completion, even if the server sends a report removal response.
    // This is done to prevent the removal update from lingering in the applyHTTPSOnyxUpdates function.
    const successData: OnyxUpdate[] = [
        {
            onyxMethod: Onyx.METHOD.MERGE,
            key: `${ONYXKEYS.COLLECTION.REPORT}${reportID}`,
            value: null,
        },
    ];

    const failureData: OnyxUpdate[] = [
        {
            onyxMethod: Onyx.METHOD.MERGE,
            key: `${ONYXKEYS.COLLECTION.REPORT}${reportID}`,
            value: report,
        },
    ];

    navigateToMostRecentReport(report);
    API.write(WRITE_COMMANDS.LEAVE_GROUP_CHAT, {reportID}, {optimisticData, successData, failureData});
}

/** Leave a report by setting the state to submitted and closed */
function leaveRoom(reportID: string, isWorkspaceMemberLeavingWorkspaceRoom = false) {
    const report = allReports?.[`${ONYXKEYS.COLLECTION.REPORT}${reportID}`];

    if (!report) {
        return;
    }
    const isChatThread = isChatThreadReportUtils(report);

    // Pusher's leavingStatus should be sent earlier.
    // Place the broadcast before calling the LeaveRoom API to prevent a race condition
    // between Onyx report being null and Pusher's leavingStatus becoming true.
    broadcastUserIsLeavingRoom(reportID);

    // If a workspace member is leaving a workspace room, they don't actually lose the room from Onyx.
    // Instead, their notification preference just gets set to "hidden".
    // Same applies for chat threads too
    const optimisticData: OnyxUpdate[] = [
        {
            onyxMethod: Onyx.METHOD.MERGE,
            key: `${ONYXKEYS.COLLECTION.REPORT}${reportID}`,
            value:
                isWorkspaceMemberLeavingWorkspaceRoom || isChatThread
                    ? {
                          participants: {
                              [currentUserAccountID]: {
                                  notificationPreference: CONST.REPORT.NOTIFICATION_PREFERENCE.HIDDEN,
                              },
                          },
                      }
                    : {
                          reportID: null,
                          stateNum: CONST.REPORT.STATE_NUM.APPROVED,
                          statusNum: CONST.REPORT.STATUS_NUM.CLOSED,
                          participants: {
                              [currentUserAccountID]: {
                                  notificationPreference: CONST.REPORT.NOTIFICATION_PREFERENCE.HIDDEN,
                              },
                          },
                      },
        },
    ];

    const successData: OnyxUpdate[] = [];
    if (isWorkspaceMemberLeavingWorkspaceRoom || isChatThread) {
        successData.push({
            onyxMethod: Onyx.METHOD.MERGE,
            key: `${ONYXKEYS.COLLECTION.REPORT}${reportID}`,
            value: {
                participants: {
                    [currentUserAccountID]: {
                        notificationPreference: CONST.REPORT.NOTIFICATION_PREFERENCE.HIDDEN,
                    },
                },
            },
        });
    } else {
        // Use the Onyx.set method to remove all other key values except reportName to prevent showing the room name as random numbers after leaving it.
        // See https://github.com/Expensify/App/issues/55676 for more information.
        successData.push({
            onyxMethod: Onyx.METHOD.SET,
            key: `${ONYXKEYS.COLLECTION.REPORT}${reportID}`,
            value: {reportName: report.reportName},
        });
    }

    const failureData: OnyxUpdate[] = [
        {
            onyxMethod: Onyx.METHOD.MERGE,
            key: `${ONYXKEYS.COLLECTION.REPORT}${reportID}`,
            value: report,
        },
    ];

    if (report.parentReportID && report.parentReportActionID) {
        optimisticData.push({
            onyxMethod: Onyx.METHOD.MERGE,
            key: `${ONYXKEYS.COLLECTION.REPORT_ACTIONS}${report.parentReportID}`,
            value: {[report.parentReportActionID]: {childReportNotificationPreference: CONST.REPORT.NOTIFICATION_PREFERENCE.HIDDEN}},
        });
        successData.push({
            onyxMethod: Onyx.METHOD.MERGE,
            key: `${ONYXKEYS.COLLECTION.REPORT_ACTIONS}${report.parentReportID}`,
            value: {[report.parentReportActionID]: {childReportNotificationPreference: CONST.REPORT.NOTIFICATION_PREFERENCE.HIDDEN}},
        });
        failureData.push({
            onyxMethod: Onyx.METHOD.MERGE,
            key: `${ONYXKEYS.COLLECTION.REPORT_ACTIONS}${report.parentReportID}`,
            value: {
                [report.parentReportActionID]: {
                    childReportNotificationPreference: report?.participants?.[currentUserAccountID]?.notificationPreference ?? getDefaultNotificationPreferenceForReport(report),
                },
            },
        });
    }

    const parameters: LeaveRoomParams = {
        reportID,
    };

    API.write(WRITE_COMMANDS.LEAVE_ROOM, parameters, {optimisticData, successData, failureData});

    // If this is the leave action from a workspace room, simply dismiss the modal, i.e., allow the user to view the room and join again immediately.
    // If this is the leave action from a chat thread (even if the chat thread is in a room), do not allow the user to stay in the thread after leaving.
    if (isWorkspaceMemberLeavingWorkspaceRoom && !isChatThread) {
        return;
    }
    // In other cases, the report is deleted and we should move the user to another report.
    navigateToMostRecentReport(report);
}

/** Invites people to a room */
function inviteToRoom(reportID: string, inviteeEmailsToAccountIDs: InvitedEmailsToAccountIDs) {
    const report = allReports?.[`${ONYXKEYS.COLLECTION.REPORT}${reportID}`];
    const reportMetadata = getReportMetadata(reportID);
    if (!report) {
        return;
    }

    const defaultNotificationPreference = getDefaultNotificationPreferenceForReport(report);

    const inviteeEmails = Object.keys(inviteeEmailsToAccountIDs);
    const inviteeAccountIDs = Object.values(inviteeEmailsToAccountIDs);

    const logins = inviteeEmails.map((memberLogin) => PhoneNumber.addSMSDomainIfPhoneNumber(memberLogin));
    const {newAccountIDs, newLogins} = PersonalDetailsUtils.getNewAccountIDsAndLogins(logins, inviteeAccountIDs);

    const participantsAfterInvitation = inviteeAccountIDs.reduce(
        (reportParticipants: Participants, accountID: number) => {
            const participant: ReportParticipant = {
                notificationPreference: defaultNotificationPreference,
                role: CONST.REPORT.ROLE.MEMBER,
            };
            // eslint-disable-next-line no-param-reassign
            reportParticipants[accountID] = participant;
            return reportParticipants;
        },
        {...report.participants},
    );

    const newPersonalDetailsOnyxData = PersonalDetailsUtils.getPersonalDetailsOnyxDataForOptimisticUsers(newLogins, newAccountIDs);
    const pendingChatMembers = getPendingChatMembers(inviteeAccountIDs, reportMetadata?.pendingChatMembers ?? [], CONST.RED_BRICK_ROAD_PENDING_ACTION.ADD);

    const newParticipantAccountCleanUp = newAccountIDs.reduce<Record<number, null>>((participantCleanUp, newAccountID) => {
        // eslint-disable-next-line no-param-reassign
        participantCleanUp[newAccountID] = null;
        return participantCleanUp;
    }, {});

    const optimisticData: OnyxUpdate[] = [
        {
            onyxMethod: Onyx.METHOD.MERGE,
            key: `${ONYXKEYS.COLLECTION.REPORT}${reportID}`,
            value: {
                participants: participantsAfterInvitation,
            },
        },
        {
            onyxMethod: Onyx.METHOD.MERGE,
            key: `${ONYXKEYS.COLLECTION.REPORT_METADATA}${reportID}`,
            value: {
                pendingChatMembers,
            },
        },
    ];
    optimisticData.push(...newPersonalDetailsOnyxData.optimisticData);

    const successPendingChatMembers = reportMetadata?.pendingChatMembers
        ? reportMetadata?.pendingChatMembers?.filter(
              (pendingMember) => !(inviteeAccountIDs.includes(Number(pendingMember.accountID)) && pendingMember.pendingAction === CONST.RED_BRICK_ROAD_PENDING_ACTION.DELETE),
          )
        : null;
    const successData: OnyxUpdate[] = [
        {
            onyxMethod: Onyx.METHOD.MERGE,
            key: `${ONYXKEYS.COLLECTION.REPORT}${reportID}`,
            value: {
                participants: newParticipantAccountCleanUp,
            },
        },
        {
            onyxMethod: Onyx.METHOD.MERGE,
            key: `${ONYXKEYS.COLLECTION.REPORT_METADATA}${reportID}`,
            value: {
                pendingChatMembers: successPendingChatMembers,
            },
        },
    ];
    successData.push(...newPersonalDetailsOnyxData.finallyData);

    const failureData: OnyxUpdate[] = [
        {
            onyxMethod: Onyx.METHOD.MERGE,
            key: `${ONYXKEYS.COLLECTION.REPORT_METADATA}${reportID}`,
            value: {
                pendingChatMembers:
                    pendingChatMembers.map((pendingChatMember) => {
                        if (!inviteeAccountIDs.includes(Number(pendingChatMember.accountID))) {
                            return pendingChatMember;
                        }
                        return {
                            ...pendingChatMember,
                            errors: ErrorUtils.getMicroSecondOnyxErrorWithTranslationKey('roomMembersPage.error.genericAdd'),
                        };
                    }) ?? null,
            },
        },
    ];

    if (isGroupChatReportUtils(report)) {
        const parameters: InviteToGroupChatParams = {
            reportID,
            inviteeEmails,
            accountIDList: newAccountIDs.join(),
        };

        API.write(WRITE_COMMANDS.INVITE_TO_GROUP_CHAT, parameters, {optimisticData, successData, failureData});
        return;
    }

    const parameters: InviteToRoomParams = {
        reportID,
        inviteeEmails,
        accountIDList: newAccountIDs.join(),
    };

    // eslint-disable-next-line rulesdir/no-multiple-api-calls
    API.write(WRITE_COMMANDS.INVITE_TO_ROOM, parameters, {optimisticData, successData, failureData});
}

function clearAddRoomMemberError(reportID: string, invitedAccountID: string) {
    const reportMetadata = getReportMetadata(reportID);
    Onyx.merge(`${ONYXKEYS.COLLECTION.REPORT}${reportID}`, {
        participants: {
            [invitedAccountID]: null,
        },
    });
    Onyx.merge(`${ONYXKEYS.COLLECTION.REPORT_METADATA}${reportID}`, {
        pendingChatMembers: reportMetadata?.pendingChatMembers?.filter((pendingChatMember) => pendingChatMember.accountID !== invitedAccountID),
    });
    Onyx.merge(ONYXKEYS.PERSONAL_DETAILS_LIST, {
        [invitedAccountID]: null,
    });
}

function updateGroupChatMemberRoles(reportID: string, accountIDList: number[], role: ValueOf<typeof CONST.REPORT.ROLE>) {
    const memberRoles: Record<number, string> = {};
    const optimisticParticipants: Record<number, Partial<ReportParticipant>> = {};
    const successParticipants: Record<number, Partial<ReportParticipant>> = {};

    accountIDList.forEach((accountID) => {
        memberRoles[accountID] = role;
        optimisticParticipants[accountID] = {
            role,
            pendingFields: {
                role: CONST.RED_BRICK_ROAD_PENDING_ACTION.UPDATE,
            },
            pendingAction: CONST.RED_BRICK_ROAD_PENDING_ACTION.UPDATE,
        };
        successParticipants[accountID] = {
            pendingFields: {
                role: null,
            },
            pendingAction: null,
        };
    });

    const optimisticData: OnyxUpdate[] = [
        {
            onyxMethod: Onyx.METHOD.MERGE,
            key: `${ONYXKEYS.COLLECTION.REPORT}${reportID}`,
            value: {participants: optimisticParticipants},
        },
    ];

    const successData: OnyxUpdate[] = [
        {
            onyxMethod: Onyx.METHOD.MERGE,
            key: `${ONYXKEYS.COLLECTION.REPORT}${reportID}`,
            value: {participants: successParticipants},
        },
    ];
    const parameters: UpdateGroupChatMemberRolesParams = {reportID, memberRoles: JSON.stringify(memberRoles)};
    API.write(WRITE_COMMANDS.UPDATE_GROUP_CHAT_MEMBER_ROLES, parameters, {optimisticData, successData});
}

/** Invites people to a group chat */
function inviteToGroupChat(reportID: string, inviteeEmailsToAccountIDs: InvitedEmailsToAccountIDs) {
    inviteToRoom(reportID, inviteeEmailsToAccountIDs);
}

/** Removes people from a room
 *  Please see https://github.com/Expensify/App/blob/main/README.md#Security for more details
 */
function removeFromRoom(reportID: string, targetAccountIDs: number[]) {
    const report = allReports?.[`${ONYXKEYS.COLLECTION.REPORT}${reportID}`];
    const reportMetadata = getReportMetadata(reportID);
    if (!report) {
        return;
    }

    const removeParticipantsData: Record<number, null> = {};
    targetAccountIDs.forEach((accountID) => {
        removeParticipantsData[accountID] = null;
    });
    const pendingChatMembers = getPendingChatMembers(targetAccountIDs, reportMetadata?.pendingChatMembers ?? [], CONST.RED_BRICK_ROAD_PENDING_ACTION.DELETE);

    const optimisticData: OnyxUpdate[] = [
        {
            onyxMethod: Onyx.METHOD.MERGE,
            key: `${ONYXKEYS.COLLECTION.REPORT_METADATA}${reportID}`,
            value: {
                pendingChatMembers,
            },
        },
    ];

    const failureData: OnyxUpdate[] = [
        {
            onyxMethod: Onyx.METHOD.MERGE,
            key: `${ONYXKEYS.COLLECTION.REPORT_METADATA}${reportID}`,
            value: {
                pendingChatMembers: reportMetadata?.pendingChatMembers ?? null,
            },
        },
    ];

    // We need to add success data here since in high latency situations,
    // the OpenRoomMembersPage call has the chance of overwriting the optimistic data we set above.
    const successData: OnyxUpdate[] = [
        {
            onyxMethod: Onyx.METHOD.MERGE,
            key: `${ONYXKEYS.COLLECTION.REPORT}${reportID}`,
            value: {
                participants: removeParticipantsData,
            },
        },
        {
            onyxMethod: Onyx.METHOD.MERGE,
            key: `${ONYXKEYS.COLLECTION.REPORT_METADATA}${reportID}`,
            value: {
                pendingChatMembers: reportMetadata?.pendingChatMembers ?? null,
            },
        },
    ];

    if (isGroupChatReportUtils(report)) {
        const parameters: RemoveFromGroupChatParams = {
            reportID,
            accountIDList: targetAccountIDs.join(),
        };
        API.write(WRITE_COMMANDS.REMOVE_FROM_GROUP_CHAT, parameters, {optimisticData, failureData, successData});
        return;
    }

    const parameters: RemoveFromRoomParams = {
        reportID,
        targetAccountIDs,
    };

    // eslint-disable-next-line rulesdir/no-multiple-api-calls
    API.write(WRITE_COMMANDS.REMOVE_FROM_ROOM, parameters, {optimisticData, failureData, successData});
}

function removeFromGroupChat(reportID: string, accountIDList: number[]) {
    removeFromRoom(reportID, accountIDList);
}

function setLastOpenedPublicRoom(reportID: string) {
    Onyx.set(ONYXKEYS.LAST_OPENED_PUBLIC_ROOM_ID, reportID);
}

/** Navigates to the last opened public room */
function openLastOpenedPublicRoom(lastOpenedPublicRoomID: string) {
    Navigation.isNavigationReady().then(() => {
        setLastOpenedPublicRoom('');
        Navigation.navigate(ROUTES.REPORT_WITH_ID.getRoute(lastOpenedPublicRoomID));
    });
}

/** Flag a comment as offensive */
function flagComment(reportID: string | undefined, reportAction: OnyxEntry<ReportAction>, severity: string) {
    const originalReportID = getOriginalReportID(reportID, reportAction);
    const message = ReportActionsUtils.getReportActionMessage(reportAction);

    if (!message || !reportAction) {
        return;
    }

    let updatedDecision: Decision;
    if (severity === CONST.MODERATION.FLAG_SEVERITY_SPAM || severity === CONST.MODERATION.FLAG_SEVERITY_INCONSIDERATE) {
        if (!message?.moderationDecision) {
            updatedDecision = {
                decision: CONST.MODERATION.MODERATOR_DECISION_PENDING,
            };
        } else {
            updatedDecision = message.moderationDecision;
        }
    } else if (severity === CONST.MODERATION.FLAG_SEVERITY_ASSAULT || severity === CONST.MODERATION.FLAG_SEVERITY_HARASSMENT) {
        updatedDecision = {
            decision: CONST.MODERATION.MODERATOR_DECISION_PENDING_REMOVE,
        };
    } else {
        updatedDecision = {
            decision: CONST.MODERATION.MODERATOR_DECISION_PENDING_HIDE,
        };
    }

    const reportActionID = reportAction.reportActionID;

    const updatedMessage: Message = {
        ...message,
        moderationDecision: updatedDecision,
    };

    const optimisticData: OnyxUpdate[] = [
        {
            onyxMethod: Onyx.METHOD.MERGE,
            key: `${ONYXKEYS.COLLECTION.REPORT_ACTIONS}${originalReportID}`,
            value: {
                [reportActionID]: {
                    pendingAction: CONST.RED_BRICK_ROAD_PENDING_ACTION.UPDATE,
                    message: [updatedMessage],
                },
            },
        },
    ];

    const failureData: OnyxUpdate[] = [
        {
            onyxMethod: Onyx.METHOD.MERGE,
            key: `${ONYXKEYS.COLLECTION.REPORT_ACTIONS}${originalReportID}`,
            value: {
                [reportActionID]: {
                    ...reportAction,
                    pendingAction: null,
                },
            },
        },
    ];

    const successData: OnyxUpdate[] = [
        {
            onyxMethod: Onyx.METHOD.MERGE,
            key: `${ONYXKEYS.COLLECTION.REPORT_ACTIONS}${originalReportID}`,
            value: {
                [reportActionID]: {
                    pendingAction: null,
                },
            },
        },
    ];

    const parameters: FlagCommentParams = {
        severity,
        reportActionID,
        // This check is to prevent flooding Concierge with test flags
        // If you need to test moderation responses from Concierge on dev, set this to false!
        isDevRequest: Environment.isDevelopment(),
    };

    API.write(WRITE_COMMANDS.FLAG_COMMENT, parameters, {optimisticData, successData, failureData});
}

/** Updates a given user's private notes on a report */
const updatePrivateNotes = (reportID: string, accountID: number, note: string) => {
    const optimisticData: OnyxUpdate[] = [
        {
            onyxMethod: Onyx.METHOD.MERGE,
            key: `${ONYXKEYS.COLLECTION.REPORT}${reportID}`,
            value: {
                privateNotes: {
                    [accountID]: {
                        pendingAction: CONST.RED_BRICK_ROAD_PENDING_ACTION.UPDATE,
                        errors: null,
                        note,
                    },
                },
            },
        },
    ];

    const successData: OnyxUpdate[] = [
        {
            onyxMethod: Onyx.METHOD.MERGE,
            key: `${ONYXKEYS.COLLECTION.REPORT}${reportID}`,
            value: {
                privateNotes: {
                    [accountID]: {
                        pendingAction: null,
                        errors: null,
                    },
                },
            },
        },
    ];

    const failureData: OnyxUpdate[] = [
        {
            onyxMethod: Onyx.METHOD.MERGE,
            key: `${ONYXKEYS.COLLECTION.REPORT}${reportID}`,
            value: {
                privateNotes: {
                    [accountID]: {
                        errors: ErrorUtils.getMicroSecondOnyxErrorWithTranslationKey('privateNotes.error.genericFailureMessage'),
                    },
                },
            },
        },
    ];

    const parameters: UpdateReportPrivateNoteParams = {reportID, privateNotes: note};

    API.write(WRITE_COMMANDS.UPDATE_REPORT_PRIVATE_NOTE, parameters, {optimisticData, successData, failureData});
};

/** Fetches all the private notes for a given report */
function getReportPrivateNote(reportID: string | undefined) {
    if (isAnonymousUser()) {
        return;
    }

    if (!reportID) {
        return;
    }

    const optimisticData: OnyxUpdate[] = [
        {
            onyxMethod: Onyx.METHOD.MERGE,
            key: `${ONYXKEYS.COLLECTION.REPORT_METADATA}${reportID}`,
            value: {
                isLoadingPrivateNotes: true,
            },
        },
    ];

    const successData: OnyxUpdate[] = [
        {
            onyxMethod: Onyx.METHOD.MERGE,
            key: `${ONYXKEYS.COLLECTION.REPORT_METADATA}${reportID}`,
            value: {
                isLoadingPrivateNotes: false,
            },
        },
    ];

    const failureData: OnyxUpdate[] = [
        {
            onyxMethod: Onyx.METHOD.MERGE,
            key: `${ONYXKEYS.COLLECTION.REPORT_METADATA}${reportID}`,
            value: {
                isLoadingPrivateNotes: false,
            },
        },
    ];

    const parameters: GetReportPrivateNoteParams = {reportID};

    API.read(READ_COMMANDS.GET_REPORT_PRIVATE_NOTE, parameters, {optimisticData, successData, failureData});
}

function prepareOnboardingOnyxData(
    engagementChoice: OnboardingPurpose,
    data: ValueOf<typeof CONST.ONBOARDING_MESSAGES>,
    adminsChatReportID?: string,
    onboardingPolicyID?: string,
    userReportedIntegration?: OnboardingAccounting,
    wasInvited?: boolean,
) {
    if (engagementChoice === CONST.ONBOARDING_CHOICES.PERSONAL_SPEND) {
        // eslint-disable-next-line no-param-reassign
        data = CONST.CREATE_EXPENSE_ONBOARDING_MESSAGES[CONST.ONBOARDING_CHOICES.PERSONAL_SPEND];
    }

    if (engagementChoice === CONST.ONBOARDING_CHOICES.EMPLOYER || engagementChoice === CONST.ONBOARDING_CHOICES.SUBMIT) {
        // eslint-disable-next-line no-param-reassign
        data = CONST.CREATE_EXPENSE_ONBOARDING_MESSAGES[CONST.ONBOARDING_CHOICES.SUBMIT];
    }

    // Guides are assigned and tasks are posted in the #admins room for the MANAGE_TEAM and TRACK_WORKSPACE onboarding actions, except for emails that have a '+'.
    type PostTasksInAdminsRoomOnboardingChoices = 'newDotManageTeam' | 'newDotTrackWorkspace';
    const shouldPostTasksInAdminsRoom =
        [CONST.ONBOARDING_CHOICES.MANAGE_TEAM, CONST.ONBOARDING_CHOICES.TRACK_WORKSPACE].includes(engagementChoice as PostTasksInAdminsRoomOnboardingChoices) &&
        !currentUserEmail?.includes('+');
    const adminsChatReport = allReports?.[`${ONYXKEYS.COLLECTION.REPORT}${adminsChatReportID}`];
    const targetChatReport = shouldPostTasksInAdminsRoom
        ? adminsChatReport ?? {reportID: adminsChatReportID, policyID: onboardingPolicyID}
        : getChatByParticipants([CONST.ACCOUNT_ID.CONCIERGE, currentUserAccountID], allReports, false, true);
    const {reportID: targetChatReportID = '', policyID: targetChatPolicyID = ''} = targetChatReport ?? {};

    if (!targetChatReportID) {
        Log.warn('Missing reportID for onboarding optimistic data');
        return;
    }

    const integrationName = userReportedIntegration ? CONST.ONBOARDING_ACCOUNTING_MAPPING[userReportedIntegration] : '';
    const assignedGuideEmail = getPolicy(targetChatPolicyID)?.assignedGuide?.email ?? 'Setup Specialist';
    const assignedGuidePersonalDetail = Object.values(allPersonalDetails ?? {}).find((personalDetail) => personalDetail?.login === assignedGuideEmail);
    let assignedGuideAccountID: number;
    if (assignedGuidePersonalDetail && assignedGuidePersonalDetail.accountID) {
        assignedGuideAccountID = assignedGuidePersonalDetail.accountID;
    } else {
        assignedGuideAccountID = generateAccountID(assignedGuideEmail);
        Onyx.merge(ONYXKEYS.PERSONAL_DETAILS_LIST, {
            [assignedGuideAccountID]: {
                isOptimisticPersonalDetail: assignedGuideEmail === CONST.SETUP_SPECIALIST_LOGIN,
                login: assignedGuideEmail,
                displayName: assignedGuideEmail,
            },
        });
    }
    const actorAccountID = shouldPostTasksInAdminsRoom ? assignedGuideAccountID : CONST.ACCOUNT_ID.CONCIERGE;

    // Text message
    const textComment = buildOptimisticAddCommentReportAction(data.message, undefined, actorAccountID, 1);
    const textCommentAction: OptimisticAddCommentReportAction = textComment.reportAction;
    const textMessage: AddCommentOrAttachementParams = {
        reportID: targetChatReportID,
        reportActionID: textCommentAction.reportActionID,
        reportComment: textComment.commentText,
    };

    let createWorkspaceTaskReportID;
    const tasksData = data.tasks
        .filter((task) => {
            if (['setupCategories', 'setupTags'].includes(task.type) && userReportedIntegration) {
                return false;
            }

            if (['addAccountingIntegration', 'setupCategoriesAndTags'].includes(task.type) && !userReportedIntegration) {
                return false;
            }
            type SkipViewTourOnboardingChoices = 'newDotSubmit' | 'newDotSplitChat' | 'newDotPersonalSpend' | 'newDotEmployer';
            if (
                task.type === 'viewTour' &&
                [
                    CONST.ONBOARDING_CHOICES.EMPLOYER,
                    CONST.ONBOARDING_CHOICES.PERSONAL_SPEND,
                    CONST.ONBOARDING_CHOICES.SUBMIT,
                    CONST.ONBOARDING_CHOICES.CHAT_SPLIT,
                    CONST.ONBOARDING_CHOICES.MANAGE_TEAM,
                ].includes(introSelected?.choice as SkipViewTourOnboardingChoices) &&
                engagementChoice === CONST.ONBOARDING_CHOICES.MANAGE_TEAM
            ) {
                return false;
            }
            return true;
        })
        .map((task, index) => {
            const taskDescription =
                typeof task.description === 'function'
                    ? task.description({
                          adminsRoomLink: `${environmentURL}/${ROUTES.REPORT_WITH_ID.getRoute(adminsChatReportID)}`,
                          workspaceCategoriesLink: `${environmentURL}/${ROUTES.WORKSPACE_CATEGORIES.getRoute(onboardingPolicyID)}`,
                          workspaceMembersLink: `${environmentURL}/${ROUTES.WORKSPACE_MEMBERS.getRoute(onboardingPolicyID)}`,
                          workspaceMoreFeaturesLink: `${environmentURL}/${ROUTES.WORKSPACE_MORE_FEATURES.getRoute(onboardingPolicyID)}`,
                          navatticURL: getNavatticURL(environment, engagementChoice),
                          integrationName,
                          workspaceAccountingLink: `${environmentURL}/${ROUTES.POLICY_ACCOUNTING.getRoute(onboardingPolicyID)}`,
                          workspaceSettingsLink: `${environmentURL}/${ROUTES.WORKSPACE_INITIAL.getRoute(onboardingPolicyID)}`,
                      })
                    : task.description;
            const taskTitle =
                typeof task.title === 'function'
                    ? task.title({
                          integrationName,
                          workspaceSettingsLink: `${environmentURL}/${ROUTES.WORKSPACE_INITIAL.getRoute(onboardingPolicyID)}`,
                      })
                    : task.title;
            const currentTask = buildOptimisticTaskReport(
                actorAccountID,
                targetChatReportID,
                currentUserAccountID,
                taskTitle,
                taskDescription,
                targetChatPolicyID,
                CONST.REPORT.NOTIFICATION_PREFERENCE.HIDDEN,
                task.mediaAttributes,
            );
            const emailCreatingAction =
                engagementChoice === CONST.ONBOARDING_CHOICES.MANAGE_TEAM ? allPersonalDetails?.[actorAccountID]?.login ?? CONST.EMAIL.CONCIERGE : CONST.EMAIL.CONCIERGE;
            const taskCreatedAction = buildOptimisticCreatedReportAction(emailCreatingAction);
            const taskReportAction = buildOptimisticTaskCommentReportAction(currentTask.reportID, taskTitle, 0, `task for ${taskTitle}`, targetChatReportID, actorAccountID, index + 3);
            currentTask.parentReportActionID = taskReportAction.reportAction.reportActionID;

            const completedTaskReportAction = task.autoCompleted
                ? buildOptimisticTaskReportAction(currentTask.reportID, CONST.REPORT.ACTIONS.TYPE.TASK_COMPLETED, 'marked as complete', actorAccountID, 2)
                : null;
            if (task.type === 'createWorkspace') {
                createWorkspaceTaskReportID = currentTask.reportID;
            }

            return {
                task,
                currentTask,
                taskCreatedAction,
                taskReportAction,
                taskDescription: currentTask.description,
                completedTaskReportAction,
            };
        });

    // Sign-off welcome message
    const welcomeSignOffComment = buildOptimisticAddCommentReportAction(Localize.translateLocal('onboarding.welcomeSignOffTitle'), undefined, actorAccountID, tasksData.length + 3);
    const welcomeSignOffCommentAction: OptimisticAddCommentReportAction = welcomeSignOffComment.reportAction;
    const welcomeSignOffMessage = {
        reportID: targetChatReportID,
        reportActionID: welcomeSignOffCommentAction.reportActionID,
        reportComment: welcomeSignOffComment.commentText,
    };

    const tasksForParameters = tasksData.map<TaskForParameters>(({task, currentTask, taskCreatedAction, taskReportAction, taskDescription, completedTaskReportAction}) => ({
        type: 'task',
        task: task.type,
        taskReportID: currentTask.reportID,
        parentReportID: currentTask.parentReportID,
        parentReportActionID: taskReportAction.reportAction.reportActionID,
        createdTaskReportActionID: taskCreatedAction.reportActionID,
        completedTaskReportActionID: completedTaskReportAction?.reportActionID,
        title: currentTask.reportName ?? '',
        description: taskDescription ?? '',
    }));

    const hasOutstandingChildTask = tasksData.some((task) => !task.completedTaskReportAction);

    const tasksForOptimisticData = tasksData.reduce<OnyxUpdate[]>((acc, {currentTask, taskCreatedAction, taskReportAction, taskDescription, completedTaskReportAction}) => {
        acc.push(
            {
                onyxMethod: Onyx.METHOD.MERGE,
                key: `${ONYXKEYS.COLLECTION.REPORT_ACTIONS}${targetChatReportID}`,
                value: {
                    [taskReportAction.reportAction.reportActionID]: taskReportAction.reportAction as ReportAction,
                },
            },
            {
                onyxMethod: Onyx.METHOD.SET,
                key: `${ONYXKEYS.COLLECTION.REPORT}${currentTask.reportID}`,
                value: {
                    ...currentTask,
                    description: taskDescription,
                    pendingFields: {
                        createChat: CONST.RED_BRICK_ROAD_PENDING_ACTION.ADD,
                        reportName: CONST.RED_BRICK_ROAD_PENDING_ACTION.ADD,
                        description: CONST.RED_BRICK_ROAD_PENDING_ACTION.ADD,
                        managerID: CONST.RED_BRICK_ROAD_PENDING_ACTION.ADD,
                    },
                    managerID: currentUserAccountID,
                },
            },
            {
                onyxMethod: Onyx.METHOD.MERGE,
                key: `${ONYXKEYS.COLLECTION.REPORT_METADATA}${currentTask.reportID}`,
                value: {
                    isOptimisticReport: true,
                },
            },
            {
                onyxMethod: Onyx.METHOD.MERGE,
                key: `${ONYXKEYS.COLLECTION.REPORT_ACTIONS}${currentTask.reportID}`,
                value: {
                    [taskCreatedAction.reportActionID]: taskCreatedAction as ReportAction,
                },
            },
        );

        if (completedTaskReportAction) {
            acc.push({
                onyxMethod: Onyx.METHOD.MERGE,
                key: `${ONYXKEYS.COLLECTION.REPORT_ACTIONS}${currentTask.reportID}`,
                value: {
                    [completedTaskReportAction.reportActionID]: completedTaskReportAction as ReportAction,
                },
            });

            acc.push({
                onyxMethod: Onyx.METHOD.MERGE,
                key: `${ONYXKEYS.COLLECTION.REPORT}${currentTask.reportID}`,
                value: {
                    stateNum: CONST.REPORT.STATE_NUM.APPROVED,
                    statusNum: CONST.REPORT.STATUS_NUM.APPROVED,
                    managerID: currentUserAccountID,
                },
            });
        }

        return acc;
    }, []);

    const tasksForFailureData = tasksData.reduce<OnyxUpdate[]>((acc, {currentTask, taskReportAction}) => {
        acc.push(
            {
                onyxMethod: Onyx.METHOD.MERGE,
                key: `${ONYXKEYS.COLLECTION.REPORT_ACTIONS}${targetChatReportID}`,
                value: {
                    [taskReportAction.reportAction.reportActionID]: {
                        errors: ErrorUtils.getMicroSecondOnyxErrorWithTranslationKey('report.genericAddCommentFailureMessage'),
                    } as ReportAction,
                },
            },
            {
                onyxMethod: Onyx.METHOD.MERGE,
                key: `${ONYXKEYS.COLLECTION.REPORT}${currentTask.reportID}`,
                value: null,
            },
            {
                onyxMethod: Onyx.METHOD.MERGE,
                key: `${ONYXKEYS.COLLECTION.REPORT_ACTIONS}${currentTask.reportID}`,
                value: null,
            },
        );

        return acc;
    }, []);

    const tasksForSuccessData = tasksData.reduce<OnyxUpdate[]>((acc, {currentTask, taskCreatedAction, taskReportAction, completedTaskReportAction}) => {
        acc.push(
            {
                onyxMethod: Onyx.METHOD.MERGE,
                key: `${ONYXKEYS.COLLECTION.REPORT_ACTIONS}${targetChatReportID}`,
                value: {
                    [taskReportAction.reportAction.reportActionID]: {pendingAction: null},
                },
            },
            {
                onyxMethod: Onyx.METHOD.MERGE,
                key: `${ONYXKEYS.COLLECTION.REPORT}${currentTask.reportID}`,
                value: {
                    pendingFields: {
                        createChat: null,
                        reportName: null,
                        description: null,
                        managerID: null,
                    },
                },
            },
            {
                onyxMethod: Onyx.METHOD.MERGE,
                key: `${ONYXKEYS.COLLECTION.REPORT_METADATA}${currentTask.reportID}`,
                value: {
                    isOptimisticReport: false,
                },
            },
            {
                onyxMethod: Onyx.METHOD.MERGE,
                key: `${ONYXKEYS.COLLECTION.REPORT_ACTIONS}${currentTask.reportID}`,
                value: {
                    [taskCreatedAction.reportActionID]: {pendingAction: null},
                },
            },
        );

        if (completedTaskReportAction) {
            acc.push({
                onyxMethod: Onyx.METHOD.MERGE,
                key: `${ONYXKEYS.COLLECTION.REPORT_ACTIONS}${currentTask.reportID}`,
                value: {
                    [completedTaskReportAction.reportActionID]: {pendingAction: null},
                },
            });
        }

        return acc;
    }, []);

    const optimisticData: OnyxUpdate[] = [...tasksForOptimisticData];
    const lastVisibleActionCreated = welcomeSignOffCommentAction.created;
    optimisticData.push(
        {
            onyxMethod: Onyx.METHOD.MERGE,
            key: `${ONYXKEYS.COLLECTION.REPORT}${targetChatReportID}`,
            value: {
                lastMentionedTime: DateUtils.getDBTime(),
                hasOutstandingChildTask,
                lastVisibleActionCreated,
                lastActorAccountID: actorAccountID,
            },
        },
        {
            onyxMethod: Onyx.METHOD.MERGE,
            key: ONYXKEYS.NVP_INTRO_SELECTED,
            value: {
                choice: engagementChoice,
                createWorkspace: createWorkspaceTaskReportID,
            },
        },
    );

    // If we post tasks in the #admins room and introSelected?.choice does not exist, it means that a guide is assigned and all messages except tasks are handled by the backend
    if (!shouldPostTasksInAdminsRoom || !!introSelected?.choice) {
        optimisticData.push({
            onyxMethod: Onyx.METHOD.MERGE,
            key: `${ONYXKEYS.COLLECTION.REPORT_ACTIONS}${targetChatReportID}`,
            value: {
                [textCommentAction.reportActionID]: textCommentAction as ReportAction,
            },
        });
    }

    if (!wasInvited) {
        optimisticData.push({
            onyxMethod: Onyx.METHOD.MERGE,
            key: ONYXKEYS.NVP_ONBOARDING,
            value: {hasCompletedGuidedSetupFlow: true},
        });
    }

    const successData: OnyxUpdate[] = [...tasksForSuccessData];

    // If we post tasks in the #admins room and introSelected?.choice does not exist, it means that a guide is assigned and all messages except tasks are handled by the backend
    if (!shouldPostTasksInAdminsRoom || !!introSelected?.choice) {
        successData.push({
            onyxMethod: Onyx.METHOD.MERGE,
            key: `${ONYXKEYS.COLLECTION.REPORT_ACTIONS}${targetChatReportID}`,
            value: {
                [textCommentAction.reportActionID]: {pendingAction: null},
            },
        });
    }

    let failureReport: Partial<Report> = {
        lastMessageText: '',
        lastVisibleActionCreated: '',
        hasOutstandingChildTask: false,
    };
    const report = allReports?.[`${ONYXKEYS.COLLECTION.REPORT}${targetChatReportID}`];
    const canUserPerformWriteAction = canUserPerformWriteActionReportUtils(report);
    const {lastMessageText = ''} = ReportActionsUtils.getLastVisibleMessage(targetChatReportID, canUserPerformWriteAction);
    if (lastMessageText) {
        const lastVisibleAction = ReportActionsUtils.getLastVisibleAction(targetChatReportID, canUserPerformWriteAction);
        const prevLastVisibleActionCreated = lastVisibleAction?.created;
        const lastActorAccountID = lastVisibleAction?.actorAccountID;
        failureReport = {
            lastMessageText,
            lastVisibleActionCreated: prevLastVisibleActionCreated,
            lastActorAccountID,
        };
    }

    const failureData: OnyxUpdate[] = [...tasksForFailureData];
    failureData.push(
        {
            onyxMethod: Onyx.METHOD.MERGE,
            key: `${ONYXKEYS.COLLECTION.REPORT}${targetChatReportID}`,
            value: failureReport,
        },

        {
            onyxMethod: Onyx.METHOD.MERGE,
            key: ONYXKEYS.NVP_INTRO_SELECTED,
            value: {
                choice: null,
                createWorkspace: null,
            },
        },
    );
    // If we post tasks in the #admins room and introSelected?.choice does not exist, it means that a guide is assigned and all messages except tasks are handled by the backend
    if (!shouldPostTasksInAdminsRoom || !!introSelected?.choice) {
        failureData.push({
            onyxMethod: Onyx.METHOD.MERGE,
            key: `${ONYXKEYS.COLLECTION.REPORT_ACTIONS}${targetChatReportID}`,
            value: {
                [textCommentAction.reportActionID]: {
                    errors: ErrorUtils.getMicroSecondOnyxErrorWithTranslationKey('report.genericAddCommentFailureMessage'),
                } as ReportAction,
            },
        });
    }

    if (!wasInvited) {
        failureData.push({
            onyxMethod: Onyx.METHOD.MERGE,
            key: ONYXKEYS.NVP_ONBOARDING,
            value: {hasCompletedGuidedSetupFlow: false},
        });
    }

    if (userReportedIntegration) {
        optimisticData.push({
            onyxMethod: Onyx.METHOD.MERGE,
            key: `${ONYXKEYS.COLLECTION.POLICY}${onboardingPolicyID}`,
            value: {
                areConnectionsEnabled: true,
                pendingFields: {
                    areConnectionsEnabled: CONST.RED_BRICK_ROAD_PENDING_ACTION.UPDATE,
                },
            },
        });
        successData.push({
            onyxMethod: Onyx.METHOD.MERGE,
            key: `${ONYXKEYS.COLLECTION.POLICY}${onboardingPolicyID}`,
            value: {
                pendingFields: {
                    areConnectionsEnabled: null,
                },
            },
        });
        failureData.push({
            onyxMethod: Onyx.METHOD.MERGE,
            key: `${ONYXKEYS.COLLECTION.POLICY}${onboardingPolicyID}`,
            value: {
                areConnectionsEnabled: getPolicy(onboardingPolicyID)?.areConnectionsEnabled,
                pendingFields: {
                    areConnectionsEnabled: null,
                },
            },
        });
    }

    // If we post tasks in the #admins room and introSelected?.choice does not exist, it means that a guide is assigned and all messages except tasks are handled by the backend
    const guidedSetupData: GuidedSetupData = [];

    if (!shouldPostTasksInAdminsRoom || !!introSelected?.choice) {
        guidedSetupData.push({type: 'message', ...textMessage});
    }

    type SelfDMParameters = {
        reportID?: string;
        createdReportActionID?: string;
    };

    let selfDMParameters: SelfDMParameters = {};
    if (engagementChoice === CONST.ONBOARDING_CHOICES.PERSONAL_SPEND) {
        const selfDMReportID = findSelfDMReportID();
        let selfDMReport = allReports?.[`${ONYXKEYS.COLLECTION.REPORT}${selfDMReportID}`];
        let createdAction: ReportAction;
        if (!selfDMReport) {
            const currentTime = DateUtils.getDBTime();
            selfDMReport = buildOptimisticSelfDMReport(currentTime);
            createdAction = buildOptimisticCreatedReportAction(currentUserEmail ?? '', currentTime);
            selfDMParameters = {reportID: selfDMReport.reportID, createdReportActionID: createdAction.reportActionID};
            optimisticData.push(
                {
                    onyxMethod: Onyx.METHOD.SET,
                    key: `${ONYXKEYS.COLLECTION.REPORT}${selfDMReport.reportID}`,
                    value: {
                        ...selfDMReport,
                        pendingFields: {
                            createChat: CONST.RED_BRICK_ROAD_PENDING_ACTION.ADD,
                        },
                    },
                },
                {
                    onyxMethod: Onyx.METHOD.SET,
                    key: `${ONYXKEYS.COLLECTION.REPORT_ACTIONS}${selfDMReport.reportID}`,
                    value: {
                        [createdAction.reportActionID]: createdAction,
                    },
                },
            );

            successData.push(
                {
                    onyxMethod: Onyx.METHOD.MERGE,
                    key: `${ONYXKEYS.COLLECTION.REPORT}${selfDMReport.reportID}`,
                    value: {
                        pendingFields: {
                            createChat: null,
                        },
                    },
                },
                {
                    onyxMethod: Onyx.METHOD.MERGE,
                    key: `${ONYXKEYS.COLLECTION.REPORT_ACTIONS}${selfDMReport.reportID}`,
                    value: {
                        [createdAction.reportActionID]: {
                            pendingAction: null,
                        },
                    },
                },
            );
        }
    }

    guidedSetupData.push(...tasksForParameters);

    if (!introSelected?.choice) {
        optimisticData.push({
            onyxMethod: Onyx.METHOD.MERGE,
            key: `${ONYXKEYS.COLLECTION.REPORT_ACTIONS}${targetChatReportID}`,
            value: {
                [welcomeSignOffCommentAction.reportActionID]: welcomeSignOffCommentAction as ReportAction,
            },
        });

        successData.push({
            onyxMethod: Onyx.METHOD.MERGE,
            key: `${ONYXKEYS.COLLECTION.REPORT_ACTIONS}${targetChatReportID}`,
            value: {
                [welcomeSignOffCommentAction.reportActionID]: {pendingAction: null},
            },
        });

        failureData.push({
            onyxMethod: Onyx.METHOD.MERGE,
            key: `${ONYXKEYS.COLLECTION.REPORT_ACTIONS}${targetChatReportID}`,
            value: {
                [welcomeSignOffCommentAction.reportActionID]: {
                    errors: ErrorUtils.getMicroSecondOnyxErrorWithTranslationKey('report.genericAddCommentFailureMessage'),
                } as ReportAction,
            },
        });
        guidedSetupData.push({type: 'message', ...welcomeSignOffMessage});
    }

    return {optimisticData, successData, failureData, guidedSetupData, actorAccountID, selfDMParameters};
}

function completeOnboarding(
    engagementChoice: OnboardingPurpose,
    data: ValueOf<typeof CONST.ONBOARDING_MESSAGES>,
    firstName = '',
    lastName = '',
    adminsChatReportID?: string,
    onboardingPolicyID?: string,
    paymentSelected?: string,
    companySize?: OnboardingCompanySize,
    userReportedIntegration?: OnboardingAccounting,
    wasInvited?: boolean,
) {
    const onboardingData = prepareOnboardingOnyxData(engagementChoice, data, adminsChatReportID, onboardingPolicyID, userReportedIntegration, wasInvited);
    if (!onboardingData) {
        return;
    }

    const {optimisticData, successData, failureData, guidedSetupData, actorAccountID, selfDMParameters} = onboardingData;

    const parameters: CompleteGuidedSetupParams = {
        engagementChoice,
        firstName,
        lastName,
        actorAccountID,
        guidedSetupData: JSON.stringify(guidedSetupData),
        paymentSelected,
        companySize,
        userReportedIntegration,
        policyID: onboardingPolicyID,
        selfDMReportID: selfDMParameters.reportID,
        selfDMCreatedReportActionID: selfDMParameters.createdReportActionID,
    };

    API.write(WRITE_COMMANDS.COMPLETE_GUIDED_SETUP, parameters, {optimisticData, successData, failureData});
}

/** Loads necessary data for rendering the RoomMembersPage */
function openRoomMembersPage(reportID: string) {
    const parameters: OpenRoomMembersPageParams = {reportID};

    API.read(READ_COMMANDS.OPEN_ROOM_MEMBERS_PAGE, parameters);
}

/**
 * Checks if there are any errors in the private notes for a given report
 *
 * @returns Returns true if there are errors in any of the private notes on the report
 */
function hasErrorInPrivateNotes(report: OnyxEntry<Report>): boolean {
    const privateNotes = report?.privateNotes ?? {};
    return Object.values(privateNotes).some((privateNote) => !isEmpty(privateNote.errors));
}

/** Clears all errors associated with a given private note */
function clearPrivateNotesError(reportID: string, accountID: number) {
    Onyx.merge(`${ONYXKEYS.COLLECTION.REPORT}${reportID}`, {privateNotes: {[accountID]: {errors: null}}});
}

function getDraftPrivateNote(reportID: string): string {
    return draftNoteMap?.[reportID] ?? '';
}

/**
 * Saves the private notes left by the user as they are typing. By saving this data the user can switch between chats, close
 * tab, refresh etc without worrying about loosing what they typed out.
 */
function savePrivateNotesDraft(reportID: string, note: string) {
    Onyx.merge(`${ONYXKEYS.COLLECTION.PRIVATE_NOTES_DRAFT}${reportID}`, note);
}

function searchForReports(searchInput: string, policyID?: string) {
    // We do not try to make this request while offline because it sets a loading indicator optimistically
    if (isNetworkOffline) {
        Onyx.set(ONYXKEYS.IS_SEARCHING_FOR_REPORTS, false);
        return;
    }

    const successData: OnyxUpdate[] = [
        {
            onyxMethod: Onyx.METHOD.MERGE,
            key: ONYXKEYS.IS_SEARCHING_FOR_REPORTS,
            value: false,
        },
    ];

    const failureData: OnyxUpdate[] = [
        {
            onyxMethod: Onyx.METHOD.MERGE,
            key: ONYXKEYS.IS_SEARCHING_FOR_REPORTS,
            value: false,
        },
    ];

    const searchForRoomToMentionParams: SearchForRoomsToMentionParams = {query: searchInput, policyID};
    const searchForReportsParams: SearchForReportsParams = {searchInput, canCancel: true};

    // We want to cancel all pending SearchForReports API calls before making another one
    if (!policyID) {
        HttpUtils.cancelPendingRequests(READ_COMMANDS.SEARCH_FOR_REPORTS);
    }

    API.read(policyID ? READ_COMMANDS.SEARCH_FOR_ROOMS_TO_MENTION : READ_COMMANDS.SEARCH_FOR_REPORTS, policyID ? searchForRoomToMentionParams : searchForReportsParams, {
        successData,
        failureData,
    });
}

function searchInServer(searchInput: string, policyID?: string) {
    if (isNetworkOffline || !searchInput.trim().length) {
        Onyx.set(ONYXKEYS.IS_SEARCHING_FOR_REPORTS, false);
        return;
    }

    // Why not set this in optimistic data? It won't run until the API request happens and while the API request is debounced
    // we want to show the loading state right away. Otherwise, we will see a flashing UI where the client options are sorted and
    // tell the user there are no options, then we start searching, and tell them there are no options again.
    Onyx.set(ONYXKEYS.IS_SEARCHING_FOR_REPORTS, true);
    searchForReports(searchInput, policyID);
}

function updateLastVisitTime(reportID: string) {
    if (!isValidReportIDFromPath(reportID)) {
        return;
    }
    Onyx.merge(`${ONYXKEYS.COLLECTION.REPORT_METADATA}${reportID}`, {lastVisitTime: DateUtils.getDBTime()});
}

function updateLoadingInitialReportAction(reportID: string) {
    if (!isValidReportIDFromPath(reportID)) {
        return;
    }
    Onyx.merge(`${ONYXKEYS.COLLECTION.REPORT_METADATA}${reportID}`, {isLoadingInitialReportActions: false});
}

function clearNewRoomFormError() {
    Onyx.set(ONYXKEYS.FORMS.NEW_ROOM_FORM, {
        isLoading: false,
        errorFields: null,
        errors: null,
        [INPUT_IDS.ROOM_NAME]: '',
        [INPUT_IDS.REPORT_DESCRIPTION]: '',
        [INPUT_IDS.POLICY_ID]: '',
        [INPUT_IDS.WRITE_CAPABILITY]: '',
        [INPUT_IDS.VISIBILITY]: '',
    });
}

function resolveActionableMentionWhisper(
    reportID: string | undefined,
    reportAction: OnyxEntry<ReportAction>,
    resolution: ValueOf<typeof CONST.REPORT.ACTIONABLE_MENTION_WHISPER_RESOLUTION>,
) {
    const message = ReportActionsUtils.getReportActionMessage(reportAction);
    if (!message || !reportAction || !reportID) {
        return;
    }

    const updatedMessage: Message = {
        ...message,
        resolution,
    };

    const optimisticReportActions = {
        [reportAction.reportActionID]: {
            originalMessage: {
                resolution,
            },
        },
    };

    const report = allReports?.[`${ONYXKEYS.COLLECTION.REPORT}${reportID}`];
    const reportUpdateDataWithPreviousLastMessage = getReportLastMessage(reportID, optimisticReportActions as ReportActions);

    const reportUpdateDataWithCurrentLastMessage = {
        lastMessageText: report?.lastMessageText,
        lastVisibleActionCreated: report?.lastVisibleActionCreated,
        lastActorAccountID: report?.lastActorAccountID,
    };

    const optimisticData: OnyxUpdate[] = [
        {
            onyxMethod: Onyx.METHOD.MERGE,
            key: `${ONYXKEYS.COLLECTION.REPORT_ACTIONS}${reportID}`,
            value: {
                [reportAction.reportActionID]: {
                    message: [updatedMessage],
                    originalMessage: {
                        resolution,
                    },
                },
            },
        },
        {
            onyxMethod: Onyx.METHOD.MERGE,
            key: `${ONYXKEYS.COLLECTION.REPORT}${reportID}`,
            value: reportUpdateDataWithPreviousLastMessage,
        },
    ];

    const failureData: OnyxUpdate[] = [
        {
            onyxMethod: Onyx.METHOD.MERGE,
            key: `${ONYXKEYS.COLLECTION.REPORT_ACTIONS}${reportID}`,
            value: {
                [reportAction.reportActionID]: {
                    message: [message],
                    originalMessage: {
                        resolution: null,
                    },
                },
            },
        },
        {
            onyxMethod: Onyx.METHOD.MERGE,
            key: `${ONYXKEYS.COLLECTION.REPORT}${reportID}`,
            value: reportUpdateDataWithCurrentLastMessage, // revert back to the current report last message data in case of failure
        },
    ];

    const parameters: ResolveActionableMentionWhisperParams = {
        reportActionID: reportAction.reportActionID,
        resolution,
    };

    API.write(WRITE_COMMANDS.RESOLVE_ACTIONABLE_MENTION_WHISPER, parameters, {optimisticData, failureData});
}

function resolveActionableReportMentionWhisper(
    reportId: string | undefined,
    reportAction: OnyxEntry<ReportAction>,
    resolution: ValueOf<typeof CONST.REPORT.ACTIONABLE_REPORT_MENTION_WHISPER_RESOLUTION>,
) {
    if (!reportAction || !reportId) {
        return;
    }

    const optimisticReportActions = {
        [reportAction.reportActionID]: {
            originalMessage: {
                resolution,
            },
        },
    };

    const report = allReports?.[`${ONYXKEYS.COLLECTION.REPORT}${reportId}`];
    const reportUpdateDataWithPreviousLastMessage = getReportLastMessage(reportId, optimisticReportActions as ReportActions);

    const reportUpdateDataWithCurrentLastMessage = {
        lastMessageText: report?.lastMessageText,
        lastVisibleActionCreated: report?.lastVisibleActionCreated,
        lastActorAccountID: report?.lastActorAccountID,
    };

    const optimisticData: OnyxUpdate[] = [
        {
            onyxMethod: Onyx.METHOD.MERGE,
            key: `${ONYXKEYS.COLLECTION.REPORT_ACTIONS}${reportId}`,
            value: {
                [reportAction.reportActionID]: {
                    originalMessage: {
                        resolution,
                    },
                },
            } as ReportActions,
        },
        {
            onyxMethod: Onyx.METHOD.MERGE,
            key: `${ONYXKEYS.COLLECTION.REPORT}${reportId}`,
            value: reportUpdateDataWithPreviousLastMessage,
        },
    ];

    const failureData: OnyxUpdate[] = [
        {
            onyxMethod: Onyx.METHOD.MERGE,
            key: `${ONYXKEYS.COLLECTION.REPORT_ACTIONS}${reportId}`,
            value: {
                [reportAction.reportActionID]: {
                    originalMessage: {
                        resolution: null,
                    },
                },
            },
        },
        {
            onyxMethod: Onyx.METHOD.MERGE,
            key: `${ONYXKEYS.COLLECTION.REPORT}${reportId}`,
            value: reportUpdateDataWithCurrentLastMessage, // revert back to the current report last message data in case of failure
        },
    ];

    const parameters: ResolveActionableReportMentionWhisperParams = {
        reportActionID: reportAction.reportActionID,
        resolution,
    };

    API.write(WRITE_COMMANDS.RESOLVE_ACTIONABLE_REPORT_MENTION_WHISPER, parameters, {optimisticData, failureData});
}

function dismissTrackExpenseActionableWhisper(reportID: string | undefined, reportAction: OnyxEntry<ReportAction>): void {
    const isArrayMessage = Array.isArray(reportAction?.message);
    const message = ReportActionsUtils.getReportActionMessage(reportAction);
    if (!message || !reportAction || !reportID) {
        return;
    }

    const updatedMessage: Message = {
        ...message,
        resolution: CONST.REPORT.ACTIONABLE_TRACK_EXPENSE_WHISPER_RESOLUTION.NOTHING,
    };

    const optimisticData: OnyxUpdate[] = [
        {
            onyxMethod: Onyx.METHOD.MERGE,
            key: `${ONYXKEYS.COLLECTION.REPORT_ACTIONS}${reportID}`,
            value: {
                [reportAction.reportActionID]: {
                    message: isArrayMessage ? [updatedMessage] : updatedMessage,
                    originalMessage: {
                        resolution: CONST.REPORT.ACTIONABLE_TRACK_EXPENSE_WHISPER_RESOLUTION.NOTHING,
                    },
                },
            },
        },
    ];

    const failureData: OnyxUpdate[] = [
        {
            onyxMethod: Onyx.METHOD.MERGE,
            key: `${ONYXKEYS.COLLECTION.REPORT_ACTIONS}${reportID}`,
            value: {
                [reportAction.reportActionID]: {
                    message: [message],
                    originalMessage: {
                        resolution: null,
                    },
                },
            },
        },
    ];

    const params = {
        reportActionID: reportAction.reportActionID,
    };

    API.write(WRITE_COMMANDS.DISMISS_TRACK_EXPENSE_ACTIONABLE_WHISPER, params, {optimisticData, failureData});
}

function setGroupDraft(newGroupDraft: Partial<NewGroupChatDraft>) {
    Onyx.merge(ONYXKEYS.NEW_GROUP_CHAT_DRAFT, newGroupDraft);
}

function exportToIntegration(reportID: string, connectionName: ConnectionName) {
    const action = buildOptimisticExportIntegrationAction(connectionName);
    const optimisticReportActionID = action.reportActionID;

    const optimisticData: OnyxUpdate[] = [
        {
            onyxMethod: Onyx.METHOD.MERGE,
            key: `${ONYXKEYS.COLLECTION.REPORT_ACTIONS}${reportID}`,
            value: {
                [optimisticReportActionID]: action,
            },
        },
    ];

    const failureData: OnyxUpdate[] = [
        {
            onyxMethod: Onyx.METHOD.MERGE,
            key: `${ONYXKEYS.COLLECTION.REPORT_ACTIONS}${reportID}`,
            value: {
                [optimisticReportActionID]: {
                    errors: ErrorUtils.getMicroSecondOnyxErrorWithTranslationKey('common.genericErrorMessage'),
                },
            },
        },
    ];

    const params = {
        reportIDList: reportID,
        connectionName,
        type: 'MANUAL',
        optimisticReportActions: JSON.stringify({
            [reportID]: optimisticReportActionID,
        }),
    } satisfies ReportExportParams;

    API.write(WRITE_COMMANDS.REPORT_EXPORT, params, {optimisticData, failureData});
}

function markAsManuallyExported(reportID: string, connectionName: ConnectionName) {
    const action = buildOptimisticExportIntegrationAction(connectionName, true);
    const label = CONST.POLICY.CONNECTIONS.NAME_USER_FRIENDLY[connectionName];
    const optimisticReportActionID = action.reportActionID;

    const optimisticData: OnyxUpdate[] = [
        {
            onyxMethod: Onyx.METHOD.MERGE,
            key: `${ONYXKEYS.COLLECTION.REPORT_ACTIONS}${reportID}`,
            value: {
                [optimisticReportActionID]: action,
            },
        },
    ];

    const successData: OnyxUpdate[] = [
        {
            onyxMethod: Onyx.METHOD.MERGE,
            key: `${ONYXKEYS.COLLECTION.REPORT_ACTIONS}${reportID}`,
            value: {
                [optimisticReportActionID]: {
                    pendingAction: null,
                },
            },
        },
    ];

    const failureData: OnyxUpdate[] = [
        {
            onyxMethod: Onyx.METHOD.MERGE,
            key: `${ONYXKEYS.COLLECTION.REPORT_ACTIONS}${reportID}`,
            value: {
                [optimisticReportActionID]: {
                    errors: ErrorUtils.getMicroSecondOnyxErrorWithTranslationKey('common.genericErrorMessage'),
                },
            },
        },
    ];

    const params = {
        markedManually: true,
        data: JSON.stringify([
            {
                reportID,
                label,
                optimisticReportActionID,
            },
        ]),
    } satisfies MarkAsExportedParams;

    API.write(WRITE_COMMANDS.MARK_AS_EXPORTED, params, {optimisticData, successData, failureData});
}

function exportReportToCSV({reportID, transactionIDList}: ExportReportCSVParams, onDownloadFailed: () => void) {
    const finalParameters = enhanceParameters(WRITE_COMMANDS.EXPORT_REPORT_TO_CSV, {
        reportID,
        transactionIDList,
    });

    const formData = new FormData();
    Object.entries(finalParameters).forEach(([key, value]) => {
        if (Array.isArray(value)) {
            formData.append(key, value.join(','));
        } else {
            formData.append(key, String(value));
        }
    });

    fileDownload(ApiUtils.getCommandURL({command: WRITE_COMMANDS.EXPORT_REPORT_TO_CSV}), 'Expensify.csv', '', false, formData, CONST.NETWORK.METHOD.POST, onDownloadFailed);
}

function exportReportToPDF({reportID}: ExportReportPDFParams) {
    const optimisticData: OnyxUpdate[] = [
        {
            onyxMethod: Onyx.METHOD.SET,
            key: `${ONYXKEYS.COLLECTION.NVP_EXPENSIFY_REPORT_PDFFILENAME}${reportID}`,
            value: null,
        },
    ];

    const failureData: OnyxUpdate[] = [
        {
            onyxMethod: Onyx.METHOD.MERGE,
            key: `${ONYXKEYS.COLLECTION.NVP_EXPENSIFY_REPORT_PDFFILENAME}${reportID}`,
            value: 'error',
        },
    ];
    const params = {
        reportID,
    } satisfies ExportReportPDFParams;

    API.write(WRITE_COMMANDS.EXPORT_REPORT_TO_PDF, params, {optimisticData, failureData});
}

function downloadReportPDF(fileName: string, reportName: string) {
    const baseURL = addTrailingForwardSlash(getOldDotURLFromEnvironment(environment));
    const downloadFileName = `${reportName}.pdf`;
    const pdfURL = `${baseURL}secure?secureType=pdfreport&filename=${fileName}&downloadName=${downloadFileName}`;
    fileDownload(pdfURL, downloadFileName, '', Browser.isMobileSafari());
}

function setDeleteTransactionNavigateBackUrl(url: string) {
    Onyx.set(ONYXKEYS.NVP_DELETE_TRANSACTION_NAVIGATE_BACK_URL, url);
}

function clearDeleteTransactionNavigateBackUrl() {
    Onyx.merge(ONYXKEYS.NVP_DELETE_TRANSACTION_NAVIGATE_BACK_URL, null);
}

/**
<<<<<<< HEAD
 * Moves an IOU report to a policy by converting it to an expense report
 * @param reportID - The ID of the IOU report to move
 * @param policyID - The ID of the policy to move the report to
 */
function moveIOUReportToPolicy(reportID: string, policyID: string) {
    const iouReport = allReports?.[`${ONYXKEYS.COLLECTION.REPORT}${reportID}`];
    const policy = getPolicy(policyID);

    // This flow only works for IOU reports
    if (!policy || !iouReport || !isIOUReportUsingReport(iouReport)) {
        return;
    }
    // We do not want to create negative amount expenses
    if (ReportActionsUtils.hasRequestFromCurrentAccount(iouReport.reportID, iouReport.managerID ?? CONST.DEFAULT_NUMBER_ID)) {
        return;
    }

    // Generate new variables for the policy
    const policyName = policy.name ?? '';
    const oldPolicyName = iouReport.policyName ?? '';
    const iouReportID = iouReport.reportID;
    const employeeAccountID = iouReport.ownerAccountID;
    const chatReportId = getPolicyExpenseChat(employeeAccountID, policyID)?.reportID;

    if (!chatReportId) {
=======
 * Dismisses the change report policy educational modal so that it doesn't show up again.
 */
function dismissChangePolicyModal() {
    const date = new Date();
    const optimisticData = [
        {
            onyxMethod: Onyx.METHOD.MERGE,
            key: ONYXKEYS.NVP_DISMISSED_PRODUCT_TRAINING,
            value: {
                [CONST.CHANGE_POLICY_TRAINING_MODAL]: DateUtils.getDBTime(date.valueOf()),
            },
        },
    ];
    API.write(WRITE_COMMANDS.DISMISS_PRODUCT_TRAINING, {name: CONST.CHANGE_POLICY_TRAINING_MODAL}, {optimisticData});
}

/**
 * @private
 * Builds a map of parentReportID to child report IDs for efficient traversal.
 */
function buildReportIDToThreadsReportIDsMap(): Record<string, string[]> {
    const reportIDToThreadsReportIDsMap: Record<string, string[]> = {};
    Object.values(allReports ?? {}).forEach((report) => {
        if (!report?.parentReportID) {
            return;
        }
        if (!reportIDToThreadsReportIDsMap[report.parentReportID]) {
            reportIDToThreadsReportIDsMap[report.parentReportID] = [];
        }
        reportIDToThreadsReportIDsMap[report.parentReportID].push(report.reportID);
    });
    return reportIDToThreadsReportIDsMap;
}

/**
 * @private
 * Recursively updates the policyID for a report and all its child reports.
 */
function updatePolicyIdForReportAndThreads(
    currentReportID: string,
    policyID: string,
    reportIDToThreadsReportIDsMap: Record<string, string[]>,
    optimisticData: OnyxUpdate[],
    failureData: OnyxUpdate[],
) {
    const currentReport = allReports?.[`${ONYXKEYS.COLLECTION.REPORT}${currentReportID}`];
    const originalPolicyID = currentReport?.policyID;

    if (originalPolicyID) {
        optimisticData.push({
            onyxMethod: Onyx.METHOD.MERGE,
            key: `${ONYXKEYS.COLLECTION.REPORT}${currentReportID}`,
            value: {policyID},
        });
        failureData.push({
            onyxMethod: Onyx.METHOD.MERGE,
            key: `${ONYXKEYS.COLLECTION.REPORT}${currentReportID}`,
            value: {policyID: originalPolicyID},
        });
    }

    // Recursively process child reports for the current report
    const childReportIDs = reportIDToThreadsReportIDsMap[currentReportID] || [];
    childReportIDs.forEach((childReportID) => {
        updatePolicyIdForReportAndThreads(childReportID, policyID, reportIDToThreadsReportIDsMap, optimisticData, failureData);
    });
}

/**
 * Changes the policy of a report and all its child reports, and moves the report to the new policy's workspace chat.
 */
function changeReportPolicy(reportID: string, policyID: string) {
    if (!reportID || !policyID) {
        return;
    }
    const reportToMove = allReports?.[`${ONYXKEYS.COLLECTION.REPORT}${reportID}`];
    if (!reportToMove || reportToMove?.policyID === policyID || !isExpenseReport(reportToMove)) {
>>>>>>> 7cbbb558
        return;
    }

    const optimisticData: OnyxUpdate[] = [];
<<<<<<< HEAD

    const successData: OnyxUpdate[] = [];

    const failureData: OnyxUpdate[] = [];

    // Next we need to convert the IOU report to Expense report.
    // We need to change:
    // - report type
    // - change the sign of the report total
    // - update its policyID and policyName
    // - update the chatReportID to point to the workspace chat if the policy has policy expense chat enabled
    const expenseReport = {
        ...iouReport,
        chatReportID: policy.isPolicyExpenseChatEnabled ? chatReportId : undefined,
        policyID,
        policyName,
        parentReportID: iouReport.parentReportID,
        type: CONST.REPORT.TYPE.EXPENSE,
        total: -(iouReport?.total ?? 0),
    };
    optimisticData.push({
        onyxMethod: Onyx.METHOD.MERGE,
        key: `${ONYXKEYS.COLLECTION.REPORT}${iouReportID}`,
        value: expenseReport,
    });
    failureData.push({
        onyxMethod: Onyx.METHOD.MERGE,
        key: `${ONYXKEYS.COLLECTION.REPORT}${iouReportID}`,
        value: iouReport,
    });

    // The expense report transactions need to have the amount reversed to negative values
    const reportTransactions = getReportTransactions(iouReportID);

    // For performance reasons, we are going to compose a merge collection data for transactions
    const transactionsOptimisticData: Record<string, Transaction> = {};
    const transactionFailureData: Record<string, Transaction> = {};
    reportTransactions.forEach((transaction) => {
        transactionsOptimisticData[`${ONYXKEYS.COLLECTION.TRANSACTION}${transaction.transactionID}`] = {
            ...transaction,
            amount: -transaction.amount,
            modifiedAmount: transaction.modifiedAmount ? -transaction.modifiedAmount : 0,
        };

        transactionFailureData[`${ONYXKEYS.COLLECTION.TRANSACTION}${transaction.transactionID}`] = transaction;
    });

    optimisticData.push({
        onyxMethod: Onyx.METHOD.MERGE_COLLECTION,
        key: `${ONYXKEYS.COLLECTION.TRANSACTION}`,
        value: transactionsOptimisticData,
    });
    failureData.push({
        onyxMethod: Onyx.METHOD.MERGE_COLLECTION,
        key: `${ONYXKEYS.COLLECTION.TRANSACTION}`,
        value: transactionFailureData,
    });

    // We need to move the report preview action from the DM to the workspace chat.
    const parentReport = allReportActions?.[`${ONYXKEYS.COLLECTION.REPORT_ACTIONS}${iouReport.parentReportID}`];
    const parentReportActionID = iouReport.parentReportActionID;
    const reportPreview = iouReport?.parentReportID && parentReportActionID ? parentReport?.[parentReportActionID] : undefined;
    const oldChatReportID = iouReport.chatReportID;

    if (reportPreview?.reportActionID) {
        optimisticData.push({
            onyxMethod: Onyx.METHOD.MERGE,
            key: `${ONYXKEYS.COLLECTION.REPORT_ACTIONS}${oldChatReportID}`,
            value: {[reportPreview.reportActionID]: null},
        });
        failureData.push({
            onyxMethod: Onyx.METHOD.MERGE,
            key: `${ONYXKEYS.COLLECTION.REPORT_ACTIONS}${oldChatReportID}`,
            value: {[reportPreview.reportActionID]: reportPreview},
        });

        // Add the reportPreview action to workspace chat
        optimisticData.push({
            onyxMethod: Onyx.METHOD.MERGE,
            key: `${ONYXKEYS.COLLECTION.REPORT_ACTIONS}${chatReportId}`,
            value: {[reportPreview.reportActionID]: reportPreview},
        });
        failureData.push({
            onyxMethod: Onyx.METHOD.MERGE,
            key: `${ONYXKEYS.COLLECTION.REPORT_ACTIONS}${chatReportId}`,
            value: {[reportPreview.reportActionID]: null},
        });
    }

    // Create the CHANGE_POLICY report action and add it to the DM chat which indicates to the user where the report has been moved
    const changePolicyReportAction = buildOptimisticChangePolicyReportAction(iouReport.policyID, policyID, oldPolicyName, policyName);
    optimisticData.push({
        onyxMethod: Onyx.METHOD.MERGE,
        key: `${ONYXKEYS.COLLECTION.REPORT_ACTIONS}${oldChatReportID}`,
        value: {[changePolicyReportAction.reportActionID]: changePolicyReportAction},
    });
    successData.push({
        onyxMethod: Onyx.METHOD.MERGE,
        key: `${ONYXKEYS.COLLECTION.REPORT_ACTIONS}${oldChatReportID}`,
        value: {
            [changePolicyReportAction.reportActionID]: {
                ...changePolicyReportAction,
=======
    const successData: OnyxUpdate[] = [];
    const failureData: OnyxUpdate[] = [];

    // 1. Optimistically set the policyID on the report (and all its threads)

    // Preprocess reports to create a map of parentReportID to child reports list of reportIDs
    const reportIDToThreadsReportIDsMap = buildReportIDToThreadsReportIDsMap();

    // Recursively update the policyID of the report and all its child reports
    updatePolicyIdForReportAndThreads(reportID, policyID, reportIDToThreadsReportIDsMap, optimisticData, failureData);

    // 2. If the old workspace had a workspace chat, mark the report preview action as deleted
    if (reportToMove?.parentReportID && reportToMove?.parentReportActionID) {
        const oldReportPreviewAction = allReportActions?.[`${ONYXKEYS.COLLECTION.REPORT_ACTIONS}${reportToMove?.parentReportID}`]?.[reportToMove?.parentReportActionID];
        const deletedTime = DateUtils.getDBTime();
        const firstMessage = Array.isArray(oldReportPreviewAction?.message) ? oldReportPreviewAction.message.at(0) : null;
        const updatedReportPreviewAction = {
            ...oldReportPreviewAction,
            originalMessage: {
                deleted: deletedTime,
            },
            ...(firstMessage && {
                message: [
                    {
                        ...firstMessage,
                        deleted: deletedTime,
                    },
                    ...(Array.isArray(oldReportPreviewAction?.message) ? oldReportPreviewAction.message.slice(1) : []),
                ],
            }),
            ...(!Array.isArray(oldReportPreviewAction?.message) && {
                message: {
                    deleted: deletedTime,
                },
            }),
        };

        optimisticData.push({
            onyxMethod: Onyx.METHOD.MERGE,
            key: `${ONYXKEYS.COLLECTION.REPORT_ACTIONS}${reportToMove?.parentReportID}`,
            value: {[reportToMove?.parentReportActionID]: updatedReportPreviewAction},
        });
        failureData.push({
            onyxMethod: Onyx.METHOD.MERGE,
            key: `${ONYXKEYS.COLLECTION.REPORT_ACTIONS}${reportToMove?.parentReportID}`,
            value: {[reportToMove?.parentReportActionID]: oldReportPreviewAction},
        });
    }

    // 3. Optimistically create a new REPORTPREVIEW reportAction with the newReportPreviewActionID
    // and set it as a parent of the moved report
    const policyExpenseChat = getPolicyExpenseChat(currentUserAccountID, policyID);
    const optimisticReportPreviewAction = buildOptimisticReportPreview(policyExpenseChat, reportToMove);

    if (policyExpenseChat) {
        optimisticData.push({
            onyxMethod: Onyx.METHOD.MERGE,
            key: `${ONYXKEYS.COLLECTION.REPORT_ACTIONS}${policyExpenseChat.reportID}`,
            value: {[optimisticReportPreviewAction.reportActionID]: optimisticReportPreviewAction},
        });
        successData.push({
            onyxMethod: Onyx.METHOD.MERGE,
            key: `${ONYXKEYS.COLLECTION.REPORT_ACTIONS}${policyExpenseChat.reportID}`,
            value: {
                [optimisticReportPreviewAction.reportActionID]: {
                    pendingAction: null,
                },
            },
        });
        failureData.push({
            onyxMethod: Onyx.METHOD.MERGE,
            key: `${ONYXKEYS.COLLECTION.REPORT_ACTIONS}${policyExpenseChat.reportID}`,
            value: {[optimisticReportPreviewAction.reportActionID]: null},
        });

        // Set the new report preview action as a parent of the moved report,
        // and set the parentReportID on the moved report as the workspace chat reportID
        optimisticData.push({
            onyxMethod: Onyx.METHOD.MERGE,
            key: `${ONYXKEYS.COLLECTION.REPORT}${reportID}`,
            value: {parentReportActionID: optimisticReportPreviewAction.reportActionID, parentReportID: policyExpenseChat.reportID},
        });
        failureData.push({
            onyxMethod: Onyx.METHOD.MERGE,
            key: `${ONYXKEYS.COLLECTION.REPORT}${reportID}`,
            value: {parentReportActionID: reportToMove.parentReportActionID, parentReportID: reportToMove.parentReportID},
        });

        // Set lastVisibleActionCreated
        optimisticData.push({
            onyxMethod: Onyx.METHOD.MERGE,
            key: `${ONYXKEYS.COLLECTION.REPORT}${policyExpenseChat.reportID}`,
            value: {lastVisibleActionCreated: optimisticReportPreviewAction?.created},
        });
        failureData.push({
            onyxMethod: Onyx.METHOD.MERGE,
            key: `${ONYXKEYS.COLLECTION.REPORT}${policyExpenseChat.reportID}`,
            value: {lastVisibleActionCreated: policyExpenseChat.lastVisibleActionCreated},
        });
    }

    // 4. Optimistically create a CHANGEPOLICY reportAction on the report using the reportActionID
    const optimisticMovedReportAction = buildOptimisticChangePolicyReportAction(reportToMove.policyID, policyID);
    optimisticData.push({
        onyxMethod: Onyx.METHOD.MERGE,
        key: `${ONYXKEYS.COLLECTION.REPORT_ACTIONS}${reportToMove.reportID}`,
        value: {[optimisticMovedReportAction.reportActionID]: optimisticMovedReportAction},
    });
    successData.push({
        onyxMethod: Onyx.METHOD.MERGE,
        key: `${ONYXKEYS.COLLECTION.REPORT_ACTIONS}${reportToMove.reportID}`,
        value: {
            [optimisticMovedReportAction.reportActionID]: {
                ...optimisticMovedReportAction,
>>>>>>> 7cbbb558
                pendingAction: null,
            },
        },
    });
    failureData.push({
        onyxMethod: Onyx.METHOD.MERGE,
<<<<<<< HEAD
        key: `${ONYXKEYS.COLLECTION.REPORT_ACTIONS}${oldChatReportID}`,
        value: {[changePolicyReportAction.reportActionID]: null},
    });

    const parameters: MoveIOUReportToExistingPolicyParams = {
        iouReportID,
        policyID,
        changePolicyReportActionID: changePolicyReportAction.reportActionID,
    };

    API.write(WRITE_COMMANDS.MOVE_IOU_REPORT_TO_EXISTING_POLICY, parameters, {optimisticData, successData, failureData});
=======
        key: `${ONYXKEYS.COLLECTION.REPORT_ACTIONS}${reportToMove.reportID}`,
        value: {[optimisticMovedReportAction.reportActionID]: null},
    });

    // Call the ChangeReportPolicy API endpoint
    const params = {
        reportID: reportToMove.reportID,
        policyID,
        reportPreviewReportActionID: optimisticReportPreviewAction.reportActionID,
        changePolicyReportActionID: optimisticMovedReportAction.reportActionID,
    };
    API.write(WRITE_COMMANDS.CHANGE_REPORT_POLICY, params, {optimisticData, successData, failureData});

    // 5. If the dismissedProductTraining.changeReportModal is not set,
    // navigate to CHANGE_POLICY_EDUCATIONAL and a backTo param for the report page.
    if (!nvpDismissedProductTraining?.[CONST.CHANGE_POLICY_TRAINING_MODAL]) {
        Navigation.navigate(ROUTES.CHANGE_POLICY_EDUCATIONAL.getRoute(ROUTES.REPORT_WITH_ID.getRoute(reportToMove.reportID)));
    }
>>>>>>> 7cbbb558
}

export type {Video};

export {
    addAttachment,
    addComment,
    addPolicyReport,
    broadcastUserIsLeavingRoom,
    broadcastUserIsTyping,
    clearAddRoomMemberError,
    clearAvatarErrors,
    clearDeleteTransactionNavigateBackUrl,
    clearGroupChat,
    clearIOUError,
    clearNewRoomFormError,
    clearPolicyRoomNameErrors,
    clearPrivateNotesError,
    clearReportFieldKeyErrors,
    completeOnboarding,
    createNewReport,
    deleteReport,
    deleteReportActionDraft,
    deleteReportComment,
    deleteReportField,
    dismissTrackExpenseActionableWhisper,
    downloadReportPDF,
    editReportComment,
    expandURLPreview,
    exportReportToCSV,
    exportReportToPDF,
    exportToIntegration,
    flagComment,
    getCurrentUserAccountID,
    getCurrentUserEmail,
    getDraftPrivateNote,
    getMostRecentReportID,
    getNewerActions,
    getOlderActions,
    getReportPrivateNote,
    handleReportChanged,
    handleUserDeletedLinksInHtml,
    hasErrorInPrivateNotes,
    inviteToGroupChat,
    inviteToRoom,
    joinRoom,
    leaveGroupChat,
    leaveRoom,
    markAsManuallyExported,
    markCommentAsUnread,
    navigateToAndOpenChildReport,
    navigateToAndOpenReport,
    navigateToAndOpenReportWithAccountIDs,
    navigateToConciergeChat,
    navigateToConciergeChatAndDeleteReport,
    notifyNewAction,
    openLastOpenedPublicRoom,
    openReport,
    openReportFromDeepLink,
    openRoomMembersPage,
    readNewestAction,
    removeFromGroupChat,
    removeFromRoom,
    resolveActionableMentionWhisper,
    resolveActionableReportMentionWhisper,
    savePrivateNotesDraft,
    saveReportActionDraft,
    saveReportDraftComment,
    searchInServer,
    setDeleteTransactionNavigateBackUrl,
    setGroupDraft,
    setIsComposerFullSize,
    setLastOpenedPublicRoom,
    shouldShowReportActionNotification,
    showReportActionNotification,
    startNewChat,
    subscribeToNewActionEvent,
    subscribeToReportLeavingEvents,
    subscribeToReportTypingEvents,
    toggleEmojiReaction,
    togglePinnedState,
    toggleSubscribeToChildReport,
    unsubscribeFromLeavingRoomReportChannel,
    unsubscribeFromReportChannel,
    updateDescription,
    updateGroupChatAvatar,
    updateGroupChatMemberRoles,
    updateChatName,
    updateLastVisitTime,
    updateLoadingInitialReportAction,
    updateNotificationPreference,
    updatePolicyRoomName,
    updatePrivateNotes,
    updateReportField,
    updateReportName,
    updateRoomVisibility,
    updateWriteCapability,
    prepareOnboardingOnyxData,
<<<<<<< HEAD
    moveIOUReportToPolicy,
=======
    dismissChangePolicyModal,
    changeReportPolicy,
>>>>>>> 7cbbb558
};<|MERGE_RESOLUTION|>--- conflicted
+++ resolved
@@ -97,7 +97,6 @@
     buildOptimisticCreatedReportAction,
     buildOptimisticExportIntegrationAction,
     buildOptimisticGroupChatReport,
-    buildOptimisticMovedReportAction,
     buildOptimisticRenamedRoomReportAction,
     buildOptimisticReportPreview,
     buildOptimisticRoomDescriptionUpdatedReportAction,
@@ -4853,7 +4852,6 @@
 }
 
 /**
-<<<<<<< HEAD
  * Moves an IOU report to a policy by converting it to an expense report
  * @param reportID - The ID of the IOU report to move
  * @param policyID - The ID of the policy to move the report to
@@ -4879,90 +4877,10 @@
     const chatReportId = getPolicyExpenseChat(employeeAccountID, policyID)?.reportID;
 
     if (!chatReportId) {
-=======
- * Dismisses the change report policy educational modal so that it doesn't show up again.
- */
-function dismissChangePolicyModal() {
-    const date = new Date();
-    const optimisticData = [
-        {
-            onyxMethod: Onyx.METHOD.MERGE,
-            key: ONYXKEYS.NVP_DISMISSED_PRODUCT_TRAINING,
-            value: {
-                [CONST.CHANGE_POLICY_TRAINING_MODAL]: DateUtils.getDBTime(date.valueOf()),
-            },
-        },
-    ];
-    API.write(WRITE_COMMANDS.DISMISS_PRODUCT_TRAINING, {name: CONST.CHANGE_POLICY_TRAINING_MODAL}, {optimisticData});
-}
-
-/**
- * @private
- * Builds a map of parentReportID to child report IDs for efficient traversal.
- */
-function buildReportIDToThreadsReportIDsMap(): Record<string, string[]> {
-    const reportIDToThreadsReportIDsMap: Record<string, string[]> = {};
-    Object.values(allReports ?? {}).forEach((report) => {
-        if (!report?.parentReportID) {
-            return;
-        }
-        if (!reportIDToThreadsReportIDsMap[report.parentReportID]) {
-            reportIDToThreadsReportIDsMap[report.parentReportID] = [];
-        }
-        reportIDToThreadsReportIDsMap[report.parentReportID].push(report.reportID);
-    });
-    return reportIDToThreadsReportIDsMap;
-}
-
-/**
- * @private
- * Recursively updates the policyID for a report and all its child reports.
- */
-function updatePolicyIdForReportAndThreads(
-    currentReportID: string,
-    policyID: string,
-    reportIDToThreadsReportIDsMap: Record<string, string[]>,
-    optimisticData: OnyxUpdate[],
-    failureData: OnyxUpdate[],
-) {
-    const currentReport = allReports?.[`${ONYXKEYS.COLLECTION.REPORT}${currentReportID}`];
-    const originalPolicyID = currentReport?.policyID;
-
-    if (originalPolicyID) {
-        optimisticData.push({
-            onyxMethod: Onyx.METHOD.MERGE,
-            key: `${ONYXKEYS.COLLECTION.REPORT}${currentReportID}`,
-            value: {policyID},
-        });
-        failureData.push({
-            onyxMethod: Onyx.METHOD.MERGE,
-            key: `${ONYXKEYS.COLLECTION.REPORT}${currentReportID}`,
-            value: {policyID: originalPolicyID},
-        });
-    }
-
-    // Recursively process child reports for the current report
-    const childReportIDs = reportIDToThreadsReportIDsMap[currentReportID] || [];
-    childReportIDs.forEach((childReportID) => {
-        updatePolicyIdForReportAndThreads(childReportID, policyID, reportIDToThreadsReportIDsMap, optimisticData, failureData);
-    });
-}
-
-/**
- * Changes the policy of a report and all its child reports, and moves the report to the new policy's workspace chat.
- */
-function changeReportPolicy(reportID: string, policyID: string) {
-    if (!reportID || !policyID) {
-        return;
-    }
-    const reportToMove = allReports?.[`${ONYXKEYS.COLLECTION.REPORT}${reportID}`];
-    if (!reportToMove || reportToMove?.policyID === policyID || !isExpenseReport(reportToMove)) {
->>>>>>> 7cbbb558
         return;
     }
 
     const optimisticData: OnyxUpdate[] = [];
-<<<<<<< HEAD
 
     const successData: OnyxUpdate[] = [];
 
@@ -5053,7 +4971,7 @@
     }
 
     // Create the CHANGE_POLICY report action and add it to the DM chat which indicates to the user where the report has been moved
-    const changePolicyReportAction = buildOptimisticChangePolicyReportAction(iouReport.policyID, policyID, oldPolicyName, policyName);
+    const changePolicyReportAction = buildOptimisticChangePolicyReportAction(iouReport.policyID, policyID);
     optimisticData.push({
         onyxMethod: Onyx.METHOD.MERGE,
         key: `${ONYXKEYS.COLLECTION.REPORT_ACTIONS}${oldChatReportID}`,
@@ -5065,7 +4983,107 @@
         value: {
             [changePolicyReportAction.reportActionID]: {
                 ...changePolicyReportAction,
-=======
+                pendingAction: null,
+            },
+        },
+    });
+    failureData.push({
+        onyxMethod: Onyx.METHOD.MERGE,
+        key: `${ONYXKEYS.COLLECTION.REPORT_ACTIONS}${oldChatReportID}`,
+        value: {[changePolicyReportAction.reportActionID]: null},
+    });
+
+    const parameters: MoveIOUReportToExistingPolicyParams = {
+        iouReportID,
+        policyID,
+        changePolicyReportActionID: changePolicyReportAction.reportActionID,
+    };
+
+    API.write(WRITE_COMMANDS.MOVE_IOU_REPORT_TO_EXISTING_POLICY, parameters, {optimisticData, successData, failureData});
+}
+
+/**
+ * Dismisses the change report policy educational modal so that it doesn't show up again.
+ */
+function dismissChangePolicyModal() {
+    const date = new Date();
+    const optimisticData = [
+        {
+            onyxMethod: Onyx.METHOD.MERGE,
+            key: ONYXKEYS.NVP_DISMISSED_PRODUCT_TRAINING,
+            value: {
+                [CONST.CHANGE_POLICY_TRAINING_MODAL]: DateUtils.getDBTime(date.valueOf()),
+            },
+        },
+    ];
+    API.write(WRITE_COMMANDS.DISMISS_PRODUCT_TRAINING, {name: CONST.CHANGE_POLICY_TRAINING_MODAL}, {optimisticData});
+}
+
+/**
+ * @private
+ * Builds a map of parentReportID to child report IDs for efficient traversal.
+ */
+function buildReportIDToThreadsReportIDsMap(): Record<string, string[]> {
+    const reportIDToThreadsReportIDsMap: Record<string, string[]> = {};
+    Object.values(allReports ?? {}).forEach((report) => {
+        if (!report?.parentReportID) {
+            return;
+        }
+        if (!reportIDToThreadsReportIDsMap[report.parentReportID]) {
+            reportIDToThreadsReportIDsMap[report.parentReportID] = [];
+        }
+        reportIDToThreadsReportIDsMap[report.parentReportID].push(report.reportID);
+    });
+    return reportIDToThreadsReportIDsMap;
+}
+
+/**
+ * @private
+ * Recursively updates the policyID for a report and all its child reports.
+ */
+function updatePolicyIdForReportAndThreads(
+    currentReportID: string,
+    policyID: string,
+    reportIDToThreadsReportIDsMap: Record<string, string[]>,
+    optimisticData: OnyxUpdate[],
+    failureData: OnyxUpdate[],
+) {
+    const currentReport = allReports?.[`${ONYXKEYS.COLLECTION.REPORT}${currentReportID}`];
+    const originalPolicyID = currentReport?.policyID;
+
+    if (originalPolicyID) {
+        optimisticData.push({
+            onyxMethod: Onyx.METHOD.MERGE,
+            key: `${ONYXKEYS.COLLECTION.REPORT}${currentReportID}`,
+            value: {policyID},
+        });
+        failureData.push({
+            onyxMethod: Onyx.METHOD.MERGE,
+            key: `${ONYXKEYS.COLLECTION.REPORT}${currentReportID}`,
+            value: {policyID: originalPolicyID},
+        });
+    }
+
+    // Recursively process child reports for the current report
+    const childReportIDs = reportIDToThreadsReportIDsMap[currentReportID] || [];
+    childReportIDs.forEach((childReportID) => {
+        updatePolicyIdForReportAndThreads(childReportID, policyID, reportIDToThreadsReportIDsMap, optimisticData, failureData);
+    });
+}
+
+/**
+ * Changes the policy of a report and all its child reports, and moves the report to the new policy's workspace chat.
+ */
+function changeReportPolicy(reportID: string, policyID: string) {
+    if (!reportID || !policyID) {
+        return;
+    }
+    const reportToMove = allReports?.[`${ONYXKEYS.COLLECTION.REPORT}${reportID}`];
+    if (!reportToMove || reportToMove?.policyID === policyID || !isExpenseReport(reportToMove)) {
+        return;
+    }
+
+    const optimisticData: OnyxUpdate[] = [];
     const successData: OnyxUpdate[] = [];
     const failureData: OnyxUpdate[] = [];
 
@@ -5180,26 +5198,12 @@
         value: {
             [optimisticMovedReportAction.reportActionID]: {
                 ...optimisticMovedReportAction,
->>>>>>> 7cbbb558
                 pendingAction: null,
             },
         },
     });
     failureData.push({
         onyxMethod: Onyx.METHOD.MERGE,
-<<<<<<< HEAD
-        key: `${ONYXKEYS.COLLECTION.REPORT_ACTIONS}${oldChatReportID}`,
-        value: {[changePolicyReportAction.reportActionID]: null},
-    });
-
-    const parameters: MoveIOUReportToExistingPolicyParams = {
-        iouReportID,
-        policyID,
-        changePolicyReportActionID: changePolicyReportAction.reportActionID,
-    };
-
-    API.write(WRITE_COMMANDS.MOVE_IOU_REPORT_TO_EXISTING_POLICY, parameters, {optimisticData, successData, failureData});
-=======
         key: `${ONYXKEYS.COLLECTION.REPORT_ACTIONS}${reportToMove.reportID}`,
         value: {[optimisticMovedReportAction.reportActionID]: null},
     });
@@ -5218,7 +5222,6 @@
     if (!nvpDismissedProductTraining?.[CONST.CHANGE_POLICY_TRAINING_MODAL]) {
         Navigation.navigate(ROUTES.CHANGE_POLICY_EDUCATIONAL.getRoute(ROUTES.REPORT_WITH_ID.getRoute(reportToMove.reportID)));
     }
->>>>>>> 7cbbb558
 }
 
 export type {Video};
@@ -5317,10 +5320,7 @@
     updateRoomVisibility,
     updateWriteCapability,
     prepareOnboardingOnyxData,
-<<<<<<< HEAD
     moveIOUReportToPolicy,
-=======
     dismissChangePolicyModal,
     changeReportPolicy,
->>>>>>> 7cbbb558
 };