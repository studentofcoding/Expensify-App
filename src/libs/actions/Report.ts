--- conflicted
+++ resolved
@@ -2620,11 +2620,7 @@
 
     API.write(
         WRITE_COMMANDS.CREATE_APP_REPORT,
-<<<<<<< HEAD
-        {reportName, type: CONST.REPORT.TYPE.EXPENSE, policyID, reportID: optimisticReportID, reportActionID, shouldUpdateQAB: true},
-=======
-        {reportName: optimisticReportName, type: CONST.REPORT.TYPE.EXPENSE, policyID, reportID: optimisticReportID, reportActionID, reportPreviewReportActionID},
->>>>>>> 6f512527
+        {reportName: optimisticReportName, type: CONST.REPORT.TYPE.EXPENSE, policyID, reportID: optimisticReportID, reportActionID, reportPreviewReportActionID, shouldUpdateQAB: true},
         {optimisticData, successData, failureData},
     );
     return optimisticReportID;
