--- conflicted
+++ resolved
@@ -3444,54 +3444,6 @@
             reportComment: videoComment.commentText,
         };
     }
-<<<<<<< HEAD
-    const tasksData = data.tasks.map((task, index) => {
-        const taskDescription =
-            typeof task.description === 'function'
-                ? task.description({
-                      adminsRoomLink: `${environmentURL}/${ROUTES.REPORT_WITH_ID.getRoute(adminsChatReportID ?? '-1')}`,
-                      workspaceCategoriesLink: `${environmentURL}/${ROUTES.WORKSPACE_CATEGORIES.getRoute(onboardingPolicyID ?? '-1')}`,
-                      workspaceMembersLink: `${environmentURL}/${ROUTES.WORKSPACE_MEMBERS.getRoute(onboardingPolicyID ?? '-1')}`,
-                      workspaceMoreFeaturesLink: `${environmentURL}/${ROUTES.WORKSPACE_MORE_FEATURES.getRoute(onboardingPolicyID ?? '-1')}`,
-                      navatticURL: getNavatticURL(environment, engagementChoice),
-                  })
-                : task.description;
-        const currentTask = ReportUtils.buildOptimisticTaskReport(
-            actorAccountID,
-            currentUserAccountID,
-            targetChatReportID,
-            task.title,
-            taskDescription,
-            targetChatPolicyID,
-            CONST.REPORT.NOTIFICATION_PREFERENCE.HIDDEN,
-        );
-        const taskCreatedAction = ReportUtils.buildOptimisticCreatedReportAction(CONST.EMAIL.CONCIERGE);
-        const taskReportAction = ReportUtils.buildOptimisticTaskCommentReportAction(
-            currentTask.reportID,
-            task.title,
-            0,
-            `task for ${task.title}`,
-            targetChatReportID,
-            actorAccountID,
-            index + 3,
-        );
-        currentTask.parentReportActionID = taskReportAction.reportAction.reportActionID;
-
-        const completedTaskReportAction = task.autoCompleted
-            ? ReportUtils.buildOptimisticTaskReportAction(currentTask.reportID, CONST.REPORT.ACTIONS.TYPE.TASK_COMPLETED, 'marked as complete', actorAccountID, 2)
-            : null;
-
-        return {
-            task,
-            currentTask,
-            taskCreatedAction,
-            taskReportAction,
-            taskDescription: currentTask.description,
-            completedTaskReportAction,
-        };
-    });
-=======
-
     const tasksData = data.tasks
         .filter((task) => {
             if (task.type === 'addAccountingIntegration' && !userReportedIntegration) {
@@ -3507,6 +3459,7 @@
                           workspaceCategoriesLink: `${environmentURL}/${ROUTES.WORKSPACE_CATEGORIES.getRoute(onboardingPolicyID ?? '-1')}`,
                           workspaceMembersLink: `${environmentURL}/${ROUTES.WORKSPACE_MEMBERS.getRoute(onboardingPolicyID ?? '-1')}`,
                           workspaceMoreFeaturesLink: `${environmentURL}/${ROUTES.WORKSPACE_MORE_FEATURES.getRoute(onboardingPolicyID ?? '-1')}`,
+                      navatticURL: getNavatticURL(environment, engagementChoice),
                           integrationName,
                           workspaceAccountingLink: `${environmentURL}/${ROUTES.POLICY_ACCOUNTING.getRoute(onboardingPolicyID ?? '-1')}`,
                       })
@@ -3551,7 +3504,6 @@
                 completedTaskReportAction,
             };
         });
->>>>>>> d046e88b
 
     const tasksForParameters = tasksData.map<TaskForParameters>(({task, currentTask, taskCreatedAction, taskReportAction, taskDescription, completedTaskReportAction}) => ({
         type: 'task',
