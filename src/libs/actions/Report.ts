import {findFocusedRoute} from '@react-navigation/native';
import {format as timezoneFormat, toZonedTime} from 'date-fns-tz';
import {Str} from 'expensify-common';
import isEmpty from 'lodash/isEmpty';
import {DeviceEventEmitter, InteractionManager, Linking} from 'react-native';
import type {NullishDeep, OnyxCollection, OnyxEntry, OnyxUpdate} from 'react-native-onyx';
import Onyx from 'react-native-onyx';
import type {PartialDeep, ValueOf} from 'type-fest';
import type {Emoji} from '@assets/emojis/types';
import type {FileObject} from '@components/AttachmentModal';
import * as ActiveClientManager from '@libs/ActiveClientManager';
import * as API from '@libs/API';
import type {
    AddCommentOrAttachementParams,
    AddEmojiReactionParams,
    AddWorkspaceRoomParams,
    CompleteGuidedSetupParams,
    DeleteCommentParams,
    ExpandURLPreviewParams,
    FlagCommentParams,
    GetNewerActionsParams,
    GetOlderActionsParams,
    GetReportPrivateNoteParams,
    InviteToGroupChatParams,
    InviteToRoomParams,
    LeaveRoomParams,
    MarkAsExportedParams,
    MarkAsUnreadParams,
    OpenReportParams,
    OpenRoomMembersPageParams,
    ReadNewestActionParams,
    RemoveEmojiReactionParams,
    RemoveFromGroupChatParams,
    RemoveFromRoomParams,
    ReportExportParams,
    ResolveActionableMentionWhisperParams,
    ResolveActionableReportMentionWhisperParams,
    SearchForReportsParams,
    SearchForRoomsToMentionParams,
    TogglePinnedChatParams,
    UpdateCommentParams,
    UpdateGroupChatAvatarParams,
    UpdateGroupChatMemberRolesParams,
    UpdateGroupChatNameParams,
    UpdatePolicyRoomNameParams,
    UpdateReportNotificationPreferenceParams,
    UpdateReportPrivateNoteParams,
    UpdateReportWriteCapabilityParams,
    UpdateRoomDescriptionParams,
} from '@libs/API/parameters';
import type ExportReportCSVParams from '@libs/API/parameters/ExportReportCSVParams';
import type UpdateRoomVisibilityParams from '@libs/API/parameters/UpdateRoomVisibilityParams';
import {READ_COMMANDS, SIDE_EFFECT_REQUEST_COMMANDS, WRITE_COMMANDS} from '@libs/API/types';
import * as ApiUtils from '@libs/ApiUtils';
import * as CollectionUtils from '@libs/CollectionUtils';
import type {CustomRNImageManipulatorResult} from '@libs/cropOrRotateImage/types';
import DateUtils from '@libs/DateUtils';
import {prepareDraftComment} from '@libs/DraftCommentUtils';
import * as EmojiUtils from '@libs/EmojiUtils';
import * as Environment from '@libs/Environment/Environment';
import getEnvironment from '@libs/Environment/getEnvironment';
import type EnvironmentType from '@libs/Environment/getEnvironment/types';
import * as ErrorUtils from '@libs/ErrorUtils';
import fileDownload from '@libs/fileDownload';
import HttpUtils from '@libs/HttpUtils';
import isPublicScreenRoute from '@libs/isPublicScreenRoute';
import * as Localize from '@libs/Localize';
import Log from '@libs/Log';
import {registerPaginationConfig} from '@libs/Middleware/Pagination';
import Navigation, {navigationRef} from '@libs/Navigation/Navigation';
import {isOnboardingFlowName} from '@libs/NavigationUtils';
import enhanceParameters from '@libs/Network/enhanceParameters';
import type {NetworkStatus} from '@libs/NetworkConnection';
import LocalNotification from '@libs/Notification/LocalNotification';
import Parser from '@libs/Parser';
import * as PersonalDetailsUtils from '@libs/PersonalDetailsUtils';
import * as PhoneNumber from '@libs/PhoneNumber';
import getPolicyEmployeeAccountIDs from '@libs/PolicyEmployeeListUtils';
import {extractPolicyIDFromPath, getPolicy} from '@libs/PolicyUtils';
import processReportIDDeeplink from '@libs/processReportIDDeeplink';
import * as Pusher from '@libs/Pusher/pusher';
import * as ReportActionsUtils from '@libs/ReportActionsUtils';
import type {OptimisticAddCommentReportAction, OptimisticChatReport} from '@libs/ReportUtils';
import {
    buildOptimisticAddCommentReportAction,
    buildOptimisticChangeFieldAction,
    buildOptimisticChatReport,
    buildOptimisticCreatedReportAction,
    buildOptimisticExportIntegrationAction,
    buildOptimisticGroupChatReport,
    buildOptimisticRenamedRoomReportAction,
    buildOptimisticRoomDescriptionUpdatedReportAction,
    buildOptimisticSelfDMReport,
    buildOptimisticTaskCommentReportAction,
    buildOptimisticTaskReport,
    buildOptimisticTaskReportAction,
    canUserPerformWriteAction as canUserPerformWriteActionReportUtils,
    completeShortMention,
    doesReportBelongToWorkspace,
    findLastAccessedReport,
    findSelfDMReportID,
    formatReportLastMessageText,
    getChatByParticipants,
    getChildReportNotificationPreference,
    getDefaultNotificationPreferenceForReport,
    getFieldViolation,
    getLastVisibleMessage,
    getOptimisticDataForParentReportAction,
    getOriginalReportID,
    getParsedComment,
    getPendingChatMembers,
    getReportFieldKey,
    getReportIDFromLink,
    getReportLastMessage,
    getReportMetadata,
    getReportNotificationPreference,
    getReportViolations,
    getRouteFromLink,
    isChatThread as isChatThreadReportUtils,
    isConciergeChatReport,
    isGroupChat as isGroupChatReportUtils,
    isHiddenForCurrentUser,
    isMoneyRequestReport,
    isSelfDM,
    isValidReportIDFromPath,
} from '@libs/ReportUtils';
import shouldSkipDeepLinkNavigation from '@libs/shouldSkipDeepLinkNavigation';
import {getNavatticURL} from '@libs/TourUtils';
import {generateAccountID} from '@libs/UserUtils';
import Visibility from '@libs/Visibility';
import CONFIG from '@src/CONFIG';
import type {OnboardingAccounting, OnboardingCompanySize} from '@src/CONST';
import CONST from '@src/CONST';
import ONYXKEYS from '@src/ONYXKEYS';
import type {Route} from '@src/ROUTES';
import ROUTES from '@src/ROUTES';
import INPUT_IDS from '@src/types/form/NewRoomForm';
import type {
    IntroSelected,
    InvitedEmailsToAccountIDs,
    NewGroupChatDraft,
    Onboarding,
    OnboardingPurpose,
    PersonalDetailsList,
    PolicyReportField,
    QuickAction,
    RecentlyUsedReportFields,
    Report,
    ReportAction,
    ReportActionReactions,
    ReportUserIsTyping,
} from '@src/types/onyx';
import type {Decision} from '@src/types/onyx/OriginalMessage';
import type {ConnectionName} from '@src/types/onyx/Policy';
import type {NotificationPreference, Participants, Participant as ReportParticipant, RoomVisibility, WriteCapability} from '@src/types/onyx/Report';
import type {Message, ReportActions} from '@src/types/onyx/ReportAction';
import {isEmptyObject} from '@src/types/utils/EmptyObject';
import {clearByKey} from './CachedPDFPaths';
import {close} from './Modal';
import navigateFromNotification from './navigateFromNotification';
import {
    createUpdateCommentMatcher,
    resolveCommentDeletionConflicts,
    resolveDuplicationConflictAction,
    resolveEditCommentWithNewAddCommentRequest,
    resolveOpenReportDuplicationConflictAction,
} from './RequestConflictUtils';
import {canAnonymousUserAccessRoute, hasAuthToken, isAnonymousUser, signOutAndRedirectToSignIn, waitForUserSignIn} from './Session';
import {isOnboardingFlowCompleted, onServerDataReady, setOnboardingErrorMessage} from './Welcome';
import {startOnboardingFlow} from './Welcome/OnboardingFlow';

type SubscriberCallback = (isFromCurrentUser: boolean, reportActionID: string | undefined) => void;

type ActionSubscriber = {
    reportID: string;
    callback: SubscriberCallback;
};

type Video = {
    url: string;
    thumbnailUrl: string;
    duration: number;
    width: number;
    height: number;
};

type TaskMessage = Required<Pick<AddCommentOrAttachementParams, 'reportID' | 'reportActionID' | 'reportComment'>>;

type TaskForParameters =
    | {
          type: 'task';
          task: string;
          taskReportID: string;
          parentReportID: string;
          parentReportActionID: string;
          assigneeChatReportID?: string;
          createdTaskReportActionID: string;
          completedTaskReportActionID?: string;
          title: string;
          description: string;
      }
    | ({
          type: 'message';
      } & TaskMessage);

type GuidedSetupData = Array<
    | ({type: 'message'} & AddCommentOrAttachementParams)
    | TaskForParameters
    | ({
          type: 'video';
      } & Video &
          AddCommentOrAttachementParams)
>;

type ReportError = {
    type?: string;
};
const addNewMessageWithText = new Set<string>([WRITE_COMMANDS.ADD_COMMENT, WRITE_COMMANDS.ADD_TEXT_AND_ATTACHMENT]);
let conciergeChatReportID: string | undefined;
let currentUserAccountID = -1;
let currentUserEmail: string | undefined;
Onyx.connect({
    key: ONYXKEYS.SESSION,
    callback: (value) => {
        // When signed out, val is undefined
        if (!value?.accountID) {
            conciergeChatReportID = undefined;
            return;
        }
        currentUserEmail = value.email;
        currentUserAccountID = value.accountID;
    },
});

Onyx.connect({
    key: ONYXKEYS.CONCIERGE_REPORT_ID,
    callback: (value) => (conciergeChatReportID = value),
});

let preferredSkinTone: number = CONST.EMOJI_DEFAULT_SKIN_TONE;
Onyx.connect({
    key: ONYXKEYS.PREFERRED_EMOJI_SKIN_TONE,
    callback: (value) => {
        preferredSkinTone = EmojiUtils.getPreferredSkinToneIndex(value);
    },
});

// map of reportID to all reportActions for that report
const allReportActions: OnyxCollection<ReportActions> = {};

Onyx.connect({
    key: ONYXKEYS.COLLECTION.REPORT_ACTIONS,
    callback: (actions, key) => {
        if (!key || !actions) {
            return;
        }
        const reportID = CollectionUtils.extractCollectionItemID(key);
        allReportActions[reportID] = actions;
    },
});

let allReports: OnyxCollection<Report>;
Onyx.connect({
    key: ONYXKEYS.COLLECTION.REPORT,
    waitForCollectionCallback: true,
    callback: (value) => {
        allReports = value;
    },
});

let isNetworkOffline = false;
let networkStatus: NetworkStatus;
Onyx.connect({
    key: ONYXKEYS.NETWORK,
    callback: (value) => {
        isNetworkOffline = value?.isOffline ?? false;
        networkStatus = value?.networkStatus ?? CONST.NETWORK.NETWORK_STATUS.UNKNOWN;
    },
});

let allPersonalDetails: OnyxEntry<PersonalDetailsList> = {};
Onyx.connect({
    key: ONYXKEYS.PERSONAL_DETAILS_LIST,
    callback: (value) => {
        allPersonalDetails = value ?? {};
    },
});

const draftNoteMap: OnyxCollection<string> = {};
Onyx.connect({
    key: ONYXKEYS.COLLECTION.PRIVATE_NOTES_DRAFT,
    callback: (value, key) => {
        if (!key) {
            return;
        }

        const reportID = key.replace(ONYXKEYS.COLLECTION.PRIVATE_NOTES_DRAFT, '');
        draftNoteMap[reportID] = value;
    },
});

const typingWatchTimers: Record<string, NodeJS.Timeout> = {};

let reportIDDeeplinkedFromOldDot: string | undefined;
Linking.getInitialURL().then((url) => {
    reportIDDeeplinkedFromOldDot = processReportIDDeeplink(url ?? '');
});

let lastVisitedPath: string | undefined;
Onyx.connect({
    key: ONYXKEYS.LAST_VISITED_PATH,
    callback: (value) => {
        if (!value) {
            return;
        }
        lastVisitedPath = value;
    },
});

let allRecentlyUsedReportFields: OnyxEntry<RecentlyUsedReportFields> = {};
Onyx.connect({
    key: ONYXKEYS.RECENTLY_USED_REPORT_FIELDS,
    callback: (val) => (allRecentlyUsedReportFields = val),
});

let quickAction: OnyxEntry<QuickAction> = {};
Onyx.connect({
    key: ONYXKEYS.NVP_QUICK_ACTION_GLOBAL_CREATE,
    callback: (val) => (quickAction = val),
});

let onboarding: OnyxEntry<Onboarding>;
Onyx.connect({
    key: ONYXKEYS.NVP_ONBOARDING,
    callback: (val) => {
        if (Array.isArray(val)) {
            return;
        }
        onboarding = val;
    },
});

let introSelected: OnyxEntry<IntroSelected> = {};
Onyx.connect({
    key: ONYXKEYS.NVP_INTRO_SELECTED,
    callback: (val) => (introSelected = val),
});

let allReportDraftComments: Record<string, string | undefined> = {};
Onyx.connect({
    key: ONYXKEYS.COLLECTION.REPORT_DRAFT_COMMENT,
    waitForCollectionCallback: true,
    callback: (value) => (allReportDraftComments = value),
});

let environmentURL: string;
Environment.getEnvironmentURL().then((url: string) => (environmentURL = url));

let environment: EnvironmentType;
getEnvironment().then((env) => {
    environment = env;
});

registerPaginationConfig({
    initialCommand: WRITE_COMMANDS.OPEN_REPORT,
    previousCommand: READ_COMMANDS.GET_OLDER_ACTIONS,
    nextCommand: READ_COMMANDS.GET_NEWER_ACTIONS,
    resourceCollectionKey: ONYXKEYS.COLLECTION.REPORT_ACTIONS,
    pageCollectionKey: ONYXKEYS.COLLECTION.REPORT_ACTIONS_PAGES,
    sortItems: (reportActions, reportID) => {
        const report = allReports?.[`${ONYXKEYS.COLLECTION.REPORT}${reportID}`];
        const canUserPerformWriteAction = canUserPerformWriteActionReportUtils(report);
        return ReportActionsUtils.getSortedReportActionsForDisplay(reportActions, canUserPerformWriteAction, true);
    },
    getItemID: (reportAction) => reportAction.reportActionID,
});

function clearGroupChat() {
    Onyx.set(ONYXKEYS.NEW_GROUP_CHAT_DRAFT, null);
}

function startNewChat() {
    clearGroupChat();
    Navigation.navigate(ROUTES.NEW);
}

/** Get the private pusher channel name for a Report. */
function getReportChannelName(reportID: string): string {
    return `${CONST.PUSHER.PRIVATE_REPORT_CHANNEL_PREFIX}${reportID}${CONFIG.PUSHER.SUFFIX}`;
}

/**
 * There are 2 possibilities that we can receive via pusher for a user's typing/leaving status:
 * 1. The "new" way from New Expensify is passed as {[login]: Boolean} (e.g. {yuwen@expensify.com: true}), where the value
 * is whether the user with that login is typing/leaving on the report or not.
 * 2. The "old" way from e.com which is passed as {userLogin: login} (e.g. {userLogin: bstites@expensify.com})
 *
 * This method makes sure that no matter which we get, we return the "new" format
 */
function getNormalizedStatus(typingStatus: Pusher.UserIsTypingEvent | Pusher.UserIsLeavingRoomEvent): ReportUserIsTyping {
    let normalizedStatus: ReportUserIsTyping;

    if (typingStatus.userLogin) {
        normalizedStatus = {[typingStatus.userLogin]: true};
    } else {
        normalizedStatus = typingStatus;
    }

    return normalizedStatus;
}

/** Initialize our pusher subscriptions to listen for someone typing in a report. */
function subscribeToReportTypingEvents(reportID: string) {
    if (!reportID) {
        return;
    }

    // Make sure we have a clean Typing indicator before subscribing to typing events
    Onyx.set(`${ONYXKEYS.COLLECTION.REPORT_USER_IS_TYPING}${reportID}`, {});

    const pusherChannelName = getReportChannelName(reportID);
    Pusher.subscribe(pusherChannelName, Pusher.TYPE.USER_IS_TYPING, (typingStatus) => {
        // If the pusher message comes from OldDot, we expect the typing status to be keyed by user
        // login OR by 'Concierge'. If the pusher message comes from NewDot, it is keyed by accountID
        // since personal details are keyed by accountID.
        const normalizedTypingStatus = getNormalizedStatus(typingStatus);
        const accountIDOrLogin = Object.keys(normalizedTypingStatus).at(0);

        if (!accountIDOrLogin) {
            return;
        }

        // Don't show the typing indicator if the user is typing on another platform
        if (Number(accountIDOrLogin) === currentUserAccountID) {
            return;
        }

        // Use a combo of the reportID and the accountID or login as a key for holding our timers.
        const reportUserIdentifier = `${reportID}-${accountIDOrLogin}`;
        clearTimeout(typingWatchTimers[reportUserIdentifier]);
        Onyx.merge(`${ONYXKEYS.COLLECTION.REPORT_USER_IS_TYPING}${reportID}`, normalizedTypingStatus);

        // Wait for 1.5s of no additional typing events before setting the status back to false.
        typingWatchTimers[reportUserIdentifier] = setTimeout(() => {
            const typingStoppedStatus: ReportUserIsTyping = {};
            typingStoppedStatus[accountIDOrLogin] = false;
            Onyx.merge(`${ONYXKEYS.COLLECTION.REPORT_USER_IS_TYPING}${reportID}`, typingStoppedStatus);
            delete typingWatchTimers[reportUserIdentifier];
        }, 1500);
    }).catch((error: ReportError) => {
        Log.hmmm('[Report] Failed to initially subscribe to Pusher channel', {errorType: error.type, pusherChannelName});
    });
}

/** Initialize our pusher subscriptions to listen for someone leaving a room. */
function subscribeToReportLeavingEvents(reportID: string | undefined) {
    if (!reportID) {
        return;
    }

    // Make sure we have a clean Leaving indicator before subscribing to leaving events
    Onyx.set(`${ONYXKEYS.COLLECTION.REPORT_USER_IS_LEAVING_ROOM}${reportID}`, false);

    const pusherChannelName = getReportChannelName(reportID);
    Pusher.subscribe(pusherChannelName, Pusher.TYPE.USER_IS_LEAVING_ROOM, (leavingStatus: Pusher.UserIsLeavingRoomEvent) => {
        // If the pusher message comes from OldDot, we expect the leaving status to be keyed by user
        // login OR by 'Concierge'. If the pusher message comes from NewDot, it is keyed by accountID
        // since personal details are keyed by accountID.
        const normalizedLeavingStatus = getNormalizedStatus(leavingStatus);
        const accountIDOrLogin = Object.keys(normalizedLeavingStatus).at(0);

        if (!accountIDOrLogin) {
            return;
        }

        if (Number(accountIDOrLogin) !== currentUserAccountID) {
            return;
        }

        Onyx.merge(`${ONYXKEYS.COLLECTION.REPORT_USER_IS_LEAVING_ROOM}${reportID}`, true);
    }).catch((error: ReportError) => {
        Log.hmmm('[Report] Failed to initially subscribe to Pusher channel', {errorType: error.type, pusherChannelName});
    });
}

/**
 * Remove our pusher subscriptions to listen for someone typing in a report.
 */
function unsubscribeFromReportChannel(reportID: string) {
    if (!reportID) {
        return;
    }

    const pusherChannelName = getReportChannelName(reportID);
    Onyx.set(`${ONYXKEYS.COLLECTION.REPORT_USER_IS_TYPING}${reportID}`, {});
    Pusher.unsubscribe(pusherChannelName, Pusher.TYPE.USER_IS_TYPING);
}

/**
 * Remove our pusher subscriptions to listen for someone leaving a report.
 */
function unsubscribeFromLeavingRoomReportChannel(reportID: string | undefined) {
    if (!reportID) {
        return;
    }

    const pusherChannelName = getReportChannelName(reportID);
    Onyx.set(`${ONYXKEYS.COLLECTION.REPORT_USER_IS_LEAVING_ROOM}${reportID}`, false);
    Pusher.unsubscribe(pusherChannelName, Pusher.TYPE.USER_IS_LEAVING_ROOM);
}

// New action subscriber array for report pages
let newActionSubscribers: ActionSubscriber[] = [];

/**
 * Enables the Report actions file to let the ReportActionsView know that a new comment has arrived in realtime for the current report
 * Add subscriber for report id
 * @returns Remove subscriber for report id
 */
function subscribeToNewActionEvent(reportID: string, callback: SubscriberCallback): () => void {
    newActionSubscribers.push({callback, reportID});
    return () => {
        newActionSubscribers = newActionSubscribers.filter((subscriber) => subscriber.reportID !== reportID);
    };
}

/** Notify the ReportActionsView that a new comment has arrived */
function notifyNewAction(reportID: string | undefined, accountID?: number, reportActionID?: string) {
    const actionSubscriber = newActionSubscribers.find((subscriber) => subscriber.reportID === reportID);
    if (!actionSubscriber) {
        return;
    }
    const isFromCurrentUser = accountID === currentUserAccountID;
    actionSubscriber.callback(isFromCurrentUser, reportActionID);
}

/**
 * Add up to two report actions to a report. This method can be called for the following situations:
 *
 * - Adding one comment
 * - Adding one attachment
 * - Add both a comment and attachment simultaneously
 */
function addActions(reportID: string, text = '', file?: FileObject) {
    let reportCommentText = '';
    let reportCommentAction: OptimisticAddCommentReportAction | undefined;
    let attachmentAction: OptimisticAddCommentReportAction | undefined;
    let commandName: typeof WRITE_COMMANDS.ADD_COMMENT | typeof WRITE_COMMANDS.ADD_ATTACHMENT | typeof WRITE_COMMANDS.ADD_TEXT_AND_ATTACHMENT = WRITE_COMMANDS.ADD_COMMENT;

    if (text && !file) {
        const reportComment = buildOptimisticAddCommentReportAction(text, undefined, undefined, undefined, undefined, reportID);
        reportCommentAction = reportComment.reportAction;
        reportCommentText = reportComment.commentText;
    }

    if (file) {
        // When we are adding an attachment we will call AddAttachment.
        // It supports sending an attachment with an optional comment and AddComment supports adding a single text comment only.
        commandName = WRITE_COMMANDS.ADD_ATTACHMENT;
        const attachment = buildOptimisticAddCommentReportAction(text, file, undefined, undefined, undefined, reportID);
        attachmentAction = attachment.reportAction;
    }

    if (text && file) {
        // When there is both text and a file, the text for the report comment needs to be parsed)
        reportCommentText = getParsedComment(text ?? '', {reportID});

        // And the API command needs to go to the new API which supports combining both text and attachments in a single report action
        commandName = WRITE_COMMANDS.ADD_TEXT_AND_ATTACHMENT;
    }

    // Always prefer the file as the last action over text
    const lastAction = attachmentAction ?? reportCommentAction;
    const currentTime = DateUtils.getDBTimeWithSkew();
    const lastComment = ReportActionsUtils.getReportActionMessage(lastAction);
    const lastCommentText = formatReportLastMessageText(lastComment?.text ?? '');

    const optimisticReport: Partial<Report> = {
        lastVisibleActionCreated: lastAction?.created,
        lastMessageText: lastCommentText,
        lastMessageHtml: lastCommentText,
        lastActorAccountID: currentUserAccountID,
        lastReadTime: currentTime,
    };

    const report = allReports?.[`${ONYXKEYS.COLLECTION.REPORT}${reportID}`];
    const shouldUpdateNotificationPreference = !isEmptyObject(report) && isHiddenForCurrentUser(report);
    if (shouldUpdateNotificationPreference) {
        optimisticReport.participants = {
            [currentUserAccountID]: {notificationPreference: getDefaultNotificationPreferenceForReport(report)},
        };
    }

    // Optimistically add the new actions to the store before waiting to save them to the server
    const optimisticReportActions: OnyxCollection<OptimisticAddCommentReportAction> = {};

    // Only add the reportCommentAction when there is no file attachment. If there is both a file attachment and text, that will all be contained in the attachmentAction.
    if (text && reportCommentAction?.reportActionID && !file) {
        optimisticReportActions[reportCommentAction.reportActionID] = reportCommentAction;
    }
    if (file && attachmentAction?.reportActionID) {
        optimisticReportActions[attachmentAction.reportActionID] = attachmentAction;
    }

    const parameters: AddCommentOrAttachementParams = {
        reportID,
        reportActionID: file ? attachmentAction?.reportActionID : reportCommentAction?.reportActionID,
        commentReportActionID: file && reportCommentAction ? reportCommentAction.reportActionID : null,
        reportComment: reportCommentText,
        file,
        clientCreatedTime: file ? attachmentAction?.created : reportCommentAction?.created,
        idempotencyKey: Str.guid(),
    };

    if (reportIDDeeplinkedFromOldDot === reportID && isConciergeChatReport(report)) {
        parameters.isOldDotConciergeChat = true;
    }

    const optimisticData: OnyxUpdate[] = [
        {
            onyxMethod: Onyx.METHOD.MERGE,
            key: `${ONYXKEYS.COLLECTION.REPORT}${reportID}`,
            value: optimisticReport,
        },
        {
            onyxMethod: Onyx.METHOD.MERGE,
            key: `${ONYXKEYS.COLLECTION.REPORT_ACTIONS}${reportID}`,
            value: optimisticReportActions as ReportActions,
        },
    ];

    const successReportActions: OnyxCollection<NullishDeep<ReportAction>> = {};

    Object.entries(optimisticReportActions).forEach(([actionKey]) => {
        successReportActions[actionKey] = {pendingAction: null, isOptimisticAction: null};
    });

    const successData: OnyxUpdate[] = [
        {
            onyxMethod: Onyx.METHOD.MERGE,
            key: `${ONYXKEYS.COLLECTION.REPORT_ACTIONS}${reportID}`,
            value: successReportActions,
        },
    ];

    let failureReport: Partial<Report> = {
        lastMessageText: '',
        lastVisibleActionCreated: '',
    };
    const {lastMessageText = ''} = ReportActionsUtils.getLastVisibleMessage(reportID);
    if (lastMessageText) {
        const lastVisibleAction = ReportActionsUtils.getLastVisibleAction(reportID);
        const lastVisibleActionCreated = lastVisibleAction?.created;
        const lastActorAccountID = lastVisibleAction?.actorAccountID;
        failureReport = {
            lastMessageText,
            lastVisibleActionCreated,
            lastActorAccountID,
        };
    }

    const failureReportActions: Record<string, OptimisticAddCommentReportAction> = {};

    Object.entries(optimisticReportActions).forEach(([actionKey, action]) => {
        failureReportActions[actionKey] = {
            // eslint-disable-next-line @typescript-eslint/non-nullable-type-assertion-style
            ...(action as OptimisticAddCommentReportAction),
            errors: ErrorUtils.getMicroSecondOnyxErrorWithTranslationKey('report.genericAddCommentFailureMessage'),
        };
    });

    const failureData: OnyxUpdate[] = [
        {
            onyxMethod: Onyx.METHOD.MERGE,
            key: `${ONYXKEYS.COLLECTION.REPORT}${reportID}`,
            value: failureReport,
        },
        {
            onyxMethod: Onyx.METHOD.MERGE,
            key: `${ONYXKEYS.COLLECTION.REPORT_ACTIONS}${reportID}`,
            value: failureReportActions as ReportActions,
        },
    ];

    // Update optimistic data for parent report action if the report is a child report
    const optimisticParentReportData = getOptimisticDataForParentReportAction(reportID, currentTime, CONST.RED_BRICK_ROAD_PENDING_ACTION.ADD);
    optimisticParentReportData.forEach((parentReportData) => {
        if (isEmptyObject(parentReportData)) {
            return;
        }
        optimisticData.push(parentReportData);
    });

    // Update the timezone if it's been 5 minutes from the last time the user added a comment
    if (DateUtils.canUpdateTimezone() && currentUserAccountID) {
        const timezone = DateUtils.getCurrentTimezone();
        parameters.timezone = JSON.stringify(timezone);
        optimisticData.push({
            onyxMethod: Onyx.METHOD.MERGE,
            key: ONYXKEYS.PERSONAL_DETAILS_LIST,
            value: {[currentUserAccountID]: {timezone}},
        });
        DateUtils.setTimezoneUpdated();
    }

    API.write(commandName, parameters, {
        optimisticData,
        successData,
        failureData,
    });
    notifyNewAction(reportID, lastAction?.actorAccountID, lastAction?.reportActionID);
}

/** Add an attachment and optional comment. */
function addAttachment(reportID: string, file: FileObject, text = '') {
    addActions(reportID, text, file);
}

/** Add a single comment to a report */
function addComment(reportID: string, text: string) {
    addActions(reportID, text);
}

function reportActionsExist(reportID: string): boolean {
    return allReportActions?.[reportID] !== undefined;
}

function updateGroupChatName(reportID: string, reportName: string) {
    const optimisticData: OnyxUpdate[] = [
        {
            onyxMethod: Onyx.METHOD.MERGE,
            key: `${ONYXKEYS.COLLECTION.REPORT}${reportID}`,
            value: {
                reportName,
                pendingFields: {
                    reportName: CONST.RED_BRICK_ROAD_PENDING_ACTION.UPDATE,
                },
                errorFields: {
                    reportName: null,
                },
            },
        },
    ];

    const successData: OnyxUpdate[] = [
        {
            onyxMethod: Onyx.METHOD.MERGE,
            key: `${ONYXKEYS.COLLECTION.REPORT}${reportID}`,
            value: {
                pendingFields: {
                    reportName: null,
                },
            },
        },
    ];
    const failureData: OnyxUpdate[] = [
        {
            onyxMethod: Onyx.METHOD.MERGE,
            key: `${ONYXKEYS.COLLECTION.REPORT}${reportID}`,
            value: {
                reportName: allReports?.[`${ONYXKEYS.COLLECTION.REPORT}${reportID}`]?.reportName ?? null,
                pendingFields: {
                    reportName: null,
                },
            },
        },
    ];
    const parameters: UpdateGroupChatNameParams = {reportName, reportID};
    API.write(WRITE_COMMANDS.UPDATE_GROUP_CHAT_NAME, parameters, {optimisticData, successData, failureData});
}

function updateGroupChatAvatar(reportID: string, file?: File | CustomRNImageManipulatorResult) {
    // If we have no file that means we are removing the avatar.
    const optimisticData: OnyxUpdate[] = [
        {
            onyxMethod: Onyx.METHOD.MERGE,
            key: `${ONYXKEYS.COLLECTION.REPORT}${reportID}`,
            value: {
                avatarUrl: file ? file?.uri ?? '' : null,
                pendingFields: {
                    avatar: CONST.RED_BRICK_ROAD_PENDING_ACTION.UPDATE,
                },
                errorFields: {
                    avatar: null,
                },
            },
        },
    ];

    const fetchedReport = allReports?.[`${ONYXKEYS.COLLECTION.REPORT}${reportID}`];
    const failureData: OnyxUpdate[] = [
        {
            onyxMethod: Onyx.METHOD.MERGE,
            key: `${ONYXKEYS.COLLECTION.REPORT}${reportID}`,
            value: {
                avatarUrl: fetchedReport?.avatarUrl ?? null,
                pendingFields: {
                    avatar: null,
                },
            },
        },
    ];

    const successData: OnyxUpdate[] = [
        {
            onyxMethod: Onyx.METHOD.MERGE,
            key: `${ONYXKEYS.COLLECTION.REPORT}${reportID}`,
            value: {
                pendingFields: {
                    avatar: null,
                },
            },
        },
    ];
    const parameters: UpdateGroupChatAvatarParams = {file, reportID};
    API.write(WRITE_COMMANDS.UPDATE_GROUP_CHAT_AVATAR, parameters, {optimisticData, failureData, successData});
}

/**
 * Clear error and pending fields for the report avatar
 */
function clearAvatarErrors(reportID: string) {
    Onyx.merge(`${ONYXKEYS.COLLECTION.REPORT}${reportID}`, {
        errorFields: {
            avatar: null,
        },
    });
}

/**
 * Gets the latest page of report actions and updates the last read message
 * If a chat with the passed reportID is not found, we will create a chat based on the passed participantList
 *
 * @param reportID The ID of the report to open
 * @param reportActionID The ID used to fetch a specific range of report actions related to the current reportActionID when opening a chat.
 * @param participantLoginList The list of users that are included in a new chat, not including the user creating it
 * @param newReportObject The optimistic report object created when making a new chat, saved as optimistic data
 * @param parentReportActionID The parent report action that a thread was created from (only passed for new threads)
 * @param isFromDeepLink Whether or not this report is being opened from a deep link
 * @param participantAccountIDList The list of accountIDs that are included in a new chat, not including the user creating it
 */
function openReport(
    reportID: string | undefined,
    reportActionID?: string,
    participantLoginList: string[] = [],
    newReportObject?: OptimisticChatReport,
    parentReportActionID?: string,
    isFromDeepLink = false,
    participantAccountIDList: number[] = [],
    avatar?: File | CustomRNImageManipulatorResult,
) {
    if (!reportID) {
        return;
    }

    const optimisticReport = reportActionsExist(reportID)
        ? {}
        : {
              reportName: allReports?.[`${ONYXKEYS.COLLECTION.REPORT}${reportID}`]?.reportName ?? CONST.REPORT.DEFAULT_REPORT_NAME,
          };

    const optimisticData: OnyxUpdate[] = [
        {
            onyxMethod: Onyx.METHOD.MERGE,
            key: `${ONYXKEYS.COLLECTION.REPORT}${reportID}`,
            value: optimisticReport,
        },
        {
            onyxMethod: Onyx.METHOD.MERGE,
            key: `${ONYXKEYS.COLLECTION.REPORT_METADATA}${reportID}`,
            value: {
                isLoadingInitialReportActions: true,
                isLoadingOlderReportActions: false,
                hasLoadingOlderReportActionsError: false,
                isLoadingNewerReportActions: false,
                hasLoadingNewerReportActionsError: false,
            },
        },
    ];

    const successData: OnyxUpdate[] = [
        {
            onyxMethod: Onyx.METHOD.MERGE,
            key: `${ONYXKEYS.COLLECTION.REPORT}${reportID}`,
            value: {
                errorFields: {
                    notFound: null,
                },
            },
        },
        {
            onyxMethod: Onyx.METHOD.MERGE,
            key: `${ONYXKEYS.COLLECTION.REPORT_METADATA}${reportID}`,
            value: {
                isLoadingInitialReportActions: false,
            },
        },
    ];

    const failureData: OnyxUpdate[] = [
        {
            onyxMethod: Onyx.METHOD.MERGE,
            key: `${ONYXKEYS.COLLECTION.REPORT_METADATA}${reportID}`,
            value: {
                isLoadingInitialReportActions: false,
            },
        },
    ];

    const parameters: OpenReportParams = {
        reportID,
        reportActionID,
        emailList: participantLoginList ? participantLoginList.join(',') : '',
        accountIDList: participantAccountIDList ? participantAccountIDList.join(',') : '',
        parentReportActionID,
    };

    const isInviteOnboardingComplete = introSelected?.isInviteOnboardingComplete ?? false;
    const isOnboardingCompleted = onboarding?.hasCompletedGuidedSetupFlow ?? false;

    // Prepare guided setup data only when nvp_introSelected is set and onboarding is not completed
    // OldDot users will never have nvp_introSelected set, so they will not see guided setup messages
    if (introSelected && !isOnboardingCompleted && !isInviteOnboardingComplete) {
        const {choice, inviteType} = introSelected;
        const isInviteIOUorInvoice = inviteType === CONST.ONBOARDING_INVITE_TYPES.IOU || inviteType === CONST.ONBOARDING_INVITE_TYPES.INVOICE;
        const isInviteChoiceCorrect = choice === CONST.ONBOARDING_CHOICES.ADMIN || choice === CONST.ONBOARDING_CHOICES.SUBMIT || choice === CONST.ONBOARDING_CHOICES.CHAT_SPLIT;

        if (isInviteChoiceCorrect && !isInviteIOUorInvoice) {
            const onboardingMessage = CONST.ONBOARDING_MESSAGES[choice];
            if (choice === CONST.ONBOARDING_CHOICES.CHAT_SPLIT) {
                const updatedTasks = onboardingMessage.tasks.map((task) => (task.type === 'startChat' ? {...task, autoCompleted: true} : task));
                onboardingMessage.tasks = updatedTasks;
            }

            const onboardingData = prepareOnboardingOnyxData(choice, onboardingMessage);

            if (onboardingData) {
                optimisticData.push(...onboardingData.optimisticData, {
                    onyxMethod: Onyx.METHOD.MERGE,
                    key: ONYXKEYS.NVP_INTRO_SELECTED,
                    value: {
                        isInviteOnboardingComplete: true,
                    },
                });

                successData.push(...onboardingData.successData);

                failureData.push(...onboardingData.failureData);

                parameters.guidedSetupData = JSON.stringify(onboardingData.guidedSetupData);
            }
        }
    }

    const isGroupChat = isGroupChatReportUtils(newReportObject);
    if (isGroupChat) {
        parameters.chatType = CONST.REPORT.CHAT_TYPE.GROUP;
        parameters.groupChatAdminLogins = currentUserEmail;
        parameters.optimisticAccountIDList = Object.keys(newReportObject?.participants ?? {}).join(',');
        parameters.reportName = newReportObject?.reportName ?? '';

        // If we have an avatar then include it with the parameters
        if (avatar) {
            parameters.file = avatar;
        }

        clearGroupChat();
    }

    if (isFromDeepLink) {
        parameters.shouldRetry = false;
    }

    // If we are creating a new report, we need to add the optimistic report data and a report action
    const isCreatingNewReport = !isEmptyObject(newReportObject);
    if (isCreatingNewReport) {
        // Change the method to set for new reports because it doesn't exist yet, is faster,
        // and we need the data to be available when we navigate to the chat page
        const optimisticDataItem = optimisticData.at(0);
        if (optimisticDataItem) {
            optimisticDataItem.onyxMethod = Onyx.METHOD.SET;
            optimisticDataItem.value = {
                ...optimisticReport,
                reportName: CONST.REPORT.DEFAULT_REPORT_NAME,
                ...newReportObject,
                pendingFields: {
                    createChat: CONST.RED_BRICK_ROAD_PENDING_ACTION.ADD,
                    ...(isGroupChat && {reportName: CONST.RED_BRICK_ROAD_PENDING_ACTION.ADD}),
                },
            };
        }

        let emailCreatingAction: string = CONST.REPORT.OWNER_EMAIL_FAKE;
        if (newReportObject.ownerAccountID && newReportObject.ownerAccountID !== CONST.REPORT.OWNER_ACCOUNT_ID_FAKE) {
            emailCreatingAction = allPersonalDetails?.[newReportObject.ownerAccountID]?.login ?? '';
        }
        const optimisticCreatedAction = buildOptimisticCreatedReportAction(emailCreatingAction);
        optimisticData.push(
            {
                onyxMethod: Onyx.METHOD.SET,
                key: `${ONYXKEYS.COLLECTION.REPORT_ACTIONS}${reportID}`,
                value: {[optimisticCreatedAction.reportActionID]: optimisticCreatedAction},
            },
            {
                onyxMethod: Onyx.METHOD.SET,
                key: `${ONYXKEYS.COLLECTION.REPORT_METADATA}${reportID}`,
                value: {
                    isOptimisticReport: true,
                },
            },
        );
        successData.push(
            {
                onyxMethod: Onyx.METHOD.MERGE,
                key: `${ONYXKEYS.COLLECTION.REPORT_ACTIONS}${reportID}`,
                value: {[optimisticCreatedAction.reportActionID]: {pendingAction: null}},
            },
            {
                onyxMethod: Onyx.METHOD.MERGE,
                key: `${ONYXKEYS.COLLECTION.REPORT_METADATA}${reportID}`,
                value: {
                    isOptimisticReport: false,
                },
            },
        );

        // Add optimistic personal details for new participants
        const optimisticPersonalDetails: OnyxEntry<PersonalDetailsList> = {};
        const settledPersonalDetails: OnyxEntry<PersonalDetailsList> = {};
        const redundantParticipants: Record<number, null> = {};
        const participantAccountIDs = PersonalDetailsUtils.getAccountIDsByLogins(participantLoginList);
        participantLoginList.forEach((login, index) => {
            const accountID = participantAccountIDs.at(index) ?? -1;
            const isOptimisticAccount = !allPersonalDetails?.[accountID];

            if (!isOptimisticAccount) {
                return;
            }

            optimisticPersonalDetails[accountID] = {
                login,
                accountID,
                displayName: login,
                isOptimisticPersonalDetail: true,
            };
            settledPersonalDetails[accountID] = null;

            // BE will send different participants. We clear the optimistic ones to avoid duplicated entries
            redundantParticipants[accountID] = null;
        });

        successData.push(
            {
                onyxMethod: Onyx.METHOD.MERGE,
                key: `${ONYXKEYS.COLLECTION.REPORT}${reportID}`,
                value: {
                    participants: redundantParticipants,
                    pendingFields: {
                        createChat: null,
                        reportName: null,
                    },
                    errorFields: {
                        createChat: null,
                    },
                },
            },
            {
                onyxMethod: Onyx.METHOD.MERGE,
                key: `${ONYXKEYS.COLLECTION.REPORT_METADATA}${reportID}`,
                value: {
                    isOptimisticReport: false,
                },
            },
        );

        optimisticData.push({
            onyxMethod: Onyx.METHOD.MERGE,
            key: ONYXKEYS.PERSONAL_DETAILS_LIST,
            value: optimisticPersonalDetails,
        });
        successData.push({
            onyxMethod: Onyx.METHOD.MERGE,
            key: ONYXKEYS.PERSONAL_DETAILS_LIST,
            value: settledPersonalDetails,
        });
        failureData.push({
            onyxMethod: Onyx.METHOD.MERGE,
            key: ONYXKEYS.PERSONAL_DETAILS_LIST,
            value: settledPersonalDetails,
        });

        // Add the createdReportActionID parameter to the API call
        parameters.createdReportActionID = optimisticCreatedAction.reportActionID;

        // If we are creating a thread, ensure the report action has childReportID property added
        if (newReportObject.parentReportID && parentReportActionID) {
            optimisticData.push({
                onyxMethod: Onyx.METHOD.MERGE,
                key: `${ONYXKEYS.COLLECTION.REPORT_ACTIONS}${newReportObject.parentReportID}`,
                value: {[parentReportActionID]: {childReportID: reportID, childType: CONST.REPORT.TYPE.CHAT}},
            });
            failureData.push({
                onyxMethod: Onyx.METHOD.MERGE,
                key: `${ONYXKEYS.COLLECTION.REPORT_ACTIONS}${newReportObject.parentReportID}`,
                value: {[parentReportActionID]: {childType: ''}},
            });
        }
    }

    parameters.clientLastReadTime = allReports?.[`${ONYXKEYS.COLLECTION.REPORT}${reportID}`]?.lastReadTime ?? '';

    const paginationConfig = {
        resourceID: reportID,
        cursorID: reportActionID,
    };

    if (isFromDeepLink) {
        API.paginate(
            CONST.API_REQUEST_TYPE.MAKE_REQUEST_WITH_SIDE_EFFECTS,
            SIDE_EFFECT_REQUEST_COMMANDS.OPEN_REPORT,
            parameters,
            {optimisticData, successData, failureData},
            paginationConfig,
        ).finally(() => {
            Onyx.set(ONYXKEYS.IS_CHECKING_PUBLIC_ROOM, false);
        });
    } else {
        // eslint-disable-next-line rulesdir/no-multiple-api-calls
        API.paginate(CONST.API_REQUEST_TYPE.WRITE, WRITE_COMMANDS.OPEN_REPORT, parameters, {optimisticData, successData, failureData}, paginationConfig, {
            checkAndFixConflictingRequest: (persistedRequests) => resolveOpenReportDuplicationConflictAction(persistedRequests, parameters),
        });
    }
}

/**
 * This will find an existing chat, or create a new one if none exists, for the given user or set of users. It will then navigate to this chat.
 *
 * @param userLogins list of user logins to start a chat report with.
 * @param shouldDismissModal a flag to determine if we should dismiss modal before navigate to report or navigate to report directly.
 */
function navigateToAndOpenReport(
    userLogins: string[],
    shouldDismissModal = true,
    actionType?: string,
    reportName?: string,
    avatarUri?: string,
    avatarFile?: File | CustomRNImageManipulatorResult | undefined,
    optimisticReportID?: string,
    isGroupChat = false,
) {
    let newChat: OptimisticChatReport | undefined;
    let chat: OnyxEntry<Report>;
    const participantAccountIDs = PersonalDetailsUtils.getAccountIDsByLogins(userLogins);

    // If we are not creating a new Group Chat then we are creating a 1:1 DM and will look for an existing chat
    if (!isGroupChat) {
        chat = getChatByParticipants([...participantAccountIDs, currentUserAccountID]);
    }

    if (isEmptyObject(chat)) {
        if (isGroupChat) {
            // If we are creating a group chat then participantAccountIDs is expected to contain currentUserAccountID
            newChat = buildOptimisticGroupChatReport(participantAccountIDs, reportName ?? '', avatarUri ?? '', optimisticReportID, CONST.REPORT.NOTIFICATION_PREFERENCE.ALWAYS);
        } else {
            newChat = buildOptimisticChatReport(
                [...participantAccountIDs, currentUserAccountID],
                undefined,
                undefined,
                undefined,
                undefined,
                undefined,
                undefined,
                undefined,
                undefined,
                CONST.REPORT.NOTIFICATION_PREFERENCE.ALWAYS,
            );
        }
    }
    const report = isEmptyObject(chat) ? newChat : chat;

    // We want to pass newChat here because if anything is passed in that param (even an existing chat), we will try to create a chat on the server
    openReport(report?.reportID, '', userLogins, newChat, undefined, undefined, undefined, avatarFile);
    if (shouldDismissModal) {
        Navigation.dismissModalWithReport(report);
    } else {
        Navigation.navigateWithSwitchPolicyID({route: ROUTES.HOME});
        Navigation.navigate(ROUTES.REPORT_WITH_ID.getRoute(report?.reportID), actionType);
    }
}

/**
 * This will find an existing chat, or create a new one if none exists, for the given accountID or set of accountIDs. It will then navigate to this chat.
 *
 * @param participantAccountIDs of user logins to start a chat report with.
 */
function navigateToAndOpenReportWithAccountIDs(participantAccountIDs: number[]) {
    let newChat: OptimisticChatReport | undefined;
    const chat = getChatByParticipants([...participantAccountIDs, currentUserAccountID]);
    if (!chat) {
        newChat = buildOptimisticChatReport([...participantAccountIDs, currentUserAccountID]);
    }
    const report = chat ?? newChat;

    // We want to pass newChat here because if anything is passed in that param (even an existing chat), we will try to create a chat on the server
    openReport(report?.reportID, '', [], newChat, '0', false, participantAccountIDs);
    Navigation.dismissModalWithReport(report);
}

/**
 * This will navigate to an existing thread, or create a new one if necessary
 *
 * @param childReportID The reportID we are trying to open
 * @param parentReportAction the parent comment of a thread
 * @param parentReportID The reportID of the parent
 */
function navigateToAndOpenChildReport(childReportID: string | undefined, parentReportAction: Partial<ReportAction> = {}, parentReportID?: string) {
    if (childReportID) {
        Navigation.navigate(ROUTES.REPORT_WITH_ID.getRoute(childReportID));
    } else {
        const participantAccountIDs = [...new Set([currentUserAccountID, Number(parentReportAction.actorAccountID)])];
        const parentReport = allReports?.[`${ONYXKEYS.COLLECTION.REPORT}${parentReportID}`];
        // Threads from DMs and selfDMs don't have a chatType. All other threads inherit the chatType from their parent
        const childReportChatType = parentReport && isSelfDM(parentReport) ? undefined : parentReport?.chatType;
        const newChat = buildOptimisticChatReport(
            participantAccountIDs,
            ReportActionsUtils.getReportActionText(parentReportAction),
            childReportChatType,
            parentReport?.policyID ?? CONST.POLICY.OWNER_EMAIL_FAKE,
            CONST.POLICY.OWNER_ACCOUNT_ID_FAKE,
            false,
            parentReport?.policyName ?? '',
            undefined,
            undefined,
            getChildReportNotificationPreference(parentReportAction),
            parentReportAction.reportActionID,
            parentReportID,
        );

        const participantLogins = PersonalDetailsUtils.getLoginsByAccountIDs(Object.keys(newChat.participants ?? {}).map(Number));
        openReport(newChat.reportID, '', participantLogins, newChat, parentReportAction.reportActionID);
        Navigation.navigate(ROUTES.REPORT_WITH_ID.getRoute(newChat.reportID));
    }
}

/**
 * Gets the older actions that have not been read yet.
 * Normally happens when you scroll up on a chat, and the actions have not been read yet.
 */
function getOlderActions(reportID: string | undefined, reportActionID: string | undefined) {
    if (!reportID || !reportActionID) {
        return;
    }

    const optimisticData: OnyxUpdate[] = [
        {
            onyxMethod: Onyx.METHOD.MERGE,
            key: `${ONYXKEYS.COLLECTION.REPORT_METADATA}${reportID}`,
            value: {
                isLoadingOlderReportActions: true,
                hasLoadingOlderReportActionsError: false,
            },
        },
    ];

    const successData: OnyxUpdate[] = [
        {
            onyxMethod: Onyx.METHOD.MERGE,
            key: `${ONYXKEYS.COLLECTION.REPORT_METADATA}${reportID}`,
            value: {
                isLoadingOlderReportActions: false,
            },
        },
    ];

    const failureData: OnyxUpdate[] = [
        {
            onyxMethod: Onyx.METHOD.MERGE,
            key: `${ONYXKEYS.COLLECTION.REPORT_METADATA}${reportID}`,
            value: {
                isLoadingOlderReportActions: false,
                hasLoadingOlderReportActionsError: true,
            },
        },
    ];

    const parameters: GetOlderActionsParams = {
        reportID,
        reportActionID,
    };

    API.paginate(
        CONST.API_REQUEST_TYPE.READ,
        READ_COMMANDS.GET_OLDER_ACTIONS,
        parameters,
        {optimisticData, successData, failureData},
        {
            resourceID: reportID,
            cursorID: reportActionID,
        },
    );
}

/**
 * Gets the newer actions that have not been read yet.
 * Normally happens when you are not located at the bottom of the list and scroll down on a chat.
 */
function getNewerActions(reportID: string | undefined, reportActionID: string | undefined) {
    if (!reportID || !reportActionID) {
        return;
    }

    const optimisticData: OnyxUpdate[] = [
        {
            onyxMethod: Onyx.METHOD.MERGE,
            key: `${ONYXKEYS.COLLECTION.REPORT_METADATA}${reportID}`,
            value: {
                isLoadingNewerReportActions: true,
                hasLoadingNewerReportActionsError: false,
            },
        },
    ];

    const successData: OnyxUpdate[] = [
        {
            onyxMethod: Onyx.METHOD.MERGE,
            key: `${ONYXKEYS.COLLECTION.REPORT_METADATA}${reportID}`,
            value: {
                isLoadingNewerReportActions: false,
            },
        },
    ];

    const failureData: OnyxUpdate[] = [
        {
            onyxMethod: Onyx.METHOD.MERGE,
            key: `${ONYXKEYS.COLLECTION.REPORT_METADATA}${reportID}`,
            value: {
                isLoadingNewerReportActions: false,
                hasLoadingNewerReportActionsError: true,
            },
        },
    ];

    const parameters: GetNewerActionsParams = {
        reportID,
        reportActionID,
    };

    API.paginate(
        CONST.API_REQUEST_TYPE.READ,
        READ_COMMANDS.GET_NEWER_ACTIONS,
        parameters,
        {optimisticData, successData, failureData},
        {
            resourceID: reportID,
            cursorID: reportActionID,
        },
    );
}

/**
 * Gets metadata info about links in the provided report action
 */
function expandURLPreview(reportID: string | undefined, reportActionID: string) {
    if (!reportID) {
        return;
    }

    const parameters: ExpandURLPreviewParams = {
        reportID,
        reportActionID,
    };

    API.read(READ_COMMANDS.EXPAND_URL_PREVIEW, parameters);
}

/** Marks the new report actions as read
 * @param shouldResetUnreadMarker Indicates whether the unread indicator should be reset.
 * Currently, the unread indicator needs to be reset only when users mark a report as read.
 */
function readNewestAction(reportID: string | undefined, shouldResetUnreadMarker = false) {
    if (!reportID) {
        return;
    }

    const lastReadTime = DateUtils.getDBTime();

    const optimisticData: OnyxUpdate[] = [
        {
            onyxMethod: Onyx.METHOD.MERGE,
            key: `${ONYXKEYS.COLLECTION.REPORT}${reportID}`,
            value: {
                lastReadTime,
            },
        },
    ];

    const parameters: ReadNewestActionParams = {
        reportID,
        lastReadTime,
    };

    API.write(WRITE_COMMANDS.READ_NEWEST_ACTION, parameters, {optimisticData});
    if (shouldResetUnreadMarker) {
        DeviceEventEmitter.emit(`readNewestAction_${reportID}`, lastReadTime);
    }
}

/**
 * Sets the last read time on a report
 */
function markCommentAsUnread(reportID: string | undefined, reportActionCreated: string) {
    if (!reportID) {
        Log.warn('7339cd6c-3263-4f89-98e5-730f0be15784 Invalid report passed to MarkCommentAsUnread. Not calling the API because it wil fail.');
        return;
    }

    const reportActions = allReportActions?.[reportID];

    // Find the latest report actions from other users
    const latestReportActionFromOtherUsers = Object.values(reportActions ?? {}).reduce((latest: ReportAction | null, current: ReportAction) => {
        if (
            current.actorAccountID !== currentUserAccountID &&
            (!latest || current.created > latest.created) &&
            // Whisper action doesn't affect lastVisibleActionCreated, so skip whisper action except actionable mention whisper
            (!ReportActionsUtils.isWhisperAction(current) || current.actionName === CONST.REPORT.ACTIONS.TYPE.ACTIONABLE_MENTION_WHISPER)
        ) {
            return current;
        }
        return latest;
    }, null);

    // If no action created date is provided, use the last action's from other user
    const actionCreationTime =
        reportActionCreated || (latestReportActionFromOtherUsers?.created ?? allReports?.[`${ONYXKEYS.COLLECTION.REPORT}${reportID}`]?.lastVisibleActionCreated ?? DateUtils.getDBTime(0));

    // We subtract 1 millisecond so that the lastReadTime is updated to just before a given reportAction's created date
    // For example, if we want to mark a report action with ID 100 and created date '2014-04-01 16:07:02.999' unread, we set the lastReadTime to '2014-04-01 16:07:02.998'
    // Since the report action with ID 100 will be the first with a timestamp above '2014-04-01 16:07:02.998', it's the first one that will be shown as unread
    const lastReadTime = DateUtils.subtractMillisecondsFromDateTime(actionCreationTime, 1);

    const optimisticData: OnyxUpdate[] = [
        {
            onyxMethod: Onyx.METHOD.MERGE,
            key: `${ONYXKEYS.COLLECTION.REPORT}${reportID}`,
            value: {
                lastReadTime,
            },
        },
    ];

    const parameters: MarkAsUnreadParams = {
        reportID,
        lastReadTime,
    };

    API.write(WRITE_COMMANDS.MARK_AS_UNREAD, parameters, {optimisticData});
    DeviceEventEmitter.emit(`unreadAction_${reportID}`, lastReadTime);
}

/** Toggles the pinned state of the report. */
function togglePinnedState(reportID: string | undefined, isPinnedChat: boolean) {
    if (!reportID) {
        return;
    }

    const pinnedValue = !isPinnedChat;

    // Optimistically pin/unpin the report before we send out the command
    const optimisticData: OnyxUpdate[] = [
        {
            onyxMethod: Onyx.METHOD.MERGE,
            key: `${ONYXKEYS.COLLECTION.REPORT}${reportID}`,
            value: {isPinned: pinnedValue},
        },
    ];

    const parameters: TogglePinnedChatParams = {
        reportID,
        pinnedValue,
    };

    API.write(WRITE_COMMANDS.TOGGLE_PINNED_CHAT, parameters, {optimisticData});
}

/**
 * Saves the comment left by the user as they are typing. By saving this data the user can switch between chats, close
 * tab, refresh etc without worrying about loosing what they typed out.
 * When empty string or null is passed, it will delete the draft comment from Onyx store.
 */
function saveReportDraftComment(reportID: string, comment: string | null, callback: () => void = () => {}) {
    Onyx.merge(`${ONYXKEYS.COLLECTION.REPORT_DRAFT_COMMENT}${reportID}`, prepareDraftComment(comment)).then(callback);
}

/** Broadcasts whether or not a user is typing on a report over the report's private pusher channel. */
function broadcastUserIsTyping(reportID: string) {
    const privateReportChannelName = getReportChannelName(reportID);
    const typingStatus: Pusher.UserIsTypingEvent = {
        [currentUserAccountID]: true,
    };
    Pusher.sendEvent(privateReportChannelName, Pusher.TYPE.USER_IS_TYPING, typingStatus);
}

/** Broadcasts to the report's private pusher channel whether a user is leaving a report */
function broadcastUserIsLeavingRoom(reportID: string) {
    const privateReportChannelName = getReportChannelName(reportID);
    const leavingStatus: Pusher.UserIsLeavingRoomEvent = {
        [currentUserAccountID]: true,
    };
    Pusher.sendEvent(privateReportChannelName, Pusher.TYPE.USER_IS_LEAVING_ROOM, leavingStatus);
}

/** When a report changes in Onyx, this fetches the report from the API if the report doesn't have a name */
function handleReportChanged(report: OnyxEntry<Report>) {
    if (!report) {
        return;
    }

    const {reportID, preexistingReportID, parentReportID, parentReportActionID} = report;

    // Handle cleanup of stale optimistic IOU report and its report preview separately
    if (reportID && preexistingReportID && isMoneyRequestReport(report) && parentReportActionID) {
        Onyx.merge(`${ONYXKEYS.COLLECTION.REPORT_ACTIONS}${parentReportID}`, {
            [parentReportActionID]: null,
        });
        Onyx.merge(`${ONYXKEYS.COLLECTION.REPORT}${reportID}`, null);
        return;
    }

    // It is possible that we optimistically created a DM/group-DM for a set of users for which a report already exists.
    // In this case, the API will let us know by returning a preexistingReportID.
    // We should clear out the optimistically created report and re-route the user to the preexisting report.
    if (reportID && preexistingReportID) {
        let callback = () => {
            Onyx.set(`${ONYXKEYS.COLLECTION.REPORT}${reportID}`, null);
            Onyx.set(`${ONYXKEYS.COLLECTION.REPORT}${preexistingReportID}`, {...report, reportID: preexistingReportID, preexistingReportID: null});
            Onyx.set(`${ONYXKEYS.COLLECTION.REPORT_DRAFT_COMMENT}${reportID}`, null);
        };
        // Only re-route them if they are still looking at the optimistically created report
        if (Navigation.getActiveRoute().includes(`/r/${reportID}`)) {
            const currCallback = callback;
            callback = () => {
                currCallback();
                Navigation.navigate(ROUTES.REPORT_WITH_ID.getRoute(preexistingReportID), CONST.NAVIGATION.TYPE.UP);
            };

            // The report screen will listen to this event and transfer the draft comment to the existing report
            // This will allow the newest draft comment to be transferred to the existing report
            DeviceEventEmitter.emit(`switchToPreExistingReport_${reportID}`, {
                preexistingReportID,
                callback,
            });

            return;
        }

        // In case the user is not on the report screen, we will transfer the report draft comment directly to the existing report
        // after that clear the optimistically created report
        const draftReportComment = allReportDraftComments?.[`${ONYXKEYS.COLLECTION.REPORT_DRAFT_COMMENT}${reportID}`];
        if (!draftReportComment) {
            callback();
            return;
        }

        saveReportDraftComment(preexistingReportID, draftReportComment, callback);

        return;
    }

    if (reportID) {
        if (isConciergeChatReport(report)) {
            conciergeChatReportID = reportID;
        }
    }
}

/** Deletes a comment from the report, basically sets it as empty string */
function deleteReportComment(reportID: string, reportAction: ReportAction) {
    const originalReportID = getOriginalReportID(reportID, reportAction);
    const reportActionID = reportAction.reportActionID;

    if (!reportActionID || !originalReportID) {
        return;
    }

    const isDeletedParentAction = ReportActionsUtils.isThreadParentMessage(reportAction, reportID);
    const deletedMessage: Message[] = [
        {
            translationKey: '',
            type: 'COMMENT',
            html: '',
            text: '',
            isEdited: true,
            isDeletedParentAction,
        },
    ];
    const optimisticReportActions: NullishDeep<ReportActions> = {
        [reportActionID]: {
            pendingAction: CONST.RED_BRICK_ROAD_PENDING_ACTION.DELETE,
            previousMessage: reportAction.message,
            message: deletedMessage,
            errors: null,
            linkMetadata: [],
        },
    };

    // If we are deleting the last visible message, let's find the previous visible one (or set an empty one if there are none) and update the lastMessageText in the LHN.
    // Similarly, if we are deleting the last read comment we will want to update the lastVisibleActionCreated to use the previous visible message.
    let optimisticReport: Partial<Report> = {
        lastMessageText: '',
        lastVisibleActionCreated: '',
    };
    const {lastMessageText = ''} = getLastVisibleMessage(originalReportID, optimisticReportActions as ReportActions);
    const report = allReports?.[`${ONYXKEYS.COLLECTION.REPORT}${reportID}`];
    const canUserPerformWriteAction = canUserPerformWriteActionReportUtils(report);
    if (lastMessageText) {
        const lastVisibleAction = ReportActionsUtils.getLastVisibleAction(originalReportID, canUserPerformWriteAction, optimisticReportActions as ReportActions);
        const lastVisibleActionCreated = lastVisibleAction?.created;
        const lastActorAccountID = lastVisibleAction?.actorAccountID;
        optimisticReport = {
            lastMessageText,
            lastVisibleActionCreated,
            lastActorAccountID,
        };
    }
    const didCommentMentionCurrentUser = ReportActionsUtils.didMessageMentionCurrentUser(reportAction);
    if (didCommentMentionCurrentUser && reportAction.created === report?.lastMentionedTime) {
        const reportActionsForReport = allReportActions?.[reportID];
        const latestMentioneReportAction = Object.values(reportActionsForReport ?? {}).find(
            (action) => action.reportActionID !== reportAction.reportActionID && ReportActionsUtils.didMessageMentionCurrentUser(action),
        );
        optimisticReport.lastMentionedTime = latestMentioneReportAction?.created ?? null;
    }
    // If the API call fails we must show the original message again, so we revert the message content back to how it was
    // and and remove the pendingAction so the strike-through clears
    const failureData: OnyxUpdate[] = [
        {
            onyxMethod: Onyx.METHOD.MERGE,
            key: `${ONYXKEYS.COLLECTION.REPORT_ACTIONS}${originalReportID}`,
            value: {
                [reportActionID]: {
                    message: reportAction.message,
                    pendingAction: null,
                    previousMessage: null,
                },
            },
        },
    ];

    const successData: OnyxUpdate[] = [
        {
            onyxMethod: Onyx.METHOD.MERGE,
            key: `${ONYXKEYS.COLLECTION.REPORT_ACTIONS}${originalReportID}`,
            value: {
                [reportActionID]: {
                    pendingAction: null,
                    previousMessage: null,
                },
            },
        },
    ];

    const optimisticData: OnyxUpdate[] = [
        {
            onyxMethod: Onyx.METHOD.MERGE,
            key: `${ONYXKEYS.COLLECTION.REPORT_ACTIONS}${originalReportID}`,
            value: optimisticReportActions,
        },
        {
            onyxMethod: Onyx.METHOD.MERGE,
            key: `${ONYXKEYS.COLLECTION.REPORT}${originalReportID}`,
            value: optimisticReport,
        },
    ];

    // Update optimistic data for parent report action if the report is a child report and the reportAction has no visible child
    const childVisibleActionCount = reportAction.childVisibleActionCount ?? 0;
    if (childVisibleActionCount === 0) {
        const optimisticParentReportData = getOptimisticDataForParentReportAction(
            originalReportID,
            optimisticReport?.lastVisibleActionCreated ?? '',
            CONST.RED_BRICK_ROAD_PENDING_ACTION.DELETE,
        );
        optimisticParentReportData.forEach((parentReportData) => {
            if (isEmptyObject(parentReportData)) {
                return;
            }
            optimisticData.push(parentReportData);
        });
    }

    const parameters: DeleteCommentParams = {
        reportID: originalReportID,
        reportActionID,
    };

    clearByKey(reportActionID);

    API.write(
        WRITE_COMMANDS.DELETE_COMMENT,
        parameters,
        {optimisticData, successData, failureData},
        {
            checkAndFixConflictingRequest: (persistedRequests) => resolveCommentDeletionConflicts(persistedRequests, reportActionID, originalReportID),
        },
    );

    // if we are linking to the report action, and we are deleting it, and it's not a deleted parent action,
    // we should navigate to its report in order to not show not found page
    if (Navigation.isActiveRoute(ROUTES.REPORT_WITH_ID.getRoute(reportID, reportActionID)) && !isDeletedParentAction) {
        Navigation.goBack(ROUTES.REPORT_WITH_ID.getRoute(reportID), true);
    }
}

/**
 * Removes the links in html of a comment.
 * example:
 *      html="test <a href="https://www.google.com" target="_blank" rel="noreferrer noopener">https://www.google.com</a> test"
 *      links=["https://www.google.com"]
 * returns: "test https://www.google.com test"
 */
function removeLinksFromHtml(html: string, links: string[]): string {
    let htmlCopy = html.slice();
    links.forEach((link) => {
        // We want to match the anchor tag of the link and replace the whole anchor tag with the text of the anchor tag
        const regex = new RegExp(`<(a)[^><]*href\\s*=\\s*(['"])(${Str.escapeForRegExp(link)})\\2(?:".*?"|'.*?'|[^'"><])*>([\\s\\S]*?)<\\/\\1>(?![^<]*(<\\/pre>|<\\/code>))`, 'g');
        htmlCopy = htmlCopy.replace(regex, '$4');
    });
    return htmlCopy;
}

/**
 * This function will handle removing only links that were purposely removed by the user while editing.
 *
 * @param newCommentText text of the comment after editing.
 * @param originalCommentMarkdown original markdown of the comment before editing.
 * @param videoAttributeCache cache of video attributes ([videoSource]: videoAttributes)
 */
function handleUserDeletedLinksInHtml(newCommentText: string, originalCommentMarkdown: string, videoAttributeCache?: Record<string, string>): string {
    if (newCommentText.length > CONST.MAX_MARKUP_LENGTH) {
        return newCommentText;
    }

    const textWithMention = completeShortMention(newCommentText);

    const htmlForNewComment = Parser.replace(textWithMention, {
        extras: {videoAttributeCache},
    });
    const removedLinks = Parser.getRemovedMarkdownLinks(originalCommentMarkdown, textWithMention);
    return removeLinksFromHtml(htmlForNewComment, removedLinks);
}

/** Saves a new message for a comment. Marks the comment as edited, which will be reflected in the UI. */
function editReportComment(reportID: string | undefined, originalReportAction: OnyxEntry<ReportAction>, textForNewComment: string, videoAttributeCache?: Record<string, string>) {
    const originalReportID = getOriginalReportID(reportID, originalReportAction);
    if (!originalReportID || !originalReportAction) {
        return;
    }
    const report = allReports?.[`${ONYXKEYS.COLLECTION.REPORT}${originalReportID}`];
    const canUserPerformWriteAction = canUserPerformWriteActionReportUtils(report);

    // Do not autolink if someone explicitly tries to remove a link from message.
    // https://github.com/Expensify/App/issues/9090
    // https://github.com/Expensify/App/issues/13221
    const originalCommentHTML = ReportActionsUtils.getReportActionHtml(originalReportAction);
    const originalCommentMarkdown = Parser.htmlToMarkdown(originalCommentHTML ?? '').trim();

    // Skip the Edit if draft is not changed
    if (originalCommentMarkdown === textForNewComment) {
        return;
    }
    const htmlForNewComment = handleUserDeletedLinksInHtml(textForNewComment, originalCommentMarkdown, videoAttributeCache);

    const reportComment = Parser.htmlToText(htmlForNewComment);

    // For comments shorter than or equal to 10k chars, convert the comment from MD into HTML because that's how it is stored in the database
    // For longer comments, skip parsing and display plaintext for performance reasons. It takes over 40s to parse a 100k long string!!
    let parsedOriginalCommentHTML = originalCommentHTML;
    if (textForNewComment.length <= CONST.MAX_MARKUP_LENGTH) {
        const autolinkFilter = {filterRules: Parser.rules.map((rule) => rule.name).filter((name) => name !== 'autolink')};
        parsedOriginalCommentHTML = Parser.replace(originalCommentMarkdown, autolinkFilter);
    }

    //  Delete the comment if it's empty
    if (!htmlForNewComment) {
        deleteReportComment(originalReportID, originalReportAction);
        return;
    }

    // Skip the Edit if message is not changed
    if (parsedOriginalCommentHTML === htmlForNewComment.trim() || originalCommentHTML === htmlForNewComment.trim()) {
        return;
    }

    // Optimistically update the reportAction with the new message
    const reportActionID = originalReportAction.reportActionID;
    const originalMessage = ReportActionsUtils.getReportActionMessage(originalReportAction);
    const optimisticReportActions: PartialDeep<ReportActions> = {
        [reportActionID]: {
            pendingAction: CONST.RED_BRICK_ROAD_PENDING_ACTION.UPDATE,
            message: [
                {
                    ...originalMessage,
                    type: CONST.REPORT.MESSAGE.TYPE.COMMENT,
                    isEdited: true,
                    html: htmlForNewComment,
                    text: reportComment,
                },
            ],
            lastModified: DateUtils.getDBTime(),
        },
    };

    const optimisticData: OnyxUpdate[] = [
        {
            onyxMethod: Onyx.METHOD.MERGE,
            key: `${ONYXKEYS.COLLECTION.REPORT_ACTIONS}${originalReportID}`,
            value: optimisticReportActions,
        },
    ];

    const lastVisibleAction = ReportActionsUtils.getLastVisibleAction(originalReportID, canUserPerformWriteAction, optimisticReportActions as ReportActions);
    if (reportActionID === lastVisibleAction?.reportActionID) {
        const lastMessageText = formatReportLastMessageText(reportComment);
        const optimisticReport = {
            lastMessageText,
        };
        optimisticData.push({
            onyxMethod: Onyx.METHOD.MERGE,
            key: `${ONYXKEYS.COLLECTION.REPORT}${originalReportID}`,
            value: optimisticReport,
        });
    }

    const failureData: OnyxUpdate[] = [
        {
            onyxMethod: Onyx.METHOD.MERGE,
            key: `${ONYXKEYS.COLLECTION.REPORT_ACTIONS}${originalReportID}`,
            value: {
                [reportActionID]: {
                    ...originalReportAction,
                    pendingAction: null,
                },
            },
        },
    ];

    const successData: OnyxUpdate[] = [
        {
            onyxMethod: Onyx.METHOD.MERGE,
            key: `${ONYXKEYS.COLLECTION.REPORT_ACTIONS}${originalReportID}`,
            value: {
                [reportActionID]: {
                    pendingAction: null,
                },
            },
        },
    ];

    const parameters: UpdateCommentParams = {
        reportID: originalReportID,
        reportComment: htmlForNewComment,
        reportActionID,
    };

    API.write(
        WRITE_COMMANDS.UPDATE_COMMENT,
        parameters,
        {optimisticData, successData, failureData},
        {
            checkAndFixConflictingRequest: (persistedRequests) => {
                const addCommentIndex = persistedRequests.findIndex((request) => addNewMessageWithText.has(request.command) && request.data?.reportActionID === reportActionID);
                if (addCommentIndex > -1) {
                    return resolveEditCommentWithNewAddCommentRequest(persistedRequests, parameters, reportActionID, addCommentIndex);
                }
                return resolveDuplicationConflictAction(persistedRequests, createUpdateCommentMatcher(reportActionID));
            },
        },
    );
}

/** Deletes the draft for a comment report action. */
function deleteReportActionDraft(reportID: string | undefined, reportAction: ReportAction) {
    const originalReportID = getOriginalReportID(reportID, reportAction);
    Onyx.merge(`${ONYXKEYS.COLLECTION.REPORT_ACTIONS_DRAFTS}${originalReportID}`, {[reportAction.reportActionID]: null});
}

/** Saves the draft for a comment report action. This will put the comment into "edit mode" */
function saveReportActionDraft(reportID: string | undefined, reportAction: ReportAction, draftMessage: string) {
    const originalReportID = getOriginalReportID(reportID, reportAction);
    Onyx.merge(`${ONYXKEYS.COLLECTION.REPORT_ACTIONS_DRAFTS}${originalReportID}`, {[reportAction.reportActionID]: {message: draftMessage}});
}

function updateNotificationPreference(
    reportID: string,
    previousValue: NotificationPreference | undefined,
    newValue: NotificationPreference,
    parentReportID?: string,
    parentReportActionID?: string,
) {
    // No change needed
    if (previousValue === newValue) {
        return;
    }

    const optimisticData: OnyxUpdate[] = [
        {
            onyxMethod: Onyx.METHOD.MERGE,
            key: `${ONYXKEYS.COLLECTION.REPORT}${reportID}`,
            value: {
                participants: {
                    [currentUserAccountID]: {
                        notificationPreference: newValue,
                    },
                },
            },
        },
    ];

    const failureData: OnyxUpdate[] = [
        {
            onyxMethod: Onyx.METHOD.MERGE,
            key: `${ONYXKEYS.COLLECTION.REPORT}${reportID}`,
            value: {
                participants: {
                    [currentUserAccountID]: {
                        notificationPreference: previousValue,
                    },
                },
            },
        },
    ];

    if (parentReportID && parentReportActionID) {
        optimisticData.push({
            onyxMethod: Onyx.METHOD.MERGE,
            key: `${ONYXKEYS.COLLECTION.REPORT_ACTIONS}${parentReportID}`,
            value: {[parentReportActionID]: {childReportNotificationPreference: newValue}},
        });
        failureData.push({
            onyxMethod: Onyx.METHOD.MERGE,
            key: `${ONYXKEYS.COLLECTION.REPORT_ACTIONS}${parentReportID}`,
            value: {[parentReportActionID]: {childReportNotificationPreference: previousValue}},
        });
    }

    const parameters: UpdateReportNotificationPreferenceParams = {reportID, notificationPreference: newValue};

    API.write(WRITE_COMMANDS.UPDATE_REPORT_NOTIFICATION_PREFERENCE, parameters, {optimisticData, failureData});
}

function updateRoomVisibility(reportID: string, previousValue: RoomVisibility | undefined, newValue: RoomVisibility) {
    if (previousValue === newValue) {
        return;
    }

    const optimisticData: OnyxUpdate[] = [
        {
            onyxMethod: Onyx.METHOD.MERGE,
            key: `${ONYXKEYS.COLLECTION.REPORT}${reportID}`,
            value: {visibility: newValue},
        },
    ];

    const failureData: OnyxUpdate[] = [
        {
            onyxMethod: Onyx.METHOD.MERGE,
            key: `${ONYXKEYS.COLLECTION.REPORT}${reportID}`,
            value: {visibility: previousValue},
        },
    ];

    const parameters: UpdateRoomVisibilityParams = {reportID, visibility: newValue};

    API.write(WRITE_COMMANDS.UPDATE_ROOM_VISIBILITY, parameters, {optimisticData, failureData});
}

/**
 * This will subscribe to an existing thread, or create a new one and then subsribe to it if necessary
 *
 * @param childReportID The reportID we are trying to open
 * @param parentReportAction the parent comment of a thread
 * @param parentReportID The reportID of the parent
 * @param prevNotificationPreference The previous notification preference for the child report
 */
function toggleSubscribeToChildReport(
    childReportID: string | undefined,
    parentReportAction: Partial<ReportAction> = {},
    parentReportID?: string,
    prevNotificationPreference?: NotificationPreference,
) {
    if (childReportID) {
        openReport(childReportID);
        const parentReportActionID = parentReportAction?.reportActionID;
        if (!prevNotificationPreference || isHiddenForCurrentUser(prevNotificationPreference)) {
            updateNotificationPreference(childReportID, prevNotificationPreference, CONST.REPORT.NOTIFICATION_PREFERENCE.ALWAYS, parentReportID, parentReportActionID);
        } else {
            updateNotificationPreference(childReportID, prevNotificationPreference, CONST.REPORT.NOTIFICATION_PREFERENCE.HIDDEN, parentReportID, parentReportActionID);
        }
    } else {
        const participantAccountIDs = [...new Set([currentUserAccountID, Number(parentReportAction?.actorAccountID)])];
        const parentReport = allReports?.[`${ONYXKEYS.COLLECTION.REPORT}${parentReportID}`];
        const newChat = buildOptimisticChatReport(
            participantAccountIDs,
            ReportActionsUtils.getReportActionText(parentReportAction),
            parentReport?.chatType,
            parentReport?.policyID ?? CONST.POLICY.OWNER_EMAIL_FAKE,
            CONST.POLICY.OWNER_ACCOUNT_ID_FAKE,
            false,
            '',
            undefined,
            undefined,
            CONST.REPORT.NOTIFICATION_PREFERENCE.ALWAYS,
            parentReportAction.reportActionID,
            parentReportID,
        );

        const participantLogins = PersonalDetailsUtils.getLoginsByAccountIDs(participantAccountIDs);
        openReport(newChat.reportID, '', participantLogins, newChat, parentReportAction.reportActionID);
        const notificationPreference = isHiddenForCurrentUser(prevNotificationPreference) ? CONST.REPORT.NOTIFICATION_PREFERENCE.ALWAYS : CONST.REPORT.NOTIFICATION_PREFERENCE.HIDDEN;
        updateNotificationPreference(newChat.reportID, prevNotificationPreference, notificationPreference, parentReportID, parentReportAction?.reportActionID);
    }
}

function updateReportName(reportID: string, value: string, previousValue: string) {
    const optimisticData: OnyxUpdate[] = [
        {
            onyxMethod: Onyx.METHOD.MERGE,
            key: `${ONYXKEYS.COLLECTION.REPORT}${reportID}`,
            value: {
                reportName: value,
                pendingFields: {
                    reportName: CONST.RED_BRICK_ROAD_PENDING_ACTION.UPDATE,
                },
            },
        },
    ];
    const failureData: OnyxUpdate[] = [
        {
            onyxMethod: Onyx.METHOD.MERGE,
            key: `${ONYXKEYS.COLLECTION.REPORT}${reportID}`,
            value: {
                reportName: previousValue,
                pendingFields: {
                    reportName: null,
                },
                errorFields: {
                    reportName: ErrorUtils.getMicroSecondOnyxErrorWithTranslationKey('report.genericUpdateReporNameEditFailureMessage'),
                },
            },
        },
    ];

    const successData: OnyxUpdate[] = [
        {
            onyxMethod: Onyx.METHOD.MERGE,
            key: `${ONYXKEYS.COLLECTION.REPORT}${reportID}`,
            value: {
                pendingFields: {
                    reportName: null,
                },
                errorFields: {
                    reportName: null,
                },
            },
        },
    ];

    const parameters = {
        reportID,
        reportName: value,
    };

    API.write(WRITE_COMMANDS.SET_REPORT_NAME, parameters, {optimisticData, failureData, successData});
}

function clearReportFieldKeyErrors(reportID: string | undefined, fieldKey: string) {
    Onyx.merge(`${ONYXKEYS.COLLECTION.REPORT}${reportID}`, {
        pendingFields: {
            [fieldKey]: null,
        },
        errorFields: {
            [fieldKey]: null,
        },
    });
}

function updateReportField(reportID: string, reportField: PolicyReportField, previousReportField: PolicyReportField) {
    const fieldKey = getReportFieldKey(reportField.fieldID);
    const reportViolations = getReportViolations(reportID);
    const fieldViolation = getFieldViolation(reportViolations, reportField);
    const recentlyUsedValues = allRecentlyUsedReportFields?.[fieldKey] ?? [];

    const optimisticChangeFieldAction = buildOptimisticChangeFieldAction(reportField, previousReportField);

    const optimisticData: OnyxUpdate[] = [
        {
            onyxMethod: Onyx.METHOD.MERGE,
            key: `${ONYXKEYS.COLLECTION.REPORT}${reportID}`,
            value: {
                fieldList: {
                    [fieldKey]: reportField,
                },
                pendingFields: {
                    [fieldKey]: CONST.RED_BRICK_ROAD_PENDING_ACTION.UPDATE,
                },
            },
        },
        {
            onyxMethod: Onyx.METHOD.MERGE,
            key: `${ONYXKEYS.COLLECTION.REPORT_ACTIONS}${reportID}`,
            value: {
                [optimisticChangeFieldAction.reportActionID]: optimisticChangeFieldAction,
            },
        },
    ];

    if (fieldViolation) {
        optimisticData.push({
            onyxMethod: Onyx.METHOD.MERGE,
            key: `${ONYXKEYS.COLLECTION.REPORT_VIOLATIONS}${reportID}`,
            value: {
                [fieldViolation]: {
                    [reportField.fieldID]: null,
                },
            },
        });
    }

    if (reportField.type === 'dropdown' && reportField.value) {
        optimisticData.push({
            onyxMethod: Onyx.METHOD.MERGE,
            key: ONYXKEYS.RECENTLY_USED_REPORT_FIELDS,
            value: {
                [fieldKey]: [...new Set([...recentlyUsedValues, reportField.value])],
            },
        });
    }

    const failureData: OnyxUpdate[] = [
        {
            onyxMethod: Onyx.METHOD.MERGE,
            key: `${ONYXKEYS.COLLECTION.REPORT}${reportID}`,
            value: {
                fieldList: {
                    [fieldKey]: previousReportField,
                },
                pendingFields: {
                    [fieldKey]: null,
                },
                errorFields: {
                    [fieldKey]: ErrorUtils.getMicroSecondOnyxErrorWithTranslationKey('report.genericUpdateReportFieldFailureMessage'),
                },
            },
        },
        {
            onyxMethod: Onyx.METHOD.MERGE,
            key: `${ONYXKEYS.COLLECTION.REPORT_ACTIONS}${reportID}`,
            value: {
                [optimisticChangeFieldAction.reportActionID]: {
                    errors: ErrorUtils.getMicroSecondOnyxErrorWithTranslationKey('report.genericUpdateReportFieldFailureMessage'),
                },
            },
        },
    ];

    if (reportField.type === 'dropdown') {
        failureData.push({
            onyxMethod: Onyx.METHOD.MERGE,
            key: ONYXKEYS.RECENTLY_USED_REPORT_FIELDS,
            value: {
                [fieldKey]: recentlyUsedValues,
            },
        });
    }

    const successData: OnyxUpdate[] = [
        {
            onyxMethod: Onyx.METHOD.MERGE,
            key: `${ONYXKEYS.COLLECTION.REPORT}${reportID}`,
            value: {
                pendingFields: {
                    [fieldKey]: null,
                },
                errorFields: {
                    [fieldKey]: null,
                },
            },
        },
        {
            onyxMethod: Onyx.METHOD.MERGE,
            key: `${ONYXKEYS.COLLECTION.REPORT_ACTIONS}${reportID}`,
            value: {
                [optimisticChangeFieldAction.reportActionID]: {
                    pendingAction: null,
                },
            },
        },
    ];

    const parameters = {
        reportID,
        reportFields: JSON.stringify({[fieldKey]: reportField}),
        reportFieldsActionIDs: JSON.stringify({[fieldKey]: optimisticChangeFieldAction.reportActionID}),
    };

    API.write(WRITE_COMMANDS.SET_REPORT_FIELD, parameters, {optimisticData, failureData, successData});
}

function deleteReportField(reportID: string, reportField: PolicyReportField) {
    const fieldKey = getReportFieldKey(reportField.fieldID);

    const optimisticData: OnyxUpdate[] = [
        {
            onyxMethod: Onyx.METHOD.MERGE,
            key: `${ONYXKEYS.COLLECTION.REPORT}${reportID}`,
            value: {
                fieldList: {
                    [fieldKey]: null,
                },
                pendingFields: {
                    [fieldKey]: CONST.RED_BRICK_ROAD_PENDING_ACTION.UPDATE,
                },
            },
        },
    ];

    const failureData: OnyxUpdate[] = [
        {
            onyxMethod: Onyx.METHOD.MERGE,
            key: `${ONYXKEYS.COLLECTION.REPORT}${reportID}`,
            value: {
                fieldList: {
                    [fieldKey]: reportField,
                },
                pendingFields: {
                    [fieldKey]: null,
                },
                errorFields: {
                    [fieldKey]: ErrorUtils.getMicroSecondOnyxErrorWithTranslationKey('report.genericUpdateReportFieldFailureMessage'),
                },
            },
        },
    ];

    const successData: OnyxUpdate[] = [
        {
            onyxMethod: Onyx.METHOD.MERGE,
            key: `${ONYXKEYS.COLLECTION.REPORT}${reportID}`,
            value: {
                pendingFields: {
                    [fieldKey]: null,
                },
                errorFields: {
                    [fieldKey]: null,
                },
            },
        },
    ];

    const parameters = {
        reportID,
        fieldID: fieldKey,
    };

    API.write(WRITE_COMMANDS.DELETE_REPORT_FIELD, parameters, {optimisticData, failureData, successData});
}

function updateDescription(reportID: string, previousValue: string, newValue: string) {
    // No change needed
    if (previousValue === newValue) {
        return;
    }

    const parsedDescription = getParsedComment(newValue, {reportID});
    const optimisticDescriptionUpdatedReportAction = buildOptimisticRoomDescriptionUpdatedReportAction(parsedDescription);
    const report = allReports?.[`${ONYXKEYS.COLLECTION.REPORT}${reportID}`];

    const optimisticData: OnyxUpdate[] = [
        {
            onyxMethod: Onyx.METHOD.MERGE,
            key: `${ONYXKEYS.COLLECTION.REPORT}${reportID}`,
            value: {
                description: parsedDescription,
                pendingFields: {description: CONST.RED_BRICK_ROAD_PENDING_ACTION.UPDATE},
                lastActorAccountID: currentUserAccountID,
                lastVisibleActionCreated: optimisticDescriptionUpdatedReportAction.created,
                lastMessageText: (optimisticDescriptionUpdatedReportAction?.message as Message[])?.at(0)?.text,
            },
        },
        {
            onyxMethod: Onyx.METHOD.MERGE,
            key: `${ONYXKEYS.COLLECTION.REPORT_ACTIONS}${reportID}`,
            value: {
                [optimisticDescriptionUpdatedReportAction.reportActionID]: optimisticDescriptionUpdatedReportAction,
            },
        },
    ];
    const failureData: OnyxUpdate[] = [
        {
            onyxMethod: Onyx.METHOD.MERGE,
            key: `${ONYXKEYS.COLLECTION.REPORT}${reportID}`,
            value: {
                description: previousValue,
                pendingFields: {description: null},
                lastActorAccountID: report?.lastActorAccountID,
                lastVisibleActionCreated: report?.lastVisibleActionCreated,
                lastMessageText: report?.lastMessageText,
            },
        },
        {
            onyxMethod: Onyx.METHOD.MERGE,
            key: `${ONYXKEYS.COLLECTION.REPORT_ACTIONS}${reportID}`,
            value: {
                [optimisticDescriptionUpdatedReportAction.reportActionID]: null,
            },
        },
    ];
    const successData: OnyxUpdate[] = [
        {
            onyxMethod: Onyx.METHOD.MERGE,
            key: `${ONYXKEYS.COLLECTION.REPORT}${reportID}`,
            value: {pendingFields: {description: null}},
        },
        {
            onyxMethod: Onyx.METHOD.MERGE,
            key: `${ONYXKEYS.COLLECTION.REPORT_ACTIONS}${reportID}`,
            value: {
                [optimisticDescriptionUpdatedReportAction.reportActionID]: {pendingAction: null},
            },
        },
    ];

    const parameters: UpdateRoomDescriptionParams = {reportID, description: parsedDescription, reportActionID: optimisticDescriptionUpdatedReportAction.reportActionID};

    API.write(WRITE_COMMANDS.UPDATE_ROOM_DESCRIPTION, parameters, {optimisticData, failureData, successData});
}

function updateWriteCapability(report: Report, newValue: WriteCapability) {
    // No change needed
    if (report.writeCapability === newValue) {
        return;
    }

    const optimisticData: OnyxUpdate[] = [
        {
            onyxMethod: Onyx.METHOD.MERGE,
            key: `${ONYXKEYS.COLLECTION.REPORT}${report.reportID}`,
            value: {writeCapability: newValue},
        },
    ];
    const failureData: OnyxUpdate[] = [
        {
            onyxMethod: Onyx.METHOD.MERGE,
            key: `${ONYXKEYS.COLLECTION.REPORT}${report.reportID}`,
            value: {writeCapability: report.writeCapability},
        },
    ];

    const parameters: UpdateReportWriteCapabilityParams = {reportID: report.reportID, writeCapability: newValue};

    API.write(WRITE_COMMANDS.UPDATE_REPORT_WRITE_CAPABILITY, parameters, {optimisticData, failureData});
}

/**
 * Navigates to the 1:1 report with Concierge
 */
function navigateToConciergeChat(shouldDismissModal = false, checkIfCurrentPageActive = () => true, actionType?: string) {
    // If conciergeChatReportID contains a concierge report ID, we navigate to the concierge chat using the stored report ID.
    // Otherwise, we would find the concierge chat and navigate to it.
    if (!conciergeChatReportID) {
        // In order to avoid creating concierge repeatedly,
        // we need to ensure that the server data has been successfully pulled
        onServerDataReady().then(() => {
            // If we don't have a chat with Concierge then create it
            if (!checkIfCurrentPageActive()) {
                return;
            }
            navigateToAndOpenReport([CONST.EMAIL.CONCIERGE], shouldDismissModal, actionType);
        });
    } else if (shouldDismissModal) {
        Navigation.dismissModal(conciergeChatReportID);
    } else {
        Navigation.navigate(ROUTES.REPORT_WITH_ID.getRoute(conciergeChatReportID), actionType);
    }
}

/** Add a policy report (workspace room) optimistically and navigate to it. */
function addPolicyReport(policyReport: OptimisticChatReport) {
    const createdReportAction = buildOptimisticCreatedReportAction(CONST.POLICY.OWNER_EMAIL_FAKE);

    // Onyx.set is used on the optimistic data so that it is present before navigating to the workspace room. With Onyx.merge the workspace room reportID is not present when
    // fetchReportIfNeeded is called on the ReportScreen, so openReport is called which is unnecessary since the optimistic data will be stored in Onyx.
    // Therefore, Onyx.set is used instead of Onyx.merge.
    const optimisticData: OnyxUpdate[] = [
        {
            onyxMethod: Onyx.METHOD.SET,
            key: `${ONYXKEYS.COLLECTION.REPORT}${policyReport.reportID}`,
            value: {
                pendingFields: {
                    addWorkspaceRoom: CONST.RED_BRICK_ROAD_PENDING_ACTION.ADD,
                },
                ...policyReport,
            },
        },
        {
            onyxMethod: Onyx.METHOD.SET,
            key: `${ONYXKEYS.COLLECTION.REPORT_ACTIONS}${policyReport.reportID}`,
            value: {[createdReportAction.reportActionID]: createdReportAction},
        },
        {
            onyxMethod: Onyx.METHOD.MERGE,
            key: ONYXKEYS.FORMS.NEW_ROOM_FORM,
            value: {isLoading: true},
        },
        {
            onyxMethod: Onyx.METHOD.MERGE,
            key: `${ONYXKEYS.COLLECTION.REPORT_METADATA}${policyReport.reportID}`,
            value: {
                isOptimisticReport: true,
            },
        },
    ];
    const successData: OnyxUpdate[] = [
        {
            onyxMethod: Onyx.METHOD.MERGE,
            key: `${ONYXKEYS.COLLECTION.REPORT}${policyReport.reportID}`,
            value: {
                pendingFields: {
                    addWorkspaceRoom: null,
                },
            },
        },
        {
            onyxMethod: Onyx.METHOD.MERGE,
            key: `${ONYXKEYS.COLLECTION.REPORT_METADATA}${policyReport.reportID}`,
            value: {
                isOptimisticReport: false,
            },
        },
        {
            onyxMethod: Onyx.METHOD.MERGE,
            key: `${ONYXKEYS.COLLECTION.REPORT_ACTIONS}${policyReport.reportID}`,
            value: {
                [createdReportAction.reportActionID]: {
                    pendingAction: null,
                },
            },
        },
        {
            onyxMethod: Onyx.METHOD.MERGE,
            key: ONYXKEYS.FORMS.NEW_ROOM_FORM,
            value: {isLoading: false},
        },
    ];
    const failureData: OnyxUpdate[] = [
        {
            onyxMethod: Onyx.METHOD.MERGE,
            key: `${ONYXKEYS.COLLECTION.REPORT}${policyReport.reportID}`,
            value: {
                errorFields: {
                    addWorkspaceRoom: ErrorUtils.getMicroSecondOnyxErrorWithTranslationKey('report.genericCreateReportFailureMessage'),
                },
            },
        },
        {
            onyxMethod: Onyx.METHOD.MERGE,
            key: ONYXKEYS.FORMS.NEW_ROOM_FORM,
            value: {isLoading: false},
        },
        {
            onyxMethod: Onyx.METHOD.MERGE,
            key: `${ONYXKEYS.COLLECTION.REPORT_METADATA}${policyReport.reportID}`,
            value: {
                isOptimisticReport: false,
            },
        },
    ];

    const parameters: AddWorkspaceRoomParams = {
        policyID: policyReport.policyID,
        reportName: policyReport.reportName,
        visibility: policyReport.visibility,
        reportID: policyReport.reportID,
        createdReportActionID: createdReportAction.reportActionID,
        writeCapability: policyReport.writeCapability,
        description: policyReport.description,
    };

    API.write(WRITE_COMMANDS.ADD_WORKSPACE_ROOM, parameters, {optimisticData, successData, failureData});
    Navigation.dismissModalWithReport(policyReport);
}

/** Deletes a report, along with its reportActions, any linked reports, and any linked IOU report. */
function deleteReport(reportID: string | undefined, shouldDeleteChildReports = false) {
    if (!reportID) {
        Log.warn('[Report] deleteReport called with no reportID');
        return;
    }
    const report = allReports?.[`${ONYXKEYS.COLLECTION.REPORT}${reportID}`];
    const onyxData: Record<string, null> = {
        [`${ONYXKEYS.COLLECTION.REPORT}${reportID}`]: null,
        [`${ONYXKEYS.COLLECTION.REPORT_ACTIONS}${reportID}`]: null,
    };

    // Delete linked transactions
    const reportActionsForReport = allReportActions?.[reportID];

    const transactionIDs = Object.values(reportActionsForReport ?? {})
        .filter((reportAction): reportAction is ReportAction<typeof CONST.REPORT.ACTIONS.TYPE.IOU> => ReportActionsUtils.isMoneyRequestAction(reportAction))
        .map((reportAction) => ReportActionsUtils.getOriginalMessage(reportAction)?.IOUTransactionID);

    [...new Set(transactionIDs)].forEach((transactionID) => {
        onyxData[`${ONYXKEYS.COLLECTION.TRANSACTION}${transactionID}`] = null;
    });

    Onyx.multiSet(onyxData);

    if (shouldDeleteChildReports) {
        Object.values(reportActionsForReport ?? {}).forEach((reportAction) => {
            if (!reportAction.childReportID) {
                return;
            }
            deleteReport(reportAction.childReportID, shouldDeleteChildReports);
        });
    }

    // Delete linked IOU report
    if (report?.iouReportID) {
        deleteReport(report.iouReportID, shouldDeleteChildReports);
    }
}

/**
 * @param reportID The reportID of the policy report (workspace room)
 */
function navigateToConciergeChatAndDeleteReport(reportID: string | undefined, shouldPopToTop = false, shouldDeleteChildReports = false) {
    // Dismiss the current report screen and replace it with Concierge Chat
    if (shouldPopToTop) {
        Navigation.setShouldPopAllStateOnUP(true);
    }
    Navigation.goBack(undefined, undefined, shouldPopToTop);
    navigateToConciergeChat();
    InteractionManager.runAfterInteractions(() => {
        deleteReport(reportID, shouldDeleteChildReports);
    });
}

/**
 * @param policyRoomReport The policy room report
 * @param policyRoomName The updated name for the policy room
 */
function updatePolicyRoomName(policyRoomReport: Report, policyRoomName: string) {
    const reportID = policyRoomReport.reportID;
    const previousName = policyRoomReport.reportName;

    // No change needed
    if (previousName === policyRoomName) {
        return;
    }

    const optimisticRenamedAction = buildOptimisticRenamedRoomReportAction(policyRoomName, previousName ?? '');

    const optimisticData: OnyxUpdate[] = [
        {
            onyxMethod: Onyx.METHOD.MERGE,
            key: `${ONYXKEYS.COLLECTION.REPORT}${reportID}`,
            value: {
                reportName: policyRoomName,
                pendingFields: {
                    reportName: CONST.RED_BRICK_ROAD_PENDING_ACTION.UPDATE,
                },
                errorFields: {
                    reportName: null,
                },
            },
        },
        {
            onyxMethod: Onyx.METHOD.MERGE,
            key: `${ONYXKEYS.COLLECTION.REPORT_ACTIONS}${reportID}`,
            value: {
                [optimisticRenamedAction.reportActionID]: optimisticRenamedAction,
            },
        },
    ];
    const successData: OnyxUpdate[] = [
        {
            onyxMethod: Onyx.METHOD.MERGE,
            key: `${ONYXKEYS.COLLECTION.REPORT}${reportID}`,
            value: {
                pendingFields: {
                    reportName: null,
                },
            },
        },
        {
            onyxMethod: Onyx.METHOD.MERGE,
            key: `${ONYXKEYS.COLLECTION.REPORT_ACTIONS}${reportID}`,
            value: {[optimisticRenamedAction.reportActionID]: {pendingAction: null}},
        },
    ];
    const failureData: OnyxUpdate[] = [
        {
            onyxMethod: Onyx.METHOD.MERGE,
            key: `${ONYXKEYS.COLLECTION.REPORT}${reportID}`,
            value: {
                reportName: previousName,
            },
        },
        {
            onyxMethod: Onyx.METHOD.MERGE,
            key: `${ONYXKEYS.COLLECTION.REPORT_ACTIONS}${reportID}`,
            value: {[optimisticRenamedAction.reportActionID]: null},
        },
    ];

    const parameters: UpdatePolicyRoomNameParams = {
        reportID,
        policyRoomName,
        renamedRoomReportActionID: optimisticRenamedAction.reportActionID,
    };

    API.write(WRITE_COMMANDS.UPDATE_POLICY_ROOM_NAME, parameters, {optimisticData, successData, failureData});
}

/**
 * @param reportID The reportID of the policy room.
 */
function clearPolicyRoomNameErrors(reportID: string) {
    Onyx.merge(`${ONYXKEYS.COLLECTION.REPORT}${reportID}`, {
        errorFields: {
            reportName: null,
        },
        pendingFields: {
            reportName: null,
        },
    });
}

function setIsComposerFullSize(reportID: string, isComposerFullSize: boolean) {
    Onyx.merge(`${ONYXKEYS.COLLECTION.REPORT_IS_COMPOSER_FULL_SIZE}${reportID}`, isComposerFullSize);
}

/**
 * @param action the associated report action (optional)
 * @param isRemote whether or not this notification is a remote push notification
 */
function shouldShowReportActionNotification(reportID: string, action: ReportAction | null = null, isRemote = false): boolean {
    const tag = isRemote ? '[PushNotification]' : '[LocalNotification]';

    // Due to payload size constraints, some push notifications may have their report action stripped
    // so we must double check that we were provided an action before using it in these checks.
    if (action && ReportActionsUtils.isDeletedAction(action)) {
        Log.info(`${tag} Skipping notification because the action was deleted`, false, {reportID, action});
        return false;
    }

    if (!ActiveClientManager.isClientTheLeader()) {
        Log.info(`${tag} Skipping notification because this client is not the leader`);
        return false;
    }

    // We don't want to send a local notification if the user preference is daily, mute or hidden.
    const notificationPreference = getReportNotificationPreference(allReports?.[`${ONYXKEYS.COLLECTION.REPORT}${reportID}`]);
    if (notificationPreference !== CONST.REPORT.NOTIFICATION_PREFERENCE.ALWAYS) {
        Log.info(`${tag} No notification because user preference is to be notified: ${notificationPreference}`);
        return false;
    }

    // If this comment is from the current user we don't want to parrot whatever they wrote back to them.
    if (action && action.actorAccountID === currentUserAccountID) {
        Log.info(`${tag} No notification because comment is from the currently logged in user`);
        return false;
    }

    // If we are currently viewing this report do not show a notification.
    if (reportID === Navigation.getTopmostReportId() && Visibility.isVisible() && Visibility.hasFocus()) {
        Log.info(`${tag} No notification because it was a comment for the current report`);
        return false;
    }

    const report = allReports?.[`${ONYXKEYS.COLLECTION.REPORT}${reportID}`];
    if (!report || (report && report.pendingAction === CONST.RED_BRICK_ROAD_PENDING_ACTION.DELETE)) {
        Log.info(`${tag} No notification because the report does not exist or is pending deleted`, false);
        return false;
    }

    // If this notification was delayed and the user saw the message already, don't show it
    if (action && report?.lastReadTime && report.lastReadTime >= action.created) {
        Log.info(`${tag} No notification because the comment was already read`, false, {created: action.created, lastReadTime: report.lastReadTime});
        return false;
    }

    // If this is a whisper targeted to someone else, don't show it
    if (action && ReportActionsUtils.isWhisperActionTargetedToOthers(action)) {
        Log.info(`${tag} No notification because the action is whispered to someone else`, false);
        return false;
    }

    // Only show notifications for supported types of report actions
    if (action && !ReportActionsUtils.isNotifiableReportAction(action)) {
        Log.info(`${tag} No notification because this action type is not supported`, false, {actionName: action?.actionName});
        return false;
    }

    return true;
}

function showReportActionNotification(reportID: string, reportAction: ReportAction) {
    if (!shouldShowReportActionNotification(reportID, reportAction)) {
        return;
    }

    Log.info('[LocalNotification] Creating notification');

    const localReportID = `${ONYXKEYS.COLLECTION.REPORT}${reportID}`;
    const report = allReports?.[`${ONYXKEYS.COLLECTION.REPORT}${reportID}`];
    if (!report) {
        Log.hmmm("[LocalNotification] couldn't show report action notification because the report wasn't found", {localReportID, reportActionID: reportAction.reportActionID});
        return;
    }

    const onClick = () =>
        close(() => {
            const policyID = lastVisitedPath && extractPolicyIDFromPath(lastVisitedPath);
            const policyEmployeeAccountIDs = policyID ? getPolicyEmployeeAccountIDs(policyID) : [];
            const reportBelongsToWorkspace = policyID ? doesReportBelongToWorkspace(report, policyEmployeeAccountIDs, policyID) : false;
            if (!reportBelongsToWorkspace) {
                Navigation.navigateWithSwitchPolicyID({route: ROUTES.HOME});
            }
            navigateFromNotification(reportID);
        });

    if (reportAction.actionName === CONST.REPORT.ACTIONS.TYPE.MODIFIED_EXPENSE) {
        LocalNotification.showModifiedExpenseNotification(report, reportAction, onClick);
    } else {
        LocalNotification.showCommentNotification(report, reportAction, onClick);
    }

    notifyNewAction(reportID, reportAction.actorAccountID, reportAction.reportActionID);
}

/** Clear the errors associated with the IOUs of a given report. */
function clearIOUError(reportID: string | undefined) {
    Onyx.merge(`${ONYXKEYS.COLLECTION.REPORT}${reportID}`, {errorFields: {iou: null}});
}

/**
 * Adds a reaction to the report action.
 * Uses the NEW FORMAT for "emojiReactions"
 */
function addEmojiReaction(reportID: string, reportActionID: string, emoji: Emoji, skinTone: string | number = preferredSkinTone) {
    const createdAt = timezoneFormat(toZonedTime(new Date(), 'UTC'), CONST.DATE.FNS_DB_FORMAT_STRING);
    const optimisticData: OnyxUpdate[] = [
        {
            onyxMethod: Onyx.METHOD.MERGE,
            key: `${ONYXKEYS.COLLECTION.REPORT_ACTIONS_REACTIONS}${reportActionID}`,
            value: {
                [emoji.name]: {
                    createdAt,
                    pendingAction: CONST.RED_BRICK_ROAD_PENDING_ACTION.ADD,
                    users: {
                        [currentUserAccountID]: {
                            skinTones: {
                                [skinTone ?? CONST.EMOJI_DEFAULT_SKIN_TONE]: createdAt,
                            },
                        },
                    },
                },
            },
        },
    ];

    const failureData: OnyxUpdate[] = [
        {
            onyxMethod: Onyx.METHOD.MERGE,
            key: `${ONYXKEYS.COLLECTION.REPORT_ACTIONS_REACTIONS}${reportActionID}`,
            value: {
                [emoji.name]: {
                    pendingAction: null,
                },
            },
        },
    ];

    const successData: OnyxUpdate[] = [
        {
            onyxMethod: Onyx.METHOD.MERGE,
            key: `${ONYXKEYS.COLLECTION.REPORT_ACTIONS_REACTIONS}${reportActionID}`,
            value: {
                [emoji.name]: {
                    pendingAction: null,
                },
            },
        },
    ];

    const parameters: AddEmojiReactionParams = {
        reportID,
        skinTone,
        emojiCode: emoji.name,
        reportActionID,
        createdAt,
        // This will be removed as part of https://github.com/Expensify/App/issues/19535
        useEmojiReactions: true,
    };

    API.write(WRITE_COMMANDS.ADD_EMOJI_REACTION, parameters, {optimisticData, successData, failureData});
}

/**
 * Removes a reaction to the report action.
 * Uses the NEW FORMAT for "emojiReactions"
 */
function removeEmojiReaction(reportID: string, reportActionID: string, emoji: Emoji) {
    const optimisticData: OnyxUpdate[] = [
        {
            onyxMethod: Onyx.METHOD.MERGE,
            key: `${ONYXKEYS.COLLECTION.REPORT_ACTIONS_REACTIONS}${reportActionID}`,
            value: {
                [emoji.name]: {
                    users: {
                        [currentUserAccountID]: null,
                    },
                },
            },
        },
    ];

    const parameters: RemoveEmojiReactionParams = {
        reportID,
        reportActionID,
        emojiCode: emoji.name,
        // This will be removed as part of https://github.com/Expensify/App/issues/19535
        useEmojiReactions: true,
    };

    API.write(WRITE_COMMANDS.REMOVE_EMOJI_REACTION, parameters, {optimisticData});
}

/**
 * Calls either addEmojiReaction or removeEmojiReaction depending on if the current user has reacted to the report action.
 * Uses the NEW FORMAT for "emojiReactions"
 */
function toggleEmojiReaction(
    reportID: string | undefined,
    reportAction: ReportAction,
    reactionObject: Emoji,
    existingReactions: OnyxEntry<ReportActionReactions>,
    paramSkinTone: number = preferredSkinTone,
    ignoreSkinToneOnCompare = false,
) {
    const originalReportID = getOriginalReportID(reportID, reportAction);

    if (!originalReportID) {
        return;
    }

    const originalReportAction = ReportActionsUtils.getReportAction(originalReportID, reportAction.reportActionID);

    if (isEmptyObject(originalReportAction)) {
        return;
    }

    // This will get cleaned up as part of https://github.com/Expensify/App/issues/16506 once the old emoji
    // format is no longer being used
    const emoji = EmojiUtils.findEmojiByCode(reactionObject.code);
    const existingReactionObject = existingReactions?.[emoji.name];

    // Only use skin tone if emoji supports it
    const skinTone = emoji.types === undefined ? -1 : paramSkinTone;

    if (existingReactionObject && EmojiUtils.hasAccountIDEmojiReacted(currentUserAccountID, existingReactionObject.users, ignoreSkinToneOnCompare ? undefined : skinTone)) {
        removeEmojiReaction(originalReportID, reportAction.reportActionID, emoji);
        return;
    }

    addEmojiReaction(originalReportID, reportAction.reportActionID, emoji, skinTone);
}

function openReportFromDeepLink(url: string) {
    const reportID = getReportIDFromLink(url);
    const isAuthenticated = hasAuthToken();

    if (reportID && !isAuthenticated) {
        // Call the OpenReport command to check in the server if it's a public room. If so, we'll open it as an anonymous user
        openReport(reportID, '', [], undefined, '0', true);

        // Show the sign-in page if the app is offline
        if (networkStatus === CONST.NETWORK.NETWORK_STATUS.OFFLINE) {
            Onyx.set(ONYXKEYS.IS_CHECKING_PUBLIC_ROOM, false);
        }
    } else {
        // If we're not opening a public room (no reportID) or the user is authenticated, we unblock the UI (hide splash screen)
        Onyx.set(ONYXKEYS.IS_CHECKING_PUBLIC_ROOM, false);
    }

    const route = getRouteFromLink(url);

    // If we are not authenticated and are navigating to a public screen, we don't want to navigate again to the screen after sign-in/sign-up
    if (!isAuthenticated && isPublicScreenRoute(route)) {
        return;
    }

    // Navigate to the report after sign-in/sign-up.
    InteractionManager.runAfterInteractions(() => {
        waitForUserSignIn().then(() => {
            const connection = Onyx.connect({
                key: ONYXKEYS.NVP_ONBOARDING,
                callback: () => {
                    Navigation.waitForProtectedRoutes().then(() => {
                        if (route && isAnonymousUser() && !canAnonymousUserAccessRoute(route)) {
                            signOutAndRedirectToSignIn(true);
                            return;
                        }

                        // We don't want to navigate to the exitTo route when creating a new workspace from a deep link,
                        // because we already handle creating the optimistic policy and navigating to it in App.setUpPoliciesAndNavigate,
                        // which is already called when AuthScreens mounts.
                        if (url && new URL(url).searchParams.get('exitTo') === ROUTES.WORKSPACE_NEW) {
                            return;
                        }

                        const handleDeeplinkNavigation = () => {
                            // We want to disconnect the connection so it won't trigger the deeplink again
                            // every time the data is changed, for example, when relogin.
                            Onyx.disconnect(connection);

                            const state = navigationRef.getRootState();
                            const currentFocusedRoute = findFocusedRoute(state);

                            if (isOnboardingFlowName(currentFocusedRoute?.name)) {
                                setOnboardingErrorMessage(Localize.translateLocal('onboarding.purpose.errorBackButton'));
                                return;
                            }

                            if (shouldSkipDeepLinkNavigation(route)) {
                                return;
                            }

                            if (isAuthenticated) {
                                return;
                            }

                            Navigation.navigate(route as Route, CONST.NAVIGATION.ACTION_TYPE.PUSH);
                        };

                        if (isAnonymousUser()) {
                            handleDeeplinkNavigation();
                            return;
                        }
                        // We need skip deeplinking if the user hasn't completed the guided setup flow.
                        isOnboardingFlowCompleted({
                            onNotCompleted: startOnboardingFlow,
                            onCompleted: handleDeeplinkNavigation,
                            onCanceled: handleDeeplinkNavigation,
                        });
                    });
                },
            });
        });
    });
}

function getCurrentUserAccountID(): number {
    return currentUserAccountID;
}

function navigateToMostRecentReport(currentReport: OnyxEntry<Report>) {
    const lastAccessedReportID = findLastAccessedReport(false, false, undefined, currentReport?.reportID)?.reportID;

    if (lastAccessedReportID) {
        const lastAccessedReportRoute = ROUTES.REPORT_WITH_ID.getRoute(lastAccessedReportID);
        Navigation.goBack(lastAccessedReportRoute);
    } else {
        const isChatThread = isChatThreadReportUtils(currentReport);

        // If it is not a chat thread we should call Navigation.goBack to pop the current route first before navigating to Concierge.
        if (!isChatThread) {
            Navigation.goBack();
        }

        navigateToConciergeChat(false, () => true, CONST.NAVIGATION.TYPE.UP);
    }
}

function getMostRecentReportID(currentReport: OnyxEntry<Report>) {
    const lastAccessedReportID = findLastAccessedReport(false, false, undefined, currentReport?.reportID)?.reportID;
    return lastAccessedReportID ?? conciergeChatReportID;
}

function joinRoom(report: OnyxEntry<Report>) {
    if (!report) {
        return;
    }
    updateNotificationPreference(
        report.reportID,
        getReportNotificationPreference(report),
        getDefaultNotificationPreferenceForReport(report),
        report.parentReportID,
        report.parentReportActionID,
    );
}

function leaveGroupChat(reportID: string) {
    const report = allReports?.[`${ONYXKEYS.COLLECTION.REPORT}${reportID}`];
    if (!report) {
        Log.warn('Attempting to leave Group Chat that does not existing locally');
        return;
    }

    // Use merge instead of set to avoid deleting the report too quickly, which could cause a brief "not found" page to appear.
    // The remaining parts of the report object will be removed after the API call is successful.
    const optimisticData: OnyxUpdate[] = [
        {
            onyxMethod: Onyx.METHOD.MERGE,
            key: `${ONYXKEYS.COLLECTION.REPORT}${reportID}`,
            value: {
                reportID: null,
                stateNum: CONST.REPORT.STATE_NUM.APPROVED,
                statusNum: CONST.REPORT.STATUS_NUM.CLOSED,
                participants: {
                    [currentUserAccountID]: {
                        notificationPreference: CONST.REPORT.NOTIFICATION_PREFERENCE.HIDDEN,
                    },
                },
            },
        },
    ];
    // Clean up any quick actions for the report we're leaving from
    if (quickAction?.chatReportID?.toString() === reportID) {
        optimisticData.push({
            onyxMethod: Onyx.METHOD.SET,
            key: ONYXKEYS.NVP_QUICK_ACTION_GLOBAL_CREATE,
            value: null,
        });
    }

    // Ensure that any remaining data is removed upon successful completion, even if the server sends a report removal response.
    // This is done to prevent the removal update from lingering in the applyHTTPSOnyxUpdates function.
    const successData: OnyxUpdate[] = [
        {
            onyxMethod: Onyx.METHOD.MERGE,
            key: `${ONYXKEYS.COLLECTION.REPORT}${reportID}`,
            value: null,
        },
    ];

    const failureData: OnyxUpdate[] = [
        {
            onyxMethod: Onyx.METHOD.MERGE,
            key: `${ONYXKEYS.COLLECTION.REPORT}${reportID}`,
            value: report,
        },
    ];

    navigateToMostRecentReport(report);
    API.write(WRITE_COMMANDS.LEAVE_GROUP_CHAT, {reportID}, {optimisticData, successData, failureData});
}

/** Leave a report by setting the state to submitted and closed */
function leaveRoom(reportID: string, isWorkspaceMemberLeavingWorkspaceRoom = false) {
    const report = allReports?.[`${ONYXKEYS.COLLECTION.REPORT}${reportID}`];

    if (!report) {
        return;
    }
    const isChatThread = isChatThreadReportUtils(report);

    // Pusher's leavingStatus should be sent earlier.
    // Place the broadcast before calling the LeaveRoom API to prevent a race condition
    // between Onyx report being null and Pusher's leavingStatus becoming true.
    broadcastUserIsLeavingRoom(reportID);

    // If a workspace member is leaving a workspace room, they don't actually lose the room from Onyx.
    // Instead, their notification preference just gets set to "hidden".
    // Same applies for chat threads too
    const optimisticData: OnyxUpdate[] = [
        {
            onyxMethod: Onyx.METHOD.MERGE,
            key: `${ONYXKEYS.COLLECTION.REPORT}${reportID}`,
            value:
                isWorkspaceMemberLeavingWorkspaceRoom || isChatThread
                    ? {
                          participants: {
                              [currentUserAccountID]: {
                                  notificationPreference: CONST.REPORT.NOTIFICATION_PREFERENCE.HIDDEN,
                              },
                          },
                      }
                    : {
                          reportID: null,
                          stateNum: CONST.REPORT.STATE_NUM.APPROVED,
                          statusNum: CONST.REPORT.STATUS_NUM.CLOSED,
                          participants: {
                              [currentUserAccountID]: {
                                  notificationPreference: CONST.REPORT.NOTIFICATION_PREFERENCE.HIDDEN,
                              },
                          },
                      },
        },
    ];

    const successData: OnyxUpdate[] = [
        {
            onyxMethod: Onyx.METHOD.MERGE,
            key: `${ONYXKEYS.COLLECTION.REPORT}${reportID}`,
            value:
                isWorkspaceMemberLeavingWorkspaceRoom || isChatThread
                    ? {
                          participants: {
                              [currentUserAccountID]: {
                                  notificationPreference: CONST.REPORT.NOTIFICATION_PREFERENCE.HIDDEN,
                              },
                          },
                      }
                    : Object.keys(report).reduce<Record<string, null>>((acc, key) => {
                          acc[key] = null;
                          return acc;
                      }, {}),
        },
    ];

    const failureData: OnyxUpdate[] = [
        {
            onyxMethod: Onyx.METHOD.MERGE,
            key: `${ONYXKEYS.COLLECTION.REPORT}${reportID}`,
            value: report,
        },
    ];

    if (report.parentReportID && report.parentReportActionID) {
        optimisticData.push({
            onyxMethod: Onyx.METHOD.MERGE,
            key: `${ONYXKEYS.COLLECTION.REPORT_ACTIONS}${report.parentReportID}`,
            value: {[report.parentReportActionID]: {childReportNotificationPreference: CONST.REPORT.NOTIFICATION_PREFERENCE.HIDDEN}},
        });
        successData.push({
            onyxMethod: Onyx.METHOD.MERGE,
            key: `${ONYXKEYS.COLLECTION.REPORT_ACTIONS}${report.parentReportID}`,
            value: {[report.parentReportActionID]: {childReportNotificationPreference: CONST.REPORT.NOTIFICATION_PREFERENCE.HIDDEN}},
        });
        failureData.push({
            onyxMethod: Onyx.METHOD.MERGE,
            key: `${ONYXKEYS.COLLECTION.REPORT_ACTIONS}${report.parentReportID}`,
            value: {
                [report.parentReportActionID]: {
                    childReportNotificationPreference: report?.participants?.[currentUserAccountID]?.notificationPreference ?? getDefaultNotificationPreferenceForReport(report),
                },
            },
        });
    }

    const parameters: LeaveRoomParams = {
        reportID,
    };

    API.write(WRITE_COMMANDS.LEAVE_ROOM, parameters, {optimisticData, successData, failureData});

    // If this is the leave action from a workspace room, simply dismiss the modal, i.e., allow the user to view the room and join again immediately.
    // If this is the leave action from a chat thread (even if the chat thread is in a room), do not allow the user to stay in the thread after leaving.
    if (isWorkspaceMemberLeavingWorkspaceRoom && !isChatThread) {
        return;
    }
    // In other cases, the report is deleted and we should move the user to another report.
    navigateToMostRecentReport(report);
}

/** Invites people to a room */
function inviteToRoom(reportID: string, inviteeEmailsToAccountIDs: InvitedEmailsToAccountIDs) {
    const report = allReports?.[`${ONYXKEYS.COLLECTION.REPORT}${reportID}`];
    const reportMetadata = getReportMetadata(reportID);
    if (!report) {
        return;
    }

    const defaultNotificationPreference = getDefaultNotificationPreferenceForReport(report);

    const inviteeEmails = Object.keys(inviteeEmailsToAccountIDs);
    const inviteeAccountIDs = Object.values(inviteeEmailsToAccountIDs);

    const logins = inviteeEmails.map((memberLogin) => PhoneNumber.addSMSDomainIfPhoneNumber(memberLogin));
    const {newAccountIDs, newLogins} = PersonalDetailsUtils.getNewAccountIDsAndLogins(logins, inviteeAccountIDs);

    const participantsAfterInvitation = inviteeAccountIDs.reduce(
        (reportParticipants: Participants, accountID: number) => {
            const participant: ReportParticipant = {
                notificationPreference: defaultNotificationPreference,
                role: CONST.REPORT.ROLE.MEMBER,
            };
            // eslint-disable-next-line no-param-reassign
            reportParticipants[accountID] = participant;
            return reportParticipants;
        },
        {...report.participants},
    );

    const newPersonalDetailsOnyxData = PersonalDetailsUtils.getPersonalDetailsOnyxDataForOptimisticUsers(newLogins, newAccountIDs);
    const pendingChatMembers = getPendingChatMembers(inviteeAccountIDs, reportMetadata?.pendingChatMembers ?? [], CONST.RED_BRICK_ROAD_PENDING_ACTION.ADD);

    const newParticipantAccountCleanUp = newAccountIDs.reduce<Record<number, null>>((participantCleanUp, newAccountID) => {
        // eslint-disable-next-line no-param-reassign
        participantCleanUp[newAccountID] = null;
        return participantCleanUp;
    }, {});

    const optimisticData: OnyxUpdate[] = [
        {
            onyxMethod: Onyx.METHOD.MERGE,
            key: `${ONYXKEYS.COLLECTION.REPORT}${reportID}`,
            value: {
                participants: participantsAfterInvitation,
            },
        },
        {
            onyxMethod: Onyx.METHOD.MERGE,
            key: `${ONYXKEYS.COLLECTION.REPORT_METADATA}${reportID}`,
            value: {
                pendingChatMembers,
            },
        },
    ];
    optimisticData.push(...newPersonalDetailsOnyxData.optimisticData);

    const successPendingChatMembers = reportMetadata?.pendingChatMembers
        ? reportMetadata?.pendingChatMembers?.filter(
              (pendingMember) => !(inviteeAccountIDs.includes(Number(pendingMember.accountID)) && pendingMember.pendingAction === CONST.RED_BRICK_ROAD_PENDING_ACTION.DELETE),
          )
        : null;
    const successData: OnyxUpdate[] = [
        {
            onyxMethod: Onyx.METHOD.MERGE,
            key: `${ONYXKEYS.COLLECTION.REPORT}${reportID}`,
            value: {
                participants: newParticipantAccountCleanUp,
            },
        },
        {
            onyxMethod: Onyx.METHOD.MERGE,
            key: `${ONYXKEYS.COLLECTION.REPORT_METADATA}${reportID}`,
            value: {
                pendingChatMembers: successPendingChatMembers,
            },
        },
    ];
    successData.push(...newPersonalDetailsOnyxData.finallyData);

    const failureData: OnyxUpdate[] = [
        {
            onyxMethod: Onyx.METHOD.MERGE,
            key: `${ONYXKEYS.COLLECTION.REPORT_METADATA}${reportID}`,
            value: {
                pendingChatMembers:
                    pendingChatMembers.map((pendingChatMember) => {
                        if (!inviteeAccountIDs.includes(Number(pendingChatMember.accountID))) {
                            return pendingChatMember;
                        }
                        return {
                            ...pendingChatMember,
                            errors: ErrorUtils.getMicroSecondOnyxErrorWithTranslationKey('roomMembersPage.error.genericAdd'),
                        };
                    }) ?? null,
            },
        },
    ];

    if (isGroupChatReportUtils(report)) {
        const parameters: InviteToGroupChatParams = {
            reportID,
            inviteeEmails,
            accountIDList: newAccountIDs.join(),
        };

        API.write(WRITE_COMMANDS.INVITE_TO_GROUP_CHAT, parameters, {optimisticData, successData, failureData});
        return;
    }

    const parameters: InviteToRoomParams = {
        reportID,
        inviteeEmails,
        accountIDList: newAccountIDs.join(),
    };

    // eslint-disable-next-line rulesdir/no-multiple-api-calls
    API.write(WRITE_COMMANDS.INVITE_TO_ROOM, parameters, {optimisticData, successData, failureData});
}

function clearAddRoomMemberError(reportID: string, invitedAccountID: string) {
    const reportMetadata = getReportMetadata(reportID);
    Onyx.merge(`${ONYXKEYS.COLLECTION.REPORT}${reportID}`, {
        participants: {
            [invitedAccountID]: null,
        },
    });
    Onyx.merge(`${ONYXKEYS.COLLECTION.REPORT_METADATA}${reportID}`, {
        pendingChatMembers: reportMetadata?.pendingChatMembers?.filter((pendingChatMember) => pendingChatMember.accountID !== invitedAccountID),
    });
    Onyx.merge(ONYXKEYS.PERSONAL_DETAILS_LIST, {
        [invitedAccountID]: null,
    });
}

function updateGroupChatMemberRoles(reportID: string, accountIDList: number[], role: ValueOf<typeof CONST.REPORT.ROLE>) {
    const memberRoles: Record<number, string> = {};
    const optimisticParticipants: Record<number, Partial<ReportParticipant>> = {};
    const successParticipants: Record<number, Partial<ReportParticipant>> = {};

    accountIDList.forEach((accountID) => {
        memberRoles[accountID] = role;
        optimisticParticipants[accountID] = {
            role,
            pendingFields: {
                role: CONST.RED_BRICK_ROAD_PENDING_ACTION.UPDATE,
            },
            pendingAction: CONST.RED_BRICK_ROAD_PENDING_ACTION.UPDATE,
        };
        successParticipants[accountID] = {
            pendingFields: {
                role: null,
            },
            pendingAction: null,
        };
    });

    const optimisticData: OnyxUpdate[] = [
        {
            onyxMethod: Onyx.METHOD.MERGE,
            key: `${ONYXKEYS.COLLECTION.REPORT}${reportID}`,
            value: {participants: optimisticParticipants},
        },
    ];

    const successData: OnyxUpdate[] = [
        {
            onyxMethod: Onyx.METHOD.MERGE,
            key: `${ONYXKEYS.COLLECTION.REPORT}${reportID}`,
            value: {participants: successParticipants},
        },
    ];
    const parameters: UpdateGroupChatMemberRolesParams = {reportID, memberRoles: JSON.stringify(memberRoles)};
    API.write(WRITE_COMMANDS.UPDATE_GROUP_CHAT_MEMBER_ROLES, parameters, {optimisticData, successData});
}

/** Invites people to a group chat */
function inviteToGroupChat(reportID: string, inviteeEmailsToAccountIDs: InvitedEmailsToAccountIDs) {
    inviteToRoom(reportID, inviteeEmailsToAccountIDs);
}

/** Removes people from a room
 *  Please see https://github.com/Expensify/App/blob/main/README.md#Security for more details
 */
function removeFromRoom(reportID: string, targetAccountIDs: number[]) {
    const report = allReports?.[`${ONYXKEYS.COLLECTION.REPORT}${reportID}`];
    const reportMetadata = getReportMetadata(reportID);
    if (!report) {
        return;
    }

    const removeParticipantsData: Record<number, null> = {};
    targetAccountIDs.forEach((accountID) => {
        removeParticipantsData[accountID] = null;
    });
    const pendingChatMembers = getPendingChatMembers(targetAccountIDs, reportMetadata?.pendingChatMembers ?? [], CONST.RED_BRICK_ROAD_PENDING_ACTION.DELETE);

    const optimisticData: OnyxUpdate[] = [
        {
            onyxMethod: Onyx.METHOD.MERGE,
            key: `${ONYXKEYS.COLLECTION.REPORT_METADATA}${reportID}`,
            value: {
                pendingChatMembers,
            },
        },
    ];

    const failureData: OnyxUpdate[] = [
        {
            onyxMethod: Onyx.METHOD.MERGE,
            key: `${ONYXKEYS.COLLECTION.REPORT_METADATA}${reportID}`,
            value: {
                pendingChatMembers: reportMetadata?.pendingChatMembers ?? null,
            },
        },
    ];

    // We need to add success data here since in high latency situations,
    // the OpenRoomMembersPage call has the chance of overwriting the optimistic data we set above.
    const successData: OnyxUpdate[] = [
        {
            onyxMethod: Onyx.METHOD.MERGE,
            key: `${ONYXKEYS.COLLECTION.REPORT}${reportID}`,
            value: {
                participants: removeParticipantsData,
            },
        },
        {
            onyxMethod: Onyx.METHOD.MERGE,
            key: `${ONYXKEYS.COLLECTION.REPORT_METADATA}${reportID}`,
            value: {
                pendingChatMembers: reportMetadata?.pendingChatMembers ?? null,
            },
        },
    ];

    if (isGroupChatReportUtils(report)) {
        const parameters: RemoveFromGroupChatParams = {
            reportID,
            accountIDList: targetAccountIDs.join(),
        };
        API.write(WRITE_COMMANDS.REMOVE_FROM_GROUP_CHAT, parameters, {optimisticData, failureData, successData});
        return;
    }

    const parameters: RemoveFromRoomParams = {
        reportID,
        targetAccountIDs,
    };

    // eslint-disable-next-line rulesdir/no-multiple-api-calls
    API.write(WRITE_COMMANDS.REMOVE_FROM_ROOM, parameters, {optimisticData, failureData, successData});
}

function removeFromGroupChat(reportID: string, accountIDList: number[]) {
    removeFromRoom(reportID, accountIDList);
}

function setLastOpenedPublicRoom(reportID: string) {
    Onyx.set(ONYXKEYS.LAST_OPENED_PUBLIC_ROOM_ID, reportID);
}

/** Navigates to the last opened public room */
function openLastOpenedPublicRoom(lastOpenedPublicRoomID: string) {
    Navigation.isNavigationReady().then(() => {
        setLastOpenedPublicRoom('');
        Navigation.navigate(ROUTES.REPORT_WITH_ID.getRoute(lastOpenedPublicRoomID));
    });
}

/** Flag a comment as offensive */
function flagComment(reportID: string, reportAction: OnyxEntry<ReportAction>, severity: string) {
    const originalReportID = getOriginalReportID(reportID, reportAction);
    const message = ReportActionsUtils.getReportActionMessage(reportAction);

    if (!message || !reportAction) {
        return;
    }

    let updatedDecision: Decision;
    if (severity === CONST.MODERATION.FLAG_SEVERITY_SPAM || severity === CONST.MODERATION.FLAG_SEVERITY_INCONSIDERATE) {
        if (!message?.moderationDecision) {
            updatedDecision = {
                decision: CONST.MODERATION.MODERATOR_DECISION_PENDING,
            };
        } else {
            updatedDecision = message.moderationDecision;
        }
    } else if (severity === CONST.MODERATION.FLAG_SEVERITY_ASSAULT || severity === CONST.MODERATION.FLAG_SEVERITY_HARASSMENT) {
        updatedDecision = {
            decision: CONST.MODERATION.MODERATOR_DECISION_PENDING_REMOVE,
        };
    } else {
        updatedDecision = {
            decision: CONST.MODERATION.MODERATOR_DECISION_PENDING_HIDE,
        };
    }

    const reportActionID = reportAction.reportActionID;

    const updatedMessage: Message = {
        ...message,
        moderationDecision: updatedDecision,
    };

    const optimisticData: OnyxUpdate[] = [
        {
            onyxMethod: Onyx.METHOD.MERGE,
            key: `${ONYXKEYS.COLLECTION.REPORT_ACTIONS}${originalReportID}`,
            value: {
                [reportActionID]: {
                    pendingAction: CONST.RED_BRICK_ROAD_PENDING_ACTION.UPDATE,
                    message: [updatedMessage],
                },
            },
        },
    ];

    const failureData: OnyxUpdate[] = [
        {
            onyxMethod: Onyx.METHOD.MERGE,
            key: `${ONYXKEYS.COLLECTION.REPORT_ACTIONS}${originalReportID}`,
            value: {
                [reportActionID]: {
                    ...reportAction,
                    pendingAction: null,
                },
            },
        },
    ];

    const successData: OnyxUpdate[] = [
        {
            onyxMethod: Onyx.METHOD.MERGE,
            key: `${ONYXKEYS.COLLECTION.REPORT_ACTIONS}${originalReportID}`,
            value: {
                [reportActionID]: {
                    pendingAction: null,
                },
            },
        },
    ];

    const parameters: FlagCommentParams = {
        severity,
        reportActionID,
        // This check is to prevent flooding Concierge with test flags
        // If you need to test moderation responses from Concierge on dev, set this to false!
        isDevRequest: Environment.isDevelopment(),
    };

    API.write(WRITE_COMMANDS.FLAG_COMMENT, parameters, {optimisticData, successData, failureData});
}

/** Updates a given user's private notes on a report */
const updatePrivateNotes = (reportID: string, accountID: number, note: string) => {
    const optimisticData: OnyxUpdate[] = [
        {
            onyxMethod: Onyx.METHOD.MERGE,
            key: `${ONYXKEYS.COLLECTION.REPORT}${reportID}`,
            value: {
                privateNotes: {
                    [accountID]: {
                        pendingAction: CONST.RED_BRICK_ROAD_PENDING_ACTION.UPDATE,
                        errors: null,
                        note,
                    },
                },
            },
        },
    ];

    const successData: OnyxUpdate[] = [
        {
            onyxMethod: Onyx.METHOD.MERGE,
            key: `${ONYXKEYS.COLLECTION.REPORT}${reportID}`,
            value: {
                privateNotes: {
                    [accountID]: {
                        pendingAction: null,
                        errors: null,
                    },
                },
            },
        },
    ];

    const failureData: OnyxUpdate[] = [
        {
            onyxMethod: Onyx.METHOD.MERGE,
            key: `${ONYXKEYS.COLLECTION.REPORT}${reportID}`,
            value: {
                privateNotes: {
                    [accountID]: {
                        errors: ErrorUtils.getMicroSecondOnyxErrorWithTranslationKey('privateNotes.error.genericFailureMessage'),
                    },
                },
            },
        },
    ];

    const parameters: UpdateReportPrivateNoteParams = {reportID, privateNotes: note};

    API.write(WRITE_COMMANDS.UPDATE_REPORT_PRIVATE_NOTE, parameters, {optimisticData, successData, failureData});
};

/** Fetches all the private notes for a given report */
function getReportPrivateNote(reportID: string | undefined) {
    if (isAnonymousUser()) {
        return;
    }

    if (!reportID) {
        return;
    }

    const optimisticData: OnyxUpdate[] = [
        {
            onyxMethod: Onyx.METHOD.MERGE,
            key: `${ONYXKEYS.COLLECTION.REPORT_METADATA}${reportID}`,
            value: {
                isLoadingPrivateNotes: true,
            },
        },
    ];

    const successData: OnyxUpdate[] = [
        {
            onyxMethod: Onyx.METHOD.MERGE,
            key: `${ONYXKEYS.COLLECTION.REPORT_METADATA}${reportID}`,
            value: {
                isLoadingPrivateNotes: false,
            },
        },
    ];

    const failureData: OnyxUpdate[] = [
        {
            onyxMethod: Onyx.METHOD.MERGE,
            key: `${ONYXKEYS.COLLECTION.REPORT_METADATA}${reportID}`,
            value: {
                isLoadingPrivateNotes: false,
            },
        },
    ];

    const parameters: GetReportPrivateNoteParams = {reportID};

    API.read(READ_COMMANDS.GET_REPORT_PRIVATE_NOTE, parameters, {optimisticData, successData, failureData});
}

function prepareOnboardingOnyxData(
    engagementChoice: OnboardingPurpose,
    data: ValueOf<typeof CONST.ONBOARDING_MESSAGES>,
    adminsChatReportID?: string,
    onboardingPolicyID?: string,
    userReportedIntegration?: OnboardingAccounting,
    wasInvited?: boolean,
) {
    // If the user has the "combinedTrackSubmit" beta enabled we'll show different tasks for track and submit expense.
    if (engagementChoice === CONST.ONBOARDING_CHOICES.PERSONAL_SPEND) {
        // eslint-disable-next-line no-param-reassign
        data = CONST.COMBINED_TRACK_SUBMIT_ONBOARDING_MESSAGES[CONST.ONBOARDING_CHOICES.PERSONAL_SPEND];
    }

    if (engagementChoice === CONST.ONBOARDING_CHOICES.EMPLOYER || engagementChoice === CONST.ONBOARDING_CHOICES.SUBMIT) {
        // eslint-disable-next-line no-param-reassign
        data = CONST.COMBINED_TRACK_SUBMIT_ONBOARDING_MESSAGES[CONST.ONBOARDING_CHOICES.SUBMIT];
    }

    // Guides are assigned and tasks are posted in the #admins room for the MANAGE_TEAM and TRACK_WORKSPACE onboarding actions, except for emails that have a '+'.
    type PostTasksInAdminsRoomOnboardingChoices = 'newDotManageTeam' | 'newDotTrackWorkspace';
    const shouldPostTasksInAdminsRoom =
        [CONST.ONBOARDING_CHOICES.MANAGE_TEAM, CONST.ONBOARDING_CHOICES.TRACK_WORKSPACE].includes(engagementChoice as PostTasksInAdminsRoomOnboardingChoices) &&
        !currentUserEmail?.includes('+');
    const adminsChatReport = allReports?.[`${ONYXKEYS.COLLECTION.REPORT}${adminsChatReportID}`];
    const targetChatReport = shouldPostTasksInAdminsRoom
        ? adminsChatReport ?? {reportID: adminsChatReportID, policyID: onboardingPolicyID}
        : getChatByParticipants([CONST.ACCOUNT_ID.CONCIERGE, currentUserAccountID]);
    const {reportID: targetChatReportID = '', policyID: targetChatPolicyID = ''} = targetChatReport ?? {};

    if (!targetChatReportID) {
        Log.warn('Missing reportID for onboarding optimistic data');
        return;
    }

    const integrationName = userReportedIntegration ? CONST.ONBOARDING_ACCOUNTING_MAPPING[userReportedIntegration] : '';
    const assignedGuideEmail = getPolicy(targetChatPolicyID)?.assignedGuide?.email ?? 'Setup Specialist';
    const assignedGuidePersonalDetail = Object.values(allPersonalDetails ?? {}).find((personalDetail) => personalDetail?.login === assignedGuideEmail);
    let assignedGuideAccountID: number;
    if (assignedGuidePersonalDetail && assignedGuidePersonalDetail.accountID) {
        assignedGuideAccountID = assignedGuidePersonalDetail.accountID;
    } else {
        assignedGuideAccountID = generateAccountID(assignedGuideEmail);
        Onyx.merge(ONYXKEYS.PERSONAL_DETAILS_LIST, {
            [assignedGuideAccountID]: {
                login: assignedGuideEmail,
                displayName: assignedGuideEmail,
            },
        });
    }
    const actorAccountID = shouldPostTasksInAdminsRoom ? assignedGuideAccountID : CONST.ACCOUNT_ID.CONCIERGE;

    // Text message
    const textComment = buildOptimisticAddCommentReportAction(data.message, undefined, actorAccountID, 1);
    const textCommentAction: OptimisticAddCommentReportAction = textComment.reportAction;
    const textMessage: AddCommentOrAttachementParams = {
        reportID: targetChatReportID,
        reportActionID: textCommentAction.reportActionID,
        reportComment: textComment.commentText,
    };

<<<<<<< HEAD
    let videoCommentAction: OptimisticAddCommentReportAction | null = null;
    let videoMessage: AddCommentOrAttachementParams | null = null;
    if ('video' in data && data.video) {
        const videoComment = buildOptimisticAddCommentReportAction(CONST.ATTACHMENT_MESSAGE_TEXT, undefined, actorAccountID, 2);
        videoCommentAction = videoComment.reportAction;
        videoMessage = {
            reportID: targetChatReportID,
            reportActionID: videoCommentAction.reportActionID,
            reportComment: videoComment.commentText,
        };
    }
    let createWorkspaceTaskReportID;
=======
>>>>>>> fc7d233a
    const tasksData = data.tasks
        .filter((task) => {
            if (['setupCategories', 'setupTags'].includes(task.type) && userReportedIntegration) {
                return false;
            }

            if (['addAccountingIntegration', 'setupCategoriesAndTags'].includes(task.type) && !userReportedIntegration) {
                return false;
            }
            type SkipViewTourOnboardingChoices = 'newDotSubmit' | 'newDotSplitChat' | 'newDotPersonalSpend' | 'newDotEmployer';
            if (
                task.type === 'viewTour' &&
                [
                    CONST.ONBOARDING_CHOICES.EMPLOYER,
                    CONST.ONBOARDING_CHOICES.PERSONAL_SPEND,
                    CONST.ONBOARDING_CHOICES.SUBMIT,
                    CONST.ONBOARDING_CHOICES.CHAT_SPLIT,
                    CONST.ONBOARDING_CHOICES.MANAGE_TEAM,
                ].includes(introSelected?.choice as SkipViewTourOnboardingChoices) &&
                engagementChoice === CONST.ONBOARDING_CHOICES.MANAGE_TEAM
            ) {
                return false;
            }
            return true;
        })
        .map((task, index) => {
            const taskDescription =
                typeof task.description === 'function'
                    ? task.description({
                          adminsRoomLink: `${environmentURL}/${ROUTES.REPORT_WITH_ID.getRoute(adminsChatReportID)}`,
                          workspaceCategoriesLink: `${environmentURL}/${ROUTES.WORKSPACE_CATEGORIES.getRoute(onboardingPolicyID)}`,
                          workspaceMembersLink: `${environmentURL}/${ROUTES.WORKSPACE_MEMBERS.getRoute(onboardingPolicyID)}`,
                          workspaceMoreFeaturesLink: `${environmentURL}/${ROUTES.WORKSPACE_MORE_FEATURES.getRoute(onboardingPolicyID)}`,
                          navatticURL: getNavatticURL(environment, engagementChoice),
                          integrationName,
                          workspaceAccountingLink: `${environmentURL}/${ROUTES.POLICY_ACCOUNTING.getRoute(onboardingPolicyID)}`,
                          workspaceSettingsLink: `${environmentURL}/${ROUTES.WORKSPACE_INITIAL.getRoute(onboardingPolicyID)}`,
                      })
                    : task.description;
            const taskTitle =
                typeof task.title === 'function'
                    ? task.title({
                          integrationName,
                      })
                    : task.title;
            const currentTask = buildOptimisticTaskReport(
                actorAccountID,
                targetChatReportID,
                currentUserAccountID,
                taskTitle,
                taskDescription,
                targetChatPolicyID,
                CONST.REPORT.NOTIFICATION_PREFERENCE.HIDDEN,
            );
            const emailCreatingAction =
                engagementChoice === CONST.ONBOARDING_CHOICES.MANAGE_TEAM ? allPersonalDetails?.[actorAccountID]?.login ?? CONST.EMAIL.CONCIERGE : CONST.EMAIL.CONCIERGE;
            const taskCreatedAction = buildOptimisticCreatedReportAction(emailCreatingAction);
            const taskReportAction = buildOptimisticTaskCommentReportAction(currentTask.reportID, taskTitle, 0, `task for ${taskTitle}`, targetChatReportID, actorAccountID, index + 3);
            currentTask.parentReportActionID = taskReportAction.reportAction.reportActionID;

            const completedTaskReportAction = task.autoCompleted
                ? buildOptimisticTaskReportAction(currentTask.reportID, CONST.REPORT.ACTIONS.TYPE.TASK_COMPLETED, 'marked as complete', actorAccountID, 2)
                : null;
            if (task.type === 'createWorkspace') {
                createWorkspaceTaskReportID = currentTask.reportID;
            }

            return {
                task,
                currentTask,
                taskCreatedAction,
                taskReportAction,
                taskDescription: currentTask.description,
                completedTaskReportAction,
            };
        });

    // Sign-off welcome message
    const welcomeSignOffComment = buildOptimisticAddCommentReportAction(Localize.translateLocal('onboarding.welcomeSignOffTitle'), undefined, actorAccountID, tasksData.length + 3);
    const welcomeSignOffCommentAction: OptimisticAddCommentReportAction = welcomeSignOffComment.reportAction;
    const welcomeSignOffMessage = {
        reportID: targetChatReportID,
        reportActionID: welcomeSignOffCommentAction.reportActionID,
        reportComment: welcomeSignOffComment.commentText,
    };

    const tasksForParameters = tasksData.map<TaskForParameters>(({task, currentTask, taskCreatedAction, taskReportAction, taskDescription, completedTaskReportAction}) => ({
        type: 'task',
        task: task.type,
        taskReportID: currentTask.reportID,
        parentReportID: currentTask.parentReportID,
        parentReportActionID: taskReportAction.reportAction.reportActionID,
        createdTaskReportActionID: taskCreatedAction.reportActionID,
        completedTaskReportActionID: completedTaskReportAction?.reportActionID,
        title: currentTask.reportName ?? '',
        description: taskDescription ?? '',
    }));

    const hasOutstandingChildTask = tasksData.some((task) => !task.completedTaskReportAction);

    const tasksForOptimisticData = tasksData.reduce<OnyxUpdate[]>((acc, {currentTask, taskCreatedAction, taskReportAction, taskDescription, completedTaskReportAction}) => {
        acc.push(
            {
                onyxMethod: Onyx.METHOD.MERGE,
                key: `${ONYXKEYS.COLLECTION.REPORT_ACTIONS}${targetChatReportID}`,
                value: {
                    [taskReportAction.reportAction.reportActionID]: taskReportAction.reportAction as ReportAction,
                },
            },
            {
                onyxMethod: Onyx.METHOD.SET,
                key: `${ONYXKEYS.COLLECTION.REPORT}${currentTask.reportID}`,
                value: {
                    ...currentTask,
                    description: taskDescription,
                    pendingFields: {
                        createChat: CONST.RED_BRICK_ROAD_PENDING_ACTION.ADD,
                        reportName: CONST.RED_BRICK_ROAD_PENDING_ACTION.ADD,
                        description: CONST.RED_BRICK_ROAD_PENDING_ACTION.ADD,
                        managerID: CONST.RED_BRICK_ROAD_PENDING_ACTION.ADD,
                    },
                    managerID: currentUserAccountID,
                },
            },
            {
                onyxMethod: Onyx.METHOD.MERGE,
                key: `${ONYXKEYS.COLLECTION.REPORT_METADATA}${currentTask.reportID}`,
                value: {
                    isOptimisticReport: true,
                },
            },
            {
                onyxMethod: Onyx.METHOD.MERGE,
                key: `${ONYXKEYS.COLLECTION.REPORT_ACTIONS}${currentTask.reportID}`,
                value: {
                    [taskCreatedAction.reportActionID]: taskCreatedAction as ReportAction,
                },
            },
        );

        if (completedTaskReportAction) {
            acc.push({
                onyxMethod: Onyx.METHOD.MERGE,
                key: `${ONYXKEYS.COLLECTION.REPORT_ACTIONS}${currentTask.reportID}`,
                value: {
                    [completedTaskReportAction.reportActionID]: completedTaskReportAction as ReportAction,
                },
            });

            acc.push({
                onyxMethod: Onyx.METHOD.MERGE,
                key: `${ONYXKEYS.COLLECTION.REPORT}${currentTask.reportID}`,
                value: {
                    stateNum: CONST.REPORT.STATE_NUM.APPROVED,
                    statusNum: CONST.REPORT.STATUS_NUM.APPROVED,
                    managerID: currentUserAccountID,
                },
            });
        }

        return acc;
    }, []);

    const tasksForFailureData = tasksData.reduce<OnyxUpdate[]>((acc, {currentTask, taskReportAction}) => {
        acc.push(
            {
                onyxMethod: Onyx.METHOD.MERGE,
                key: `${ONYXKEYS.COLLECTION.REPORT_ACTIONS}${targetChatReportID}`,
                value: {
                    [taskReportAction.reportAction.reportActionID]: {
                        errors: ErrorUtils.getMicroSecondOnyxErrorWithTranslationKey('report.genericAddCommentFailureMessage'),
                    } as ReportAction,
                },
            },
            {
                onyxMethod: Onyx.METHOD.MERGE,
                key: `${ONYXKEYS.COLLECTION.REPORT}${currentTask.reportID}`,
                value: null,
            },
            {
                onyxMethod: Onyx.METHOD.MERGE,
                key: `${ONYXKEYS.COLLECTION.REPORT_ACTIONS}${currentTask.reportID}`,
                value: null,
            },
        );

        return acc;
    }, []);

    const tasksForSuccessData = tasksData.reduce<OnyxUpdate[]>((acc, {currentTask, taskCreatedAction, taskReportAction, completedTaskReportAction}) => {
        acc.push(
            {
                onyxMethod: Onyx.METHOD.MERGE,
                key: `${ONYXKEYS.COLLECTION.REPORT_ACTIONS}${targetChatReportID}`,
                value: {
                    [taskReportAction.reportAction.reportActionID]: {pendingAction: null},
                },
            },
            {
                onyxMethod: Onyx.METHOD.MERGE,
                key: `${ONYXKEYS.COLLECTION.REPORT}${currentTask.reportID}`,
                value: {
                    pendingFields: {
                        createChat: null,
                        reportName: null,
                        description: null,
                        managerID: null,
                    },
                },
            },
            {
                onyxMethod: Onyx.METHOD.MERGE,
                key: `${ONYXKEYS.COLLECTION.REPORT_METADATA}${currentTask.reportID}`,
                value: {
                    isOptimisticReport: false,
                },
            },
            {
                onyxMethod: Onyx.METHOD.MERGE,
                key: `${ONYXKEYS.COLLECTION.REPORT_ACTIONS}${currentTask.reportID}`,
                value: {
                    [taskCreatedAction.reportActionID]: {pendingAction: null},
                },
            },
        );

        if (completedTaskReportAction) {
            acc.push({
                onyxMethod: Onyx.METHOD.MERGE,
                key: `${ONYXKEYS.COLLECTION.REPORT_ACTIONS}${currentTask.reportID}`,
                value: {
                    [completedTaskReportAction.reportActionID]: {pendingAction: null},
                },
            });
        }

        return acc;
    }, []);

    const optimisticData: OnyxUpdate[] = [...tasksForOptimisticData];
    const lastVisibleActionCreated = welcomeSignOffCommentAction.created;
    optimisticData.push(
        {
            onyxMethod: Onyx.METHOD.MERGE,
            key: `${ONYXKEYS.COLLECTION.REPORT}${targetChatReportID}`,
            value: {
                lastMentionedTime: DateUtils.getDBTime(),
                hasOutstandingChildTask,
                lastVisibleActionCreated,
                lastActorAccountID: actorAccountID,
            },
        },
        {
            onyxMethod: Onyx.METHOD.MERGE,
            key: ONYXKEYS.NVP_INTRO_SELECTED,
            value: {
                choice: engagementChoice,
                createWorkspace: createWorkspaceTaskReportID,
            },
        },
    );

    // If we post tasks in the #admins room and introSelected?.choice does not exist, it means that a guide is assigned and all messages except tasks are handled by the backend
    if (!shouldPostTasksInAdminsRoom || !!introSelected?.choice) {
        optimisticData.push({
            onyxMethod: Onyx.METHOD.MERGE,
            key: `${ONYXKEYS.COLLECTION.REPORT_ACTIONS}${targetChatReportID}`,
            value: {
                [textCommentAction.reportActionID]: textCommentAction as ReportAction,
            },
        });
    }

    if (!wasInvited) {
        optimisticData.push({
            onyxMethod: Onyx.METHOD.MERGE,
            key: ONYXKEYS.NVP_ONBOARDING,
            value: {hasCompletedGuidedSetupFlow: true},
        });
    }

    const successData: OnyxUpdate[] = [...tasksForSuccessData];

    // If we post tasks in the #admins room and introSelected?.choice does not exist, it means that a guide is assigned and all messages except tasks are handled by the backend
    if (!shouldPostTasksInAdminsRoom || !!introSelected?.choice) {
        successData.push({
            onyxMethod: Onyx.METHOD.MERGE,
            key: `${ONYXKEYS.COLLECTION.REPORT_ACTIONS}${targetChatReportID}`,
            value: {
                [textCommentAction.reportActionID]: {pendingAction: null},
            },
        });
    }

    let failureReport: Partial<Report> = {
        lastMessageText: '',
        lastVisibleActionCreated: '',
        hasOutstandingChildTask: false,
    };
    const report = allReports?.[`${ONYXKEYS.COLLECTION.REPORT}${targetChatReportID}`];
    const canUserPerformWriteAction = canUserPerformWriteActionReportUtils(report);
    const {lastMessageText = ''} = ReportActionsUtils.getLastVisibleMessage(targetChatReportID, canUserPerformWriteAction);
    if (lastMessageText) {
        const lastVisibleAction = ReportActionsUtils.getLastVisibleAction(targetChatReportID, canUserPerformWriteAction);
        const prevLastVisibleActionCreated = lastVisibleAction?.created;
        const lastActorAccountID = lastVisibleAction?.actorAccountID;
        failureReport = {
            lastMessageText,
            lastVisibleActionCreated: prevLastVisibleActionCreated,
            lastActorAccountID,
        };
    }

    const failureData: OnyxUpdate[] = [...tasksForFailureData];
    failureData.push(
        {
            onyxMethod: Onyx.METHOD.MERGE,
            key: `${ONYXKEYS.COLLECTION.REPORT}${targetChatReportID}`,
            value: failureReport,
        },

        {
            onyxMethod: Onyx.METHOD.MERGE,
            key: ONYXKEYS.NVP_INTRO_SELECTED,
            value: {
                choice: null,
                createWorkspace: null,
            },
        },
    );
    // If we post tasks in the #admins room and introSelected?.choice does not exist, it means that a guide is assigned and all messages except tasks are handled by the backend
    if (!shouldPostTasksInAdminsRoom || !!introSelected?.choice) {
        failureData.push({
            onyxMethod: Onyx.METHOD.MERGE,
            key: `${ONYXKEYS.COLLECTION.REPORT_ACTIONS}${targetChatReportID}`,
            value: {
                [textCommentAction.reportActionID]: {
                    errors: ErrorUtils.getMicroSecondOnyxErrorWithTranslationKey('report.genericAddCommentFailureMessage'),
                } as ReportAction,
            },
        });
    }

    if (!wasInvited) {
        failureData.push({
            onyxMethod: Onyx.METHOD.MERGE,
            key: ONYXKEYS.NVP_ONBOARDING,
            value: {hasCompletedGuidedSetupFlow: false},
        });
    }

    if (userReportedIntegration) {
        optimisticData.push({
            onyxMethod: Onyx.METHOD.MERGE,
            key: `${ONYXKEYS.COLLECTION.POLICY}${onboardingPolicyID}`,
            value: {
                areConnectionsEnabled: true,
                pendingFields: {
                    areConnectionsEnabled: CONST.RED_BRICK_ROAD_PENDING_ACTION.UPDATE,
                },
            },
        });
        successData.push({
            onyxMethod: Onyx.METHOD.MERGE,
            key: `${ONYXKEYS.COLLECTION.POLICY}${onboardingPolicyID}`,
            value: {
                pendingFields: {
                    areConnectionsEnabled: null,
                },
            },
        });
        failureData.push({
            onyxMethod: Onyx.METHOD.MERGE,
            key: `${ONYXKEYS.COLLECTION.POLICY}${onboardingPolicyID}`,
            value: {
                areConnectionsEnabled: getPolicy(onboardingPolicyID)?.areConnectionsEnabled,
                pendingFields: {
                    areConnectionsEnabled: null,
                },
            },
        });
    }

    // If we post tasks in the #admins room and introSelected?.choice does not exist, it means that a guide is assigned and all messages except tasks are handled by the backend
    const guidedSetupData: GuidedSetupData = [];

    if (!shouldPostTasksInAdminsRoom || !!introSelected?.choice) {
        guidedSetupData.push({type: 'message', ...textMessage});
    }

<<<<<<< HEAD
    if ((!shouldPostTasksInAdminsRoom || !!introSelected?.choice) && 'video' in data && data.video && videoCommentAction && videoMessage) {
        optimisticData.push({
            onyxMethod: Onyx.METHOD.MERGE,
            key: `${ONYXKEYS.COLLECTION.REPORT_ACTIONS}${targetChatReportID}`,
            value: {
                [videoCommentAction.reportActionID]: videoCommentAction as ReportAction,
            },
        });

        successData.push({
            onyxMethod: Onyx.METHOD.MERGE,
            key: `${ONYXKEYS.COLLECTION.REPORT_ACTIONS}${targetChatReportID}`,
            value: {
                [videoCommentAction.reportActionID]: {pendingAction: null},
            },
        });

        failureData.push({
            onyxMethod: Onyx.METHOD.MERGE,
            key: `${ONYXKEYS.COLLECTION.REPORT_ACTIONS}${targetChatReportID}`,
            value: {
                [videoCommentAction.reportActionID]: {
                    errors: ErrorUtils.getMicroSecondOnyxErrorWithTranslationKey('report.genericAddCommentFailureMessage'),
                } as ReportAction,
            },
        });

        guidedSetupData.push({type: 'video', ...data.video, ...videoMessage});
    }

=======
>>>>>>> fc7d233a
    type SelfDMParameters = {
        reportID?: string;
        createdReportActionID?: string;
    };

    let selfDMParameters: SelfDMParameters = {};
    if (engagementChoice === CONST.ONBOARDING_CHOICES.PERSONAL_SPEND) {
        const selfDMReportID = findSelfDMReportID();
        let selfDMReport = allReports?.[`${ONYXKEYS.COLLECTION.REPORT}${selfDMReportID}`];
        let createdAction: ReportAction;
        if (selfDMReport) {
            optimisticData.push({
                onyxMethod: Onyx.METHOD.MERGE,
                key: `${ONYXKEYS.COLLECTION.REPORT}${selfDMReportID}`,
                value: {
                    isPinned: true,
                },
            });

            failureData.push({
                onyxMethod: Onyx.METHOD.MERGE,
                key: `${ONYXKEYS.COLLECTION.REPORT}${selfDMReportID}`,
                value: {
                    isPinned: selfDMReport?.isPinned,
                },
            });
        } else {
            const currentTime = DateUtils.getDBTime();
            selfDMReport = buildOptimisticSelfDMReport(currentTime);
            createdAction = buildOptimisticCreatedReportAction(currentUserEmail ?? '', currentTime);
            selfDMParameters = {reportID: selfDMReport.reportID, createdReportActionID: createdAction.reportActionID};
            optimisticData.push(
                {
                    onyxMethod: Onyx.METHOD.SET,
                    key: `${ONYXKEYS.COLLECTION.REPORT}${selfDMReport.reportID}`,
                    value: {
                        ...selfDMReport,
                        pendingFields: {
                            createChat: CONST.RED_BRICK_ROAD_PENDING_ACTION.ADD,
                        },
                    },
                },
                {
                    onyxMethod: Onyx.METHOD.SET,
                    key: `${ONYXKEYS.COLLECTION.REPORT_ACTIONS}${selfDMReport.reportID}`,
                    value: {
                        [createdAction.reportActionID]: createdAction,
                    },
                },
            );

            successData.push(
                {
                    onyxMethod: Onyx.METHOD.MERGE,
                    key: `${ONYXKEYS.COLLECTION.REPORT}${selfDMReport.reportID}`,
                    value: {
                        pendingFields: {
                            createChat: null,
                        },
                    },
                },
                {
                    onyxMethod: Onyx.METHOD.MERGE,
                    key: `${ONYXKEYS.COLLECTION.REPORT_ACTIONS}${selfDMReport.reportID}`,
                    value: {
                        [createdAction.reportActionID]: {
                            pendingAction: null,
                        },
                    },
                },
            );
        }
    }

    guidedSetupData.push(...tasksForParameters);

    if (!introSelected?.choice) {
        optimisticData.push({
            onyxMethod: Onyx.METHOD.MERGE,
            key: `${ONYXKEYS.COLLECTION.REPORT_ACTIONS}${targetChatReportID}`,
            value: {
                [welcomeSignOffCommentAction.reportActionID]: welcomeSignOffCommentAction as ReportAction,
            },
        });

        successData.push({
            onyxMethod: Onyx.METHOD.MERGE,
            key: `${ONYXKEYS.COLLECTION.REPORT_ACTIONS}${targetChatReportID}`,
            value: {
                [welcomeSignOffCommentAction.reportActionID]: {pendingAction: null},
            },
        });

        failureData.push({
            onyxMethod: Onyx.METHOD.MERGE,
            key: `${ONYXKEYS.COLLECTION.REPORT_ACTIONS}${targetChatReportID}`,
            value: {
                [welcomeSignOffCommentAction.reportActionID]: {
                    errors: ErrorUtils.getMicroSecondOnyxErrorWithTranslationKey('report.genericAddCommentFailureMessage'),
                } as ReportAction,
            },
        });
        guidedSetupData.push({type: 'message', ...welcomeSignOffMessage});
    }

    return {optimisticData, successData, failureData, guidedSetupData, actorAccountID, selfDMParameters};
}

function completeOnboarding(
    engagementChoice: OnboardingPurpose,
    data: ValueOf<typeof CONST.ONBOARDING_MESSAGES>,
    firstName = '',
    lastName = '',
    adminsChatReportID?: string,
    onboardingPolicyID?: string,
    paymentSelected?: string,
    companySize?: OnboardingCompanySize,
    userReportedIntegration?: OnboardingAccounting,
    wasInvited?: boolean,
) {
    const onboardingData = prepareOnboardingOnyxData(engagementChoice, data, adminsChatReportID, onboardingPolicyID, userReportedIntegration, wasInvited);
    if (!onboardingData) {
        return;
    }

    const {optimisticData, successData, failureData, guidedSetupData, actorAccountID, selfDMParameters} = onboardingData;

    const parameters: CompleteGuidedSetupParams = {
        engagementChoice,
        firstName,
        lastName,
        actorAccountID,
        guidedSetupData: JSON.stringify(guidedSetupData),
        paymentSelected,
        companySize,
        userReportedIntegration,
        policyID: onboardingPolicyID,
        selfDMReportID: selfDMParameters.reportID,
        selfDMCreatedReportActionID: selfDMParameters.createdReportActionID,
    };

    API.write(WRITE_COMMANDS.COMPLETE_GUIDED_SETUP, parameters, {optimisticData, successData, failureData});
}

/** Loads necessary data for rendering the RoomMembersPage */
function openRoomMembersPage(reportID: string) {
    const parameters: OpenRoomMembersPageParams = {reportID};

    API.read(READ_COMMANDS.OPEN_ROOM_MEMBERS_PAGE, parameters);
}

/**
 * Checks if there are any errors in the private notes for a given report
 *
 * @returns Returns true if there are errors in any of the private notes on the report
 */
function hasErrorInPrivateNotes(report: OnyxEntry<Report>): boolean {
    const privateNotes = report?.privateNotes ?? {};
    return Object.values(privateNotes).some((privateNote) => !isEmpty(privateNote.errors));
}

/** Clears all errors associated with a given private note */
function clearPrivateNotesError(reportID: string, accountID: number) {
    Onyx.merge(`${ONYXKEYS.COLLECTION.REPORT}${reportID}`, {privateNotes: {[accountID]: {errors: null}}});
}

function getDraftPrivateNote(reportID: string): string {
    return draftNoteMap?.[reportID] ?? '';
}

/**
 * Saves the private notes left by the user as they are typing. By saving this data the user can switch between chats, close
 * tab, refresh etc without worrying about loosing what they typed out.
 */
function savePrivateNotesDraft(reportID: string, note: string) {
    Onyx.merge(`${ONYXKEYS.COLLECTION.PRIVATE_NOTES_DRAFT}${reportID}`, note);
}

function searchForReports(searchInput: string, policyID?: string) {
    // We do not try to make this request while offline because it sets a loading indicator optimistically
    if (isNetworkOffline) {
        Onyx.set(ONYXKEYS.IS_SEARCHING_FOR_REPORTS, false);
        return;
    }

    const successData: OnyxUpdate[] = [
        {
            onyxMethod: Onyx.METHOD.MERGE,
            key: ONYXKEYS.IS_SEARCHING_FOR_REPORTS,
            value: false,
        },
    ];

    const failureData: OnyxUpdate[] = [
        {
            onyxMethod: Onyx.METHOD.MERGE,
            key: ONYXKEYS.IS_SEARCHING_FOR_REPORTS,
            value: false,
        },
    ];

    const searchForRoomToMentionParams: SearchForRoomsToMentionParams = {query: searchInput, policyID};
    const searchForReportsParams: SearchForReportsParams = {searchInput, canCancel: true};

    // We want to cancel all pending SearchForReports API calls before making another one
    if (!policyID) {
        HttpUtils.cancelPendingRequests(READ_COMMANDS.SEARCH_FOR_REPORTS);
    }

    API.read(policyID ? READ_COMMANDS.SEARCH_FOR_ROOMS_TO_MENTION : READ_COMMANDS.SEARCH_FOR_REPORTS, policyID ? searchForRoomToMentionParams : searchForReportsParams, {
        successData,
        failureData,
    });
}

function searchInServer(searchInput: string, policyID?: string) {
    if (isNetworkOffline || !searchInput.trim().length) {
        Onyx.set(ONYXKEYS.IS_SEARCHING_FOR_REPORTS, false);
        return;
    }

    // Why not set this in optimistic data? It won't run until the API request happens and while the API request is debounced
    // we want to show the loading state right away. Otherwise, we will see a flashing UI where the client options are sorted and
    // tell the user there are no options, then we start searching, and tell them there are no options again.
    Onyx.set(ONYXKEYS.IS_SEARCHING_FOR_REPORTS, true);
    searchForReports(searchInput, policyID);
}

function updateLastVisitTime(reportID: string) {
    if (!isValidReportIDFromPath(reportID)) {
        return;
    }
    Onyx.merge(`${ONYXKEYS.COLLECTION.REPORT_METADATA}${reportID}`, {lastVisitTime: DateUtils.getDBTime()});
}

function updateLoadingInitialReportAction(reportID: string) {
    if (!isValidReportIDFromPath(reportID)) {
        return;
    }
    Onyx.merge(`${ONYXKEYS.COLLECTION.REPORT_METADATA}${reportID}`, {isLoadingInitialReportActions: false});
}

function clearNewRoomFormError() {
    Onyx.set(ONYXKEYS.FORMS.NEW_ROOM_FORM, {
        isLoading: false,
        errorFields: null,
        errors: null,
        [INPUT_IDS.ROOM_NAME]: '',
        [INPUT_IDS.REPORT_DESCRIPTION]: '',
        [INPUT_IDS.POLICY_ID]: '',
        [INPUT_IDS.WRITE_CAPABILITY]: '',
        [INPUT_IDS.VISIBILITY]: '',
    });
}

function resolveActionableMentionWhisper(
    reportID: string | undefined,
    reportAction: OnyxEntry<ReportAction>,
    resolution: ValueOf<typeof CONST.REPORT.ACTIONABLE_MENTION_WHISPER_RESOLUTION>,
) {
    const message = ReportActionsUtils.getReportActionMessage(reportAction);
    if (!message || !reportAction || !reportID) {
        return;
    }

    const updatedMessage: Message = {
        ...message,
        resolution,
    };

    const optimisticReportActions = {
        [reportAction.reportActionID]: {
            originalMessage: {
                resolution,
            },
        },
    };

    const report = allReports?.[`${ONYXKEYS.COLLECTION.REPORT}${reportID}`];
    const reportUpdateDataWithPreviousLastMessage = getReportLastMessage(reportID, optimisticReportActions as ReportActions);

    const reportUpdateDataWithCurrentLastMessage = {
        lastMessageText: report?.lastMessageText,
        lastVisibleActionCreated: report?.lastVisibleActionCreated,
        lastActorAccountID: report?.lastActorAccountID,
    };

    const optimisticData: OnyxUpdate[] = [
        {
            onyxMethod: Onyx.METHOD.MERGE,
            key: `${ONYXKEYS.COLLECTION.REPORT_ACTIONS}${reportID}`,
            value: {
                [reportAction.reportActionID]: {
                    message: [updatedMessage],
                    originalMessage: {
                        resolution,
                    },
                },
            },
        },
        {
            onyxMethod: Onyx.METHOD.MERGE,
            key: `${ONYXKEYS.COLLECTION.REPORT}${reportID}`,
            value: reportUpdateDataWithPreviousLastMessage,
        },
    ];

    const failureData: OnyxUpdate[] = [
        {
            onyxMethod: Onyx.METHOD.MERGE,
            key: `${ONYXKEYS.COLLECTION.REPORT_ACTIONS}${reportID}`,
            value: {
                [reportAction.reportActionID]: {
                    message: [message],
                    originalMessage: {
                        resolution: null,
                    },
                },
            },
        },
        {
            onyxMethod: Onyx.METHOD.MERGE,
            key: `${ONYXKEYS.COLLECTION.REPORT}${reportID}`,
            value: reportUpdateDataWithCurrentLastMessage, // revert back to the current report last message data in case of failure
        },
    ];

    const parameters: ResolveActionableMentionWhisperParams = {
        reportActionID: reportAction.reportActionID,
        resolution,
    };

    API.write(WRITE_COMMANDS.RESOLVE_ACTIONABLE_MENTION_WHISPER, parameters, {optimisticData, failureData});
}

function resolveActionableReportMentionWhisper(
    reportId: string | undefined,
    reportAction: OnyxEntry<ReportAction>,
    resolution: ValueOf<typeof CONST.REPORT.ACTIONABLE_REPORT_MENTION_WHISPER_RESOLUTION>,
) {
    if (!reportAction || !reportId) {
        return;
    }

    const optimisticReportActions = {
        [reportAction.reportActionID]: {
            originalMessage: {
                resolution,
            },
        },
    };

    const report = allReports?.[`${ONYXKEYS.COLLECTION.REPORT}${reportId}`];
    const reportUpdateDataWithPreviousLastMessage = getReportLastMessage(reportId, optimisticReportActions as ReportActions);

    const reportUpdateDataWithCurrentLastMessage = {
        lastMessageText: report?.lastMessageText,
        lastVisibleActionCreated: report?.lastVisibleActionCreated,
        lastActorAccountID: report?.lastActorAccountID,
    };

    const optimisticData: OnyxUpdate[] = [
        {
            onyxMethod: Onyx.METHOD.MERGE,
            key: `${ONYXKEYS.COLLECTION.REPORT_ACTIONS}${reportId}`,
            value: {
                [reportAction.reportActionID]: {
                    originalMessage: {
                        resolution,
                    },
                },
            } as ReportActions,
        },
        {
            onyxMethod: Onyx.METHOD.MERGE,
            key: `${ONYXKEYS.COLLECTION.REPORT}${reportId}`,
            value: reportUpdateDataWithPreviousLastMessage,
        },
    ];

    const failureData: OnyxUpdate[] = [
        {
            onyxMethod: Onyx.METHOD.MERGE,
            key: `${ONYXKEYS.COLLECTION.REPORT_ACTIONS}${reportId}`,
            value: {
                [reportAction.reportActionID]: {
                    originalMessage: {
                        resolution: null,
                    },
                },
            },
        },
        {
            onyxMethod: Onyx.METHOD.MERGE,
            key: `${ONYXKEYS.COLLECTION.REPORT}${reportId}`,
            value: reportUpdateDataWithCurrentLastMessage, // revert back to the current report last message data in case of failure
        },
    ];

    const parameters: ResolveActionableReportMentionWhisperParams = {
        reportActionID: reportAction.reportActionID,
        resolution,
    };

    API.write(WRITE_COMMANDS.RESOLVE_ACTIONABLE_REPORT_MENTION_WHISPER, parameters, {optimisticData, failureData});
}

function dismissTrackExpenseActionableWhisper(reportID: string | undefined, reportAction: OnyxEntry<ReportAction>): void {
    const isArrayMessage = Array.isArray(reportAction?.message);
    const message = ReportActionsUtils.getReportActionMessage(reportAction);
    if (!message || !reportAction || !reportID) {
        return;
    }

    const updatedMessage: Message = {
        ...message,
        resolution: CONST.REPORT.ACTIONABLE_TRACK_EXPENSE_WHISPER_RESOLUTION.NOTHING,
    };

    const optimisticData: OnyxUpdate[] = [
        {
            onyxMethod: Onyx.METHOD.MERGE,
            key: `${ONYXKEYS.COLLECTION.REPORT_ACTIONS}${reportID}`,
            value: {
                [reportAction.reportActionID]: {
                    message: isArrayMessage ? [updatedMessage] : updatedMessage,
                    originalMessage: {
                        resolution: CONST.REPORT.ACTIONABLE_TRACK_EXPENSE_WHISPER_RESOLUTION.NOTHING,
                    },
                },
            },
        },
    ];

    const failureData: OnyxUpdate[] = [
        {
            onyxMethod: Onyx.METHOD.MERGE,
            key: `${ONYXKEYS.COLLECTION.REPORT_ACTIONS}${reportID}`,
            value: {
                [reportAction.reportActionID]: {
                    message: [message],
                    originalMessage: {
                        resolution: null,
                    },
                },
            },
        },
    ];

    const params = {
        reportActionID: reportAction.reportActionID,
    };

    API.write(WRITE_COMMANDS.DISMISS_TRACK_EXPENSE_ACTIONABLE_WHISPER, params, {optimisticData, failureData});
}

function setGroupDraft(newGroupDraft: Partial<NewGroupChatDraft>) {
    Onyx.merge(ONYXKEYS.NEW_GROUP_CHAT_DRAFT, newGroupDraft);
}

function exportToIntegration(reportID: string, connectionName: ConnectionName) {
    const action = buildOptimisticExportIntegrationAction(connectionName);
    const optimisticReportActionID = action.reportActionID;

    const optimisticData: OnyxUpdate[] = [
        {
            onyxMethod: Onyx.METHOD.MERGE,
            key: `${ONYXKEYS.COLLECTION.REPORT_ACTIONS}${reportID}`,
            value: {
                [optimisticReportActionID]: action,
            },
        },
    ];

    const failureData: OnyxUpdate[] = [
        {
            onyxMethod: Onyx.METHOD.MERGE,
            key: `${ONYXKEYS.COLLECTION.REPORT_ACTIONS}${reportID}`,
            value: {
                [optimisticReportActionID]: {
                    errors: ErrorUtils.getMicroSecondOnyxErrorWithTranslationKey('common.genericErrorMessage'),
                },
            },
        },
    ];

    const params = {
        reportIDList: reportID,
        connectionName,
        type: 'MANUAL',
        optimisticReportActions: JSON.stringify({
            [reportID]: optimisticReportActionID,
        }),
    } satisfies ReportExportParams;

    API.write(WRITE_COMMANDS.REPORT_EXPORT, params, {optimisticData, failureData});
}

function markAsManuallyExported(reportID: string, connectionName: ConnectionName) {
    const action = buildOptimisticExportIntegrationAction(connectionName, true);
    const label = CONST.POLICY.CONNECTIONS.NAME_USER_FRIENDLY[connectionName];
    const optimisticReportActionID = action.reportActionID;

    const optimisticData: OnyxUpdate[] = [
        {
            onyxMethod: Onyx.METHOD.MERGE,
            key: `${ONYXKEYS.COLLECTION.REPORT_ACTIONS}${reportID}`,
            value: {
                [optimisticReportActionID]: action,
            },
        },
    ];

    const successData: OnyxUpdate[] = [
        {
            onyxMethod: Onyx.METHOD.MERGE,
            key: `${ONYXKEYS.COLLECTION.REPORT_ACTIONS}${reportID}`,
            value: {
                [optimisticReportActionID]: {
                    pendingAction: null,
                },
            },
        },
    ];

    const failureData: OnyxUpdate[] = [
        {
            onyxMethod: Onyx.METHOD.MERGE,
            key: `${ONYXKEYS.COLLECTION.REPORT_ACTIONS}${reportID}`,
            value: {
                [optimisticReportActionID]: {
                    errors: ErrorUtils.getMicroSecondOnyxErrorWithTranslationKey('common.genericErrorMessage'),
                },
            },
        },
    ];

    const params = {
        markedManually: true,
        data: JSON.stringify([
            {
                reportID,
                label,
                optimisticReportActionID,
            },
        ]),
    } satisfies MarkAsExportedParams;

    API.write(WRITE_COMMANDS.MARK_AS_EXPORTED, params, {optimisticData, successData, failureData});
}

function exportReportToCSV({reportID, transactionIDList}: ExportReportCSVParams, onDownloadFailed: () => void) {
    const finalParameters = enhanceParameters(WRITE_COMMANDS.EXPORT_REPORT_TO_CSV, {
        reportID,
        transactionIDList,
    });

    const formData = new FormData();
    Object.entries(finalParameters).forEach(([key, value]) => {
        if (Array.isArray(value)) {
            formData.append(key, value.join(','));
        } else {
            formData.append(key, String(value));
        }
    });

    fileDownload(ApiUtils.getCommandURL({command: WRITE_COMMANDS.EXPORT_REPORT_TO_CSV}), 'Expensify.csv', '', false, formData, CONST.NETWORK.METHOD.POST, onDownloadFailed);
}
function getConciergeReportID() {
    return conciergeChatReportID;
}

function setDeleteTransactionNavigateBackUrl(url: string) {
    Onyx.set(ONYXKEYS.NVP_DELETE_TRANSACTION_NAVIGATE_BACK_URL, url);
}

function clearDeleteTransactionNavigateBackUrl() {
    Onyx.merge(ONYXKEYS.NVP_DELETE_TRANSACTION_NAVIGATE_BACK_URL, null);
}

export type {Video};

export {
    addAttachment,
    addComment,
    addPolicyReport,
    broadcastUserIsLeavingRoom,
    broadcastUserIsTyping,
    clearAddRoomMemberError,
    clearAvatarErrors,
    clearGroupChat,
    clearIOUError,
    clearNewRoomFormError,
    clearPolicyRoomNameErrors,
    clearPrivateNotesError,
    clearReportFieldKeyErrors,
    completeOnboarding,
    deleteReport,
    deleteReportActionDraft,
    deleteReportComment,
    deleteReportField,
    dismissTrackExpenseActionableWhisper,
    editReportComment,
    expandURLPreview,
    exportReportToCSV,
    exportToIntegration,
    flagComment,
    getCurrentUserAccountID,
    getDraftPrivateNote,
    getMostRecentReportID,
    getNewerActions,
    getOlderActions,
    getReportPrivateNote,
    handleReportChanged,
    handleUserDeletedLinksInHtml,
    hasErrorInPrivateNotes,
    inviteToGroupChat,
    inviteToRoom,
    joinRoom,
    leaveGroupChat,
    leaveRoom,
    markAsManuallyExported,
    markCommentAsUnread,
    navigateToAndOpenChildReport,
    navigateToAndOpenReport,
    navigateToAndOpenReportWithAccountIDs,
    navigateToConciergeChat,
    navigateToConciergeChatAndDeleteReport,
    notifyNewAction,
    openLastOpenedPublicRoom,
    openReport,
    openReportFromDeepLink,
    openRoomMembersPage,
    readNewestAction,
    removeFromGroupChat,
    removeFromRoom,
    resolveActionableMentionWhisper,
    resolveActionableReportMentionWhisper,
    savePrivateNotesDraft,
    saveReportActionDraft,
    saveReportDraftComment,
    searchInServer,
    setGroupDraft,
    setIsComposerFullSize,
    setLastOpenedPublicRoom,
    shouldShowReportActionNotification,
    showReportActionNotification,
    startNewChat,
    subscribeToNewActionEvent,
    subscribeToReportLeavingEvents,
    subscribeToReportTypingEvents,
    toggleEmojiReaction,
    togglePinnedState,
    toggleSubscribeToChildReport,
    unsubscribeFromLeavingRoomReportChannel,
    unsubscribeFromReportChannel,
    updateDescription,
    updateGroupChatAvatar,
    updateGroupChatMemberRoles,
    updateGroupChatName,
    updateLastVisitTime,
    updateLoadingInitialReportAction,
    updateNotificationPreference,
    updatePolicyRoomName,
    updatePrivateNotes,
    updateReportField,
    updateReportName,
    updateRoomVisibility,
    updateWriteCapability,
    getConciergeReportID,
    setDeleteTransactionNavigateBackUrl,
    clearDeleteTransactionNavigateBackUrl,
    prepareOnboardingOnyxData,
};<|MERGE_RESOLUTION|>--- conflicted
+++ resolved
@@ -3677,21 +3677,7 @@
         reportComment: textComment.commentText,
     };
 
-<<<<<<< HEAD
-    let videoCommentAction: OptimisticAddCommentReportAction | null = null;
-    let videoMessage: AddCommentOrAttachementParams | null = null;
-    if ('video' in data && data.video) {
-        const videoComment = buildOptimisticAddCommentReportAction(CONST.ATTACHMENT_MESSAGE_TEXT, undefined, actorAccountID, 2);
-        videoCommentAction = videoComment.reportAction;
-        videoMessage = {
-            reportID: targetChatReportID,
-            reportActionID: videoCommentAction.reportActionID,
-            reportComment: videoComment.commentText,
-        };
-    }
     let createWorkspaceTaskReportID;
-=======
->>>>>>> fc7d233a
     const tasksData = data.tasks
         .filter((task) => {
             if (['setupCategories', 'setupTags'].includes(task.type) && userReportedIntegration) {
@@ -4082,39 +4068,6 @@
         guidedSetupData.push({type: 'message', ...textMessage});
     }
 
-<<<<<<< HEAD
-    if ((!shouldPostTasksInAdminsRoom || !!introSelected?.choice) && 'video' in data && data.video && videoCommentAction && videoMessage) {
-        optimisticData.push({
-            onyxMethod: Onyx.METHOD.MERGE,
-            key: `${ONYXKEYS.COLLECTION.REPORT_ACTIONS}${targetChatReportID}`,
-            value: {
-                [videoCommentAction.reportActionID]: videoCommentAction as ReportAction,
-            },
-        });
-
-        successData.push({
-            onyxMethod: Onyx.METHOD.MERGE,
-            key: `${ONYXKEYS.COLLECTION.REPORT_ACTIONS}${targetChatReportID}`,
-            value: {
-                [videoCommentAction.reportActionID]: {pendingAction: null},
-            },
-        });
-
-        failureData.push({
-            onyxMethod: Onyx.METHOD.MERGE,
-            key: `${ONYXKEYS.COLLECTION.REPORT_ACTIONS}${targetChatReportID}`,
-            value: {
-                [videoCommentAction.reportActionID]: {
-                    errors: ErrorUtils.getMicroSecondOnyxErrorWithTranslationKey('report.genericAddCommentFailureMessage'),
-                } as ReportAction,
-            },
-        });
-
-        guidedSetupData.push({type: 'video', ...data.video, ...videoMessage});
-    }
-
-=======
->>>>>>> fc7d233a
     type SelfDMParameters = {
         reportID?: string;
         createdReportActionID?: string;
