import {findFocusedRoute} from '@react-navigation/native';
import {format as timezoneFormat, toZonedTime} from 'date-fns-tz';
import {Str} from 'expensify-common';
import isEmpty from 'lodash/isEmpty';
import {DeviceEventEmitter, InteractionManager, Linking} from 'react-native';
import type {NullishDeep, OnyxCollection, OnyxEntry, OnyxUpdate} from 'react-native-onyx';
import Onyx from 'react-native-onyx';
import type {PartialDeep, ValueOf} from 'type-fest';
import type {Emoji} from '@assets/emojis/types';
import type {FileObject} from '@components/AttachmentModal';
import * as ActiveClientManager from '@libs/ActiveClientManager';
import * as API from '@libs/API';
import type {
    AddCommentOrAttachementParams,
    AddEmojiReactionParams,
    AddWorkspaceRoomParams,
    CompleteGuidedSetupParams,
    DeleteCommentParams,
    ExpandURLPreviewParams,
    FlagCommentParams,
    GetNewerActionsParams,
    GetOlderActionsParams,
    GetReportPrivateNoteParams,
    InviteToGroupChatParams,
    InviteToRoomParams,
    LeaveRoomParams,
    MarkAsExportedParams,
    MarkAsUnreadParams,
    OpenReportParams,
    OpenRoomMembersPageParams,
    ReadNewestActionParams,
    RemoveEmojiReactionParams,
    RemoveFromGroupChatParams,
    RemoveFromRoomParams,
    ReportExportParams,
    ResolveActionableMentionWhisperParams,
    ResolveActionableReportMentionWhisperParams,
    SearchForReportsParams,
    SearchForRoomsToMentionParams,
    TogglePinnedChatParams,
    UpdateCommentParams,
    UpdateGroupChatAvatarParams,
    UpdateGroupChatMemberRolesParams,
    UpdateGroupChatNameParams,
    UpdatePolicyRoomNameParams,
    UpdateReportNotificationPreferenceParams,
    UpdateReportPrivateNoteParams,
    UpdateReportWriteCapabilityParams,
    UpdateRoomDescriptionParams,
} from '@libs/API/parameters';
import type ExportReportCSVParams from '@libs/API/parameters/ExportReportCSVParams';
import type UpdateRoomVisibilityParams from '@libs/API/parameters/UpdateRoomVisibilityParams';
import {READ_COMMANDS, SIDE_EFFECT_REQUEST_COMMANDS, WRITE_COMMANDS} from '@libs/API/types';
import * as ApiUtils from '@libs/ApiUtils';
import * as CollectionUtils from '@libs/CollectionUtils';
import type {CustomRNImageManipulatorResult} from '@libs/cropOrRotateImage/types';
import DateUtils from '@libs/DateUtils';
import {prepareDraftComment} from '@libs/DraftCommentUtils';
import * as EmojiUtils from '@libs/EmojiUtils';
import * as Environment from '@libs/Environment/Environment';
import getEnvironment from '@libs/Environment/getEnvironment';
import type EnvironmentType from '@libs/Environment/getEnvironment/types';
import * as ErrorUtils from '@libs/ErrorUtils';
import fileDownload from '@libs/fileDownload';
import HttpUtils from '@libs/HttpUtils';
import isPublicScreenRoute from '@libs/isPublicScreenRoute';
import * as Localize from '@libs/Localize';
import Log from '@libs/Log';
import {registerPaginationConfig} from '@libs/Middleware/Pagination';
import Navigation, {navigationRef} from '@libs/Navigation/Navigation';
import {isOnboardingFlowName} from '@libs/NavigationUtils';
import enhanceParameters from '@libs/Network/enhanceParameters';
import type {NetworkStatus} from '@libs/NetworkConnection';
import LocalNotification from '@libs/Notification/LocalNotification';
import Parser from '@libs/Parser';
import Permissions from '@libs/Permissions';
import * as PersonalDetailsUtils from '@libs/PersonalDetailsUtils';
import * as PhoneNumber from '@libs/PhoneNumber';
import getPolicyEmployeeAccountIDs from '@libs/PolicyEmployeeListUtils';
import {extractPolicyIDFromPath, getPolicy} from '@libs/PolicyUtils';
import processReportIDDeeplink from '@libs/processReportIDDeeplink';
import * as Pusher from '@libs/Pusher/pusher';
import * as ReportActionsUtils from '@libs/ReportActionsUtils';
import * as ReportConnection from '@libs/ReportConnection';
import type {OptimisticAddCommentReportAction} from '@libs/ReportUtils';
import * as ReportUtils from '@libs/ReportUtils';
import {doesReportBelongToWorkspace} from '@libs/ReportUtils';
import shouldSkipDeepLinkNavigation from '@libs/shouldSkipDeepLinkNavigation';
import {getNavatticURL} from '@libs/TourUtils';
import Visibility from '@libs/Visibility';
import CONFIG from '@src/CONFIG';
import type {OnboardingAccounting, OnboardingCompanySize} from '@src/CONST';
import CONST from '@src/CONST';
import ONYXKEYS from '@src/ONYXKEYS';
import type {Route} from '@src/ROUTES';
import ROUTES from '@src/ROUTES';
import INPUT_IDS from '@src/types/form/NewRoomForm';
import type {
    IntroSelected,
    InvitedEmailsToAccountIDs,
    NewGroupChatDraft,
    Onboarding,
    OnboardingPurpose,
    PersonalDetailsList,
    PolicyReportField,
    QuickAction,
    RecentlyUsedReportFields,
    ReportAction,
    ReportActionReactions,
    ReportUserIsTyping,
} from '@src/types/onyx';
import type {Decision} from '@src/types/onyx/OriginalMessage';
import type {ConnectionName} from '@src/types/onyx/Policy';
import type Report from '@src/types/onyx/Report';
import type {NotificationPreference, Participants, Participant as ReportParticipant, RoomVisibility, WriteCapability} from '@src/types/onyx/Report';
import type {Message, ReportActions} from '@src/types/onyx/ReportAction';
import {isEmptyObject} from '@src/types/utils/EmptyObject';
import * as CachedPDFPaths from './CachedPDFPaths';
import * as Modal from './Modal';
import navigateFromNotification from './navigateFromNotification';
import {
    createUpdateCommentMatcher,
    resolveCommentDeletionConflicts,
    resolveDuplicationConflictAction,
    resolveEditCommentWithNewAddCommentRequest,
    resolveOpenReportDuplicationConflictAction,
} from './RequestConflictUtils';
import * as Session from './Session';
import * as Welcome from './Welcome';
import * as OnboardingFlow from './Welcome/OnboardingFlow';

type SubscriberCallback = (isFromCurrentUser: boolean, reportActionID: string | undefined) => void;

type ActionSubscriber = {
    reportID: string;
    callback: SubscriberCallback;
};

type Video = {
    url: string;
    thumbnailUrl: string;
    duration: number;
    width: number;
    height: number;
};

type TaskMessage = Required<Pick<AddCommentOrAttachementParams, 'reportID' | 'reportActionID' | 'reportComment'>>;

type TaskForParameters =
    | {
          type: 'task';
          task: string;
          taskReportID: string;
          parentReportID: string;
          parentReportActionID: string;
          assigneeChatReportID: string;
          createdTaskReportActionID: string;
          completedTaskReportActionID?: string;
          title: string;
          description: string;
      }
    | ({
          type: 'message';
      } & TaskMessage);

type GuidedSetupData = Array<
    | ({type: 'message'} & AddCommentOrAttachementParams)
    | TaskForParameters
    | ({
          type: 'video';
      } & Video &
          AddCommentOrAttachementParams)
>;

type ReportError = {
    type?: string;
};
const addNewMessageWithText = new Set<string>([WRITE_COMMANDS.ADD_COMMENT, WRITE_COMMANDS.ADD_TEXT_AND_ATTACHMENT]);
let conciergeChatReportID: string | undefined;
let currentUserAccountID = -1;
let currentUserEmail: string | undefined;
Onyx.connect({
    key: ONYXKEYS.SESSION,
    callback: (value) => {
        // When signed out, val is undefined
        if (!value?.accountID) {
            conciergeChatReportID = undefined;
            return;
        }
        currentUserEmail = value.email;
        currentUserAccountID = value.accountID;
    },
});

Onyx.connect({
    key: ONYXKEYS.CONCIERGE_REPORT_ID,
    callback: (value) => (conciergeChatReportID = value),
});

let preferredSkinTone: number = CONST.EMOJI_DEFAULT_SKIN_TONE;
Onyx.connect({
    key: ONYXKEYS.PREFERRED_EMOJI_SKIN_TONE,
    callback: (value) => {
        preferredSkinTone = EmojiUtils.getPreferredSkinToneIndex(value);
    },
});

// map of reportID to all reportActions for that report
const allReportActions: OnyxCollection<ReportActions> = {};

Onyx.connect({
    key: ONYXKEYS.COLLECTION.REPORT_ACTIONS,
    callback: (actions, key) => {
        if (!key || !actions) {
            return;
        }
        const reportID = CollectionUtils.extractCollectionItemID(key);
        allReportActions[reportID] = actions;
    },
});

let isNetworkOffline = false;
let networkStatus: NetworkStatus;
Onyx.connect({
    key: ONYXKEYS.NETWORK,
    callback: (value) => {
        isNetworkOffline = value?.isOffline ?? false;
        networkStatus = value?.networkStatus ?? CONST.NETWORK.NETWORK_STATUS.UNKNOWN;
    },
});

let allPersonalDetails: OnyxEntry<PersonalDetailsList> = {};
Onyx.connect({
    key: ONYXKEYS.PERSONAL_DETAILS_LIST,
    callback: (value) => {
        allPersonalDetails = value ?? {};
    },
});

const draftNoteMap: OnyxCollection<string> = {};
Onyx.connect({
    key: ONYXKEYS.COLLECTION.PRIVATE_NOTES_DRAFT,
    callback: (value, key) => {
        if (!key) {
            return;
        }

        const reportID = key.replace(ONYXKEYS.COLLECTION.PRIVATE_NOTES_DRAFT, '');
        draftNoteMap[reportID] = value;
    },
});

const typingWatchTimers: Record<string, NodeJS.Timeout> = {};

let reportIDDeeplinkedFromOldDot: string | undefined;
Linking.getInitialURL().then((url) => {
    reportIDDeeplinkedFromOldDot = processReportIDDeeplink(url ?? '');
});

let lastVisitedPath: string | undefined;
Onyx.connect({
    key: ONYXKEYS.LAST_VISITED_PATH,
    callback: (value) => {
        if (!value) {
            return;
        }
        lastVisitedPath = value;
    },
});

let allRecentlyUsedReportFields: OnyxEntry<RecentlyUsedReportFields> = {};
Onyx.connect({
    key: ONYXKEYS.RECENTLY_USED_REPORT_FIELDS,
    callback: (val) => (allRecentlyUsedReportFields = val),
});

let quickAction: OnyxEntry<QuickAction> = {};
Onyx.connect({
    key: ONYXKEYS.NVP_QUICK_ACTION_GLOBAL_CREATE,
    callback: (val) => (quickAction = val),
});

let onboarding: OnyxEntry<Onboarding>;
Onyx.connect({
    key: ONYXKEYS.NVP_ONBOARDING,
    callback: (val) => {
        if (Array.isArray(val)) {
            return;
        }
        onboarding = val;
    },
});

let introSelected: OnyxEntry<IntroSelected> = {};
Onyx.connect({
    key: ONYXKEYS.NVP_INTRO_SELECTED,
    callback: (val) => (introSelected = val),
});

let allReportDraftComments: Record<string, string | undefined> = {};
Onyx.connect({
    key: ONYXKEYS.COLLECTION.REPORT_DRAFT_COMMENT,
    waitForCollectionCallback: true,
    callback: (value) => (allReportDraftComments = value),
});

let environmentURL: string;
Environment.getEnvironmentURL().then((url: string) => (environmentURL = url));

let environment: EnvironmentType;
getEnvironment().then((env) => {
    environment = env;
});

registerPaginationConfig({
    initialCommand: WRITE_COMMANDS.OPEN_REPORT,
    previousCommand: READ_COMMANDS.GET_OLDER_ACTIONS,
    nextCommand: READ_COMMANDS.GET_NEWER_ACTIONS,
    resourceCollectionKey: ONYXKEYS.COLLECTION.REPORT_ACTIONS,
    pageCollectionKey: ONYXKEYS.COLLECTION.REPORT_ACTIONS_PAGES,
    sortItems: (reportActions, reportID) => {
        const report = ReportUtils.getReport(reportID);
        const canUserPerformWriteAction = ReportUtils.canUserPerformWriteAction(report);
        return ReportActionsUtils.getSortedReportActionsForDisplay(reportActions, canUserPerformWriteAction, true);
    },
    getItemID: (reportAction) => reportAction.reportActionID,
});

function clearGroupChat() {
    Onyx.set(ONYXKEYS.NEW_GROUP_CHAT_DRAFT, null);
}

function startNewChat() {
    clearGroupChat();
    Navigation.navigate(ROUTES.NEW);
}

/** Get the private pusher channel name for a Report. */
function getReportChannelName(reportID: string): string {
    return `${CONST.PUSHER.PRIVATE_REPORT_CHANNEL_PREFIX}${reportID}${CONFIG.PUSHER.SUFFIX}`;
}

/**
 * There are 2 possibilities that we can receive via pusher for a user's typing/leaving status:
 * 1. The "new" way from New Expensify is passed as {[login]: Boolean} (e.g. {yuwen@expensify.com: true}), where the value
 * is whether the user with that login is typing/leaving on the report or not.
 * 2. The "old" way from e.com which is passed as {userLogin: login} (e.g. {userLogin: bstites@expensify.com})
 *
 * This method makes sure that no matter which we get, we return the "new" format
 */
function getNormalizedStatus(typingStatus: Pusher.UserIsTypingEvent | Pusher.UserIsLeavingRoomEvent): ReportUserIsTyping {
    let normalizedStatus: ReportUserIsTyping;

    if (typingStatus.userLogin) {
        normalizedStatus = {[typingStatus.userLogin]: true};
    } else {
        normalizedStatus = typingStatus;
    }

    return normalizedStatus;
}

/** Initialize our pusher subscriptions to listen for someone typing in a report. */
function subscribeToReportTypingEvents(reportID: string) {
    if (!reportID) {
        return;
    }

    // Make sure we have a clean Typing indicator before subscribing to typing events
    Onyx.set(`${ONYXKEYS.COLLECTION.REPORT_USER_IS_TYPING}${reportID}`, {});

    const pusherChannelName = getReportChannelName(reportID);
    Pusher.subscribe(pusherChannelName, Pusher.TYPE.USER_IS_TYPING, (typingStatus) => {
        // If the pusher message comes from OldDot, we expect the typing status to be keyed by user
        // login OR by 'Concierge'. If the pusher message comes from NewDot, it is keyed by accountID
        // since personal details are keyed by accountID.
        const normalizedTypingStatus = getNormalizedStatus(typingStatus);
        const accountIDOrLogin = Object.keys(normalizedTypingStatus).at(0);

        if (!accountIDOrLogin) {
            return;
        }

        // Don't show the typing indicator if the user is typing on another platform
        if (Number(accountIDOrLogin) === currentUserAccountID) {
            return;
        }

        // Use a combo of the reportID and the accountID or login as a key for holding our timers.
        const reportUserIdentifier = `${reportID}-${accountIDOrLogin}`;
        clearTimeout(typingWatchTimers[reportUserIdentifier]);
        Onyx.merge(`${ONYXKEYS.COLLECTION.REPORT_USER_IS_TYPING}${reportID}`, normalizedTypingStatus);

        // Wait for 1.5s of no additional typing events before setting the status back to false.
        typingWatchTimers[reportUserIdentifier] = setTimeout(() => {
            const typingStoppedStatus: ReportUserIsTyping = {};
            typingStoppedStatus[accountIDOrLogin] = false;
            Onyx.merge(`${ONYXKEYS.COLLECTION.REPORT_USER_IS_TYPING}${reportID}`, typingStoppedStatus);
            delete typingWatchTimers[reportUserIdentifier];
        }, 1500);
    }).catch((error: ReportError) => {
        Log.hmmm('[Report] Failed to initially subscribe to Pusher channel', {errorType: error.type, pusherChannelName});
    });
}

/** Initialize our pusher subscriptions to listen for someone leaving a room. */
function subscribeToReportLeavingEvents(reportID: string) {
    if (!reportID) {
        return;
    }

    // Make sure we have a clean Leaving indicator before subscribing to leaving events
    Onyx.set(`${ONYXKEYS.COLLECTION.REPORT_USER_IS_LEAVING_ROOM}${reportID}`, false);

    const pusherChannelName = getReportChannelName(reportID);
    Pusher.subscribe(pusherChannelName, Pusher.TYPE.USER_IS_LEAVING_ROOM, (leavingStatus: Pusher.UserIsLeavingRoomEvent) => {
        // If the pusher message comes from OldDot, we expect the leaving status to be keyed by user
        // login OR by 'Concierge'. If the pusher message comes from NewDot, it is keyed by accountID
        // since personal details are keyed by accountID.
        const normalizedLeavingStatus = getNormalizedStatus(leavingStatus);
        const accountIDOrLogin = Object.keys(normalizedLeavingStatus).at(0);

        if (!accountIDOrLogin) {
            return;
        }

        if (Number(accountIDOrLogin) !== currentUserAccountID) {
            return;
        }

        Onyx.merge(`${ONYXKEYS.COLLECTION.REPORT_USER_IS_LEAVING_ROOM}${reportID}`, true);
    }).catch((error: ReportError) => {
        Log.hmmm('[Report] Failed to initially subscribe to Pusher channel', {errorType: error.type, pusherChannelName});
    });
}

/**
 * Remove our pusher subscriptions to listen for someone typing in a report.
 */
function unsubscribeFromReportChannel(reportID: string) {
    if (!reportID) {
        return;
    }

    const pusherChannelName = getReportChannelName(reportID);
    Onyx.set(`${ONYXKEYS.COLLECTION.REPORT_USER_IS_TYPING}${reportID}`, {});
    Pusher.unsubscribe(pusherChannelName, Pusher.TYPE.USER_IS_TYPING);
}

/**
 * Remove our pusher subscriptions to listen for someone leaving a report.
 */
function unsubscribeFromLeavingRoomReportChannel(reportID: string) {
    if (!reportID) {
        return;
    }

    const pusherChannelName = getReportChannelName(reportID);
    Onyx.set(`${ONYXKEYS.COLLECTION.REPORT_USER_IS_LEAVING_ROOM}${reportID}`, false);
    Pusher.unsubscribe(pusherChannelName, Pusher.TYPE.USER_IS_LEAVING_ROOM);
}

// New action subscriber array for report pages
let newActionSubscribers: ActionSubscriber[] = [];

/**
 * Enables the Report actions file to let the ReportActionsView know that a new comment has arrived in realtime for the current report
 * Add subscriber for report id
 * @returns Remove subscriber for report id
 */
function subscribeToNewActionEvent(reportID: string, callback: SubscriberCallback): () => void {
    newActionSubscribers.push({callback, reportID});
    return () => {
        newActionSubscribers = newActionSubscribers.filter((subscriber) => subscriber.reportID !== reportID);
    };
}

/** Notify the ReportActionsView that a new comment has arrived */
function notifyNewAction(reportID: string, accountID?: number, reportActionID?: string) {
    const actionSubscriber = newActionSubscribers.find((subscriber) => subscriber.reportID === reportID);
    if (!actionSubscriber) {
        return;
    }
    const isFromCurrentUser = accountID === currentUserAccountID;
    actionSubscriber.callback(isFromCurrentUser, reportActionID);
}

/**
 * Add up to two report actions to a report. This method can be called for the following situations:
 *
 * - Adding one comment
 * - Adding one attachment
 * - Add both a comment and attachment simultaneously
 */
function addActions(reportID: string, text = '', file?: FileObject) {
    let reportCommentText = '';
    let reportCommentAction: OptimisticAddCommentReportAction | undefined;
    let attachmentAction: OptimisticAddCommentReportAction | undefined;
    let commandName: typeof WRITE_COMMANDS.ADD_COMMENT | typeof WRITE_COMMANDS.ADD_ATTACHMENT | typeof WRITE_COMMANDS.ADD_TEXT_AND_ATTACHMENT = WRITE_COMMANDS.ADD_COMMENT;

    if (text && !file) {
        const reportComment = ReportUtils.buildOptimisticAddCommentReportAction(text, undefined, undefined, undefined, undefined, reportID);
        reportCommentAction = reportComment.reportAction;
        reportCommentText = reportComment.commentText;
    }

    if (file) {
        // When we are adding an attachment we will call AddAttachment.
        // It supports sending an attachment with an optional comment and AddComment supports adding a single text comment only.
        commandName = WRITE_COMMANDS.ADD_ATTACHMENT;
        const attachment = ReportUtils.buildOptimisticAddCommentReportAction(text, file, undefined, undefined, undefined, reportID);
        attachmentAction = attachment.reportAction;
    }

    if (text && file) {
        // When there is both text and a file, the text for the report comment needs to be parsed)
        reportCommentText = ReportUtils.getParsedComment(text ?? '', {reportID});

        // And the API command needs to go to the new API which supports combining both text and attachments in a single report action
        commandName = WRITE_COMMANDS.ADD_TEXT_AND_ATTACHMENT;
    }

    // Always prefer the file as the last action over text
    const lastAction = attachmentAction ?? reportCommentAction;
    const currentTime = DateUtils.getDBTimeWithSkew();
    const lastComment = ReportActionsUtils.getReportActionMessage(lastAction);
    const lastCommentText = ReportUtils.formatReportLastMessageText(lastComment?.text ?? '');

    const optimisticReport: Partial<Report> = {
        lastVisibleActionCreated: lastAction?.created,
        lastMessageTranslationKey: lastComment?.translationKey ?? '',
        lastMessageText: lastCommentText,
        lastMessageHtml: lastCommentText,
        lastActorAccountID: currentUserAccountID,
        lastReadTime: currentTime,
    };

    const report = ReportConnection.getAllReports()?.[`${ONYXKEYS.COLLECTION.REPORT}${reportID}`];
    const shouldUpdateNotificationPrefernece = !isEmptyObject(report) && ReportUtils.getReportNotificationPreference(report) === CONST.REPORT.NOTIFICATION_PREFERENCE.HIDDEN;

    if (shouldUpdateNotificationPrefernece) {
        optimisticReport.participants = {
            [currentUserAccountID]: {notificationPreference: ReportUtils.getDefaultNotificationPreferenceForReport(report)},
        };
    }

    // Optimistically add the new actions to the store before waiting to save them to the server
    const optimisticReportActions: OnyxCollection<OptimisticAddCommentReportAction> = {};

    // Only add the reportCommentAction when there is no file attachment. If there is both a file attachment and text, that will all be contained in the attachmentAction.
    if (text && reportCommentAction?.reportActionID && !file) {
        optimisticReportActions[reportCommentAction.reportActionID] = reportCommentAction;
    }
    if (file && attachmentAction?.reportActionID) {
        optimisticReportActions[attachmentAction.reportActionID] = attachmentAction;
    }

    const parameters: AddCommentOrAttachementParams = {
        reportID,
        reportActionID: file ? attachmentAction?.reportActionID : reportCommentAction?.reportActionID,
        commentReportActionID: file && reportCommentAction ? reportCommentAction.reportActionID : null,
        reportComment: reportCommentText,
        file,
        clientCreatedTime: file ? attachmentAction?.created : reportCommentAction?.created,
        idempotencyKey: Str.guid(),
    };

    if (reportIDDeeplinkedFromOldDot === reportID && ReportUtils.isConciergeChatReport(report)) {
        parameters.isOldDotConciergeChat = true;
    }

    const optimisticData: OnyxUpdate[] = [
        {
            onyxMethod: Onyx.METHOD.MERGE,
            key: `${ONYXKEYS.COLLECTION.REPORT}${reportID}`,
            value: optimisticReport,
        },
        {
            onyxMethod: Onyx.METHOD.MERGE,
            key: `${ONYXKEYS.COLLECTION.REPORT_ACTIONS}${reportID}`,
            value: optimisticReportActions as ReportActions,
        },
    ];

    const successReportActions: OnyxCollection<NullishDeep<ReportAction>> = {};

    Object.entries(optimisticReportActions).forEach(([actionKey]) => {
        successReportActions[actionKey] = {pendingAction: null, isOptimisticAction: null};
    });

    const successData: OnyxUpdate[] = [
        {
            onyxMethod: Onyx.METHOD.MERGE,
            key: `${ONYXKEYS.COLLECTION.REPORT_ACTIONS}${reportID}`,
            value: successReportActions,
        },
    ];

    let failureReport: Partial<Report> = {
        lastMessageTranslationKey: '',
        lastMessageText: '',
        lastVisibleActionCreated: '',
    };
    const {lastMessageText = '', lastMessageTranslationKey = ''} = ReportActionsUtils.getLastVisibleMessage(reportID);
    if (lastMessageText || lastMessageTranslationKey) {
        const lastVisibleAction = ReportActionsUtils.getLastVisibleAction(reportID);
        const lastVisibleActionCreated = lastVisibleAction?.created;
        const lastActorAccountID = lastVisibleAction?.actorAccountID;
        failureReport = {
            lastMessageTranslationKey,
            lastMessageText,
            lastVisibleActionCreated,
            lastActorAccountID,
        };
    }

    const failureReportActions: Record<string, OptimisticAddCommentReportAction> = {};

    Object.entries(optimisticReportActions).forEach(([actionKey, action]) => {
        failureReportActions[actionKey] = {
            // eslint-disable-next-line @typescript-eslint/non-nullable-type-assertion-style
            ...(action as OptimisticAddCommentReportAction),
            errors: ErrorUtils.getMicroSecondOnyxErrorWithTranslationKey('report.genericAddCommentFailureMessage'),
        };
    });

    const failureData: OnyxUpdate[] = [
        {
            onyxMethod: Onyx.METHOD.MERGE,
            key: `${ONYXKEYS.COLLECTION.REPORT}${reportID}`,
            value: failureReport,
        },
        {
            onyxMethod: Onyx.METHOD.MERGE,
            key: `${ONYXKEYS.COLLECTION.REPORT_ACTIONS}${reportID}`,
            value: failureReportActions as ReportActions,
        },
    ];

    // Update optimistic data for parent report action if the report is a child report
    const optimisticParentReportData = ReportUtils.getOptimisticDataForParentReportAction(reportID, currentTime, CONST.RED_BRICK_ROAD_PENDING_ACTION.ADD);
    optimisticParentReportData.forEach((parentReportData) => {
        if (isEmptyObject(parentReportData)) {
            return;
        }
        optimisticData.push(parentReportData);
    });

    // Update the timezone if it's been 5 minutes from the last time the user added a comment
    if (DateUtils.canUpdateTimezone() && currentUserAccountID) {
        const timezone = DateUtils.getCurrentTimezone();
        parameters.timezone = JSON.stringify(timezone);
        optimisticData.push({
            onyxMethod: Onyx.METHOD.MERGE,
            key: ONYXKEYS.PERSONAL_DETAILS_LIST,
            value: {[currentUserAccountID]: {timezone}},
        });
        DateUtils.setTimezoneUpdated();
    }

    API.write(commandName, parameters, {
        optimisticData,
        successData,
        failureData,
    });
    notifyNewAction(reportID, lastAction?.actorAccountID, lastAction?.reportActionID);
}

/** Add an attachment and optional comment. */
function addAttachment(reportID: string, file: FileObject, text = '') {
    addActions(reportID, text, file);
}

/** Add a single comment to a report */
function addComment(reportID: string, text: string) {
    addActions(reportID, text);
}

function reportActionsExist(reportID: string): boolean {
    return allReportActions?.[reportID] !== undefined;
}

function updateGroupChatName(reportID: string, reportName: string) {
    const optimisticData: OnyxUpdate[] = [
        {
            onyxMethod: Onyx.METHOD.MERGE,
            key: `${ONYXKEYS.COLLECTION.REPORT}${reportID}`,
            value: {
                reportName,
                pendingFields: {
                    reportName: CONST.RED_BRICK_ROAD_PENDING_ACTION.UPDATE,
                },
                errorFields: {
                    reportName: null,
                },
            },
        },
    ];

    const successData: OnyxUpdate[] = [
        {
            onyxMethod: Onyx.METHOD.MERGE,
            key: `${ONYXKEYS.COLLECTION.REPORT}${reportID}`,
            value: {
                pendingFields: {
                    reportName: null,
                },
            },
        },
    ];
    const failureData: OnyxUpdate[] = [
        {
            onyxMethod: Onyx.METHOD.MERGE,
            key: `${ONYXKEYS.COLLECTION.REPORT}${reportID}`,
            value: {
                reportName: ReportConnection.getAllReports()?.[`${ONYXKEYS.COLLECTION.REPORT}${reportID}`]?.reportName ?? null,
                pendingFields: {
                    reportName: null,
                },
            },
        },
    ];
    const parameters: UpdateGroupChatNameParams = {reportName, reportID};
    API.write(WRITE_COMMANDS.UPDATE_GROUP_CHAT_NAME, parameters, {optimisticData, successData, failureData});
}

function updateGroupChatAvatar(reportID: string, file?: File | CustomRNImageManipulatorResult) {
    // If we have no file that means we are removing the avatar.
    const optimisticData: OnyxUpdate[] = [
        {
            onyxMethod: Onyx.METHOD.MERGE,
            key: `${ONYXKEYS.COLLECTION.REPORT}${reportID}`,
            value: {
                avatarUrl: file ? file?.uri ?? '' : null,
                pendingFields: {
                    avatar: CONST.RED_BRICK_ROAD_PENDING_ACTION.UPDATE,
                },
                errorFields: {
                    avatar: null,
                },
            },
        },
    ];

    const fetchedReport = ReportConnection.getAllReports()?.[`${ONYXKEYS.COLLECTION.REPORT}${reportID}`];
    const failureData: OnyxUpdate[] = [
        {
            onyxMethod: Onyx.METHOD.MERGE,
            key: `${ONYXKEYS.COLLECTION.REPORT}${reportID}`,
            value: {
                avatarUrl: fetchedReport?.avatarUrl ?? null,
                pendingFields: {
                    avatar: null,
                },
            },
        },
    ];

    const successData: OnyxUpdate[] = [
        {
            onyxMethod: Onyx.METHOD.MERGE,
            key: `${ONYXKEYS.COLLECTION.REPORT}${reportID}`,
            value: {
                pendingFields: {
                    avatar: null,
                },
            },
        },
    ];
    const parameters: UpdateGroupChatAvatarParams = {file, reportID};
    API.write(WRITE_COMMANDS.UPDATE_GROUP_CHAT_AVATAR, parameters, {optimisticData, failureData, successData});
}

/**
 * Clear error and pending fields for the report avatar
 */
function clearAvatarErrors(reportID: string) {
    Onyx.merge(`${ONYXKEYS.COLLECTION.REPORT}${reportID}`, {
        errorFields: {
            avatar: null,
        },
    });
}

/**
 * Gets the latest page of report actions and updates the last read message
 * If a chat with the passed reportID is not found, we will create a chat based on the passed participantList
 *
 * @param reportID The ID of the report to open
 * @param reportActionID The ID used to fetch a specific range of report actions related to the current reportActionID when opening a chat.
 * @param participantLoginList The list of users that are included in a new chat, not including the user creating it
 * @param newReportObject The optimistic report object created when making a new chat, saved as optimistic data
 * @param parentReportActionID The parent report action that a thread was created from (only passed for new threads)
 * @param isFromDeepLink Whether or not this report is being opened from a deep link
 * @param participantAccountIDList The list of accountIDs that are included in a new chat, not including the user creating it
 */
function openReport(
    reportID: string,
    reportActionID?: string,
    participantLoginList: string[] = [],
    newReportObject?: ReportUtils.OptimisticChatReport,
    parentReportActionID = '-1',
    isFromDeepLink = false,
    participantAccountIDList: number[] = [],
    avatar?: File | CustomRNImageManipulatorResult,
) {
    if (!reportID) {
        return;
    }

    const optimisticReport = reportActionsExist(reportID)
        ? {}
        : {
              reportName: ReportConnection.getAllReports()?.[`${ONYXKEYS.COLLECTION.REPORT}${reportID}`]?.reportName ?? CONST.REPORT.DEFAULT_REPORT_NAME,
          };

    const optimisticData: OnyxUpdate[] = [
        {
            onyxMethod: Onyx.METHOD.MERGE,
            key: `${ONYXKEYS.COLLECTION.REPORT}${reportID}`,
            value: optimisticReport,
        },
        {
            onyxMethod: Onyx.METHOD.MERGE,
            key: `${ONYXKEYS.COLLECTION.REPORT_METADATA}${reportID}`,
            value: {
                isLoadingInitialReportActions: true,
                isLoadingOlderReportActions: false,
                hasLoadingOlderReportActionsError: false,
                isLoadingNewerReportActions: false,
                hasLoadingNewerReportActionsError: false,
                lastVisitTime: DateUtils.getDBTime(),
            },
        },
    ];

    const successData: OnyxUpdate[] = [
        {
            onyxMethod: Onyx.METHOD.MERGE,
            key: `${ONYXKEYS.COLLECTION.REPORT}${reportID}`,
            value: {
                errorFields: {
                    notFound: null,
                },
            },
        },
        {
            onyxMethod: Onyx.METHOD.MERGE,
            key: `${ONYXKEYS.COLLECTION.REPORT_METADATA}${reportID}`,
            value: {
                isLoadingInitialReportActions: false,
            },
        },
    ];

    const failureData: OnyxUpdate[] = [
        {
            onyxMethod: Onyx.METHOD.MERGE,
            key: `${ONYXKEYS.COLLECTION.REPORT_METADATA}${reportID}`,
            value: {
                isLoadingInitialReportActions: false,
            },
        },
    ];

    const parameters: OpenReportParams = {
        reportID,
        reportActionID,
        emailList: participantLoginList ? participantLoginList.join(',') : '',
        accountIDList: participantAccountIDList ? participantAccountIDList.join(',') : '',
        parentReportActionID,
    };

    const isInviteOnboardingComplete = introSelected?.isInviteOnboardingComplete ?? false;
    const isOnboardingCompleted = onboarding?.hasCompletedGuidedSetupFlow ?? false;

    // Prepare guided setup data only when nvp_introSelected is set and onboarding is not completed
    // OldDot users will never have nvp_introSelected set, so they will not see guided setup messages
    if (introSelected && !isOnboardingCompleted && !isInviteOnboardingComplete) {
        const {choice, inviteType} = introSelected;
        const isInviteIOUorInvoice = inviteType === CONST.ONBOARDING_INVITE_TYPES.IOU || inviteType === CONST.ONBOARDING_INVITE_TYPES.INVOICE;
        const isInviteChoiceCorrect = choice === CONST.ONBOARDING_CHOICES.ADMIN || choice === CONST.ONBOARDING_CHOICES.SUBMIT || choice === CONST.ONBOARDING_CHOICES.CHAT_SPLIT;

        if (isInviteChoiceCorrect && !isInviteIOUorInvoice) {
            const onboardingMessage = CONST.ONBOARDING_MESSAGES[choice];
            if (choice === CONST.ONBOARDING_CHOICES.CHAT_SPLIT) {
                const updatedTasks = onboardingMessage.tasks.map((task) => (task.type === 'startChat' ? {...task, autoCompleted: true} : task));
                onboardingMessage.tasks = updatedTasks;
            }

            const onboardingData = prepareOnboardingOptimisticData(choice, onboardingMessage);

            optimisticData.push(...onboardingData.optimisticData, {
                onyxMethod: Onyx.METHOD.MERGE,
                key: ONYXKEYS.NVP_INTRO_SELECTED,
                value: {
                    isInviteOnboardingComplete: true,
                },
            });

            successData.push(...onboardingData.successData);

            failureData.push(...onboardingData.failureData);

            parameters.guidedSetupData = JSON.stringify(onboardingData.guidedSetupData);
        }
    }

    const isGroupChat = ReportUtils.isGroupChat(newReportObject);
    if (isGroupChat) {
        parameters.chatType = CONST.REPORT.CHAT_TYPE.GROUP;
        parameters.groupChatAdminLogins = currentUserEmail;
        parameters.optimisticAccountIDList = Object.keys(newReportObject?.participants ?? {}).join(',');
        parameters.reportName = newReportObject?.reportName ?? '';

        // If we have an avatar then include it with the parameters
        if (avatar) {
            parameters.file = avatar;
        }

        clearGroupChat();
    }

    if (isFromDeepLink) {
        parameters.shouldRetry = false;
    }

    // If we are creating a new report, we need to add the optimistic report data and a report action
    const isCreatingNewReport = !isEmptyObject(newReportObject);
    if (isCreatingNewReport) {
        // Change the method to set for new reports because it doesn't exist yet, is faster,
        // and we need the data to be available when we navigate to the chat page
        const optimisticDataItem = optimisticData.at(0);
        if (optimisticDataItem) {
            optimisticDataItem.onyxMethod = Onyx.METHOD.SET;
            optimisticDataItem.value = {
                ...optimisticReport,
                reportName: CONST.REPORT.DEFAULT_REPORT_NAME,
                ...newReportObject,
                pendingFields: {
                    createChat: CONST.RED_BRICK_ROAD_PENDING_ACTION.ADD,
                    ...(isGroupChat && {reportName: CONST.RED_BRICK_ROAD_PENDING_ACTION.ADD}),
                },
            };
        }

        let emailCreatingAction: string = CONST.REPORT.OWNER_EMAIL_FAKE;
        if (newReportObject.ownerAccountID && newReportObject.ownerAccountID !== CONST.REPORT.OWNER_ACCOUNT_ID_FAKE) {
            emailCreatingAction = allPersonalDetails?.[newReportObject.ownerAccountID]?.login ?? '';
        }
        const optimisticCreatedAction = ReportUtils.buildOptimisticCreatedReportAction(emailCreatingAction);
        optimisticData.push(
            {
                onyxMethod: Onyx.METHOD.SET,
                key: `${ONYXKEYS.COLLECTION.REPORT_ACTIONS}${reportID}`,
                value: {[optimisticCreatedAction.reportActionID]: optimisticCreatedAction},
            },
            {
                onyxMethod: Onyx.METHOD.MERGE,
                key: `${ONYXKEYS.COLLECTION.REPORT_METADATA}${reportID}`,
                value: {
                    isOptimisticReport: true,
                },
            },
        );
        successData.push(
            {
                onyxMethod: Onyx.METHOD.MERGE,
                key: `${ONYXKEYS.COLLECTION.REPORT_ACTIONS}${reportID}`,
                value: {[optimisticCreatedAction.reportActionID]: {pendingAction: null}},
            },
            {
                onyxMethod: Onyx.METHOD.MERGE,
                key: `${ONYXKEYS.COLLECTION.REPORT_METADATA}${reportID}`,
                value: {
                    isOptimisticReport: false,
                },
            },
        );

        // Add optimistic personal details for new participants
        const optimisticPersonalDetails: OnyxEntry<PersonalDetailsList> = {};
        const settledPersonalDetails: OnyxEntry<PersonalDetailsList> = {};
        const redundantParticipants: Record<number, null> = {};
        const participantAccountIDs = PersonalDetailsUtils.getAccountIDsByLogins(participantLoginList);
        participantLoginList.forEach((login, index) => {
            const accountID = participantAccountIDs.at(index) ?? -1;
            const isOptimisticAccount = !allPersonalDetails?.[accountID];

            if (!isOptimisticAccount) {
                return;
            }

            optimisticPersonalDetails[accountID] = {
                login,
                accountID,
                displayName: login,
                isOptimisticPersonalDetail: true,
            };
            settledPersonalDetails[accountID] = null;

            // BE will send different participants. We clear the optimistic ones to avoid duplicated entries
            redundantParticipants[accountID] = null;
        });

        successData.push(
            {
                onyxMethod: Onyx.METHOD.MERGE,
                key: `${ONYXKEYS.COLLECTION.REPORT}${reportID}`,
                value: {
                    participants: redundantParticipants,
                    pendingFields: {
                        createChat: null,
                        reportName: null,
                    },
                    errorFields: {
                        createChat: null,
                    },
                },
            },
            {
                onyxMethod: Onyx.METHOD.MERGE,
                key: `${ONYXKEYS.COLLECTION.REPORT_METADATA}${reportID}`,
                value: {
                    isOptimisticReport: false,
                },
            },
        );

        optimisticData.push({
            onyxMethod: Onyx.METHOD.MERGE,
            key: ONYXKEYS.PERSONAL_DETAILS_LIST,
            value: optimisticPersonalDetails,
        });
        successData.push({
            onyxMethod: Onyx.METHOD.MERGE,
            key: ONYXKEYS.PERSONAL_DETAILS_LIST,
            value: settledPersonalDetails,
        });
        failureData.push({
            onyxMethod: Onyx.METHOD.MERGE,
            key: ONYXKEYS.PERSONAL_DETAILS_LIST,
            value: settledPersonalDetails,
        });

        // Add the createdReportActionID parameter to the API call
        parameters.createdReportActionID = optimisticCreatedAction.reportActionID;

        // If we are creating a thread, ensure the report action has childReportID property added
        if (newReportObject.parentReportID && parentReportActionID) {
            optimisticData.push({
                onyxMethod: Onyx.METHOD.MERGE,
                key: `${ONYXKEYS.COLLECTION.REPORT_ACTIONS}${newReportObject.parentReportID}`,
                value: {[parentReportActionID]: {childReportID: reportID, childType: CONST.REPORT.TYPE.CHAT}},
            });
            failureData.push({
                onyxMethod: Onyx.METHOD.MERGE,
                key: `${ONYXKEYS.COLLECTION.REPORT_ACTIONS}${newReportObject.parentReportID}`,
                value: {[parentReportActionID]: {childReportID: '-1', childType: ''}},
            });
        }
    }

    parameters.clientLastReadTime = ReportConnection.getAllReports()?.[`${ONYXKEYS.COLLECTION.REPORT}${reportID}`]?.lastReadTime ?? '';

    const paginationConfig = {
        resourceID: reportID,
        cursorID: reportActionID,
    };

    if (isFromDeepLink) {
        API.paginate(
            CONST.API_REQUEST_TYPE.MAKE_REQUEST_WITH_SIDE_EFFECTS,
            SIDE_EFFECT_REQUEST_COMMANDS.OPEN_REPORT,
            parameters,
            {optimisticData, successData, failureData},
            paginationConfig,
        ).finally(() => {
            Onyx.set(ONYXKEYS.IS_CHECKING_PUBLIC_ROOM, false);
        });
    } else {
        // eslint-disable-next-line rulesdir/no-multiple-api-calls
        API.paginate(CONST.API_REQUEST_TYPE.WRITE, WRITE_COMMANDS.OPEN_REPORT, parameters, {optimisticData, successData, failureData}, paginationConfig, {
            checkAndFixConflictingRequest: (persistedRequests) => resolveOpenReportDuplicationConflictAction(persistedRequests, parameters),
        });
    }
}

function getOptimisticChatReport(accountId: number): ReportUtils.OptimisticChatReport {
    return ReportUtils.buildOptimisticChatReport(
        [accountId, currentUserAccountID],
        undefined,
        undefined,
        undefined,
        undefined,
        undefined,
        undefined,
        undefined,
        undefined,
        // eslint-disable-next-line @typescript-eslint/no-unsafe-argument
        CONST.REPORT.NOTIFICATION_PREFERENCE.ALWAYS,
    );
}

/**
 * This will find an existing chat, or create a new one if none exists, for the given user or set of users. It will then navigate to this chat.
 *
 * @param userLogins list of user logins to start a chat report with.
 * @param shouldDismissModal a flag to determine if we should dismiss modal before navigate to report or navigate to report directly.
 */
function navigateToAndOpenReport(
    userLogins: string[],
    shouldDismissModal = true,
    actionType?: string,
    reportName?: string,
    avatarUri?: string,
    avatarFile?: File | CustomRNImageManipulatorResult | undefined,
    optimisticReportID?: string,
    isGroupChat = false,
) {
    let newChat: ReportUtils.OptimisticChatReport | undefined;
    let chat: OnyxEntry<Report>;
    const participantAccountIDs = PersonalDetailsUtils.getAccountIDsByLogins(userLogins);

    // If we are not creating a new Group Chat then we are creating a 1:1 DM and will look for an existing chat
    if (!isGroupChat) {
        chat = ReportUtils.getChatByParticipants([...participantAccountIDs, currentUserAccountID]);
    }

    if (isEmptyObject(chat)) {
        if (isGroupChat) {
            // If we are creating a group chat then participantAccountIDs is expected to contain currentUserAccountID
            newChat = ReportUtils.buildOptimisticGroupChatReport(participantAccountIDs, reportName ?? '', avatarUri ?? '', optimisticReportID, CONST.REPORT.NOTIFICATION_PREFERENCE.ALWAYS);
        } else {
            newChat = ReportUtils.buildOptimisticChatReport(
                [...participantAccountIDs, currentUserAccountID],
                undefined,
                undefined,
                undefined,
                undefined,
                undefined,
                undefined,
                undefined,
                undefined,
                CONST.REPORT.NOTIFICATION_PREFERENCE.ALWAYS,
            );
        }
    }
    const report = isEmptyObject(chat) ? newChat : chat;

    // We want to pass newChat here because if anything is passed in that param (even an existing chat), we will try to create a chat on the server
    openReport(report?.reportID ?? '', '', userLogins, newChat, undefined, undefined, undefined, avatarFile);
    if (shouldDismissModal) {
        Navigation.dismissModalWithReport(report);
    } else {
        Navigation.navigateWithSwitchPolicyID({route: ROUTES.HOME});
        Navigation.navigate(ROUTES.REPORT_WITH_ID.getRoute(report?.reportID ?? '-1'), actionType);
    }
}

/**
 * This will find an existing chat, or create a new one if none exists, for the given accountID or set of accountIDs. It will then navigate to this chat.
 *
 * @param participantAccountIDs of user logins to start a chat report with.
 */
function navigateToAndOpenReportWithAccountIDs(participantAccountIDs: number[]) {
    let newChat: ReportUtils.OptimisticChatReport | undefined;
    const chat = ReportUtils.getChatByParticipants([...participantAccountIDs, currentUserAccountID]);
    if (!chat) {
        newChat = ReportUtils.buildOptimisticChatReport([...participantAccountIDs, currentUserAccountID]);
    }
    const report = chat ?? newChat;

    // We want to pass newChat here because if anything is passed in that param (even an existing chat), we will try to create a chat on the server
    openReport(report?.reportID ?? '', '', [], newChat, '0', false, participantAccountIDs);
    Navigation.dismissModalWithReport(report);
}

/**
 * This will navigate to an existing thread, or create a new one if necessary
 *
 * @param childReportID The reportID we are trying to open
 * @param parentReportAction the parent comment of a thread
 * @param parentReportID The reportID of the parent
 */
function navigateToAndOpenChildReport(childReportID = '-1', parentReportAction: Partial<ReportAction> = {}, parentReportID = '0') {
    if (childReportID !== '-1' && childReportID !== '0') {
        Navigation.navigate(ROUTES.REPORT_WITH_ID.getRoute(childReportID));
    } else {
        const participantAccountIDs = [...new Set([currentUserAccountID, Number(parentReportAction.actorAccountID)])];
        const parentReport = ReportConnection.getAllReports()?.[`${ONYXKEYS.COLLECTION.REPORT}${parentReportID}`];
        // Threads from DMs and selfDMs don't have a chatType. All other threads inherit the chatType from their parent
        const childReportChatType = parentReport && ReportUtils.isSelfDM(parentReport) ? undefined : parentReport?.chatType;
        const newChat = ReportUtils.buildOptimisticChatReport(
            participantAccountIDs,
            ReportActionsUtils.getReportActionText(parentReportAction),
            childReportChatType,
            parentReport?.policyID ?? CONST.POLICY.OWNER_EMAIL_FAKE,
            CONST.POLICY.OWNER_ACCOUNT_ID_FAKE,
            false,
            parentReport?.policyName ?? '',
            undefined,
            undefined,
            ReportUtils.getChildReportNotificationPreference(parentReportAction),
            parentReportAction.reportActionID,
            parentReportID,
        );

        const participantLogins = PersonalDetailsUtils.getLoginsByAccountIDs(Object.keys(newChat.participants ?? {}).map(Number));
        openReport(newChat.reportID, '', participantLogins, newChat, parentReportAction.reportActionID);
        Navigation.navigate(ROUTES.REPORT_WITH_ID.getRoute(newChat.reportID));
    }
}

/**
 * Gets the older actions that have not been read yet.
 * Normally happens when you scroll up on a chat, and the actions have not been read yet.
 */
function getOlderActions(reportID: string, reportActionID: string) {
    const optimisticData: OnyxUpdate[] = [
        {
            onyxMethod: Onyx.METHOD.MERGE,
            key: `${ONYXKEYS.COLLECTION.REPORT_METADATA}${reportID}`,
            value: {
                isLoadingOlderReportActions: true,
                hasLoadingOlderReportActionsError: false,
            },
        },
    ];

    const successData: OnyxUpdate[] = [
        {
            onyxMethod: Onyx.METHOD.MERGE,
            key: `${ONYXKEYS.COLLECTION.REPORT_METADATA}${reportID}`,
            value: {
                isLoadingOlderReportActions: false,
            },
        },
    ];

    const failureData: OnyxUpdate[] = [
        {
            onyxMethod: Onyx.METHOD.MERGE,
            key: `${ONYXKEYS.COLLECTION.REPORT_METADATA}${reportID}`,
            value: {
                isLoadingOlderReportActions: false,
                hasLoadingOlderReportActionsError: true,
            },
        },
    ];

    const parameters: GetOlderActionsParams = {
        reportID,
        reportActionID,
    };

    API.paginate(
        CONST.API_REQUEST_TYPE.READ,
        READ_COMMANDS.GET_OLDER_ACTIONS,
        parameters,
        {optimisticData, successData, failureData},
        {
            resourceID: reportID,
            cursorID: reportActionID,
        },
    );
}

/**
 * Gets the newer actions that have not been read yet.
 * Normally happens when you are not located at the bottom of the list and scroll down on a chat.
 */
function getNewerActions(reportID: string, reportActionID: string) {
    const optimisticData: OnyxUpdate[] = [
        {
            onyxMethod: Onyx.METHOD.MERGE,
            key: `${ONYXKEYS.COLLECTION.REPORT_METADATA}${reportID}`,
            value: {
                isLoadingNewerReportActions: true,
                hasLoadingNewerReportActionsError: false,
            },
        },
    ];

    const successData: OnyxUpdate[] = [
        {
            onyxMethod: Onyx.METHOD.MERGE,
            key: `${ONYXKEYS.COLLECTION.REPORT_METADATA}${reportID}`,
            value: {
                isLoadingNewerReportActions: false,
            },
        },
    ];

    const failureData: OnyxUpdate[] = [
        {
            onyxMethod: Onyx.METHOD.MERGE,
            key: `${ONYXKEYS.COLLECTION.REPORT_METADATA}${reportID}`,
            value: {
                isLoadingNewerReportActions: false,
                hasLoadingNewerReportActionsError: true,
            },
        },
    ];

    const parameters: GetNewerActionsParams = {
        reportID,
        reportActionID,
    };

    API.paginate(
        CONST.API_REQUEST_TYPE.READ,
        READ_COMMANDS.GET_NEWER_ACTIONS,
        parameters,
        {optimisticData, successData, failureData},
        {
            resourceID: reportID,
            cursorID: reportActionID,
        },
    );
}

/**
 * Gets metadata info about links in the provided report action
 */
function expandURLPreview(reportID: string, reportActionID: string) {
    const parameters: ExpandURLPreviewParams = {
        reportID,
        reportActionID,
    };

    API.read(READ_COMMANDS.EXPAND_URL_PREVIEW, parameters);
}

/** Marks the new report actions as read
 * @param shouldResetUnreadMarker Indicates whether the unread indicator should be reset.
 * Currently, the unread indicator needs to be reset only when users mark a report as read.
 */
function readNewestAction(reportID: string, shouldResetUnreadMarker = false) {
    const lastReadTime = DateUtils.getDBTime();

    const optimisticData: OnyxUpdate[] = [
        {
            onyxMethod: Onyx.METHOD.MERGE,
            key: `${ONYXKEYS.COLLECTION.REPORT}${reportID}`,
            value: {
                lastReadTime,
            },
        },
    ];

    const parameters: ReadNewestActionParams = {
        reportID,
        lastReadTime,
    };

    API.write(WRITE_COMMANDS.READ_NEWEST_ACTION, parameters, {optimisticData});
    if (shouldResetUnreadMarker) {
        DeviceEventEmitter.emit(`readNewestAction_${reportID}`, lastReadTime);
    }
}

/**
 * Sets the last read time on a report
 */
function markCommentAsUnread(reportID: string, reportActionCreated: string) {
    if (reportID === '-1') {
        Log.warn('7339cd6c-3263-4f89-98e5-730f0be15784 Invalid report passed to MarkCommentAsUnread. Not calling the API because it wil fail.');
        return;
    }

    const reportActions = allReportActions?.[reportID];

    // Find the latest report actions from other users
    const latestReportActionFromOtherUsers = Object.values(reportActions ?? {}).reduce((latest: ReportAction | null, current: ReportAction) => {
        if (
            current.actorAccountID !== currentUserAccountID &&
            (!latest || current.created > latest.created) &&
            // Whisper action doesn't affect lastVisibleActionCreated, so skip whisper action except actionable mention whisper
            (!ReportActionsUtils.isWhisperAction(current) || current.actionName === CONST.REPORT.ACTIONS.TYPE.ACTIONABLE_MENTION_WHISPER)
        ) {
            return current;
        }
        return latest;
    }, null);

    // If no action created date is provided, use the last action's from other user
    const actionCreationTime =
        reportActionCreated ||
        (latestReportActionFromOtherUsers?.created ?? ReportConnection.getAllReports()?.[`${ONYXKEYS.COLLECTION.REPORT}${reportID}`]?.lastVisibleActionCreated ?? DateUtils.getDBTime(0));

    // We subtract 1 millisecond so that the lastReadTime is updated to just before a given reportAction's created date
    // For example, if we want to mark a report action with ID 100 and created date '2014-04-01 16:07:02.999' unread, we set the lastReadTime to '2014-04-01 16:07:02.998'
    // Since the report action with ID 100 will be the first with a timestamp above '2014-04-01 16:07:02.998', it's the first one that will be shown as unread
    const lastReadTime = DateUtils.subtractMillisecondsFromDateTime(actionCreationTime, 1);

    const optimisticData: OnyxUpdate[] = [
        {
            onyxMethod: Onyx.METHOD.MERGE,
            key: `${ONYXKEYS.COLLECTION.REPORT}${reportID}`,
            value: {
                lastReadTime,
            },
        },
    ];

    const parameters: MarkAsUnreadParams = {
        reportID,
        lastReadTime,
    };

    API.write(WRITE_COMMANDS.MARK_AS_UNREAD, parameters, {optimisticData});
    DeviceEventEmitter.emit(`unreadAction_${reportID}`, lastReadTime);
}

/** Toggles the pinned state of the report. */
function togglePinnedState(reportID: string, isPinnedChat: boolean) {
    const pinnedValue = !isPinnedChat;

    // Optimistically pin/unpin the report before we send out the command
    const optimisticData: OnyxUpdate[] = [
        {
            onyxMethod: Onyx.METHOD.MERGE,
            key: `${ONYXKEYS.COLLECTION.REPORT}${reportID}`,
            value: {isPinned: pinnedValue},
        },
    ];

    const parameters: TogglePinnedChatParams = {
        reportID,
        pinnedValue,
    };

    API.write(WRITE_COMMANDS.TOGGLE_PINNED_CHAT, parameters, {optimisticData});
}

/**
 * Saves the comment left by the user as they are typing. By saving this data the user can switch between chats, close
 * tab, refresh etc without worrying about loosing what they typed out.
 * When empty string or null is passed, it will delete the draft comment from Onyx store.
 */
function saveReportDraftComment(reportID: string, comment: string | null, callback: () => void = () => {}) {
    Onyx.merge(`${ONYXKEYS.COLLECTION.REPORT_DRAFT_COMMENT}${reportID}`, prepareDraftComment(comment)).then(callback);
}

/** Broadcasts whether or not a user is typing on a report over the report's private pusher channel. */
function broadcastUserIsTyping(reportID: string) {
    const privateReportChannelName = getReportChannelName(reportID);
    const typingStatus: Pusher.UserIsTypingEvent = {
        [currentUserAccountID]: true,
    };
    Pusher.sendEvent(privateReportChannelName, Pusher.TYPE.USER_IS_TYPING, typingStatus);
}

/** Broadcasts to the report's private pusher channel whether a user is leaving a report */
function broadcastUserIsLeavingRoom(reportID: string) {
    const privateReportChannelName = getReportChannelName(reportID);
    const leavingStatus: Pusher.UserIsLeavingRoomEvent = {
        [currentUserAccountID]: true,
    };
    Pusher.sendEvent(privateReportChannelName, Pusher.TYPE.USER_IS_LEAVING_ROOM, leavingStatus);
}

/** When a report changes in Onyx, this fetches the report from the API if the report doesn't have a name */
function handleReportChanged(report: OnyxEntry<Report>) {
    if (!report) {
        return;
    }

    // Handle cleanup of stale optimistic IOU report and its report preview separately
    if (report?.reportID && report.preexistingReportID && ReportUtils.isMoneyRequestReport(report) && report?.parentReportActionID) {
        Onyx.merge(`${ONYXKEYS.COLLECTION.REPORT_ACTIONS}${report.parentReportID}`, {
            [report.parentReportActionID]: null,
        });
        Onyx.merge(`${ONYXKEYS.COLLECTION.REPORT}${report.reportID}`, null);
        return;
    }

    // It is possible that we optimistically created a DM/group-DM for a set of users for which a report already exists.
    // In this case, the API will let us know by returning a preexistingReportID.
    // We should clear out the optimistically created report and re-route the user to the preexisting report.
    if (report?.reportID && report.preexistingReportID) {
        let callback = () => {
            Onyx.set(`${ONYXKEYS.COLLECTION.REPORT}${report.reportID}`, null);
            Onyx.set(`${ONYXKEYS.COLLECTION.REPORT}${report.preexistingReportID}`, {...report, reportID: report.preexistingReportID, preexistingReportID: null});
            Onyx.set(`${ONYXKEYS.COLLECTION.REPORT_DRAFT_COMMENT}${report.reportID}`, null);
        };
        // Only re-route them if they are still looking at the optimistically created report
        if (Navigation.getActiveRoute().includes(`/r/${report.reportID}`)) {
            const currCallback = callback;
            callback = () => {
                currCallback();
                Navigation.navigate(ROUTES.REPORT_WITH_ID.getRoute(report.preexistingReportID ?? '-1'), CONST.NAVIGATION.TYPE.UP);
            };

            // The report screen will listen to this event and transfer the draft comment to the existing report
            // This will allow the newest draft comment to be transferred to the existing report
            DeviceEventEmitter.emit(`switchToPreExistingReport_${report.reportID}`, {
                preexistingReportID: report.preexistingReportID,
                callback,
            });

            return;
        }

        // In case the user is not on the report screen, we will transfer the report draft comment directly to the existing report
        // after that clear the optimistically created report
        const draftReportComment = allReportDraftComments?.[`${ONYXKEYS.COLLECTION.REPORT_DRAFT_COMMENT}${report.reportID}`];
        if (!draftReportComment) {
            callback();
            return;
        }

        saveReportDraftComment(report.preexistingReportID ?? '-1', draftReportComment, callback);

        return;
    }

    if (report?.reportID) {
        if (ReportUtils.isConciergeChatReport(report)) {
            conciergeChatReportID = report.reportID;
        }
    }
}

/** Deletes a comment from the report, basically sets it as empty string */
function deleteReportComment(reportID: string, reportAction: ReportAction) {
    const originalReportID = ReportUtils.getOriginalReportID(reportID, reportAction);
    const reportActionID = reportAction.reportActionID;

    if (!reportActionID || !originalReportID) {
        return;
    }

    const isDeletedParentAction = ReportActionsUtils.isThreadParentMessage(reportAction, reportID);
    const deletedMessage: Message[] = [
        {
            translationKey: '',
            type: 'COMMENT',
            html: '',
            text: '',
            isEdited: true,
            isDeletedParentAction,
        },
    ];
    const optimisticReportActions: NullishDeep<ReportActions> = {
        [reportActionID]: {
            pendingAction: CONST.RED_BRICK_ROAD_PENDING_ACTION.DELETE,
            previousMessage: reportAction.message,
            message: deletedMessage,
            errors: null,
            linkMetadata: [],
        },
    };

    // If we are deleting the last visible message, let's find the previous visible one (or set an empty one if there are none) and update the lastMessageText in the LHN.
    // Similarly, if we are deleting the last read comment we will want to update the lastVisibleActionCreated to use the previous visible message.
    let optimisticReport: Partial<Report> = {
        lastMessageTranslationKey: '',
        lastMessageText: '',
        lastVisibleActionCreated: '',
    };
    const {lastMessageText = '', lastMessageTranslationKey = ''} = ReportUtils.getLastVisibleMessage(originalReportID, optimisticReportActions as ReportActions);
    const report = ReportConnection.getAllReports()?.[`${ONYXKEYS.COLLECTION.REPORT}${reportID}`];
    const canUserPerformWriteAction = ReportUtils.canUserPerformWriteAction(report);
    if (lastMessageText || lastMessageTranslationKey) {
        const lastVisibleAction = ReportActionsUtils.getLastVisibleAction(originalReportID, canUserPerformWriteAction, optimisticReportActions as ReportActions);
        const lastVisibleActionCreated = lastVisibleAction?.created;
        const lastActorAccountID = lastVisibleAction?.actorAccountID;
        optimisticReport = {
            lastMessageTranslationKey,
            lastMessageText,
            lastVisibleActionCreated,
            lastActorAccountID,
        };
    }
    const didCommentMentionCurrentUser = ReportActionsUtils.didMessageMentionCurrentUser(reportAction);
    if (didCommentMentionCurrentUser && reportAction.created === report?.lastMentionedTime) {
        const reportActionsForReport = allReportActions?.[reportID];
        const latestMentioneReportAction = Object.values(reportActionsForReport ?? {}).find(
            (action) => action.reportActionID !== reportAction.reportActionID && ReportActionsUtils.didMessageMentionCurrentUser(action),
        );
        optimisticReport.lastMentionedTime = latestMentioneReportAction?.created ?? null;
    }
    // If the API call fails we must show the original message again, so we revert the message content back to how it was
    // and and remove the pendingAction so the strike-through clears
    const failureData: OnyxUpdate[] = [
        {
            onyxMethod: Onyx.METHOD.MERGE,
            key: `${ONYXKEYS.COLLECTION.REPORT_ACTIONS}${originalReportID}`,
            value: {
                [reportActionID]: {
                    message: reportAction.message,
                    pendingAction: null,
                    previousMessage: null,
                },
            },
        },
    ];

    const successData: OnyxUpdate[] = [
        {
            onyxMethod: Onyx.METHOD.MERGE,
            key: `${ONYXKEYS.COLLECTION.REPORT_ACTIONS}${originalReportID}`,
            value: {
                [reportActionID]: {
                    pendingAction: null,
                    previousMessage: null,
                },
            },
        },
    ];

    const optimisticData: OnyxUpdate[] = [
        {
            onyxMethod: Onyx.METHOD.MERGE,
            key: `${ONYXKEYS.COLLECTION.REPORT_ACTIONS}${originalReportID}`,
            value: optimisticReportActions,
        },
        {
            onyxMethod: Onyx.METHOD.MERGE,
            key: `${ONYXKEYS.COLLECTION.REPORT}${originalReportID}`,
            value: optimisticReport,
        },
    ];

    // Update optimistic data for parent report action if the report is a child report and the reportAction has no visible child
    const childVisibleActionCount = reportAction.childVisibleActionCount ?? 0;
    if (childVisibleActionCount === 0) {
        const optimisticParentReportData = ReportUtils.getOptimisticDataForParentReportAction(
            originalReportID,
            optimisticReport?.lastVisibleActionCreated ?? '',
            CONST.RED_BRICK_ROAD_PENDING_ACTION.DELETE,
        );
        optimisticParentReportData.forEach((parentReportData) => {
            if (isEmptyObject(parentReportData)) {
                return;
            }
            optimisticData.push(parentReportData);
        });
    }

    const parameters: DeleteCommentParams = {
        reportID: originalReportID,
        reportActionID,
    };

    CachedPDFPaths.clearByKey(reportActionID);

    API.write(
        WRITE_COMMANDS.DELETE_COMMENT,
        parameters,
        {optimisticData, successData, failureData},
        {
            checkAndFixConflictingRequest: (persistedRequests) => resolveCommentDeletionConflicts(persistedRequests, reportActionID, originalReportID),
        },
    );

    // if we are linking to the report action, and we are deleting it, and it's not a deleted parent action,
    // we should navigate to its report in order to not show not found page
    if (Navigation.isActiveRoute(ROUTES.REPORT_WITH_ID.getRoute(reportID, reportActionID)) && !isDeletedParentAction) {
        Navigation.goBack(ROUTES.REPORT_WITH_ID.getRoute(reportID), true);
    }
}

/**
 * Removes the links in html of a comment.
 * example:
 *      html="test <a href="https://www.google.com" target="_blank" rel="noreferrer noopener">https://www.google.com</a> test"
 *      links=["https://www.google.com"]
 * returns: "test https://www.google.com test"
 */
function removeLinksFromHtml(html: string, links: string[]): string {
    let htmlCopy = html.slice();
    links.forEach((link) => {
        // We want to match the anchor tag of the link and replace the whole anchor tag with the text of the anchor tag
        const regex = new RegExp(`<(a)[^><]*href\\s*=\\s*(['"])(${Str.escapeForRegExp(link)})\\2(?:".*?"|'.*?'|[^'"><])*>([\\s\\S]*?)<\\/\\1>(?![^<]*(<\\/pre>|<\\/code>))`, 'g');
        htmlCopy = htmlCopy.replace(regex, '$4');
    });
    return htmlCopy;
}

/**
 * This function will handle removing only links that were purposely removed by the user while editing.
 *
 * @param newCommentText text of the comment after editing.
 * @param originalCommentMarkdown original markdown of the comment before editing.
 * @param videoAttributeCache cache of video attributes ([videoSource]: videoAttributes)
 */
function handleUserDeletedLinksInHtml(newCommentText: string, originalCommentMarkdown: string, videoAttributeCache?: Record<string, string>): string {
    if (newCommentText.length > CONST.MAX_MARKUP_LENGTH) {
        return newCommentText;
    }

    const textWithMention = ReportUtils.completeShortMention(newCommentText);

    const htmlForNewComment = Parser.replace(textWithMention, {
        extras: {videoAttributeCache},
    });
    const removedLinks = Parser.getRemovedMarkdownLinks(originalCommentMarkdown, textWithMention);
    return removeLinksFromHtml(htmlForNewComment, removedLinks);
}

/** Saves a new message for a comment. Marks the comment as edited, which will be reflected in the UI. */
function editReportComment(reportID: string, originalReportAction: OnyxEntry<ReportAction>, textForNewComment: string, videoAttributeCache?: Record<string, string>) {
    const originalReportID = ReportUtils.getOriginalReportID(reportID, originalReportAction);
    const report = ReportUtils.getReport(originalReportID ?? '-1');
    const canUserPerformWriteAction = ReportUtils.canUserPerformWriteAction(report);

    if (!originalReportID || !originalReportAction) {
        return;
    }

    // Do not autolink if someone explicitly tries to remove a link from message.
    // https://github.com/Expensify/App/issues/9090
    // https://github.com/Expensify/App/issues/13221
    const originalCommentHTML = ReportActionsUtils.getReportActionHtml(originalReportAction);
    const originalCommentMarkdown = Parser.htmlToMarkdown(originalCommentHTML ?? '').trim();

    // Skip the Edit if draft is not changed
    if (originalCommentMarkdown === textForNewComment) {
        return;
    }
    const htmlForNewComment = handleUserDeletedLinksInHtml(textForNewComment, originalCommentMarkdown, videoAttributeCache);

    const reportComment = Parser.htmlToText(htmlForNewComment);

    // For comments shorter than or equal to 10k chars, convert the comment from MD into HTML because that's how it is stored in the database
    // For longer comments, skip parsing and display plaintext for performance reasons. It takes over 40s to parse a 100k long string!!
    let parsedOriginalCommentHTML = originalCommentHTML;
    if (textForNewComment.length <= CONST.MAX_MARKUP_LENGTH) {
        const autolinkFilter = {filterRules: Parser.rules.map((rule) => rule.name).filter((name) => name !== 'autolink')};
        parsedOriginalCommentHTML = Parser.replace(originalCommentMarkdown, autolinkFilter);
    }

    //  Delete the comment if it's empty
    if (!htmlForNewComment) {
        deleteReportComment(originalReportID, originalReportAction);
        return;
    }

    // Skip the Edit if message is not changed
    if (parsedOriginalCommentHTML === htmlForNewComment.trim() || originalCommentHTML === htmlForNewComment.trim()) {
        return;
    }

    // Optimistically update the reportAction with the new message
    const reportActionID = originalReportAction.reportActionID;
    const originalMessage = ReportActionsUtils.getReportActionMessage(originalReportAction);
    const optimisticReportActions: PartialDeep<ReportActions> = {
        [reportActionID]: {
            pendingAction: CONST.RED_BRICK_ROAD_PENDING_ACTION.UPDATE,
            message: [
                {
                    ...originalMessage,
                    type: CONST.REPORT.MESSAGE.TYPE.COMMENT,
                    isEdited: true,
                    html: htmlForNewComment,
                    text: reportComment,
                },
            ],
            lastModified: DateUtils.getDBTime(),
        },
    };

    const optimisticData: OnyxUpdate[] = [
        {
            onyxMethod: Onyx.METHOD.MERGE,
            key: `${ONYXKEYS.COLLECTION.REPORT_ACTIONS}${originalReportID}`,
            value: optimisticReportActions,
        },
    ];

    const lastVisibleAction = ReportActionsUtils.getLastVisibleAction(originalReportID, canUserPerformWriteAction, optimisticReportActions as ReportActions);
    if (reportActionID === lastVisibleAction?.reportActionID) {
        const lastMessageText = ReportUtils.formatReportLastMessageText(reportComment);
        const optimisticReport = {
            lastMessageTranslationKey: '',
            lastMessageText,
        };
        optimisticData.push({
            onyxMethod: Onyx.METHOD.MERGE,
            key: `${ONYXKEYS.COLLECTION.REPORT}${originalReportID}`,
            value: optimisticReport,
        });
    }

    const failureData: OnyxUpdate[] = [
        {
            onyxMethod: Onyx.METHOD.MERGE,
            key: `${ONYXKEYS.COLLECTION.REPORT_ACTIONS}${originalReportID}`,
            value: {
                [reportActionID]: {
                    ...originalReportAction,
                    pendingAction: null,
                },
            },
        },
    ];

    const successData: OnyxUpdate[] = [
        {
            onyxMethod: Onyx.METHOD.MERGE,
            key: `${ONYXKEYS.COLLECTION.REPORT_ACTIONS}${originalReportID}`,
            value: {
                [reportActionID]: {
                    pendingAction: null,
                },
            },
        },
    ];

    const parameters: UpdateCommentParams = {
        reportID: originalReportID,
        reportComment: htmlForNewComment,
        reportActionID,
    };

    API.write(
        WRITE_COMMANDS.UPDATE_COMMENT,
        parameters,
        {optimisticData, successData, failureData},
        {
            checkAndFixConflictingRequest: (persistedRequests) => {
                const addCommentIndex = persistedRequests.findIndex((request) => addNewMessageWithText.has(request.command) && request.data?.reportActionID === reportActionID);
                if (addCommentIndex > -1) {
                    return resolveEditCommentWithNewAddCommentRequest(persistedRequests, parameters, reportActionID, addCommentIndex);
                }
                return resolveDuplicationConflictAction(persistedRequests, createUpdateCommentMatcher(reportActionID));
            },
        },
    );
}

/** Deletes the draft for a comment report action. */
function deleteReportActionDraft(reportID: string, reportAction: ReportAction) {
    const originalReportID = ReportUtils.getOriginalReportID(reportID, reportAction);
    Onyx.merge(`${ONYXKEYS.COLLECTION.REPORT_ACTIONS_DRAFTS}${originalReportID}`, {[reportAction.reportActionID]: null});
}

/** Saves the draft for a comment report action. This will put the comment into "edit mode" */
function saveReportActionDraft(reportID: string, reportAction: ReportAction, draftMessage: string) {
    const originalReportID = ReportUtils.getOriginalReportID(reportID, reportAction);
    Onyx.merge(`${ONYXKEYS.COLLECTION.REPORT_ACTIONS_DRAFTS}${originalReportID}`, {[reportAction.reportActionID]: {message: draftMessage}});
}

function updateNotificationPreference(
    reportID: string,
    previousValue: NotificationPreference | undefined,
    newValue: NotificationPreference,
    parentReportID?: string,
    parentReportActionID?: string,
) {
    // No change needed
    if (previousValue === newValue) {
        return;
    }

    const optimisticData: OnyxUpdate[] = [
        {
            onyxMethod: Onyx.METHOD.MERGE,
            key: `${ONYXKEYS.COLLECTION.REPORT}${reportID}`,
            value: {
                participants: {
                    [currentUserAccountID]: {
                        notificationPreference: newValue,
                    },
                },
            },
        },
    ];

    const failureData: OnyxUpdate[] = [
        {
            onyxMethod: Onyx.METHOD.MERGE,
            key: `${ONYXKEYS.COLLECTION.REPORT}${reportID}`,
            value: {
                participants: {
                    [currentUserAccountID]: {
                        notificationPreference: previousValue,
                    },
                },
            },
        },
    ];

    if (parentReportID && parentReportActionID) {
        optimisticData.push({
            onyxMethod: Onyx.METHOD.MERGE,
            key: `${ONYXKEYS.COLLECTION.REPORT_ACTIONS}${parentReportID}`,
            value: {[parentReportActionID]: {childReportNotificationPreference: newValue}},
        });
        failureData.push({
            onyxMethod: Onyx.METHOD.MERGE,
            key: `${ONYXKEYS.COLLECTION.REPORT_ACTIONS}${parentReportID}`,
            value: {[parentReportActionID]: {childReportNotificationPreference: previousValue}},
        });
    }

    const parameters: UpdateReportNotificationPreferenceParams = {reportID, notificationPreference: newValue};

    API.write(WRITE_COMMANDS.UPDATE_REPORT_NOTIFICATION_PREFERENCE, parameters, {optimisticData, failureData});
}

function updateRoomVisibility(reportID: string, previousValue: RoomVisibility | undefined, newValue: RoomVisibility) {
    if (previousValue === newValue) {
        return;
    }

    const optimisticData: OnyxUpdate[] = [
        {
            onyxMethod: Onyx.METHOD.MERGE,
            key: `${ONYXKEYS.COLLECTION.REPORT}${reportID}`,
            value: {visibility: newValue},
        },
    ];

    const failureData: OnyxUpdate[] = [
        {
            onyxMethod: Onyx.METHOD.MERGE,
            key: `${ONYXKEYS.COLLECTION.REPORT}${reportID}`,
            value: {visibility: previousValue},
        },
    ];

    const parameters: UpdateRoomVisibilityParams = {reportID, visibility: newValue};

    API.write(WRITE_COMMANDS.UPDATE_ROOM_VISIBILITY, parameters, {optimisticData, failureData});
}

/**
 * This will subscribe to an existing thread, or create a new one and then subsribe to it if necessary
 *
 * @param childReportID The reportID we are trying to open
 * @param parentReportAction the parent comment of a thread
 * @param parentReportID The reportID of the parent
 * @param prevNotificationPreference The previous notification preference for the child report
 */
function toggleSubscribeToChildReport(childReportID = '-1', parentReportAction: Partial<ReportAction> = {}, parentReportID = '-1', prevNotificationPreference?: NotificationPreference) {
    if (childReportID !== '-1') {
        openReport(childReportID);
        const parentReportActionID = parentReportAction?.reportActionID ?? '-1';
        if (!prevNotificationPreference || prevNotificationPreference === CONST.REPORT.NOTIFICATION_PREFERENCE.HIDDEN) {
            updateNotificationPreference(childReportID, prevNotificationPreference, CONST.REPORT.NOTIFICATION_PREFERENCE.ALWAYS, parentReportID, parentReportActionID);
        } else {
            updateNotificationPreference(childReportID, prevNotificationPreference, CONST.REPORT.NOTIFICATION_PREFERENCE.HIDDEN, parentReportID, parentReportActionID);
        }
    } else {
        const participantAccountIDs = [...new Set([currentUserAccountID, Number(parentReportAction?.actorAccountID)])];
        const parentReport = ReportConnection.getAllReports()?.[`${ONYXKEYS.COLLECTION.REPORT}${parentReportID}`];
        const newChat = ReportUtils.buildOptimisticChatReport(
            participantAccountIDs,
            ReportActionsUtils.getReportActionText(parentReportAction),
            parentReport?.chatType,
            parentReport?.policyID ?? CONST.POLICY.OWNER_EMAIL_FAKE,
            CONST.POLICY.OWNER_ACCOUNT_ID_FAKE,
            false,
            '',
            undefined,
            undefined,
            CONST.REPORT.NOTIFICATION_PREFERENCE.ALWAYS,
            parentReportAction.reportActionID,
            parentReportID,
        );

        const participantLogins = PersonalDetailsUtils.getLoginsByAccountIDs(participantAccountIDs);
        openReport(newChat.reportID, '', participantLogins, newChat, parentReportAction.reportActionID);
        const notificationPreference =
            prevNotificationPreference === CONST.REPORT.NOTIFICATION_PREFERENCE.HIDDEN ? CONST.REPORT.NOTIFICATION_PREFERENCE.ALWAYS : CONST.REPORT.NOTIFICATION_PREFERENCE.HIDDEN;
        updateNotificationPreference(newChat.reportID, prevNotificationPreference, notificationPreference, parentReportID, parentReportAction?.reportActionID);
    }
}

function updateReportName(reportID: string, value: string, previousValue: string) {
    const optimisticData: OnyxUpdate[] = [
        {
            onyxMethod: Onyx.METHOD.MERGE,
            key: `${ONYXKEYS.COLLECTION.REPORT}${reportID}`,
            value: {
                reportName: value,
                pendingFields: {
                    reportName: CONST.RED_BRICK_ROAD_PENDING_ACTION.UPDATE,
                },
            },
        },
    ];
    const failureData: OnyxUpdate[] = [
        {
            onyxMethod: Onyx.METHOD.MERGE,
            key: `${ONYXKEYS.COLLECTION.REPORT}${reportID}`,
            value: {
                reportName: previousValue,
                pendingFields: {
                    reportName: null,
                },
                errorFields: {
                    reportName: ErrorUtils.getMicroSecondOnyxErrorWithTranslationKey('report.genericUpdateReporNameEditFailureMessage'),
                },
            },
        },
    ];

    const successData: OnyxUpdate[] = [
        {
            onyxMethod: Onyx.METHOD.MERGE,
            key: `${ONYXKEYS.COLLECTION.REPORT}${reportID}`,
            value: {
                pendingFields: {
                    reportName: null,
                },
                errorFields: {
                    reportName: null,
                },
            },
        },
    ];

    const parameters = {
        reportID,
        reportName: value,
    };

    API.write(WRITE_COMMANDS.SET_REPORT_NAME, parameters, {optimisticData, failureData, successData});
}

function clearReportFieldKeyErrors(reportID: string, fieldKey: string) {
    Onyx.merge(`${ONYXKEYS.COLLECTION.REPORT}${reportID}`, {
        pendingFields: {
            [fieldKey]: null,
        },
        errorFields: {
            [fieldKey]: null,
        },
    });
}

function updateReportField(reportID: string, reportField: PolicyReportField, previousReportField: PolicyReportField) {
    const fieldKey = ReportUtils.getReportFieldKey(reportField.fieldID);
    const reportViolations = ReportUtils.getReportViolations(reportID);
    const fieldViolation = ReportUtils.getFieldViolation(reportViolations, reportField);
    const recentlyUsedValues = allRecentlyUsedReportFields?.[fieldKey] ?? [];

    const optimisticChangeFieldAction = ReportUtils.buildOptimisticChangeFieldAction(reportField, previousReportField);

    const optimisticData: OnyxUpdate[] = [
        {
            onyxMethod: Onyx.METHOD.MERGE,
            key: `${ONYXKEYS.COLLECTION.REPORT}${reportID}`,
            value: {
                fieldList: {
                    [fieldKey]: reportField,
                },
                pendingFields: {
                    [fieldKey]: CONST.RED_BRICK_ROAD_PENDING_ACTION.UPDATE,
                },
            },
        },
        {
            onyxMethod: Onyx.METHOD.MERGE,
            key: `${ONYXKEYS.COLLECTION.REPORT_ACTIONS}${reportID}`,
            value: {
                [optimisticChangeFieldAction.reportActionID]: optimisticChangeFieldAction,
            },
        },
    ];

    if (fieldViolation) {
        optimisticData.push({
            onyxMethod: Onyx.METHOD.MERGE,
            key: `${ONYXKEYS.COLLECTION.REPORT_VIOLATIONS}${reportID}`,
            value: {
                [fieldViolation]: {
                    [reportField.fieldID]: null,
                },
            },
        });
    }

    if (reportField.type === 'dropdown' && reportField.value) {
        optimisticData.push({
            onyxMethod: Onyx.METHOD.MERGE,
            key: ONYXKEYS.RECENTLY_USED_REPORT_FIELDS,
            value: {
                [fieldKey]: [...new Set([...recentlyUsedValues, reportField.value])],
            },
        });
    }

    const failureData: OnyxUpdate[] = [
        {
            onyxMethod: Onyx.METHOD.MERGE,
            key: `${ONYXKEYS.COLLECTION.REPORT}${reportID}`,
            value: {
                fieldList: {
                    [fieldKey]: previousReportField,
                },
                pendingFields: {
                    [fieldKey]: null,
                },
                errorFields: {
                    [fieldKey]: ErrorUtils.getMicroSecondOnyxErrorWithTranslationKey('report.genericUpdateReportFieldFailureMessage'),
                },
            },
        },
        {
            onyxMethod: Onyx.METHOD.MERGE,
            key: `${ONYXKEYS.COLLECTION.REPORT_ACTIONS}${reportID}`,
            value: {
                [optimisticChangeFieldAction.reportActionID]: {
                    errors: ErrorUtils.getMicroSecondOnyxErrorWithTranslationKey('report.genericUpdateReportFieldFailureMessage'),
                },
            },
        },
    ];

    if (reportField.type === 'dropdown') {
        failureData.push({
            onyxMethod: Onyx.METHOD.MERGE,
            key: ONYXKEYS.RECENTLY_USED_REPORT_FIELDS,
            value: {
                [fieldKey]: recentlyUsedValues,
            },
        });
    }

    const successData: OnyxUpdate[] = [
        {
            onyxMethod: Onyx.METHOD.MERGE,
            key: `${ONYXKEYS.COLLECTION.REPORT}${reportID}`,
            value: {
                pendingFields: {
                    [fieldKey]: null,
                },
                errorFields: {
                    [fieldKey]: null,
                },
            },
        },
        {
            onyxMethod: Onyx.METHOD.MERGE,
            key: `${ONYXKEYS.COLLECTION.REPORT_ACTIONS}${reportID}`,
            value: {
                [optimisticChangeFieldAction.reportActionID]: {
                    pendingAction: null,
                },
            },
        },
    ];

    const parameters = {
        reportID,
        reportFields: JSON.stringify({[fieldKey]: reportField}),
        reportFieldsActionIDs: JSON.stringify({[fieldKey]: optimisticChangeFieldAction.reportActionID}),
    };

    API.write(WRITE_COMMANDS.SET_REPORT_FIELD, parameters, {optimisticData, failureData, successData});
}

function deleteReportField(reportID: string, reportField: PolicyReportField) {
    const fieldKey = ReportUtils.getReportFieldKey(reportField.fieldID);

    const optimisticData: OnyxUpdate[] = [
        {
            onyxMethod: Onyx.METHOD.MERGE,
            key: `${ONYXKEYS.COLLECTION.REPORT}${reportID}`,
            value: {
                fieldList: {
                    [fieldKey]: null,
                },
                pendingFields: {
                    [fieldKey]: CONST.RED_BRICK_ROAD_PENDING_ACTION.UPDATE,
                },
            },
        },
    ];

    const failureData: OnyxUpdate[] = [
        {
            onyxMethod: Onyx.METHOD.MERGE,
            key: `${ONYXKEYS.COLLECTION.REPORT}${reportID}`,
            value: {
                fieldList: {
                    [fieldKey]: reportField,
                },
                pendingFields: {
                    [fieldKey]: null,
                },
                errorFields: {
                    [fieldKey]: ErrorUtils.getMicroSecondOnyxErrorWithTranslationKey('report.genericUpdateReportFieldFailureMessage'),
                },
            },
        },
    ];

    const successData: OnyxUpdate[] = [
        {
            onyxMethod: Onyx.METHOD.MERGE,
            key: `${ONYXKEYS.COLLECTION.REPORT}${reportID}`,
            value: {
                pendingFields: {
                    [fieldKey]: null,
                },
                errorFields: {
                    [fieldKey]: null,
                },
            },
        },
    ];

    const parameters = {
        reportID,
        fieldID: fieldKey,
    };

    API.write(WRITE_COMMANDS.DELETE_REPORT_FIELD, parameters, {optimisticData, failureData, successData});
}

function updateDescription(reportID: string, previousValue: string, newValue: string) {
    // No change needed
    if (previousValue === newValue) {
        return;
    }

    const parsedDescription = ReportUtils.getParsedComment(newValue, {reportID});
    const optimisticDescriptionUpdatedReportAction = ReportUtils.buildOptimisticRoomDescriptionUpdatedReportAction(parsedDescription);
    const report = ReportUtils.getReport(reportID);

    const optimisticData: OnyxUpdate[] = [
        {
            onyxMethod: Onyx.METHOD.MERGE,
            key: `${ONYXKEYS.COLLECTION.REPORT}${reportID}`,
            value: {
                description: parsedDescription,
                pendingFields: {description: CONST.RED_BRICK_ROAD_PENDING_ACTION.UPDATE},
                lastActorAccountID: currentUserAccountID,
                lastVisibleActionCreated: optimisticDescriptionUpdatedReportAction.created,
                lastMessageText: (optimisticDescriptionUpdatedReportAction?.message as Message[])?.at(0)?.text,
            },
        },
        {
            onyxMethod: Onyx.METHOD.MERGE,
            key: `${ONYXKEYS.COLLECTION.REPORT_ACTIONS}${reportID}`,
            value: {
                [optimisticDescriptionUpdatedReportAction.reportActionID]: optimisticDescriptionUpdatedReportAction,
            },
        },
    ];
    const failureData: OnyxUpdate[] = [
        {
            onyxMethod: Onyx.METHOD.MERGE,
            key: `${ONYXKEYS.COLLECTION.REPORT}${reportID}`,
            value: {
                description: previousValue,
                pendingFields: {description: null},
                lastActorAccountID: report?.lastActorAccountID,
                lastVisibleActionCreated: report?.lastVisibleActionCreated,
                lastMessageText: report?.lastMessageText,
            },
        },
        {
            onyxMethod: Onyx.METHOD.MERGE,
            key: `${ONYXKEYS.COLLECTION.REPORT_ACTIONS}${reportID}`,
            value: {
                [optimisticDescriptionUpdatedReportAction.reportActionID]: null,
            },
        },
    ];
    const successData: OnyxUpdate[] = [
        {
            onyxMethod: Onyx.METHOD.MERGE,
            key: `${ONYXKEYS.COLLECTION.REPORT}${reportID}`,
            value: {pendingFields: {description: null}},
        },
        {
            onyxMethod: Onyx.METHOD.MERGE,
            key: `${ONYXKEYS.COLLECTION.REPORT_ACTIONS}${reportID}`,
            value: {
                [optimisticDescriptionUpdatedReportAction.reportActionID]: {pendingAction: null},
            },
        },
    ];

    const parameters: UpdateRoomDescriptionParams = {reportID, description: parsedDescription, reportActionID: optimisticDescriptionUpdatedReportAction.reportActionID};

    API.write(WRITE_COMMANDS.UPDATE_ROOM_DESCRIPTION, parameters, {optimisticData, failureData, successData});
}

function updateWriteCapability(report: Report, newValue: WriteCapability) {
    // No change needed
    if (report.writeCapability === newValue) {
        return;
    }

    const optimisticData: OnyxUpdate[] = [
        {
            onyxMethod: Onyx.METHOD.MERGE,
            key: `${ONYXKEYS.COLLECTION.REPORT}${report.reportID}`,
            value: {writeCapability: newValue},
        },
    ];
    const failureData: OnyxUpdate[] = [
        {
            onyxMethod: Onyx.METHOD.MERGE,
            key: `${ONYXKEYS.COLLECTION.REPORT}${report.reportID}`,
            value: {writeCapability: report.writeCapability},
        },
    ];

    const parameters: UpdateReportWriteCapabilityParams = {reportID: report.reportID, writeCapability: newValue};

    API.write(WRITE_COMMANDS.UPDATE_REPORT_WRITE_CAPABILITY, parameters, {optimisticData, failureData});
}

/**
 * Navigates to the 1:1 report with Concierge
 */
function navigateToConciergeChat(shouldDismissModal = false, checkIfCurrentPageActive = () => true, actionType?: string) {
    // If conciergeChatReportID contains a concierge report ID, we navigate to the concierge chat using the stored report ID.
    // Otherwise, we would find the concierge chat and navigate to it.
    if (!conciergeChatReportID) {
        // In order to avoid creating concierge repeatedly,
        // we need to ensure that the server data has been successfully pulled
        Welcome.onServerDataReady().then(() => {
            // If we don't have a chat with Concierge then create it
            if (!checkIfCurrentPageActive()) {
                return;
            }
            navigateToAndOpenReport([CONST.EMAIL.CONCIERGE], shouldDismissModal, actionType);
        });
    } else if (shouldDismissModal) {
        Navigation.dismissModal(conciergeChatReportID);
    } else {
        Navigation.navigate(ROUTES.REPORT_WITH_ID.getRoute(conciergeChatReportID), actionType);
    }
}

/** Add a policy report (workspace room) optimistically and navigate to it. */
function addPolicyReport(policyReport: ReportUtils.OptimisticChatReport) {
    const createdReportAction = ReportUtils.buildOptimisticCreatedReportAction(CONST.POLICY.OWNER_EMAIL_FAKE);

    // Onyx.set is used on the optimistic data so that it is present before navigating to the workspace room. With Onyx.merge the workspace room reportID is not present when
    // fetchReportIfNeeded is called on the ReportScreen, so openReport is called which is unnecessary since the optimistic data will be stored in Onyx.
    // Therefore, Onyx.set is used instead of Onyx.merge.
    const optimisticData: OnyxUpdate[] = [
        {
            onyxMethod: Onyx.METHOD.SET,
            key: `${ONYXKEYS.COLLECTION.REPORT}${policyReport.reportID}`,
            value: {
                pendingFields: {
                    addWorkspaceRoom: CONST.RED_BRICK_ROAD_PENDING_ACTION.ADD,
                },
                ...policyReport,
            },
        },
        {
            onyxMethod: Onyx.METHOD.SET,
            key: `${ONYXKEYS.COLLECTION.REPORT_ACTIONS}${policyReport.reportID}`,
            value: {[createdReportAction.reportActionID]: createdReportAction},
        },
        {
            onyxMethod: Onyx.METHOD.MERGE,
            key: ONYXKEYS.FORMS.NEW_ROOM_FORM,
            value: {isLoading: true},
        },
    ];
    const successData: OnyxUpdate[] = [
        {
            onyxMethod: Onyx.METHOD.MERGE,
            key: `${ONYXKEYS.COLLECTION.REPORT}${policyReport.reportID}`,
            value: {
                pendingFields: {
                    addWorkspaceRoom: null,
                },
            },
        },
        {
            onyxMethod: Onyx.METHOD.MERGE,
            key: `${ONYXKEYS.COLLECTION.REPORT_METADATA}${policyReport.reportID}`,
            value: {
                isOptimisticReport: false,
            },
        },
        {
            onyxMethod: Onyx.METHOD.MERGE,
            key: `${ONYXKEYS.COLLECTION.REPORT_ACTIONS}${policyReport.reportID}`,
            value: {
                [createdReportAction.reportActionID]: {
                    pendingAction: null,
                },
            },
        },
        {
            onyxMethod: Onyx.METHOD.MERGE,
            key: ONYXKEYS.FORMS.NEW_ROOM_FORM,
            value: {isLoading: false},
        },
    ];
    const failureData: OnyxUpdate[] = [
        {
            onyxMethod: Onyx.METHOD.MERGE,
            key: `${ONYXKEYS.COLLECTION.REPORT}${policyReport.reportID}`,
            value: {
                errorFields: {
                    addWorkspaceRoom: ErrorUtils.getMicroSecondOnyxErrorWithTranslationKey('report.genericCreateReportFailureMessage'),
                },
            },
        },
        {
            onyxMethod: Onyx.METHOD.MERGE,
            key: ONYXKEYS.FORMS.NEW_ROOM_FORM,
            value: {isLoading: false},
        },
    ];

    const parameters: AddWorkspaceRoomParams = {
        policyID: policyReport.policyID,
        reportName: policyReport.reportName,
        visibility: policyReport.visibility,
        reportID: policyReport.reportID,
        createdReportActionID: createdReportAction.reportActionID,
        writeCapability: policyReport.writeCapability,
        description: policyReport.description,
    };

    API.write(WRITE_COMMANDS.ADD_WORKSPACE_ROOM, parameters, {optimisticData, successData, failureData});
    Navigation.dismissModalWithReport(policyReport);
}

/** Deletes a report, along with its reportActions, any linked reports, and any linked IOU report. */
function deleteReport(reportID: string, shouldDeleteChildReports = false) {
    const report = ReportConnection.getAllReports()?.[`${ONYXKEYS.COLLECTION.REPORT}${reportID}`];
    const onyxData: Record<string, null> = {
        [`${ONYXKEYS.COLLECTION.REPORT}${reportID}`]: null,
        [`${ONYXKEYS.COLLECTION.REPORT_ACTIONS}${reportID}`]: null,
    };

    // Delete linked transactions
    const reportActionsForReport = allReportActions?.[reportID];

    const transactionIDs = Object.values(reportActionsForReport ?? {})
        .filter((reportAction): reportAction is ReportAction<typeof CONST.REPORT.ACTIONS.TYPE.IOU> => ReportActionsUtils.isMoneyRequestAction(reportAction))
        .map((reportAction) => ReportActionsUtils.getOriginalMessage(reportAction)?.IOUTransactionID);

    [...new Set(transactionIDs)].forEach((transactionID) => {
        onyxData[`${ONYXKEYS.COLLECTION.TRANSACTION}${transactionID}`] = null;
    });

    Onyx.multiSet(onyxData);

    if (shouldDeleteChildReports) {
        Object.values(reportActionsForReport ?? {}).forEach((reportAction) => {
            if (!reportAction.childReportID) {
                return;
            }
            deleteReport(reportAction.childReportID, shouldDeleteChildReports);
        });
    }

    // Delete linked IOU report
    if (report?.iouReportID) {
        deleteReport(report.iouReportID, shouldDeleteChildReports);
    }
}

/**
 * @param reportID The reportID of the policy report (workspace room)
 */
function navigateToConciergeChatAndDeleteReport(reportID: string, shouldPopToTop = false, shouldDeleteChildReports = false) {
    // Dismiss the current report screen and replace it with Concierge Chat
    if (shouldPopToTop) {
        Navigation.setShouldPopAllStateOnUP(true);
    }
    Navigation.goBack(undefined, undefined, shouldPopToTop);
    navigateToConciergeChat();
    InteractionManager.runAfterInteractions(() => {
        deleteReport(reportID, shouldDeleteChildReports);
    });
}

/**
 * @param policyRoomReport The policy room report
 * @param policyRoomName The updated name for the policy room
 */
function updatePolicyRoomName(policyRoomReport: Report, policyRoomName: string) {
    const reportID = policyRoomReport.reportID;
    const previousName = policyRoomReport.reportName;

    // No change needed
    if (previousName === policyRoomName) {
        return;
    }

    const optimisticRenamedAction = ReportUtils.buildOptimisticRenamedRoomReportAction(policyRoomName, previousName ?? '');

    const optimisticData: OnyxUpdate[] = [
        {
            onyxMethod: Onyx.METHOD.MERGE,
            key: `${ONYXKEYS.COLLECTION.REPORT}${reportID}`,
            value: {
                reportName: policyRoomName,
                pendingFields: {
                    reportName: CONST.RED_BRICK_ROAD_PENDING_ACTION.UPDATE,
                },
                errorFields: {
                    reportName: null,
                },
            },
        },
        {
            onyxMethod: Onyx.METHOD.MERGE,
            key: `${ONYXKEYS.COLLECTION.REPORT_ACTIONS}${reportID}`,
            value: {
                [optimisticRenamedAction.reportActionID]: optimisticRenamedAction,
            },
        },
    ];
    const successData: OnyxUpdate[] = [
        {
            onyxMethod: Onyx.METHOD.MERGE,
            key: `${ONYXKEYS.COLLECTION.REPORT}${reportID}`,
            value: {
                pendingFields: {
                    reportName: null,
                },
            },
        },
        {
            onyxMethod: Onyx.METHOD.MERGE,
            key: `${ONYXKEYS.COLLECTION.REPORT_ACTIONS}${reportID}`,
            value: {[optimisticRenamedAction.reportActionID]: {pendingAction: null}},
        },
    ];
    const failureData: OnyxUpdate[] = [
        {
            onyxMethod: Onyx.METHOD.MERGE,
            key: `${ONYXKEYS.COLLECTION.REPORT}${reportID}`,
            value: {
                reportName: previousName,
            },
        },
        {
            onyxMethod: Onyx.METHOD.MERGE,
            key: `${ONYXKEYS.COLLECTION.REPORT_ACTIONS}${reportID}`,
            value: {[optimisticRenamedAction.reportActionID]: null},
        },
    ];

    const parameters: UpdatePolicyRoomNameParams = {
        reportID,
        policyRoomName,
        renamedRoomReportActionID: optimisticRenamedAction.reportActionID,
    };

    API.write(WRITE_COMMANDS.UPDATE_POLICY_ROOM_NAME, parameters, {optimisticData, successData, failureData});
}

/**
 * @param reportID The reportID of the policy room.
 */
function clearPolicyRoomNameErrors(reportID: string) {
    Onyx.merge(`${ONYXKEYS.COLLECTION.REPORT}${reportID}`, {
        errorFields: {
            reportName: null,
        },
        pendingFields: {
            reportName: null,
        },
    });
}

function setIsComposerFullSize(reportID: string, isComposerFullSize: boolean) {
    Onyx.merge(`${ONYXKEYS.COLLECTION.REPORT_IS_COMPOSER_FULL_SIZE}${reportID}`, isComposerFullSize);
}

/**
 * @param action the associated report action (optional)
 * @param isRemote whether or not this notification is a remote push notification
 */
function shouldShowReportActionNotification(reportID: string, action: ReportAction | null = null, isRemote = false): boolean {
    const tag = isRemote ? '[PushNotification]' : '[LocalNotification]';

    // Due to payload size constraints, some push notifications may have their report action stripped
    // so we must double check that we were provided an action before using it in these checks.
    if (action && ReportActionsUtils.isDeletedAction(action)) {
        Log.info(`${tag} Skipping notification because the action was deleted`, false, {reportID, action});
        return false;
    }

    if (!ActiveClientManager.isClientTheLeader()) {
        Log.info(`${tag} Skipping notification because this client is not the leader`);
        return false;
    }

    // We don't want to send a local notification if the user preference is daily, mute or hidden.
    const notificationPreference = ReportUtils.getReportNotificationPreference(ReportConnection.getAllReports()?.[`${ONYXKEYS.COLLECTION.REPORT}${reportID}`]);
    if (notificationPreference !== CONST.REPORT.NOTIFICATION_PREFERENCE.ALWAYS) {
        Log.info(`${tag} No notification because user preference is to be notified: ${notificationPreference}`);
        return false;
    }

    // If this comment is from the current user we don't want to parrot whatever they wrote back to them.
    if (action && action.actorAccountID === currentUserAccountID) {
        Log.info(`${tag} No notification because comment is from the currently logged in user`);
        return false;
    }

    // If we are currently viewing this report do not show a notification.
    if (reportID === Navigation.getTopmostReportId() && Visibility.isVisible() && Visibility.hasFocus()) {
        Log.info(`${tag} No notification because it was a comment for the current report`);
        return false;
    }

    const report = ReportConnection.getAllReports()?.[`${ONYXKEYS.COLLECTION.REPORT}${reportID}`];
    if (!report || (report && report.pendingAction === CONST.RED_BRICK_ROAD_PENDING_ACTION.DELETE)) {
        Log.info(`${tag} No notification because the report does not exist or is pending deleted`, false);
        return false;
    }

    // If this notification was delayed and the user saw the message already, don't show it
    if (action && report?.lastReadTime && report.lastReadTime >= action.created) {
        Log.info(`${tag} No notification because the comment was already read`, false, {created: action.created, lastReadTime: report.lastReadTime});
        return false;
    }

    // If this is a whisper targeted to someone else, don't show it
    if (action && ReportActionsUtils.isWhisperActionTargetedToOthers(action)) {
        Log.info(`${tag} No notification because the action is whispered to someone else`, false);
        return false;
    }

    // Only show notifications for supported types of report actions
    if (action && !ReportActionsUtils.isNotifiableReportAction(action)) {
        Log.info(`${tag} No notification because this action type is not supported`, false, {actionName: action?.actionName});
        return false;
    }

    return true;
}

function showReportActionNotification(reportID: string, reportAction: ReportAction) {
    if (!shouldShowReportActionNotification(reportID, reportAction)) {
        return;
    }

    Log.info('[LocalNotification] Creating notification');

    const localReportID = `${ONYXKEYS.COLLECTION.REPORT}${reportID}`;
    const report = ReportConnection.getAllReports()?.[localReportID] ?? null;
    if (!report) {
        Log.hmmm("[LocalNotification] couldn't show report action notification because the report wasn't found", {localReportID, reportActionID: reportAction.reportActionID});
        return;
    }

    const onClick = () =>
        Modal.close(() => {
            const policyID = lastVisitedPath && extractPolicyIDFromPath(lastVisitedPath);
            const policyEmployeeAccountIDs = policyID ? getPolicyEmployeeAccountIDs(policyID) : [];
            const reportBelongsToWorkspace = policyID ? doesReportBelongToWorkspace(report, policyEmployeeAccountIDs, policyID) : false;
            if (!reportBelongsToWorkspace) {
                Navigation.navigateWithSwitchPolicyID({route: ROUTES.HOME});
            }
            navigateFromNotification(reportID);
        });

    if (reportAction.actionName === CONST.REPORT.ACTIONS.TYPE.MODIFIED_EXPENSE) {
        LocalNotification.showModifiedExpenseNotification(report, reportAction, onClick);
    } else {
        LocalNotification.showCommentNotification(report, reportAction, onClick);
    }

    notifyNewAction(reportID, reportAction.actorAccountID, reportAction.reportActionID);
}

/** Clear the errors associated with the IOUs of a given report. */
function clearIOUError(reportID: string) {
    Onyx.merge(`${ONYXKEYS.COLLECTION.REPORT}${reportID}`, {errorFields: {iou: null}});
}

/**
 * Adds a reaction to the report action.
 * Uses the NEW FORMAT for "emojiReactions"
 */
function addEmojiReaction(reportID: string, reportActionID: string, emoji: Emoji, skinTone: string | number = preferredSkinTone) {
    const createdAt = timezoneFormat(toZonedTime(new Date(), 'UTC'), CONST.DATE.FNS_DB_FORMAT_STRING);
    const optimisticData: OnyxUpdate[] = [
        {
            onyxMethod: Onyx.METHOD.MERGE,
            key: `${ONYXKEYS.COLLECTION.REPORT_ACTIONS_REACTIONS}${reportActionID}`,
            value: {
                [emoji.name]: {
                    createdAt,
                    pendingAction: CONST.RED_BRICK_ROAD_PENDING_ACTION.ADD,
                    users: {
                        [currentUserAccountID]: {
                            skinTones: {
                                [skinTone ?? CONST.EMOJI_DEFAULT_SKIN_TONE]: createdAt,
                            },
                        },
                    },
                },
            },
        },
    ];

    const failureData: OnyxUpdate[] = [
        {
            onyxMethod: Onyx.METHOD.MERGE,
            key: `${ONYXKEYS.COLLECTION.REPORT_ACTIONS_REACTIONS}${reportActionID}`,
            value: {
                [emoji.name]: {
                    pendingAction: null,
                },
            },
        },
    ];

    const successData: OnyxUpdate[] = [
        {
            onyxMethod: Onyx.METHOD.MERGE,
            key: `${ONYXKEYS.COLLECTION.REPORT_ACTIONS_REACTIONS}${reportActionID}`,
            value: {
                [emoji.name]: {
                    pendingAction: null,
                },
            },
        },
    ];

    const parameters: AddEmojiReactionParams = {
        reportID,
        skinTone,
        emojiCode: emoji.name,
        reportActionID,
        createdAt,
        // This will be removed as part of https://github.com/Expensify/App/issues/19535
        useEmojiReactions: true,
    };

    API.write(WRITE_COMMANDS.ADD_EMOJI_REACTION, parameters, {optimisticData, successData, failureData});
}

/**
 * Removes a reaction to the report action.
 * Uses the NEW FORMAT for "emojiReactions"
 */
function removeEmojiReaction(reportID: string, reportActionID: string, emoji: Emoji) {
    const optimisticData: OnyxUpdate[] = [
        {
            onyxMethod: Onyx.METHOD.MERGE,
            key: `${ONYXKEYS.COLLECTION.REPORT_ACTIONS_REACTIONS}${reportActionID}`,
            value: {
                [emoji.name]: {
                    users: {
                        [currentUserAccountID]: null,
                    },
                },
            },
        },
    ];

    const parameters: RemoveEmojiReactionParams = {
        reportID,
        reportActionID,
        emojiCode: emoji.name,
        // This will be removed as part of https://github.com/Expensify/App/issues/19535
        useEmojiReactions: true,
    };

    API.write(WRITE_COMMANDS.REMOVE_EMOJI_REACTION, parameters, {optimisticData});
}

/**
 * Calls either addEmojiReaction or removeEmojiReaction depending on if the current user has reacted to the report action.
 * Uses the NEW FORMAT for "emojiReactions"
 */
function toggleEmojiReaction(
    reportID: string,
    reportAction: ReportAction,
    reactionObject: Emoji,
    existingReactions: OnyxEntry<ReportActionReactions>,
    paramSkinTone: number = preferredSkinTone,
    ignoreSkinToneOnCompare = false,
) {
    const originalReportID = ReportUtils.getOriginalReportID(reportID, reportAction);

    if (!originalReportID) {
        return;
    }

    const originalReportAction = ReportActionsUtils.getReportAction(originalReportID, reportAction.reportActionID);

    if (isEmptyObject(originalReportAction)) {
        return;
    }

    // This will get cleaned up as part of https://github.com/Expensify/App/issues/16506 once the old emoji
    // format is no longer being used
    const emoji = EmojiUtils.findEmojiByCode(reactionObject.code);
    const existingReactionObject = existingReactions?.[emoji.name];

    // Only use skin tone if emoji supports it
    const skinTone = emoji.types === undefined ? -1 : paramSkinTone;

    if (existingReactionObject && EmojiUtils.hasAccountIDEmojiReacted(currentUserAccountID, existingReactionObject.users, ignoreSkinToneOnCompare ? undefined : skinTone)) {
        removeEmojiReaction(originalReportID, reportAction.reportActionID, emoji);
        return;
    }

    addEmojiReaction(originalReportID, reportAction.reportActionID, emoji, skinTone);
}

function openReportFromDeepLink(url: string) {
    const reportID = ReportUtils.getReportIDFromLink(url);
    const isAuthenticated = Session.hasAuthToken();

    if (reportID && !isAuthenticated) {
        // Call the OpenReport command to check in the server if it's a public room. If so, we'll open it as an anonymous user
        openReport(reportID, '', [], undefined, '0', true);

        // Show the sign-in page if the app is offline
        if (networkStatus === CONST.NETWORK.NETWORK_STATUS.OFFLINE) {
            Onyx.set(ONYXKEYS.IS_CHECKING_PUBLIC_ROOM, false);
        }
    } else {
        // If we're not opening a public room (no reportID) or the user is authenticated, we unblock the UI (hide splash screen)
        Onyx.set(ONYXKEYS.IS_CHECKING_PUBLIC_ROOM, false);
    }

    const route = ReportUtils.getRouteFromLink(url);

    // If we are not authenticated and are navigating to a public screen, we don't want to navigate again to the screen after sign-in/sign-up
    if (!isAuthenticated && isPublicScreenRoute(route)) {
        return;
    }

    // Navigate to the report after sign-in/sign-up.
    InteractionManager.runAfterInteractions(() => {
        Session.waitForUserSignIn().then(() => {
            const connection = Onyx.connect({
                key: ONYXKEYS.NVP_ONBOARDING,
                callback: () => {
                    Navigation.waitForProtectedRoutes().then(() => {
                        if (route && Session.isAnonymousUser() && !Session.canAnonymousUserAccessRoute(route)) {
                            Session.signOutAndRedirectToSignIn(true);
                            return;
                        }

                        // We don't want to navigate to the exitTo route when creating a new workspace from a deep link,
                        // because we already handle creating the optimistic policy and navigating to it in App.setUpPoliciesAndNavigate,
                        // which is already called when AuthScreens mounts.
                        if (url && new URL(url).searchParams.get('exitTo') === ROUTES.WORKSPACE_NEW) {
                            return;
                        }

                        const handleDeeplinkNavigation = () => {
                            // We want to disconnect the connection so it won't trigger the deeplink again
                            // every time the data is changed, for example, when relogin.
                            Onyx.disconnect(connection);

                            const state = navigationRef.getRootState();
                            const currentFocusedRoute = findFocusedRoute(state);

                            if (isOnboardingFlowName(currentFocusedRoute?.name)) {
                                Welcome.setOnboardingErrorMessage(Localize.translateLocal('onboarding.purpose.errorBackButton'));
                                return;
                            }

                            if (shouldSkipDeepLinkNavigation(route)) {
                                return;
                            }

                            if (isAuthenticated) {
                                return;
                            }

                            Navigation.navigate(route as Route, CONST.NAVIGATION.ACTION_TYPE.PUSH);
                        };

                        // We need skip deeplinking if the user hasn't completed the guided setup flow.
                        Welcome.isOnboardingFlowCompleted({
                            onNotCompleted: OnboardingFlow.startOnboardingFlow,
                            onCompleted: handleDeeplinkNavigation,
                            onCanceled: handleDeeplinkNavigation,
                        });
                    });
                },
            });
        });
    });
}

function getCurrentUserAccountID(): number {
    return currentUserAccountID;
}

function navigateToMostRecentReport(currentReport: OnyxEntry<Report>) {
    const lastAccessedReportID = ReportUtils.findLastAccessedReport(false, false, undefined, currentReport?.reportID)?.reportID;

    if (lastAccessedReportID) {
        const lastAccessedReportRoute = ROUTES.REPORT_WITH_ID.getRoute(lastAccessedReportID ?? '-1');
        Navigation.goBack(lastAccessedReportRoute);
    } else {
        const isChatThread = ReportUtils.isChatThread(currentReport);

        // If it is not a chat thread we should call Navigation.goBack to pop the current route first before navigating to Concierge.
        if (!isChatThread) {
            Navigation.goBack();
        }

        navigateToConciergeChat(false, () => true, CONST.NAVIGATION.TYPE.UP);
    }
}

function getMostRecentReportID(currentReport: OnyxEntry<Report>) {
    const lastAccessedReportID = ReportUtils.findLastAccessedReport(false, false, undefined, currentReport?.reportID)?.reportID;
    return lastAccessedReportID ?? conciergeChatReportID;
}

function joinRoom(report: OnyxEntry<Report>) {
    if (!report) {
        return;
    }
    updateNotificationPreference(
        report.reportID,
        ReportUtils.getReportNotificationPreference(report),
        ReportUtils.getDefaultNotificationPreferenceForReport(report),
        report.parentReportID,
        report.parentReportActionID,
    );
}

function leaveGroupChat(reportID: string) {
    const report = ReportConnection.getAllReports()?.[`${ONYXKEYS.COLLECTION.REPORT}${reportID}`];
    if (!report) {
        Log.warn('Attempting to leave Group Chat that does not existing locally');
        return;
    }

    // Use merge instead of set to avoid deleting the report too quickly, which could cause a brief "not found" page to appear.
    // The remaining parts of the report object will be removed after the API call is successful.
    const optimisticData: OnyxUpdate[] = [
        {
            onyxMethod: Onyx.METHOD.MERGE,
            key: `${ONYXKEYS.COLLECTION.REPORT}${reportID}`,
            value: {
                reportID: null,
                stateNum: CONST.REPORT.STATE_NUM.APPROVED,
                statusNum: CONST.REPORT.STATUS_NUM.CLOSED,
                participants: {
                    [currentUserAccountID]: {
                        notificationPreference: CONST.REPORT.NOTIFICATION_PREFERENCE.HIDDEN,
                    },
                },
            },
        },
    ];
    // Clean up any quick actions for the report we're leaving from
    if (quickAction?.chatReportID?.toString() === reportID) {
        optimisticData.push({
            onyxMethod: Onyx.METHOD.SET,
            key: ONYXKEYS.NVP_QUICK_ACTION_GLOBAL_CREATE,
            value: null,
        });
    }

    // Ensure that any remaining data is removed upon successful completion, even if the server sends a report removal response.
    // This is done to prevent the removal update from lingering in the applyHTTPSOnyxUpdates function.
    const successData: OnyxUpdate[] = [
        {
            onyxMethod: Onyx.METHOD.MERGE,
            key: `${ONYXKEYS.COLLECTION.REPORT}${reportID}`,
            value: null,
        },
    ];

    const failureData: OnyxUpdate[] = [
        {
            onyxMethod: Onyx.METHOD.MERGE,
            key: `${ONYXKEYS.COLLECTION.REPORT}${reportID}`,
            value: report,
        },
    ];

    navigateToMostRecentReport(report);
    API.write(WRITE_COMMANDS.LEAVE_GROUP_CHAT, {reportID}, {optimisticData, successData, failureData});
}

/** Leave a report by setting the state to submitted and closed */
function leaveRoom(reportID: string, isWorkspaceMemberLeavingWorkspaceRoom = false) {
    const report = ReportConnection.getAllReports()?.[`${ONYXKEYS.COLLECTION.REPORT}${reportID}`];

    if (!report) {
        return;
    }
    const isChatThread = ReportUtils.isChatThread(report);

    // Pusher's leavingStatus should be sent earlier.
    // Place the broadcast before calling the LeaveRoom API to prevent a race condition
    // between Onyx report being null and Pusher's leavingStatus becoming true.
    broadcastUserIsLeavingRoom(reportID);

    // If a workspace member is leaving a workspace room, they don't actually lose the room from Onyx.
    // Instead, their notification preference just gets set to "hidden".
    // Same applies for chat threads too
    const optimisticData: OnyxUpdate[] = [
        {
            onyxMethod: Onyx.METHOD.MERGE,
            key: `${ONYXKEYS.COLLECTION.REPORT}${reportID}`,
            value:
                isWorkspaceMemberLeavingWorkspaceRoom || isChatThread
                    ? {
                          participants: {
                              [currentUserAccountID]: {
                                  notificationPreference: CONST.REPORT.NOTIFICATION_PREFERENCE.HIDDEN,
                              },
                          },
                      }
                    : {
                          reportID: null,
                          stateNum: CONST.REPORT.STATE_NUM.APPROVED,
                          statusNum: CONST.REPORT.STATUS_NUM.CLOSED,
                          participants: {
                              [currentUserAccountID]: {
                                  notificationPreference: CONST.REPORT.NOTIFICATION_PREFERENCE.HIDDEN,
                              },
                          },
                      },
        },
    ];

    const successData: OnyxUpdate[] = [
        {
            onyxMethod: Onyx.METHOD.MERGE,
            key: `${ONYXKEYS.COLLECTION.REPORT}${reportID}`,
            value:
                isWorkspaceMemberLeavingWorkspaceRoom || isChatThread
                    ? {
                          participants: {
                              [currentUserAccountID]: {
                                  notificationPreference: CONST.REPORT.NOTIFICATION_PREFERENCE.HIDDEN,
                              },
                          },
                      }
                    : Object.keys(report).reduce<Record<string, null>>((acc, key) => {
                          acc[key] = null;
                          return acc;
                      }, {}),
        },
    ];

    const failureData: OnyxUpdate[] = [
        {
            onyxMethod: Onyx.METHOD.MERGE,
            key: `${ONYXKEYS.COLLECTION.REPORT}${reportID}`,
            value: report,
        },
    ];

    if (report.parentReportID && report.parentReportActionID) {
        optimisticData.push({
            onyxMethod: Onyx.METHOD.MERGE,
            key: `${ONYXKEYS.COLLECTION.REPORT_ACTIONS}${report.parentReportID}`,
            value: {[report.parentReportActionID]: {childReportNotificationPreference: CONST.REPORT.NOTIFICATION_PREFERENCE.HIDDEN}},
        });
        successData.push({
            onyxMethod: Onyx.METHOD.MERGE,
            key: `${ONYXKEYS.COLLECTION.REPORT_ACTIONS}${report.parentReportID}`,
            value: {[report.parentReportActionID]: {childReportNotificationPreference: CONST.REPORT.NOTIFICATION_PREFERENCE.HIDDEN}},
        });
        failureData.push({
            onyxMethod: Onyx.METHOD.MERGE,
            key: `${ONYXKEYS.COLLECTION.REPORT_ACTIONS}${report.parentReportID}`,
            value: {[report.parentReportActionID]: {childReportNotificationPreference: ReportUtils.getReportNotificationPreference(report, false)}},
        });
    }

    const parameters: LeaveRoomParams = {
        reportID,
    };

    API.write(WRITE_COMMANDS.LEAVE_ROOM, parameters, {optimisticData, successData, failureData});

    // If this is the leave action from a workspace room, simply dismiss the modal, i.e., allow the user to view the room and join again immediately.
    // If this is the leave action from a chat thread (even if the chat thread is in a room), do not allow the user to stay in the thread after leaving.
    if (isWorkspaceMemberLeavingWorkspaceRoom && !isChatThread) {
        return;
    }
    // In other cases, the report is deleted and we should move the user to another report.
    navigateToMostRecentReport(report);
}

/** Invites people to a room */
function inviteToRoom(reportID: string, inviteeEmailsToAccountIDs: InvitedEmailsToAccountIDs) {
    const report = ReportConnection.getAllReports()?.[`${ONYXKEYS.COLLECTION.REPORT}${reportID}`];
    if (!report) {
        return;
    }

    const defaultNotificationPreference = ReportUtils.getDefaultNotificationPreferenceForReport(report);

    const inviteeEmails = Object.keys(inviteeEmailsToAccountIDs);
    const inviteeAccountIDs = Object.values(inviteeEmailsToAccountIDs);

    const logins = inviteeEmails.map((memberLogin) => PhoneNumber.addSMSDomainIfPhoneNumber(memberLogin));
    const {newAccountIDs, newLogins} = PersonalDetailsUtils.getNewAccountIDsAndLogins(logins, inviteeAccountIDs);

    const participantsAfterInvitation = inviteeAccountIDs.reduce(
        (reportParticipants: Participants, accountID: number) => {
            const participant: ReportParticipant = {
                notificationPreference: defaultNotificationPreference,
                role: CONST.REPORT.ROLE.MEMBER,
            };
            // eslint-disable-next-line no-param-reassign
            reportParticipants[accountID] = participant;
            return reportParticipants;
        },
        {...report.participants},
    );

    const newPersonalDetailsOnyxData = PersonalDetailsUtils.getPersonalDetailsOnyxDataForOptimisticUsers(newLogins, newAccountIDs);
    const pendingChatMembers = ReportUtils.getPendingChatMembers(inviteeAccountIDs, report?.pendingChatMembers ?? [], CONST.RED_BRICK_ROAD_PENDING_ACTION.ADD);

    const newParticipantAccountCleanUp = newAccountIDs.reduce<Record<number, null>>((participantCleanUp, newAccountID) => {
        // eslint-disable-next-line no-param-reassign
        participantCleanUp[newAccountID] = null;
        return participantCleanUp;
    }, {});

    const optimisticData: OnyxUpdate[] = [
        {
            onyxMethod: Onyx.METHOD.MERGE,
            key: `${ONYXKEYS.COLLECTION.REPORT}${reportID}`,
            value: {
                participants: participantsAfterInvitation,
                pendingChatMembers,
            },
        },
    ];
    optimisticData.push(...newPersonalDetailsOnyxData.optimisticData);

    const successPendingChatMembers = report?.pendingChatMembers
        ? report?.pendingChatMembers?.filter(
              (pendingMember) => !(inviteeAccountIDs.includes(Number(pendingMember.accountID)) && pendingMember.pendingAction === CONST.RED_BRICK_ROAD_PENDING_ACTION.DELETE),
          )
        : null;
    const successData: OnyxUpdate[] = [
        {
            onyxMethod: Onyx.METHOD.MERGE,
            key: `${ONYXKEYS.COLLECTION.REPORT}${reportID}`,
            value: {
                pendingChatMembers: successPendingChatMembers,
                participants: newParticipantAccountCleanUp,
            },
        },
    ];
    successData.push(...newPersonalDetailsOnyxData.finallyData);

    const failureData: OnyxUpdate[] = [
        {
            onyxMethod: Onyx.METHOD.MERGE,
            key: `${ONYXKEYS.COLLECTION.REPORT}${reportID}`,
            value: {
                pendingChatMembers:
                    pendingChatMembers.map((pendingChatMember) => {
                        if (!inviteeAccountIDs.includes(Number(pendingChatMember.accountID))) {
                            return pendingChatMember;
                        }
                        return {
                            ...pendingChatMember,
                            errors: ErrorUtils.getMicroSecondOnyxErrorWithTranslationKey('roomMembersPage.error.genericAdd'),
                        };
                    }) ?? null,
            },
        },
    ];

    if (ReportUtils.isGroupChat(report)) {
        const parameters: InviteToGroupChatParams = {
            reportID,
            inviteeEmails,
            accountIDList: newAccountIDs.join(),
        };

        API.write(WRITE_COMMANDS.INVITE_TO_GROUP_CHAT, parameters, {optimisticData, successData, failureData});
        return;
    }

    const parameters: InviteToRoomParams = {
        reportID,
        inviteeEmails,
        accountIDList: newAccountIDs.join(),
    };

    // eslint-disable-next-line rulesdir/no-multiple-api-calls
    API.write(WRITE_COMMANDS.INVITE_TO_ROOM, parameters, {optimisticData, successData, failureData});
}

function clearAddRoomMemberError(reportID: string, invitedAccountID: string) {
    const report = ReportConnection.getAllReports()?.[`${ONYXKEYS.COLLECTION.REPORT}${reportID}`];
    Onyx.merge(`${ONYXKEYS.COLLECTION.REPORT}${reportID}`, {
        pendingChatMembers: report?.pendingChatMembers?.filter((pendingChatMember) => pendingChatMember.accountID !== invitedAccountID),
        participants: {
            [invitedAccountID]: null,
        },
    });
    Onyx.merge(ONYXKEYS.PERSONAL_DETAILS_LIST, {
        [invitedAccountID]: null,
    });
}

function updateGroupChatMemberRoles(reportID: string, accountIDList: number[], role: ValueOf<typeof CONST.REPORT.ROLE>) {
    const memberRoles: Record<number, string> = {};
    const optimisticParticipants: Record<number, Partial<ReportParticipant>> = {};
    const successParticipants: Record<number, Partial<ReportParticipant>> = {};

    accountIDList.forEach((accountID) => {
        memberRoles[accountID] = role;
        optimisticParticipants[accountID] = {
            role,
            pendingFields: {
                role: CONST.RED_BRICK_ROAD_PENDING_ACTION.UPDATE,
            },
            pendingAction: CONST.RED_BRICK_ROAD_PENDING_ACTION.UPDATE,
        };
        successParticipants[accountID] = {
            pendingFields: {
                role: null,
            },
            pendingAction: null,
        };
    });

    const optimisticData: OnyxUpdate[] = [
        {
            onyxMethod: Onyx.METHOD.MERGE,
            key: `${ONYXKEYS.COLLECTION.REPORT}${reportID}`,
            value: {participants: optimisticParticipants},
        },
    ];

    const successData: OnyxUpdate[] = [
        {
            onyxMethod: Onyx.METHOD.MERGE,
            key: `${ONYXKEYS.COLLECTION.REPORT}${reportID}`,
            value: {participants: successParticipants},
        },
    ];
    const parameters: UpdateGroupChatMemberRolesParams = {reportID, memberRoles: JSON.stringify(memberRoles)};
    API.write(WRITE_COMMANDS.UPDATE_GROUP_CHAT_MEMBER_ROLES, parameters, {optimisticData, successData});
}

/** Invites people to a group chat */
function inviteToGroupChat(reportID: string, inviteeEmailsToAccountIDs: InvitedEmailsToAccountIDs) {
    inviteToRoom(reportID, inviteeEmailsToAccountIDs);
}

/** Removes people from a room
 *  Please see https://github.com/Expensify/App/blob/main/README.md#Security for more details
 */
function removeFromRoom(reportID: string, targetAccountIDs: number[]) {
    const report = ReportConnection.getAllReports()?.[`${ONYXKEYS.COLLECTION.REPORT}${reportID}`];
    if (!report) {
        return;
    }

    const removeParticipantsData: Record<number, null> = {};
    targetAccountIDs.forEach((accountID) => {
        removeParticipantsData[accountID] = null;
    });
    const pendingChatMembers = ReportUtils.getPendingChatMembers(targetAccountIDs, report?.pendingChatMembers ?? [], CONST.RED_BRICK_ROAD_PENDING_ACTION.DELETE);

    const optimisticData: OnyxUpdate[] = [
        {
            onyxMethod: Onyx.METHOD.MERGE,
            key: `${ONYXKEYS.COLLECTION.REPORT}${reportID}`,
            value: {
                pendingChatMembers,
            },
        },
    ];

    const failureData: OnyxUpdate[] = [
        {
            onyxMethod: Onyx.METHOD.MERGE,
            key: `${ONYXKEYS.COLLECTION.REPORT}${reportID}`,
            value: {
                pendingChatMembers: report?.pendingChatMembers ?? null,
            },
        },
    ];

    // We need to add success data here since in high latency situations,
    // the OpenRoomMembersPage call has the chance of overwriting the optimistic data we set above.
    const successData: OnyxUpdate[] = [
        {
            onyxMethod: Onyx.METHOD.MERGE,
            key: `${ONYXKEYS.COLLECTION.REPORT}${reportID}`,
            value: {
                participants: removeParticipantsData,
                pendingChatMembers: report?.pendingChatMembers ?? null,
            },
        },
    ];

    if (ReportUtils.isGroupChat(report)) {
        const parameters: RemoveFromGroupChatParams = {
            reportID,
            accountIDList: targetAccountIDs.join(),
        };
        API.write(WRITE_COMMANDS.REMOVE_FROM_GROUP_CHAT, parameters, {optimisticData, failureData, successData});
        return;
    }

    const parameters: RemoveFromRoomParams = {
        reportID,
        targetAccountIDs,
    };

    // eslint-disable-next-line rulesdir/no-multiple-api-calls
    API.write(WRITE_COMMANDS.REMOVE_FROM_ROOM, parameters, {optimisticData, failureData, successData});
}

function removeFromGroupChat(reportID: string, accountIDList: number[]) {
    removeFromRoom(reportID, accountIDList);
}

function setLastOpenedPublicRoom(reportID: string) {
    Onyx.set(ONYXKEYS.LAST_OPENED_PUBLIC_ROOM_ID, reportID);
}

/** Navigates to the last opened public room */
function openLastOpenedPublicRoom(lastOpenedPublicRoomID: string) {
    Navigation.isNavigationReady().then(() => {
        setLastOpenedPublicRoom('');
        Navigation.navigate(ROUTES.REPORT_WITH_ID.getRoute(lastOpenedPublicRoomID));
    });
}

/** Flag a comment as offensive */
function flagComment(reportID: string, reportAction: OnyxEntry<ReportAction>, severity: string) {
    const originalReportID = ReportUtils.getOriginalReportID(reportID, reportAction);
    const message = ReportActionsUtils.getReportActionMessage(reportAction);

    if (!message || !reportAction) {
        return;
    }

    let updatedDecision: Decision;
    if (severity === CONST.MODERATION.FLAG_SEVERITY_SPAM || severity === CONST.MODERATION.FLAG_SEVERITY_INCONSIDERATE) {
        if (!message?.moderationDecision) {
            updatedDecision = {
                decision: CONST.MODERATION.MODERATOR_DECISION_PENDING,
            };
        } else {
            updatedDecision = message.moderationDecision;
        }
    } else if (severity === CONST.MODERATION.FLAG_SEVERITY_ASSAULT || severity === CONST.MODERATION.FLAG_SEVERITY_HARASSMENT) {
        updatedDecision = {
            decision: CONST.MODERATION.MODERATOR_DECISION_PENDING_REMOVE,
        };
    } else {
        updatedDecision = {
            decision: CONST.MODERATION.MODERATOR_DECISION_PENDING_HIDE,
        };
    }

    const reportActionID = reportAction.reportActionID;

    const updatedMessage: Message = {
        ...message,
        moderationDecision: updatedDecision,
    };

    const optimisticData: OnyxUpdate[] = [
        {
            onyxMethod: Onyx.METHOD.MERGE,
            key: `${ONYXKEYS.COLLECTION.REPORT_ACTIONS}${originalReportID}`,
            value: {
                [reportActionID]: {
                    pendingAction: CONST.RED_BRICK_ROAD_PENDING_ACTION.UPDATE,
                    message: [updatedMessage],
                },
            },
        },
    ];

    const failureData: OnyxUpdate[] = [
        {
            onyxMethod: Onyx.METHOD.MERGE,
            key: `${ONYXKEYS.COLLECTION.REPORT_ACTIONS}${originalReportID}`,
            value: {
                [reportActionID]: {
                    ...reportAction,
                    pendingAction: null,
                },
            },
        },
    ];

    const successData: OnyxUpdate[] = [
        {
            onyxMethod: Onyx.METHOD.MERGE,
            key: `${ONYXKEYS.COLLECTION.REPORT_ACTIONS}${originalReportID}`,
            value: {
                [reportActionID]: {
                    pendingAction: null,
                },
            },
        },
    ];

    const parameters: FlagCommentParams = {
        severity,
        reportActionID,
        // This check is to prevent flooding Concierge with test flags
        // If you need to test moderation responses from Concierge on dev, set this to false!
        isDevRequest: Environment.isDevelopment(),
    };

    API.write(WRITE_COMMANDS.FLAG_COMMENT, parameters, {optimisticData, successData, failureData});
}

/** Updates a given user's private notes on a report */
const updatePrivateNotes = (reportID: string, accountID: number, note: string) => {
    const optimisticData: OnyxUpdate[] = [
        {
            onyxMethod: Onyx.METHOD.MERGE,
            key: `${ONYXKEYS.COLLECTION.REPORT}${reportID}`,
            value: {
                privateNotes: {
                    [accountID]: {
                        pendingAction: CONST.RED_BRICK_ROAD_PENDING_ACTION.UPDATE,
                        errors: null,
                        note,
                    },
                },
            },
        },
    ];

    const successData: OnyxUpdate[] = [
        {
            onyxMethod: Onyx.METHOD.MERGE,
            key: `${ONYXKEYS.COLLECTION.REPORT}${reportID}`,
            value: {
                privateNotes: {
                    [accountID]: {
                        pendingAction: null,
                        errors: null,
                    },
                },
            },
        },
    ];

    const failureData: OnyxUpdate[] = [
        {
            onyxMethod: Onyx.METHOD.MERGE,
            key: `${ONYXKEYS.COLLECTION.REPORT}${reportID}`,
            value: {
                privateNotes: {
                    [accountID]: {
                        errors: ErrorUtils.getMicroSecondOnyxErrorWithTranslationKey('privateNotes.error.genericFailureMessage'),
                    },
                },
            },
        },
    ];

    const parameters: UpdateReportPrivateNoteParams = {reportID, privateNotes: note};

    API.write(WRITE_COMMANDS.UPDATE_REPORT_PRIVATE_NOTE, parameters, {optimisticData, successData, failureData});
};

/** Fetches all the private notes for a given report */
function getReportPrivateNote(reportID: string | undefined) {
    if (Session.isAnonymousUser()) {
        return;
    }

    if (!reportID) {
        return;
    }

    const optimisticData: OnyxUpdate[] = [
        {
            onyxMethod: Onyx.METHOD.MERGE,
            key: `${ONYXKEYS.COLLECTION.REPORT_METADATA}${reportID}`,
            value: {
                isLoadingPrivateNotes: true,
            },
        },
    ];

    const successData: OnyxUpdate[] = [
        {
            onyxMethod: Onyx.METHOD.MERGE,
            key: `${ONYXKEYS.COLLECTION.REPORT_METADATA}${reportID}`,
            value: {
                isLoadingPrivateNotes: false,
            },
        },
    ];

    const failureData: OnyxUpdate[] = [
        {
            onyxMethod: Onyx.METHOD.MERGE,
            key: `${ONYXKEYS.COLLECTION.REPORT_METADATA}${reportID}`,
            value: {
                isLoadingPrivateNotes: false,
            },
        },
    ];

    const parameters: GetReportPrivateNoteParams = {reportID};

    API.read(READ_COMMANDS.GET_REPORT_PRIVATE_NOTE, parameters, {optimisticData, successData, failureData});
}

function prepareOnboardingOptimisticData(
    engagementChoice: OnboardingPurpose,
    data: ValueOf<typeof CONST.ONBOARDING_MESSAGES>,
    adminsChatReportID?: string,
    onboardingPolicyID?: string,
    userReportedIntegration?: OnboardingAccounting,
    wasInvited?: boolean,
) {
    // If the user has the "combinedTrackSubmit" beta enabled we'll show different tasks for track and submit expense.
    if (Permissions.canUseCombinedTrackSubmit()) {
        if (engagementChoice === CONST.ONBOARDING_CHOICES.PERSONAL_SPEND) {
            // eslint-disable-next-line no-param-reassign
            data = CONST.COMBINED_TRACK_SUBMIT_ONBOARDING_MESSAGES[CONST.ONBOARDING_CHOICES.PERSONAL_SPEND];
        }

        if (engagementChoice === CONST.ONBOARDING_CHOICES.EMPLOYER || engagementChoice === CONST.ONBOARDING_CHOICES.SUBMIT) {
            // eslint-disable-next-line no-param-reassign
            data = CONST.COMBINED_TRACK_SUBMIT_ONBOARDING_MESSAGES[CONST.ONBOARDING_CHOICES.SUBMIT];
        }
    }

    const integrationName = userReportedIntegration ? CONST.ONBOARDING_ACCOUNTING_MAPPING[userReportedIntegration] : '';
    const actorAccountID = CONST.ACCOUNT_ID.CONCIERGE;
    const targetChatReport = ReportUtils.getChatByParticipants([actorAccountID, currentUserAccountID]);
    const {reportID: targetChatReportID = '', policyID: targetChatPolicyID = ''} = targetChatReport ?? {};

    // Text message
    const textComment = ReportUtils.buildOptimisticAddCommentReportAction(data.message, undefined, actorAccountID, 1);
    const textCommentAction: OptimisticAddCommentReportAction = textComment.reportAction;
    const textMessage: AddCommentOrAttachementParams = {
        reportID: targetChatReportID,
        reportActionID: textCommentAction.reportActionID,
        reportComment: textComment.commentText,
    };

    let videoCommentAction: OptimisticAddCommentReportAction | null = null;
    let videoMessage: AddCommentOrAttachementParams | null = null;
    if ('video' in data && data.video) {
        const videoComment = ReportUtils.buildOptimisticAddCommentReportAction(CONST.ATTACHMENT_MESSAGE_TEXT, undefined, actorAccountID, 2);
        videoCommentAction = videoComment.reportAction;
        videoMessage = {
            reportID: targetChatReportID,
            reportActionID: videoCommentAction.reportActionID,
            reportComment: videoComment.commentText,
        };
    }
    const tasksData = data.tasks
        .filter((task) => {
            if (['setupCategories', 'setupTags'].includes(task.type) && userReportedIntegration) {
                return false;
            }

            if (['addAccountingIntegration', 'setupCategoriesAndTags'].includes(task.type) && !userReportedIntegration) {
                return false;
            }
            return true;
        })
        .map((task, index) => {
            const taskDescription =
                typeof task.description === 'function'
                    ? task.description({
                          adminsRoomLink: `${environmentURL}/${ROUTES.REPORT_WITH_ID.getRoute(adminsChatReportID ?? '-1')}`,
                          workspaceCategoriesLink: `${environmentURL}/${ROUTES.WORKSPACE_CATEGORIES.getRoute(onboardingPolicyID ?? '-1')}`,
                          workspaceMembersLink: `${environmentURL}/${ROUTES.WORKSPACE_MEMBERS.getRoute(onboardingPolicyID ?? '-1')}`,
                          workspaceMoreFeaturesLink: `${environmentURL}/${ROUTES.WORKSPACE_MORE_FEATURES.getRoute(onboardingPolicyID ?? '-1')}`,
                          navatticURL: getNavatticURL(environment, engagementChoice),
                          integrationName,
                          workspaceAccountingLink: `${environmentURL}/${ROUTES.POLICY_ACCOUNTING.getRoute(onboardingPolicyID ?? '-1')}`,
                          workspaceSettingsLink: `${environmentURL}/${ROUTES.WORKSPACE_INITIAL.getRoute(onboardingPolicyID ?? '-1')}`,
                      })
                    : task.description;
            const taskTitle =
                typeof task.title === 'function'
                    ? task.title({
                          integrationName,
                      })
                    : task.title;
            const currentTask = ReportUtils.buildOptimisticTaskReport(
                actorAccountID,
                currentUserAccountID,
                targetChatReportID,
                taskTitle,
                taskDescription,
                targetChatPolicyID,
                CONST.REPORT.NOTIFICATION_PREFERENCE.HIDDEN,
            );
            const taskCreatedAction = ReportUtils.buildOptimisticCreatedReportAction(CONST.EMAIL.CONCIERGE);
            const taskReportAction = ReportUtils.buildOptimisticTaskCommentReportAction(
                currentTask.reportID,
                taskTitle,
                0,
                `task for ${taskTitle}`,
                targetChatReportID,
                actorAccountID,
                index + 3,
            );
            currentTask.parentReportActionID = taskReportAction.reportAction.reportActionID;

            const completedTaskReportAction = task.autoCompleted
                ? ReportUtils.buildOptimisticTaskReportAction(currentTask.reportID, CONST.REPORT.ACTIONS.TYPE.TASK_COMPLETED, 'marked as complete', actorAccountID, 2)
                : null;

            return {
                task,
                currentTask,
                taskCreatedAction,
                taskReportAction,
                taskDescription: currentTask.description,
                completedTaskReportAction,
            };
        });

    const tasksForParameters = tasksData.map<TaskForParameters>(({task, currentTask, taskCreatedAction, taskReportAction, taskDescription, completedTaskReportAction}) => ({
        type: 'task',
        task: task.type,
        taskReportID: currentTask.reportID,
        parentReportID: currentTask.parentReportID ?? '-1',
        parentReportActionID: taskReportAction.reportAction.reportActionID,
        assigneeChatReportID: '',
        createdTaskReportActionID: taskCreatedAction.reportActionID,
        completedTaskReportActionID: completedTaskReportAction?.reportActionID ?? undefined,
        title: currentTask.reportName ?? '',
        description: taskDescription ?? '',
    }));

    const hasOutstandingChildTask = tasksData.some((task) => !task.completedTaskReportAction);

    const tasksForOptimisticData = tasksData.reduce<OnyxUpdate[]>((acc, {currentTask, taskCreatedAction, taskReportAction, taskDescription, completedTaskReportAction}) => {
        acc.push(
            {
                onyxMethod: Onyx.METHOD.MERGE,
                key: `${ONYXKEYS.COLLECTION.REPORT_ACTIONS}${targetChatReportID}`,
                value: {
                    [taskReportAction.reportAction.reportActionID]: taskReportAction.reportAction as ReportAction,
                },
            },
            {
                onyxMethod: Onyx.METHOD.SET,
                key: `${ONYXKEYS.COLLECTION.REPORT}${currentTask.reportID}`,
                value: {
                    ...currentTask,
                    description: taskDescription,
                    pendingFields: {
                        createChat: CONST.RED_BRICK_ROAD_PENDING_ACTION.ADD,
                        reportName: CONST.RED_BRICK_ROAD_PENDING_ACTION.ADD,
                        description: CONST.RED_BRICK_ROAD_PENDING_ACTION.ADD,
                        managerID: CONST.RED_BRICK_ROAD_PENDING_ACTION.ADD,
                    },
                    managerID: currentUserAccountID,
                },
            },
            {
                onyxMethod: Onyx.METHOD.MERGE,
                key: `${ONYXKEYS.COLLECTION.REPORT_METADATA}${currentTask.reportID}`,
                value: {
                    isOptimisticReport: true,
                },
            },
            {
                onyxMethod: Onyx.METHOD.MERGE,
                key: `${ONYXKEYS.COLLECTION.REPORT_ACTIONS}${currentTask.reportID}`,
                value: {
                    [taskCreatedAction.reportActionID]: taskCreatedAction as ReportAction,
                },
            },
        );

        if (completedTaskReportAction) {
            acc.push({
                onyxMethod: Onyx.METHOD.MERGE,
                key: `${ONYXKEYS.COLLECTION.REPORT_ACTIONS}${currentTask.reportID}`,
                value: {
                    [completedTaskReportAction.reportActionID]: completedTaskReportAction as ReportAction,
                },
            });

            acc.push({
                onyxMethod: Onyx.METHOD.MERGE,
                key: `${ONYXKEYS.COLLECTION.REPORT}${currentTask.reportID}`,
                value: {
                    stateNum: CONST.REPORT.STATE_NUM.APPROVED,
                    statusNum: CONST.REPORT.STATUS_NUM.APPROVED,
                    managerID: currentUserAccountID,
                },
            });
        }

        return acc;
    }, []);

    const tasksForFailureData = tasksData.reduce<OnyxUpdate[]>((acc, {currentTask, taskReportAction}) => {
        acc.push(
            {
                onyxMethod: Onyx.METHOD.MERGE,
                key: `${ONYXKEYS.COLLECTION.REPORT_ACTIONS}${targetChatReportID}`,
                value: {
                    [taskReportAction.reportAction.reportActionID]: {
                        errors: ErrorUtils.getMicroSecondOnyxErrorWithTranslationKey('report.genericAddCommentFailureMessage'),
                    } as ReportAction,
                },
            },
            {
                onyxMethod: Onyx.METHOD.MERGE,
                key: `${ONYXKEYS.COLLECTION.REPORT}${currentTask.reportID}`,
                value: null,
            },
            {
                onyxMethod: Onyx.METHOD.MERGE,
                key: `${ONYXKEYS.COLLECTION.REPORT_ACTIONS}${currentTask.reportID}`,
                value: null,
            },
        );

        return acc;
    }, []);

    const tasksForSuccessData = tasksData.reduce<OnyxUpdate[]>((acc, {currentTask, taskCreatedAction, taskReportAction, completedTaskReportAction}) => {
        acc.push(
            {
                onyxMethod: Onyx.METHOD.MERGE,
                key: `${ONYXKEYS.COLLECTION.REPORT_ACTIONS}${targetChatReportID}`,
                value: {
                    [taskReportAction.reportAction.reportActionID]: {pendingAction: null},
                },
            },
            {
                onyxMethod: Onyx.METHOD.MERGE,
                key: `${ONYXKEYS.COLLECTION.REPORT}${currentTask.reportID}`,
                value: {
                    pendingFields: {
                        createChat: null,
                        reportName: null,
                        description: null,
                        managerID: null,
                    },
                },
            },
            {
                onyxMethod: Onyx.METHOD.MERGE,
                key: `${ONYXKEYS.COLLECTION.REPORT_METADATA}${currentTask.reportID}`,
                value: {
                    isOptimisticReport: false,
                },
            },
            {
                onyxMethod: Onyx.METHOD.MERGE,
                key: `${ONYXKEYS.COLLECTION.REPORT_ACTIONS}${currentTask.reportID}`,
                value: {
                    [taskCreatedAction.reportActionID]: {pendingAction: null},
                },
            },
        );

        if (completedTaskReportAction) {
            acc.push({
                onyxMethod: Onyx.METHOD.MERGE,
                key: `${ONYXKEYS.COLLECTION.REPORT_ACTIONS}${currentTask.reportID}`,
                value: {
                    [completedTaskReportAction.reportActionID]: {pendingAction: null},
                },
            });
        }

        return acc;
    }, []);

    const optimisticData: OnyxUpdate[] = [...tasksForOptimisticData];
    const lastVisibleActionCreated =
        tasksData.at(-1)?.completedTaskReportAction?.created ?? tasksData.at(-1)?.taskReportAction.reportAction.created ?? videoCommentAction?.created ?? textCommentAction.created;

    optimisticData.push(
        {
            onyxMethod: Onyx.METHOD.MERGE,
            key: `${ONYXKEYS.COLLECTION.REPORT}${targetChatReportID}`,
            value: {
                lastMentionedTime: DateUtils.getDBTime(),
                hasOutstandingChildTask,
                lastVisibleActionCreated,
            },
        },
        {
            onyxMethod: Onyx.METHOD.MERGE,
            key: `${ONYXKEYS.COLLECTION.REPORT_ACTIONS}${targetChatReportID}`,
            value: {
                [textCommentAction.reportActionID]: textCommentAction as ReportAction,
            },
        },
        {
            onyxMethod: Onyx.METHOD.MERGE,
            key: ONYXKEYS.NVP_INTRO_SELECTED,
            value: {choice: engagementChoice},
        },
    );
    if (!wasInvited) {
        optimisticData.push({
            onyxMethod: Onyx.METHOD.MERGE,
            key: ONYXKEYS.NVP_ONBOARDING,
            value: {hasCompletedGuidedSetupFlow: true},
        });
    }

    const successData: OnyxUpdate[] = [...tasksForSuccessData];
    successData.push({
        onyxMethod: Onyx.METHOD.MERGE,
        key: `${ONYXKEYS.COLLECTION.REPORT_ACTIONS}${targetChatReportID}`,
        value: {
            [textCommentAction.reportActionID]: {pendingAction: null},
        },
    });

    let failureReport: Partial<Report> = {
        lastMessageTranslationKey: '',
        lastMessageText: '',
        lastVisibleActionCreated: '',
        hasOutstandingChildTask: false,
    };
    const report = ReportUtils.getReport(targetChatReportID);
    const canUserPerformWriteAction = ReportUtils.canUserPerformWriteAction(report);
    const {lastMessageText = '', lastMessageTranslationKey = ''} = ReportActionsUtils.getLastVisibleMessage(targetChatReportID, canUserPerformWriteAction);
    if (lastMessageText || lastMessageTranslationKey) {
        const lastVisibleAction = ReportActionsUtils.getLastVisibleAction(targetChatReportID, canUserPerformWriteAction);
        const prevLastVisibleActionCreated = lastVisibleAction?.created;
        const lastActorAccountID = lastVisibleAction?.actorAccountID;
        failureReport = {
            lastMessageTranslationKey,
            lastMessageText,
            lastVisibleActionCreated: prevLastVisibleActionCreated,
            lastActorAccountID,
        };
    }

    const failureData: OnyxUpdate[] = [...tasksForFailureData];
    failureData.push(
        {
            onyxMethod: Onyx.METHOD.MERGE,
            key: `${ONYXKEYS.COLLECTION.REPORT}${targetChatReportID}`,
            value: failureReport,
        },
        {
            onyxMethod: Onyx.METHOD.MERGE,
            key: `${ONYXKEYS.COLLECTION.REPORT_ACTIONS}${targetChatReportID}`,
            value: {
                [textCommentAction.reportActionID]: {
                    errors: ErrorUtils.getMicroSecondOnyxErrorWithTranslationKey('report.genericAddCommentFailureMessage'),
                } as ReportAction,
            },
        },
        {
            onyxMethod: Onyx.METHOD.MERGE,
            key: ONYXKEYS.NVP_INTRO_SELECTED,
            value: {choice: null},
        },
    );

    if (!wasInvited) {
        failureData.push({
            onyxMethod: Onyx.METHOD.MERGE,
            key: ONYXKEYS.NVP_ONBOARDING,
            value: {hasCompletedGuidedSetupFlow: false},
        });
    }

    if (userReportedIntegration) {
        optimisticData.push({
            onyxMethod: Onyx.METHOD.MERGE,
            key: `${ONYXKEYS.COLLECTION.POLICY}${onboardingPolicyID}`,
            value: {
                areConnectionsEnabled: true,
                pendingFields: {
                    areConnectionsEnabled: CONST.RED_BRICK_ROAD_PENDING_ACTION.UPDATE,
                },
            },
        });
        successData.push({
            onyxMethod: Onyx.METHOD.MERGE,
            key: `${ONYXKEYS.COLLECTION.POLICY}${onboardingPolicyID}`,
            value: {
                pendingFields: {
                    areConnectionsEnabled: null,
                },
            },
        });
        failureData.push({
            onyxMethod: Onyx.METHOD.MERGE,
            key: `${ONYXKEYS.COLLECTION.POLICY}${onboardingPolicyID}`,
            value: {
                areConnectionsEnabled: getPolicy(onboardingPolicyID)?.areConnectionsEnabled,
                pendingFields: {
                    areConnectionsEnabled: null,
                },
            },
        });
    }

    const guidedSetupData: GuidedSetupData = [{type: 'message', ...textMessage}];

    if ('video' in data && data.video && videoCommentAction && videoMessage) {
        optimisticData.push({
            onyxMethod: Onyx.METHOD.MERGE,
            key: `${ONYXKEYS.COLLECTION.REPORT_ACTIONS}${targetChatReportID}`,
            value: {
                [videoCommentAction.reportActionID]: videoCommentAction as ReportAction,
            },
        });

        successData.push({
            onyxMethod: Onyx.METHOD.MERGE,
            key: `${ONYXKEYS.COLLECTION.REPORT_ACTIONS}${targetChatReportID}`,
            value: {
                [videoCommentAction.reportActionID]: {pendingAction: null},
            },
        });

        failureData.push({
            onyxMethod: Onyx.METHOD.MERGE,
            key: `${ONYXKEYS.COLLECTION.REPORT_ACTIONS}${targetChatReportID}`,
            value: {
                [videoCommentAction.reportActionID]: {
                    errors: ErrorUtils.getMicroSecondOnyxErrorWithTranslationKey('report.genericAddCommentFailureMessage'),
                } as ReportAction,
            },
        });

        guidedSetupData.push({type: 'video', ...data.video, ...videoMessage});
    }

    if (engagementChoice === CONST.ONBOARDING_CHOICES.MANAGE_TEAM) {
        const selfDMReportID = ReportUtils.findSelfDMReportID();
        const selfDMReport = ReportConnection.getReport(selfDMReportID ?? '-1');
        optimisticData.push({
            onyxMethod: Onyx.METHOD.MERGE,
            key: `${ONYXKEYS.COLLECTION.REPORT}${selfDMReportID}`,
            value: {
                isPinned: false,
            },
        });

        failureData.push({
            onyxMethod: Onyx.METHOD.MERGE,
            key: `${ONYXKEYS.COLLECTION.REPORT}${selfDMReportID}`,
            value: {
                isPinned: selfDMReport?.isPinned,
            },
        });
    }

    guidedSetupData.push(...tasksForParameters);

    return {optimisticData, successData, failureData, guidedSetupData, actorAccountID};
}

function completeOnboarding(
    engagementChoice: OnboardingPurpose,
    data: ValueOf<typeof CONST.ONBOARDING_MESSAGES>,
    firstName = '',
    lastName = '',
    adminsChatReportID?: string,
    onboardingPolicyID?: string,
    paymentSelected?: string,
    companySize?: OnboardingCompanySize,
    userReportedIntegration?: OnboardingAccounting,
    wasInvited?: boolean,
) {
    const {optimisticData, successData, failureData, guidedSetupData, actorAccountID} = prepareOnboardingOptimisticData(
        engagementChoice,
        data,
        adminsChatReportID,
        onboardingPolicyID,
        userReportedIntegration,
        wasInvited,
    );

    const parameters: CompleteGuidedSetupParams = {
        engagementChoice,
        firstName,
        lastName,
        actorAccountID,
        guidedSetupData: JSON.stringify(guidedSetupData),
        paymentSelected,
        companySize,
        userReportedIntegration,
        policyID: onboardingPolicyID,
    };

    API.write(WRITE_COMMANDS.COMPLETE_GUIDED_SETUP, parameters, {optimisticData, successData, failureData});
}

/** Loads necessary data for rendering the RoomMembersPage */
function openRoomMembersPage(reportID: string) {
    const parameters: OpenRoomMembersPageParams = {reportID};

    API.read(READ_COMMANDS.OPEN_ROOM_MEMBERS_PAGE, parameters);
}

/**
 * Checks if there are any errors in the private notes for a given report
 *
 * @returns Returns true if there are errors in any of the private notes on the report
 */
function hasErrorInPrivateNotes(report: OnyxEntry<Report>): boolean {
    const privateNotes = report?.privateNotes ?? {};
    return Object.values(privateNotes).some((privateNote) => !isEmpty(privateNote.errors));
}

/** Clears all errors associated with a given private note */
function clearPrivateNotesError(reportID: string, accountID: number) {
    Onyx.merge(`${ONYXKEYS.COLLECTION.REPORT}${reportID}`, {privateNotes: {[accountID]: {errors: null}}});
}

function getDraftPrivateNote(reportID: string): string {
    return draftNoteMap?.[reportID] ?? '';
}

/**
 * Saves the private notes left by the user as they are typing. By saving this data the user can switch between chats, close
 * tab, refresh etc without worrying about loosing what they typed out.
 */
function savePrivateNotesDraft(reportID: string, note: string) {
    Onyx.merge(`${ONYXKEYS.COLLECTION.PRIVATE_NOTES_DRAFT}${reportID}`, note);
}

function searchForReports(searchInput: string, policyID?: string) {
    // We do not try to make this request while offline because it sets a loading indicator optimistically
    if (isNetworkOffline) {
        Onyx.set(ONYXKEYS.IS_SEARCHING_FOR_REPORTS, false);
        return;
    }

    const successData: OnyxUpdate[] = [
        {
            onyxMethod: Onyx.METHOD.MERGE,
            key: ONYXKEYS.IS_SEARCHING_FOR_REPORTS,
            value: false,
        },
    ];

    const failureData: OnyxUpdate[] = [
        {
            onyxMethod: Onyx.METHOD.MERGE,
            key: ONYXKEYS.IS_SEARCHING_FOR_REPORTS,
            value: false,
        },
    ];

    const searchForRoomToMentionParams: SearchForRoomsToMentionParams = {query: searchInput, policyID: policyID ?? '-1'};
    const searchForReportsParams: SearchForReportsParams = {searchInput, canCancel: true};

    // We want to cancel all pending SearchForReports API calls before making another one
    if (!policyID) {
        HttpUtils.cancelPendingRequests(READ_COMMANDS.SEARCH_FOR_REPORTS);
    }

    API.read(policyID ? READ_COMMANDS.SEARCH_FOR_ROOMS_TO_MENTION : READ_COMMANDS.SEARCH_FOR_REPORTS, policyID ? searchForRoomToMentionParams : searchForReportsParams, {
        successData,
        failureData,
    });
}

function searchInServer(searchInput: string, policyID?: string) {
    if (isNetworkOffline || !searchInput.trim().length) {
        Onyx.set(ONYXKEYS.IS_SEARCHING_FOR_REPORTS, false);
        return;
    }

    // Why not set this in optimistic data? It won't run until the API request happens and while the API request is debounced
    // we want to show the loading state right away. Otherwise, we will see a flashing UI where the client options are sorted and
    // tell the user there are no options, then we start searching, and tell them there are no options again.
    Onyx.set(ONYXKEYS.IS_SEARCHING_FOR_REPORTS, true);
    searchForReports(searchInput, policyID);
}

function updateLastVisitTime(reportID: string) {
    if (!ReportUtils.isValidReportIDFromPath(reportID)) {
        return;
    }
    Onyx.merge(`${ONYXKEYS.COLLECTION.REPORT_METADATA}${reportID}`, {lastVisitTime: DateUtils.getDBTime()});
}

function updateLoadingInitialReportAction(reportID: string) {
    if (!ReportUtils.isValidReportIDFromPath(reportID)) {
        return;
    }
    Onyx.merge(`${ONYXKEYS.COLLECTION.REPORT_METADATA}${reportID}`, {isLoadingInitialReportActions: false});
}

function clearNewRoomFormError() {
    Onyx.set(ONYXKEYS.FORMS.NEW_ROOM_FORM, {
        isLoading: false,
        errorFields: null,
        errors: null,
        [INPUT_IDS.ROOM_NAME]: '',
        [INPUT_IDS.REPORT_DESCRIPTION]: '',
        [INPUT_IDS.POLICY_ID]: '',
        [INPUT_IDS.WRITE_CAPABILITY]: '',
        [INPUT_IDS.VISIBILITY]: '',
    });
}

function resolveActionableMentionWhisper(reportId: string, reportAction: OnyxEntry<ReportAction>, resolution: ValueOf<typeof CONST.REPORT.ACTIONABLE_MENTION_WHISPER_RESOLUTION>) {
    const message = ReportActionsUtils.getReportActionMessage(reportAction);
    if (!message || !reportAction) {
        return;
    }

    const updatedMessage: Message = {
        ...message,
        resolution,
    };

    const optimisticReportActions = {
        [reportAction.reportActionID]: {
            originalMessage: {
                resolution,
            },
        },
    };

    const report = ReportConnection.getAllReports()?.[`${ONYXKEYS.COLLECTION.REPORT}${reportId}`];
    const reportUpdateDataWithPreviousLastMessage = ReportUtils.getReportLastMessage(reportId, optimisticReportActions as ReportActions);

    const reportUpdateDataWithCurrentLastMessage = {
        lastMessageTranslationKey: report?.lastMessageTranslationKey,
        lastMessageText: report?.lastMessageText,
        lastVisibleActionCreated: report?.lastVisibleActionCreated,
        lastActorAccountID: report?.lastActorAccountID,
    };

    const optimisticData: OnyxUpdate[] = [
        {
            onyxMethod: Onyx.METHOD.MERGE,
            key: `${ONYXKEYS.COLLECTION.REPORT_ACTIONS}${reportId}`,
            value: {
                [reportAction.reportActionID]: {
                    message: [updatedMessage],
                    originalMessage: {
                        resolution,
                    },
                },
            },
        },
        {
            onyxMethod: Onyx.METHOD.MERGE,
            key: `${ONYXKEYS.COLLECTION.REPORT}${reportId}`,
            value: reportUpdateDataWithPreviousLastMessage,
        },
    ];

    const failureData: OnyxUpdate[] = [
        {
            onyxMethod: Onyx.METHOD.MERGE,
            key: `${ONYXKEYS.COLLECTION.REPORT_ACTIONS}${reportId}`,
            value: {
                [reportAction.reportActionID]: {
                    message: [message],
                    originalMessage: {
                        resolution: null,
                    },
                },
            },
        },
        {
            onyxMethod: Onyx.METHOD.MERGE,
            key: `${ONYXKEYS.COLLECTION.REPORT}${reportId}`,
            value: reportUpdateDataWithCurrentLastMessage, // revert back to the current report last message data in case of failure
        },
    ];

    const parameters: ResolveActionableMentionWhisperParams = {
        reportActionID: reportAction.reportActionID,
        resolution,
    };

    API.write(WRITE_COMMANDS.RESOLVE_ACTIONABLE_MENTION_WHISPER, parameters, {optimisticData, failureData});
}

function resolveActionableReportMentionWhisper(
    reportId: string,
    reportAction: OnyxEntry<ReportAction>,
    resolution: ValueOf<typeof CONST.REPORT.ACTIONABLE_REPORT_MENTION_WHISPER_RESOLUTION>,
) {
    if (!reportAction) {
        return;
    }

    const optimisticReportActions = {
        [reportAction.reportActionID]: {
            originalMessage: {
                resolution,
            },
        },
    };

    const report = ReportConnection.getAllReports()?.[`${ONYXKEYS.COLLECTION.REPORT}${reportId}`];
    const reportUpdateDataWithPreviousLastMessage = ReportUtils.getReportLastMessage(reportId, optimisticReportActions as ReportActions);

    const reportUpdateDataWithCurrentLastMessage = {
        lastMessageTranslationKey: report?.lastMessageTranslationKey,
        lastMessageText: report?.lastMessageText,
        lastVisibleActionCreated: report?.lastVisibleActionCreated,
        lastActorAccountID: report?.lastActorAccountID,
    };

    const optimisticData: OnyxUpdate[] = [
        {
            onyxMethod: Onyx.METHOD.MERGE,
            key: `${ONYXKEYS.COLLECTION.REPORT_ACTIONS}${reportId}`,
            value: {
                [reportAction.reportActionID]: {
                    originalMessage: {
                        resolution,
                    },
                },
            } as ReportActions,
        },
        {
            onyxMethod: Onyx.METHOD.MERGE,
            key: `${ONYXKEYS.COLLECTION.REPORT}${reportId}`,
            value: reportUpdateDataWithPreviousLastMessage,
        },
    ];

    const failureData: OnyxUpdate[] = [
        {
            onyxMethod: Onyx.METHOD.MERGE,
            key: `${ONYXKEYS.COLLECTION.REPORT_ACTIONS}${reportId}`,
            value: {
                [reportAction.reportActionID]: {
                    originalMessage: {
                        resolution: null,
                    },
                },
            },
        },
        {
            onyxMethod: Onyx.METHOD.MERGE,
            key: `${ONYXKEYS.COLLECTION.REPORT}${reportId}`,
            value: reportUpdateDataWithCurrentLastMessage, // revert back to the current report last message data in case of failure
        },
    ];

    const parameters: ResolveActionableReportMentionWhisperParams = {
        reportActionID: reportAction.reportActionID,
        resolution,
    };

    API.write(WRITE_COMMANDS.RESOLVE_ACTIONABLE_REPORT_MENTION_WHISPER, parameters, {optimisticData, failureData});
}

function dismissTrackExpenseActionableWhisper(reportID: string, reportAction: OnyxEntry<ReportAction>): void {
    const isArrayMessage = Array.isArray(reportAction?.message);
    const message = ReportActionsUtils.getReportActionMessage(reportAction);
    if (!message || !reportAction) {
        return;
    }

    const updatedMessage: Message = {
        ...message,
        resolution: CONST.REPORT.ACTIONABLE_TRACK_EXPENSE_WHISPER_RESOLUTION.NOTHING,
    };

    const optimisticData: OnyxUpdate[] = [
        {
            onyxMethod: Onyx.METHOD.MERGE,
            key: `${ONYXKEYS.COLLECTION.REPORT_ACTIONS}${reportID}`,
            value: {
                [reportAction.reportActionID]: {
                    message: isArrayMessage ? [updatedMessage] : updatedMessage,
                    originalMessage: {
                        resolution: CONST.REPORT.ACTIONABLE_TRACK_EXPENSE_WHISPER_RESOLUTION.NOTHING,
                    },
                },
            },
        },
    ];

    const failureData: OnyxUpdate[] = [
        {
            onyxMethod: Onyx.METHOD.MERGE,
            key: `${ONYXKEYS.COLLECTION.REPORT_ACTIONS}${reportID}`,
            value: {
                [reportAction.reportActionID]: {
                    message: [message],
                    originalMessage: {
                        resolution: null,
                    },
                },
            },
        },
    ];

    const params = {
        reportActionID: reportAction.reportActionID,
    };

    API.write(WRITE_COMMANDS.DISMISS_TRACK_EXPENSE_ACTIONABLE_WHISPER, params, {optimisticData, failureData});
}

function setGroupDraft(newGroupDraft: Partial<NewGroupChatDraft>) {
    Onyx.merge(ONYXKEYS.NEW_GROUP_CHAT_DRAFT, newGroupDraft);
}

function exportToIntegration(reportID: string, connectionName: ConnectionName) {
    const action = ReportUtils.buildOptimisticExportIntegrationAction(connectionName);
    const optimisticReportActionID = action.reportActionID;

    const optimisticData: OnyxUpdate[] = [
        {
            onyxMethod: Onyx.METHOD.MERGE,
            key: `${ONYXKEYS.COLLECTION.REPORT_ACTIONS}${reportID}`,
            value: {
                [optimisticReportActionID]: action,
            },
        },
    ];

    const failureData: OnyxUpdate[] = [
        {
            onyxMethod: Onyx.METHOD.MERGE,
            key: `${ONYXKEYS.COLLECTION.REPORT_ACTIONS}${reportID}`,
            value: {
                [optimisticReportActionID]: {
                    errors: ErrorUtils.getMicroSecondOnyxErrorWithTranslationKey('common.genericErrorMessage'),
                },
            },
        },
    ];

    const params = {
        reportIDList: reportID,
        connectionName,
        type: 'MANUAL',
        optimisticReportActions: JSON.stringify({
            [reportID]: optimisticReportActionID,
        }),
    } satisfies ReportExportParams;

    API.write(WRITE_COMMANDS.REPORT_EXPORT, params, {optimisticData, failureData});
}

function markAsManuallyExported(reportID: string, connectionName: ConnectionName) {
    const action = ReportUtils.buildOptimisticExportIntegrationAction(connectionName, true);
    const label = CONST.POLICY.CONNECTIONS.NAME_USER_FRIENDLY[connectionName];
    const optimisticReportActionID = action.reportActionID;

    const optimisticData: OnyxUpdate[] = [
        {
            onyxMethod: Onyx.METHOD.MERGE,
            key: `${ONYXKEYS.COLLECTION.REPORT_ACTIONS}${reportID}`,
            value: {
                [optimisticReportActionID]: action,
            },
        },
    ];

    const successData: OnyxUpdate[] = [
        {
            onyxMethod: Onyx.METHOD.MERGE,
            key: `${ONYXKEYS.COLLECTION.REPORT_ACTIONS}${reportID}`,
            value: {
                [optimisticReportActionID]: {
                    pendingAction: null,
                },
            },
        },
    ];

    const failureData: OnyxUpdate[] = [
        {
            onyxMethod: Onyx.METHOD.MERGE,
            key: `${ONYXKEYS.COLLECTION.REPORT_ACTIONS}${reportID}`,
            value: {
                [optimisticReportActionID]: {
                    errors: ErrorUtils.getMicroSecondOnyxErrorWithTranslationKey('common.genericErrorMessage'),
                },
            },
        },
    ];

    const params = {
        markedManually: true,
        data: JSON.stringify([
            {
                reportID,
                label,
                optimisticReportActionID,
            },
        ]),
    } satisfies MarkAsExportedParams;

    API.write(WRITE_COMMANDS.MARK_AS_EXPORTED, params, {optimisticData, successData, failureData});
}

function exportReportToCSV({reportID, transactionIDList}: ExportReportCSVParams, onDownloadFailed: () => void) {
    const finalParameters = enhanceParameters(WRITE_COMMANDS.EXPORT_REPORT_TO_CSV, {
        reportID,
        transactionIDList,
    });

    const formData = new FormData();
    Object.entries(finalParameters).forEach(([key, value]) => {
        if (Array.isArray(value)) {
            formData.append(key, value.join(','));
        } else {
            formData.append(key, String(value));
        }
    });

    fileDownload(ApiUtils.getCommandURL({command: WRITE_COMMANDS.EXPORT_REPORT_TO_CSV}), 'Expensify.csv', '', false, formData, CONST.NETWORK.METHOD.POST, onDownloadFailed);
}

function setDeleteTransactionNavigateBackUrl(url: string) {
    Onyx.set(ONYXKEYS.NVP_DELETE_TRANSACTION_NAVIGATE_BACK_URL, url);
}

function clearDeleteTransactionNavigateBackUrl() {
    Onyx.merge(ONYXKEYS.NVP_DELETE_TRANSACTION_NAVIGATE_BACK_URL, null);
}

export type {Video};

export {
    addAttachment,
    addComment,
    addPolicyReport,
    broadcastUserIsLeavingRoom,
    broadcastUserIsTyping,
    clearAddRoomMemberError,
    clearAvatarErrors,
    clearGroupChat,
    clearIOUError,
    clearNewRoomFormError,
    clearPolicyRoomNameErrors,
    clearPrivateNotesError,
    clearReportFieldKeyErrors,
    completeOnboarding,
    deleteReport,
    deleteReportActionDraft,
    deleteReportComment,
    deleteReportField,
    dismissTrackExpenseActionableWhisper,
    editReportComment,
    expandURLPreview,
    exportReportToCSV,
    exportToIntegration,
    flagComment,
    getCurrentUserAccountID,
    getDraftPrivateNote,
    getMostRecentReportID,
    getNewerActions,
    getOlderActions,
    getReportPrivateNote,
    handleReportChanged,
    handleUserDeletedLinksInHtml,
    hasErrorInPrivateNotes,
    inviteToGroupChat,
    inviteToRoom,
    joinRoom,
    leaveGroupChat,
    leaveRoom,
    markAsManuallyExported,
    markCommentAsUnread,
    navigateToAndOpenChildReport,
    navigateToAndOpenReport,
    navigateToAndOpenReportWithAccountIDs,
    navigateToConciergeChat,
    navigateToConciergeChatAndDeleteReport,
    notifyNewAction,
    openLastOpenedPublicRoom,
    openReport,
    openReportFromDeepLink,
    openRoomMembersPage,
    readNewestAction,
    removeFromGroupChat,
    removeFromRoom,
    resolveActionableMentionWhisper,
    resolveActionableReportMentionWhisper,
    savePrivateNotesDraft,
    saveReportActionDraft,
    saveReportDraftComment,
    searchInServer,
    setGroupDraft,
    setIsComposerFullSize,
    setLastOpenedPublicRoom,
    shouldShowReportActionNotification,
    showReportActionNotification,
    startNewChat,
    subscribeToNewActionEvent,
    subscribeToReportLeavingEvents,
    subscribeToReportTypingEvents,
    toggleEmojiReaction,
    togglePinnedState,
    toggleSubscribeToChildReport,
    unsubscribeFromLeavingRoomReportChannel,
    unsubscribeFromReportChannel,
    updateDescription,
    updateGroupChatAvatar,
    updateGroupChatMemberRoles,
    updateGroupChatName,
    updateLastVisitTime,
    updateLoadingInitialReportAction,
    updateNotificationPreference,
    updatePolicyRoomName,
    updatePrivateNotes,
    updateReportField,
    updateReportName,
    updateRoomVisibility,
    updateWriteCapability,
<<<<<<< HEAD
    getOptimisticChatReport,
=======
    setDeleteTransactionNavigateBackUrl,
    clearDeleteTransactionNavigateBackUrl,
>>>>>>> 7180a376
};<|MERGE_RESOLUTION|>--- conflicted
+++ resolved
@@ -4524,10 +4524,7 @@
     updateReportName,
     updateRoomVisibility,
     updateWriteCapability,
-<<<<<<< HEAD
     getOptimisticChatReport,
-=======
     setDeleteTransactionNavigateBackUrl,
     clearDeleteTransactionNavigateBackUrl,
->>>>>>> 7180a376
 };