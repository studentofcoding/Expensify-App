import {format as timezoneFormat, utcToZonedTime} from 'date-fns-tz';
import ExpensiMark from 'expensify-common/lib/ExpensiMark';
import Str from 'expensify-common/lib/str';
import isEmpty from 'lodash/isEmpty';
import {DeviceEventEmitter, InteractionManager, Linking} from 'react-native';
import type {NullishDeep, OnyxCollection, OnyxEntry, OnyxUpdate} from 'react-native-onyx';
import Onyx from 'react-native-onyx';
import type {PartialDeep, ValueOf} from 'type-fest';
import type {Emoji} from '@assets/emojis/types';
import type {FileObject} from '@components/AttachmentModal';
import * as ActiveClientManager from '@libs/ActiveClientManager';
import * as API from '@libs/API';
import type {
    AddCommentOrAttachementParams,
    AddEmojiReactionParams,
    AddWorkspaceRoomParams,
    CompleteEngagementModalParams,
    CompleteGuidedSetupParams,
    DeleteCommentParams,
    ExpandURLPreviewParams,
    FlagCommentParams,
    GetNewerActionsParams,
    GetOlderActionsParams,
    GetReportPrivateNoteParams,
    InviteToGroupChatParams,
    InviteToRoomParams,
    LeaveRoomParams,
    MarkAsUnreadParams,
    OpenReportParams,
    OpenRoomMembersPageParams,
    ReadNewestActionParams,
    RemoveEmojiReactionParams,
    RemoveFromGroupChatParams,
    RemoveFromRoomParams,
    ResolveActionableMentionWhisperParams,
    ResolveActionableReportMentionWhisperParams,
    SearchForReportsParams,
    SearchForRoomsToMentionParams,
    SetNameValuePairParams,
    TogglePinnedChatParams,
    UpdateCommentParams,
    UpdateGroupChatAvatarParams,
    UpdateGroupChatMemberRolesParams,
    UpdateGroupChatNameParams,
    UpdatePolicyRoomNameParams,
    UpdateReportNotificationPreferenceParams,
    UpdateReportPrivateNoteParams,
    UpdateReportWriteCapabilityParams,
    UpdateRoomDescriptionParams,
} from '@libs/API/parameters';
import type UpdateRoomVisibilityParams from '@libs/API/parameters/UpdateRoomVisibilityParams';
import {READ_COMMANDS, SIDE_EFFECT_REQUEST_COMMANDS, WRITE_COMMANDS} from '@libs/API/types';
import * as CollectionUtils from '@libs/CollectionUtils';
import type {CustomRNImageManipulatorResult} from '@libs/cropOrRotateImage/types';
import DateUtils from '@libs/DateUtils';
import {prepareDraftComment} from '@libs/DraftCommentUtils';
import * as EmojiUtils from '@libs/EmojiUtils';
import * as Environment from '@libs/Environment/Environment';
import * as ErrorUtils from '@libs/ErrorUtils';
import isPublicScreenRoute from '@libs/isPublicScreenRoute';
import * as Localize from '@libs/Localize';
import Log from '@libs/Log';
import Navigation from '@libs/Navigation/Navigation';
import type {NetworkStatus} from '@libs/NetworkConnection';
import LocalNotification from '@libs/Notification/LocalNotification';
import * as PersonalDetailsUtils from '@libs/PersonalDetailsUtils';
import * as PhoneNumber from '@libs/PhoneNumber';
import getPolicyEmployeeAccountIDs from '@libs/PolicyEmployeeListUtils';
import {extractPolicyIDFromPath} from '@libs/PolicyUtils';
import processReportIDDeeplink from '@libs/processReportIDDeeplink';
import * as Pusher from '@libs/Pusher/pusher';
import * as ReportActionsUtils from '@libs/ReportActionsUtils';
import * as ReportUtils from '@libs/ReportUtils';
import {doesReportBelongToWorkspace} from '@libs/ReportUtils';
import type {OptimisticAddCommentReportAction} from '@libs/ReportUtils';
import shouldSkipDeepLinkNavigation from '@libs/shouldSkipDeepLinkNavigation';
import Visibility from '@libs/Visibility';
import CONFIG from '@src/CONFIG';
import type {OnboardingPurposeType} from '@src/CONST';
import CONST from '@src/CONST';
import ONYXKEYS from '@src/ONYXKEYS';
import type {Route} from '@src/ROUTES';
import ROUTES from '@src/ROUTES';
import INPUT_IDS from '@src/types/form/NewRoomForm';
import type {
    InvitedEmailsToAccountIDs,
    NewGroupChatDraft,
    PersonalDetails,
    PersonalDetailsList,
    PolicyReportField,
    QuickAction,
    RecentlyUsedReportFields,
    ReportAction,
    ReportActionReactions,
    ReportMetadata,
    ReportUserIsTyping,
} from '@src/types/onyx';
import type {Decision, OriginalMessageIOU} from '@src/types/onyx/OriginalMessage';
import type {NotificationPreference, Participants, Participant as ReportParticipant, RoomVisibility, WriteCapability} from '@src/types/onyx/Report';
import type Report from '@src/types/onyx/Report';
import type {Message, ReportActionBase, ReportActions} from '@src/types/onyx/ReportAction';
import type {EmptyObject} from '@src/types/utils/EmptyObject';
import {isEmptyObject} from '@src/types/utils/EmptyObject';
import * as CachedPDFPaths from './CachedPDFPaths';
import * as Modal from './Modal';
import navigateFromNotification from './navigateFromNotification';
import * as Session from './Session';
import * as Welcome from './Welcome';

type SubscriberCallback = (isFromCurrentUser: boolean, reportActionID: string | undefined) => void;

type ActionSubscriber = {
    reportID: string;
    callback: SubscriberCallback;
};

type Video = {
    url: string;
    thumbnailUrl: string;
    duration: number;
    width: number;
    height: number;
};

type TaskMessage = Required<Pick<AddCommentOrAttachementParams, 'reportID' | 'reportActionID' | 'reportComment'>>;

type TaskForParameters =
    | {
          type: 'task';
          task: string;
          taskReportID: string;
          parentReportID: string;
          parentReportActionID: string;
          assigneeChatReportID: string;
          createdTaskReportActionID: string;
          completedTaskReportActionID?: string;
          title: string;
          description: string;
      }
    | ({
          type: 'message';
      } & TaskMessage);

type GuidedSetupData = Array<
    | ({type: 'message'} & AddCommentOrAttachementParams)
    | TaskForParameters
    | ({
          type: 'video';
      } & Video &
          AddCommentOrAttachementParams)
>;

let conciergeChatReportID: string | undefined;
let currentUserAccountID = -1;
let currentUserEmail: string | undefined;
Onyx.connect({
    key: ONYXKEYS.SESSION,
    callback: (value) => {
        // When signed out, val is undefined
        if (!value?.accountID) {
            conciergeChatReportID = undefined;
            return;
        }
        currentUserEmail = value.email;
        currentUserAccountID = value.accountID;
    },
});

let guideCalendarLink: string | undefined;
Onyx.connect({
    key: ONYXKEYS.ACCOUNT,
    callback: (value) => {
        guideCalendarLink = value?.guideCalendarLink ?? undefined;
    },
});

let preferredSkinTone: number = CONST.EMOJI_DEFAULT_SKIN_TONE;
Onyx.connect({
    key: ONYXKEYS.PREFERRED_EMOJI_SKIN_TONE,
    callback: (value) => {
        preferredSkinTone = EmojiUtils.getPreferredSkinToneIndex(value);
    },
});

// map of reportID to all reportActions for that report
const allReportActions: OnyxCollection<ReportActions> = {};

Onyx.connect({
    key: ONYXKEYS.COLLECTION.REPORT_ACTIONS,
    callback: (action, key) => {
        if (!key || !action) {
            return;
        }
        const reportID = CollectionUtils.extractCollectionItemID(key);
        allReportActions[reportID] = action;
    },
});

const currentReportData: OnyxCollection<Report> = {};
Onyx.connect({
    key: ONYXKEYS.COLLECTION.REPORT,
    callback: (report, key) => {
        if (!key || !report) {
            return;
        }
        const reportID = CollectionUtils.extractCollectionItemID(key);
        currentReportData[reportID] = report;
        // eslint-disable-next-line @typescript-eslint/no-use-before-define
        handleReportChanged(report);
    },
});

let isNetworkOffline = false;
let networkStatus: NetworkStatus;
Onyx.connect({
    key: ONYXKEYS.NETWORK,
    callback: (value) => {
        isNetworkOffline = value?.isOffline ?? false;
        networkStatus = value?.networkStatus ?? CONST.NETWORK.NETWORK_STATUS.UNKNOWN;
    },
});

let allPersonalDetails: OnyxEntry<PersonalDetailsList> = {};
Onyx.connect({
    key: ONYXKEYS.PERSONAL_DETAILS_LIST,
    callback: (value) => {
        allPersonalDetails = value ?? {};
    },
});

const draftNoteMap: OnyxCollection<string> = {};
Onyx.connect({
    key: ONYXKEYS.COLLECTION.PRIVATE_NOTES_DRAFT,
    callback: (value, key) => {
        if (!key) {
            return;
        }

        const reportID = key.replace(ONYXKEYS.COLLECTION.PRIVATE_NOTES_DRAFT, '');
        draftNoteMap[reportID] = value;
    },
});

let reportMetadata: OnyxCollection<ReportMetadata> = {};
Onyx.connect({
    key: ONYXKEYS.COLLECTION.REPORT_METADATA,
    waitForCollectionCallback: true,
    callback: (value) => (reportMetadata = value),
});

const allReports: OnyxCollection<Report> = {};
const typingWatchTimers: Record<string, NodeJS.Timeout> = {};

let reportIDDeeplinkedFromOldDot: string | undefined;
Linking.getInitialURL().then((url) => {
    reportIDDeeplinkedFromOldDot = processReportIDDeeplink(url ?? '');
});

let lastVisitedPath: string | undefined;
Onyx.connect({
    key: ONYXKEYS.LAST_VISITED_PATH,
    callback: (value) => {
        if (!value) {
            return;
        }
        lastVisitedPath = value;
    },
});

let allRecentlyUsedReportFields: OnyxEntry<RecentlyUsedReportFields> = {};
Onyx.connect({
    key: ONYXKEYS.RECENTLY_USED_REPORT_FIELDS,
    callback: (val) => (allRecentlyUsedReportFields = val),
});

let quickAction: OnyxEntry<QuickAction> = {};
Onyx.connect({
    key: ONYXKEYS.NVP_QUICK_ACTION_GLOBAL_CREATE,
    callback: (val) => (quickAction = val),
});

function clearGroupChat() {
    Onyx.set(ONYXKEYS.NEW_GROUP_CHAT_DRAFT, null);
}

function startNewChat() {
    clearGroupChat();
    Navigation.navigate(ROUTES.NEW);
}

/** Get the private pusher channel name for a Report. */
function getReportChannelName(reportID: string): string {
    return `${CONST.PUSHER.PRIVATE_REPORT_CHANNEL_PREFIX}${reportID}${CONFIG.PUSHER.SUFFIX}`;
}

/**
 * There are 2 possibilities that we can receive via pusher for a user's typing/leaving status:
 * 1. The "new" way from New Expensify is passed as {[login]: Boolean} (e.g. {yuwen@expensify.com: true}), where the value
 * is whether the user with that login is typing/leaving on the report or not.
 * 2. The "old" way from e.com which is passed as {userLogin: login} (e.g. {userLogin: bstites@expensify.com})
 *
 * This method makes sure that no matter which we get, we return the "new" format
 */
function getNormalizedStatus(typingStatus: Pusher.UserIsTypingEvent | Pusher.UserIsLeavingRoomEvent): ReportUserIsTyping {
    let normalizedStatus: ReportUserIsTyping;

    if (typingStatus.userLogin) {
        normalizedStatus = {[typingStatus.userLogin]: true};
    } else {
        normalizedStatus = typingStatus;
    }

    return normalizedStatus;
}

/** Initialize our pusher subscriptions to listen for someone typing in a report. */
function subscribeToReportTypingEvents(reportID: string) {
    if (!reportID) {
        return;
    }

    // Make sure we have a clean Typing indicator before subscribing to typing events
    Onyx.set(`${ONYXKEYS.COLLECTION.REPORT_USER_IS_TYPING}${reportID}`, {});

    const pusherChannelName = getReportChannelName(reportID);
    Pusher.subscribe(pusherChannelName, Pusher.TYPE.USER_IS_TYPING, (typingStatus) => {
        // If the pusher message comes from OldDot, we expect the typing status to be keyed by user
        // login OR by 'Concierge'. If the pusher message comes from NewDot, it is keyed by accountID
        // since personal details are keyed by accountID.
        const normalizedTypingStatus = getNormalizedStatus(typingStatus);
        const accountIDOrLogin = Object.keys(normalizedTypingStatus)[0];

        if (!accountIDOrLogin) {
            return;
        }

        // Don't show the typing indicator if the user is typing on another platform
        if (Number(accountIDOrLogin) === currentUserAccountID) {
            return;
        }

        // Use a combo of the reportID and the accountID or login as a key for holding our timers.
        const reportUserIdentifier = `${reportID}-${accountIDOrLogin}`;
        clearTimeout(typingWatchTimers[reportUserIdentifier]);
        Onyx.merge(`${ONYXKEYS.COLLECTION.REPORT_USER_IS_TYPING}${reportID}`, normalizedTypingStatus);

        // Wait for 1.5s of no additional typing events before setting the status back to false.
        typingWatchTimers[reportUserIdentifier] = setTimeout(() => {
            const typingStoppedStatus: ReportUserIsTyping = {};
            typingStoppedStatus[accountIDOrLogin] = false;
            Onyx.merge(`${ONYXKEYS.COLLECTION.REPORT_USER_IS_TYPING}${reportID}`, typingStoppedStatus);
            delete typingWatchTimers[reportUserIdentifier];
        }, 1500);
    }).catch((error) => {
        Log.hmmm('[Report] Failed to initially subscribe to Pusher channel', {errorType: error.type, pusherChannelName});
    });
}

/** Initialize our pusher subscriptions to listen for someone leaving a room. */
function subscribeToReportLeavingEvents(reportID: string) {
    if (!reportID) {
        return;
    }

    // Make sure we have a clean Leaving indicator before subscribing to leaving events
    Onyx.set(`${ONYXKEYS.COLLECTION.REPORT_USER_IS_LEAVING_ROOM}${reportID}`, false);

    const pusherChannelName = getReportChannelName(reportID);
    Pusher.subscribe(pusherChannelName, Pusher.TYPE.USER_IS_LEAVING_ROOM, (leavingStatus: Pusher.UserIsLeavingRoomEvent) => {
        // If the pusher message comes from OldDot, we expect the leaving status to be keyed by user
        // login OR by 'Concierge'. If the pusher message comes from NewDot, it is keyed by accountID
        // since personal details are keyed by accountID.
        const normalizedLeavingStatus = getNormalizedStatus(leavingStatus);
        const accountIDOrLogin = Object.keys(normalizedLeavingStatus)[0];

        if (!accountIDOrLogin) {
            return;
        }

        if (Number(accountIDOrLogin) !== currentUserAccountID) {
            return;
        }

        Onyx.merge(`${ONYXKEYS.COLLECTION.REPORT_USER_IS_LEAVING_ROOM}${reportID}`, true);
    }).catch((error) => {
        Log.hmmm('[Report] Failed to initially subscribe to Pusher channel', {errorType: error.type, pusherChannelName});
    });
}

/**
 * Remove our pusher subscriptions to listen for someone typing in a report.
 */
function unsubscribeFromReportChannel(reportID: string) {
    if (!reportID) {
        return;
    }

    const pusherChannelName = getReportChannelName(reportID);
    Onyx.set(`${ONYXKEYS.COLLECTION.REPORT_USER_IS_TYPING}${reportID}`, {});
    Pusher.unsubscribe(pusherChannelName, Pusher.TYPE.USER_IS_TYPING);
}

/**
 * Remove our pusher subscriptions to listen for someone leaving a report.
 */
function unsubscribeFromLeavingRoomReportChannel(reportID: string) {
    if (!reportID) {
        return;
    }

    const pusherChannelName = getReportChannelName(reportID);
    Onyx.set(`${ONYXKEYS.COLLECTION.REPORT_USER_IS_LEAVING_ROOM}${reportID}`, false);
    Pusher.unsubscribe(pusherChannelName, Pusher.TYPE.USER_IS_LEAVING_ROOM);
}

// New action subscriber array for report pages
let newActionSubscribers: ActionSubscriber[] = [];

/**
 * Enables the Report actions file to let the ReportActionsView know that a new comment has arrived in realtime for the current report
 * Add subscriber for report id
 * @returns Remove subscriber for report id
 */
function subscribeToNewActionEvent(reportID: string, callback: SubscriberCallback): () => void {
    newActionSubscribers.push({callback, reportID});
    return () => {
        newActionSubscribers = newActionSubscribers.filter((subscriber) => subscriber.reportID !== reportID);
    };
}

/** Notify the ReportActionsView that a new comment has arrived */
function notifyNewAction(reportID: string, accountID?: number, reportActionID?: string) {
    const actionSubscriber = newActionSubscribers.find((subscriber) => subscriber.reportID === reportID);
    if (!actionSubscriber) {
        return;
    }
    const isFromCurrentUser = accountID === currentUserAccountID;
    actionSubscriber.callback(isFromCurrentUser, reportActionID);
}

/**
 * Add up to two report actions to a report. This method can be called for the following situations:
 *
 * - Adding one comment
 * - Adding one attachment
 * - Add both a comment and attachment simultaneously
 */
function addActions(reportID: string, text = '', file?: FileObject) {
    let reportCommentText = '';
    let reportCommentAction: OptimisticAddCommentReportAction | undefined;
    let attachmentAction: OptimisticAddCommentReportAction | undefined;
    let commandName: typeof WRITE_COMMANDS.ADD_COMMENT | typeof WRITE_COMMANDS.ADD_ATTACHMENT | typeof WRITE_COMMANDS.ADD_TEXT_AND_ATTACHMENT = WRITE_COMMANDS.ADD_COMMENT;

    if (text && !file) {
        const reportComment = ReportUtils.buildOptimisticAddCommentReportAction(text, undefined, undefined, undefined, undefined, reportID);
        reportCommentAction = reportComment.reportAction;
        reportCommentText = reportComment.commentText;
    }

    if (file) {
        // When we are adding an attachment we will call AddAttachment.
        // It supports sending an attachment with an optional comment and AddComment supports adding a single text comment only.
        commandName = WRITE_COMMANDS.ADD_ATTACHMENT;
        const attachment = ReportUtils.buildOptimisticAddCommentReportAction(text, file, undefined, undefined, undefined, reportID);
        attachmentAction = attachment.reportAction;
    }

    if (text && file) {
        // When there is both text and a file, the text for the report comment needs to be parsed)
        reportCommentText = ReportUtils.getParsedComment(text ?? '', {reportID});

        // And the API command needs to go to the new API which supports combining both text and attachments in a single report action
        commandName = WRITE_COMMANDS.ADD_TEXT_AND_ATTACHMENT;
    }

    // Always prefer the file as the last action over text
    const lastAction = attachmentAction ?? reportCommentAction;
    const currentTime = DateUtils.getDBTimeWithSkew();
    const lastComment = lastAction?.message?.[0];
    const lastCommentText = ReportUtils.formatReportLastMessageText(lastComment?.text ?? '');

    const optimisticReport: Partial<Report> = {
        lastVisibleActionCreated: currentTime,
        lastMessageTranslationKey: lastComment?.translationKey ?? '',
        lastMessageText: lastCommentText,
        lastMessageHtml: lastCommentText,
        lastActorAccountID: currentUserAccountID,
        lastReadTime: currentTime,
    };

    const report = ReportUtils.getReport(reportID);

    if (!isEmptyObject(report) && ReportUtils.getReportNotificationPreference(report) === CONST.REPORT.NOTIFICATION_PREFERENCE.HIDDEN) {
        optimisticReport.notificationPreference = CONST.REPORT.NOTIFICATION_PREFERENCE.ALWAYS;
    }

    // Optimistically add the new actions to the store before waiting to save them to the server
    const optimisticReportActions: OnyxCollection<OptimisticAddCommentReportAction> = {};

    // Only add the reportCommentAction when there is no file attachment. If there is both a file attachment and text, that will all be contained in the attachmentAction.
    if (text && reportCommentAction?.reportActionID && !file) {
        optimisticReportActions[reportCommentAction.reportActionID] = reportCommentAction;
    }
    if (file && attachmentAction?.reportActionID) {
        optimisticReportActions[attachmentAction.reportActionID] = attachmentAction;
    }

    const parameters: AddCommentOrAttachementParams = {
        reportID,
        reportActionID: file ? attachmentAction?.reportActionID : reportCommentAction?.reportActionID,
        commentReportActionID: file && reportCommentAction ? reportCommentAction.reportActionID : null,
        reportComment: reportCommentText,
        file,
        clientCreatedTime: file ? attachmentAction?.created : reportCommentAction?.created,
    };

    if (reportIDDeeplinkedFromOldDot === reportID && ReportUtils.isConciergeChatReport(report)) {
        parameters.isOldDotConciergeChat = true;
    }

    const optimisticData: OnyxUpdate[] = [
        {
            onyxMethod: Onyx.METHOD.MERGE,
            key: `${ONYXKEYS.COLLECTION.REPORT}${reportID}`,
            value: optimisticReport,
        },
        {
            onyxMethod: Onyx.METHOD.MERGE,
            key: `${ONYXKEYS.COLLECTION.REPORT_ACTIONS}${reportID}`,
            value: optimisticReportActions as ReportActions,
        },
    ];

    const successReportActions: OnyxCollection<NullishDeep<ReportAction>> = {};

    Object.entries(optimisticReportActions).forEach(([actionKey]) => {
        successReportActions[actionKey] = {pendingAction: null, isOptimisticAction: null};
    });

    const successData: OnyxUpdate[] = [
        {
            onyxMethod: Onyx.METHOD.MERGE,
            key: `${ONYXKEYS.COLLECTION.REPORT_ACTIONS}${reportID}`,
            value: successReportActions,
        },
    ];

    let failureReport: Partial<Report> = {
        lastMessageTranslationKey: '',
        lastMessageText: '',
        lastVisibleActionCreated: '',
    };
    const {lastMessageText = '', lastMessageTranslationKey = ''} = ReportActionsUtils.getLastVisibleMessage(reportID);
    if (lastMessageText || lastMessageTranslationKey) {
        const lastVisibleAction = ReportActionsUtils.getLastVisibleAction(reportID);
        const lastVisibleActionCreated = lastVisibleAction?.created;
        const lastActorAccountID = lastVisibleAction?.actorAccountID;
        failureReport = {
            lastMessageTranslationKey,
            lastMessageText,
            lastVisibleActionCreated,
            lastActorAccountID,
        };
    }

    const failureReportActions: Record<string, OptimisticAddCommentReportAction> = {};

    Object.entries(optimisticReportActions).forEach(([actionKey, action]) => {
        failureReportActions[actionKey] = {
            // eslint-disable-next-line @typescript-eslint/non-nullable-type-assertion-style
            ...(action as OptimisticAddCommentReportAction),
            errors: ErrorUtils.getMicroSecondOnyxError('report.genericAddCommentFailureMessage'),
        };
    });

    const failureData: OnyxUpdate[] = [
        {
            onyxMethod: Onyx.METHOD.MERGE,
            key: `${ONYXKEYS.COLLECTION.REPORT}${reportID}`,
            value: failureReport,
        },
        {
            onyxMethod: Onyx.METHOD.MERGE,
            key: `${ONYXKEYS.COLLECTION.REPORT_ACTIONS}${reportID}`,
            value: failureReportActions as ReportActions,
        },
    ];

    // Update optimistic data for parent report action if the report is a child report
    const optimisticParentReportData = ReportUtils.getOptimisticDataForParentReportAction(reportID, currentTime, CONST.RED_BRICK_ROAD_PENDING_ACTION.ADD);
    optimisticParentReportData.forEach((parentReportData) => {
        if (isEmptyObject(parentReportData)) {
            return;
        }
        optimisticData.push(parentReportData);
    });

    // Update the timezone if it's been 5 minutes from the last time the user added a comment
    if (DateUtils.canUpdateTimezone() && currentUserAccountID) {
        const timezone = DateUtils.getCurrentTimezone();
        parameters.timezone = JSON.stringify(timezone);
        optimisticData.push({
            onyxMethod: Onyx.METHOD.MERGE,
            key: ONYXKEYS.PERSONAL_DETAILS_LIST,
            value: {[currentUserAccountID]: {timezone}},
        });
        DateUtils.setTimezoneUpdated();
    }

    API.write(commandName, parameters, {
        optimisticData,
        successData,
        failureData,
    });
    notifyNewAction(reportID, lastAction?.actorAccountID, lastAction?.reportActionID);
}

/** Add an attachment and optional comment. */
function addAttachment(reportID: string, file: FileObject, text = '') {
    addActions(reportID, text, file);
}

/** Add a single comment to a report */
function addComment(reportID: string, text: string) {
    addActions(reportID, text);
}

function reportActionsExist(reportID: string): boolean {
    return allReportActions?.[reportID] !== undefined;
}

function updateGroupChatName(reportID: string, reportName: string) {
    const optimisticData: OnyxUpdate[] = [
        {
            onyxMethod: Onyx.METHOD.MERGE,
            key: `${ONYXKEYS.COLLECTION.REPORT}${reportID}`,
            value: {
                reportName,
                pendingFields: {
                    reportName: CONST.RED_BRICK_ROAD_PENDING_ACTION.UPDATE,
                },
                errorFields: {
                    reportName: null,
                },
            },
        },
    ];

    const successData: OnyxUpdate[] = [
        {
            onyxMethod: Onyx.METHOD.MERGE,
            key: `${ONYXKEYS.COLLECTION.REPORT}${reportID}`,
            value: {
                pendingFields: {
                    reportName: null,
                },
            },
        },
    ];
    const failureData: OnyxUpdate[] = [
        {
            onyxMethod: Onyx.METHOD.MERGE,
            key: `${ONYXKEYS.COLLECTION.REPORT}${reportID}`,
            value: {
                reportName: currentReportData?.[reportID]?.reportName ?? null,
                errors: {
                    reportName: Localize.translateLocal('common.genericErrorMessage'),
                },
                pendingFields: {
                    reportName: null,
                },
            },
        },
    ];
    const parameters: UpdateGroupChatNameParams = {reportName, reportID};
    API.write(WRITE_COMMANDS.UPDATE_GROUP_CHAT_NAME, parameters, {optimisticData, successData, failureData});
}

function updateGroupChatAvatar(reportID: string, file?: File | CustomRNImageManipulatorResult) {
    // If we have no file that means we are removing the avatar.
    const optimisticData: OnyxUpdate[] = [
        {
            onyxMethod: Onyx.METHOD.MERGE,
            key: `${ONYXKEYS.COLLECTION.REPORT}${reportID}`,
            value: {
                avatarUrl: file?.uri ?? '',
                pendingFields: {
                    avatar: CONST.RED_BRICK_ROAD_PENDING_ACTION.UPDATE,
                },
                errorFields: {
                    avatar: null,
                },
            },
        },
    ];

    const failureData: OnyxUpdate[] = [
        {
            onyxMethod: Onyx.METHOD.MERGE,
            key: `${ONYXKEYS.COLLECTION.REPORT}${reportID}`,
            value: {
                avatarUrl: currentReportData?.[reportID]?.avatarUrl ?? null,
                pendingFields: {
                    avatar: null,
                },
            },
        },
    ];

    const successData: OnyxUpdate[] = [
        {
            onyxMethod: Onyx.METHOD.MERGE,
            key: `${ONYXKEYS.COLLECTION.REPORT}${reportID}`,
            value: {
                pendingFields: {
                    avatar: null,
                },
            },
        },
    ];
    const parameters: UpdateGroupChatAvatarParams = {file, reportID};
    API.write(WRITE_COMMANDS.UPDATE_GROUP_CHAT_AVATAR, parameters, {optimisticData, failureData, successData});
}

/**
 * Clear error and pending fields for the report avatar
 */
function clearAvatarErrors(reportID: string) {
    Onyx.merge(`${ONYXKEYS.COLLECTION.REPORT}${reportID}`, {
        errorFields: {
            avatar: null,
        },
    });
}

/**
 * Gets the latest page of report actions and updates the last read message
 * If a chat with the passed reportID is not found, we will create a chat based on the passed participantList
 *
 * @param reportID The ID of the report to open
 * @param reportActionID The ID used to fetch a specific range of report actions related to the current reportActionID when opening a chat.
 * @param participantLoginList The list of users that are included in a new chat, not including the user creating it
 * @param newReportObject The optimistic report object created when making a new chat, saved as optimistic data
 * @param parentReportActionID The parent report action that a thread was created from (only passed for new threads)
 * @param isFromDeepLink Whether or not this report is being opened from a deep link
 * @param participantAccountIDList The list of accountIDs that are included in a new chat, not including the user creating it
 */
function openReport(
    reportID: string,
    reportActionID?: string,
    participantLoginList: string[] = [],
    newReportObject: Partial<Report> = {},
    parentReportActionID = '0',
    isFromDeepLink = false,
    participantAccountIDList: number[] = [],
    avatar?: File | CustomRNImageManipulatorResult,
) {
    if (!reportID) {
        return;
    }

    const optimisticReport = reportActionsExist(reportID)
        ? {}
        : {
              reportName: allReports?.[reportID]?.reportName ?? CONST.REPORT.DEFAULT_REPORT_NAME,
          };

    const optimisticData: OnyxUpdate[] = [
        {
            onyxMethod: Onyx.METHOD.MERGE,
            key: `${ONYXKEYS.COLLECTION.REPORT}${reportID}`,
            value: optimisticReport,
        },
        {
            onyxMethod: Onyx.METHOD.MERGE,
            key: `${ONYXKEYS.COLLECTION.REPORT_METADATA}${reportID}`,
            value: {
                isLoadingInitialReportActions: true,
                isLoadingOlderReportActions: false,
                hasLoadingOlderReportActionsError: false,
                isLoadingNewerReportActions: false,
                hasLoadingNewerReportActionsError: false,
                lastVisitTime: DateUtils.getDBTime(),
            },
        },
    ];

    const successData: OnyxUpdate[] = [
        {
            onyxMethod: Onyx.METHOD.MERGE,
            key: `${ONYXKEYS.COLLECTION.REPORT}${reportID}`,
            value: {
                errorFields: {
                    notFound: null,
                },
            },
        },
        {
            onyxMethod: Onyx.METHOD.MERGE,
            key: `${ONYXKEYS.COLLECTION.REPORT_METADATA}${reportID}`,
            value: {
                isLoadingInitialReportActions: false,
            },
        },
    ];

    const failureData: OnyxUpdate[] = [
        {
            onyxMethod: Onyx.METHOD.MERGE,
            key: `${ONYXKEYS.COLLECTION.REPORT_METADATA}${reportID}`,
            value: {
                isLoadingInitialReportActions: false,
            },
        },
    ];

    const parameters: OpenReportParams = {
        reportID,
        reportActionID,
        emailList: participantLoginList ? participantLoginList.join(',') : '',
        accountIDList: participantAccountIDList ? participantAccountIDList.join(',') : '',
        parentReportActionID,
    };

    if (ReportUtils.isGroupChat(newReportObject)) {
        parameters.chatType = CONST.REPORT.CHAT_TYPE.GROUP;
        parameters.groupChatAdminLogins = currentUserEmail;
        parameters.optimisticAccountIDList = Object.keys(newReportObject.participants ?? {}).join(',');
        parameters.reportName = newReportObject.reportName ?? '';

        // If we have an avatar then include it with the parameters
        if (avatar) {
            parameters.file = avatar;
        }

        clearGroupChat();
    }

    if (isFromDeepLink) {
        parameters.shouldRetry = false;
    }

    // If we are creating a new report, we need to add the optimistic report data and a report action
    const isCreatingNewReport = !isEmptyObject(newReportObject);
    if (isCreatingNewReport) {
        // Change the method to set for new reports because it doesn't exist yet, is faster,
        // and we need the data to be available when we navigate to the chat page
        optimisticData[0].onyxMethod = Onyx.METHOD.SET;
        optimisticData[0].value = {
            ...optimisticReport,
            reportName: CONST.REPORT.DEFAULT_REPORT_NAME,
            ...newReportObject,
            pendingFields: {
                createChat: CONST.RED_BRICK_ROAD_PENDING_ACTION.ADD,
            },
            isOptimisticReport: true,
        };

        let emailCreatingAction: string = CONST.REPORT.OWNER_EMAIL_FAKE;
        if (newReportObject.ownerAccountID && newReportObject.ownerAccountID !== CONST.REPORT.OWNER_ACCOUNT_ID_FAKE) {
            emailCreatingAction = allPersonalDetails?.[newReportObject.ownerAccountID]?.login ?? '';
        }
        const optimisticCreatedAction = ReportUtils.buildOptimisticCreatedReportAction(emailCreatingAction);
        optimisticData.push({
            onyxMethod: Onyx.METHOD.SET,
            key: `${ONYXKEYS.COLLECTION.REPORT_ACTIONS}${reportID}`,
            value: {[optimisticCreatedAction.reportActionID]: optimisticCreatedAction},
        });
        successData.push({
            onyxMethod: Onyx.METHOD.MERGE,
            key: `${ONYXKEYS.COLLECTION.REPORT_ACTIONS}${reportID}`,
            value: {[optimisticCreatedAction.reportActionID]: {pendingAction: null}},
        });

        // Add optimistic personal details for new participants
        const optimisticPersonalDetails: OnyxCollection<PersonalDetails> = {};
        const settledPersonalDetails: OnyxCollection<PersonalDetails> = {};
        const redundantParticipants: Record<number, null> = {};
        const participantAccountIDs = PersonalDetailsUtils.getAccountIDsByLogins(participantLoginList);
        participantLoginList.forEach((login, index) => {
            const accountID = participantAccountIDs[index];
            const isOptimisticAccount = !allPersonalDetails?.[accountID];

            if (!isOptimisticAccount) {
                return;
            }

            optimisticPersonalDetails[accountID] = {
                login,
                accountID,
                displayName: login,
                isOptimisticPersonalDetail: true,
            };
            settledPersonalDetails[accountID] = null;

            // BE will send different participants. We clear the optimistic ones to avoid duplicated entries
            redundantParticipants[accountID] = null;
        });

        successData.push({
            onyxMethod: Onyx.METHOD.MERGE,
            key: `${ONYXKEYS.COLLECTION.REPORT}${reportID}`,
            value: {
                participants: redundantParticipants,
                pendingFields: {
                    createChat: null,
                },
                errorFields: {
                    createChat: null,
                },
                isOptimisticReport: false,
            },
        });

        optimisticData.push({
            onyxMethod: Onyx.METHOD.MERGE,
            key: ONYXKEYS.PERSONAL_DETAILS_LIST,
            value: optimisticPersonalDetails,
        });
        successData.push({
            onyxMethod: Onyx.METHOD.MERGE,
            key: ONYXKEYS.PERSONAL_DETAILS_LIST,
            value: settledPersonalDetails,
        });
        failureData.push({
            onyxMethod: Onyx.METHOD.MERGE,
            key: ONYXKEYS.PERSONAL_DETAILS_LIST,
            value: settledPersonalDetails,
        });

        // Add the createdReportActionID parameter to the API call
        parameters.createdReportActionID = optimisticCreatedAction.reportActionID;

        // If we are creating a thread, ensure the report action has childReportID property added
        if (newReportObject.parentReportID && parentReportActionID) {
            optimisticData.push({
                onyxMethod: Onyx.METHOD.MERGE,
                key: `${ONYXKEYS.COLLECTION.REPORT_ACTIONS}${newReportObject.parentReportID}`,
                value: {[parentReportActionID]: {childReportID: reportID, childType: CONST.REPORT.TYPE.CHAT}},
            });
            failureData.push({
                onyxMethod: Onyx.METHOD.MERGE,
                key: `${ONYXKEYS.COLLECTION.REPORT_ACTIONS}${newReportObject.parentReportID}`,
                value: {[parentReportActionID]: {childReportID: '-1', childType: ''}},
            });
        }
    }

    parameters.clientLastReadTime = currentReportData?.[reportID]?.lastReadTime ?? '';

    if (isFromDeepLink) {
        // eslint-disable-next-line rulesdir/no-api-side-effects-method
        API.makeRequestWithSideEffects(SIDE_EFFECT_REQUEST_COMMANDS.OPEN_REPORT, parameters, {optimisticData, successData, failureData}).finally(() => {
            Onyx.set(ONYXKEYS.IS_CHECKING_PUBLIC_ROOM, false);
        });
    } else {
        // eslint-disable-next-line rulesdir/no-multiple-api-calls
        API.write(WRITE_COMMANDS.OPEN_REPORT, parameters, {optimisticData, successData, failureData});
    }
}

/**
 * This will find an existing chat, or create a new one if none exists, for the given user or set of users. It will then navigate to this chat.
 *
 * @param userLogins list of user logins to start a chat report with.
 * @param shouldDismissModal a flag to determine if we should dismiss modal before navigate to report or navigate to report directly.
 */
function navigateToAndOpenReport(
    userLogins: string[],
    shouldDismissModal = true,
    reportName?: string,
    avatarUri?: string,
    avatarFile?: File | CustomRNImageManipulatorResult | undefined,
    optimisticReportID?: string,
    isGroupChat = false,
) {
    let newChat: ReportUtils.OptimisticChatReport | EmptyObject = {};
    let chat: OnyxEntry<Report> | EmptyObject = {};
    const participantAccountIDs = PersonalDetailsUtils.getAccountIDsByLogins(userLogins);

    // If we are not creating a new Group Chat then we are creating a 1:1 DM and will look for an existing chat
    if (!isGroupChat) {
        chat = ReportUtils.getChatByParticipants([...participantAccountIDs, currentUserAccountID]);
    }

    if (isEmptyObject(chat)) {
        if (isGroupChat) {
            // If we are creating a group chat then participantAccountIDs is expected to contain currentUserAccountID
            newChat = ReportUtils.buildOptimisticGroupChatReport(participantAccountIDs, reportName ?? '', avatarUri ?? '', optimisticReportID);
        } else {
            newChat = ReportUtils.buildOptimisticChatReport([...participantAccountIDs, currentUserAccountID]);
        }
    }
    const report = isEmptyObject(chat) ? newChat : chat;

    // We want to pass newChat here because if anything is passed in that param (even an existing chat), we will try to create a chat on the server
    openReport(report.reportID, '', userLogins, newChat, undefined, undefined, undefined, avatarFile);
    if (shouldDismissModal) {
        Navigation.dismissModalWithReport(report);
    } else {
        Navigation.navigateWithSwitchPolicyID({route: ROUTES.HOME});
        Navigation.navigate(ROUTES.REPORT_WITH_ID.getRoute(report.reportID));
    }
}

/**
 * This will find an existing chat, or create a new one if none exists, for the given accountID or set of accountIDs. It will then navigate to this chat.
 *
 * @param participantAccountIDs of user logins to start a chat report with.
 */
function navigateToAndOpenReportWithAccountIDs(participantAccountIDs: number[]) {
    let newChat: ReportUtils.OptimisticChatReport | EmptyObject = {};
    const chat = ReportUtils.getChatByParticipants([...participantAccountIDs, currentUserAccountID]);
    if (!chat) {
        newChat = ReportUtils.buildOptimisticChatReport([...participantAccountIDs, currentUserAccountID]);
    }
    const report = chat ?? newChat;

    // We want to pass newChat here because if anything is passed in that param (even an existing chat), we will try to create a chat on the server
    openReport(report.reportID, '', [], newChat, '0', false, participantAccountIDs);
    Navigation.dismissModalWithReport(report);
}

/**
 * This will navigate to an existing thread, or create a new one if necessary
 *
 * @param childReportID The reportID we are trying to open
 * @param parentReportAction the parent comment of a thread
 * @param parentReportID The reportID of the parent
 */
function navigateToAndOpenChildReport(childReportID = '-1', parentReportAction: Partial<ReportAction> = {}, parentReportID = '-1') {
    if (childReportID !== '-1') {
        openReport(childReportID);
        Navigation.navigate(ROUTES.REPORT_WITH_ID.getRoute(childReportID));
    } else {
        const participantAccountIDs = [...new Set([currentUserAccountID, Number(parentReportAction.actorAccountID)])];
        const parentReport = allReports?.[parentReportID];
        // Threads from DMs and selfDMs don't have a chatType. All other threads inherit the chatType from their parent
        const childReportChatType = parentReport && ReportUtils.isSelfDM(parentReport) ? undefined : parentReport?.chatType;
        const newChat = ReportUtils.buildOptimisticChatReport(
            participantAccountIDs,
            parentReportAction?.message?.[0]?.text,
            childReportChatType,
            parentReport?.policyID ?? CONST.POLICY.OWNER_EMAIL_FAKE,
            CONST.POLICY.OWNER_ACCOUNT_ID_FAKE,
            false,
            parentReport?.policyName ?? '',
            undefined,
            undefined,
            ReportUtils.getChildReportNotificationPreference(parentReportAction),
            parentReportAction.reportActionID,
            parentReportID,
        );

        const participantLogins = PersonalDetailsUtils.getLoginsByAccountIDs(Object.keys(newChat.participants ?? {}).map(Number));
        openReport(newChat.reportID, '', participantLogins, newChat, parentReportAction.reportActionID);
        Navigation.navigate(ROUTES.REPORT_WITH_ID.getRoute(newChat.reportID));
    }
}

/**
 * Gets the older actions that have not been read yet.
 * Normally happens when you scroll up on a chat, and the actions have not been read yet.
 */
function getOlderActions(reportID: string, reportActionID: string) {
    const optimisticData: OnyxUpdate[] = [
        {
            onyxMethod: Onyx.METHOD.MERGE,
            key: `${ONYXKEYS.COLLECTION.REPORT_METADATA}${reportID}`,
            value: {
                isLoadingOlderReportActions: true,
                hasLoadingOlderReportActionsError: false,
            },
        },
    ];

    const successData: OnyxUpdate[] = [
        {
            onyxMethod: Onyx.METHOD.MERGE,
            key: `${ONYXKEYS.COLLECTION.REPORT_METADATA}${reportID}`,
            value: {
                isLoadingOlderReportActions: false,
            },
        },
    ];

    const failureData: OnyxUpdate[] = [
        {
            onyxMethod: Onyx.METHOD.MERGE,
            key: `${ONYXKEYS.COLLECTION.REPORT_METADATA}${reportID}`,
            value: {
                isLoadingOlderReportActions: false,
                hasLoadingOlderReportActionsError: true,
            },
        },
    ];

    const parameters: GetOlderActionsParams = {
        reportID,
        reportActionID,
    };

    API.read(READ_COMMANDS.GET_OLDER_ACTIONS, parameters, {optimisticData, successData, failureData});
}

/**
 * Gets the newer actions that have not been read yet.
 * Normally happens when you are not located at the bottom of the list and scroll down on a chat.
 */
function getNewerActions(reportID: string, reportActionID: string) {
    const optimisticData: OnyxUpdate[] = [
        {
            onyxMethod: Onyx.METHOD.MERGE,
            key: `${ONYXKEYS.COLLECTION.REPORT_METADATA}${reportID}`,
            value: {
                isLoadingNewerReportActions: true,
                hasLoadingNewerReportActionsError: false,
            },
        },
    ];

    const successData: OnyxUpdate[] = [
        {
            onyxMethod: Onyx.METHOD.MERGE,
            key: `${ONYXKEYS.COLLECTION.REPORT_METADATA}${reportID}`,
            value: {
                isLoadingNewerReportActions: false,
            },
        },
    ];

    const failureData: OnyxUpdate[] = [
        {
            onyxMethod: Onyx.METHOD.MERGE,
            key: `${ONYXKEYS.COLLECTION.REPORT_METADATA}${reportID}`,
            value: {
                isLoadingNewerReportActions: false,
                hasLoadingNewerReportActionsError: true,
            },
        },
    ];

    const parameters: GetNewerActionsParams = {
        reportID,
        reportActionID,
    };

    API.read(READ_COMMANDS.GET_NEWER_ACTIONS, parameters, {optimisticData, successData, failureData});
}

/**
 * Gets metadata info about links in the provided report action
 */
function expandURLPreview(reportID: string, reportActionID: string) {
    const parameters: ExpandURLPreviewParams = {
        reportID,
        reportActionID,
    };

    API.read(READ_COMMANDS.EXPAND_URL_PREVIEW, parameters);
}

/** Marks the new report actions as read */
function readNewestAction(reportID: string) {
    const lastReadTime = DateUtils.getDBTime();

    const optimisticData: OnyxUpdate[] = [
        {
            onyxMethod: Onyx.METHOD.MERGE,
            key: `${ONYXKEYS.COLLECTION.REPORT}${reportID}`,
            value: {
                lastReadTime,
            },
        },
    ];

    const parameters: ReadNewestActionParams = {
        reportID,
        lastReadTime,
    };

    API.write(WRITE_COMMANDS.READ_NEWEST_ACTION, parameters, {optimisticData});
    DeviceEventEmitter.emit(`readNewestAction_${reportID}`, lastReadTime);
}

/**
 * Sets the last read time on a report
 */
function markCommentAsUnread(reportID: string, reportActionCreated: string) {
    const reportActions = allReportActions?.[reportID];

    // Find the latest report actions from other users
    const latestReportActionFromOtherUsers = Object.values(reportActions ?? {}).reduce((latest: ReportAction | null, current: ReportAction) => {
        if (
            current.actorAccountID !== currentUserAccountID &&
            (!latest || current.created > latest.created) &&
            // Whisper action doesn't affect lastVisibleActionCreated, so skip whisper action except actionable mention whisper
            (!ReportActionsUtils.isWhisperAction(current) || current.actionName === CONST.REPORT.ACTIONS.TYPE.ACTIONABLE_MENTION_WHISPER)
        ) {
            return current;
        }
        return latest;
    }, null);

    // If no action created date is provided, use the last action's from other user
    const actionCreationTime = reportActionCreated || (latestReportActionFromOtherUsers?.created ?? allReports?.[reportID]?.lastVisibleActionCreated ?? DateUtils.getDBTime(0));

    // We subtract 1 millisecond so that the lastReadTime is updated to just before a given reportAction's created date
    // For example, if we want to mark a report action with ID 100 and created date '2014-04-01 16:07:02.999' unread, we set the lastReadTime to '2014-04-01 16:07:02.998'
    // Since the report action with ID 100 will be the first with a timestamp above '2014-04-01 16:07:02.998', it's the first one that will be shown as unread
    const lastReadTime = DateUtils.subtractMillisecondsFromDateTime(actionCreationTime, 1);

    const optimisticData: OnyxUpdate[] = [
        {
            onyxMethod: Onyx.METHOD.MERGE,
            key: `${ONYXKEYS.COLLECTION.REPORT}${reportID}`,
            value: {
                lastReadTime,
            },
        },
    ];

    const parameters: MarkAsUnreadParams = {
        reportID,
        lastReadTime,
    };

    API.write(WRITE_COMMANDS.MARK_AS_UNREAD, parameters, {optimisticData});
    DeviceEventEmitter.emit(`unreadAction_${reportID}`, lastReadTime);
}

/** Toggles the pinned state of the report. */
function togglePinnedState(reportID: string, isPinnedChat: boolean) {
    const pinnedValue = !isPinnedChat;

    // Optimistically pin/unpin the report before we send out the command
    const optimisticData: OnyxUpdate[] = [
        {
            onyxMethod: Onyx.METHOD.MERGE,
            key: `${ONYXKEYS.COLLECTION.REPORT}${reportID}`,
            value: {isPinned: pinnedValue},
        },
    ];

    const parameters: TogglePinnedChatParams = {
        reportID,
        pinnedValue,
    };

    API.write(WRITE_COMMANDS.TOGGLE_PINNED_CHAT, parameters, {optimisticData});
}

/**
 * Saves the comment left by the user as they are typing. By saving this data the user can switch between chats, close
 * tab, refresh etc without worrying about loosing what they typed out.
 * When empty string or null is passed, it will delete the draft comment from Onyx store.
 */
function saveReportDraftComment(reportID: string, comment: string | null, callback: () => void = () => {}) {
    Onyx.merge(`${ONYXKEYS.COLLECTION.REPORT_DRAFT_COMMENT}${reportID}`, prepareDraftComment(comment)).then(callback);
}

/** Broadcasts whether or not a user is typing on a report over the report's private pusher channel. */
function broadcastUserIsTyping(reportID: string) {
    const privateReportChannelName = getReportChannelName(reportID);
    const typingStatus: Pusher.UserIsTypingEvent = {
        [currentUserAccountID]: true,
    };
    Pusher.sendEvent(privateReportChannelName, Pusher.TYPE.USER_IS_TYPING, typingStatus);
}

/** Broadcasts to the report's private pusher channel whether a user is leaving a report */
function broadcastUserIsLeavingRoom(reportID: string) {
    const privateReportChannelName = getReportChannelName(reportID);
    const leavingStatus: Pusher.UserIsLeavingRoomEvent = {
        [currentUserAccountID]: true,
    };
    Pusher.sendEvent(privateReportChannelName, Pusher.TYPE.USER_IS_LEAVING_ROOM, leavingStatus);
}

/** When a report changes in Onyx, this fetches the report from the API if the report doesn't have a name */
function handleReportChanged(report: OnyxEntry<Report>) {
    if (!report) {
        return;
    }

    // It is possible that we optimistically created a DM/group-DM for a set of users for which a report already exists.
    // In this case, the API will let us know by returning a preexistingReportID.
    // We should clear out the optimistically created report and re-route the user to the preexisting report.
    if (report?.reportID && report.preexistingReportID) {
        let callback = () => {};
        // Only re-route them if they are still looking at the optimistically created report
        if (Navigation.getActiveRoute().includes(`/r/${report.reportID}`)) {
            callback = () => {
                Navigation.navigate(ROUTES.REPORT_WITH_ID.getRoute(report.preexistingReportID ?? '-1'), CONST.NAVIGATION.TYPE.UP);
            };
        }
        DeviceEventEmitter.emit(`switchToPreExistingReport_${report.reportID}`, {
            preexistingReportID: report.preexistingReportID,
            callback,
        });
        return;
    }

    if (allReports && report?.reportID) {
        allReports[report.reportID] = report;

        if (ReportUtils.isConciergeChatReport(report)) {
            conciergeChatReportID = report.reportID;
        }
    }
}

/** Deletes a comment from the report, basically sets it as empty string */
function deleteReportComment(reportID: string, reportAction: ReportAction) {
    const originalReportID = ReportUtils.getOriginalReportID(reportID, reportAction);
    const reportActionID = reportAction.reportActionID;

    if (!reportActionID || !originalReportID) {
        return;
    }

    const isDeletedParentAction = ReportActionsUtils.isThreadParentMessage(reportAction, reportID);
    const deletedMessage: Message[] = [
        {
            translationKey: '',
            type: 'COMMENT',
            html: '',
            text: '',
            isEdited: true,
            isDeletedParentAction,
        },
    ];
    const optimisticReportActions: NullishDeep<ReportActions> = {
        [reportActionID]: {
            pendingAction: CONST.RED_BRICK_ROAD_PENDING_ACTION.DELETE,
            previousMessage: reportAction.message,
            message: deletedMessage,
            errors: null,
            linkMetadata: [],
        },
    };

    // If we are deleting the last visible message, let's find the previous visible one (or set an empty one if there are none) and update the lastMessageText in the LHN.
    // Similarly, if we are deleting the last read comment we will want to update the lastVisibleActionCreated to use the previous visible message.
    let optimisticReport: Partial<Report> = {
        lastMessageTranslationKey: '',
        lastMessageText: '',
        lastVisibleActionCreated: '',
    };
    const {lastMessageText = '', lastMessageTranslationKey = ''} = ReportUtils.getLastVisibleMessage(originalReportID, optimisticReportActions as ReportActions);
    if (lastMessageText || lastMessageTranslationKey) {
        const lastVisibleAction = ReportActionsUtils.getLastVisibleAction(originalReportID, optimisticReportActions as ReportActions);
        const lastVisibleActionCreated = lastVisibleAction?.created;
        const lastActorAccountID = lastVisibleAction?.actorAccountID;
        optimisticReport = {
            lastMessageTranslationKey,
            lastMessageText,
            lastVisibleActionCreated,
            lastActorAccountID,
        };
    }

    // If the API call fails we must show the original message again, so we revert the message content back to how it was
    // and and remove the pendingAction so the strike-through clears
    const failureData: OnyxUpdate[] = [
        {
            onyxMethod: Onyx.METHOD.MERGE,
            key: `${ONYXKEYS.COLLECTION.REPORT_ACTIONS}${originalReportID}`,
            value: {
                [reportActionID]: {
                    message: reportAction.message,
                    pendingAction: null,
                    previousMessage: null,
                },
            },
        },
    ];

    const successData: OnyxUpdate[] = [
        {
            onyxMethod: Onyx.METHOD.MERGE,
            key: `${ONYXKEYS.COLLECTION.REPORT_ACTIONS}${originalReportID}`,
            value: {
                [reportActionID]: {
                    pendingAction: null,
                    previousMessage: null,
                },
            },
        },
    ];

    const optimisticData: OnyxUpdate[] = [
        {
            onyxMethod: Onyx.METHOD.MERGE,
            key: `${ONYXKEYS.COLLECTION.REPORT_ACTIONS}${originalReportID}`,
            value: optimisticReportActions,
        },
        {
            onyxMethod: Onyx.METHOD.MERGE,
            key: `${ONYXKEYS.COLLECTION.REPORT}${originalReportID}`,
            value: optimisticReport,
        },
    ];

    // Update optimistic data for parent report action if the report is a child report and the reportAction has no visible child
    const childVisibleActionCount = reportAction.childVisibleActionCount ?? 0;
    if (childVisibleActionCount === 0) {
        const optimisticParentReportData = ReportUtils.getOptimisticDataForParentReportAction(
            originalReportID,
            optimisticReport?.lastVisibleActionCreated ?? '',
            CONST.RED_BRICK_ROAD_PENDING_ACTION.DELETE,
        );
        optimisticParentReportData.forEach((parentReportData) => {
            if (isEmptyObject(parentReportData)) {
                return;
            }
            optimisticData.push(parentReportData);
        });
    }

    const parameters: DeleteCommentParams = {
        reportID: originalReportID,
        reportActionID,
    };

    CachedPDFPaths.clearByKey(reportActionID);

    API.write(WRITE_COMMANDS.DELETE_COMMENT, parameters, {optimisticData, successData, failureData});

    // if we are linking to the report action, and we are deleting it, and it's not a deleted parent action,
    // we should navigate to its report in order to not show not found page
    if (Navigation.isActiveRoute(ROUTES.REPORT_WITH_ID.getRoute(reportID, reportActionID)) && !isDeletedParentAction) {
        Navigation.goBack(ROUTES.REPORT_WITH_ID.getRoute(reportID), true);
    }
}

/**
 * Removes the links in html of a comment.
 * example:
 *      html="test <a href="https://www.google.com" target="_blank" rel="noreferrer noopener">https://www.google.com</a> test"
 *      links=["https://www.google.com"]
 * returns: "test https://www.google.com test"
 */
function removeLinksFromHtml(html: string, links: string[]): string {
    let htmlCopy = html.slice();
    links.forEach((link) => {
        // We want to match the anchor tag of the link and replace the whole anchor tag with the text of the anchor tag
        const regex = new RegExp(`<(a)[^><]*href\\s*=\\s*(['"])(${Str.escapeForRegExp(link)})\\2(?:".*?"|'.*?'|[^'"><])*>([\\s\\S]*?)<\\/\\1>(?![^<]*(<\\/pre>|<\\/code>))`, 'g');
        htmlCopy = htmlCopy.replace(regex, '$4');
    });
    return htmlCopy;
}

/**
 * This function will handle removing only links that were purposely removed by the user while editing.
 *
 * @param newCommentText text of the comment after editing.
 * @param originalCommentMarkdown original markdown of the comment before editing.
 */
function handleUserDeletedLinksInHtml(newCommentText: string, originalCommentMarkdown: string): string {
    const parser = new ExpensiMark();
    if (newCommentText.length > CONST.MAX_MARKUP_LENGTH) {
        return newCommentText;
    }
    const htmlForNewComment = parser.replace(newCommentText);
    const removedLinks = parser.getRemovedMarkdownLinks(originalCommentMarkdown, newCommentText);
    return removeLinksFromHtml(htmlForNewComment, removedLinks);
}

/** Saves a new message for a comment. Marks the comment as edited, which will be reflected in the UI. */
function editReportComment(reportID: string, originalReportAction: OnyxEntry<ReportAction>, textForNewComment: string) {
    const parser = new ExpensiMark();
    const originalReportID = ReportUtils.getOriginalReportID(reportID, originalReportAction);

    if (!originalReportID || !originalReportAction) {
        return;
    }

    // Do not autolink if someone explicitly tries to remove a link from message.
    // https://github.com/Expensify/App/issues/9090
    // https://github.com/Expensify/App/issues/13221
    const originalCommentHTML = originalReportAction.message?.[0]?.html;
    const originalCommentMarkdown = parser.htmlToMarkdown(originalCommentHTML ?? '').trim();

    // Skip the Edit if draft is not changed
    if (originalCommentMarkdown === textForNewComment) {
        return;
    }

    const htmlForNewComment = handleUserDeletedLinksInHtml(textForNewComment, originalCommentMarkdown);
    const reportComment = parser.htmlToText(htmlForNewComment);

    // For comments shorter than or equal to 10k chars, convert the comment from MD into HTML because that's how it is stored in the database
    // For longer comments, skip parsing and display plaintext for performance reasons. It takes over 40s to parse a 100k long string!!
    let parsedOriginalCommentHTML = originalCommentHTML;
    if (textForNewComment.length <= CONST.MAX_MARKUP_LENGTH) {
        const autolinkFilter = {filterRules: parser.rules.map((rule) => rule.name).filter((name) => name !== 'autolink')};
        parsedOriginalCommentHTML = parser.replace(originalCommentMarkdown, autolinkFilter);
    }

    //  Delete the comment if it's empty
    if (!htmlForNewComment) {
        deleteReportComment(originalReportID, originalReportAction);
        return;
    }

    // Skip the Edit if message is not changed
    if (parsedOriginalCommentHTML === htmlForNewComment.trim() || originalCommentHTML === htmlForNewComment.trim()) {
        return;
    }

    // Optimistically update the reportAction with the new message
    const reportActionID = originalReportAction.reportActionID;
    const originalMessage = originalReportAction?.message?.[0];
    const optimisticReportActions: PartialDeep<ReportActions> = {
        [reportActionID]: {
            pendingAction: CONST.RED_BRICK_ROAD_PENDING_ACTION.UPDATE,
            message: [
                {
                    ...originalMessage,
                    type: CONST.REPORT.MESSAGE.TYPE.COMMENT,
                    isEdited: true,
                    html: htmlForNewComment,
                    text: reportComment,
                },
            ],
        },
    };

    const optimisticData: OnyxUpdate[] = [
        {
            onyxMethod: Onyx.METHOD.MERGE,
            key: `${ONYXKEYS.COLLECTION.REPORT_ACTIONS}${originalReportID}`,
            value: optimisticReportActions,
        },
    ];

    const lastVisibleAction = ReportActionsUtils.getLastVisibleAction(originalReportID, optimisticReportActions as ReportActions);
    if (reportActionID === lastVisibleAction?.reportActionID) {
        const lastMessageText = ReportUtils.formatReportLastMessageText(reportComment);
        const optimisticReport = {
            lastMessageTranslationKey: '',
            lastMessageText,
        };
        optimisticData.push({
            onyxMethod: Onyx.METHOD.MERGE,
            key: `${ONYXKEYS.COLLECTION.REPORT}${originalReportID}`,
            value: optimisticReport,
        });
    }

    const failureData: OnyxUpdate[] = [
        {
            onyxMethod: Onyx.METHOD.MERGE,
            key: `${ONYXKEYS.COLLECTION.REPORT_ACTIONS}${originalReportID}`,
            value: {
                [reportActionID]: {
                    ...originalReportAction,
                    pendingAction: null,
                },
            },
        },
    ];

    const successData: OnyxUpdate[] = [
        {
            onyxMethod: Onyx.METHOD.MERGE,
            key: `${ONYXKEYS.COLLECTION.REPORT_ACTIONS}${originalReportID}`,
            value: {
                [reportActionID]: {
                    pendingAction: null,
                },
            },
        },
    ];

    const parameters: UpdateCommentParams = {
        reportID: originalReportID,
        reportComment: htmlForNewComment,
        reportActionID,
    };

    API.write(WRITE_COMMANDS.UPDATE_COMMENT, parameters, {optimisticData, successData, failureData});
}

/** Deletes the draft for a comment report action. */
function deleteReportActionDraft(reportID: string, reportAction: ReportAction) {
    const originalReportID = ReportUtils.getOriginalReportID(reportID, reportAction);
    Onyx.merge(`${ONYXKEYS.COLLECTION.REPORT_ACTIONS_DRAFTS}${originalReportID}`, {[reportAction.reportActionID]: null});
}

/** Saves the draft for a comment report action. This will put the comment into "edit mode" */
function saveReportActionDraft(reportID: string, reportAction: ReportAction, draftMessage: string) {
    const originalReportID = ReportUtils.getOriginalReportID(reportID, reportAction);
    Onyx.merge(`${ONYXKEYS.COLLECTION.REPORT_ACTIONS_DRAFTS}${originalReportID}`, {[reportAction.reportActionID]: {message: draftMessage}});
}

function updateNotificationPreference(
    reportID: string,
    previousValue: NotificationPreference | undefined,
    newValue: NotificationPreference,
    navigate: boolean,
    parentReportID?: string,
    parentReportActionID?: string,
    report: OnyxEntry<Report> | EmptyObject = {},
) {
    if (previousValue === newValue) {
        if (navigate && !isEmptyObject(report) && report.reportID) {
            ReportUtils.goBackToDetailsPage(report);
        }
        return;
    }

    const optimisticData: OnyxUpdate[] = [
        {
            onyxMethod: Onyx.METHOD.MERGE,
            key: `${ONYXKEYS.COLLECTION.REPORT}${reportID}`,
            value: {notificationPreference: newValue},
        },
    ];

    const failureData: OnyxUpdate[] = [
        {
            onyxMethod: Onyx.METHOD.MERGE,
            key: `${ONYXKEYS.COLLECTION.REPORT}${reportID}`,
            value: {notificationPreference: previousValue},
        },
    ];

    if (parentReportID && parentReportActionID) {
        optimisticData.push({
            onyxMethod: Onyx.METHOD.MERGE,
            key: `${ONYXKEYS.COLLECTION.REPORT_ACTIONS}${parentReportID}`,
            value: {[parentReportActionID]: {childReportNotificationPreference: newValue}},
        });
        failureData.push({
            onyxMethod: Onyx.METHOD.MERGE,
            key: `${ONYXKEYS.COLLECTION.REPORT_ACTIONS}${parentReportID}`,
            value: {[parentReportActionID]: {childReportNotificationPreference: previousValue}},
        });
    }

    const parameters: UpdateReportNotificationPreferenceParams = {reportID, notificationPreference: newValue};

    API.write(WRITE_COMMANDS.UPDATE_REPORT_NOTIFICATION_PREFERENCE, parameters, {optimisticData, failureData});
    if (navigate && !isEmptyObject(report)) {
        ReportUtils.goBackToDetailsPage(report);
    }
}

function updateRoomVisibility(reportID: string, previousValue: RoomVisibility | undefined, newValue: RoomVisibility, navigate: boolean, report: OnyxEntry<Report> | EmptyObject = {}) {
    if (previousValue === newValue) {
        if (navigate && !isEmptyObject(report) && report.reportID) {
            ReportUtils.goBackToDetailsPage(report);
        }
        return;
    }

    const optimisticData: OnyxUpdate[] = [
        {
            onyxMethod: Onyx.METHOD.MERGE,
            key: `${ONYXKEYS.COLLECTION.REPORT}${reportID}`,
            value: {visibility: newValue},
        },
    ];

    const failureData: OnyxUpdate[] = [
        {
            onyxMethod: Onyx.METHOD.MERGE,
            key: `${ONYXKEYS.COLLECTION.REPORT}${reportID}`,
            value: {visibility: previousValue},
        },
    ];

    const parameters: UpdateRoomVisibilityParams = {reportID, visibility: newValue};

    API.write(WRITE_COMMANDS.UPDATE_ROOM_VISIBILITY, parameters, {optimisticData, failureData});
    if (navigate && !isEmptyObject(report)) {
        ReportUtils.goBackToDetailsPage(report);
    }
}

/**
 * This will subscribe to an existing thread, or create a new one and then subsribe to it if necessary
 *
 * @param childReportID The reportID we are trying to open
 * @param parentReportAction the parent comment of a thread
 * @param parentReportID The reportID of the parent
 * @param prevNotificationPreference The previous notification preference for the child report
 */
function toggleSubscribeToChildReport(childReportID = '0', parentReportAction: Partial<ReportAction> = {}, parentReportID = '0', prevNotificationPreference?: NotificationPreference) {
    if (childReportID !== '0') {
        openReport(childReportID);
        const parentReportActionID = parentReportAction?.reportActionID ?? '-1';
        if (!prevNotificationPreference || prevNotificationPreference === CONST.REPORT.NOTIFICATION_PREFERENCE.HIDDEN) {
            updateNotificationPreference(childReportID, prevNotificationPreference, CONST.REPORT.NOTIFICATION_PREFERENCE.ALWAYS, false, parentReportID, parentReportActionID);
        } else {
            updateNotificationPreference(childReportID, prevNotificationPreference, CONST.REPORT.NOTIFICATION_PREFERENCE.HIDDEN, false, parentReportID, parentReportActionID);
        }
    } else {
        const participantAccountIDs = [...new Set([currentUserAccountID, Number(parentReportAction?.actorAccountID)])];
        const parentReport = allReports?.[parentReportID];
        const newChat = ReportUtils.buildOptimisticChatReport(
            participantAccountIDs,
            parentReportAction?.message?.[0]?.text,
            parentReport?.chatType,
            parentReport?.policyID ?? CONST.POLICY.OWNER_EMAIL_FAKE,
            CONST.POLICY.OWNER_ACCOUNT_ID_FAKE,
            false,
            '',
            undefined,
            undefined,
            CONST.REPORT.NOTIFICATION_PREFERENCE.ALWAYS,
            parentReportAction.reportActionID,
            parentReportID,
        );

        const participantLogins = PersonalDetailsUtils.getLoginsByAccountIDs(participantAccountIDs);
        openReport(newChat.reportID, '', participantLogins, newChat, parentReportAction.reportActionID);
        const notificationPreference =
            prevNotificationPreference === CONST.REPORT.NOTIFICATION_PREFERENCE.HIDDEN ? CONST.REPORT.NOTIFICATION_PREFERENCE.ALWAYS : CONST.REPORT.NOTIFICATION_PREFERENCE.HIDDEN;
        updateNotificationPreference(newChat.reportID, prevNotificationPreference, notificationPreference, false, parentReportID, parentReportAction?.reportActionID);
    }
}

function updateReportName(reportID: string, value: string, previousValue: string) {
    const optimisticData: OnyxUpdate[] = [
        {
            onyxMethod: Onyx.METHOD.MERGE,
            key: `${ONYXKEYS.COLLECTION.REPORT}${reportID}`,
            value: {
                reportName: value,
                pendingFields: {
                    reportName: CONST.RED_BRICK_ROAD_PENDING_ACTION.UPDATE,
                },
            },
        },
    ];
    const failureData: OnyxUpdate[] = [
        {
            onyxMethod: Onyx.METHOD.MERGE,
            key: `${ONYXKEYS.COLLECTION.REPORT}${reportID}`,
            value: {
                reportName: previousValue,
                pendingFields: {
                    reportName: null,
                },
                errorFields: {
                    reportName: ErrorUtils.getMicroSecondOnyxError('report.genericUpdateReporNameEditFailureMessage'),
                },
            },
        },
    ];

    const successData: OnyxUpdate[] = [
        {
            onyxMethod: Onyx.METHOD.MERGE,
            key: `${ONYXKEYS.COLLECTION.REPORT}${reportID}`,
            value: {
                pendingFields: {
                    reportName: null,
                },
                errorFields: {
                    reportName: null,
                },
            },
        },
    ];

    const parameters = {
        reportID,
        reportName: value,
    };

    API.write(WRITE_COMMANDS.SET_REPORT_NAME, parameters, {optimisticData, failureData, successData});
}

function clearReportFieldErrors(reportID: string, reportField: PolicyReportField) {
    const fieldKey = ReportUtils.getReportFieldKey(reportField.fieldID);
    Onyx.merge(`${ONYXKEYS.COLLECTION.REPORT}${reportID}`, {
        pendingFields: {
            [fieldKey]: null,
        },
        errorFields: {
            [fieldKey]: null,
        },
    });
}

function updateReportField(reportID: string, reportField: PolicyReportField, previousReportField: PolicyReportField) {
    const fieldKey = ReportUtils.getReportFieldKey(reportField.fieldID);
    const recentlyUsedValues = allRecentlyUsedReportFields?.[fieldKey] ?? [];

    const optimisticData: OnyxUpdate[] = [
        {
            onyxMethod: Onyx.METHOD.MERGE,
            key: `${ONYXKEYS.COLLECTION.REPORT}${reportID}`,
            value: {
                fieldList: {
                    [fieldKey]: reportField,
                },
                pendingFields: {
                    [fieldKey]: CONST.RED_BRICK_ROAD_PENDING_ACTION.UPDATE,
                },
            },
        },
    ];

    if (reportField.type === 'dropdown' && reportField.value) {
        optimisticData.push({
            onyxMethod: Onyx.METHOD.MERGE,
            key: ONYXKEYS.RECENTLY_USED_REPORT_FIELDS,
            value: {
                [fieldKey]: [...new Set([...recentlyUsedValues, reportField.value])],
            },
        });
    }

    const failureData: OnyxUpdate[] = [
        {
            onyxMethod: Onyx.METHOD.MERGE,
            key: `${ONYXKEYS.COLLECTION.REPORT}${reportID}`,
            value: {
                fieldList: {
                    [fieldKey]: previousReportField,
                },
                pendingFields: {
                    [fieldKey]: null,
                },
                errorFields: {
                    [fieldKey]: ErrorUtils.getMicroSecondOnyxError('report.genericUpdateReportFieldFailureMessage'),
                },
            },
        },
    ];

    if (reportField.type === 'dropdown') {
        failureData.push({
            onyxMethod: Onyx.METHOD.MERGE,
            key: ONYXKEYS.RECENTLY_USED_REPORT_FIELDS,
            value: {
                [fieldKey]: recentlyUsedValues,
            },
        });
    }

    const successData: OnyxUpdate[] = [
        {
            onyxMethod: Onyx.METHOD.MERGE,
            key: `${ONYXKEYS.COLLECTION.REPORT}${reportID}`,
            value: {
                pendingFields: {
                    [fieldKey]: null,
                },
                errorFields: {
                    [fieldKey]: null,
                },
            },
        },
    ];

    const parameters = {
        reportID,
        reportFields: JSON.stringify({[fieldKey]: reportField}),
    };

    API.write(WRITE_COMMANDS.SET_REPORT_FIELD, parameters, {optimisticData, failureData, successData});
}

function deleteReportField(reportID: string, reportField: PolicyReportField) {
    const fieldKey = ReportUtils.getReportFieldKey(reportField.fieldID);

    const optimisticData: OnyxUpdate[] = [
        {
            onyxMethod: Onyx.METHOD.MERGE,
            key: `${ONYXKEYS.COLLECTION.REPORT}${reportID}`,
            value: {
                fieldList: {
                    [fieldKey]: null,
                },
                pendingFields: {
                    [fieldKey]: CONST.RED_BRICK_ROAD_PENDING_ACTION.UPDATE,
                },
            },
        },
    ];

    const failureData: OnyxUpdate[] = [
        {
            onyxMethod: Onyx.METHOD.MERGE,
            key: `${ONYXKEYS.COLLECTION.REPORT}${reportID}`,
            value: {
                fieldList: {
                    [fieldKey]: reportField,
                },
                pendingFields: {
                    [fieldKey]: null,
                },
                errorFields: {
                    [fieldKey]: ErrorUtils.getMicroSecondOnyxError('report.genericUpdateReportFieldFailureMessage'),
                },
            },
        },
    ];

    const successData: OnyxUpdate[] = [
        {
            onyxMethod: Onyx.METHOD.MERGE,
            key: `${ONYXKEYS.COLLECTION.REPORT}${reportID}`,
            value: {
                pendingFields: {
                    [fieldKey]: null,
                },
                errorFields: {
                    [fieldKey]: null,
                },
            },
        },
    ];

    const parameters = {
        reportID,
        fieldID: fieldKey,
    };

    API.write(WRITE_COMMANDS.DELETE_REPORT_FIELD, parameters, {optimisticData, failureData, successData});
}

function updateDescription(reportID: string, previousValue: string, newValue: string) {
    // No change needed, navigate back
    if (previousValue === newValue) {
        Navigation.goBack(ROUTES.REPORT_WITH_ID_DETAILS.getRoute(reportID));
        return;
    }

    const parsedDescription = ReportUtils.getParsedComment(newValue, {reportID});

    const optimisticData: OnyxUpdate[] = [
        {
            onyxMethod: Onyx.METHOD.MERGE,
            key: `${ONYXKEYS.COLLECTION.REPORT}${reportID}`,
            value: {description: parsedDescription, pendingFields: {description: CONST.RED_BRICK_ROAD_PENDING_ACTION.UPDATE}},
        },
    ];
    const failureData: OnyxUpdate[] = [
        {
            onyxMethod: Onyx.METHOD.MERGE,
            key: `${ONYXKEYS.COLLECTION.REPORT}${reportID}`,
            value: {description: previousValue, pendingFields: {description: null}},
        },
    ];
    const successData: OnyxUpdate[] = [
        {
            onyxMethod: Onyx.METHOD.MERGE,
            key: `${ONYXKEYS.COLLECTION.REPORT}${reportID}`,
            value: {pendingFields: {description: null}},
        },
    ];

    const parameters: UpdateRoomDescriptionParams = {reportID, description: parsedDescription};

    API.write(WRITE_COMMANDS.UPDATE_ROOM_DESCRIPTION, parameters, {optimisticData, failureData, successData});
    Navigation.goBack(ROUTES.REPORT_WITH_ID_DETAILS.getRoute(reportID));
}

function updateWriteCapabilityAndNavigate(report: Report, newValue: WriteCapability) {
    if (report.writeCapability === newValue) {
        Navigation.goBack(ROUTES.REPORT_SETTINGS.getRoute(report.reportID));
        return;
    }

    const optimisticData: OnyxUpdate[] = [
        {
            onyxMethod: Onyx.METHOD.MERGE,
            key: `${ONYXKEYS.COLLECTION.REPORT}${report.reportID}`,
            value: {writeCapability: newValue},
        },
    ];
    const failureData: OnyxUpdate[] = [
        {
            onyxMethod: Onyx.METHOD.MERGE,
            key: `${ONYXKEYS.COLLECTION.REPORT}${report.reportID}`,
            value: {writeCapability: report.writeCapability},
        },
    ];

    const parameters: UpdateReportWriteCapabilityParams = {reportID: report.reportID, writeCapability: newValue};

    API.write(WRITE_COMMANDS.UPDATE_REPORT_WRITE_CAPABILITY, parameters, {optimisticData, failureData});
    // Return to the report settings page since this field utilizes push-to-page
    Navigation.goBack(ROUTES.REPORT_SETTINGS.getRoute(report.reportID));
}

/**
 * Navigates to the 1:1 report with Concierge
 */
function navigateToConciergeChat(shouldDismissModal = false, checkIfCurrentPageActive = () => true) {
    // If conciergeChatReportID contains a concierge report ID, we navigate to the concierge chat using the stored report ID.
    // Otherwise, we would find the concierge chat and navigate to it.
    if (!conciergeChatReportID) {
        // In order to avoid creating concierge repeatedly,
        // we need to ensure that the server data has been successfully pulled
        Welcome.onServerDataReady().then(() => {
            // If we don't have a chat with Concierge then create it
            if (!checkIfCurrentPageActive()) {
                return;
            }
            navigateToAndOpenReport([CONST.EMAIL.CONCIERGE], shouldDismissModal);
        });
    } else if (shouldDismissModal) {
        Navigation.dismissModal(conciergeChatReportID);
    } else {
        Navigation.navigate(ROUTES.REPORT_WITH_ID.getRoute(conciergeChatReportID));
    }
}

/** Add a policy report (workspace room) optimistically and navigate to it. */
function addPolicyReport(policyReport: ReportUtils.OptimisticChatReport) {
    const createdReportAction = ReportUtils.buildOptimisticCreatedReportAction(CONST.POLICY.OWNER_EMAIL_FAKE);

    // Onyx.set is used on the optimistic data so that it is present before navigating to the workspace room. With Onyx.merge the workspace room reportID is not present when
    // fetchReportIfNeeded is called on the ReportScreen, so openReport is called which is unnecessary since the optimistic data will be stored in Onyx.
    // Therefore, Onyx.set is used instead of Onyx.merge.
    const optimisticData: OnyxUpdate[] = [
        {
            onyxMethod: Onyx.METHOD.SET,
            key: `${ONYXKEYS.COLLECTION.REPORT}${policyReport.reportID}`,
            value: {
                pendingFields: {
                    addWorkspaceRoom: CONST.RED_BRICK_ROAD_PENDING_ACTION.ADD,
                },
                ...policyReport,
            },
        },
        {
            onyxMethod: Onyx.METHOD.SET,
            key: `${ONYXKEYS.COLLECTION.REPORT_ACTIONS}${policyReport.reportID}`,
            value: {[createdReportAction.reportActionID]: createdReportAction},
        },
        {
            onyxMethod: Onyx.METHOD.MERGE,
            key: ONYXKEYS.FORMS.NEW_ROOM_FORM,
            value: {isLoading: true},
        },
    ];
    const successData: OnyxUpdate[] = [
        {
            onyxMethod: Onyx.METHOD.MERGE,
            key: `${ONYXKEYS.COLLECTION.REPORT}${policyReport.reportID}`,
            value: {
                pendingFields: {
                    addWorkspaceRoom: null,
                },
            },
        },
        {
            onyxMethod: Onyx.METHOD.MERGE,
            key: `${ONYXKEYS.COLLECTION.REPORT_ACTIONS}${policyReport.reportID}`,
            value: {
                [createdReportAction.reportActionID]: {
                    pendingAction: null,
                },
            },
        },
        {
            onyxMethod: Onyx.METHOD.MERGE,
            key: ONYXKEYS.FORMS.NEW_ROOM_FORM,
            value: {isLoading: false},
        },
    ];
    const failureData: OnyxUpdate[] = [
        {
            onyxMethod: Onyx.METHOD.MERGE,
            key: `${ONYXKEYS.COLLECTION.REPORT}${policyReport.reportID}`,
            value: {
                errorFields: {
                    addWorkspaceRoom: ErrorUtils.getMicroSecondOnyxError('report.genericCreateReportFailureMessage'),
                },
            },
        },
        {
            onyxMethod: Onyx.METHOD.MERGE,
            key: ONYXKEYS.FORMS.NEW_ROOM_FORM,
            value: {isLoading: false},
        },
    ];

    const parameters: AddWorkspaceRoomParams = {
        policyID: policyReport.policyID,
        reportName: policyReport.reportName,
        visibility: policyReport.visibility,
        reportID: policyReport.reportID,
        createdReportActionID: createdReportAction.reportActionID,
        writeCapability: policyReport.writeCapability,
        description: policyReport.description,
    };

    API.write(WRITE_COMMANDS.ADD_WORKSPACE_ROOM, parameters, {optimisticData, successData, failureData});
    Navigation.dismissModalWithReport(policyReport);
}

/** Deletes a report, along with its reportActions, any linked reports, and any linked IOU report. */
function deleteReport(reportID: string) {
    const report = currentReportData?.[reportID];
    const onyxData: Record<string, null> = {
        [`${ONYXKEYS.COLLECTION.REPORT}${reportID}`]: null,
        [`${ONYXKEYS.COLLECTION.REPORT_ACTIONS}${reportID}`]: null,
    };

    // Delete linked transactions
    const reportActionsForReport = allReportActions?.[reportID];

    const transactionIDs = Object.values(reportActionsForReport ?? {})
        .filter((reportAction): reportAction is ReportActionBase & OriginalMessageIOU => reportAction.actionName === CONST.REPORT.ACTIONS.TYPE.IOU)
        .map((reportAction) => reportAction.originalMessage.IOUTransactionID);

    [...new Set(transactionIDs)].forEach((transactionID) => {
        onyxData[`${ONYXKEYS.COLLECTION.TRANSACTION}${transactionID}`] = null;
    });

    Onyx.multiSet(onyxData);

    // Delete linked IOU report
    if (report?.iouReportID) {
        deleteReport(report.iouReportID);
    }
}

/**
 * @param reportID The reportID of the policy report (workspace room)
 */
function navigateToConciergeChatAndDeleteReport(reportID: string) {
    // Dismiss the current report screen and replace it with Concierge Chat
    Navigation.goBack();
    navigateToConciergeChat();
    deleteReport(reportID);
}

/**
 * @param policyRoomReport The policy room report
 * @param policyRoomName The updated name for the policy room
 */
function updatePolicyRoomNameAndNavigate(policyRoomReport: Report, policyRoomName: string) {
    const reportID = policyRoomReport.reportID;
    const previousName = policyRoomReport.reportName;

    // No change needed, navigate back
    if (previousName === policyRoomName) {
        Navigation.goBack(ROUTES.REPORT_SETTINGS.getRoute(reportID));
        return;
    }

    const optimisticRenamedAction = ReportUtils.buildOptimisticRenamedRoomReportAction(policyRoomName, previousName ?? '');

    const optimisticData: OnyxUpdate[] = [
        {
            onyxMethod: Onyx.METHOD.MERGE,
            key: `${ONYXKEYS.COLLECTION.REPORT}${reportID}`,
            value: {
                reportName: policyRoomName,
                pendingFields: {
                    reportName: CONST.RED_BRICK_ROAD_PENDING_ACTION.UPDATE,
                },
                errorFields: {
                    reportName: null,
                },
            },
        },
        {
            onyxMethod: Onyx.METHOD.MERGE,
            key: `${ONYXKEYS.COLLECTION.REPORT_ACTIONS}${reportID}`,
            value: {
                [optimisticRenamedAction.reportActionID]: optimisticRenamedAction,
            },
        },
    ];
    const successData: OnyxUpdate[] = [
        {
            onyxMethod: Onyx.METHOD.MERGE,
            key: `${ONYXKEYS.COLLECTION.REPORT}${reportID}`,
            value: {
                pendingFields: {
                    reportName: null,
                },
            },
        },
        {
            onyxMethod: Onyx.METHOD.MERGE,
            key: `${ONYXKEYS.COLLECTION.REPORT_ACTIONS}${reportID}`,
            value: {[optimisticRenamedAction.reportActionID]: {pendingAction: null}},
        },
    ];
    const failureData: OnyxUpdate[] = [
        {
            onyxMethod: Onyx.METHOD.MERGE,
            key: `${ONYXKEYS.COLLECTION.REPORT}${reportID}`,
            value: {
                reportName: previousName,
            },
        },
        {
            onyxMethod: Onyx.METHOD.MERGE,
            key: `${ONYXKEYS.COLLECTION.REPORT_ACTIONS}${reportID}`,
            value: {[optimisticRenamedAction.reportActionID]: null},
        },
    ];

    const parameters: UpdatePolicyRoomNameParams = {
        reportID,
        policyRoomName,
        renamedRoomReportActionID: optimisticRenamedAction.reportActionID,
    };

    API.write(WRITE_COMMANDS.UPDATE_POLICY_ROOM_NAME, parameters, {optimisticData, successData, failureData});
    Navigation.goBack(ROUTES.REPORT_SETTINGS.getRoute(reportID));
}

/**
 * @param reportID The reportID of the policy room.
 */
function clearPolicyRoomNameErrors(reportID: string) {
    Onyx.merge(`${ONYXKEYS.COLLECTION.REPORT}${reportID}`, {
        errorFields: {
            reportName: null,
        },
        pendingFields: {
            reportName: null,
        },
    });
}

/**
 * @param reportID The reportID of the report.
 */
// eslint-disable-next-line rulesdir/no-negated-variables
function clearReportNotFoundErrors(reportID: string) {
    Onyx.merge(`${ONYXKEYS.COLLECTION.REPORT}${reportID}`, {
        errorFields: {
            notFound: null,
        },
    });
}

function setIsComposerFullSize(reportID: string, isComposerFullSize: boolean) {
    Onyx.merge(`${ONYXKEYS.COLLECTION.REPORT_IS_COMPOSER_FULL_SIZE}${reportID}`, isComposerFullSize);
}

/**
 * @param action the associated report action (optional)
 * @param isRemote whether or not this notification is a remote push notification
 */
function shouldShowReportActionNotification(reportID: string, action: ReportAction | null = null, isRemote = false): boolean {
    const tag = isRemote ? '[PushNotification]' : '[LocalNotification]';

    // Due to payload size constraints, some push notifications may have their report action stripped
    // so we must double check that we were provided an action before using it in these checks.
    if (action && ReportActionsUtils.isDeletedAction(action)) {
        Log.info(`${tag} Skipping notification because the action was deleted`, false, {reportID, action});
        return false;
    }

    if (!ActiveClientManager.isClientTheLeader()) {
        Log.info(`${tag} Skipping notification because this client is not the leader`);
        return false;
    }

    // We don't want to send a local notification if the user preference is daily, mute or hidden.
    const notificationPreference = allReports?.[reportID]?.notificationPreference ?? CONST.REPORT.NOTIFICATION_PREFERENCE.ALWAYS;
    if (notificationPreference !== CONST.REPORT.NOTIFICATION_PREFERENCE.ALWAYS) {
        Log.info(`${tag} No notification because user preference is to be notified: ${notificationPreference}`);
        return false;
    }

    // If this comment is from the current user we don't want to parrot whatever they wrote back to them.
    if (action && action.actorAccountID === currentUserAccountID) {
        Log.info(`${tag} No notification because comment is from the currently logged in user`);
        return false;
    }

    // If we are currently viewing this report do not show a notification.
    if (reportID === Navigation.getTopmostReportId() && Visibility.isVisible() && Visibility.hasFocus()) {
        Log.info(`${tag} No notification because it was a comment for the current report`);
        return false;
    }

    const report = currentReportData?.[reportID];
    if (!report || (report && report.pendingAction === CONST.RED_BRICK_ROAD_PENDING_ACTION.DELETE)) {
        Log.info(`${tag} No notification because the report does not exist or is pending deleted`, false);
        return false;
    }

    // If this notification was delayed and the user saw the message already, don't show it
    if (action && report?.lastReadTime && report.lastReadTime >= action.created) {
        Log.info(`${tag} No notification because the comment was already read`, false, {created: action.created, lastReadTime: report.lastReadTime});
        return false;
    }

    // If this is a whisper targeted to someone else, don't show it
    if (action && ReportActionsUtils.isWhisperActionTargetedToOthers(action)) {
        Log.info(`${tag} No notification because the action is whispered to someone else`, false);
        return false;
    }

    // Only show notifications for supported types of report actions
    if (action && !ReportActionsUtils.isNotifiableReportAction(action)) {
        Log.info(`${tag} No notification because this action type is not supported`, false, {actionName: action?.actionName});
        return false;
    }

    return true;
}

function showReportActionNotification(reportID: string, reportAction: ReportAction) {
    if (!shouldShowReportActionNotification(reportID, reportAction)) {
        return;
    }

    Log.info('[LocalNotification] Creating notification');

    const report = allReports?.[reportID] ?? null;
    if (!report) {
        Log.hmmm("[LocalNotification] couldn't show report action notification because the report wasn't found", {reportID, reportActionID: reportAction.reportActionID});
        return;
    }

    const onClick = () =>
        Modal.close(() => {
            const policyID = lastVisitedPath && extractPolicyIDFromPath(lastVisitedPath);
            const policyEmployeeAccountIDs = policyID ? getPolicyEmployeeAccountIDs(policyID) : [];
            const reportBelongsToWorkspace = policyID ? doesReportBelongToWorkspace(report, policyEmployeeAccountIDs, policyID) : false;
            if (!reportBelongsToWorkspace) {
                Navigation.navigateWithSwitchPolicyID({route: ROUTES.HOME});
            }
            navigateFromNotification(reportID);
        });

    if (reportAction.actionName === CONST.REPORT.ACTIONS.TYPE.MODIFIED_EXPENSE) {
        LocalNotification.showModifiedExpenseNotification(report, reportAction, onClick);
    } else {
        LocalNotification.showCommentNotification(report, reportAction, onClick);
    }

    notifyNewAction(reportID, reportAction.actorAccountID, reportAction.reportActionID);
}

/** Clear the errors associated with the IOUs of a given report. */
function clearIOUError(reportID: string) {
    Onyx.merge(`${ONYXKEYS.COLLECTION.REPORT}${reportID}`, {errorFields: {iou: null}});
}

/**
 * Adds a reaction to the report action.
 * Uses the NEW FORMAT for "emojiReactions"
 */
function addEmojiReaction(reportID: string, reportActionID: string, emoji: Emoji, skinTone: string | number = preferredSkinTone) {
    const createdAt = timezoneFormat(utcToZonedTime(new Date(), 'UTC'), CONST.DATE.FNS_DB_FORMAT_STRING);
    const optimisticData: OnyxUpdate[] = [
        {
            onyxMethod: Onyx.METHOD.MERGE,
            key: `${ONYXKEYS.COLLECTION.REPORT_ACTIONS_REACTIONS}${reportActionID}`,
            value: {
                [emoji.name]: {
                    createdAt,
                    pendingAction: CONST.RED_BRICK_ROAD_PENDING_ACTION.ADD,
                    users: {
                        [currentUserAccountID]: {
                            skinTones: {
                                [skinTone ?? CONST.EMOJI_DEFAULT_SKIN_TONE]: createdAt,
                            },
                        },
                    },
                },
            },
        },
    ];

    const failureData: OnyxUpdate[] = [
        {
            onyxMethod: Onyx.METHOD.MERGE,
            key: `${ONYXKEYS.COLLECTION.REPORT_ACTIONS_REACTIONS}${reportActionID}`,
            value: {
                [emoji.name]: {
                    pendingAction: null,
                },
            },
        },
    ];

    const successData: OnyxUpdate[] = [
        {
            onyxMethod: Onyx.METHOD.MERGE,
            key: `${ONYXKEYS.COLLECTION.REPORT_ACTIONS_REACTIONS}${reportActionID}`,
            value: {
                [emoji.name]: {
                    pendingAction: null,
                },
            },
        },
    ];

    const parameters: AddEmojiReactionParams = {
        reportID,
        skinTone,
        emojiCode: emoji.name,
        reportActionID,
        createdAt,
        // This will be removed as part of https://github.com/Expensify/App/issues/19535
        useEmojiReactions: true,
    };

    API.write(WRITE_COMMANDS.ADD_EMOJI_REACTION, parameters, {optimisticData, successData, failureData});
}

/**
 * Removes a reaction to the report action.
 * Uses the NEW FORMAT for "emojiReactions"
 */
function removeEmojiReaction(reportID: string, reportActionID: string, emoji: Emoji) {
    const optimisticData: OnyxUpdate[] = [
        {
            onyxMethod: Onyx.METHOD.MERGE,
            key: `${ONYXKEYS.COLLECTION.REPORT_ACTIONS_REACTIONS}${reportActionID}`,
            value: {
                [emoji.name]: {
                    users: {
                        [currentUserAccountID]: null,
                    },
                },
            },
        },
    ];

    const parameters: RemoveEmojiReactionParams = {
        reportID,
        reportActionID,
        emojiCode: emoji.name,
        // This will be removed as part of https://github.com/Expensify/App/issues/19535
        useEmojiReactions: true,
    };

    API.write(WRITE_COMMANDS.REMOVE_EMOJI_REACTION, parameters, {optimisticData});
}

/**
 * Calls either addEmojiReaction or removeEmojiReaction depending on if the current user has reacted to the report action.
 * Uses the NEW FORMAT for "emojiReactions"
 */
function toggleEmojiReaction(
    reportID: string,
    reportAction: ReportAction,
    reactionObject: Emoji,
    existingReactions: OnyxEntry<ReportActionReactions>,
    paramSkinTone: number = preferredSkinTone,
) {
    const originalReportID = ReportUtils.getOriginalReportID(reportID, reportAction);

    if (!originalReportID) {
        return;
    }

    const originalReportAction = ReportActionsUtils.getReportAction(originalReportID, reportAction.reportActionID);

    if (isEmptyObject(originalReportAction)) {
        return;
    }

    // This will get cleaned up as part of https://github.com/Expensify/App/issues/16506 once the old emoji
    // format is no longer being used
    const emoji = EmojiUtils.findEmojiByCode(reactionObject.code);
    const existingReactionObject = existingReactions?.[emoji.name];

    // Only use skin tone if emoji supports it
    const skinTone = emoji.types === undefined ? -1 : paramSkinTone;

    if (existingReactionObject && EmojiUtils.hasAccountIDEmojiReacted(currentUserAccountID, existingReactionObject.users, skinTone)) {
        removeEmojiReaction(originalReportID, reportAction.reportActionID, emoji);
        return;
    }

    addEmojiReaction(originalReportID, reportAction.reportActionID, emoji, skinTone);
}

function openReportFromDeepLink(url: string, shouldNavigate = true) {
    const reportID = ReportUtils.getReportIDFromLink(url);
    const isAuthenticated = Session.hasAuthToken();

    if (reportID && !isAuthenticated) {
        // Call the OpenReport command to check in the server if it's a public room. If so, we'll open it as an anonymous user
        openReport(reportID, '', [], {}, '0', true);

        // Show the sign-in page if the app is offline
        if (networkStatus === CONST.NETWORK.NETWORK_STATUS.OFFLINE) {
            Onyx.set(ONYXKEYS.IS_CHECKING_PUBLIC_ROOM, false);
        }
    } else {
        // If we're not opening a public room (no reportID) or the user is authenticated, we unblock the UI (hide splash screen)
        Onyx.set(ONYXKEYS.IS_CHECKING_PUBLIC_ROOM, false);
    }

    const route = ReportUtils.getRouteFromLink(url);

    // If we are not authenticated and are navigating to a public screen, we don't want to navigate again to the screen after sign-in/sign-up
    if (!isAuthenticated && isPublicScreenRoute(route)) {
        return;
    }

    // Navigate to the report after sign-in/sign-up.
    InteractionManager.runAfterInteractions(() => {
        Session.waitForUserSignIn().then(() => {
            Navigation.waitForProtectedRoutes().then(() => {
                if (route && Session.isAnonymousUser() && !Session.canAnonymousUserAccessRoute(route)) {
                    Session.signOutAndRedirectToSignIn(true);
                    return;
                }

                // We don't want to navigate to the exitTo route when creating a new workspace from a deep link,
                // because we already handle creating the optimistic policy and navigating to it in App.setUpPoliciesAndNavigate,
                // which is already called when AuthScreens mounts.
                if (new URL(url).searchParams.get('exitTo') === ROUTES.WORKSPACE_NEW) {
                    return;
                }

                if (shouldSkipDeepLinkNavigation(route)) {
                    return;
                }

                if (!shouldNavigate) {
                    return;
                }

                Navigation.navigate(route as Route, CONST.NAVIGATION.ACTION_TYPE.PUSH);
            });
        });
    });
}

function getCurrentUserAccountID(): number {
    return currentUserAccountID;
}

function navigateToMostRecentReport(currentReport: OnyxEntry<Report>) {
    const reportID = currentReport?.reportID;
    const sortedReportsByLastRead = ReportUtils.sortReportsByLastRead(Object.values(allReports ?? {}) as Report[], reportMetadata);

    // We want to filter out the current report, hidden reports and empty chats
    const filteredReportsByLastRead = sortedReportsByLastRead.filter(
        (sortedReport) =>
            sortedReport?.reportID !== reportID &&
            sortedReport?.notificationPreference !== CONST.REPORT.NOTIFICATION_PREFERENCE.HIDDEN &&
            ReportUtils.shouldReportBeInOptionList({
                report: sortedReport,
                currentReportId: '',
                isInFocusMode: false,
                betas: [],
                policies: {},
                excludeEmptyChats: true,
                doesReportHaveViolations: false,
                includeSelfDM: true,
            }),
    );
    const lastAccessedReportID = filteredReportsByLastRead.at(-1)?.reportID;
    const isChatThread = ReportUtils.isChatThread(currentReport);
    if (lastAccessedReportID) {
        const lastAccessedReportRoute = ROUTES.REPORT_WITH_ID.getRoute(lastAccessedReportID ?? '-1');
        Navigation.goBack(lastAccessedReportRoute);
    } else {
        const participantAccountIDs = PersonalDetailsUtils.getAccountIDsByLogins([CONST.EMAIL.CONCIERGE]);
        const chat = ReportUtils.getChatByParticipants([...participantAccountIDs, currentUserAccountID]);
        if (chat?.reportID) {
            // If it is not a chat thread we should call Navigation.goBack to pop the current route first before navigating to Concierge.
            if (!isChatThread) {
                Navigation.goBack();
            }
            Navigation.navigate(ROUTES.REPORT_WITH_ID.getRoute(chat?.reportID), CONST.NAVIGATION.TYPE.UP);
        }
    }
}

function joinRoom(report: OnyxEntry<Report>) {
    if (!report) {
        return;
    }
    updateNotificationPreference(report.reportID, report.notificationPreference, CONST.REPORT.NOTIFICATION_PREFERENCE.ALWAYS, false, report.parentReportID, report.parentReportActionID);
}

function leaveGroupChat(reportID: string) {
    const report = ReportUtils.getReport(reportID);
    if (!report) {
        Log.warn('Attempting to leave Group Chat that does not existing locally');
        return;
    }

    const optimisticData: OnyxUpdate[] = [
        {
            onyxMethod: Onyx.METHOD.SET,
            key: `${ONYXKEYS.COLLECTION.REPORT}${reportID}`,
            value: null,
        },
    ];
    // Clean up any quick actions for the report we're leaving from
    if (quickAction?.chatReportID?.toString() === reportID) {
        optimisticData.push({
            onyxMethod: Onyx.METHOD.SET,
            key: ONYXKEYS.NVP_QUICK_ACTION_GLOBAL_CREATE,
            value: null,
        });
    }

    navigateToMostRecentReport(report);
    API.write(WRITE_COMMANDS.LEAVE_GROUP_CHAT, {reportID}, {optimisticData});
}

/** Leave a report by setting the state to submitted and closed */
function leaveRoom(reportID: string, isWorkspaceMemberLeavingWorkspaceRoom = false) {
    const report = currentReportData?.[reportID];

    if (!report) {
        return;
    }
    const isChatThread = ReportUtils.isChatThread(report);

    // Pusher's leavingStatus should be sent earlier.
    // Place the broadcast before calling the LeaveRoom API to prevent a race condition
    // between Onyx report being null and Pusher's leavingStatus becoming true.
    broadcastUserIsLeavingRoom(reportID);

    // If a workspace member is leaving a workspace room, they don't actually lose the room from Onyx.
    // Instead, their notification preference just gets set to "hidden".
    // Same applies for chat threads too
    const optimisticData: OnyxUpdate[] = [
        {
            onyxMethod: Onyx.METHOD.MERGE,
            key: `${ONYXKEYS.COLLECTION.REPORT}${reportID}`,
            value:
                isWorkspaceMemberLeavingWorkspaceRoom || isChatThread
                    ? {
                          notificationPreference: CONST.REPORT.NOTIFICATION_PREFERENCE.HIDDEN,
                      }
                    : {
                          reportID: null,
                          stateNum: CONST.REPORT.STATE_NUM.APPROVED,
                          statusNum: CONST.REPORT.STATUS_NUM.CLOSED,
                          notificationPreference: CONST.REPORT.NOTIFICATION_PREFERENCE.HIDDEN,
                      },
        },
    ];

    const successData: OnyxUpdate[] = [
        {
            onyxMethod: Onyx.METHOD.MERGE,
            key: `${ONYXKEYS.COLLECTION.REPORT}${reportID}`,
            value:
                isWorkspaceMemberLeavingWorkspaceRoom || isChatThread
                    ? {notificationPreference: CONST.REPORT.NOTIFICATION_PREFERENCE.HIDDEN}
                    : Object.keys(report).reduce<Record<string, null>>((acc, key) => {
                          acc[key] = null;
                          return acc;
                      }, {}),
        },
    ];

    const failureData: OnyxUpdate[] = [
        {
            onyxMethod: Onyx.METHOD.MERGE,
            key: `${ONYXKEYS.COLLECTION.REPORT}${reportID}`,
            value: report,
        },
    ];

    if (report.parentReportID && report.parentReportActionID) {
        optimisticData.push({
            onyxMethod: Onyx.METHOD.MERGE,
            key: `${ONYXKEYS.COLLECTION.REPORT_ACTIONS}${report.parentReportID}`,
            value: {[report.parentReportActionID]: {childReportNotificationPreference: CONST.REPORT.NOTIFICATION_PREFERENCE.HIDDEN}},
        });
        successData.push({
            onyxMethod: Onyx.METHOD.MERGE,
            key: `${ONYXKEYS.COLLECTION.REPORT_ACTIONS}${report.parentReportID}`,
            value: {[report.parentReportActionID]: {childReportNotificationPreference: CONST.REPORT.NOTIFICATION_PREFERENCE.HIDDEN}},
        });
        failureData.push({
            onyxMethod: Onyx.METHOD.MERGE,
            key: `${ONYXKEYS.COLLECTION.REPORT_ACTIONS}${report.parentReportID}`,
            value: {[report.parentReportActionID]: {childReportNotificationPreference: report.notificationPreference}},
        });
    }

    const parameters: LeaveRoomParams = {
        reportID,
    };

    API.write(WRITE_COMMANDS.LEAVE_ROOM, parameters, {optimisticData, successData, failureData});
    navigateToMostRecentReport(report);
}

/** Invites people to a room */
function inviteToRoom(reportID: string, inviteeEmailsToAccountIDs: InvitedEmailsToAccountIDs) {
    const report = currentReportData?.[reportID];
    if (!report) {
        return;
    }

    const inviteeEmails = Object.keys(inviteeEmailsToAccountIDs);
    const inviteeAccountIDs = Object.values(inviteeEmailsToAccountIDs);

    const participantsAfterInvitation = inviteeAccountIDs.reduce(
        (reportParticipants: Participants, accountID: number) => {
            const participant: ReportParticipant = {
                hidden: false,
                role: CONST.REPORT.ROLE.MEMBER,
            };
            // eslint-disable-next-line no-param-reassign
            reportParticipants[accountID] = participant;
            return reportParticipants;
        },
        {...report.participants},
    );

    const logins = inviteeEmails.map((memberLogin) => PhoneNumber.addSMSDomainIfPhoneNumber(memberLogin));
    const {newAccountIDs, newLogins} = PersonalDetailsUtils.getNewAccountIDsAndLogins(logins, inviteeAccountIDs);
    const newPersonalDetailsOnyxData = PersonalDetailsUtils.getPersonalDetailsOnyxDataForOptimisticUsers(newLogins, newAccountIDs);
    const pendingChatMembers = ReportUtils.getPendingChatMembers(inviteeAccountIDs, report?.pendingChatMembers ?? [], CONST.RED_BRICK_ROAD_PENDING_ACTION.ADD);

    const optimisticData: OnyxUpdate[] = [
        {
            onyxMethod: Onyx.METHOD.MERGE,
            key: `${ONYXKEYS.COLLECTION.REPORT}${reportID}`,
            value: {
                participants: participantsAfterInvitation,
                pendingChatMembers,
            },
        },
        ...newPersonalDetailsOnyxData.optimisticData,
    ];

    const successData: OnyxUpdate[] = [
        {
            onyxMethod: Onyx.METHOD.MERGE,
            key: `${ONYXKEYS.COLLECTION.REPORT}${reportID}`,
            value: {
                pendingChatMembers: report?.pendingChatMembers ?? null,
            },
        },
        ...newPersonalDetailsOnyxData.finallyData,
    ];
    const failureData: OnyxUpdate[] = [
        {
            onyxMethod: Onyx.METHOD.MERGE,
            key: `${ONYXKEYS.COLLECTION.REPORT}${reportID}`,
            value: {
                pendingChatMembers:
                    pendingChatMembers.map((pendingChatMember) => {
                        if (!inviteeAccountIDs.includes(Number(pendingChatMember.accountID))) {
                            return pendingChatMember;
                        }
                        return {
                            ...pendingChatMember,
                            errors: ErrorUtils.getMicroSecondOnyxError('roomMembersPage.error.genericAdd'),
                        };
                    }) ?? null,
            },
        },
    ];

    if (ReportUtils.isGroupChat(report)) {
        const parameters: InviteToGroupChatParams = {
            reportID,
            inviteeEmails,
            accountIDList: newAccountIDs.join(),
        };

        API.write(WRITE_COMMANDS.INVITE_TO_GROUP_CHAT, parameters, {optimisticData, successData, failureData});
        return;
    }

    const parameters: InviteToRoomParams = {
        reportID,
        inviteeEmails,
    };

    // eslint-disable-next-line rulesdir/no-multiple-api-calls
    API.write(WRITE_COMMANDS.INVITE_TO_ROOM, parameters, {optimisticData, successData, failureData});
}

function clearAddRoomMemberError(reportID: string, invitedAccountID: string) {
    const report = currentReportData?.[reportID];
    Onyx.merge(`${ONYXKEYS.COLLECTION.REPORT}${reportID}`, {
        pendingChatMembers: report?.pendingChatMembers?.filter((pendingChatMember) => pendingChatMember.accountID !== invitedAccountID),
        participants: {
            [invitedAccountID]: null,
        },
    });
    Onyx.merge(ONYXKEYS.PERSONAL_DETAILS_LIST, {
        [invitedAccountID]: null,
    });
}

function updateGroupChatMemberRoles(reportID: string, accountIDList: number[], role: ValueOf<typeof CONST.REPORT.ROLE>) {
    const memberRoles: Record<number, string> = {};
    const optimisticParticipants: Participants = {};
    const successParticipants: Participants = {};

    accountIDList.forEach((accountID) => {
        memberRoles[accountID] = role;
        optimisticParticipants[accountID] = {
            role,
            pendingFields: {
                role: CONST.RED_BRICK_ROAD_PENDING_ACTION.UPDATE,
            },
            pendingAction: CONST.RED_BRICK_ROAD_PENDING_ACTION.UPDATE,
        };
        successParticipants[accountID] = {
            pendingFields: {
                role: null,
            },
            pendingAction: null,
        };
    });

    const optimisticData: OnyxUpdate[] = [
        {
            onyxMethod: Onyx.METHOD.MERGE,
            key: `${ONYXKEYS.COLLECTION.REPORT}${reportID}`,
            value: {participants: optimisticParticipants},
        },
    ];

    const successData: OnyxUpdate[] = [
        {
            onyxMethod: Onyx.METHOD.MERGE,
            key: `${ONYXKEYS.COLLECTION.REPORT}${reportID}`,
            value: {participants: successParticipants},
        },
    ];
    const parameters: UpdateGroupChatMemberRolesParams = {reportID, memberRoles: JSON.stringify(memberRoles)};
    API.write(WRITE_COMMANDS.UPDATE_GROUP_CHAT_MEMBER_ROLES, parameters, {optimisticData, successData});
}

/** Invites people to a group chat */
function inviteToGroupChat(reportID: string, inviteeEmailsToAccountIDs: InvitedEmailsToAccountIDs) {
    inviteToRoom(reportID, inviteeEmailsToAccountIDs);
}

/** Removes people from a room
 *  Please see https://github.com/Expensify/App/blob/main/README.md#Security for more details
 */
function removeFromRoom(reportID: string, targetAccountIDs: number[]) {
    const report = currentReportData?.[reportID];
    if (!report) {
        return;
    }

    const removeParticipantsData: Record<number, null> = {};
    targetAccountIDs.forEach((accountID) => {
        removeParticipantsData[accountID] = null;
    });
    const pendingChatMembers = ReportUtils.getPendingChatMembers(targetAccountIDs, report?.pendingChatMembers ?? [], CONST.RED_BRICK_ROAD_PENDING_ACTION.DELETE);

    const optimisticData: OnyxUpdate[] = [
        {
            onyxMethod: Onyx.METHOD.MERGE,
            key: `${ONYXKEYS.COLLECTION.REPORT}${reportID}`,
            value: {
                pendingChatMembers,
            },
        },
    ];

    const failureData: OnyxUpdate[] = [
        {
            onyxMethod: Onyx.METHOD.MERGE,
            key: `${ONYXKEYS.COLLECTION.REPORT}${reportID}`,
            value: {
                pendingChatMembers: report?.pendingChatMembers ?? null,
            },
        },
    ];

    // We need to add success data here since in high latency situations,
    // the OpenRoomMembersPage call has the chance of overwriting the optimistic data we set above.
    const successData: OnyxUpdate[] = [
        {
            onyxMethod: Onyx.METHOD.MERGE,
            key: `${ONYXKEYS.COLLECTION.REPORT}${reportID}`,
            value: {
                participants: removeParticipantsData,
                pendingChatMembers: report?.pendingChatMembers ?? null,
            },
        },
    ];

    if (ReportUtils.isGroupChat(report)) {
        const parameters: RemoveFromGroupChatParams = {
            reportID,
            accountIDList: targetAccountIDs.join(),
        };
        API.write(WRITE_COMMANDS.REMOVE_FROM_GROUP_CHAT, parameters, {optimisticData, failureData, successData});
        return;
    }

    const parameters: RemoveFromRoomParams = {
        reportID,
        targetAccountIDs,
    };

    // eslint-disable-next-line rulesdir/no-multiple-api-calls
    API.write(WRITE_COMMANDS.REMOVE_FROM_ROOM, parameters, {optimisticData, failureData, successData});
}

function removeFromGroupChat(reportID: string, accountIDList: number[]) {
    removeFromRoom(reportID, accountIDList);
}

function setLastOpenedPublicRoom(reportID: string) {
    Onyx.set(ONYXKEYS.LAST_OPENED_PUBLIC_ROOM_ID, reportID);
}

/** Navigates to the last opened public room */
function openLastOpenedPublicRoom(lastOpenedPublicRoomID: string) {
    Navigation.isNavigationReady().then(() => {
        setLastOpenedPublicRoom('');
        Navigation.navigate(ROUTES.REPORT_WITH_ID.getRoute(lastOpenedPublicRoomID));
    });
}

/** Flag a comment as offensive */
function flagComment(reportID: string, reportAction: OnyxEntry<ReportAction>, severity: string) {
    const originalReportID = ReportUtils.getOriginalReportID(reportID, reportAction);
    const message = reportAction?.message?.[0];

    if (!message) {
        return;
    }

    let updatedDecision: Decision;
    if (severity === CONST.MODERATION.FLAG_SEVERITY_SPAM || severity === CONST.MODERATION.FLAG_SEVERITY_INCONSIDERATE) {
        if (!message?.moderationDecision) {
            updatedDecision = {
                decision: CONST.MODERATION.MODERATOR_DECISION_PENDING,
            };
        } else {
            updatedDecision = message.moderationDecision;
        }
    } else if (severity === CONST.MODERATION.FLAG_SEVERITY_ASSAULT || severity === CONST.MODERATION.FLAG_SEVERITY_HARASSMENT) {
        updatedDecision = {
            decision: CONST.MODERATION.MODERATOR_DECISION_PENDING_REMOVE,
        };
    } else {
        updatedDecision = {
            decision: CONST.MODERATION.MODERATOR_DECISION_PENDING_HIDE,
        };
    }

    const reportActionID = reportAction.reportActionID;

    const updatedMessage: Message = {
        ...message,
        moderationDecision: updatedDecision,
    };

    const optimisticData: OnyxUpdate[] = [
        {
            onyxMethod: Onyx.METHOD.MERGE,
            key: `${ONYXKEYS.COLLECTION.REPORT_ACTIONS}${originalReportID}`,
            value: {
                [reportActionID]: {
                    pendingAction: CONST.RED_BRICK_ROAD_PENDING_ACTION.UPDATE,
                    message: [updatedMessage],
                },
            },
        },
    ];

    const failureData: OnyxUpdate[] = [
        {
            onyxMethod: Onyx.METHOD.MERGE,
            key: `${ONYXKEYS.COLLECTION.REPORT_ACTIONS}${originalReportID}`,
            value: {
                [reportActionID]: {
                    ...reportAction,
                    pendingAction: null,
                },
            },
        },
    ];

    const successData: OnyxUpdate[] = [
        {
            onyxMethod: Onyx.METHOD.MERGE,
            key: `${ONYXKEYS.COLLECTION.REPORT_ACTIONS}${originalReportID}`,
            value: {
                [reportActionID]: {
                    pendingAction: null,
                },
            },
        },
    ];

    const parameters: FlagCommentParams = {
        severity,
        reportActionID,
        // This check is to prevent flooding Concierge with test flags
        // If you need to test moderation responses from Concierge on dev, set this to false!
        isDevRequest: Environment.isDevelopment(),
    };

    API.write(WRITE_COMMANDS.FLAG_COMMENT, parameters, {optimisticData, successData, failureData});
}

/** Updates a given user's private notes on a report */
const updatePrivateNotes = (reportID: string, accountID: number, note: string) => {
    const optimisticData: OnyxUpdate[] = [
        {
            onyxMethod: Onyx.METHOD.MERGE,
            key: `${ONYXKEYS.COLLECTION.REPORT}${reportID}`,
            value: {
                privateNotes: {
                    [accountID]: {
                        pendingAction: CONST.RED_BRICK_ROAD_PENDING_ACTION.UPDATE,
                        errors: null,
                        note,
                    },
                },
            },
        },
    ];

    const successData: OnyxUpdate[] = [
        {
            onyxMethod: Onyx.METHOD.MERGE,
            key: `${ONYXKEYS.COLLECTION.REPORT}${reportID}`,
            value: {
                privateNotes: {
                    [accountID]: {
                        pendingAction: null,
                        errors: null,
                    },
                },
            },
        },
    ];

    const failureData: OnyxUpdate[] = [
        {
            onyxMethod: Onyx.METHOD.MERGE,
            key: `${ONYXKEYS.COLLECTION.REPORT}${reportID}`,
            value: {
                privateNotes: {
                    [accountID]: {
                        errors: ErrorUtils.getMicroSecondOnyxError('privateNotes.error.genericFailureMessage'),
                    },
                },
            },
        },
    ];

    const parameters: UpdateReportPrivateNoteParams = {reportID, privateNotes: note};

    API.write(WRITE_COMMANDS.UPDATE_REPORT_PRIVATE_NOTE, parameters, {optimisticData, successData, failureData});
};

/** Fetches all the private notes for a given report */
function getReportPrivateNote(reportID: string | undefined) {
    if (Session.isAnonymousUser()) {
        return;
    }

    if (!reportID) {
        return;
    }

    const optimisticData: OnyxUpdate[] = [
        {
            onyxMethod: Onyx.METHOD.MERGE,
            key: `${ONYXKEYS.COLLECTION.REPORT}${reportID}`,
            value: {
                isLoadingPrivateNotes: true,
            },
        },
    ];

    const successData: OnyxUpdate[] = [
        {
            onyxMethod: Onyx.METHOD.MERGE,
            key: `${ONYXKEYS.COLLECTION.REPORT}${reportID}`,
            value: {
                isLoadingPrivateNotes: false,
            },
        },
    ];

    const failureData: OnyxUpdate[] = [
        {
            onyxMethod: Onyx.METHOD.MERGE,
            key: `${ONYXKEYS.COLLECTION.REPORT}${reportID}`,
            value: {
                isLoadingPrivateNotes: false,
            },
        },
    ];

    const parameters: GetReportPrivateNoteParams = {reportID};

    API.read(READ_COMMANDS.GET_REPORT_PRIVATE_NOTE, parameters, {optimisticData, successData, failureData});
}

function completeOnboarding(
    engagementChoice: OnboardingPurposeType,
    data: ValueOf<typeof CONST.ONBOARDING_MESSAGES>,
    {
        firstName,
        lastName,
    }: {
        firstName: string;
        lastName: string;
    },
    adminsChatReportID?: string,
) {
    const targetEmail = CONST.EMAIL.CONCIERGE;
    const actorAccountID = PersonalDetailsUtils.getAccountIDsByLogins([targetEmail])[0];
    const targetChatReport = ReportUtils.getChatByParticipants([actorAccountID, currentUserAccountID]);
    const {reportID: targetChatReportID = '', policyID: targetChatPolicyID = ''} = targetChatReport ?? {};

    // Introductory message
    const introductionComment = ReportUtils.buildOptimisticAddCommentReportAction(CONST.ONBOARDING_INTRODUCTION, undefined, actorAccountID);
    const introductionCommentAction: OptimisticAddCommentReportAction = introductionComment.reportAction;
    const introductionMessage: AddCommentOrAttachementParams = {
        reportID: targetChatReportID,
        reportActionID: introductionCommentAction.reportActionID,
        reportComment: introductionComment.commentText,
    };

    // Text message
    const textComment = ReportUtils.buildOptimisticAddCommentReportAction(data.message, undefined, actorAccountID, 1);
    const textCommentAction: OptimisticAddCommentReportAction = textComment.reportAction;
    const textMessage: AddCommentOrAttachementParams = {
        reportID: targetChatReportID,
        reportActionID: textCommentAction.reportActionID,
        reportComment: textComment.commentText,
    };

    let videoCommentAction: OptimisticAddCommentReportAction | null = null;
    let videoMessage: AddCommentOrAttachementParams | null = null;
    if (data.video) {
        const videoComment = ReportUtils.buildOptimisticAddCommentReportAction(CONST.ATTACHMENT_MESSAGE_TEXT, undefined, actorAccountID, 2);
        videoCommentAction = videoComment.reportAction;
        videoMessage = {
            reportID: targetChatReportID,
            reportActionID: videoCommentAction.reportActionID,
            reportComment: videoComment.commentText,
        };
    }

    const tasksData = data.tasks.map((task, index) => {
        const taskDescription =
            typeof task.description === 'function'
                ? task.description({
                      adminsRoomLink: `${CONFIG.EXPENSIFY.NEW_EXPENSIFY_URL}${ROUTES.REPORT_WITH_ID.getRoute(adminsChatReportID ?? '-1')}`,
                      guideCalendarLink: guideCalendarLink ?? CONFIG.EXPENSIFY.NEW_EXPENSIFY_URL,
                  })
                : task.description;
        const currentTask = ReportUtils.buildOptimisticTaskReport(
            actorAccountID,
            undefined,
            targetChatReportID,
            task.title,
            taskDescription,
            targetChatPolicyID,
            CONST.REPORT.NOTIFICATION_PREFERENCE.HIDDEN,
        );
        const taskCreatedAction = ReportUtils.buildOptimisticCreatedReportAction(targetEmail);
        const taskReportAction = ReportUtils.buildOptimisticTaskCommentReportAction(
            currentTask.reportID,
            task.title,
            0,
            `task for ${task.title}`,
            targetChatReportID,
            actorAccountID,
            index + 3,
        );
        currentTask.parentReportActionID = taskReportAction.reportAction.reportActionID;

        const completedTaskReportAction = task.autoCompleted
            ? ReportUtils.buildOptimisticTaskReportAction(currentTask.reportID, CONST.REPORT.ACTIONS.TYPE.TASK_COMPLETED, 'marked as complete', actorAccountID, 2)
            : null;

        return {
            task,
            currentTask,
            taskCreatedAction,
            taskReportAction,
            taskDescription: currentTask.description,
            completedTaskReportAction,
        };
    });

    const tasksForParameters = tasksData.map<TaskForParameters>(({task, currentTask, taskCreatedAction, taskReportAction, taskDescription, completedTaskReportAction}) => ({
        type: 'task',
        task: task.type,
        taskReportID: currentTask.reportID,
        parentReportID: currentTask.parentReportID ?? '-1',
        parentReportActionID: taskReportAction.reportAction.reportActionID,
        assigneeChatReportID: '',
        createdTaskReportActionID: taskCreatedAction.reportActionID,
        completedTaskReportActionID: completedTaskReportAction?.reportActionID ?? undefined,
        title: currentTask.reportName ?? '',
        description: taskDescription ?? '',
    }));

    const tasksForOptimisticData = tasksData.reduce<OnyxUpdate[]>((acc, {currentTask, taskCreatedAction, taskReportAction, taskDescription, completedTaskReportAction}) => {
        const tasksForOptimisticDataAcc: OnyxUpdate[] = [
            ...acc,
            {
                onyxMethod: Onyx.METHOD.MERGE,
                key: `${ONYXKEYS.COLLECTION.REPORT_ACTIONS}${targetChatReportID}`,
                value: {
                    [taskReportAction.reportAction.reportActionID]: taskReportAction.reportAction as ReportAction,
                },
            },
            {
                onyxMethod: Onyx.METHOD.SET,
                key: `${ONYXKEYS.COLLECTION.REPORT}${currentTask.reportID}`,
                value: {
                    ...currentTask,
                    description: taskDescription,
                    pendingFields: {
                        createChat: CONST.RED_BRICK_ROAD_PENDING_ACTION.ADD,
                        reportName: CONST.RED_BRICK_ROAD_PENDING_ACTION.ADD,
                        description: CONST.RED_BRICK_ROAD_PENDING_ACTION.ADD,
                        managerID: CONST.RED_BRICK_ROAD_PENDING_ACTION.ADD,
                    },
                    isOptimisticReport: true,
                },
            },
            {
                onyxMethod: Onyx.METHOD.MERGE,
                key: `${ONYXKEYS.COLLECTION.REPORT_ACTIONS}${currentTask.reportID}`,
                value: {
                    [taskCreatedAction.reportActionID]: taskCreatedAction as ReportAction,
                },
            },
        ];

        if (completedTaskReportAction) {
            tasksForOptimisticDataAcc.push({
                onyxMethod: Onyx.METHOD.MERGE,
                key: `${ONYXKEYS.COLLECTION.REPORT_ACTIONS}${currentTask.reportID}`,
                value: {
                    [completedTaskReportAction.reportActionID]: completedTaskReportAction as ReportAction,
                },
            });

            tasksForOptimisticDataAcc.push({
                onyxMethod: Onyx.METHOD.MERGE,
                key: `${ONYXKEYS.COLLECTION.REPORT}${currentTask.reportID}`,
                value: {
                    stateNum: CONST.REPORT.STATE_NUM.APPROVED,
                    statusNum: CONST.REPORT.STATUS_NUM.APPROVED,
                },
            });
        }

        return tasksForOptimisticDataAcc;
    }, []);

    const tasksForFailureData = tasksData.reduce<OnyxUpdate[]>((acc, {currentTask, taskReportAction}) => {
        const tasksForFailureDataAcc: OnyxUpdate[] = [
            ...acc,
            {
                onyxMethod: Onyx.METHOD.MERGE,
                key: `${ONYXKEYS.COLLECTION.REPORT_ACTIONS}${targetChatReportID}`,
                value: {
                    [taskReportAction.reportAction.reportActionID]: {
                        errors: ErrorUtils.getMicroSecondOnyxError('report.genericAddCommentFailureMessage'),
                    } as ReportAction,
                },
            },
            {
                onyxMethod: Onyx.METHOD.MERGE,
                key: `${ONYXKEYS.COLLECTION.REPORT}${currentTask.reportID}`,
                value: null,
            },
            {
                onyxMethod: Onyx.METHOD.MERGE,
                key: `${ONYXKEYS.COLLECTION.REPORT_ACTIONS}${currentTask.reportID}`,
                value: null,
            },
        ];

        return tasksForFailureDataAcc;
    }, []);

    const optimisticData: OnyxUpdate[] = [
        ...tasksForOptimisticData,
        {
            onyxMethod: Onyx.METHOD.MERGE,
            key: `${ONYXKEYS.COLLECTION.REPORT}${targetChatReportID}`,
            value: {
                lastMentionedTime: DateUtils.getDBTime(),
            },
        },
        {
            onyxMethod: Onyx.METHOD.MERGE,
            key: `${ONYXKEYS.COLLECTION.REPORT_ACTIONS}${targetChatReportID}`,
            value: {
                [introductionCommentAction.reportActionID]: introductionCommentAction as ReportAction,
                [textCommentAction.reportActionID]: textCommentAction as ReportAction,
            },
        },
        {
            onyxMethod: Onyx.METHOD.MERGE,
            key: ONYXKEYS.NVP_INTRO_SELECTED,
            value: {choice: engagementChoice},
        },
    ];
    const successData: OnyxUpdate[] = [
        {
            onyxMethod: Onyx.METHOD.MERGE,
            key: `${ONYXKEYS.COLLECTION.REPORT_ACTIONS}${targetChatReportID}`,
            value: {
                [introductionCommentAction.reportActionID]: {pendingAction: null},
                [textCommentAction.reportActionID]: {pendingAction: null},
            },
        },
    ];
    let failureReport: Partial<Report> = {
        lastMessageTranslationKey: '',
        lastMessageText: '',
        lastVisibleActionCreated: '',
    };
    const {lastMessageText = '', lastMessageTranslationKey = ''} = ReportActionsUtils.getLastVisibleMessage(targetChatReportID);
    if (lastMessageText || lastMessageTranslationKey) {
        const lastVisibleAction = ReportActionsUtils.getLastVisibleAction(targetChatReportID);
        const lastVisibleActionCreated = lastVisibleAction?.created;
        const lastActorAccountID = lastVisibleAction?.actorAccountID;
        failureReport = {
            lastMessageTranslationKey,
            lastMessageText,
            lastVisibleActionCreated,
            lastActorAccountID,
        };
    }

    const failureData: OnyxUpdate[] = [
        ...tasksForFailureData,
        {
            onyxMethod: Onyx.METHOD.MERGE,
            key: `${ONYXKEYS.COLLECTION.REPORT}${targetChatReportID}`,
            value: failureReport,
        },
        {
            onyxMethod: Onyx.METHOD.MERGE,
            key: `${ONYXKEYS.COLLECTION.REPORT_ACTIONS}${targetChatReportID}`,
            value: {
                [introductionCommentAction.reportActionID]: {
                    errors: ErrorUtils.getMicroSecondOnyxError('report.genericAddCommentFailureMessage'),
                } as ReportAction,
                [textCommentAction.reportActionID]: {
                    errors: ErrorUtils.getMicroSecondOnyxError('report.genericAddCommentFailureMessage'),
                } as ReportAction,
            },
        },
        {
            onyxMethod: Onyx.METHOD.MERGE,
            key: ONYXKEYS.NVP_INTRO_SELECTED,
            value: {choice: null},
        },
    ];

    const guidedSetupData: GuidedSetupData = [
        {type: 'message', ...introductionMessage},
        {type: 'message', ...textMessage},
    ];

    if (data.video && videoCommentAction && videoMessage) {
        optimisticData.push({
            onyxMethod: Onyx.METHOD.MERGE,
            key: `${ONYXKEYS.COLLECTION.REPORT_ACTIONS}${targetChatReportID}`,
            value: {
                [videoCommentAction.reportActionID]: videoCommentAction as ReportAction,
            },
        });

        successData.push({
            onyxMethod: Onyx.METHOD.MERGE,
            key: `${ONYXKEYS.COLLECTION.REPORT_ACTIONS}${targetChatReportID}`,
            value: {
                [videoCommentAction.reportActionID]: {pendingAction: null},
            },
        });

        failureData.push({
            onyxMethod: Onyx.METHOD.MERGE,
            key: `${ONYXKEYS.COLLECTION.REPORT_ACTIONS}${targetChatReportID}`,
            value: {
                [videoCommentAction.reportActionID]: {
                    errors: ErrorUtils.getMicroSecondOnyxError('report.genericAddCommentFailureMessage'),
                } as ReportAction,
            },
        });

        guidedSetupData.push({type: 'video', ...data.video, ...videoMessage});
    }

    guidedSetupData.push(...tasksForParameters);

    const parameters: CompleteGuidedSetupParams = {
        engagementChoice,
        firstName,
        lastName,
        guidedSetupData: JSON.stringify(guidedSetupData),
    };

    API.write(WRITE_COMMANDS.COMPLETE_GUIDED_SETUP, parameters, {optimisticData, successData, failureData});
}

/**
 * Completes the engagement modal that new NewDot users see when they first sign up/log in by doing the following:
 *
 * - Sets the introSelected NVP to the choice the user made
 * - Creates an optimistic report comment from concierge
 */
function completeEngagementModal(choice: OnboardingPurposeType, text?: string) {
    const conciergeAccountID = PersonalDetailsUtils.getAccountIDsByLogins([CONST.EMAIL.CONCIERGE])[0];

    // We do not need to send any message for some choices
    if (!text) {
        const parameters: CompleteEngagementModalParams = {
            reportID: conciergeChatReportID ?? '-1',
            engagementChoice: choice,
        };

        const optimisticData: OnyxUpdate[] = [
            {
                onyxMethod: Onyx.METHOD.MERGE,
                key: ONYXKEYS.NVP_INTRO_SELECTED,
                value: {choice},
            },
        ];
        API.write(WRITE_COMMANDS.COMPLETE_ENGAGEMENT_MODAL, parameters, {
            optimisticData,
        });
        return;
    }

    const reportComment = ReportUtils.buildOptimisticAddCommentReportAction(text, undefined, conciergeAccountID);
    const reportCommentAction: OptimisticAddCommentReportAction = reportComment.reportAction;
    const lastComment = reportCommentAction?.message?.[0];
    const lastCommentText = ReportUtils.formatReportLastMessageText(lastComment?.text ?? '');
    const reportCommentText = reportComment.commentText;
    const currentTime = DateUtils.getDBTime();

    const optimisticReport: Partial<Report> = {
        lastVisibleActionCreated: currentTime,
        lastMessageTranslationKey: lastComment?.translationKey ?? '',
        lastMessageText: lastCommentText,
        lastMessageHtml: lastCommentText,
        lastActorAccountID: currentUserAccountID,
        lastReadTime: currentTime,
    };

    const conciergeChatReport = ReportUtils.getChatByParticipants([conciergeAccountID, currentUserAccountID]);
    conciergeChatReportID = conciergeChatReport?.reportID;

    const report = ReportUtils.getReport(conciergeChatReportID);

    if (!isEmptyObject(report) && ReportUtils.getReportNotificationPreference(report) === CONST.REPORT.NOTIFICATION_PREFERENCE.HIDDEN) {
        optimisticReport.notificationPreference = CONST.REPORT.NOTIFICATION_PREFERENCE.ALWAYS;
    }

    // Optimistically add the new actions to the store before waiting to save them to the server
    const optimisticReportActions: OnyxCollection<OptimisticAddCommentReportAction> = {};
    if (reportCommentAction?.reportActionID) {
        optimisticReportActions[reportCommentAction.reportActionID] = reportCommentAction;
    }

    const parameters: CompleteEngagementModalParams = {
        reportID: conciergeChatReportID ?? '-1',
        reportActionID: reportCommentAction.reportActionID,
        reportComment: reportCommentText,
        engagementChoice: choice,
    };

    const optimisticData: OnyxUpdate[] = [
        {
            onyxMethod: Onyx.METHOD.MERGE,
            key: `${ONYXKEYS.COLLECTION.REPORT}${conciergeChatReportID}`,
            value: optimisticReport,
        },
        {
            onyxMethod: Onyx.METHOD.MERGE,
            key: `${ONYXKEYS.COLLECTION.REPORT_ACTIONS}${conciergeChatReportID}`,
            value: optimisticReportActions as ReportActions,
        },
        {
            onyxMethod: Onyx.METHOD.MERGE,
            key: ONYXKEYS.NVP_INTRO_SELECTED,
            value: {choice},
        },
    ];

    const successData: OnyxUpdate[] = [
        {
            onyxMethod: Onyx.METHOD.MERGE,
            key: `${ONYXKEYS.COLLECTION.REPORT_ACTIONS}${conciergeChatReportID}`,
            value: {[reportCommentAction.reportActionID ?? '-1']: {pendingAction: null}},
        },
    ];

    // eslint-disable-next-line rulesdir/no-multiple-api-calls
    API.write(WRITE_COMMANDS.COMPLETE_ENGAGEMENT_MODAL, parameters, {
        optimisticData,
        successData,
    });
    notifyNewAction(conciergeChatReportID ?? '-1', reportCommentAction.actorAccountID, reportCommentAction.reportActionID);
}

function dismissEngagementModal() {
    const parameters: SetNameValuePairParams = {
        name: ONYXKEYS.NVP_HAS_DISMISSED_IDLE_PANEL,
        value: true,
    };

    const optimisticData: OnyxUpdate[] = [
        {
            onyxMethod: Onyx.METHOD.MERGE,
            key: ONYXKEYS.NVP_HAS_DISMISSED_IDLE_PANEL,
            value: true,
        },
    ];

    API.write(WRITE_COMMANDS.SET_NAME_VALUE_PAIR, parameters, {
        optimisticData,
    });
}

/** Loads necessary data for rendering the RoomMembersPage */
function openRoomMembersPage(reportID: string) {
    const parameters: OpenRoomMembersPageParams = {reportID};

    API.read(READ_COMMANDS.OPEN_ROOM_MEMBERS_PAGE, parameters);
}

/**
 * Checks if there are any errors in the private notes for a given report
 *
 * @returns Returns true if there are errors in any of the private notes on the report
 */
function hasErrorInPrivateNotes(report: OnyxEntry<Report>): boolean {
    const privateNotes = report?.privateNotes ?? {};
    return Object.values(privateNotes).some((privateNote) => !isEmpty(privateNote.errors));
}

/** Clears all errors associated with a given private note */
function clearPrivateNotesError(reportID: string, accountID: number) {
    Onyx.merge(`${ONYXKEYS.COLLECTION.REPORT}${reportID}`, {privateNotes: {[accountID]: {errors: null}}});
}

function getDraftPrivateNote(reportID: string): string {
    return draftNoteMap?.[reportID] ?? '-1';
}

/**
 * Saves the private notes left by the user as they are typing. By saving this data the user can switch between chats, close
 * tab, refresh etc without worrying about loosing what they typed out.
 */
function savePrivateNotesDraft(reportID: string, note: string) {
    Onyx.merge(`${ONYXKEYS.COLLECTION.PRIVATE_NOTES_DRAFT}${reportID}`, note);
}

function searchForReports(searchInput: string, policyID?: string) {
    // We do not try to make this request while offline because it sets a loading indicator optimistically
    if (isNetworkOffline) {
        Onyx.set(ONYXKEYS.IS_SEARCHING_FOR_REPORTS, false);
        return;
    }

    const successData: OnyxUpdate[] = [
        {
            onyxMethod: Onyx.METHOD.MERGE,
            key: ONYXKEYS.IS_SEARCHING_FOR_REPORTS,
            value: false,
        },
    ];

    const failureData: OnyxUpdate[] = [
        {
            onyxMethod: Onyx.METHOD.MERGE,
            key: ONYXKEYS.IS_SEARCHING_FOR_REPORTS,
            value: false,
        },
    ];

<<<<<<< HEAD
    const searchForRoomToMentionParams: SearchForRoomsToMentionParams = {query: searchInput, policyID: policyID ?? '-1'};
    const searchForReportsParams: SearchForReportsParams = {searchInput};
=======
    const searchForRoomToMentionParams: SearchForRoomsToMentionParams = {query: searchInput, policyID: policyID ?? ''};
    const searchForReportsParams: SearchForReportsParams = {searchInput, canCancel: true};
>>>>>>> 25c54389

    API.read(policyID ? READ_COMMANDS.SEARCH_FOR_ROOMS_TO_MENTION : READ_COMMANDS.SEARCH_FOR_REPORTS, policyID ? searchForRoomToMentionParams : searchForReportsParams, {
        successData,
        failureData,
    });
}

function searchInServer(searchInput: string, policyID?: string) {
    if (isNetworkOffline || !searchInput.trim().length) {
        Onyx.set(ONYXKEYS.IS_SEARCHING_FOR_REPORTS, false);
        return;
    }

    // Why not set this in optimistic data? It won't run until the API request happens and while the API request is debounced
    // we want to show the loading state right away. Otherwise, we will see a flashing UI where the client options are sorted and
    // tell the user there are no options, then we start searching, and tell them there are no options again.
    Onyx.set(ONYXKEYS.IS_SEARCHING_FOR_REPORTS, true);
    searchForReports(searchInput, policyID);
}

function updateLastVisitTime(reportID: string) {
    if (!ReportUtils.isValidReportIDFromPath(reportID)) {
        return;
    }
    Onyx.merge(`${ONYXKEYS.COLLECTION.REPORT_METADATA}${reportID}`, {lastVisitTime: DateUtils.getDBTime()});
}

function updateLoadingInitialReportAction(reportID: string) {
    if (!ReportUtils.isValidReportIDFromPath(reportID)) {
        return;
    }
    Onyx.merge(`${ONYXKEYS.COLLECTION.REPORT_METADATA}${reportID}`, {isLoadingInitialReportActions: false});
}

function clearNewRoomFormError() {
    Onyx.set(ONYXKEYS.FORMS.NEW_ROOM_FORM, {
        isLoading: false,
        errorFields: null,
        errors: null,
        [INPUT_IDS.ROOM_NAME]: '',
        [INPUT_IDS.REPORT_DESCRIPTION]: '',
        [INPUT_IDS.POLICY_ID]: '',
        [INPUT_IDS.WRITE_CAPABILITY]: '',
        [INPUT_IDS.VISIBILITY]: '',
    });
}

function resolveActionableMentionWhisper(reportId: string, reportAction: OnyxEntry<ReportAction>, resolution: ValueOf<typeof CONST.REPORT.ACTIONABLE_MENTION_WHISPER_RESOLUTION>) {
    const message = reportAction?.message?.[0];
    if (!message) {
        return;
    }

    const updatedMessage: Message = {
        ...message,
        resolution,
    };

    const optimisticData: OnyxUpdate[] = [
        {
            onyxMethod: Onyx.METHOD.MERGE,
            key: `${ONYXKEYS.COLLECTION.REPORT_ACTIONS}${reportId}`,
            value: {
                [reportAction.reportActionID]: {
                    message: [updatedMessage],
                    originalMessage: {
                        resolution,
                    },
                },
            },
        },
    ];

    const failureData: OnyxUpdate[] = [
        {
            onyxMethod: Onyx.METHOD.MERGE,
            key: `${ONYXKEYS.COLLECTION.REPORT_ACTIONS}${reportId}`,
            value: {
                [reportAction.reportActionID]: {
                    message: [message],
                    originalMessage: {
                        resolution: null,
                    },
                },
            },
        },
    ];

    const parameters: ResolveActionableMentionWhisperParams = {
        reportActionID: reportAction.reportActionID,
        resolution,
    };

    API.write(WRITE_COMMANDS.RESOLVE_ACTIONABLE_MENTION_WHISPER, parameters, {optimisticData, failureData});
}

function resolveActionableReportMentionWhisper(
    reportId: string,
    reportAction: OnyxEntry<ReportAction>,
    resolution: ValueOf<typeof CONST.REPORT.ACTIONABLE_REPORT_MENTION_WHISPER_RESOLUTION>,
) {
    if (!reportAction) {
        return;
    }

    const optimisticData: OnyxUpdate[] = [
        {
            onyxMethod: Onyx.METHOD.MERGE,
            key: `${ONYXKEYS.COLLECTION.REPORT_ACTIONS}${reportId}`,
            value: {
                [reportAction.reportActionID]: {
                    originalMessage: {
                        resolution,
                    },
                },
            },
        },
    ];

    const failureData: OnyxUpdate[] = [
        {
            onyxMethod: Onyx.METHOD.MERGE,
            key: `${ONYXKEYS.COLLECTION.REPORT_ACTIONS}${reportId}`,
            value: {
                [reportAction.reportActionID]: {
                    originalMessage: {
                        resolution: null,
                    },
                },
            },
        },
    ];

    const parameters: ResolveActionableReportMentionWhisperParams = {
        reportActionID: reportAction.reportActionID,
        resolution,
    };

    API.write(WRITE_COMMANDS.RESOLVE_ACTIONABLE_REPORT_MENTION_WHISPER, parameters, {optimisticData, failureData});
}

function dismissTrackExpenseActionableWhisper(reportID: string, reportAction: OnyxEntry<ReportAction>): void {
    const message = reportAction?.message?.[0];
    if (!message) {
        return;
    }

    const updatedMessage: Message = {
        ...message,
        resolution: CONST.REPORT.ACTIONABLE_TRACK_EXPENSE_WHISPER_RESOLUTION.NOTHING,
    };

    const optimisticData: OnyxUpdate[] = [
        {
            onyxMethod: Onyx.METHOD.MERGE,
            key: `${ONYXKEYS.COLLECTION.REPORT_ACTIONS}${reportID}`,
            value: {
                [reportAction.reportActionID]: {
                    message: [updatedMessage],
                    originalMessage: {
                        resolution: CONST.REPORT.ACTIONABLE_TRACK_EXPENSE_WHISPER_RESOLUTION.NOTHING,
                    },
                },
            },
        },
    ];

    const failureData: OnyxUpdate[] = [
        {
            onyxMethod: Onyx.METHOD.MERGE,
            key: `${ONYXKEYS.COLLECTION.REPORT_ACTIONS}${reportID}`,
            value: {
                [reportAction.reportActionID]: {
                    message: [message],
                    originalMessage: {
                        resolution: null,
                    },
                },
            },
        },
    ];

    const params = {
        reportActionID: reportAction.reportActionID,
    };

    API.write(WRITE_COMMANDS.DISMISS_TRACK_EXPENSE_ACTIONABLE_WHISPER, params, {optimisticData, failureData});
}

function setGroupDraft(newGroupDraft: Partial<NewGroupChatDraft>) {
    Onyx.merge(ONYXKEYS.NEW_GROUP_CHAT_DRAFT, newGroupDraft);
}

export {
    searchInServer,
    addComment,
    addAttachment,
    updateDescription,
    updateWriteCapabilityAndNavigate,
    updateNotificationPreference,
    subscribeToReportTypingEvents,
    subscribeToReportLeavingEvents,
    unsubscribeFromReportChannel,
    unsubscribeFromLeavingRoomReportChannel,
    saveReportDraftComment,
    broadcastUserIsTyping,
    broadcastUserIsLeavingRoom,
    togglePinnedState,
    editReportComment,
    handleUserDeletedLinksInHtml,
    deleteReportActionDraft,
    saveReportActionDraft,
    deleteReportComment,
    navigateToConciergeChat,
    addPolicyReport,
    deleteReport,
    navigateToConciergeChatAndDeleteReport,
    setIsComposerFullSize,
    expandURLPreview,
    markCommentAsUnread,
    readNewestAction,
    openReport,
    openReportFromDeepLink,
    navigateToAndOpenReport,
    navigateToAndOpenReportWithAccountIDs,
    navigateToAndOpenChildReport,
    toggleSubscribeToChildReport,
    updatePolicyRoomNameAndNavigate,
    clearPolicyRoomNameErrors,
    clearReportNotFoundErrors,
    clearIOUError,
    subscribeToNewActionEvent,
    notifyNewAction,
    showReportActionNotification,
    toggleEmojiReaction,
    shouldShowReportActionNotification,
    joinRoom,
    leaveRoom,
    inviteToRoom,
    inviteToGroupChat,
    removeFromRoom,
    getCurrentUserAccountID,
    setLastOpenedPublicRoom,
    flagComment,
    openLastOpenedPublicRoom,
    updatePrivateNotes,
    getReportPrivateNote,
    clearPrivateNotesError,
    hasErrorInPrivateNotes,
    getOlderActions,
    getNewerActions,
    completeEngagementModal,
    dismissEngagementModal,
    openRoomMembersPage,
    savePrivateNotesDraft,
    getDraftPrivateNote,
    updateLastVisitTime,
    clearNewRoomFormError,
    updateReportField,
    updateReportName,
    deleteReportField,
    clearReportFieldErrors,
    resolveActionableMentionWhisper,
    resolveActionableReportMentionWhisper,
    updateRoomVisibility,
    dismissTrackExpenseActionableWhisper,
    setGroupDraft,
    clearGroupChat,
    startNewChat,
    completeOnboarding,
    updateGroupChatName,
    updateGroupChatAvatar,
    leaveGroupChat,
    removeFromGroupChat,
    updateGroupChatMemberRoles,
    updateLoadingInitialReportAction,
    clearAddRoomMemberError,
    clearAvatarErrors,
};<|MERGE_RESOLUTION|>--- conflicted
+++ resolved
@@ -3591,13 +3591,8 @@
         },
     ];
 
-<<<<<<< HEAD
     const searchForRoomToMentionParams: SearchForRoomsToMentionParams = {query: searchInput, policyID: policyID ?? '-1'};
-    const searchForReportsParams: SearchForReportsParams = {searchInput};
-=======
-    const searchForRoomToMentionParams: SearchForRoomsToMentionParams = {query: searchInput, policyID: policyID ?? ''};
     const searchForReportsParams: SearchForReportsParams = {searchInput, canCancel: true};
->>>>>>> 25c54389
 
     API.read(policyID ? READ_COMMANDS.SEARCH_FOR_ROOMS_TO_MENTION : READ_COMMANDS.SEARCH_FOR_REPORTS, policyID ? searchForRoomToMentionParams : searchForReportsParams, {
         successData,
