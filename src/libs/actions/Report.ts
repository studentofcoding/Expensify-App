--- conflicted
+++ resolved
@@ -95,11 +95,7 @@
     RecentlyUsedReportFields,
     ReportAction,
     ReportActionReactions,
-<<<<<<< HEAD
     ReportFieldsViolations,
-    ReportMetadata,
-=======
->>>>>>> 8ee4c929
     ReportUserIsTyping,
 } from '@src/types/onyx';
 import type {Decision} from '@src/types/onyx/OriginalMessage';
