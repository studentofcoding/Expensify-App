import {format as timezoneFormat, utcToZonedTime} from 'date-fns-tz';
import ExpensiMark from 'expensify-common/lib/ExpensiMark';
import Str from 'expensify-common/lib/str';
import isEmpty from 'lodash/isEmpty';
import {DeviceEventEmitter, InteractionManager} from 'react-native';
import type {OnyxCollection, OnyxEntry, OnyxUpdate} from 'react-native-onyx';
import Onyx from 'react-native-onyx';
import type {NullishDeep} from 'react-native-onyx/lib/types';
import type {PartialDeep, ValueOf} from 'type-fest';
import type {Emoji} from '@assets/emojis/types';
import * as ActiveClientManager from '@libs/ActiveClientManager';
import * as API from '@libs/API';
import * as CollectionUtils from '@libs/CollectionUtils';
import DateUtils from '@libs/DateUtils';
import * as EmojiUtils from '@libs/EmojiUtils';
import * as Environment from '@libs/Environment/Environment';
import * as ErrorUtils from '@libs/ErrorUtils';
import Log from '@libs/Log';
import Navigation from '@libs/Navigation/Navigation';
import LocalNotification from '@libs/Notification/LocalNotification';
import * as OptionsListUtils from '@libs/OptionsListUtils';
import * as PersonalDetailsUtils from '@libs/PersonalDetailsUtils';
import * as Pusher from '@libs/Pusher/pusher';
import * as ReportActionsUtils from '@libs/ReportActionsUtils';
import * as ReportUtils from '@libs/ReportUtils';
import shouldSkipDeepLinkNavigation from '@libs/shouldSkipDeepLinkNavigation';
import * as UserUtils from '@libs/UserUtils';
import Visibility from '@libs/Visibility';
import CONFIG from '@src/CONFIG';
import CONST from '@src/CONST';
import ONYXKEYS from '@src/ONYXKEYS';
import type {Route} from '@src/ROUTES';
import ROUTES from '@src/ROUTES';
import type {PersonalDetails, PersonalDetailsList, PolicyReportField, ReportActionReactions, ReportUserIsTyping} from '@src/types/onyx';
import type {Decision, OriginalMessageIOU} from '@src/types/onyx/OriginalMessage';
import type {NotificationPreference, WriteCapability} from '@src/types/onyx/Report';
import type Report from '@src/types/onyx/Report';
import type {Message, ReportActionBase, ReportActions} from '@src/types/onyx/ReportAction';
import type ReportAction from '@src/types/onyx/ReportAction';
import type {EmptyObject} from '@src/types/utils/EmptyObject';
import {isEmptyObject, isNotEmptyObject} from '@src/types/utils/EmptyObject';
import * as Session from './Session';
import * as Welcome from './Welcome';

type SubscriberCallback = (isFromCurrentUser: boolean, reportActionID: string | undefined) => void;

type ActionSubscriber = {
    reportID: string;
    callback: SubscriberCallback;
};

let currentUserAccountID = -1;
Onyx.connect({
    key: ONYXKEYS.SESSION,
    callback: (value) => {
        // When signed out, val is undefined
        if (!value?.accountID) {
            return;
        }

        currentUserAccountID = value.accountID;
    },
});

let preferredSkinTone: number = CONST.EMOJI_DEFAULT_SKIN_TONE;
Onyx.connect({
    key: ONYXKEYS.PREFERRED_EMOJI_SKIN_TONE,
    callback: (value) => {
        preferredSkinTone = EmojiUtils.getPreferredSkinToneIndex(value);
    },
});

const allReportActions: OnyxCollection<ReportActions> = {};
Onyx.connect({
    key: ONYXKEYS.COLLECTION.REPORT_ACTIONS,
    callback: (action, key) => {
        if (!key || !action) {
            return;
        }
        const reportID = CollectionUtils.extractCollectionItemID(key);
        allReportActions[reportID] = action;
    },
});

const currentReportData: OnyxCollection<Report> = {};
Onyx.connect({
    key: ONYXKEYS.COLLECTION.REPORT,
    callback: (report, key) => {
        if (!key || !report) {
            return;
        }
        const reportID = CollectionUtils.extractCollectionItemID(key);
        currentReportData[reportID] = report;
    },
});

let isNetworkOffline = false;
Onyx.connect({
    key: ONYXKEYS.NETWORK,
    callback: (value) => {
        isNetworkOffline = value?.isOffline ?? false;
    },
});

let allPersonalDetails: OnyxEntry<PersonalDetailsList> = {};
Onyx.connect({
    key: ONYXKEYS.PERSONAL_DETAILS_LIST,
    callback: (value) => {
        allPersonalDetails = value ?? {};
    },
});

const draftNoteMap: OnyxCollection<string> = {};
Onyx.connect({
    key: ONYXKEYS.COLLECTION.PRIVATE_NOTES_DRAFT,
    callback: (value, key) => {
        if (!key) {
            return;
        }

        const reportID = key.replace(ONYXKEYS.COLLECTION.PRIVATE_NOTES_DRAFT, '');
        draftNoteMap[reportID] = value;
    },
});

const allReports: OnyxCollection<Report> = {};
let conciergeChatReportID: string | undefined;
const typingWatchTimers: Record<string, NodeJS.Timeout> = {};

/** Get the private pusher channel name for a Report. */
function getReportChannelName(reportID: string): string {
    return `${CONST.PUSHER.PRIVATE_REPORT_CHANNEL_PREFIX}${reportID}${CONFIG.PUSHER.SUFFIX}`;
}

/**
 * There are 2 possibilities that we can receive via pusher for a user's typing/leaving status:
 * 1. The "new" way from New Expensify is passed as {[login]: Boolean} (e.g. {yuwen@expensify.com: true}), where the value
 * is whether the user with that login is typing/leaving on the report or not.
 * 2. The "old" way from e.com which is passed as {userLogin: login} (e.g. {userLogin: bstites@expensify.com})
 *
 * This method makes sure that no matter which we get, we return the "new" format
 */
function getNormalizedStatus(typingStatus: Pusher.UserIsTypingEvent | Pusher.UserIsLeavingRoomEvent): ReportUserIsTyping {
    let normalizedStatus: ReportUserIsTyping;

    if (typingStatus.userLogin) {
        normalizedStatus = {[typingStatus.userLogin]: true};
    } else {
        normalizedStatus = typingStatus;
    }

    return normalizedStatus;
}

/** Initialize our pusher subscriptions to listen for someone typing in a report. */
function subscribeToReportTypingEvents(reportID: string) {
    if (!reportID) {
        return;
    }

    // Make sure we have a clean Typing indicator before subscribing to typing events
    Onyx.set(`${ONYXKEYS.COLLECTION.REPORT_USER_IS_TYPING}${reportID}`, {});

    const pusherChannelName = getReportChannelName(reportID);
    Pusher.subscribe(pusherChannelName, Pusher.TYPE.USER_IS_TYPING, (typingStatus) => {
        // If the pusher message comes from OldDot, we expect the typing status to be keyed by user
        // login OR by 'Concierge'. If the pusher message comes from NewDot, it is keyed by accountID
        // since personal details are keyed by accountID.
        const normalizedTypingStatus = getNormalizedStatus(typingStatus);
        const accountIDOrLogin = Object.keys(normalizedTypingStatus)[0];

        if (!accountIDOrLogin) {
            return;
        }

        // Don't show the typing indicator if the user is typing on another platform
        if (Number(accountIDOrLogin) === currentUserAccountID) {
            return;
        }

        // Use a combo of the reportID and the accountID or login as a key for holding our timers.
        const reportUserIdentifier = `${reportID}-${accountIDOrLogin}`;
        clearTimeout(typingWatchTimers[reportUserIdentifier]);
        Onyx.merge(`${ONYXKEYS.COLLECTION.REPORT_USER_IS_TYPING}${reportID}`, normalizedTypingStatus);

        // Wait for 1.5s of no additional typing events before setting the status back to false.
        typingWatchTimers[reportUserIdentifier] = setTimeout(() => {
            const typingStoppedStatus: ReportUserIsTyping = {};
            typingStoppedStatus[accountIDOrLogin] = false;
            Onyx.merge(`${ONYXKEYS.COLLECTION.REPORT_USER_IS_TYPING}${reportID}`, typingStoppedStatus);
            delete typingWatchTimers[reportUserIdentifier];
        }, 1500);
    }).catch((error) => {
        Log.hmmm('[Report] Failed to initially subscribe to Pusher channel', {errorType: error.type, pusherChannelName});
    });
}

/** Initialize our pusher subscriptions to listen for someone leaving a room. */
function subscribeToReportLeavingEvents(reportID: string) {
    if (!reportID) {
        return;
    }

    // Make sure we have a clean Leaving indicator before subscribing to leaving events
    Onyx.set(`${ONYXKEYS.COLLECTION.REPORT_USER_IS_LEAVING_ROOM}${reportID}`, false);

    const pusherChannelName = getReportChannelName(reportID);
    Pusher.subscribe(pusherChannelName, Pusher.TYPE.USER_IS_LEAVING_ROOM, (leavingStatus: Pusher.UserIsLeavingRoomEvent) => {
        // If the pusher message comes from OldDot, we expect the leaving status to be keyed by user
        // login OR by 'Concierge'. If the pusher message comes from NewDot, it is keyed by accountID
        // since personal details are keyed by accountID.
        const normalizedLeavingStatus = getNormalizedStatus(leavingStatus);
        const accountIDOrLogin = Object.keys(normalizedLeavingStatus)[0];

        if (!accountIDOrLogin) {
            return;
        }

        if (Number(accountIDOrLogin) !== currentUserAccountID) {
            return;
        }

        Onyx.merge(`${ONYXKEYS.COLLECTION.REPORT_USER_IS_LEAVING_ROOM}${reportID}`, true);
    }).catch((error) => {
        Log.hmmm('[Report] Failed to initially subscribe to Pusher channel', {errorType: error.type, pusherChannelName});
    });
}

/**
 * Remove our pusher subscriptions to listen for someone typing in a report.
 */
function unsubscribeFromReportChannel(reportID: string) {
    if (!reportID) {
        return;
    }

    const pusherChannelName = getReportChannelName(reportID);
    Onyx.set(`${ONYXKEYS.COLLECTION.REPORT_USER_IS_TYPING}${reportID}`, {});
    Pusher.unsubscribe(pusherChannelName, Pusher.TYPE.USER_IS_TYPING);
}

/**
 * Remove our pusher subscriptions to listen for someone leaving a report.
 */
function unsubscribeFromLeavingRoomReportChannel(reportID: string) {
    if (!reportID) {
        return;
    }

    const pusherChannelName = getReportChannelName(reportID);
    Onyx.set(`${ONYXKEYS.COLLECTION.REPORT_USER_IS_LEAVING_ROOM}${reportID}`, false);
    Pusher.unsubscribe(pusherChannelName, Pusher.TYPE.USER_IS_LEAVING_ROOM);
}

// New action subscriber array for report pages
let newActionSubscribers: ActionSubscriber[] = [];

/**
 * Enables the Report actions file to let the ReportActionsView know that a new comment has arrived in realtime for the current report
 * Add subscriber for report id
 * @returns Remove subscriber for report id
 */
function subscribeToNewActionEvent(reportID: string, callback: SubscriberCallback): () => void {
    newActionSubscribers.push({callback, reportID});
    return () => {
        newActionSubscribers = newActionSubscribers.filter((subscriber) => subscriber.reportID !== reportID);
    };
}

/** Notify the ReportActionsView that a new comment has arrived */
function notifyNewAction(reportID: string, accountID?: number, reportActionID?: string) {
    const actionSubscriber = newActionSubscribers.find((subscriber) => subscriber.reportID === reportID);
    if (!actionSubscriber) {
        return;
    }
    const isFromCurrentUser = accountID === currentUserAccountID;
    actionSubscriber.callback(isFromCurrentUser, reportActionID);
}

/**
 * Add up to two report actions to a report. This method can be called for the following situations:
 *
 * - Adding one comment
 * - Adding one attachment
 * - Add both a comment and attachment simultaneously
 */
function addActions(reportID: string, text = '', file?: File) {
    let reportCommentText = '';
    let reportCommentAction: Partial<ReportAction> | undefined;
    let attachmentAction: Partial<ReportAction> | undefined;
    let commandName = 'AddComment';

    if (text) {
        const reportComment = ReportUtils.buildOptimisticAddCommentReportAction(text);
        reportCommentAction = reportComment.reportAction;
        reportCommentText = reportComment.commentText;
    }

    if (file) {
        // When we are adding an attachment we will call AddAttachment.
        // It supports sending an attachment with an optional comment and AddComment supports adding a single text comment only.
        commandName = 'AddAttachment';
        const attachment = ReportUtils.buildOptimisticAddCommentReportAction('', file);
        attachmentAction = attachment.reportAction;
    }

    // Always prefer the file as the last action over text
    const lastAction = attachmentAction ?? reportCommentAction;
    const currentTime = DateUtils.getDBTimeWithSkew();
    const lastComment = lastAction?.message?.[0];
    const lastCommentText = ReportUtils.formatReportLastMessageText(lastComment?.text ?? '');

    const optimisticReport: Partial<Report> = {
        lastVisibleActionCreated: currentTime,
        lastMessageTranslationKey: lastComment?.translationKey ?? '',
        lastMessageText: lastCommentText,
        lastMessageHtml: lastCommentText,
        lastActorAccountID: currentUserAccountID,
        lastReadTime: currentTime,
    };

    const report = ReportUtils.getReport(reportID);

    if (isNotEmptyObject(report) && ReportUtils.getReportNotificationPreference(report) === CONST.REPORT.NOTIFICATION_PREFERENCE.HIDDEN) {
        optimisticReport.notificationPreference = CONST.REPORT.NOTIFICATION_PREFERENCE.ALWAYS;
    }

    // Optimistically add the new actions to the store before waiting to save them to the server
    const optimisticReportActions: OnyxCollection<NullishDeep<ReportAction>> = {};
    if (text && reportCommentAction?.reportActionID) {
        optimisticReportActions[reportCommentAction.reportActionID] = reportCommentAction;
    }
    if (file && attachmentAction?.reportActionID) {
        optimisticReportActions[attachmentAction.reportActionID] = attachmentAction;
    }

    type AddCommentOrAttachementParameters = {
        reportID: string;
        reportActionID?: string;
        commentReportActionID?: string | null;
        reportComment?: string;
        file?: File;
        timezone?: string;
        shouldAllowActionableMentionWhispers?: boolean;
        clientCreatedTime?: string;
    };

    const parameters: AddCommentOrAttachementParameters = {
        reportID,
        reportActionID: file ? attachmentAction?.reportActionID : reportCommentAction?.reportActionID,
        commentReportActionID: file && reportCommentAction ? reportCommentAction.reportActionID : null,
        reportComment: reportCommentText,
        file,
        shouldAllowActionableMentionWhispers: true,
        clientCreatedTime: file ? attachmentAction?.created : reportCommentAction?.created,
    };

    const optimisticData: OnyxUpdate[] = [
        {
            onyxMethod: Onyx.METHOD.MERGE,
            key: `${ONYXKEYS.COLLECTION.REPORT}${reportID}`,
            value: optimisticReport,
        },
        {
            onyxMethod: Onyx.METHOD.MERGE,
            key: `${ONYXKEYS.COLLECTION.REPORT_ACTIONS}${reportID}`,
            value: optimisticReportActions,
        },
    ];

    const successReportActions: OnyxCollection<NullishDeep<ReportAction>> = {};

    Object.entries(optimisticReportActions).forEach(([actionKey]) => {
        successReportActions[actionKey] = {pendingAction: null, isOptimisticAction: null};
    });

    const successData: OnyxUpdate[] = [
        {
            onyxMethod: Onyx.METHOD.MERGE,
            key: `${ONYXKEYS.COLLECTION.REPORT_ACTIONS}${reportID}`,
            value: successReportActions,
        },
    ];

    let failureReport: Partial<Report> = {
        lastMessageTranslationKey: '',
        lastMessageText: '',
        lastVisibleActionCreated: '',
    };
    const {lastMessageText = '', lastMessageTranslationKey = ''} = ReportActionsUtils.getLastVisibleMessage(reportID);
    if (lastMessageText || lastMessageTranslationKey) {
        const lastVisibleAction = ReportActionsUtils.getLastVisibleAction(reportID);
        const lastVisibleActionCreated = lastVisibleAction?.created;
        const lastActorAccountID = lastVisibleAction?.actorAccountID;
        failureReport = {
            lastMessageTranslationKey,
            lastMessageText,
            lastVisibleActionCreated,
            lastActorAccountID,
        };
    }

    const failureReportActions: OnyxCollection<NullishDeep<ReportAction>> = {};

    Object.entries(optimisticReportActions).forEach(([actionKey, action]) => {
        failureReportActions[actionKey] = {
            ...action,
            errors: ErrorUtils.getMicroSecondOnyxError('report.genericAddCommentFailureMessage'),
        };
    });

    const failureData: OnyxUpdate[] = [
        {
            onyxMethod: Onyx.METHOD.MERGE,
            key: `${ONYXKEYS.COLLECTION.REPORT}${reportID}`,
            value: failureReport,
        },
        {
            onyxMethod: Onyx.METHOD.MERGE,
            key: `${ONYXKEYS.COLLECTION.REPORT_ACTIONS}${reportID}`,
            value: failureReportActions,
        },
    ];

    // Update optimistic data for parent report action if the report is a child report
    const optimisticParentReportData = ReportUtils.getOptimisticDataForParentReportAction(reportID, currentTime, CONST.RED_BRICK_ROAD_PENDING_ACTION.ADD);
    if (isNotEmptyObject(optimisticParentReportData)) {
        optimisticData.push(optimisticParentReportData);
    }

    // Update the timezone if it's been 5 minutes from the last time the user added a comment
    if (DateUtils.canUpdateTimezone() && currentUserAccountID) {
        const timezone = DateUtils.getCurrentTimezone();
        parameters.timezone = JSON.stringify(timezone);
        optimisticData.push({
            onyxMethod: Onyx.METHOD.MERGE,
            key: ONYXKEYS.PERSONAL_DETAILS_LIST,
            value: {[currentUserAccountID]: {timezone}},
        });
        DateUtils.setTimezoneUpdated();
    }

    API.write(commandName, parameters, {
        optimisticData,
        successData,
        failureData,
    });
    notifyNewAction(reportID, lastAction?.actorAccountID, lastAction?.reportActionID);
}

/** Add an attachment and optional comment. */
function addAttachment(reportID: string, file: File, text = '') {
    addActions(reportID, text, file);
}

/** Add a single comment to a report */
function addComment(reportID: string, text: string) {
    addActions(reportID, text);
}

function reportActionsExist(reportID: string): boolean {
    return allReportActions?.[reportID] !== undefined;
}

/**
 * Gets the latest page of report actions and updates the last read message
 * If a chat with the passed reportID is not found, we will create a chat based on the passed participantList
 *
 * @param participantLoginList The list of users that are included in a new chat, not including the user creating it
 * @param newReportObject The optimistic report object created when making a new chat, saved as optimistic data
 * @param parentReportActionID The parent report action that a thread was created from (only passed for new threads)
 * @param isFromDeepLink Whether or not this report is being opened from a deep link
 * @param participantAccountIDList The list of accountIDs that are included in a new chat, not including the user creating it
 */
function openReport(
    reportID: string,
    participantLoginList: string[] = [],
    newReportObject: Partial<Report> = {},
    parentReportActionID = '0',
    isFromDeepLink = false,
    participantAccountIDList: number[] = [],
) {
    if (!reportID) {
        return;
    }

    const optimisticReport = reportActionsExist(reportID)
        ? {}
        : {
              reportName: allReports?.[reportID]?.reportName ?? CONST.REPORT.DEFAULT_REPORT_NAME,
          };

    const commandName = 'OpenReport';

    const optimisticData: OnyxUpdate[] = [
        {
            onyxMethod: Onyx.METHOD.MERGE,
            key: `${ONYXKEYS.COLLECTION.REPORT}${reportID}`,
            value: optimisticReport,
        },
        {
            onyxMethod: Onyx.METHOD.MERGE,
            key: `${ONYXKEYS.COLLECTION.REPORT_METADATA}${reportID}`,
            value: {
                isLoadingInitialReportActions: true,
                isLoadingOlderReportActions: false,
                isLoadingNewerReportActions: false,
                lastVisitTime: DateUtils.getDBTime(),
            },
        },
    ];

    const successData: OnyxUpdate[] = [
        {
            onyxMethod: Onyx.METHOD.MERGE,
            key: `${ONYXKEYS.COLLECTION.REPORT}${reportID}`,
            value: {
                pendingFields: {
                    createChat: null,
                },
                errorFields: {
                    createChat: null,
                },
                isOptimisticReport: false,
            },
        },
        {
            onyxMethod: Onyx.METHOD.MERGE,
            key: `${ONYXKEYS.COLLECTION.REPORT_METADATA}${reportID}`,
            value: {
                isLoadingInitialReportActions: false,
            },
        },
    ];

    const failureData: OnyxUpdate[] = [
        {
            onyxMethod: Onyx.METHOD.MERGE,
            key: `${ONYXKEYS.COLLECTION.REPORT_METADATA}${reportID}`,
            value: {
                isLoadingInitialReportActions: false,
            },
        },
    ];

    type OpenReportParameters = {
        reportID: string;
        emailList?: string;
        accountIDList?: string;
        parentReportActionID?: string;
        shouldRetry?: boolean;
        createdReportActionID?: string;
        clientLastReadTime?: string;
        idempotencyKey?: string;
    };

    const parameters: OpenReportParameters = {
        reportID,
        emailList: participantLoginList ? participantLoginList.join(',') : '',
        accountIDList: participantAccountIDList ? participantAccountIDList.join(',') : '',
        parentReportActionID,
        idempotencyKey: `${commandName}_${reportID}`,
    };

    if (isFromDeepLink) {
        parameters.shouldRetry = false;
    }

    const report = ReportUtils.getReport(reportID);
    // If we open an exist report, but it is not present in Onyx yet, we should change the method to set for this report
    // and we need data to be available when we navigate to the chat page
    if (isEmptyObject(report)) {
        optimisticData[0].onyxMethod = Onyx.METHOD.SET;
    }

    // If we are creating a new report, we need to add the optimistic report data and a report action
    if (isNotEmptyObject(newReportObject)) {
        // Change the method to set for new reports because it doesn't exist yet, is faster,
        // and we need the data to be available when we navigate to the chat page
        optimisticData[0].onyxMethod = Onyx.METHOD.SET;
        optimisticData[0].value = {
            ...optimisticReport,
            reportName: CONST.REPORT.DEFAULT_REPORT_NAME,
            ...newReportObject,
            pendingFields: {
                createChat: CONST.RED_BRICK_ROAD_PENDING_ACTION.ADD,
            },
            isOptimisticReport: true,
        };

        let emailCreatingAction: string = CONST.REPORT.OWNER_EMAIL_FAKE;
        if (newReportObject.ownerAccountID && newReportObject.ownerAccountID !== CONST.REPORT.OWNER_ACCOUNT_ID_FAKE) {
            emailCreatingAction = allPersonalDetails?.[newReportObject.ownerAccountID]?.login ?? '';
        }
        const optimisticCreatedAction = ReportUtils.buildOptimisticCreatedReportAction(emailCreatingAction);
        optimisticData.push({
            onyxMethod: Onyx.METHOD.SET,
            key: `${ONYXKEYS.COLLECTION.REPORT_ACTIONS}${reportID}`,
            value: {[optimisticCreatedAction.reportActionID]: optimisticCreatedAction},
        });
        successData.push({
            onyxMethod: Onyx.METHOD.MERGE,
            key: `${ONYXKEYS.COLLECTION.REPORT_ACTIONS}${reportID}`,
            value: {[optimisticCreatedAction.reportActionID]: {pendingAction: null}},
        });

        // Add optimistic personal details for new participants
        const optimisticPersonalDetails: OnyxCollection<PersonalDetails> = {};
        const settledPersonalDetails: OnyxCollection<PersonalDetails> = {};
        participantLoginList.forEach((login, index) => {
            const accountID = newReportObject?.participantAccountIDs?.[index];

            if (!accountID) {
                return;
            }

            optimisticPersonalDetails[accountID] = allPersonalDetails?.[accountID] ?? {
                login,
                accountID,
                avatar: UserUtils.getDefaultAvatarURL(accountID),
                displayName: login,
                isOptimisticPersonalDetail: true,
            };

            settledPersonalDetails[accountID] = allPersonalDetails?.[accountID] ?? null;
        });

        optimisticData.push({
            onyxMethod: Onyx.METHOD.MERGE,
            key: ONYXKEYS.PERSONAL_DETAILS_LIST,
            value: optimisticPersonalDetails,
        });
        successData.push({
            onyxMethod: Onyx.METHOD.MERGE,
            key: ONYXKEYS.PERSONAL_DETAILS_LIST,
            value: settledPersonalDetails,
        });
        failureData.push({
            onyxMethod: Onyx.METHOD.MERGE,
            key: ONYXKEYS.PERSONAL_DETAILS_LIST,
            value: settledPersonalDetails,
        });

        // Add the createdReportActionID parameter to the API call
        parameters.createdReportActionID = optimisticCreatedAction.reportActionID;
        parameters.idempotencyKey = `${parameters.idempotencyKey}_NewReport_${optimisticCreatedAction.reportActionID}`;

        // If we are creating a thread, ensure the report action has childReportID property added
        if (newReportObject.parentReportID && parentReportActionID) {
            optimisticData.push({
                onyxMethod: Onyx.METHOD.MERGE,
                key: `${ONYXKEYS.COLLECTION.REPORT_ACTIONS}${newReportObject.parentReportID}`,
                value: {[parentReportActionID]: {childReportID: reportID, childType: CONST.REPORT.TYPE.CHAT}},
            });
            failureData.push({
                onyxMethod: Onyx.METHOD.MERGE,
                key: `${ONYXKEYS.COLLECTION.REPORT_ACTIONS}${newReportObject.parentReportID}`,
                value: {[parentReportActionID]: {childReportID: '0', childType: ''}},
            });
        }
    }

    parameters.clientLastReadTime = currentReportData?.[reportID]?.lastReadTime ?? '';

    if (isFromDeepLink) {
        // eslint-disable-next-line rulesdir/no-api-side-effects-method
        API.makeRequestWithSideEffects(commandName, parameters, {optimisticData, successData, failureData}).finally(() => {
            Onyx.set(ONYXKEYS.IS_CHECKING_PUBLIC_ROOM, false);
        });
    } else {
        // eslint-disable-next-line rulesdir/no-multiple-api-calls
        API.write(commandName, parameters, {optimisticData, successData, failureData});
    }
}

/**
 * This will find an existing chat, or create a new one if none exists, for the given user or set of users. It will then navigate to this chat.
 *
 * @param userLogins list of user logins to start a chat report with.
 * @param shouldDismissModal a flag to determine if we should dismiss modal before navigate to report or navigate to report directly.
 */
function navigateToAndOpenReport(userLogins: string[], shouldDismissModal = true) {
    let newChat: ReportUtils.OptimisticChatReport | EmptyObject = {};

    const participantAccountIDs = PersonalDetailsUtils.getAccountIDsByLogins(userLogins);
    const chat = ReportUtils.getChatByParticipants(participantAccountIDs);

    if (!chat) {
        newChat = ReportUtils.buildOptimisticChatReport(participantAccountIDs);
    }
    const reportID = chat ? chat.reportID : newChat.reportID;

    // We want to pass newChat here because if anything is passed in that param (even an existing chat), we will try to create a chat on the server
    openReport(reportID, userLogins, newChat);
    if (shouldDismissModal) {
        Navigation.dismissModal(reportID);
    } else {
        Navigation.navigate(ROUTES.REPORT_WITH_ID.getRoute(reportID));
    }
}

/**
 * This will find an existing chat, or create a new one if none exists, for the given accountID or set of accountIDs. It will then navigate to this chat.
 *
 * @param participantAccountIDs of user logins to start a chat report with.
 */
function navigateToAndOpenReportWithAccountIDs(participantAccountIDs: number[]) {
    let newChat: ReportUtils.OptimisticChatReport | EmptyObject = {};
    const chat = ReportUtils.getChatByParticipants(participantAccountIDs);
    if (!chat) {
        newChat = ReportUtils.buildOptimisticChatReport(participantAccountIDs);
    }
    const reportID = chat ? chat.reportID : newChat.reportID;

    // We want to pass newChat here because if anything is passed in that param (even an existing chat), we will try to create a chat on the server
    openReport(reportID, [], newChat, '0', false, participantAccountIDs);
    Navigation.dismissModal(reportID);
}

/**
 * This will navigate to an existing thread, or create a new one if necessary
 *
 * @param childReportID The reportID we are trying to open
 * @param parentReportAction the parent comment of a thread
 * @param parentReportID The reportID of the parent
 */
function navigateToAndOpenChildReport(childReportID = '0', parentReportAction: Partial<ReportAction> = {}, parentReportID = '0') {
    if (childReportID !== '0') {
        openReport(childReportID);
        Navigation.navigate(ROUTES.REPORT_WITH_ID.getRoute(childReportID));
    } else {
        const participantAccountIDs = [...new Set([currentUserAccountID, Number(parentReportAction.actorAccountID)])];
        const parentReport = allReports?.[parentReportID];
        const newChat = ReportUtils.buildOptimisticChatReport(
            participantAccountIDs,
            parentReportAction?.message?.[0]?.text,
            parentReport?.chatType,
            parentReport?.policyID ?? CONST.POLICY.OWNER_EMAIL_FAKE,
            CONST.POLICY.OWNER_ACCOUNT_ID_FAKE,
            false,
            '',
            undefined,
            undefined,
            CONST.REPORT.NOTIFICATION_PREFERENCE.HIDDEN,
            parentReportAction.reportActionID,
            parentReportID,
        );

        const participantLogins = PersonalDetailsUtils.getLoginsByAccountIDs(newChat?.participantAccountIDs ?? []);
        openReport(newChat.reportID, participantLogins, newChat, parentReportAction.reportActionID);
        Navigation.navigate(ROUTES.REPORT_WITH_ID.getRoute(newChat.reportID));
    }
}

/** Get the latest report history without marking the report as read. */
function reconnect(reportID: string) {
    const optimisticData: OnyxUpdate[] = [
        {
            onyxMethod: Onyx.METHOD.MERGE,
            key: `${ONYXKEYS.COLLECTION.REPORT}${reportID}`,
            value: {
                reportName: allReports?.[reportID]?.reportName ?? CONST.REPORT.DEFAULT_REPORT_NAME,
            },
        },
        {
            onyxMethod: Onyx.METHOD.MERGE,
            key: `${ONYXKEYS.COLLECTION.REPORT_METADATA}${reportID}`,
            value: {
                isLoadingInitialReportActions: true,
                isLoadingNewerReportActions: false,
                isLoadingOlderReportActions: false,
            },
        },
    ];

    const successData: OnyxUpdate[] = [
        {
            onyxMethod: Onyx.METHOD.MERGE,
            key: `${ONYXKEYS.COLLECTION.REPORT_METADATA}${reportID}`,
            value: {
                isLoadingInitialReportActions: false,
            },
        },
    ];

    const failureData: OnyxUpdate[] = [
        {
            onyxMethod: Onyx.METHOD.MERGE,
            key: `${ONYXKEYS.COLLECTION.REPORT_METADATA}${reportID}`,
            value: {
                isLoadingInitialReportActions: false,
            },
        },
    ];

    type ReconnectToReportParameters = {
        reportID: string;
    };

    const parameters: ReconnectToReportParameters = {
        reportID,
    };

    API.write('ReconnectToReport', parameters, {optimisticData, successData, failureData});
}

/**
 * Gets the older actions that have not been read yet.
 * Normally happens when you scroll up on a chat, and the actions have not been read yet.
 */
function getOlderActions(reportID: string, reportActionID: string) {
    const optimisticData: OnyxUpdate[] = [
        {
            onyxMethod: Onyx.METHOD.MERGE,
            key: `${ONYXKEYS.COLLECTION.REPORT_METADATA}${reportID}`,
            value: {
                isLoadingOlderReportActions: true,
            },
        },
    ];

    const successData: OnyxUpdate[] = [
        {
            onyxMethod: Onyx.METHOD.MERGE,
            key: `${ONYXKEYS.COLLECTION.REPORT_METADATA}${reportID}`,
            value: {
                isLoadingOlderReportActions: false,
            },
        },
    ];

    const failureData: OnyxUpdate[] = [
        {
            onyxMethod: Onyx.METHOD.MERGE,
            key: `${ONYXKEYS.COLLECTION.REPORT_METADATA}${reportID}`,
            value: {
                isLoadingOlderReportActions: false,
            },
        },
    ];

    type GetOlderActionsParameters = {
        reportID: string;
        reportActionID: string;
    };

    const parameters: GetOlderActionsParameters = {
        reportID,
        reportActionID,
    };

    API.read('GetOlderActions', parameters, {optimisticData, successData, failureData});
}

/**
 * Gets the newer actions that have not been read yet.
 * Normally happens when you are not located at the bottom of the list and scroll down on a chat.
 */
function getNewerActions(reportID: string, reportActionID: string) {
    const optimisticData: OnyxUpdate[] = [
        {
            onyxMethod: Onyx.METHOD.MERGE,
            key: `${ONYXKEYS.COLLECTION.REPORT_METADATA}${reportID}`,
            value: {
                isLoadingNewerReportActions: true,
            },
        },
    ];

    const successData: OnyxUpdate[] = [
        {
            onyxMethod: Onyx.METHOD.MERGE,
            key: `${ONYXKEYS.COLLECTION.REPORT_METADATA}${reportID}`,
            value: {
                isLoadingNewerReportActions: false,
            },
        },
    ];

    const failureData: OnyxUpdate[] = [
        {
            onyxMethod: Onyx.METHOD.MERGE,
            key: `${ONYXKEYS.COLLECTION.REPORT_METADATA}${reportID}`,
            value: {
                isLoadingNewerReportActions: false,
            },
        },
    ];

    type GetNewerActionsParameters = {
        reportID: string;
        reportActionID: string;
    };

    const parameters: GetNewerActionsParameters = {
        reportID,
        reportActionID,
    };

    API.read('GetNewerActions', parameters, {optimisticData, successData, failureData});
}

/**
 * Gets metadata info about links in the provided report action
 */
function expandURLPreview(reportID: string, reportActionID: string) {
    type ExpandURLPreviewParameters = {
        reportID: string;
        reportActionID: string;
    };

    const parameters: ExpandURLPreviewParameters = {
        reportID,
        reportActionID,
    };

    API.read('ExpandURLPreview', parameters);
}

/** Marks the new report actions as read */
function readNewestAction(reportID: string) {
    const lastReadTime = DateUtils.getDBTime();

    const optimisticData: OnyxUpdate[] = [
        {
            onyxMethod: Onyx.METHOD.MERGE,
            key: `${ONYXKEYS.COLLECTION.REPORT}${reportID}`,
            value: {
                lastReadTime,
            },
        },
    ];

    type ReadNewestActionParameters = {
        reportID: string;
        lastReadTime: string;
    };

    const parameters: ReadNewestActionParameters = {
        reportID,
        lastReadTime,
    };

    API.write('ReadNewestAction', parameters, {optimisticData});
    DeviceEventEmitter.emit(`readNewestAction_${reportID}`, lastReadTime);
}

/**
 * Sets the last read time on a report
 */
function markCommentAsUnread(reportID: string, reportActionCreated: string) {
    const reportActions = allReportActions?.[reportID];

    // Find the latest report actions from other users
    const latestReportActionFromOtherUsers = Object.values(reportActions ?? {}).reduce((latest: ReportAction | null, current: ReportAction) => {
        if (current.actorAccountID !== currentUserAccountID && (!latest || current.created > latest.created)) {
            return current;
        }
        return latest;
    }, null);

    // If no action created date is provided, use the last action's from other user
    const actionCreationTime = reportActionCreated || (latestReportActionFromOtherUsers?.created ?? DateUtils.getDBTime(0));

    // We subtract 1 millisecond so that the lastReadTime is updated to just before a given reportAction's created date
    // For example, if we want to mark a report action with ID 100 and created date '2014-04-01 16:07:02.999' unread, we set the lastReadTime to '2014-04-01 16:07:02.998'
    // Since the report action with ID 100 will be the first with a timestamp above '2014-04-01 16:07:02.998', it's the first one that will be shown as unread
    const lastReadTime = DateUtils.subtractMillisecondsFromDateTime(actionCreationTime, 1);

    const optimisticData: OnyxUpdate[] = [
        {
            onyxMethod: Onyx.METHOD.MERGE,
            key: `${ONYXKEYS.COLLECTION.REPORT}${reportID}`,
            value: {
                lastReadTime,
            },
        },
    ];

    type MarkAsUnreadParameters = {
        reportID: string;
        lastReadTime: string;
    };

    const parameters: MarkAsUnreadParameters = {
        reportID,
        lastReadTime,
    };

    API.write('MarkAsUnread', parameters, {optimisticData});
    DeviceEventEmitter.emit(`unreadAction_${reportID}`, lastReadTime);
}

/** Toggles the pinned state of the report. */
function togglePinnedState(reportID: string, isPinnedChat: boolean) {
    const pinnedValue = !isPinnedChat;

    // Optimistically pin/unpin the report before we send out the command
    const optimisticData: OnyxUpdate[] = [
        {
            onyxMethod: Onyx.METHOD.MERGE,
            key: `${ONYXKEYS.COLLECTION.REPORT}${reportID}`,
            value: {isPinned: pinnedValue},
        },
    ];

    type TogglePinnedChatParameters = {
        reportID: string;
        pinnedValue: boolean;
    };

    const parameters: TogglePinnedChatParameters = {
        reportID,
        pinnedValue,
    };

    API.write('TogglePinnedChat', parameters, {optimisticData});
}

/**
 * Saves the comment left by the user as they are typing. By saving this data the user can switch between chats, close
 * tab, refresh etc without worrying about loosing what they typed out.
 */
function saveReportComment(reportID: string, comment: string) {
    Onyx.merge(`${ONYXKEYS.COLLECTION.REPORT_DRAFT_COMMENT}${reportID}`, comment);
}

/** Saves the number of lines for the comment */
function saveReportCommentNumberOfLines(reportID: string, numberOfLines: number) {
    Onyx.merge(`${ONYXKEYS.COLLECTION.REPORT_DRAFT_COMMENT_NUMBER_OF_LINES}${reportID}`, numberOfLines);
}

/** Immediate indication whether the report has a draft comment. */
function setReportWithDraft(reportID: string, hasDraft: boolean): Promise<void> {
    return Onyx.merge(`${ONYXKEYS.COLLECTION.REPORT}${reportID}`, {hasDraft});
}

/** Broadcasts whether or not a user is typing on a report over the report's private pusher channel. */
function broadcastUserIsTyping(reportID: string) {
    const privateReportChannelName = getReportChannelName(reportID);
    const typingStatus: Pusher.UserIsTypingEvent = {
        [currentUserAccountID]: true,
    };
    Pusher.sendEvent(privateReportChannelName, Pusher.TYPE.USER_IS_TYPING, typingStatus);
}

/** Broadcasts to the report's private pusher channel whether a user is leaving a report */
function broadcastUserIsLeavingRoom(reportID: string) {
    const privateReportChannelName = getReportChannelName(reportID);
    const leavingStatus: Pusher.UserIsLeavingRoomEvent = {
        [currentUserAccountID]: true,
    };
    Pusher.sendEvent(privateReportChannelName, Pusher.TYPE.USER_IS_LEAVING_ROOM, leavingStatus);
}

/** When a report changes in Onyx, this fetches the report from the API if the report doesn't have a name */
function handleReportChanged(report: OnyxEntry<Report>) {
    if (!report) {
        return;
    }

    // It is possible that we optimistically created a DM/group-DM for a set of users for which a report already exists.
    // In this case, the API will let us know by returning a preexistingReportID.
    // We should clear out the optimistically created report and re-route the user to the preexisting report.
    if (report?.reportID && report.preexistingReportID) {
        Onyx.set(`${ONYXKEYS.COLLECTION.REPORT}${report.reportID}`, null);

        // Only re-route them if they are still looking at the optimistically created report
        if (Navigation.getActiveRoute().includes(`/r/${report.reportID}`)) {
            // Pass 'FORCED_UP' type to replace new report on second login with proper one in the Navigation
            Navigation.navigate(ROUTES.REPORT_WITH_ID.getRoute(report.preexistingReportID), CONST.NAVIGATION.TYPE.FORCED_UP);
        }
        return;
    }

    if (allReports && report?.reportID) {
        allReports[report.reportID] = report;

        if (ReportUtils.isConciergeChatReport(report)) {
            conciergeChatReportID = report.reportID;
        }
    }

    // A report can be missing a name if a comment is received via pusher event and the report does not yet exist in Onyx (eg. a new DM created with the logged in person)
    // In this case, we call reconnect so that we can fetch the report data without marking it as read
    if (report.reportID && report.reportName === undefined) {
        reconnect(report.reportID);
    }
}

Onyx.connect({
    key: ONYXKEYS.COLLECTION.REPORT,
    callback: handleReportChanged,
});

/** Deletes a comment from the report, basically sets it as empty string */
function deleteReportComment(reportID: string, reportAction: ReportAction) {
    const originalReportID = ReportUtils.getOriginalReportID(reportID, reportAction);
    const reportActionID = reportAction.reportActionID;

    if (!reportActionID || !originalReportID) {
        return;
    }

    const deletedMessage: Message[] = [
        {
            translationKey: '',
            type: 'COMMENT',
            html: '',
            text: '',
            isEdited: true,
            isDeletedParentAction: ReportActionsUtils.isThreadParentMessage(reportAction, reportID),
        },
    ];
    const optimisticReportActions: NullishDeep<ReportActions> = {
        [reportActionID]: {
            pendingAction: CONST.RED_BRICK_ROAD_PENDING_ACTION.DELETE,
            previousMessage: reportAction.message,
            message: deletedMessage,
            errors: null,
            linkMetadata: [],
        },
    };

    // If we are deleting the last visible message, let's find the previous visible one (or set an empty one if there are none) and update the lastMessageText in the LHN.
    // Similarly, if we are deleting the last read comment we will want to update the lastVisibleActionCreated to use the previous visible message.
    let optimisticReport: Partial<Report> = {
        lastMessageTranslationKey: '',
        lastMessageText: '',
        lastVisibleActionCreated: '',
    };
    const {lastMessageText = '', lastMessageTranslationKey = ''} = ReportUtils.getLastVisibleMessage(originalReportID, optimisticReportActions as ReportActions);
    if (lastMessageText || lastMessageTranslationKey) {
        const lastVisibleAction = ReportActionsUtils.getLastVisibleAction(originalReportID, optimisticReportActions as ReportActions);
        const lastVisibleActionCreated = lastVisibleAction?.created;
        const lastActorAccountID = lastVisibleAction?.actorAccountID;
        optimisticReport = {
            lastMessageTranslationKey,
            lastMessageText,
            lastVisibleActionCreated,
            lastActorAccountID,
        };
    }

    // If the API call fails we must show the original message again, so we revert the message content back to how it was
    // and and remove the pendingAction so the strike-through clears
    const failureData: OnyxUpdate[] = [
        {
            onyxMethod: Onyx.METHOD.MERGE,
            key: `${ONYXKEYS.COLLECTION.REPORT_ACTIONS}${originalReportID}`,
            value: {
                [reportActionID]: {
                    message: reportAction.message,
                    pendingAction: null,
                    previousMessage: null,
                },
            },
        },
    ];

    const successData: OnyxUpdate[] = [
        {
            onyxMethod: Onyx.METHOD.MERGE,
            key: `${ONYXKEYS.COLLECTION.REPORT_ACTIONS}${originalReportID}`,
            value: {
                [reportActionID]: {
                    pendingAction: null,
                    previousMessage: null,
                },
            },
        },
    ];

    const optimisticData: OnyxUpdate[] = [
        {
            onyxMethod: Onyx.METHOD.MERGE,
            key: `${ONYXKEYS.COLLECTION.REPORT_ACTIONS}${originalReportID}`,
            value: optimisticReportActions,
        },
        {
            onyxMethod: Onyx.METHOD.MERGE,
            key: `${ONYXKEYS.COLLECTION.REPORT}${originalReportID}`,
            value: optimisticReport,
        },
    ];

    // Update optimistic data for parent report action if the report is a child report and the reportAction has no visible child
    const childVisibleActionCount = reportAction.childVisibleActionCount ?? 0;
    if (childVisibleActionCount === 0) {
        const optimisticParentReportData = ReportUtils.getOptimisticDataForParentReportAction(
            originalReportID,
            optimisticReport?.lastVisibleActionCreated ?? '',
            CONST.RED_BRICK_ROAD_PENDING_ACTION.DELETE,
        );
        if (isNotEmptyObject(optimisticParentReportData)) {
            optimisticData.push(optimisticParentReportData);
        }
    }

    type DeleteCommentParameters = {
        reportID: string;
        reportActionID: string;
    };

    const parameters: DeleteCommentParameters = {
        reportID: originalReportID,
        reportActionID,
    };

    API.write('DeleteComment', parameters, {optimisticData, successData, failureData});
}

/**
 * Removes the links in html of a comment.
 * example:
 *      html="test <a href="https://www.google.com" target="_blank" rel="noreferrer noopener">https://www.google.com</a> test"
 *      links=["https://www.google.com"]
 * returns: "test https://www.google.com test"
 */
function removeLinksFromHtml(html: string, links: string[]): string {
    let htmlCopy = html.slice();
    links.forEach((link) => {
        // We want to match the anchor tag of the link and replace the whole anchor tag with the text of the anchor tag
        const regex = new RegExp(`<(a)[^><]*href\\s*=\\s*(['"])(${Str.escapeForRegExp(link)})\\2(?:".*?"|'.*?'|[^'"><])*>([\\s\\S]*?)<\\/\\1>(?![^<]*(<\\/pre>|<\\/code>))`, 'g');
        htmlCopy = htmlCopy.replace(regex, '$4');
    });
    return htmlCopy;
}

/**
 * This function will handle removing only links that were purposely removed by the user while editing.
 *
 * @param newCommentText text of the comment after editing.
 * @param originalCommentMarkdown original markdown of the comment before editing.
 */
function handleUserDeletedLinksInHtml(newCommentText: string, originalCommentMarkdown: string): string {
    const parser = new ExpensiMark();
    if (newCommentText.length > CONST.MAX_MARKUP_LENGTH) {
        return newCommentText;
    }
    const htmlForNewComment = parser.replace(newCommentText);
    const removedLinks = parser.getRemovedMarkdownLinks(originalCommentMarkdown, newCommentText);
    return removeLinksFromHtml(htmlForNewComment, removedLinks);
}

/** Saves a new message for a comment. Marks the comment as edited, which will be reflected in the UI. */
function editReportComment(reportID: string, originalReportAction: OnyxEntry<ReportAction>, textForNewComment: string) {
    const parser = new ExpensiMark();
    const originalReportID = ReportUtils.getOriginalReportID(reportID, originalReportAction);

    if (!originalReportID || !originalReportAction) {
        return;
    }

    // Do not autolink if someone explicitly tries to remove a link from message.
    // https://github.com/Expensify/App/issues/9090
    // https://github.com/Expensify/App/issues/13221
    const originalCommentHTML = originalReportAction.message?.[0]?.html;
    const originalCommentMarkdown = parser.htmlToMarkdown(originalCommentHTML ?? '').trim();

    // Skip the Edit if draft is not changed
    if (originalCommentMarkdown === textForNewComment) {
        return;
    }

    const htmlForNewComment = handleUserDeletedLinksInHtml(textForNewComment, originalCommentMarkdown);
    const reportComment = parser.htmlToText(htmlForNewComment);

    // For comments shorter than or equal to 10k chars, convert the comment from MD into HTML because that's how it is stored in the database
    // For longer comments, skip parsing and display plaintext for performance reasons. It takes over 40s to parse a 100k long string!!
    let parsedOriginalCommentHTML = originalCommentHTML;
    if (textForNewComment.length <= CONST.MAX_MARKUP_LENGTH) {
        const autolinkFilter = {filterRules: parser.rules.map((rule) => rule.name).filter((name) => name !== 'autolink')};
        parsedOriginalCommentHTML = parser.replace(originalCommentMarkdown, autolinkFilter);
    }

    //  Delete the comment if it's empty
    if (!htmlForNewComment) {
        deleteReportComment(originalReportID, originalReportAction);
        return;
    }

    // Skip the Edit if message is not changed
    if (parsedOriginalCommentHTML === htmlForNewComment.trim() || originalCommentHTML === htmlForNewComment.trim()) {
        return;
    }

    // Optimistically update the reportAction with the new message
    const reportActionID = originalReportAction.reportActionID;
    const originalMessage = originalReportAction?.message?.[0];
    const optimisticReportActions: PartialDeep<ReportActions> = {
        [reportActionID]: {
            pendingAction: CONST.RED_BRICK_ROAD_PENDING_ACTION.UPDATE,
            message: [
                {
                    ...originalMessage,
                    type: CONST.REPORT.MESSAGE.TYPE.COMMENT,
                    isEdited: true,
                    html: htmlForNewComment,
                    text: reportComment,
                },
            ],
        },
    };

    const optimisticData: OnyxUpdate[] = [
        {
            onyxMethod: Onyx.METHOD.MERGE,
            key: `${ONYXKEYS.COLLECTION.REPORT_ACTIONS}${originalReportID}`,
            value: optimisticReportActions,
        },
    ];

    const lastVisibleAction = ReportActionsUtils.getLastVisibleAction(originalReportID, optimisticReportActions as ReportActions);
    if (reportActionID === lastVisibleAction?.reportActionID) {
        const lastMessageText = ReportUtils.formatReportLastMessageText(reportComment);
        const optimisticReport = {
            lastMessageTranslationKey: '',
            lastMessageText,
        };
        optimisticData.push({
            onyxMethod: Onyx.METHOD.MERGE,
            key: `${ONYXKEYS.COLLECTION.REPORT}${originalReportID}`,
            value: optimisticReport,
        });
    }

    const failureData: OnyxUpdate[] = [
        {
            onyxMethod: Onyx.METHOD.MERGE,
            key: `${ONYXKEYS.COLLECTION.REPORT_ACTIONS}${originalReportID}`,
            value: {
                [reportActionID]: {
                    ...originalReportAction,
                    pendingAction: null,
                },
            },
        },
    ];

    const successData: OnyxUpdate[] = [
        {
            onyxMethod: Onyx.METHOD.MERGE,
            key: `${ONYXKEYS.COLLECTION.REPORT_ACTIONS}${originalReportID}`,
            value: {
                [reportActionID]: {
                    pendingAction: null,
                },
            },
        },
    ];

    type UpdateCommentParameters = {
        reportID: string;
        reportComment: string;
        reportActionID: string;
    };

    const parameters: UpdateCommentParameters = {
        reportID: originalReportID,
        reportComment: htmlForNewComment,
        reportActionID,
    };

    API.write('UpdateComment', parameters, {optimisticData, successData, failureData});
}

/** Deletes the draft for a comment report action. */
function deleteReportActionDraft(reportID: string, reportAction: ReportAction) {
    const originalReportID = ReportUtils.getOriginalReportID(reportID, reportAction);
    Onyx.merge(`${ONYXKEYS.COLLECTION.REPORT_ACTIONS_DRAFTS}${originalReportID}`, {[reportAction.reportActionID]: null});
}

/** Saves the draft for a comment report action. This will put the comment into "edit mode" */
function saveReportActionDraft(reportID: string, reportAction: ReportAction, draftMessage: string) {
    const originalReportID = ReportUtils.getOriginalReportID(reportID, reportAction);
    Onyx.merge(`${ONYXKEYS.COLLECTION.REPORT_ACTIONS_DRAFTS}${originalReportID}`, {[reportAction.reportActionID]: {message: draftMessage}});
}

/** Saves the number of lines for the report action draft */
function saveReportActionDraftNumberOfLines(reportID: string, reportActionID: string, numberOfLines: number) {
    Onyx.merge(`${ONYXKEYS.COLLECTION.REPORT_DRAFT_COMMENT_NUMBER_OF_LINES}${reportID}_${reportActionID}`, numberOfLines);
}

function updateNotificationPreference(
    reportID: string,
    previousValue: NotificationPreference | undefined,
    newValue: NotificationPreference,
    navigate: boolean,
    parentReportID?: string,
    parentReportActionID?: string,
    report: OnyxEntry<Report> | EmptyObject = {},
) {
    if (previousValue === newValue) {
        if (navigate && isNotEmptyObject(report) && report.reportID) {
            ReportUtils.goBackToDetailsPage(report);
        }
        return;
    }

    const optimisticData: OnyxUpdate[] = [
        {
            onyxMethod: Onyx.METHOD.MERGE,
            key: `${ONYXKEYS.COLLECTION.REPORT}${reportID}`,
            value: {notificationPreference: newValue},
        },
    ];

    const failureData: OnyxUpdate[] = [
        {
            onyxMethod: Onyx.METHOD.MERGE,
            key: `${ONYXKEYS.COLLECTION.REPORT}${reportID}`,
            value: {notificationPreference: previousValue},
        },
    ];

    if (parentReportID && parentReportActionID) {
        optimisticData.push({
            onyxMethod: Onyx.METHOD.MERGE,
            key: `${ONYXKEYS.COLLECTION.REPORT_ACTIONS}${parentReportID}`,
            value: {[parentReportActionID]: {childReportNotificationPreference: newValue}},
        });
        failureData.push({
            onyxMethod: Onyx.METHOD.MERGE,
            key: `${ONYXKEYS.COLLECTION.REPORT_ACTIONS}${parentReportID}`,
            value: {[parentReportActionID]: {childReportNotificationPreference: previousValue}},
        });
    }

    type UpdateReportNotificationPreferenceParameters = {
        reportID: string;
        notificationPreference: NotificationPreference;
    };

    const parameters: UpdateReportNotificationPreferenceParameters = {reportID, notificationPreference: newValue};

    API.write('UpdateReportNotificationPreference', parameters, {optimisticData, failureData});
    if (navigate && isNotEmptyObject(report)) {
        ReportUtils.goBackToDetailsPage(report);
    }
}

/**
 * This will subscribe to an existing thread, or create a new one and then subsribe to it if necessary
 *
 * @param childReportID The reportID we are trying to open
 * @param parentReportAction the parent comment of a thread
 * @param parentReportID The reportID of the parent
 * @param prevNotificationPreference The previous notification preference for the child report
 */
function toggleSubscribeToChildReport(childReportID = '0', parentReportAction: Partial<ReportAction> = {}, parentReportID = '0', prevNotificationPreference?: NotificationPreference) {
    if (childReportID !== '0') {
        openReport(childReportID);
        const parentReportActionID = parentReportAction?.reportActionID ?? '0';
        if (!prevNotificationPreference || prevNotificationPreference === CONST.REPORT.NOTIFICATION_PREFERENCE.HIDDEN) {
            updateNotificationPreference(childReportID, prevNotificationPreference, CONST.REPORT.NOTIFICATION_PREFERENCE.ALWAYS, false, parentReportID, parentReportActionID);
        } else {
            updateNotificationPreference(childReportID, prevNotificationPreference, CONST.REPORT.NOTIFICATION_PREFERENCE.HIDDEN, false, parentReportID, parentReportActionID);
        }
    } else {
        const participantAccountIDs = [...new Set([currentUserAccountID, Number(parentReportAction?.actorAccountID)])];
        const parentReport = allReports?.[parentReportID];
        const newChat = ReportUtils.buildOptimisticChatReport(
            participantAccountIDs,
            parentReportAction?.message?.[0]?.text,
            parentReport?.chatType,
            parentReport?.policyID ?? CONST.POLICY.OWNER_EMAIL_FAKE,
            CONST.POLICY.OWNER_ACCOUNT_ID_FAKE,
            false,
            '',
            undefined,
            undefined,
            CONST.REPORT.NOTIFICATION_PREFERENCE.ALWAYS,
            parentReportAction.reportActionID,
            parentReportID,
        );

        const participantLogins = PersonalDetailsUtils.getLoginsByAccountIDs(participantAccountIDs);
        openReport(newChat.reportID, participantLogins, newChat, parentReportAction.reportActionID);
        const notificationPreference =
            prevNotificationPreference === CONST.REPORT.NOTIFICATION_PREFERENCE.HIDDEN ? CONST.REPORT.NOTIFICATION_PREFERENCE.ALWAYS : CONST.REPORT.NOTIFICATION_PREFERENCE.HIDDEN;
        updateNotificationPreference(newChat.reportID, prevNotificationPreference, notificationPreference, false, parentReportID, parentReportAction?.reportActionID);
    }
}

function updatePolicyReportField(reportID: string, policyField: PolicyReportField, fieldValue: string) {
    const optimisticData: OnyxUpdate[] = [
        {
            onyxMethod: Onyx.METHOD.MERGE,
            key: `${ONYXKEYS.COLLECTION.REPORT}${reportID}`,
            value: {
                reportFields: {
                    [policyField.fieldID]: fieldValue,
                },
                pendingFields: {
                    [policyField.fieldID]: CONST.RED_BRICK_ROAD_PENDING_ACTION.UPDATE,
                },
            },
        },
    ];
    const failureData: OnyxUpdate[] = [
        {
            onyxMethod: Onyx.METHOD.MERGE,
            key: `${ONYXKEYS.COLLECTION.REPORT}${reportID}`,
            value: {
                pendingFields: {
                    [policyField.fieldID]: null,
                },
                errorFields: {
                    [policyField.fieldID]: ErrorUtils.getMicroSecondOnyxError('report.genericUpdateReportFieldFailureMessage'),
                },
            },
        },
    ];

    const successData: OnyxUpdate[] = [
        {
            onyxMethod: Onyx.METHOD.MERGE,
            key: `${ONYXKEYS.COLLECTION.REPORT}${reportID}`,
            value: {
                pendingFields: {
                    [policyField.fieldID]: null,
                },
                errorFields: {
                    [policyField.fieldID]: null,
                },
            },
        },
    ];

    type UpdateReportFieldParameters = {
        reportID: string;
        reportFields: string;
    };

    const parameters: UpdateReportFieldParameters = {
        reportID,
        reportFields: JSON.stringify({[policyField.fieldID]: {fieldID: policyField.fieldID, value: fieldValue, type: policyField.type, name: policyField.name}}),
    };

    API.write('Report_SetFields', parameters, {optimisticData, failureData, successData});
}

function updateWelcomeMessage(reportID: string, previousValue: string, newValue: string) {
    // No change needed, navigate back
    if (previousValue === newValue) {
        Navigation.goBack(ROUTES.REPORT_SETTINGS.getRoute(reportID));
        return;
    }

    const parsedWelcomeMessage = ReportUtils.getParsedComment(newValue);

    const optimisticData: OnyxUpdate[] = [
        {
            onyxMethod: Onyx.METHOD.MERGE,
            key: `${ONYXKEYS.COLLECTION.REPORT}${reportID}`,
            value: {welcomeMessage: parsedWelcomeMessage},
        },
    ];
    const failureData: OnyxUpdate[] = [
        {
            onyxMethod: Onyx.METHOD.MERGE,
            key: `${ONYXKEYS.COLLECTION.REPORT}${reportID}`,
            value: {welcomeMessage: previousValue},
        },
    ];

    type UpdateWelcomeMessageParameters = {
        reportID: string;
        welcomeMessage: string;
    };

    const parameters: UpdateWelcomeMessageParameters = {reportID, welcomeMessage: parsedWelcomeMessage};

    API.write('UpdateWelcomeMessage', parameters, {optimisticData, failureData});
    Navigation.goBack(ROUTES.REPORT_SETTINGS.getRoute(reportID));
}

function updateWriteCapabilityAndNavigate(report: Report, newValue: WriteCapability) {
    if (report.writeCapability === newValue) {
        Navigation.goBack(ROUTES.REPORT_SETTINGS.getRoute(report.reportID));
        return;
    }

    const optimisticData: OnyxUpdate[] = [
        {
            onyxMethod: Onyx.METHOD.MERGE,
            key: `${ONYXKEYS.COLLECTION.REPORT}${report.reportID}`,
            value: {writeCapability: newValue},
        },
    ];
    const failureData: OnyxUpdate[] = [
        {
            onyxMethod: Onyx.METHOD.MERGE,
            key: `${ONYXKEYS.COLLECTION.REPORT}${report.reportID}`,
            value: {writeCapability: report.writeCapability},
        },
    ];

    type UpdateReportWriteCapabilityParameters = {
        reportID: string;
        writeCapability: WriteCapability;
    };

    const parameters: UpdateReportWriteCapabilityParameters = {reportID: report.reportID, writeCapability: newValue};

    API.write('UpdateReportWriteCapability', parameters, {optimisticData, failureData});
    // Return to the report settings page since this field utilizes push-to-page
    Navigation.goBack(ROUTES.REPORT_SETTINGS.getRoute(report.reportID));
}

/**
 * Navigates to the 1:1 report with Concierge
 *
 * @param ignoreConciergeReportID - Flag to ignore conciergeChatReportID during navigation. The default behavior is to not ignore.
 */
function navigateToConciergeChat(ignoreConciergeReportID = false) {
    // If conciergeChatReportID contains a concierge report ID, we navigate to the concierge chat using the stored report ID.
    // Otherwise, we would find the concierge chat and navigate to it.
    // Now, when user performs sign-out and a sign-in again, conciergeChatReportID may contain a stale value.
    // In order to prevent navigation to a stale value, we use ignoreConciergeReportID to forcefully find and navigate to concierge chat.
    if (!conciergeChatReportID || ignoreConciergeReportID) {
        // In order to avoid creating concierge repeatedly,
        // we need to ensure that the server data has been successfully pulled
        Welcome.serverDataIsReadyPromise().then(() => {
            // If we don't have a chat with Concierge then create it
            navigateToAndOpenReport([CONST.EMAIL.CONCIERGE], false);
        });
    } else {
        Navigation.navigate(ROUTES.REPORT_WITH_ID.getRoute(conciergeChatReportID));
    }
}

/** Add a policy report (workspace room) optimistically and navigate to it. */
function addPolicyReport(policyReport: ReportUtils.OptimisticChatReport) {
    const createdReportAction = ReportUtils.buildOptimisticCreatedReportAction(CONST.POLICY.OWNER_EMAIL_FAKE);

    // Onyx.set is used on the optimistic data so that it is present before navigating to the workspace room. With Onyx.merge the workspace room reportID is not present when
    // fetchReportIfNeeded is called on the ReportScreen, so openReport is called which is unnecessary since the optimistic data will be stored in Onyx.
    // Therefore, Onyx.set is used instead of Onyx.merge.
    const optimisticData: OnyxUpdate[] = [
        {
            onyxMethod: Onyx.METHOD.SET,
            key: `${ONYXKEYS.COLLECTION.REPORT}${policyReport.reportID}`,
            value: {
                pendingFields: {
                    addWorkspaceRoom: CONST.RED_BRICK_ROAD_PENDING_ACTION.ADD,
                },
                ...policyReport,
            },
        },
        {
            onyxMethod: Onyx.METHOD.SET,
            key: `${ONYXKEYS.COLLECTION.REPORT_ACTIONS}${policyReport.reportID}`,
            value: {[createdReportAction.reportActionID]: createdReportAction},
        },
        {
            onyxMethod: Onyx.METHOD.MERGE,
            key: ONYXKEYS.FORMS.NEW_ROOM_FORM,
            value: {isLoading: true},
        },
    ];
    const successData: OnyxUpdate[] = [
        {
            onyxMethod: Onyx.METHOD.MERGE,
            key: `${ONYXKEYS.COLLECTION.REPORT}${policyReport.reportID}`,
            value: {
                pendingFields: {
                    addWorkspaceRoom: null,
                },
            },
        },
        {
            onyxMethod: Onyx.METHOD.MERGE,
            key: `${ONYXKEYS.COLLECTION.REPORT_ACTIONS}${policyReport.reportID}`,
            value: {
                [createdReportAction.reportActionID]: {
                    pendingAction: null,
                },
            },
        },
        {
            onyxMethod: Onyx.METHOD.MERGE,
            key: ONYXKEYS.FORMS.NEW_ROOM_FORM,
            value: {isLoading: false},
        },
    ];
    const failureData: OnyxUpdate[] = [
        {
            onyxMethod: Onyx.METHOD.MERGE,
            key: `${ONYXKEYS.COLLECTION.REPORT}${policyReport.reportID}`,
            value: {
                errorFields: {
                    addWorkspaceRoom: ErrorUtils.getMicroSecondOnyxError('report.genericCreateReportFailureMessage'),
                },
            },
        },
        {
            onyxMethod: Onyx.METHOD.MERGE,
            key: ONYXKEYS.FORMS.NEW_ROOM_FORM,
            value: {isLoading: false},
        },
    ];

    type AddWorkspaceRoomParameters = {
        reportID: string;
        createdReportActionID: string;
        policyID?: string;
        reportName?: string;
        visibility?: ValueOf<typeof CONST.REPORT.VISIBILITY>;
        writeCapability?: WriteCapability;
        welcomeMessage?: string;
    };

    const parameters: AddWorkspaceRoomParameters = {
        policyID: policyReport.policyID,
        reportName: policyReport.reportName,
        visibility: policyReport.visibility,
        reportID: policyReport.reportID,
        createdReportActionID: createdReportAction.reportActionID,
        writeCapability: policyReport.writeCapability,
        welcomeMessage: policyReport.welcomeMessage,
    };

    API.write('AddWorkspaceRoom', parameters, {optimisticData, successData, failureData});
    Navigation.dismissModal(policyReport.reportID);
}

/** Deletes a report, along with its reportActions, any linked reports, and any linked IOU report. */
function deleteReport(reportID: string) {
    const report = allReports?.[reportID];
    const onyxData: Record<string, null> = {
        [`${ONYXKEYS.COLLECTION.REPORT}${reportID}`]: null,
        [`${ONYXKEYS.COLLECTION.REPORT_ACTIONS}${reportID}`]: null,
    };

    // Delete linked transactions
    const reportActionsForReport = allReportActions?.[reportID];

    const transactionIDs = Object.values(reportActionsForReport ?? {})
        .filter((reportAction): reportAction is ReportActionBase & OriginalMessageIOU => reportAction.actionName === CONST.REPORT.ACTIONS.TYPE.IOU)
        .map((reportAction) => reportAction.originalMessage.IOUTransactionID);

    [...new Set(transactionIDs)].forEach((transactionID) => {
        onyxData[`${ONYXKEYS.COLLECTION.TRANSACTION}${transactionID}`] = null;
    });

    Onyx.multiSet(onyxData);

    // Delete linked IOU report
    if (report?.iouReportID) {
        deleteReport(report.iouReportID);
    }
}

/**
 * @param reportID The reportID of the policy report (workspace room)
 */
function navigateToConciergeChatAndDeleteReport(reportID: string) {
    // Dismiss the current report screen and replace it with Concierge Chat
    Navigation.goBack(ROUTES.HOME);
    navigateToConciergeChat();
    deleteReport(reportID);
}

/**
 * @param policyRoomName The updated name for the policy room
 */
function updatePolicyRoomNameAndNavigate(policyRoomReport: Report, policyRoomName: string) {
    const reportID = policyRoomReport.reportID;
    const previousName = policyRoomReport.reportName;

    // No change needed, navigate back
    if (previousName === policyRoomName) {
        Navigation.goBack(ROUTES.REPORT_SETTINGS.getRoute(reportID));
        return;
    }

    const optimisticData: OnyxUpdate[] = [
        {
            onyxMethod: Onyx.METHOD.MERGE,
            key: `${ONYXKEYS.COLLECTION.REPORT}${reportID}`,
            value: {
                reportName: policyRoomName,
                pendingFields: {
                    reportName: CONST.RED_BRICK_ROAD_PENDING_ACTION.UPDATE,
                },
                errorFields: {
                    reportName: null,
                },
            },
        },
    ];
    const successData: OnyxUpdate[] = [
        {
            onyxMethod: Onyx.METHOD.MERGE,
            key: `${ONYXKEYS.COLLECTION.REPORT}${reportID}`,
            value: {
                pendingFields: {
                    reportName: null,
                },
            },
        },
    ];
    const failureData: OnyxUpdate[] = [
        {
            onyxMethod: Onyx.METHOD.MERGE,
            key: `${ONYXKEYS.COLLECTION.REPORT}${reportID}`,
            value: {
                reportName: previousName,
            },
        },
    ];

    type UpdatePolicyRoomNameParameters = {
        reportID: string;
        policyRoomName: string;
    };

    const parameters: UpdatePolicyRoomNameParameters = {reportID, policyRoomName};

    API.write('UpdatePolicyRoomName', parameters, {optimisticData, successData, failureData});
    Navigation.goBack(ROUTES.REPORT_SETTINGS.getRoute(reportID));
}

/**
 * @param reportID The reportID of the policy room.
 */
function clearPolicyRoomNameErrors(reportID: string) {
    Onyx.merge(`${ONYXKEYS.COLLECTION.REPORT}${reportID}`, {
        errorFields: {
            reportName: null,
        },
        pendingFields: {
            reportName: null,
        },
    });
}

function setIsComposerFullSize(reportID: string, isComposerFullSize: boolean) {
    Onyx.merge(`${ONYXKEYS.COLLECTION.REPORT_IS_COMPOSER_FULL_SIZE}${reportID}`, isComposerFullSize);
}

/**
 * @param action the associated report action (optional)
 * @param isRemote whether or not this notification is a remote push notification
 */
function shouldShowReportActionNotification(reportID: string, action: ReportAction | null = null, isRemote = false): boolean {
    const tag = isRemote ? '[PushNotification]' : '[LocalNotification]';

    // Due to payload size constraints, some push notifications may have their report action stripped
    // so we must double check that we were provided an action before using it in these checks.
    if (action && ReportActionsUtils.isDeletedAction(action)) {
        Log.info(`${tag} Skipping notification because the action was deleted`, false, {reportID, action});
        return false;
    }

    if (!ActiveClientManager.isClientTheLeader()) {
        Log.info(`${tag} Skipping notification because this client is not the leader`);
        return false;
    }

    // We don't want to send a local notification if the user preference is daily, mute or hidden.
    const notificationPreference = allReports?.[reportID]?.notificationPreference ?? CONST.REPORT.NOTIFICATION_PREFERENCE.ALWAYS;
    if (notificationPreference !== CONST.REPORT.NOTIFICATION_PREFERENCE.ALWAYS) {
        Log.info(`${tag} No notification because user preference is to be notified: ${notificationPreference}`);
        return false;
    }

    // If this comment is from the current user we don't want to parrot whatever they wrote back to them.
    if (action && action.actorAccountID === currentUserAccountID) {
        Log.info(`${tag} No notification because comment is from the currently logged in user`);
        return false;
    }

    // If we are currently viewing this report do not show a notification.
    if (reportID === Navigation.getTopmostReportId() && Visibility.isVisible() && Visibility.hasFocus()) {
        Log.info(`${tag} No notification because it was a comment for the current report`);
        return false;
    }

    const report = allReports?.[reportID];
    if (!report || (report && report.pendingAction === CONST.RED_BRICK_ROAD_PENDING_ACTION.DELETE)) {
        Log.info(`${tag} No notification because the report does not exist or is pending deleted`, false);
        return false;
    }

    // If this notification was delayed and the user saw the message already, don't show it
    if (action && report?.lastReadTime && report.lastReadTime >= action.created) {
        Log.info(`${tag} No notification because the comment was already read`, false, {created: action.created, lastReadTime: report.lastReadTime});
        return false;
    }

    // Only show notifications for supported types of report actions
    if (!ReportActionsUtils.isNotifiableReportAction(action)) {
        Log.info(`${tag} No notification because this action type is not supported`, false, {actionName: action?.actionName});
        return false;
    }

    return true;
}

function showReportActionNotification(reportID: string, reportAction: ReportAction) {
    if (!shouldShowReportActionNotification(reportID, reportAction)) {
        return;
    }

    Log.info('[LocalNotification] Creating notification');

    const report = allReports?.[reportID] ?? null;
    if (!report) {
        Log.hmmm("[LocalNotification] couldn't show report action notification because the report wasn't found", {reportID, reportActionID: reportAction.reportActionID});
        return;
    }

    const onClick = () => Navigation.navigate(ROUTES.REPORT_WITH_ID.getRoute(reportID));

    if (reportAction.actionName === CONST.REPORT.ACTIONS.TYPE.MODIFIEDEXPENSE) {
        LocalNotification.showModifiedExpenseNotification(report, reportAction, onClick);
    } else {
        LocalNotification.showCommentNotification(report, reportAction, onClick);
    }

    notifyNewAction(reportID, reportAction.actorAccountID, reportAction.reportActionID);
}

/** Clear the errors associated with the IOUs of a given report. */
function clearIOUError(reportID: string) {
    Onyx.merge(`${ONYXKEYS.COLLECTION.REPORT}${reportID}`, {errorFields: {iou: null}});
}

/**
 * Adds a reaction to the report action.
 * Uses the NEW FORMAT for "emojiReactions"
 */
function addEmojiReaction(reportID: string, reportActionID: string, emoji: Emoji, skinTone: string | number = preferredSkinTone) {
    const createdAt = timezoneFormat(utcToZonedTime(new Date(), 'UTC'), CONST.DATE.FNS_DB_FORMAT_STRING);
    const optimisticData: OnyxUpdate[] = [
        {
            onyxMethod: Onyx.METHOD.MERGE,
            key: `${ONYXKEYS.COLLECTION.REPORT_ACTIONS_REACTIONS}${reportActionID}`,
            value: {
                [emoji.name]: {
                    createdAt,
                    pendingAction: CONST.RED_BRICK_ROAD_PENDING_ACTION.ADD,
                    users: {
                        [currentUserAccountID]: {
                            skinTones: {
                                [skinTone ?? CONST.EMOJI_DEFAULT_SKIN_TONE]: createdAt,
                            },
                        },
                    },
                },
            },
        },
    ];

    const failureData: OnyxUpdate[] = [
        {
            onyxMethod: Onyx.METHOD.MERGE,
            key: `${ONYXKEYS.COLLECTION.REPORT_ACTIONS_REACTIONS}${reportActionID}`,
            value: {
                [emoji.name]: {
                    pendingAction: null,
                },
            },
        },
    ];

    const successData: OnyxUpdate[] = [
        {
            onyxMethod: Onyx.METHOD.MERGE,
            key: `${ONYXKEYS.COLLECTION.REPORT_ACTIONS_REACTIONS}${reportActionID}`,
            value: {
                [emoji.name]: {
                    pendingAction: null,
                },
            },
        },
    ];

    type AddEmojiReactionParameters = {
        reportID: string;
        skinTone: string | number;
        emojiCode: string;
        reportActionID: string;
        createdAt: string;
        useEmojiReactions: boolean;
    };

    const parameters: AddEmojiReactionParameters = {
        reportID,
        skinTone,
        emojiCode: emoji.name,
        reportActionID,
        createdAt,
        // This will be removed as part of https://github.com/Expensify/App/issues/19535
        useEmojiReactions: true,
    };

    API.write('AddEmojiReaction', parameters, {optimisticData, successData, failureData});
}

/**
 * Removes a reaction to the report action.
 * Uses the NEW FORMAT for "emojiReactions"
 */
function removeEmojiReaction(reportID: string, reportActionID: string, emoji: Emoji) {
    const optimisticData: OnyxUpdate[] = [
        {
            onyxMethod: Onyx.METHOD.MERGE,
            key: `${ONYXKEYS.COLLECTION.REPORT_ACTIONS_REACTIONS}${reportActionID}`,
            value: {
                [emoji.name]: {
                    users: {
                        [currentUserAccountID]: null,
                    },
                },
            },
        },
    ];

    type RemoveEmojiReactionParameters = {
        reportID: string;
        reportActionID: string;
        emojiCode: string;
        useEmojiReactions: boolean;
    };

    const parameters: RemoveEmojiReactionParameters = {
        reportID,
        reportActionID,
        emojiCode: emoji.name,
        // This will be removed as part of https://github.com/Expensify/App/issues/19535
        useEmojiReactions: true,
    };

    API.write('RemoveEmojiReaction', parameters, {optimisticData});
}

/**
 * Calls either addEmojiReaction or removeEmojiReaction depending on if the current user has reacted to the report action.
 * Uses the NEW FORMAT for "emojiReactions"
 */
function toggleEmojiReaction(
    reportID: string,
    reportAction: ReportAction,
    reactionObject: Emoji,
    existingReactions: ReportActionReactions | undefined,
    paramSkinTone: number = preferredSkinTone,
) {
    const originalReportID = ReportUtils.getOriginalReportID(reportID, reportAction);

    if (!originalReportID) {
        return;
    }

    const originalReportAction = ReportActionsUtils.getReportAction(originalReportID, reportAction.reportActionID);

    if (isEmptyObject(originalReportAction)) {
        return;
    }

    // This will get cleaned up as part of https://github.com/Expensify/App/issues/16506 once the old emoji
    // format is no longer being used
    const emoji = EmojiUtils.findEmojiByCode(reactionObject.code);
    const existingReactionObject = existingReactions?.[emoji.name];

    // Only use skin tone if emoji supports it
    const skinTone = emoji.types === undefined ? -1 : paramSkinTone;

    if (existingReactionObject && EmojiUtils.hasAccountIDEmojiReacted(currentUserAccountID, existingReactionObject.users, skinTone)) {
        removeEmojiReaction(originalReportID, reportAction.reportActionID, emoji);
        return;
    }

    addEmojiReaction(originalReportID, reportAction.reportActionID, emoji, skinTone);
}

function openReportFromDeepLink(url: string, isAuthenticated: boolean) {
    const reportID = ReportUtils.getReportIDFromLink(url);

    if (reportID && !isAuthenticated) {
        // Call the OpenReport command to check in the server if it's a public room. If so, we'll open it as an anonymous user
        openReport(reportID, [], {}, '0', true);

        // Show the sign-in page if the app is offline
        if (isNetworkOffline) {
            Onyx.set(ONYXKEYS.IS_CHECKING_PUBLIC_ROOM, false);
        }
    } else {
        // If we're not opening a public room (no reportID) or the user is authenticated, we unblock the UI (hide splash screen)
        Onyx.set(ONYXKEYS.IS_CHECKING_PUBLIC_ROOM, false);
    }

    // Navigate to the report after sign-in/sign-up.
    InteractionManager.runAfterInteractions(() => {
        Session.waitForUserSignIn().then(() => {
            Navigation.waitForProtectedRoutes().then(() => {
                const route = ReportUtils.getRouteFromLink(url);
                if (route === ROUTES.CONCIERGE) {
                    navigateToConciergeChat(true);
                    return;
                }
                if (Session.isAnonymousUser() && !Session.canAccessRouteByAnonymousUser(route)) {
                    Session.signOutAndRedirectToSignIn(true);
                    return;
                }

                // We don't want to navigate to the exitTo route when creating a new workspace from a deep link,
                // because we already handle creating the optimistic policy and navigating to it in App.setUpPoliciesAndNavigate,
                // which is already called when AuthScreens mounts.
                if (new URL(url).searchParams.get('exitTo') === ROUTES.WORKSPACE_NEW) {
                    return;
                }

                if (shouldSkipDeepLinkNavigation(route)) {
                    return;
                }

                Navigation.navigate(route as Route, CONST.NAVIGATION.ACTION_TYPE.PUSH);
            });
        });
    });
}

function getCurrentUserAccountID(): number {
    return currentUserAccountID;
}

/** Leave a report by setting the state to submitted and closed */
function leaveRoom(reportID: string, isWorkspaceMemberLeavingWorkspaceRoom = false) {
    const report = allReports?.[reportID];

    if (!report) {
        return;
    }

    // Pusher's leavingStatus should be sent earlier.
    // Place the broadcast before calling the LeaveRoom API to prevent a race condition
    // between Onyx report being null and Pusher's leavingStatus becoming true.
    broadcastUserIsLeavingRoom(reportID);

    // If a workspace member is leaving a workspace room, they don't actually lose the room from Onyx.
    // Instead, their notification preference just gets set to "hidden".
    const optimisticData: OnyxUpdate[] = [
        {
            onyxMethod: Onyx.METHOD.MERGE,
            key: `${ONYXKEYS.COLLECTION.REPORT}${reportID}`,
            value: isWorkspaceMemberLeavingWorkspaceRoom
                ? {
                      notificationPreference: CONST.REPORT.NOTIFICATION_PREFERENCE.HIDDEN,
                  }
                : {
                      reportID: null,
                      stateNum: CONST.REPORT.STATE_NUM.SUBMITTED,
                      statusNum: CONST.REPORT.STATUS.CLOSED,
                      notificationPreference: CONST.REPORT.NOTIFICATION_PREFERENCE.HIDDEN,
                  },
        },
    ];

    const successData: OnyxUpdate[] = [
        {
            onyxMethod: Onyx.METHOD.MERGE,
            key: `${ONYXKEYS.COLLECTION.REPORT}${reportID}`,
            value: isWorkspaceMemberLeavingWorkspaceRoom
                ? {notificationPreference: CONST.REPORT.NOTIFICATION_PREFERENCE.HIDDEN}
                : Object.keys(report).reduce<Record<string, null>>((acc, key) => {
                      acc[key] = null;
                      return acc;
                  }, {}),
        },
    ];

    const failureData: OnyxUpdate[] = [
        {
            onyxMethod: Onyx.METHOD.MERGE,
            key: `${ONYXKEYS.COLLECTION.REPORT}${reportID}`,
            value: report,
        },
    ];

    if (report.parentReportID && report.parentReportActionID) {
        optimisticData.push({
            onyxMethod: Onyx.METHOD.MERGE,
            key: `${ONYXKEYS.COLLECTION.REPORT_ACTIONS}${report.parentReportID}`,
            value: {[report.parentReportActionID]: {childReportNotificationPreference: CONST.REPORT.NOTIFICATION_PREFERENCE.HIDDEN}},
        });
        successData.push({
            onyxMethod: Onyx.METHOD.MERGE,
            key: `${ONYXKEYS.COLLECTION.REPORT_ACTIONS}${report.parentReportID}`,
            value: {[report.parentReportActionID]: {childReportNotificationPreference: CONST.REPORT.NOTIFICATION_PREFERENCE.HIDDEN}},
        });
        failureData.push({
            onyxMethod: Onyx.METHOD.MERGE,
            key: `${ONYXKEYS.COLLECTION.REPORT_ACTIONS}${report.parentReportID}`,
            value: {[report.parentReportActionID]: {childReportNotificationPreference: report.notificationPreference}},
        });
    }

    type LeaveRoomParameters = {
        reportID: string;
    };

    const parameters: LeaveRoomParameters = {
        reportID,
    };

    API.write('LeaveRoom', parameters, {optimisticData, successData, failureData});

    if (isWorkspaceMemberLeavingWorkspaceRoom) {
        const participantAccountIDs = PersonalDetailsUtils.getAccountIDsByLogins([CONST.EMAIL.CONCIERGE]);
        const chat = ReportUtils.getChatByParticipants(participantAccountIDs);
        if (chat?.reportID) {
            // We should call Navigation.goBack to pop the current route first before navigating to Concierge.
            Navigation.goBack(ROUTES.HOME);
            Navigation.navigate(ROUTES.REPORT_WITH_ID.getRoute(chat.reportID));
        }
    }
}

/** Invites people to a room */
function inviteToRoom(reportID: string, inviteeEmailsToAccountIDs: Record<string, number>) {
    const report = allReports?.[reportID];

    if (!report) {
        return;
    }

    const inviteeEmails = Object.keys(inviteeEmailsToAccountIDs);
    const inviteeAccountIDs = Object.values(inviteeEmailsToAccountIDs);
    const participantAccountIDsAfterInvitation = [...new Set([...(report?.participantAccountIDs ?? []), ...inviteeAccountIDs])].filter(
        (accountID): accountID is number => typeof accountID === 'number',
    );
    const visibleMemberAccountIDsAfterInvitation = [...new Set([...(report?.visibleChatMemberAccountIDs ?? []), ...inviteeAccountIDs])].filter(
        (accountID): accountID is number => typeof accountID === 'number',
    );

    type PersonalDetailsOnyxData = {
        optimisticData: OnyxUpdate[];
        successData: OnyxUpdate[];
        failureData: OnyxUpdate[];
    };

    const logins = inviteeEmails.map((memberLogin) => OptionsListUtils.addSMSDomainIfPhoneNumber(memberLogin));
    const newPersonalDetailsOnyxData = PersonalDetailsUtils.getNewPersonalDetailsOnyxData(logins, inviteeAccountIDs) as PersonalDetailsOnyxData;

    const optimisticData: OnyxUpdate[] = [
        {
            onyxMethod: Onyx.METHOD.MERGE,
            key: `${ONYXKEYS.COLLECTION.REPORT}${reportID}`,
            value: {
                participantAccountIDs: participantAccountIDsAfterInvitation,
                visibleChatMemberAccountIDs: visibleMemberAccountIDsAfterInvitation,
            },
        },
        ...newPersonalDetailsOnyxData.optimisticData,
    ];

    const successData: OnyxUpdate[] = newPersonalDetailsOnyxData.successData;

    const failureData: OnyxUpdate[] = [
        {
            onyxMethod: Onyx.METHOD.MERGE,
            key: `${ONYXKEYS.COLLECTION.REPORT}${reportID}`,
            value: {
                participantAccountIDs: report.participantAccountIDs,
                visibleChatMemberAccountIDs: report.visibleChatMemberAccountIDs,
            },
        },
        ...newPersonalDetailsOnyxData.failureData,
    ];

    type InviteToRoomParameters = {
        reportID: string;
        inviteeEmails: string[];
    };

    const parameters: InviteToRoomParameters = {
        reportID,
        inviteeEmails,
    };

    API.write('InviteToRoom', parameters, {optimisticData, successData, failureData});
}

/** Removes people from a room */
function removeFromRoom(reportID: string, targetAccountIDs: number[]) {
    const report = allReports?.[reportID];

    const participantAccountIDsAfterRemoval = report?.participantAccountIDs?.filter((id: number) => !targetAccountIDs.includes(id));
    const visibleChatMemberAccountIDsAfterRemoval = report?.visibleChatMemberAccountIDs?.filter((id: number) => !targetAccountIDs.includes(id));

    const optimisticData: OnyxUpdate[] = [
        {
            onyxMethod: Onyx.METHOD.MERGE,
            key: `${ONYXKEYS.COLLECTION.REPORT}${reportID}`,
            value: {
                participantAccountIDs: participantAccountIDsAfterRemoval,
                visibleChatMemberAccountIDs: visibleChatMemberAccountIDsAfterRemoval,
            },
        },
    ];

    const failureData: OnyxUpdate[] = [
        {
            onyxMethod: Onyx.METHOD.MERGE,
            key: `${ONYXKEYS.COLLECTION.REPORT}${reportID}`,
            value: {
                participantAccountIDs: report?.participantAccountIDs,
                visibleChatMemberAccountIDs: report?.visibleChatMemberAccountIDs,
            },
        },
    ];

    // We need to add success data here since in high latency situations,
    // the OpenRoomMembersPage call has the chance of overwriting the optimistic data we set above.
    const successData: OnyxUpdate[] = [
        {
            onyxMethod: Onyx.METHOD.MERGE,
            key: `${ONYXKEYS.COLLECTION.REPORT}${reportID}`,
            value: {
                participantAccountIDs: participantAccountIDsAfterRemoval,
                visibleChatMemberAccountIDs: visibleChatMemberAccountIDsAfterRemoval,
            },
        },
    ];

    type RemoveFromRoomParameters = {
        reportID: string;
        targetAccountIDs: number[];
    };

    const parameters: RemoveFromRoomParameters = {
        reportID,
        targetAccountIDs,
    };

    API.write('RemoveFromRoom', parameters, {optimisticData, failureData, successData});
}

function setLastOpenedPublicRoom(reportID: string) {
    Onyx.set(ONYXKEYS.LAST_OPENED_PUBLIC_ROOM_ID, reportID);
}

/** Navigates to the last opened public room */
function openLastOpenedPublicRoom(lastOpenedPublicRoomID: string) {
    Navigation.isNavigationReady().then(() => {
        setLastOpenedPublicRoom('');
        Navigation.navigate(ROUTES.REPORT_WITH_ID.getRoute(lastOpenedPublicRoomID));
    });
}

/** Flag a comment as offensive */
function flagComment(reportID: string, reportAction: OnyxEntry<ReportAction>, severity: string) {
    const originalReportID = ReportUtils.getOriginalReportID(reportID, reportAction);
    const message = reportAction?.message?.[0];

    if (!message) {
        return;
    }

    let updatedDecision: Decision;
    if (severity === CONST.MODERATION.FLAG_SEVERITY_SPAM || severity === CONST.MODERATION.FLAG_SEVERITY_INCONSIDERATE) {
        if (!message?.moderationDecision) {
            updatedDecision = {
                decision: CONST.MODERATION.MODERATOR_DECISION_PENDING,
            };
        } else {
            updatedDecision = message.moderationDecision;
        }
    } else if (severity === CONST.MODERATION.FLAG_SEVERITY_ASSAULT || severity === CONST.MODERATION.FLAG_SEVERITY_HARASSMENT) {
        updatedDecision = {
            decision: CONST.MODERATION.MODERATOR_DECISION_PENDING_REMOVE,
        };
    } else {
        updatedDecision = {
            decision: CONST.MODERATION.MODERATOR_DECISION_PENDING_HIDE,
        };
    }

    const reportActionID = reportAction.reportActionID;

    const updatedMessage: Message = {
        ...message,
        moderationDecision: updatedDecision,
    };

    const optimisticData: OnyxUpdate[] = [
        {
            onyxMethod: Onyx.METHOD.MERGE,
            key: `${ONYXKEYS.COLLECTION.REPORT_ACTIONS}${originalReportID}`,
            value: {
                [reportActionID]: {
                    pendingAction: CONST.RED_BRICK_ROAD_PENDING_ACTION.UPDATE,
                    message: [updatedMessage],
                },
            },
        },
    ];

    const failureData: OnyxUpdate[] = [
        {
            onyxMethod: Onyx.METHOD.MERGE,
            key: `${ONYXKEYS.COLLECTION.REPORT_ACTIONS}${originalReportID}`,
            value: {
                [reportActionID]: {
                    ...reportAction,
                    pendingAction: null,
                },
            },
        },
    ];

    const successData: OnyxUpdate[] = [
        {
            onyxMethod: Onyx.METHOD.MERGE,
            key: `${ONYXKEYS.COLLECTION.REPORT_ACTIONS}${originalReportID}`,
            value: {
                [reportActionID]: {
                    pendingAction: null,
                },
            },
        },
    ];

    type FlagCommentParameters = {
        severity: string;
        reportActionID: string;
        isDevRequest: boolean;
    };

    const parameters: FlagCommentParameters = {
        severity,
        reportActionID,
        // This check is to prevent flooding Concierge with test flags
        // If you need to test moderation responses from Concierge on dev, set this to false!
        isDevRequest: Environment.isDevelopment(),
    };

    API.write('FlagComment', parameters, {optimisticData, successData, failureData});
}

/** Updates a given user's private notes on a report */
const updatePrivateNotes = (reportID: string, accountID: number, note: string) => {
    const optimisticData: OnyxUpdate[] = [
        {
            onyxMethod: Onyx.METHOD.MERGE,
            key: `${ONYXKEYS.COLLECTION.REPORT}${reportID}`,
            value: {
                privateNotes: {
                    [accountID]: {
                        pendingAction: CONST.RED_BRICK_ROAD_PENDING_ACTION.UPDATE,
                        errors: null,
                        note,
                    },
                },
            },
        },
    ];

    const successData: OnyxUpdate[] = [
        {
            onyxMethod: Onyx.METHOD.MERGE,
            key: `${ONYXKEYS.COLLECTION.REPORT}${reportID}`,
            value: {
                privateNotes: {
                    [accountID]: {
                        pendingAction: null,
                        errors: null,
                    },
                },
            },
        },
    ];

    const failureData: OnyxUpdate[] = [
        {
            onyxMethod: Onyx.METHOD.MERGE,
            key: `${ONYXKEYS.COLLECTION.REPORT}${reportID}`,
            value: {
                privateNotes: {
                    [accountID]: {
                        errors: ErrorUtils.getMicroSecondOnyxError("Private notes couldn't be saved"),
                    },
                },
            },
        },
    ];

    type UpdateReportPrivateNoteParameters = {
        reportID: string;
        privateNotes: string;
    };

    const parameters: UpdateReportPrivateNoteParameters = {reportID, privateNotes: note};

    API.write('UpdateReportPrivateNote', parameters, {optimisticData, successData, failureData});
};

/** Fetches all the private notes for a given report */
function getReportPrivateNote(reportID: string) {
    if (Session.isAnonymousUser()) {
        return;
    }

    if (!reportID) {
        return;
    }

    const optimisticData: OnyxUpdate[] = [
        {
            onyxMethod: Onyx.METHOD.MERGE,
            key: `${ONYXKEYS.COLLECTION.REPORT}${reportID}`,
            value: {
                isLoadingPrivateNotes: true,
            },
        },
    ];

    const successData: OnyxUpdate[] = [
        {
            onyxMethod: Onyx.METHOD.MERGE,
            key: `${ONYXKEYS.COLLECTION.REPORT}${reportID}`,
            value: {
                isLoadingPrivateNotes: false,
            },
        },
    ];

    const failureData: OnyxUpdate[] = [
        {
            onyxMethod: Onyx.METHOD.MERGE,
            key: `${ONYXKEYS.COLLECTION.REPORT}${reportID}`,
            value: {
                isLoadingPrivateNotes: false,
            },
        },
    ];

    type GetReportPrivateNoteParameters = {
        reportID: string;
    };

    const parameters: GetReportPrivateNoteParameters = {reportID};

    API.read('GetReportPrivateNote', parameters, {optimisticData, successData, failureData});
}

/** Loads necessary data for rendering the RoomMembersPage */
function openRoomMembersPage(reportID: string) {
    type OpenRoomMembersPageParameters = {
        reportID: string;
    };

    const parameters: OpenRoomMembersPageParameters = {reportID};

    API.read('OpenRoomMembersPage', parameters);
}

/**
 * Checks if there are any errors in the private notes for a given report
 *
 * @returns Returns true if there are errors in any of the private notes on the report
 */
function hasErrorInPrivateNotes(report: OnyxEntry<Report>): boolean {
    const privateNotes = report?.privateNotes ?? {};
    return Object.values(privateNotes).some((privateNote) => !isEmpty(privateNote.errors));
}

/** Clears all errors associated with a given private note */
function clearPrivateNotesError(reportID: string, accountID: number) {
    Onyx.merge(`${ONYXKEYS.COLLECTION.REPORT}${reportID}`, {privateNotes: {[accountID]: {errors: null}}});
}

function getDraftPrivateNote(reportID: string): string {
    return draftNoteMap?.[reportID] ?? '';
}

/**
 * Saves the private notes left by the user as they are typing. By saving this data the user can switch between chats, close
 * tab, refresh etc without worrying about loosing what they typed out.
 */
function savePrivateNotesDraft(reportID: string, note: string) {
    Onyx.merge(`${ONYXKEYS.COLLECTION.PRIVATE_NOTES_DRAFT}${reportID}`, note);
}

function searchForReports(searchInput: string) {
    // We do not try to make this request while offline because it sets a loading indicator optimistically
    if (isNetworkOffline) {
        Onyx.set(ONYXKEYS.IS_SEARCHING_FOR_REPORTS, false);
        return;
    }

    const successData: OnyxUpdate[] = [
        {
            onyxMethod: Onyx.METHOD.MERGE,
            key: ONYXKEYS.IS_SEARCHING_FOR_REPORTS,
            value: false,
        },
    ];

    const failureData: OnyxUpdate[] = [
        {
            onyxMethod: Onyx.METHOD.MERGE,
            key: ONYXKEYS.IS_SEARCHING_FOR_REPORTS,
            value: false,
        },
    ];

    type SearchForReportsParameters = {
        searchInput: string;
    };

    const parameters: SearchForReportsParameters = {searchInput};

    API.read('SearchForReports', parameters, {successData, failureData});
}

function searchInServer(searchInput: string) {
    if (isNetworkOffline || !searchInput.trim().length) {
        Onyx.set(ONYXKEYS.IS_SEARCHING_FOR_REPORTS, false);
        return;
    }

    // Why not set this in optimistic data? It won't run until the API request happens and while the API request is debounced
    // we want to show the loading state right away. Otherwise, we will see a flashing UI where the client options are sorted and
    // tell the user there are no options, then we start searching, and tell them there are no options again.
    Onyx.set(ONYXKEYS.IS_SEARCHING_FOR_REPORTS, true);
    searchForReports(searchInput);
}

function updateLastVisitTime(reportID: string) {
    if (!ReportUtils.isValidReportIDFromPath(reportID)) {
        return;
    }
    Onyx.merge(`${ONYXKEYS.COLLECTION.REPORT_METADATA}${reportID}`, {lastVisitTime: DateUtils.getDBTime()});
}

function clearNewRoomFormError() {
    Onyx.set(ONYXKEYS.FORMS.NEW_ROOM_FORM, {
        isLoading: false,
        errorFields: {},
    });
}

function resolveActionableMentionWhisper(reportId: string, reportAction: OnyxEntry<ReportAction>, resolution: ValueOf<typeof CONST.REPORT.ACTIONABLE_MENTION_WHISPER_RESOLUTION>) {
    const message = reportAction?.message?.[0];
    if (!message) {
        return;
    }

    const updatedMessage: Message = {
        ...message,
        resolution,
    };

    const optimisticData: OnyxUpdate[] = [
        {
            onyxMethod: Onyx.METHOD.MERGE,
            key: `${ONYXKEYS.COLLECTION.REPORT_ACTIONS}${reportId}`,
            value: {
                [reportAction.reportActionID]: {
                    message: [updatedMessage],
                    originalMessage: {
                        resolution,
                    },
                },
            },
        },
    ];

    const failureData: OnyxUpdate[] = [
        {
            onyxMethod: Onyx.METHOD.MERGE,
            key: `${ONYXKEYS.COLLECTION.REPORT_ACTIONS}${reportId}`,
            value: {
                [reportAction.reportActionID]: {
                    message: [message],
                    originalMessage: {
                        resolution: null,
                    },
                },
            },
        },
    ];

    type ResolveActionableMentionWhisperParams = {
        reportActionID: string;
        resolution: ValueOf<typeof CONST.REPORT.ACTIONABLE_MENTION_WHISPER_RESOLUTION>;
    };

    const parameters: ResolveActionableMentionWhisperParams = {
        reportActionID: reportAction.reportActionID,
        resolution,
    };

    API.write('ResolveActionableMentionWhisper', parameters, {optimisticData, failureData});
}

export {
    searchInServer,
    addComment,
    addAttachment,
    reconnect,
    updateWelcomeMessage,
    updateWriteCapabilityAndNavigate,
    updateNotificationPreference,
    subscribeToReportTypingEvents,
    subscribeToReportLeavingEvents,
    unsubscribeFromReportChannel,
    unsubscribeFromLeavingRoomReportChannel,
    saveReportComment,
    saveReportCommentNumberOfLines,
    broadcastUserIsTyping,
    broadcastUserIsLeavingRoom,
    togglePinnedState,
    editReportComment,
    handleUserDeletedLinksInHtml,
    deleteReportActionDraft,
    saveReportActionDraft,
    saveReportActionDraftNumberOfLines,
    deleteReportComment,
    navigateToConciergeChat,
    setReportWithDraft,
    addPolicyReport,
    deleteReport,
    navigateToConciergeChatAndDeleteReport,
    setIsComposerFullSize,
    expandURLPreview,
    markCommentAsUnread,
    readNewestAction,
    openReport,
    openReportFromDeepLink,
    navigateToAndOpenReport,
    navigateToAndOpenReportWithAccountIDs,
    navigateToAndOpenChildReport,
    toggleSubscribeToChildReport,
    updatePolicyRoomNameAndNavigate,
    clearPolicyRoomNameErrors,
    clearIOUError,
    subscribeToNewActionEvent,
    notifyNewAction,
    showReportActionNotification,
    toggleEmojiReaction,
    shouldShowReportActionNotification,
    leaveRoom,
    inviteToRoom,
    removeFromRoom,
    getCurrentUserAccountID,
    setLastOpenedPublicRoom,
    flagComment,
    openLastOpenedPublicRoom,
    updatePrivateNotes,
    getReportPrivateNote,
    clearPrivateNotesError,
    hasErrorInPrivateNotes,
    getOlderActions,
    getNewerActions,
    openRoomMembersPage,
    savePrivateNotesDraft,
    getDraftPrivateNote,
    updateLastVisitTime,
    clearNewRoomFormError,
<<<<<<< HEAD
    updatePolicyReportField,
=======
    resolveActionableMentionWhisper,
>>>>>>> fd45dea9
};<|MERGE_RESOLUTION|>--- conflicted
+++ resolved
@@ -2763,9 +2763,6 @@
     getDraftPrivateNote,
     updateLastVisitTime,
     clearNewRoomFormError,
-<<<<<<< HEAD
     updatePolicyReportField,
-=======
     resolveActionableMentionWhisper,
->>>>>>> fd45dea9
 };