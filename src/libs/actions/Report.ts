import {format as timezoneFormat, utcToZonedTime} from 'date-fns-tz';
import {Str} from 'expensify-common';
import isEmpty from 'lodash/isEmpty';
import {DeviceEventEmitter, InteractionManager, Linking} from 'react-native';
import type {NullishDeep, OnyxCollection, OnyxEntry, OnyxUpdate} from 'react-native-onyx';
import Onyx from 'react-native-onyx';
import type {PartialDeep, ValueOf} from 'type-fest';
import type {Emoji} from '@assets/emojis/types';
import type {FileObject} from '@components/AttachmentModal';
import AccountUtils from '@libs/AccountUtils';
import * as ActiveClientManager from '@libs/ActiveClientManager';
import * as API from '@libs/API';
import type {
    AddCommentOrAttachementParams,
    AddEmojiReactionParams,
    AddWorkspaceRoomParams,
    CompleteGuidedSetupParams,
    DeleteCommentParams,
    ExpandURLPreviewParams,
    FlagCommentParams,
    GetNewerActionsParams,
    GetOlderActionsParams,
    GetReportPrivateNoteParams,
    InviteToGroupChatParams,
    InviteToRoomParams,
    LeaveRoomParams,
    MarkAsUnreadParams,
    OpenReportParams,
    OpenRoomMembersPageParams,
    ReadNewestActionParams,
    RemoveEmojiReactionParams,
    RemoveFromGroupChatParams,
    RemoveFromRoomParams,
    ResolveActionableMentionWhisperParams,
    ResolveActionableReportMentionWhisperParams,
    SearchForReportsParams,
    SearchForRoomsToMentionParams,
    TogglePinnedChatParams,
    UpdateCommentParams,
    UpdateGroupChatAvatarParams,
    UpdateGroupChatMemberRolesParams,
    UpdateGroupChatNameParams,
    UpdatePolicyRoomNameParams,
    UpdateReportNotificationPreferenceParams,
    UpdateReportPrivateNoteParams,
    UpdateReportWriteCapabilityParams,
    UpdateRoomDescriptionParams,
} from '@libs/API/parameters';
import type UpdateRoomVisibilityParams from '@libs/API/parameters/UpdateRoomVisibilityParams';
import {READ_COMMANDS, SIDE_EFFECT_REQUEST_COMMANDS, WRITE_COMMANDS} from '@libs/API/types';
import * as CollectionUtils from '@libs/CollectionUtils';
import type {CustomRNImageManipulatorResult} from '@libs/cropOrRotateImage/types';
import DateUtils from '@libs/DateUtils';
import {prepareDraftComment} from '@libs/DraftCommentUtils';
import * as EmojiUtils from '@libs/EmojiUtils';
import * as Environment from '@libs/Environment/Environment';
import * as ErrorUtils from '@libs/ErrorUtils';
import isPublicScreenRoute from '@libs/isPublicScreenRoute';
import Log from '@libs/Log';
import {registerPaginationConfig} from '@libs/Middleware/Pagination';
import Navigation from '@libs/Navigation/Navigation';
import type {NetworkStatus} from '@libs/NetworkConnection';
import LocalNotification from '@libs/Notification/LocalNotification';
import Parser from '@libs/Parser';
import * as PersonalDetailsUtils from '@libs/PersonalDetailsUtils';
import * as PhoneNumber from '@libs/PhoneNumber';
import getPolicyEmployeeAccountIDs from '@libs/PolicyEmployeeListUtils';
import {extractPolicyIDFromPath} from '@libs/PolicyUtils';
import processReportIDDeeplink from '@libs/processReportIDDeeplink';
import * as Pusher from '@libs/Pusher/pusher';
import * as ReportActionsUtils from '@libs/ReportActionsUtils';
import * as ReportConnection from '@libs/ReportConnection';
import * as ReportUtils from '@libs/ReportUtils';
import {doesReportBelongToWorkspace} from '@libs/ReportUtils';
import type {OptimisticAddCommentReportAction} from '@libs/ReportUtils';
import shouldSkipDeepLinkNavigation from '@libs/shouldSkipDeepLinkNavigation';
import Visibility from '@libs/Visibility';
import CONFIG from '@src/CONFIG';
import type {OnboardingPurposeType} from '@src/CONST';
import CONST from '@src/CONST';
import ONYXKEYS from '@src/ONYXKEYS';
import type {Route} from '@src/ROUTES';
import ROUTES from '@src/ROUTES';
import INPUT_IDS from '@src/types/form/NewRoomForm';
import type {
    InvitedEmailsToAccountIDs,
    NewGroupChatDraft,
    PersonalDetailsList,
    PolicyReportField,
    QuickAction,
    RecentlyUsedReportFields,
    ReportAction,
    ReportActionReactions,
    ReportUserIsTyping,
} from '@src/types/onyx';
import type {Decision} from '@src/types/onyx/OriginalMessage';
import type {NotificationPreference, Participants, Participant as ReportParticipant, RoomVisibility, WriteCapability} from '@src/types/onyx/Report';
import type Report from '@src/types/onyx/Report';
import type {Message, ReportActions} from '@src/types/onyx/ReportAction';
import {isEmptyObject} from '@src/types/utils/EmptyObject';
import * as CachedPDFPaths from './CachedPDFPaths';
import * as Modal from './Modal';
import navigateFromNotification from './navigateFromNotification';
import * as Session from './Session';
import * as Welcome from './Welcome';

type SubscriberCallback = (isFromCurrentUser: boolean, reportActionID: string | undefined) => void;

type ActionSubscriber = {
    reportID: string;
    callback: SubscriberCallback;
};

type Video = {
    url: string;
    thumbnailUrl: string;
    duration: number;
    width: number;
    height: number;
};

type TaskMessage = Required<Pick<AddCommentOrAttachementParams, 'reportID' | 'reportActionID' | 'reportComment'>>;

type TaskForParameters =
    | {
          type: 'task';
          task: string;
          taskReportID: string;
          parentReportID: string;
          parentReportActionID: string;
          assigneeChatReportID: string;
          createdTaskReportActionID: string;
          completedTaskReportActionID?: string;
          title: string;
          description: string;
      }
    | ({
          type: 'message';
      } & TaskMessage);

type GuidedSetupData = Array<
    | ({type: 'message'} & AddCommentOrAttachementParams)
    | TaskForParameters
    | ({
          type: 'video';
      } & Video &
          AddCommentOrAttachementParams)
>;

type ReportError = {
    type?: string;
};

let conciergeChatReportID: string | undefined;
let currentUserAccountID = -1;
let currentUserEmail: string | undefined;
Onyx.connect({
    key: ONYXKEYS.SESSION,
    callback: (value) => {
        // When signed out, val is undefined
        if (!value?.accountID) {
            conciergeChatReportID = undefined;
            return;
        }
        currentUserEmail = value.email;
        currentUserAccountID = value.accountID;
    },
});

let preferredSkinTone: number = CONST.EMOJI_DEFAULT_SKIN_TONE;
Onyx.connect({
    key: ONYXKEYS.PREFERRED_EMOJI_SKIN_TONE,
    callback: (value) => {
        preferredSkinTone = EmojiUtils.getPreferredSkinToneIndex(value);
    },
});

// map of reportID to all reportActions for that report
const allReportActions: OnyxCollection<ReportActions> = {};

Onyx.connect({
    key: ONYXKEYS.COLLECTION.REPORT_ACTIONS,
    callback: (action, key) => {
        if (!key || !action) {
            return;
        }
        const reportID = CollectionUtils.extractCollectionItemID(key);
        allReportActions[reportID] = action;
    },
});

let isNetworkOffline = false;
let networkStatus: NetworkStatus;
Onyx.connect({
    key: ONYXKEYS.NETWORK,
    callback: (value) => {
        isNetworkOffline = value?.isOffline ?? false;
        networkStatus = value?.networkStatus ?? CONST.NETWORK.NETWORK_STATUS.UNKNOWN;
    },
});

let allPersonalDetails: OnyxEntry<PersonalDetailsList> = {};
Onyx.connect({
    key: ONYXKEYS.PERSONAL_DETAILS_LIST,
    callback: (value) => {
        allPersonalDetails = value ?? {};
    },
});

const draftNoteMap: OnyxCollection<string> = {};
Onyx.connect({
    key: ONYXKEYS.COLLECTION.PRIVATE_NOTES_DRAFT,
    callback: (value, key) => {
        if (!key) {
            return;
        }

        const reportID = key.replace(ONYXKEYS.COLLECTION.PRIVATE_NOTES_DRAFT, '');
        draftNoteMap[reportID] = value;
    },
});

const typingWatchTimers: Record<string, NodeJS.Timeout> = {};

let reportIDDeeplinkedFromOldDot: string | undefined;
Linking.getInitialURL().then((url) => {
    reportIDDeeplinkedFromOldDot = processReportIDDeeplink(url ?? '');
});

let lastVisitedPath: string | undefined;
Onyx.connect({
    key: ONYXKEYS.LAST_VISITED_PATH,
    callback: (value) => {
        if (!value) {
            return;
        }
        lastVisitedPath = value;
    },
});

let allRecentlyUsedReportFields: OnyxEntry<RecentlyUsedReportFields> = {};
Onyx.connect({
    key: ONYXKEYS.RECENTLY_USED_REPORT_FIELDS,
    callback: (val) => (allRecentlyUsedReportFields = val),
});

let quickAction: OnyxEntry<QuickAction> = {};
Onyx.connect({
    key: ONYXKEYS.NVP_QUICK_ACTION_GLOBAL_CREATE,
    callback: (val) => (quickAction = val),
});

let allReportDraftComments: Record<string, string | undefined> = {};

Onyx.connect({
    key: ONYXKEYS.COLLECTION.REPORT_DRAFT_COMMENT,
    waitForCollectionCallback: true,
    callback: (value) => (allReportDraftComments = value),
});

registerPaginationConfig({
    initialCommand: WRITE_COMMANDS.OPEN_REPORT,
    previousCommand: READ_COMMANDS.GET_OLDER_ACTIONS,
    nextCommand: READ_COMMANDS.GET_NEWER_ACTIONS,
    resourceCollectionKey: ONYXKEYS.COLLECTION.REPORT_ACTIONS,
    pageCollectionKey: ONYXKEYS.COLLECTION.REPORT_ACTIONS_PAGES,
    sortItems: (reportActions) => ReportActionsUtils.getSortedReportActionsForDisplay(reportActions, true),
    getItemID: (reportAction) => reportAction.reportActionID,
    isLastItem: (reportAction) => reportAction.actionName === CONST.REPORT.ACTIONS.TYPE.CREATED,
});

function clearGroupChat() {
    Onyx.set(ONYXKEYS.NEW_GROUP_CHAT_DRAFT, null);
}

function startNewChat() {
    clearGroupChat();
    Navigation.navigate(ROUTES.NEW);
}

/** Get the private pusher channel name for a Report. */
function getReportChannelName(reportID: string): string {
    return `${CONST.PUSHER.PRIVATE_REPORT_CHANNEL_PREFIX}${reportID}${CONFIG.PUSHER.SUFFIX}`;
}

/**
 * There are 2 possibilities that we can receive via pusher for a user's typing/leaving status:
 * 1. The "new" way from New Expensify is passed as {[login]: Boolean} (e.g. {yuwen@expensify.com: true}), where the value
 * is whether the user with that login is typing/leaving on the report or not.
 * 2. The "old" way from e.com which is passed as {userLogin: login} (e.g. {userLogin: bstites@expensify.com})
 *
 * This method makes sure that no matter which we get, we return the "new" format
 */
function getNormalizedStatus(typingStatus: Pusher.UserIsTypingEvent | Pusher.UserIsLeavingRoomEvent): ReportUserIsTyping {
    let normalizedStatus: ReportUserIsTyping;

    if (typingStatus.userLogin) {
        normalizedStatus = {[typingStatus.userLogin]: true};
    } else {
        normalizedStatus = typingStatus;
    }

    return normalizedStatus;
}

/** Initialize our pusher subscriptions to listen for someone typing in a report. */
function subscribeToReportTypingEvents(reportID: string) {
    if (!reportID) {
        return;
    }

    // Make sure we have a clean Typing indicator before subscribing to typing events
    Onyx.set(`${ONYXKEYS.COLLECTION.REPORT_USER_IS_TYPING}${reportID}`, {});

    const pusherChannelName = getReportChannelName(reportID);
    Pusher.subscribe(pusherChannelName, Pusher.TYPE.USER_IS_TYPING, (typingStatus) => {
        // If the pusher message comes from OldDot, we expect the typing status to be keyed by user
        // login OR by 'Concierge'. If the pusher message comes from NewDot, it is keyed by accountID
        // since personal details are keyed by accountID.
        const normalizedTypingStatus = getNormalizedStatus(typingStatus);
        const accountIDOrLogin = Object.keys(normalizedTypingStatus)[0];

        if (!accountIDOrLogin) {
            return;
        }

        // Don't show the typing indicator if the user is typing on another platform
        if (Number(accountIDOrLogin) === currentUserAccountID) {
            return;
        }

        // Use a combo of the reportID and the accountID or login as a key for holding our timers.
        const reportUserIdentifier = `${reportID}-${accountIDOrLogin}`;
        clearTimeout(typingWatchTimers[reportUserIdentifier]);
        Onyx.merge(`${ONYXKEYS.COLLECTION.REPORT_USER_IS_TYPING}${reportID}`, normalizedTypingStatus);

        // Wait for 1.5s of no additional typing events before setting the status back to false.
        typingWatchTimers[reportUserIdentifier] = setTimeout(() => {
            const typingStoppedStatus: ReportUserIsTyping = {};
            typingStoppedStatus[accountIDOrLogin] = false;
            Onyx.merge(`${ONYXKEYS.COLLECTION.REPORT_USER_IS_TYPING}${reportID}`, typingStoppedStatus);
            delete typingWatchTimers[reportUserIdentifier];
        }, 1500);
    }).catch((error: ReportError) => {
        Log.hmmm('[Report] Failed to initially subscribe to Pusher channel', {errorType: error.type, pusherChannelName});
    });
}

/** Initialize our pusher subscriptions to listen for someone leaving a room. */
function subscribeToReportLeavingEvents(reportID: string) {
    if (!reportID) {
        return;
    }

    // Make sure we have a clean Leaving indicator before subscribing to leaving events
    Onyx.set(`${ONYXKEYS.COLLECTION.REPORT_USER_IS_LEAVING_ROOM}${reportID}`, false);

    const pusherChannelName = getReportChannelName(reportID);
    Pusher.subscribe(pusherChannelName, Pusher.TYPE.USER_IS_LEAVING_ROOM, (leavingStatus: Pusher.UserIsLeavingRoomEvent) => {
        // If the pusher message comes from OldDot, we expect the leaving status to be keyed by user
        // login OR by 'Concierge'. If the pusher message comes from NewDot, it is keyed by accountID
        // since personal details are keyed by accountID.
        const normalizedLeavingStatus = getNormalizedStatus(leavingStatus);
        const accountIDOrLogin = Object.keys(normalizedLeavingStatus)[0];

        if (!accountIDOrLogin) {
            return;
        }

        if (Number(accountIDOrLogin) !== currentUserAccountID) {
            return;
        }

        Onyx.merge(`${ONYXKEYS.COLLECTION.REPORT_USER_IS_LEAVING_ROOM}${reportID}`, true);
    }).catch((error: ReportError) => {
        Log.hmmm('[Report] Failed to initially subscribe to Pusher channel', {errorType: error.type, pusherChannelName});
    });
}

/**
 * Remove our pusher subscriptions to listen for someone typing in a report.
 */
function unsubscribeFromReportChannel(reportID: string) {
    if (!reportID) {
        return;
    }

    const pusherChannelName = getReportChannelName(reportID);
    Onyx.set(`${ONYXKEYS.COLLECTION.REPORT_USER_IS_TYPING}${reportID}`, {});
    Pusher.unsubscribe(pusherChannelName, Pusher.TYPE.USER_IS_TYPING);
}

/**
 * Remove our pusher subscriptions to listen for someone leaving a report.
 */
function unsubscribeFromLeavingRoomReportChannel(reportID: string) {
    if (!reportID) {
        return;
    }

    const pusherChannelName = getReportChannelName(reportID);
    Onyx.set(`${ONYXKEYS.COLLECTION.REPORT_USER_IS_LEAVING_ROOM}${reportID}`, false);
    Pusher.unsubscribe(pusherChannelName, Pusher.TYPE.USER_IS_LEAVING_ROOM);
}

// New action subscriber array for report pages
let newActionSubscribers: ActionSubscriber[] = [];

/**
 * Enables the Report actions file to let the ReportActionsView know that a new comment has arrived in realtime for the current report
 * Add subscriber for report id
 * @returns Remove subscriber for report id
 */
function subscribeToNewActionEvent(reportID: string, callback: SubscriberCallback): () => void {
    newActionSubscribers.push({callback, reportID});
    return () => {
        newActionSubscribers = newActionSubscribers.filter((subscriber) => subscriber.reportID !== reportID);
    };
}

/** Notify the ReportActionsView that a new comment has arrived */
function notifyNewAction(reportID: string, accountID?: number, reportActionID?: string) {
    const actionSubscriber = newActionSubscribers.find((subscriber) => subscriber.reportID === reportID);
    if (!actionSubscriber) {
        return;
    }
    const isFromCurrentUser = accountID === currentUserAccountID;
    actionSubscriber.callback(isFromCurrentUser, reportActionID);
}

/**
 * Add up to two report actions to a report. This method can be called for the following situations:
 *
 * - Adding one comment
 * - Adding one attachment
 * - Add both a comment and attachment simultaneously
 */
function addActions(reportID: string, text = '', file?: FileObject) {
    let reportCommentText = '';
    let reportCommentAction: OptimisticAddCommentReportAction | undefined;
    let attachmentAction: OptimisticAddCommentReportAction | undefined;
    let commandName: typeof WRITE_COMMANDS.ADD_COMMENT | typeof WRITE_COMMANDS.ADD_ATTACHMENT | typeof WRITE_COMMANDS.ADD_TEXT_AND_ATTACHMENT = WRITE_COMMANDS.ADD_COMMENT;

    if (text && !file) {
        const reportComment = ReportUtils.buildOptimisticAddCommentReportAction(text, undefined, undefined, undefined, undefined, reportID);
        reportCommentAction = reportComment.reportAction;
        reportCommentText = reportComment.commentText;
    }

    if (file) {
        // When we are adding an attachment we will call AddAttachment.
        // It supports sending an attachment with an optional comment and AddComment supports adding a single text comment only.
        commandName = WRITE_COMMANDS.ADD_ATTACHMENT;
        const attachment = ReportUtils.buildOptimisticAddCommentReportAction(text, file, undefined, undefined, undefined, reportID);
        attachmentAction = attachment.reportAction;
    }

    if (text && file) {
        // When there is both text and a file, the text for the report comment needs to be parsed)
        reportCommentText = ReportUtils.getParsedComment(text ?? '', {reportID});

        // And the API command needs to go to the new API which supports combining both text and attachments in a single report action
        commandName = WRITE_COMMANDS.ADD_TEXT_AND_ATTACHMENT;
    }

    // Always prefer the file as the last action over text
    const lastAction = attachmentAction ?? reportCommentAction;
    const currentTime = DateUtils.getDBTimeWithSkew();
    const lastComment = ReportActionsUtils.getReportActionMessage(lastAction);
    const lastCommentText = ReportUtils.formatReportLastMessageText(lastComment?.text ?? '');

    const optimisticReport: Partial<Report> = {
        lastVisibleActionCreated: lastAction?.created,
        lastMessageTranslationKey: lastComment?.translationKey ?? '',
        lastMessageText: lastCommentText,
        lastMessageHtml: lastCommentText,
        lastActorAccountID: currentUserAccountID,
        lastReadTime: currentTime,
    };

    const report = ReportConnection.getAllReports()?.[`${ONYXKEYS.COLLECTION.REPORT}${reportID}`];

    if (!isEmptyObject(report) && ReportUtils.getReportNotificationPreference(report) === CONST.REPORT.NOTIFICATION_PREFERENCE.HIDDEN) {
        optimisticReport.notificationPreference = CONST.REPORT.NOTIFICATION_PREFERENCE.ALWAYS;
    }

    // Optimistically add the new actions to the store before waiting to save them to the server
    const optimisticReportActions: OnyxCollection<OptimisticAddCommentReportAction> = {};

    // Only add the reportCommentAction when there is no file attachment. If there is both a file attachment and text, that will all be contained in the attachmentAction.
    if (text && reportCommentAction?.reportActionID && !file) {
        optimisticReportActions[reportCommentAction.reportActionID] = reportCommentAction;
    }
    if (file && attachmentAction?.reportActionID) {
        optimisticReportActions[attachmentAction.reportActionID] = attachmentAction;
    }

    const parameters: AddCommentOrAttachementParams = {
        reportID,
        reportActionID: file ? attachmentAction?.reportActionID : reportCommentAction?.reportActionID,
        commentReportActionID: file && reportCommentAction ? reportCommentAction.reportActionID : null,
        reportComment: reportCommentText,
        file,
        clientCreatedTime: file ? attachmentAction?.created : reportCommentAction?.created,
    };

    if (reportIDDeeplinkedFromOldDot === reportID && ReportUtils.isConciergeChatReport(report)) {
        parameters.isOldDotConciergeChat = true;
    }

    const optimisticData: OnyxUpdate[] = [
        {
            onyxMethod: Onyx.METHOD.MERGE,
            key: `${ONYXKEYS.COLLECTION.REPORT}${reportID}`,
            value: optimisticReport,
        },
        {
            onyxMethod: Onyx.METHOD.MERGE,
            key: `${ONYXKEYS.COLLECTION.REPORT_ACTIONS}${reportID}`,
            value: optimisticReportActions as ReportActions,
        },
    ];

    const successReportActions: OnyxCollection<NullishDeep<ReportAction>> = {};

    Object.entries(optimisticReportActions).forEach(([actionKey]) => {
        successReportActions[actionKey] = {pendingAction: null, isOptimisticAction: null};
    });

    const successData: OnyxUpdate[] = [
        {
            onyxMethod: Onyx.METHOD.MERGE,
            key: `${ONYXKEYS.COLLECTION.REPORT_ACTIONS}${reportID}`,
            value: successReportActions,
        },
    ];

    let failureReport: Partial<Report> = {
        lastMessageTranslationKey: '',
        lastMessageText: '',
        lastVisibleActionCreated: '',
    };
    const {lastMessageText = '', lastMessageTranslationKey = ''} = ReportActionsUtils.getLastVisibleMessage(reportID);
    if (lastMessageText || lastMessageTranslationKey) {
        const lastVisibleAction = ReportActionsUtils.getLastVisibleAction(reportID);
        const lastVisibleActionCreated = lastVisibleAction?.created;
        const lastActorAccountID = lastVisibleAction?.actorAccountID;
        failureReport = {
            lastMessageTranslationKey,
            lastMessageText,
            lastVisibleActionCreated,
            lastActorAccountID,
        };
    }

    const failureReportActions: Record<string, OptimisticAddCommentReportAction> = {};

    Object.entries(optimisticReportActions).forEach(([actionKey, action]) => {
        failureReportActions[actionKey] = {
            // eslint-disable-next-line @typescript-eslint/non-nullable-type-assertion-style
            ...(action as OptimisticAddCommentReportAction),
            errors: ErrorUtils.getMicroSecondOnyxErrorWithTranslationKey('report.genericAddCommentFailureMessage'),
        };
    });

    const failureData: OnyxUpdate[] = [
        {
            onyxMethod: Onyx.METHOD.MERGE,
            key: `${ONYXKEYS.COLLECTION.REPORT}${reportID}`,
            value: failureReport,
        },
        {
            onyxMethod: Onyx.METHOD.MERGE,
            key: `${ONYXKEYS.COLLECTION.REPORT_ACTIONS}${reportID}`,
            value: failureReportActions as ReportActions,
        },
    ];

    // Update optimistic data for parent report action if the report is a child report
    const optimisticParentReportData = ReportUtils.getOptimisticDataForParentReportAction(reportID, currentTime, CONST.RED_BRICK_ROAD_PENDING_ACTION.ADD);
    optimisticParentReportData.forEach((parentReportData) => {
        if (isEmptyObject(parentReportData)) {
            return;
        }
        optimisticData.push(parentReportData);
    });

    // Update the timezone if it's been 5 minutes from the last time the user added a comment
    if (DateUtils.canUpdateTimezone() && currentUserAccountID) {
        const timezone = DateUtils.getCurrentTimezone();
        parameters.timezone = JSON.stringify(timezone);
        optimisticData.push({
            onyxMethod: Onyx.METHOD.MERGE,
            key: ONYXKEYS.PERSONAL_DETAILS_LIST,
            value: {[currentUserAccountID]: {timezone}},
        });
        DateUtils.setTimezoneUpdated();
    }

    API.write(commandName, parameters, {
        optimisticData,
        successData,
        failureData,
    });
    notifyNewAction(reportID, lastAction?.actorAccountID, lastAction?.reportActionID);
}

/** Add an attachment and optional comment. */
function addAttachment(reportID: string, file: FileObject, text = '') {
    addActions(reportID, text, file);
}

/** Add a single comment to a report */
function addComment(reportID: string, text: string) {
    addActions(reportID, text);
}

function reportActionsExist(reportID: string): boolean {
    return allReportActions?.[reportID] !== undefined;
}

function updateGroupChatName(reportID: string, reportName: string) {
    const optimisticData: OnyxUpdate[] = [
        {
            onyxMethod: Onyx.METHOD.MERGE,
            key: `${ONYXKEYS.COLLECTION.REPORT}${reportID}`,
            value: {
                reportName,
                pendingFields: {
                    reportName: CONST.RED_BRICK_ROAD_PENDING_ACTION.UPDATE,
                },
                errorFields: {
                    reportName: null,
                },
            },
        },
    ];

    const successData: OnyxUpdate[] = [
        {
            onyxMethod: Onyx.METHOD.MERGE,
            key: `${ONYXKEYS.COLLECTION.REPORT}${reportID}`,
            value: {
                pendingFields: {
                    reportName: null,
                },
            },
        },
    ];
    const failureData: OnyxUpdate[] = [
        {
            onyxMethod: Onyx.METHOD.MERGE,
            key: `${ONYXKEYS.COLLECTION.REPORT}${reportID}`,
            value: {
<<<<<<< HEAD
                reportName: currentReportData?.[reportID]?.reportName ?? null,
=======
                reportName: ReportConnection.getAllReports()?.[`${ONYXKEYS.COLLECTION.REPORT}${reportID}`]?.reportName ?? null,
                errors: {
                    reportName: Localize.translateLocal('common.genericErrorMessage'),
                },
>>>>>>> b4b376e2
                pendingFields: {
                    reportName: null,
                },
            },
        },
    ];
    const parameters: UpdateGroupChatNameParams = {reportName, reportID};
    API.write(WRITE_COMMANDS.UPDATE_GROUP_CHAT_NAME, parameters, {optimisticData, successData, failureData});
}

function updateGroupChatAvatar(reportID: string, file?: File | CustomRNImageManipulatorResult) {
    // If we have no file that means we are removing the avatar.
    const optimisticData: OnyxUpdate[] = [
        {
            onyxMethod: Onyx.METHOD.MERGE,
            key: `${ONYXKEYS.COLLECTION.REPORT}${reportID}`,
            value: {
                avatarUrl: file?.uri ?? '',
                pendingFields: {
                    avatar: CONST.RED_BRICK_ROAD_PENDING_ACTION.UPDATE,
                },
                errorFields: {
                    avatar: null,
                },
            },
        },
    ];

    const failureData: OnyxUpdate[] = [
        {
            onyxMethod: Onyx.METHOD.MERGE,
            key: `${ONYXKEYS.COLLECTION.REPORT}${reportID}`,
            value: {
                avatarUrl: ReportConnection.getAllReports()?.[`${ONYXKEYS.COLLECTION.REPORT}${reportID}`]?.avatarUrl ?? null,
                pendingFields: {
                    avatar: null,
                },
            },
        },
    ];

    const successData: OnyxUpdate[] = [
        {
            onyxMethod: Onyx.METHOD.MERGE,
            key: `${ONYXKEYS.COLLECTION.REPORT}${reportID}`,
            value: {
                pendingFields: {
                    avatar: null,
                },
            },
        },
    ];
    const parameters: UpdateGroupChatAvatarParams = {file, reportID};
    API.write(WRITE_COMMANDS.UPDATE_GROUP_CHAT_AVATAR, parameters, {optimisticData, failureData, successData});
}

/**
 * Clear error and pending fields for the report avatar
 */
function clearAvatarErrors(reportID: string) {
    Onyx.merge(`${ONYXKEYS.COLLECTION.REPORT}${reportID}`, {
        errorFields: {
            avatar: null,
        },
    });
}

/**
 * Gets the latest page of report actions and updates the last read message
 * If a chat with the passed reportID is not found, we will create a chat based on the passed participantList
 *
 * @param reportID The ID of the report to open
 * @param reportActionID The ID used to fetch a specific range of report actions related to the current reportActionID when opening a chat.
 * @param participantLoginList The list of users that are included in a new chat, not including the user creating it
 * @param newReportObject The optimistic report object created when making a new chat, saved as optimistic data
 * @param parentReportActionID The parent report action that a thread was created from (only passed for new threads)
 * @param isFromDeepLink Whether or not this report is being opened from a deep link
 * @param participantAccountIDList The list of accountIDs that are included in a new chat, not including the user creating it
 */
function openReport(
    reportID: string,
    reportActionID?: string,
    participantLoginList: string[] = [],
    newReportObject?: ReportUtils.OptimisticChatReport,
    parentReportActionID = '-1',
    isFromDeepLink = false,
    participantAccountIDList: number[] = [],
    avatar?: File | CustomRNImageManipulatorResult,
) {
    if (!reportID) {
        return;
    }

    const optimisticReport = reportActionsExist(reportID)
        ? {}
        : {
              reportName: ReportConnection.getAllReports()?.[`${ONYXKEYS.COLLECTION.REPORT}${reportID}`]?.reportName ?? CONST.REPORT.DEFAULT_REPORT_NAME,
          };

    const optimisticData: OnyxUpdate[] = [
        {
            onyxMethod: Onyx.METHOD.MERGE,
            key: `${ONYXKEYS.COLLECTION.REPORT}${reportID}`,
            value: optimisticReport,
        },
        {
            onyxMethod: Onyx.METHOD.MERGE,
            key: `${ONYXKEYS.COLLECTION.REPORT_METADATA}${reportID}`,
            value: {
                isLoadingInitialReportActions: true,
                isLoadingOlderReportActions: false,
                hasLoadingOlderReportActionsError: false,
                isLoadingNewerReportActions: false,
                hasLoadingNewerReportActionsError: false,
                lastVisitTime: DateUtils.getDBTime(),
            },
        },
    ];

    const successData: OnyxUpdate[] = [
        {
            onyxMethod: Onyx.METHOD.MERGE,
            key: `${ONYXKEYS.COLLECTION.REPORT}${reportID}`,
            value: {
                errorFields: {
                    notFound: null,
                },
            },
        },
        {
            onyxMethod: Onyx.METHOD.MERGE,
            key: `${ONYXKEYS.COLLECTION.REPORT_METADATA}${reportID}`,
            value: {
                isLoadingInitialReportActions: false,
            },
        },
    ];

    const failureData: OnyxUpdate[] = [
        {
            onyxMethod: Onyx.METHOD.MERGE,
            key: `${ONYXKEYS.COLLECTION.REPORT_METADATA}${reportID}`,
            value: {
                isLoadingInitialReportActions: false,
            },
        },
    ];

    const parameters: OpenReportParams = {
        reportID,
        reportActionID,
        emailList: participantLoginList ? participantLoginList.join(',') : '',
        accountIDList: participantAccountIDList ? participantAccountIDList.join(',') : '',
        parentReportActionID,
    };

    if (ReportUtils.isGroupChat(newReportObject)) {
        parameters.chatType = CONST.REPORT.CHAT_TYPE.GROUP;
        parameters.groupChatAdminLogins = currentUserEmail;
        parameters.optimisticAccountIDList = Object.keys(newReportObject?.participants ?? {}).join(',');
        parameters.reportName = newReportObject?.reportName ?? '';

        // If we have an avatar then include it with the parameters
        if (avatar) {
            parameters.file = avatar;
        }

        clearGroupChat();
    }

    if (isFromDeepLink) {
        parameters.shouldRetry = false;
    }

    // If we are creating a new report, we need to add the optimistic report data and a report action
    const isCreatingNewReport = !isEmptyObject(newReportObject);
    if (isCreatingNewReport) {
        // Change the method to set for new reports because it doesn't exist yet, is faster,
        // and we need the data to be available when we navigate to the chat page
        optimisticData[0].onyxMethod = Onyx.METHOD.SET;
        optimisticData[0].value = {
            ...optimisticReport,
            reportName: CONST.REPORT.DEFAULT_REPORT_NAME,
            ...newReportObject,
            pendingFields: {
                createChat: CONST.RED_BRICK_ROAD_PENDING_ACTION.ADD,
            },
            isOptimisticReport: true,
        };

        let emailCreatingAction: string = CONST.REPORT.OWNER_EMAIL_FAKE;
        if (newReportObject.ownerAccountID && newReportObject.ownerAccountID !== CONST.REPORT.OWNER_ACCOUNT_ID_FAKE) {
            emailCreatingAction = allPersonalDetails?.[newReportObject.ownerAccountID]?.login ?? '';
        }
        const optimisticCreatedAction = ReportUtils.buildOptimisticCreatedReportAction(emailCreatingAction);
        optimisticData.push({
            onyxMethod: Onyx.METHOD.SET,
            key: `${ONYXKEYS.COLLECTION.REPORT_ACTIONS}${reportID}`,
            value: {[optimisticCreatedAction.reportActionID]: optimisticCreatedAction},
        });
        successData.push({
            onyxMethod: Onyx.METHOD.MERGE,
            key: `${ONYXKEYS.COLLECTION.REPORT_ACTIONS}${reportID}`,
            value: {[optimisticCreatedAction.reportActionID]: {pendingAction: null}},
        });

        // Add optimistic personal details for new participants
        const optimisticPersonalDetails: OnyxEntry<PersonalDetailsList> = {};
        const settledPersonalDetails: OnyxEntry<PersonalDetailsList> = {};
        const redundantParticipants: Record<number, null> = {};
        const participantAccountIDs = PersonalDetailsUtils.getAccountIDsByLogins(participantLoginList);
        participantLoginList.forEach((login, index) => {
            const accountID = participantAccountIDs[index];
            const isOptimisticAccount = !allPersonalDetails?.[accountID];

            if (!isOptimisticAccount) {
                return;
            }

            optimisticPersonalDetails[accountID] = {
                login,
                accountID,
                displayName: login,
                isOptimisticPersonalDetail: true,
            };
            settledPersonalDetails[accountID] = null;

            // BE will send different participants. We clear the optimistic ones to avoid duplicated entries
            redundantParticipants[accountID] = null;
        });

        successData.push({
            onyxMethod: Onyx.METHOD.MERGE,
            key: `${ONYXKEYS.COLLECTION.REPORT}${reportID}`,
            value: {
                participants: redundantParticipants,
                pendingFields: {
                    createChat: null,
                },
                errorFields: {
                    createChat: null,
                },
                isOptimisticReport: false,
            },
        });

        optimisticData.push({
            onyxMethod: Onyx.METHOD.MERGE,
            key: ONYXKEYS.PERSONAL_DETAILS_LIST,
            value: optimisticPersonalDetails,
        });
        successData.push({
            onyxMethod: Onyx.METHOD.MERGE,
            key: ONYXKEYS.PERSONAL_DETAILS_LIST,
            value: settledPersonalDetails,
        });
        failureData.push({
            onyxMethod: Onyx.METHOD.MERGE,
            key: ONYXKEYS.PERSONAL_DETAILS_LIST,
            value: settledPersonalDetails,
        });

        // Add the createdReportActionID parameter to the API call
        parameters.createdReportActionID = optimisticCreatedAction.reportActionID;

        // If we are creating a thread, ensure the report action has childReportID property added
        if (newReportObject.parentReportID && parentReportActionID) {
            optimisticData.push({
                onyxMethod: Onyx.METHOD.MERGE,
                key: `${ONYXKEYS.COLLECTION.REPORT_ACTIONS}${newReportObject.parentReportID}`,
                value: {[parentReportActionID]: {childReportID: reportID, childType: CONST.REPORT.TYPE.CHAT}},
            });
            failureData.push({
                onyxMethod: Onyx.METHOD.MERGE,
                key: `${ONYXKEYS.COLLECTION.REPORT_ACTIONS}${newReportObject.parentReportID}`,
                value: {[parentReportActionID]: {childReportID: '-1', childType: ''}},
            });
        }
    }

    parameters.clientLastReadTime = ReportConnection.getAllReports()?.[`${ONYXKEYS.COLLECTION.REPORT}${reportID}`]?.lastReadTime ?? '';

    const paginationConfig = {
        resourceID: reportID,
        cursorID: reportActionID,
    };

    if (isFromDeepLink) {
        API.paginate(
            CONST.API_REQUEST_TYPE.MAKE_REQUEST_WITH_SIDE_EFFECTS,
            SIDE_EFFECT_REQUEST_COMMANDS.OPEN_REPORT,
            parameters,
            {optimisticData, successData, failureData},
            paginationConfig,
        ).finally(() => {
            Onyx.set(ONYXKEYS.IS_CHECKING_PUBLIC_ROOM, false);
        });
    } else {
        // eslint-disable-next-line rulesdir/no-multiple-api-calls
        API.paginate(CONST.API_REQUEST_TYPE.WRITE, WRITE_COMMANDS.OPEN_REPORT, parameters, {optimisticData, successData, failureData}, paginationConfig);
    }
}

/**
 * This will find an existing chat, or create a new one if none exists, for the given user or set of users. It will then navigate to this chat.
 *
 * @param userLogins list of user logins to start a chat report with.
 * @param shouldDismissModal a flag to determine if we should dismiss modal before navigate to report or navigate to report directly.
 */
function navigateToAndOpenReport(
    userLogins: string[],
    shouldDismissModal = true,
    actionType?: string,
    reportName?: string,
    avatarUri?: string,
    avatarFile?: File | CustomRNImageManipulatorResult | undefined,
    optimisticReportID?: string,
    isGroupChat = false,
) {
    let newChat: ReportUtils.OptimisticChatReport | undefined;
    let chat: OnyxEntry<Report>;
    const participantAccountIDs = PersonalDetailsUtils.getAccountIDsByLogins(userLogins);

    // If we are not creating a new Group Chat then we are creating a 1:1 DM and will look for an existing chat
    if (!isGroupChat) {
        chat = ReportUtils.getChatByParticipants([...participantAccountIDs, currentUserAccountID]);
    }

    if (isEmptyObject(chat)) {
        if (isGroupChat) {
            // If we are creating a group chat then participantAccountIDs is expected to contain currentUserAccountID
            newChat = ReportUtils.buildOptimisticGroupChatReport(participantAccountIDs, reportName ?? '', avatarUri ?? '', optimisticReportID, CONST.REPORT.NOTIFICATION_PREFERENCE.HIDDEN);
        } else {
            newChat = ReportUtils.buildOptimisticChatReport(
                [...participantAccountIDs, currentUserAccountID],
                undefined,
                undefined,
                undefined,
                undefined,
                undefined,
                undefined,
                undefined,
                undefined,
                CONST.REPORT.NOTIFICATION_PREFERENCE.HIDDEN,
            );
        }
    }
    const report = isEmptyObject(chat) ? newChat : chat;

    // We want to pass newChat here because if anything is passed in that param (even an existing chat), we will try to create a chat on the server
    openReport(report?.reportID ?? '', '', userLogins, newChat, undefined, undefined, undefined, avatarFile);
    if (shouldDismissModal) {
        Navigation.dismissModalWithReport(report);
    } else {
        Navigation.navigateWithSwitchPolicyID({route: ROUTES.HOME});
        Navigation.navigate(ROUTES.REPORT_WITH_ID.getRoute(report?.reportID ?? '-1'), actionType);
    }
}

/**
 * This will find an existing chat, or create a new one if none exists, for the given accountID or set of accountIDs. It will then navigate to this chat.
 *
 * @param participantAccountIDs of user logins to start a chat report with.
 */
function navigateToAndOpenReportWithAccountIDs(participantAccountIDs: number[]) {
    let newChat: ReportUtils.OptimisticChatReport | undefined;
    const chat = ReportUtils.getChatByParticipants([...participantAccountIDs, currentUserAccountID]);
    if (!chat) {
        newChat = ReportUtils.buildOptimisticChatReport([...participantAccountIDs, currentUserAccountID]);
    }
    const report = chat ?? newChat;

    // We want to pass newChat here because if anything is passed in that param (even an existing chat), we will try to create a chat on the server
    openReport(report?.reportID ?? '', '', [], newChat, '0', false, participantAccountIDs);
    Navigation.dismissModalWithReport(report);
}

/**
 * This will navigate to an existing thread, or create a new one if necessary
 *
 * @param childReportID The reportID we are trying to open
 * @param parentReportAction the parent comment of a thread
 * @param parentReportID The reportID of the parent
 */
function navigateToAndOpenChildReport(childReportID = '-1', parentReportAction: Partial<ReportAction> = {}, parentReportID = '0') {
    if (childReportID !== '-1' && childReportID !== '0') {
        Navigation.navigate(ROUTES.REPORT_WITH_ID.getRoute(childReportID));
    } else {
        const participantAccountIDs = [...new Set([currentUserAccountID, Number(parentReportAction.actorAccountID)])];
        const parentReport = ReportConnection.getAllReports()?.[`${ONYXKEYS.COLLECTION.REPORT}${parentReportID}`];
        // Threads from DMs and selfDMs don't have a chatType. All other threads inherit the chatType from their parent
        const childReportChatType = parentReport && ReportUtils.isSelfDM(parentReport) ? undefined : parentReport?.chatType;
        const newChat = ReportUtils.buildOptimisticChatReport(
            participantAccountIDs,
            ReportActionsUtils.getReportActionText(parentReportAction),
            childReportChatType,
            parentReport?.policyID ?? CONST.POLICY.OWNER_EMAIL_FAKE,
            CONST.POLICY.OWNER_ACCOUNT_ID_FAKE,
            false,
            parentReport?.policyName ?? '',
            undefined,
            undefined,
            ReportUtils.getChildReportNotificationPreference(parentReportAction),
            parentReportAction.reportActionID,
            parentReportID,
        );

        const participantLogins = PersonalDetailsUtils.getLoginsByAccountIDs(Object.keys(newChat.participants ?? {}).map(Number));
        openReport(newChat.reportID, '', participantLogins, newChat, parentReportAction.reportActionID);
        Navigation.navigate(ROUTES.REPORT_WITH_ID.getRoute(newChat.reportID));
    }
}

/**
 * Gets the older actions that have not been read yet.
 * Normally happens when you scroll up on a chat, and the actions have not been read yet.
 */
function getOlderActions(reportID: string, reportActionID: string) {
    const optimisticData: OnyxUpdate[] = [
        {
            onyxMethod: Onyx.METHOD.MERGE,
            key: `${ONYXKEYS.COLLECTION.REPORT_METADATA}${reportID}`,
            value: {
                isLoadingOlderReportActions: true,
                hasLoadingOlderReportActionsError: false,
            },
        },
    ];

    const successData: OnyxUpdate[] = [
        {
            onyxMethod: Onyx.METHOD.MERGE,
            key: `${ONYXKEYS.COLLECTION.REPORT_METADATA}${reportID}`,
            value: {
                isLoadingOlderReportActions: false,
            },
        },
    ];

    const failureData: OnyxUpdate[] = [
        {
            onyxMethod: Onyx.METHOD.MERGE,
            key: `${ONYXKEYS.COLLECTION.REPORT_METADATA}${reportID}`,
            value: {
                isLoadingOlderReportActions: false,
                hasLoadingOlderReportActionsError: true,
            },
        },
    ];

    const parameters: GetOlderActionsParams = {
        reportID,
        reportActionID,
    };

    API.paginate(
        CONST.API_REQUEST_TYPE.READ,
        READ_COMMANDS.GET_OLDER_ACTIONS,
        parameters,
        {optimisticData, successData, failureData},
        {
            resourceID: reportID,
            cursorID: reportActionID,
        },
    );
}

/**
 * Gets the newer actions that have not been read yet.
 * Normally happens when you are not located at the bottom of the list and scroll down on a chat.
 */
function getNewerActions(reportID: string, reportActionID: string) {
    const optimisticData: OnyxUpdate[] = [
        {
            onyxMethod: Onyx.METHOD.MERGE,
            key: `${ONYXKEYS.COLLECTION.REPORT_METADATA}${reportID}`,
            value: {
                isLoadingNewerReportActions: true,
                hasLoadingNewerReportActionsError: false,
            },
        },
    ];

    const successData: OnyxUpdate[] = [
        {
            onyxMethod: Onyx.METHOD.MERGE,
            key: `${ONYXKEYS.COLLECTION.REPORT_METADATA}${reportID}`,
            value: {
                isLoadingNewerReportActions: false,
            },
        },
    ];

    const failureData: OnyxUpdate[] = [
        {
            onyxMethod: Onyx.METHOD.MERGE,
            key: `${ONYXKEYS.COLLECTION.REPORT_METADATA}${reportID}`,
            value: {
                isLoadingNewerReportActions: false,
                hasLoadingNewerReportActionsError: true,
            },
        },
    ];

    const parameters: GetNewerActionsParams = {
        reportID,
        reportActionID,
    };

    API.paginate(
        CONST.API_REQUEST_TYPE.READ,
        READ_COMMANDS.GET_NEWER_ACTIONS,
        parameters,
        {optimisticData, successData, failureData},
        {
            resourceID: reportID,
            cursorID: reportActionID,
        },
    );
}

/**
 * Gets metadata info about links in the provided report action
 */
function expandURLPreview(reportID: string, reportActionID: string) {
    const parameters: ExpandURLPreviewParams = {
        reportID,
        reportActionID,
    };

    API.read(READ_COMMANDS.EXPAND_URL_PREVIEW, parameters);
}

/** Marks the new report actions as read
 * @param shouldResetUnreadMarker Indicates whether the unread indicator should be reset.
 * Currently, the unread indicator needs to be reset only when users mark a report as read.
 */
function readNewestAction(reportID: string, shouldResetUnreadMarker = false) {
    const lastReadTime = DateUtils.getDBTime();

    const optimisticData: OnyxUpdate[] = [
        {
            onyxMethod: Onyx.METHOD.MERGE,
            key: `${ONYXKEYS.COLLECTION.REPORT}${reportID}`,
            value: {
                lastReadTime,
            },
        },
    ];

    const parameters: ReadNewestActionParams = {
        reportID,
        lastReadTime,
    };

    API.write(WRITE_COMMANDS.READ_NEWEST_ACTION, parameters, {optimisticData});
    if (shouldResetUnreadMarker) {
        DeviceEventEmitter.emit(`readNewestAction_${reportID}`, lastReadTime);
    }
}

/**
 * Sets the last read time on a report
 */
function markCommentAsUnread(reportID: string, reportActionCreated: string) {
    const reportActions = allReportActions?.[reportID];

    // Find the latest report actions from other users
    const latestReportActionFromOtherUsers = Object.values(reportActions ?? {}).reduce((latest: ReportAction | null, current: ReportAction) => {
        if (
            current.actorAccountID !== currentUserAccountID &&
            (!latest || current.created > latest.created) &&
            // Whisper action doesn't affect lastVisibleActionCreated, so skip whisper action except actionable mention whisper
            (!ReportActionsUtils.isWhisperAction(current) || current.actionName === CONST.REPORT.ACTIONS.TYPE.ACTIONABLE_MENTION_WHISPER)
        ) {
            return current;
        }
        return latest;
    }, null);

    // If no action created date is provided, use the last action's from other user
    const actionCreationTime =
        reportActionCreated ||
        (latestReportActionFromOtherUsers?.created ?? ReportConnection.getAllReports()?.[`${ONYXKEYS.COLLECTION.REPORT}${reportID}`]?.lastVisibleActionCreated ?? DateUtils.getDBTime(0));

    // We subtract 1 millisecond so that the lastReadTime is updated to just before a given reportAction's created date
    // For example, if we want to mark a report action with ID 100 and created date '2014-04-01 16:07:02.999' unread, we set the lastReadTime to '2014-04-01 16:07:02.998'
    // Since the report action with ID 100 will be the first with a timestamp above '2014-04-01 16:07:02.998', it's the first one that will be shown as unread
    const lastReadTime = DateUtils.subtractMillisecondsFromDateTime(actionCreationTime, 1);

    const optimisticData: OnyxUpdate[] = [
        {
            onyxMethod: Onyx.METHOD.MERGE,
            key: `${ONYXKEYS.COLLECTION.REPORT}${reportID}`,
            value: {
                lastReadTime,
            },
        },
    ];

    const parameters: MarkAsUnreadParams = {
        reportID,
        lastReadTime,
    };

    API.write(WRITE_COMMANDS.MARK_AS_UNREAD, parameters, {optimisticData});
    DeviceEventEmitter.emit(`unreadAction_${reportID}`, lastReadTime);
}

/** Toggles the pinned state of the report. */
function togglePinnedState(reportID: string, isPinnedChat: boolean) {
    const pinnedValue = !isPinnedChat;

    // Optimistically pin/unpin the report before we send out the command
    const optimisticData: OnyxUpdate[] = [
        {
            onyxMethod: Onyx.METHOD.MERGE,
            key: `${ONYXKEYS.COLLECTION.REPORT}${reportID}`,
            value: {isPinned: pinnedValue},
        },
    ];

    const parameters: TogglePinnedChatParams = {
        reportID,
        pinnedValue,
    };

    API.write(WRITE_COMMANDS.TOGGLE_PINNED_CHAT, parameters, {optimisticData});
}

/**
 * Saves the comment left by the user as they are typing. By saving this data the user can switch between chats, close
 * tab, refresh etc without worrying about loosing what they typed out.
 * When empty string or null is passed, it will delete the draft comment from Onyx store.
 */
function saveReportDraftComment(reportID: string, comment: string | null, callback: () => void = () => {}) {
    Onyx.merge(`${ONYXKEYS.COLLECTION.REPORT_DRAFT_COMMENT}${reportID}`, prepareDraftComment(comment)).then(callback);
}

/** Broadcasts whether or not a user is typing on a report over the report's private pusher channel. */
function broadcastUserIsTyping(reportID: string) {
    const privateReportChannelName = getReportChannelName(reportID);
    const typingStatus: Pusher.UserIsTypingEvent = {
        [currentUserAccountID]: true,
    };
    Pusher.sendEvent(privateReportChannelName, Pusher.TYPE.USER_IS_TYPING, typingStatus);
}

/** Broadcasts to the report's private pusher channel whether a user is leaving a report */
function broadcastUserIsLeavingRoom(reportID: string) {
    const privateReportChannelName = getReportChannelName(reportID);
    const leavingStatus: Pusher.UserIsLeavingRoomEvent = {
        [currentUserAccountID]: true,
    };
    Pusher.sendEvent(privateReportChannelName, Pusher.TYPE.USER_IS_LEAVING_ROOM, leavingStatus);
}

/** When a report changes in Onyx, this fetches the report from the API if the report doesn't have a name */
function handleReportChanged(report: OnyxEntry<Report>) {
    if (!report) {
        return;
    }

    // It is possible that we optimistically created a DM/group-DM for a set of users for which a report already exists.
    // In this case, the API will let us know by returning a preexistingReportID.
    // We should clear out the optimistically created report and re-route the user to the preexisting report.
    if (report?.reportID && report.preexistingReportID) {
        let callback = () => {
            Onyx.set(`${ONYXKEYS.COLLECTION.REPORT}${report.reportID}`, null);
            Onyx.set(`${ONYXKEYS.COLLECTION.REPORT_DRAFT_COMMENT}${report.reportID}`, null);
        };
        // Only re-route them if they are still looking at the optimistically created report
        if (Navigation.getActiveRoute().includes(`/r/${report.reportID}`)) {
            const currCallback = callback;
            callback = () => {
                currCallback();
                Navigation.navigate(ROUTES.REPORT_WITH_ID.getRoute(report.preexistingReportID ?? '-1'), CONST.NAVIGATION.TYPE.UP);
            };

            // The report screen will listen to this event and transfer the draft comment to the existing report
            // This will allow the newest draft comment to be transferred to the existing report
            DeviceEventEmitter.emit(`switchToPreExistingReport_${report.reportID}`, {
                preexistingReportID: report.preexistingReportID,
                callback,
            });

            return;
        }

        // In case the user is not on the report screen, we will transfer the report draft comment directly to the existing report
        // after that clear the optimistically created report
        const draftReportComment = allReportDraftComments?.[`${ONYXKEYS.COLLECTION.REPORT_DRAFT_COMMENT}${report.reportID}`];
        if (!draftReportComment) {
            callback();
            return;
        }

        saveReportDraftComment(report.preexistingReportID ?? '-1', draftReportComment, callback);

        return;
    }

    if (report?.reportID) {
        if (ReportUtils.isConciergeChatReport(report)) {
            conciergeChatReportID = report.reportID;
        }
    }
}

/** Deletes a comment from the report, basically sets it as empty string */
function deleteReportComment(reportID: string, reportAction: ReportAction) {
    const originalReportID = ReportUtils.getOriginalReportID(reportID, reportAction);
    const reportActionID = reportAction.reportActionID;

    if (!reportActionID || !originalReportID) {
        return;
    }

    const isDeletedParentAction = ReportActionsUtils.isThreadParentMessage(reportAction, reportID);
    const deletedMessage: Message[] = [
        {
            translationKey: '',
            type: 'COMMENT',
            html: '',
            text: '',
            isEdited: true,
            isDeletedParentAction,
        },
    ];
    const optimisticReportActions: NullishDeep<ReportActions> = {
        [reportActionID]: {
            pendingAction: CONST.RED_BRICK_ROAD_PENDING_ACTION.DELETE,
            previousMessage: reportAction.message,
            message: deletedMessage,
            errors: null,
            linkMetadata: [],
        },
    };

    // If we are deleting the last visible message, let's find the previous visible one (or set an empty one if there are none) and update the lastMessageText in the LHN.
    // Similarly, if we are deleting the last read comment we will want to update the lastVisibleActionCreated to use the previous visible message.
    let optimisticReport: Partial<Report> = {
        lastMessageTranslationKey: '',
        lastMessageText: '',
        lastVisibleActionCreated: '',
    };
    const {lastMessageText = '', lastMessageTranslationKey = ''} = ReportUtils.getLastVisibleMessage(originalReportID, optimisticReportActions as ReportActions);
    if (lastMessageText || lastMessageTranslationKey) {
        const lastVisibleAction = ReportActionsUtils.getLastVisibleAction(originalReportID, optimisticReportActions as ReportActions);
        const lastVisibleActionCreated = lastVisibleAction?.created;
        const lastActorAccountID = lastVisibleAction?.actorAccountID;
        optimisticReport = {
            lastMessageTranslationKey,
            lastMessageText,
            lastVisibleActionCreated,
            lastActorAccountID,
        };
    }

    // If the API call fails we must show the original message again, so we revert the message content back to how it was
    // and and remove the pendingAction so the strike-through clears
    const failureData: OnyxUpdate[] = [
        {
            onyxMethod: Onyx.METHOD.MERGE,
            key: `${ONYXKEYS.COLLECTION.REPORT_ACTIONS}${originalReportID}`,
            value: {
                [reportActionID]: {
                    message: reportAction.message,
                    pendingAction: null,
                    previousMessage: null,
                },
            },
        },
    ];

    const successData: OnyxUpdate[] = [
        {
            onyxMethod: Onyx.METHOD.MERGE,
            key: `${ONYXKEYS.COLLECTION.REPORT_ACTIONS}${originalReportID}`,
            value: {
                [reportActionID]: {
                    pendingAction: null,
                    previousMessage: null,
                },
            },
        },
    ];

    const optimisticData: OnyxUpdate[] = [
        {
            onyxMethod: Onyx.METHOD.MERGE,
            key: `${ONYXKEYS.COLLECTION.REPORT_ACTIONS}${originalReportID}`,
            value: optimisticReportActions,
        },
        {
            onyxMethod: Onyx.METHOD.MERGE,
            key: `${ONYXKEYS.COLLECTION.REPORT}${originalReportID}`,
            value: optimisticReport,
        },
    ];

    // Update optimistic data for parent report action if the report is a child report and the reportAction has no visible child
    const childVisibleActionCount = reportAction.childVisibleActionCount ?? 0;
    if (childVisibleActionCount === 0) {
        const optimisticParentReportData = ReportUtils.getOptimisticDataForParentReportAction(
            originalReportID,
            optimisticReport?.lastVisibleActionCreated ?? '',
            CONST.RED_BRICK_ROAD_PENDING_ACTION.DELETE,
        );
        optimisticParentReportData.forEach((parentReportData) => {
            if (isEmptyObject(parentReportData)) {
                return;
            }
            optimisticData.push(parentReportData);
        });
    }

    const parameters: DeleteCommentParams = {
        reportID: originalReportID,
        reportActionID,
    };

    CachedPDFPaths.clearByKey(reportActionID);

    API.write(WRITE_COMMANDS.DELETE_COMMENT, parameters, {optimisticData, successData, failureData});

    // if we are linking to the report action, and we are deleting it, and it's not a deleted parent action,
    // we should navigate to its report in order to not show not found page
    if (Navigation.isActiveRoute(ROUTES.REPORT_WITH_ID.getRoute(reportID, reportActionID)) && !isDeletedParentAction) {
        Navigation.goBack(ROUTES.REPORT_WITH_ID.getRoute(reportID), true);
    }
}

/**
 * Removes the links in html of a comment.
 * example:
 *      html="test <a href="https://www.google.com" target="_blank" rel="noreferrer noopener">https://www.google.com</a> test"
 *      links=["https://www.google.com"]
 * returns: "test https://www.google.com test"
 */
function removeLinksFromHtml(html: string, links: string[]): string {
    let htmlCopy = html.slice();
    links.forEach((link) => {
        // We want to match the anchor tag of the link and replace the whole anchor tag with the text of the anchor tag
        const regex = new RegExp(`<(a)[^><]*href\\s*=\\s*(['"])(${Str.escapeForRegExp(link)})\\2(?:".*?"|'.*?'|[^'"><])*>([\\s\\S]*?)<\\/\\1>(?![^<]*(<\\/pre>|<\\/code>))`, 'g');
        htmlCopy = htmlCopy.replace(regex, '$4');
    });
    return htmlCopy;
}

/**
 * This function will handle removing only links that were purposely removed by the user while editing.
 *
 * @param newCommentText text of the comment after editing.
 * @param originalCommentMarkdown original markdown of the comment before editing.
 * @param videoAttributeCache cache of video attributes ([videoSource]: videoAttributes)
 */
function handleUserDeletedLinksInHtml(newCommentText: string, originalCommentMarkdown: string, videoAttributeCache?: Record<string, string>): string {
    if (newCommentText.length > CONST.MAX_MARKUP_LENGTH) {
        return newCommentText;
    }

    const htmlForNewComment = Parser.replace(newCommentText, {
        extras: {videoAttributeCache},
    });
    const removedLinks = Parser.getRemovedMarkdownLinks(originalCommentMarkdown, newCommentText);
    return removeLinksFromHtml(htmlForNewComment, removedLinks);
}

/** Saves a new message for a comment. Marks the comment as edited, which will be reflected in the UI. */
function editReportComment(reportID: string, originalReportAction: OnyxEntry<ReportAction>, textForNewComment: string, videoAttributeCache?: Record<string, string>) {
    const originalReportID = ReportUtils.getOriginalReportID(reportID, originalReportAction);

    if (!originalReportID || !originalReportAction) {
        return;
    }

    // Do not autolink if someone explicitly tries to remove a link from message.
    // https://github.com/Expensify/App/issues/9090
    // https://github.com/Expensify/App/issues/13221
    const originalCommentHTML = ReportActionsUtils.getReportActionHtml(originalReportAction);
    const originalCommentMarkdown = Parser.htmlToMarkdown(originalCommentHTML ?? '').trim();

    // Skip the Edit if draft is not changed
    if (originalCommentMarkdown === textForNewComment) {
        return;
    }
    const htmlForNewComment = handleUserDeletedLinksInHtml(textForNewComment, originalCommentMarkdown, videoAttributeCache);

    const reportComment = Parser.htmlToText(htmlForNewComment);

    // For comments shorter than or equal to 10k chars, convert the comment from MD into HTML because that's how it is stored in the database
    // For longer comments, skip parsing and display plaintext for performance reasons. It takes over 40s to parse a 100k long string!!
    let parsedOriginalCommentHTML = originalCommentHTML;
    if (textForNewComment.length <= CONST.MAX_MARKUP_LENGTH) {
        const autolinkFilter = {filterRules: Parser.rules.map((rule) => rule.name).filter((name) => name !== 'autolink')};
        parsedOriginalCommentHTML = Parser.replace(originalCommentMarkdown, autolinkFilter);
    }

    //  Delete the comment if it's empty
    if (!htmlForNewComment) {
        deleteReportComment(originalReportID, originalReportAction);
        return;
    }

    // Skip the Edit if message is not changed
    if (parsedOriginalCommentHTML === htmlForNewComment.trim() || originalCommentHTML === htmlForNewComment.trim()) {
        return;
    }

    // Optimistically update the reportAction with the new message
    const reportActionID = originalReportAction.reportActionID;
    const originalMessage = ReportActionsUtils.getReportActionMessage(originalReportAction);
    const optimisticReportActions: PartialDeep<ReportActions> = {
        [reportActionID]: {
            pendingAction: CONST.RED_BRICK_ROAD_PENDING_ACTION.UPDATE,
            message: [
                {
                    ...originalMessage,
                    type: CONST.REPORT.MESSAGE.TYPE.COMMENT,
                    isEdited: true,
                    html: htmlForNewComment,
                    text: reportComment,
                },
            ],
            lastModified: DateUtils.getDBTime(),
        },
    };

    const optimisticData: OnyxUpdate[] = [
        {
            onyxMethod: Onyx.METHOD.MERGE,
            key: `${ONYXKEYS.COLLECTION.REPORT_ACTIONS}${originalReportID}`,
            value: optimisticReportActions,
        },
    ];

    const lastVisibleAction = ReportActionsUtils.getLastVisibleAction(originalReportID, optimisticReportActions as ReportActions);
    if (reportActionID === lastVisibleAction?.reportActionID) {
        const lastMessageText = ReportUtils.formatReportLastMessageText(reportComment);
        const optimisticReport = {
            lastMessageTranslationKey: '',
            lastMessageText,
        };
        optimisticData.push({
            onyxMethod: Onyx.METHOD.MERGE,
            key: `${ONYXKEYS.COLLECTION.REPORT}${originalReportID}`,
            value: optimisticReport,
        });
    }

    const failureData: OnyxUpdate[] = [
        {
            onyxMethod: Onyx.METHOD.MERGE,
            key: `${ONYXKEYS.COLLECTION.REPORT_ACTIONS}${originalReportID}`,
            value: {
                [reportActionID]: {
                    ...originalReportAction,
                    pendingAction: null,
                },
            },
        },
    ];

    const successData: OnyxUpdate[] = [
        {
            onyxMethod: Onyx.METHOD.MERGE,
            key: `${ONYXKEYS.COLLECTION.REPORT_ACTIONS}${originalReportID}`,
            value: {
                [reportActionID]: {
                    pendingAction: null,
                },
            },
        },
    ];

    const parameters: UpdateCommentParams = {
        reportID: originalReportID,
        reportComment: htmlForNewComment,
        reportActionID,
    };

    API.write(WRITE_COMMANDS.UPDATE_COMMENT, parameters, {optimisticData, successData, failureData});
}

/** Deletes the draft for a comment report action. */
function deleteReportActionDraft(reportID: string, reportAction: ReportAction) {
    const originalReportID = ReportUtils.getOriginalReportID(reportID, reportAction);
    Onyx.merge(`${ONYXKEYS.COLLECTION.REPORT_ACTIONS_DRAFTS}${originalReportID}`, {[reportAction.reportActionID]: null});
}

/** Saves the draft for a comment report action. This will put the comment into "edit mode" */
function saveReportActionDraft(reportID: string, reportAction: ReportAction, draftMessage: string) {
    const originalReportID = ReportUtils.getOriginalReportID(reportID, reportAction);
    Onyx.merge(`${ONYXKEYS.COLLECTION.REPORT_ACTIONS_DRAFTS}${originalReportID}`, {[reportAction.reportActionID]: {message: draftMessage}});
}

function updateNotificationPreference(
    reportID: string,
    previousValue: NotificationPreference | undefined,
    newValue: NotificationPreference,
    navigate: boolean,
    parentReportID?: string,
    parentReportActionID?: string,
    report?: OnyxEntry<Report>,
) {
    if (previousValue === newValue) {
        if (navigate && !isEmptyObject(report) && report.reportID) {
            ReportUtils.goBackToDetailsPage(report);
        }
        return;
    }

    const optimisticData: OnyxUpdate[] = [
        {
            onyxMethod: Onyx.METHOD.MERGE,
            key: `${ONYXKEYS.COLLECTION.REPORT}${reportID}`,
            value: {notificationPreference: newValue},
        },
    ];

    const failureData: OnyxUpdate[] = [
        {
            onyxMethod: Onyx.METHOD.MERGE,
            key: `${ONYXKEYS.COLLECTION.REPORT}${reportID}`,
            value: {notificationPreference: previousValue},
        },
    ];

    if (parentReportID && parentReportActionID) {
        optimisticData.push({
            onyxMethod: Onyx.METHOD.MERGE,
            key: `${ONYXKEYS.COLLECTION.REPORT_ACTIONS}${parentReportID}`,
            value: {[parentReportActionID]: {childReportNotificationPreference: newValue}},
        });
        failureData.push({
            onyxMethod: Onyx.METHOD.MERGE,
            key: `${ONYXKEYS.COLLECTION.REPORT_ACTIONS}${parentReportID}`,
            value: {[parentReportActionID]: {childReportNotificationPreference: previousValue}},
        });
    }

    const parameters: UpdateReportNotificationPreferenceParams = {reportID, notificationPreference: newValue};

    API.write(WRITE_COMMANDS.UPDATE_REPORT_NOTIFICATION_PREFERENCE, parameters, {optimisticData, failureData});
    if (navigate && !isEmptyObject(report)) {
        ReportUtils.goBackToDetailsPage(report);
    }
}

function updateRoomVisibility(reportID: string, previousValue: RoomVisibility | undefined, newValue: RoomVisibility, navigate: boolean, report?: OnyxEntry<Report>) {
    if (previousValue === newValue) {
        if (navigate && !isEmptyObject(report) && report.reportID) {
            ReportUtils.goBackToDetailsPage(report);
        }
        return;
    }

    const optimisticData: OnyxUpdate[] = [
        {
            onyxMethod: Onyx.METHOD.MERGE,
            key: `${ONYXKEYS.COLLECTION.REPORT}${reportID}`,
            value: {visibility: newValue},
        },
    ];

    const failureData: OnyxUpdate[] = [
        {
            onyxMethod: Onyx.METHOD.MERGE,
            key: `${ONYXKEYS.COLLECTION.REPORT}${reportID}`,
            value: {visibility: previousValue},
        },
    ];

    const parameters: UpdateRoomVisibilityParams = {reportID, visibility: newValue};

    API.write(WRITE_COMMANDS.UPDATE_ROOM_VISIBILITY, parameters, {optimisticData, failureData});
    if (navigate && !isEmptyObject(report)) {
        ReportUtils.goBackToDetailsPage(report);
    }
}

/**
 * This will subscribe to an existing thread, or create a new one and then subsribe to it if necessary
 *
 * @param childReportID The reportID we are trying to open
 * @param parentReportAction the parent comment of a thread
 * @param parentReportID The reportID of the parent
 * @param prevNotificationPreference The previous notification preference for the child report
 */
function toggleSubscribeToChildReport(childReportID = '-1', parentReportAction: Partial<ReportAction> = {}, parentReportID = '-1', prevNotificationPreference?: NotificationPreference) {
    if (childReportID !== '-1') {
        openReport(childReportID);
        const parentReportActionID = parentReportAction?.reportActionID ?? '-1';
        if (!prevNotificationPreference || prevNotificationPreference === CONST.REPORT.NOTIFICATION_PREFERENCE.HIDDEN) {
            updateNotificationPreference(childReportID, prevNotificationPreference, CONST.REPORT.NOTIFICATION_PREFERENCE.ALWAYS, false, parentReportID, parentReportActionID);
        } else {
            updateNotificationPreference(childReportID, prevNotificationPreference, CONST.REPORT.NOTIFICATION_PREFERENCE.HIDDEN, false, parentReportID, parentReportActionID);
        }
    } else {
        const participantAccountIDs = [...new Set([currentUserAccountID, Number(parentReportAction?.actorAccountID)])];
        const parentReport = ReportConnection.getAllReports()?.[`${ONYXKEYS.COLLECTION.REPORT}${parentReportID}`];
        const newChat = ReportUtils.buildOptimisticChatReport(
            participantAccountIDs,
            ReportActionsUtils.getReportActionText(parentReportAction),
            parentReport?.chatType,
            parentReport?.policyID ?? CONST.POLICY.OWNER_EMAIL_FAKE,
            CONST.POLICY.OWNER_ACCOUNT_ID_FAKE,
            false,
            '',
            undefined,
            undefined,
            CONST.REPORT.NOTIFICATION_PREFERENCE.ALWAYS,
            parentReportAction.reportActionID,
            parentReportID,
        );

        const participantLogins = PersonalDetailsUtils.getLoginsByAccountIDs(participantAccountIDs);
        openReport(newChat.reportID, '', participantLogins, newChat, parentReportAction.reportActionID);
        const notificationPreference =
            prevNotificationPreference === CONST.REPORT.NOTIFICATION_PREFERENCE.HIDDEN ? CONST.REPORT.NOTIFICATION_PREFERENCE.ALWAYS : CONST.REPORT.NOTIFICATION_PREFERENCE.HIDDEN;
        updateNotificationPreference(newChat.reportID, prevNotificationPreference, notificationPreference, false, parentReportID, parentReportAction?.reportActionID);
    }
}

function updateReportName(reportID: string, value: string, previousValue: string) {
    const optimisticData: OnyxUpdate[] = [
        {
            onyxMethod: Onyx.METHOD.MERGE,
            key: `${ONYXKEYS.COLLECTION.REPORT}${reportID}`,
            value: {
                reportName: value,
                pendingFields: {
                    reportName: CONST.RED_BRICK_ROAD_PENDING_ACTION.UPDATE,
                },
            },
        },
    ];
    const failureData: OnyxUpdate[] = [
        {
            onyxMethod: Onyx.METHOD.MERGE,
            key: `${ONYXKEYS.COLLECTION.REPORT}${reportID}`,
            value: {
                reportName: previousValue,
                pendingFields: {
                    reportName: null,
                },
                errorFields: {
                    reportName: ErrorUtils.getMicroSecondOnyxErrorWithTranslationKey('report.genericUpdateReporNameEditFailureMessage'),
                },
            },
        },
    ];

    const successData: OnyxUpdate[] = [
        {
            onyxMethod: Onyx.METHOD.MERGE,
            key: `${ONYXKEYS.COLLECTION.REPORT}${reportID}`,
            value: {
                pendingFields: {
                    reportName: null,
                },
                errorFields: {
                    reportName: null,
                },
            },
        },
    ];

    const parameters = {
        reportID,
        reportName: value,
    };

    API.write(WRITE_COMMANDS.SET_REPORT_NAME, parameters, {optimisticData, failureData, successData});
}

function clearReportFieldErrors(reportID: string, reportField: PolicyReportField) {
    const fieldKey = ReportUtils.getReportFieldKey(reportField.fieldID);
    Onyx.merge(`${ONYXKEYS.COLLECTION.REPORT}${reportID}`, {
        pendingFields: {
            [fieldKey]: null,
        },
        errorFields: {
            [fieldKey]: null,
        },
    });
}

function updateReportField(reportID: string, reportField: PolicyReportField, previousReportField: PolicyReportField) {
    const fieldKey = ReportUtils.getReportFieldKey(reportField.fieldID);
    const recentlyUsedValues = allRecentlyUsedReportFields?.[fieldKey] ?? [];

    const optimisticData: OnyxUpdate[] = [
        {
            onyxMethod: Onyx.METHOD.MERGE,
            key: `${ONYXKEYS.COLLECTION.REPORT}${reportID}`,
            value: {
                fieldList: {
                    [fieldKey]: reportField,
                },
                pendingFields: {
                    [fieldKey]: CONST.RED_BRICK_ROAD_PENDING_ACTION.UPDATE,
                },
            },
        },
    ];

    if (reportField.type === 'dropdown' && reportField.value) {
        optimisticData.push({
            onyxMethod: Onyx.METHOD.MERGE,
            key: ONYXKEYS.RECENTLY_USED_REPORT_FIELDS,
            value: {
                [fieldKey]: [...new Set([...recentlyUsedValues, reportField.value])],
            },
        });
    }

    const failureData: OnyxUpdate[] = [
        {
            onyxMethod: Onyx.METHOD.MERGE,
            key: `${ONYXKEYS.COLLECTION.REPORT}${reportID}`,
            value: {
                fieldList: {
                    [fieldKey]: previousReportField,
                },
                pendingFields: {
                    [fieldKey]: null,
                },
                errorFields: {
                    [fieldKey]: ErrorUtils.getMicroSecondOnyxErrorWithTranslationKey('report.genericUpdateReportFieldFailureMessage'),
                },
            },
        },
    ];

    if (reportField.type === 'dropdown') {
        failureData.push({
            onyxMethod: Onyx.METHOD.MERGE,
            key: ONYXKEYS.RECENTLY_USED_REPORT_FIELDS,
            value: {
                [fieldKey]: recentlyUsedValues,
            },
        });
    }

    const successData: OnyxUpdate[] = [
        {
            onyxMethod: Onyx.METHOD.MERGE,
            key: `${ONYXKEYS.COLLECTION.REPORT}${reportID}`,
            value: {
                pendingFields: {
                    [fieldKey]: null,
                },
                errorFields: {
                    [fieldKey]: null,
                },
            },
        },
    ];

    const parameters = {
        reportID,
        reportFields: JSON.stringify({[fieldKey]: reportField}),
    };

    API.write(WRITE_COMMANDS.SET_REPORT_FIELD, parameters, {optimisticData, failureData, successData});
}

function deleteReportField(reportID: string, reportField: PolicyReportField) {
    const fieldKey = ReportUtils.getReportFieldKey(reportField.fieldID);

    const optimisticData: OnyxUpdate[] = [
        {
            onyxMethod: Onyx.METHOD.MERGE,
            key: `${ONYXKEYS.COLLECTION.REPORT}${reportID}`,
            value: {
                fieldList: {
                    [fieldKey]: null,
                },
                pendingFields: {
                    [fieldKey]: CONST.RED_BRICK_ROAD_PENDING_ACTION.UPDATE,
                },
            },
        },
    ];

    const failureData: OnyxUpdate[] = [
        {
            onyxMethod: Onyx.METHOD.MERGE,
            key: `${ONYXKEYS.COLLECTION.REPORT}${reportID}`,
            value: {
                fieldList: {
                    [fieldKey]: reportField,
                },
                pendingFields: {
                    [fieldKey]: null,
                },
                errorFields: {
                    [fieldKey]: ErrorUtils.getMicroSecondOnyxErrorWithTranslationKey('report.genericUpdateReportFieldFailureMessage'),
                },
            },
        },
    ];

    const successData: OnyxUpdate[] = [
        {
            onyxMethod: Onyx.METHOD.MERGE,
            key: `${ONYXKEYS.COLLECTION.REPORT}${reportID}`,
            value: {
                pendingFields: {
                    [fieldKey]: null,
                },
                errorFields: {
                    [fieldKey]: null,
                },
            },
        },
    ];

    const parameters = {
        reportID,
        fieldID: fieldKey,
    };

    API.write(WRITE_COMMANDS.DELETE_REPORT_FIELD, parameters, {optimisticData, failureData, successData});
}

function updateDescription(reportID: string, previousValue: string, newValue: string) {
    // No change needed, navigate back
    if (previousValue === newValue) {
        Navigation.goBack(ROUTES.REPORT_WITH_ID_DETAILS.getRoute(reportID));
        return;
    }

    const parsedDescription = ReportUtils.getParsedComment(newValue, {reportID});

    const optimisticData: OnyxUpdate[] = [
        {
            onyxMethod: Onyx.METHOD.MERGE,
            key: `${ONYXKEYS.COLLECTION.REPORT}${reportID}`,
            value: {description: parsedDescription, pendingFields: {description: CONST.RED_BRICK_ROAD_PENDING_ACTION.UPDATE}},
        },
    ];
    const failureData: OnyxUpdate[] = [
        {
            onyxMethod: Onyx.METHOD.MERGE,
            key: `${ONYXKEYS.COLLECTION.REPORT}${reportID}`,
            value: {description: previousValue, pendingFields: {description: null}},
        },
    ];
    const successData: OnyxUpdate[] = [
        {
            onyxMethod: Onyx.METHOD.MERGE,
            key: `${ONYXKEYS.COLLECTION.REPORT}${reportID}`,
            value: {pendingFields: {description: null}},
        },
    ];

    const parameters: UpdateRoomDescriptionParams = {reportID, description: parsedDescription};

    API.write(WRITE_COMMANDS.UPDATE_ROOM_DESCRIPTION, parameters, {optimisticData, failureData, successData});
    Navigation.goBack(ROUTES.REPORT_WITH_ID_DETAILS.getRoute(reportID));
}

function updateWriteCapabilityAndNavigate(report: Report, newValue: WriteCapability) {
    if (report.writeCapability === newValue) {
        Navigation.goBack(ROUTES.REPORT_SETTINGS.getRoute(report.reportID));
        return;
    }

    const optimisticData: OnyxUpdate[] = [
        {
            onyxMethod: Onyx.METHOD.MERGE,
            key: `${ONYXKEYS.COLLECTION.REPORT}${report.reportID}`,
            value: {writeCapability: newValue},
        },
    ];
    const failureData: OnyxUpdate[] = [
        {
            onyxMethod: Onyx.METHOD.MERGE,
            key: `${ONYXKEYS.COLLECTION.REPORT}${report.reportID}`,
            value: {writeCapability: report.writeCapability},
        },
    ];

    const parameters: UpdateReportWriteCapabilityParams = {reportID: report.reportID, writeCapability: newValue};

    API.write(WRITE_COMMANDS.UPDATE_REPORT_WRITE_CAPABILITY, parameters, {optimisticData, failureData});
    // Return to the report settings page since this field utilizes push-to-page
    Navigation.goBack(ROUTES.REPORT_SETTINGS.getRoute(report.reportID));
}

/**
 * Navigates to the 1:1 report with Concierge
 */
function navigateToConciergeChat(shouldDismissModal = false, checkIfCurrentPageActive = () => true, actionType?: string) {
    // If conciergeChatReportID contains a concierge report ID, we navigate to the concierge chat using the stored report ID.
    // Otherwise, we would find the concierge chat and navigate to it.
    if (!conciergeChatReportID) {
        // In order to avoid creating concierge repeatedly,
        // we need to ensure that the server data has been successfully pulled
        Welcome.onServerDataReady().then(() => {
            // If we don't have a chat with Concierge then create it
            if (!checkIfCurrentPageActive()) {
                return;
            }
            navigateToAndOpenReport([CONST.EMAIL.CONCIERGE], shouldDismissModal, actionType);
        });
    } else if (shouldDismissModal) {
        Navigation.dismissModal(conciergeChatReportID);
    } else {
        Navigation.navigate(ROUTES.REPORT_WITH_ID.getRoute(conciergeChatReportID), actionType);
    }
}

/**
 * Navigates to the 1:1 system chat
 */
function navigateToSystemChat() {
    const systemChatReport = ReportUtils.getSystemChat();

    if (systemChatReport?.reportID) {
        Navigation.navigate(ROUTES.REPORT_WITH_ID.getRoute(systemChatReport.reportID));
    }
}

/** Add a policy report (workspace room) optimistically and navigate to it. */
function addPolicyReport(policyReport: ReportUtils.OptimisticChatReport) {
    const createdReportAction = ReportUtils.buildOptimisticCreatedReportAction(CONST.POLICY.OWNER_EMAIL_FAKE);

    // Onyx.set is used on the optimistic data so that it is present before navigating to the workspace room. With Onyx.merge the workspace room reportID is not present when
    // fetchReportIfNeeded is called on the ReportScreen, so openReport is called which is unnecessary since the optimistic data will be stored in Onyx.
    // Therefore, Onyx.set is used instead of Onyx.merge.
    const optimisticData: OnyxUpdate[] = [
        {
            onyxMethod: Onyx.METHOD.SET,
            key: `${ONYXKEYS.COLLECTION.REPORT}${policyReport.reportID}`,
            value: {
                pendingFields: {
                    addWorkspaceRoom: CONST.RED_BRICK_ROAD_PENDING_ACTION.ADD,
                },
                ...policyReport,
            },
        },
        {
            onyxMethod: Onyx.METHOD.SET,
            key: `${ONYXKEYS.COLLECTION.REPORT_ACTIONS}${policyReport.reportID}`,
            value: {[createdReportAction.reportActionID]: createdReportAction},
        },
        {
            onyxMethod: Onyx.METHOD.MERGE,
            key: ONYXKEYS.FORMS.NEW_ROOM_FORM,
            value: {isLoading: true},
        },
    ];
    const successData: OnyxUpdate[] = [
        {
            onyxMethod: Onyx.METHOD.MERGE,
            key: `${ONYXKEYS.COLLECTION.REPORT}${policyReport.reportID}`,
            value: {
                pendingFields: {
                    addWorkspaceRoom: null,
                },
            },
        },
        {
            onyxMethod: Onyx.METHOD.MERGE,
            key: `${ONYXKEYS.COLLECTION.REPORT_ACTIONS}${policyReport.reportID}`,
            value: {
                [createdReportAction.reportActionID]: {
                    pendingAction: null,
                },
            },
        },
        {
            onyxMethod: Onyx.METHOD.MERGE,
            key: ONYXKEYS.FORMS.NEW_ROOM_FORM,
            value: {isLoading: false},
        },
    ];
    const failureData: OnyxUpdate[] = [
        {
            onyxMethod: Onyx.METHOD.MERGE,
            key: `${ONYXKEYS.COLLECTION.REPORT}${policyReport.reportID}`,
            value: {
                errorFields: {
                    addWorkspaceRoom: ErrorUtils.getMicroSecondOnyxErrorWithTranslationKey('report.genericCreateReportFailureMessage'),
                },
            },
        },
        {
            onyxMethod: Onyx.METHOD.MERGE,
            key: ONYXKEYS.FORMS.NEW_ROOM_FORM,
            value: {isLoading: false},
        },
    ];

    const parameters: AddWorkspaceRoomParams = {
        policyID: policyReport.policyID,
        reportName: policyReport.reportName,
        visibility: policyReport.visibility,
        reportID: policyReport.reportID,
        createdReportActionID: createdReportAction.reportActionID,
        writeCapability: policyReport.writeCapability,
        description: policyReport.description,
    };

    API.write(WRITE_COMMANDS.ADD_WORKSPACE_ROOM, parameters, {optimisticData, successData, failureData});
    Navigation.dismissModalWithReport(policyReport);
}

/** Deletes a report, along with its reportActions, any linked reports, and any linked IOU report. */
function deleteReport(reportID: string, shouldDeleteChildReports = false) {
    const report = ReportConnection.getAllReports()?.[`${ONYXKEYS.COLLECTION.REPORT}${reportID}`];
    const onyxData: Record<string, null> = {
        [`${ONYXKEYS.COLLECTION.REPORT}${reportID}`]: null,
        [`${ONYXKEYS.COLLECTION.REPORT_ACTIONS}${reportID}`]: null,
    };

    // Delete linked transactions
    const reportActionsForReport = allReportActions?.[reportID];

    const transactionIDs = Object.values(reportActionsForReport ?? {})
        .filter((reportAction): reportAction is ReportAction<typeof CONST.REPORT.ACTIONS.TYPE.IOU> => ReportActionsUtils.isMoneyRequestAction(reportAction))
        .map((reportAction) => ReportActionsUtils.getOriginalMessage(reportAction)?.IOUTransactionID);

    [...new Set(transactionIDs)].forEach((transactionID) => {
        onyxData[`${ONYXKEYS.COLLECTION.TRANSACTION}${transactionID}`] = null;
    });

    Onyx.multiSet(onyxData);

    if (shouldDeleteChildReports) {
        Object.values(reportActionsForReport ?? {}).forEach((reportAction) => {
            if (!reportAction.childReportID) {
                return;
            }
            deleteReport(reportAction.childReportID, shouldDeleteChildReports);
        });
    }

    // Delete linked IOU report
    if (report?.iouReportID) {
        deleteReport(report.iouReportID, shouldDeleteChildReports);
    }
}

/**
 * @param reportID The reportID of the policy report (workspace room)
 */
function navigateToConciergeChatAndDeleteReport(reportID: string, shouldPopToTop = false, shouldDeleteChildReports = false) {
    // Dismiss the current report screen and replace it with Concierge Chat
    if (shouldPopToTop) {
        Navigation.setShouldPopAllStateOnUP(true);
    }
    Navigation.goBack(undefined, undefined, shouldPopToTop);
    navigateToConciergeChat();
    deleteReport(reportID, shouldDeleteChildReports);
}

/**
 * @param policyRoomReport The policy room report
 * @param policyRoomName The updated name for the policy room
 */
function updatePolicyRoomNameAndNavigate(policyRoomReport: Report, policyRoomName: string) {
    const reportID = policyRoomReport.reportID;
    const previousName = policyRoomReport.reportName;

    // No change needed, navigate back
    if (previousName === policyRoomName) {
        Navigation.goBack(ROUTES.REPORT_SETTINGS.getRoute(reportID));
        return;
    }

    const optimisticRenamedAction = ReportUtils.buildOptimisticRenamedRoomReportAction(policyRoomName, previousName ?? '');

    const optimisticData: OnyxUpdate[] = [
        {
            onyxMethod: Onyx.METHOD.MERGE,
            key: `${ONYXKEYS.COLLECTION.REPORT}${reportID}`,
            value: {
                reportName: policyRoomName,
                pendingFields: {
                    reportName: CONST.RED_BRICK_ROAD_PENDING_ACTION.UPDATE,
                },
                errorFields: {
                    reportName: null,
                },
            },
        },
        {
            onyxMethod: Onyx.METHOD.MERGE,
            key: `${ONYXKEYS.COLLECTION.REPORT_ACTIONS}${reportID}`,
            value: {
                [optimisticRenamedAction.reportActionID]: optimisticRenamedAction,
            },
        },
    ];
    const successData: OnyxUpdate[] = [
        {
            onyxMethod: Onyx.METHOD.MERGE,
            key: `${ONYXKEYS.COLLECTION.REPORT}${reportID}`,
            value: {
                pendingFields: {
                    reportName: null,
                },
            },
        },
        {
            onyxMethod: Onyx.METHOD.MERGE,
            key: `${ONYXKEYS.COLLECTION.REPORT_ACTIONS}${reportID}`,
            value: {[optimisticRenamedAction.reportActionID]: {pendingAction: null}},
        },
    ];
    const failureData: OnyxUpdate[] = [
        {
            onyxMethod: Onyx.METHOD.MERGE,
            key: `${ONYXKEYS.COLLECTION.REPORT}${reportID}`,
            value: {
                reportName: previousName,
            },
        },
        {
            onyxMethod: Onyx.METHOD.MERGE,
            key: `${ONYXKEYS.COLLECTION.REPORT_ACTIONS}${reportID}`,
            value: {[optimisticRenamedAction.reportActionID]: null},
        },
    ];

    const parameters: UpdatePolicyRoomNameParams = {
        reportID,
        policyRoomName,
        renamedRoomReportActionID: optimisticRenamedAction.reportActionID,
    };

    API.write(WRITE_COMMANDS.UPDATE_POLICY_ROOM_NAME, parameters, {optimisticData, successData, failureData});
    Navigation.goBack(ROUTES.REPORT_SETTINGS.getRoute(reportID));
}

/**
 * @param reportID The reportID of the policy room.
 */
function clearPolicyRoomNameErrors(reportID: string) {
    Onyx.merge(`${ONYXKEYS.COLLECTION.REPORT}${reportID}`, {
        errorFields: {
            reportName: null,
        },
        pendingFields: {
            reportName: null,
        },
    });
}

function setIsComposerFullSize(reportID: string, isComposerFullSize: boolean) {
    Onyx.merge(`${ONYXKEYS.COLLECTION.REPORT_IS_COMPOSER_FULL_SIZE}${reportID}`, isComposerFullSize);
}

/**
 * @param action the associated report action (optional)
 * @param isRemote whether or not this notification is a remote push notification
 */
function shouldShowReportActionNotification(reportID: string, action: ReportAction | null = null, isRemote = false): boolean {
    const tag = isRemote ? '[PushNotification]' : '[LocalNotification]';

    // Due to payload size constraints, some push notifications may have their report action stripped
    // so we must double check that we were provided an action before using it in these checks.
    if (action && ReportActionsUtils.isDeletedAction(action)) {
        Log.info(`${tag} Skipping notification because the action was deleted`, false, {reportID, action});
        return false;
    }

    if (!ActiveClientManager.isClientTheLeader()) {
        Log.info(`${tag} Skipping notification because this client is not the leader`);
        return false;
    }

    // We don't want to send a local notification if the user preference is daily, mute or hidden.
    const notificationPreference = ReportConnection.getAllReports()?.[`${ONYXKEYS.COLLECTION.REPORT}${reportID}`]?.notificationPreference ?? CONST.REPORT.NOTIFICATION_PREFERENCE.ALWAYS;
    if (notificationPreference !== CONST.REPORT.NOTIFICATION_PREFERENCE.ALWAYS) {
        Log.info(`${tag} No notification because user preference is to be notified: ${notificationPreference}`);
        return false;
    }

    // If this comment is from the current user we don't want to parrot whatever they wrote back to them.
    if (action && action.actorAccountID === currentUserAccountID) {
        Log.info(`${tag} No notification because comment is from the currently logged in user`);
        return false;
    }

    // If we are currently viewing this report do not show a notification.
    if (reportID === Navigation.getTopmostReportId() && Visibility.isVisible() && Visibility.hasFocus()) {
        Log.info(`${tag} No notification because it was a comment for the current report`);
        return false;
    }

    const report = ReportConnection.getAllReports()?.[`${ONYXKEYS.COLLECTION.REPORT}${reportID}`];
    if (!report || (report && report.pendingAction === CONST.RED_BRICK_ROAD_PENDING_ACTION.DELETE)) {
        Log.info(`${tag} No notification because the report does not exist or is pending deleted`, false);
        return false;
    }

    // If this notification was delayed and the user saw the message already, don't show it
    if (action && report?.lastReadTime && report.lastReadTime >= action.created) {
        Log.info(`${tag} No notification because the comment was already read`, false, {created: action.created, lastReadTime: report.lastReadTime});
        return false;
    }

    // If this is a whisper targeted to someone else, don't show it
    if (action && ReportActionsUtils.isWhisperActionTargetedToOthers(action)) {
        Log.info(`${tag} No notification because the action is whispered to someone else`, false);
        return false;
    }

    // Only show notifications for supported types of report actions
    if (action && !ReportActionsUtils.isNotifiableReportAction(action)) {
        Log.info(`${tag} No notification because this action type is not supported`, false, {actionName: action?.actionName});
        return false;
    }

    return true;
}

function showReportActionNotification(reportID: string, reportAction: ReportAction) {
    if (!shouldShowReportActionNotification(reportID, reportAction)) {
        return;
    }

    Log.info('[LocalNotification] Creating notification');

    const localReportID = `${ONYXKEYS.COLLECTION.REPORT}${reportID}`;
    const report = ReportConnection.getAllReports()?.[localReportID] ?? null;
    if (!report) {
        Log.hmmm("[LocalNotification] couldn't show report action notification because the report wasn't found", {localReportID, reportActionID: reportAction.reportActionID});
        return;
    }

    const onClick = () =>
        Modal.close(() => {
            const policyID = lastVisitedPath && extractPolicyIDFromPath(lastVisitedPath);
            const policyEmployeeAccountIDs = policyID ? getPolicyEmployeeAccountIDs(policyID) : [];
            const reportBelongsToWorkspace = policyID ? doesReportBelongToWorkspace(report, policyEmployeeAccountIDs, policyID) : false;
            if (!reportBelongsToWorkspace) {
                Navigation.navigateWithSwitchPolicyID({route: ROUTES.HOME});
            }
            navigateFromNotification(reportID);
        });

    if (reportAction.actionName === CONST.REPORT.ACTIONS.TYPE.MODIFIED_EXPENSE) {
        LocalNotification.showModifiedExpenseNotification(report, reportAction, onClick);
    } else {
        LocalNotification.showCommentNotification(report, reportAction, onClick);
    }

    notifyNewAction(reportID, reportAction.actorAccountID, reportAction.reportActionID);
}

/** Clear the errors associated with the IOUs of a given report. */
function clearIOUError(reportID: string) {
    Onyx.merge(`${ONYXKEYS.COLLECTION.REPORT}${reportID}`, {errorFields: {iou: null}});
}

/**
 * Adds a reaction to the report action.
 * Uses the NEW FORMAT for "emojiReactions"
 */
function addEmojiReaction(reportID: string, reportActionID: string, emoji: Emoji, skinTone: string | number = preferredSkinTone) {
    const createdAt = timezoneFormat(utcToZonedTime(new Date(), 'UTC'), CONST.DATE.FNS_DB_FORMAT_STRING);
    const optimisticData: OnyxUpdate[] = [
        {
            onyxMethod: Onyx.METHOD.MERGE,
            key: `${ONYXKEYS.COLLECTION.REPORT_ACTIONS_REACTIONS}${reportActionID}`,
            value: {
                [emoji.name]: {
                    createdAt,
                    pendingAction: CONST.RED_BRICK_ROAD_PENDING_ACTION.ADD,
                    users: {
                        [currentUserAccountID]: {
                            skinTones: {
                                [skinTone ?? CONST.EMOJI_DEFAULT_SKIN_TONE]: createdAt,
                            },
                        },
                    },
                },
            },
        },
    ];

    const failureData: OnyxUpdate[] = [
        {
            onyxMethod: Onyx.METHOD.MERGE,
            key: `${ONYXKEYS.COLLECTION.REPORT_ACTIONS_REACTIONS}${reportActionID}`,
            value: {
                [emoji.name]: {
                    pendingAction: null,
                },
            },
        },
    ];

    const successData: OnyxUpdate[] = [
        {
            onyxMethod: Onyx.METHOD.MERGE,
            key: `${ONYXKEYS.COLLECTION.REPORT_ACTIONS_REACTIONS}${reportActionID}`,
            value: {
                [emoji.name]: {
                    pendingAction: null,
                },
            },
        },
    ];

    const parameters: AddEmojiReactionParams = {
        reportID,
        skinTone,
        emojiCode: emoji.name,
        reportActionID,
        createdAt,
        // This will be removed as part of https://github.com/Expensify/App/issues/19535
        useEmojiReactions: true,
    };

    API.write(WRITE_COMMANDS.ADD_EMOJI_REACTION, parameters, {optimisticData, successData, failureData});
}

/**
 * Removes a reaction to the report action.
 * Uses the NEW FORMAT for "emojiReactions"
 */
function removeEmojiReaction(reportID: string, reportActionID: string, emoji: Emoji) {
    const optimisticData: OnyxUpdate[] = [
        {
            onyxMethod: Onyx.METHOD.MERGE,
            key: `${ONYXKEYS.COLLECTION.REPORT_ACTIONS_REACTIONS}${reportActionID}`,
            value: {
                [emoji.name]: {
                    users: {
                        [currentUserAccountID]: null,
                    },
                },
            },
        },
    ];

    const parameters: RemoveEmojiReactionParams = {
        reportID,
        reportActionID,
        emojiCode: emoji.name,
        // This will be removed as part of https://github.com/Expensify/App/issues/19535
        useEmojiReactions: true,
    };

    API.write(WRITE_COMMANDS.REMOVE_EMOJI_REACTION, parameters, {optimisticData});
}

/**
 * Calls either addEmojiReaction or removeEmojiReaction depending on if the current user has reacted to the report action.
 * Uses the NEW FORMAT for "emojiReactions"
 */
function toggleEmojiReaction(
    reportID: string,
    reportAction: ReportAction,
    reactionObject: Emoji,
    existingReactions: OnyxEntry<ReportActionReactions>,
    paramSkinTone: number = preferredSkinTone,
) {
    const originalReportID = ReportUtils.getOriginalReportID(reportID, reportAction);

    if (!originalReportID) {
        return;
    }

    const originalReportAction = ReportActionsUtils.getReportAction(originalReportID, reportAction.reportActionID);

    if (isEmptyObject(originalReportAction)) {
        return;
    }

    // This will get cleaned up as part of https://github.com/Expensify/App/issues/16506 once the old emoji
    // format is no longer being used
    const emoji = EmojiUtils.findEmojiByCode(reactionObject.code);
    const existingReactionObject = existingReactions?.[emoji.name];

    // Only use skin tone if emoji supports it
    const skinTone = emoji.types === undefined ? -1 : paramSkinTone;

    if (existingReactionObject && EmojiUtils.hasAccountIDEmojiReacted(currentUserAccountID, existingReactionObject.users, skinTone)) {
        removeEmojiReaction(originalReportID, reportAction.reportActionID, emoji);
        return;
    }

    addEmojiReaction(originalReportID, reportAction.reportActionID, emoji, skinTone);
}

function openReportFromDeepLink(url: string) {
    const reportID = ReportUtils.getReportIDFromLink(url);
    const isAuthenticated = Session.hasAuthToken();

    if (reportID && !isAuthenticated) {
        // Call the OpenReport command to check in the server if it's a public room. If so, we'll open it as an anonymous user
        openReport(reportID, '', [], undefined, '0', true);

        // Show the sign-in page if the app is offline
        if (networkStatus === CONST.NETWORK.NETWORK_STATUS.OFFLINE) {
            Onyx.set(ONYXKEYS.IS_CHECKING_PUBLIC_ROOM, false);
        }
    } else {
        // If we're not opening a public room (no reportID) or the user is authenticated, we unblock the UI (hide splash screen)
        Onyx.set(ONYXKEYS.IS_CHECKING_PUBLIC_ROOM, false);
    }

    const route = ReportUtils.getRouteFromLink(url);

    // If we are not authenticated and are navigating to a public screen, we don't want to navigate again to the screen after sign-in/sign-up
    if (!isAuthenticated && isPublicScreenRoute(route)) {
        return;
    }

    // Navigate to the report after sign-in/sign-up.
    InteractionManager.runAfterInteractions(() => {
        Session.waitForUserSignIn().then(() => {
            Navigation.waitForProtectedRoutes().then(() => {
                if (route && Session.isAnonymousUser() && !Session.canAnonymousUserAccessRoute(route)) {
                    Session.signOutAndRedirectToSignIn(true);
                    return;
                }

                // We don't want to navigate to the exitTo route when creating a new workspace from a deep link,
                // because we already handle creating the optimistic policy and navigating to it in App.setUpPoliciesAndNavigate,
                // which is already called when AuthScreens mounts.
                if (new URL(url).searchParams.get('exitTo') === ROUTES.WORKSPACE_NEW) {
                    return;
                }

                if (shouldSkipDeepLinkNavigation(route)) {
                    return;
                }

                if (isAuthenticated) {
                    return;
                }

                Navigation.navigate(route as Route, CONST.NAVIGATION.ACTION_TYPE.PUSH);
            });
        });
    });
}

function getCurrentUserAccountID(): number {
    return currentUserAccountID;
}

function navigateToMostRecentReport(currentReport: OnyxEntry<Report>) {
    const lastAccessedReportID = ReportUtils.findLastAccessedReport(false, false, undefined, currentReport?.reportID)?.reportID;

    if (lastAccessedReportID) {
        const lastAccessedReportRoute = ROUTES.REPORT_WITH_ID.getRoute(lastAccessedReportID ?? '-1');
        Navigation.goBack(lastAccessedReportRoute);
    } else {
        const isChatThread = ReportUtils.isChatThread(currentReport);

        // If it is not a chat thread we should call Navigation.goBack to pop the current route first before navigating to Concierge.
        if (!isChatThread) {
            Navigation.goBack();
        }

        navigateToConciergeChat(false, () => true, CONST.NAVIGATION.TYPE.UP);
    }
}

function joinRoom(report: OnyxEntry<Report>) {
    if (!report) {
        return;
    }
    updateNotificationPreference(report.reportID, report.notificationPreference, CONST.REPORT.NOTIFICATION_PREFERENCE.ALWAYS, false, report.parentReportID, report.parentReportActionID);
}

function leaveGroupChat(reportID: string) {
    const report = ReportConnection.getAllReports()?.[`${ONYXKEYS.COLLECTION.REPORT}${reportID}`];
    if (!report) {
        Log.warn('Attempting to leave Group Chat that does not existing locally');
        return;
    }

    const optimisticData: OnyxUpdate[] = [
        {
            onyxMethod: Onyx.METHOD.SET,
            key: `${ONYXKEYS.COLLECTION.REPORT}${reportID}`,
            value: null,
        },
    ];
    // Clean up any quick actions for the report we're leaving from
    if (quickAction?.chatReportID?.toString() === reportID) {
        optimisticData.push({
            onyxMethod: Onyx.METHOD.SET,
            key: ONYXKEYS.NVP_QUICK_ACTION_GLOBAL_CREATE,
            value: null,
        });
    }

    navigateToMostRecentReport(report);
    API.write(WRITE_COMMANDS.LEAVE_GROUP_CHAT, {reportID}, {optimisticData});
}

/** Leave a report by setting the state to submitted and closed */
function leaveRoom(reportID: string, isWorkspaceMemberLeavingWorkspaceRoom = false) {
    const report = ReportConnection.getAllReports()?.[`${ONYXKEYS.COLLECTION.REPORT}${reportID}`];

    if (!report) {
        return;
    }
    const isChatThread = ReportUtils.isChatThread(report);

    // Pusher's leavingStatus should be sent earlier.
    // Place the broadcast before calling the LeaveRoom API to prevent a race condition
    // between Onyx report being null and Pusher's leavingStatus becoming true.
    broadcastUserIsLeavingRoom(reportID);

    // If a workspace member is leaving a workspace room, they don't actually lose the room from Onyx.
    // Instead, their notification preference just gets set to "hidden".
    // Same applies for chat threads too
    const optimisticData: OnyxUpdate[] = [
        {
            onyxMethod: Onyx.METHOD.MERGE,
            key: `${ONYXKEYS.COLLECTION.REPORT}${reportID}`,
            value:
                isWorkspaceMemberLeavingWorkspaceRoom || isChatThread
                    ? {
                          notificationPreference: CONST.REPORT.NOTIFICATION_PREFERENCE.HIDDEN,
                      }
                    : {
                          reportID: null,
                          stateNum: CONST.REPORT.STATE_NUM.APPROVED,
                          statusNum: CONST.REPORT.STATUS_NUM.CLOSED,
                          notificationPreference: CONST.REPORT.NOTIFICATION_PREFERENCE.HIDDEN,
                      },
        },
    ];

    const successData: OnyxUpdate[] = [
        {
            onyxMethod: Onyx.METHOD.MERGE,
            key: `${ONYXKEYS.COLLECTION.REPORT}${reportID}`,
            value:
                isWorkspaceMemberLeavingWorkspaceRoom || isChatThread
                    ? {notificationPreference: CONST.REPORT.NOTIFICATION_PREFERENCE.HIDDEN}
                    : Object.keys(report).reduce<Record<string, null>>((acc, key) => {
                          acc[key] = null;
                          return acc;
                      }, {}),
        },
    ];

    const failureData: OnyxUpdate[] = [
        {
            onyxMethod: Onyx.METHOD.MERGE,
            key: `${ONYXKEYS.COLLECTION.REPORT}${reportID}`,
            value: report,
        },
    ];

    if (report.parentReportID && report.parentReportActionID) {
        optimisticData.push({
            onyxMethod: Onyx.METHOD.MERGE,
            key: `${ONYXKEYS.COLLECTION.REPORT_ACTIONS}${report.parentReportID}`,
            value: {[report.parentReportActionID]: {childReportNotificationPreference: CONST.REPORT.NOTIFICATION_PREFERENCE.HIDDEN}},
        });
        successData.push({
            onyxMethod: Onyx.METHOD.MERGE,
            key: `${ONYXKEYS.COLLECTION.REPORT_ACTIONS}${report.parentReportID}`,
            value: {[report.parentReportActionID]: {childReportNotificationPreference: CONST.REPORT.NOTIFICATION_PREFERENCE.HIDDEN}},
        });
        failureData.push({
            onyxMethod: Onyx.METHOD.MERGE,
            key: `${ONYXKEYS.COLLECTION.REPORT_ACTIONS}${report.parentReportID}`,
            value: {[report.parentReportActionID]: {childReportNotificationPreference: report.notificationPreference}},
        });
    }

    const parameters: LeaveRoomParams = {
        reportID,
    };

    API.write(WRITE_COMMANDS.LEAVE_ROOM, parameters, {optimisticData, successData, failureData});
    navigateToMostRecentReport(report);
}

/** Invites people to a room */
function inviteToRoom(reportID: string, inviteeEmailsToAccountIDs: InvitedEmailsToAccountIDs) {
    const report = ReportConnection.getAllReports()?.[`${ONYXKEYS.COLLECTION.REPORT}${reportID}`];
    if (!report) {
        return;
    }

    const inviteeEmails = Object.keys(inviteeEmailsToAccountIDs);
    const inviteeAccountIDs = Object.values(inviteeEmailsToAccountIDs);

    const participantsAfterInvitation = inviteeAccountIDs.reduce(
        (reportParticipants: Participants, accountID: number) => {
            const participant: ReportParticipant = {
                hidden: false,
                role: CONST.REPORT.ROLE.MEMBER,
            };
            // eslint-disable-next-line no-param-reassign
            reportParticipants[accountID] = participant;
            return reportParticipants;
        },
        {...report.participants},
    );

    const logins = inviteeEmails.map((memberLogin) => PhoneNumber.addSMSDomainIfPhoneNumber(memberLogin));
    const {newAccountIDs, newLogins} = PersonalDetailsUtils.getNewAccountIDsAndLogins(logins, inviteeAccountIDs);
    const newPersonalDetailsOnyxData = PersonalDetailsUtils.getPersonalDetailsOnyxDataForOptimisticUsers(newLogins, newAccountIDs);
    const pendingChatMembers = ReportUtils.getPendingChatMembers(inviteeAccountIDs, report?.pendingChatMembers ?? [], CONST.RED_BRICK_ROAD_PENDING_ACTION.ADD);

    const optimisticData: OnyxUpdate[] = [
        {
            onyxMethod: Onyx.METHOD.MERGE,
            key: `${ONYXKEYS.COLLECTION.REPORT}${reportID}`,
            value: {
                participants: participantsAfterInvitation,
                pendingChatMembers,
            },
        },
    ];
    optimisticData.push(...newPersonalDetailsOnyxData.optimisticData);

    const successPendingChatMembers = report?.pendingChatMembers
        ? report?.pendingChatMembers?.filter(
              (pendingMember) => !(inviteeAccountIDs.includes(Number(pendingMember.accountID)) && pendingMember.pendingAction === CONST.RED_BRICK_ROAD_PENDING_ACTION.DELETE),
          )
        : null;
    const successData: OnyxUpdate[] = [
        {
            onyxMethod: Onyx.METHOD.MERGE,
            key: `${ONYXKEYS.COLLECTION.REPORT}${reportID}`,
            value: {
                pendingChatMembers: successPendingChatMembers,
            },
        },
    ];
    successData.push(...newPersonalDetailsOnyxData.finallyData);

    const failureData: OnyxUpdate[] = [
        {
            onyxMethod: Onyx.METHOD.MERGE,
            key: `${ONYXKEYS.COLLECTION.REPORT}${reportID}`,
            value: {
                pendingChatMembers:
                    pendingChatMembers.map((pendingChatMember) => {
                        if (!inviteeAccountIDs.includes(Number(pendingChatMember.accountID))) {
                            return pendingChatMember;
                        }
                        return {
                            ...pendingChatMember,
                            errors: ErrorUtils.getMicroSecondOnyxErrorWithTranslationKey('roomMembersPage.error.genericAdd'),
                        };
                    }) ?? null,
            },
        },
    ];

    if (ReportUtils.isGroupChat(report)) {
        const parameters: InviteToGroupChatParams = {
            reportID,
            inviteeEmails,
            accountIDList: newAccountIDs.join(),
        };

        API.write(WRITE_COMMANDS.INVITE_TO_GROUP_CHAT, parameters, {optimisticData, successData, failureData});
        return;
    }

    const parameters: InviteToRoomParams = {
        reportID,
        inviteeEmails,
    };

    // eslint-disable-next-line rulesdir/no-multiple-api-calls
    API.write(WRITE_COMMANDS.INVITE_TO_ROOM, parameters, {optimisticData, successData, failureData});
}

function clearAddRoomMemberError(reportID: string, invitedAccountID: string) {
    const report = ReportConnection.getAllReports()?.[`${ONYXKEYS.COLLECTION.REPORT}${reportID}`];
    Onyx.merge(`${ONYXKEYS.COLLECTION.REPORT}${reportID}`, {
        pendingChatMembers: report?.pendingChatMembers?.filter((pendingChatMember) => pendingChatMember.accountID !== invitedAccountID),
        participants: {
            [invitedAccountID]: null,
        },
    });
    Onyx.merge(ONYXKEYS.PERSONAL_DETAILS_LIST, {
        [invitedAccountID]: null,
    });
}

function updateGroupChatMemberRoles(reportID: string, accountIDList: number[], role: ValueOf<typeof CONST.REPORT.ROLE>) {
    const memberRoles: Record<number, string> = {};
    const optimisticParticipants: Participants = {};
    const successParticipants: Participants = {};

    accountIDList.forEach((accountID) => {
        memberRoles[accountID] = role;
        optimisticParticipants[accountID] = {
            role,
            pendingFields: {
                role: CONST.RED_BRICK_ROAD_PENDING_ACTION.UPDATE,
            },
            pendingAction: CONST.RED_BRICK_ROAD_PENDING_ACTION.UPDATE,
        };
        successParticipants[accountID] = {
            pendingFields: {
                role: null,
            },
            pendingAction: null,
        };
    });

    const optimisticData: OnyxUpdate[] = [
        {
            onyxMethod: Onyx.METHOD.MERGE,
            key: `${ONYXKEYS.COLLECTION.REPORT}${reportID}`,
            value: {participants: optimisticParticipants},
        },
    ];

    const successData: OnyxUpdate[] = [
        {
            onyxMethod: Onyx.METHOD.MERGE,
            key: `${ONYXKEYS.COLLECTION.REPORT}${reportID}`,
            value: {participants: successParticipants},
        },
    ];
    const parameters: UpdateGroupChatMemberRolesParams = {reportID, memberRoles: JSON.stringify(memberRoles)};
    API.write(WRITE_COMMANDS.UPDATE_GROUP_CHAT_MEMBER_ROLES, parameters, {optimisticData, successData});
}

/** Invites people to a group chat */
function inviteToGroupChat(reportID: string, inviteeEmailsToAccountIDs: InvitedEmailsToAccountIDs) {
    inviteToRoom(reportID, inviteeEmailsToAccountIDs);
}

/** Removes people from a room
 *  Please see https://github.com/Expensify/App/blob/main/README.md#Security for more details
 */
function removeFromRoom(reportID: string, targetAccountIDs: number[]) {
    const report = ReportConnection.getAllReports()?.[`${ONYXKEYS.COLLECTION.REPORT}${reportID}`];
    if (!report) {
        return;
    }

    const removeParticipantsData: Record<number, null> = {};
    targetAccountIDs.forEach((accountID) => {
        removeParticipantsData[accountID] = null;
    });
    const pendingChatMembers = ReportUtils.getPendingChatMembers(targetAccountIDs, report?.pendingChatMembers ?? [], CONST.RED_BRICK_ROAD_PENDING_ACTION.DELETE);

    const optimisticData: OnyxUpdate[] = [
        {
            onyxMethod: Onyx.METHOD.MERGE,
            key: `${ONYXKEYS.COLLECTION.REPORT}${reportID}`,
            value: {
                pendingChatMembers,
            },
        },
    ];

    const failureData: OnyxUpdate[] = [
        {
            onyxMethod: Onyx.METHOD.MERGE,
            key: `${ONYXKEYS.COLLECTION.REPORT}${reportID}`,
            value: {
                pendingChatMembers: report?.pendingChatMembers ?? null,
            },
        },
    ];

    // We need to add success data here since in high latency situations,
    // the OpenRoomMembersPage call has the chance of overwriting the optimistic data we set above.
    const successData: OnyxUpdate[] = [
        {
            onyxMethod: Onyx.METHOD.MERGE,
            key: `${ONYXKEYS.COLLECTION.REPORT}${reportID}`,
            value: {
                participants: removeParticipantsData,
                pendingChatMembers: report?.pendingChatMembers ?? null,
            },
        },
    ];

    if (ReportUtils.isGroupChat(report)) {
        const parameters: RemoveFromGroupChatParams = {
            reportID,
            accountIDList: targetAccountIDs.join(),
        };
        API.write(WRITE_COMMANDS.REMOVE_FROM_GROUP_CHAT, parameters, {optimisticData, failureData, successData});
        return;
    }

    const parameters: RemoveFromRoomParams = {
        reportID,
        targetAccountIDs,
    };

    // eslint-disable-next-line rulesdir/no-multiple-api-calls
    API.write(WRITE_COMMANDS.REMOVE_FROM_ROOM, parameters, {optimisticData, failureData, successData});
}

function removeFromGroupChat(reportID: string, accountIDList: number[]) {
    removeFromRoom(reportID, accountIDList);
}

function setLastOpenedPublicRoom(reportID: string) {
    Onyx.set(ONYXKEYS.LAST_OPENED_PUBLIC_ROOM_ID, reportID);
}

/** Navigates to the last opened public room */
function openLastOpenedPublicRoom(lastOpenedPublicRoomID: string) {
    Navigation.isNavigationReady().then(() => {
        setLastOpenedPublicRoom('');
        Navigation.navigate(ROUTES.REPORT_WITH_ID.getRoute(lastOpenedPublicRoomID));
    });
}

/** Flag a comment as offensive */
function flagComment(reportID: string, reportAction: OnyxEntry<ReportAction>, severity: string) {
    const originalReportID = ReportUtils.getOriginalReportID(reportID, reportAction);
    const message = ReportActionsUtils.getReportActionMessage(reportAction);

    if (!message || !reportAction) {
        return;
    }

    let updatedDecision: Decision;
    if (severity === CONST.MODERATION.FLAG_SEVERITY_SPAM || severity === CONST.MODERATION.FLAG_SEVERITY_INCONSIDERATE) {
        if (!message?.moderationDecision) {
            updatedDecision = {
                decision: CONST.MODERATION.MODERATOR_DECISION_PENDING,
            };
        } else {
            updatedDecision = message.moderationDecision;
        }
    } else if (severity === CONST.MODERATION.FLAG_SEVERITY_ASSAULT || severity === CONST.MODERATION.FLAG_SEVERITY_HARASSMENT) {
        updatedDecision = {
            decision: CONST.MODERATION.MODERATOR_DECISION_PENDING_REMOVE,
        };
    } else {
        updatedDecision = {
            decision: CONST.MODERATION.MODERATOR_DECISION_PENDING_HIDE,
        };
    }

    const reportActionID = reportAction.reportActionID;

    const updatedMessage: Message = {
        ...message,
        moderationDecision: updatedDecision,
    };

    const optimisticData: OnyxUpdate[] = [
        {
            onyxMethod: Onyx.METHOD.MERGE,
            key: `${ONYXKEYS.COLLECTION.REPORT_ACTIONS}${originalReportID}`,
            value: {
                [reportActionID]: {
                    pendingAction: CONST.RED_BRICK_ROAD_PENDING_ACTION.UPDATE,
                    message: [updatedMessage],
                },
            },
        },
    ];

    const failureData: OnyxUpdate[] = [
        {
            onyxMethod: Onyx.METHOD.MERGE,
            key: `${ONYXKEYS.COLLECTION.REPORT_ACTIONS}${originalReportID}`,
            value: {
                [reportActionID]: {
                    ...reportAction,
                    pendingAction: null,
                },
            },
        },
    ];

    const successData: OnyxUpdate[] = [
        {
            onyxMethod: Onyx.METHOD.MERGE,
            key: `${ONYXKEYS.COLLECTION.REPORT_ACTIONS}${originalReportID}`,
            value: {
                [reportActionID]: {
                    pendingAction: null,
                },
            },
        },
    ];

    const parameters: FlagCommentParams = {
        severity,
        reportActionID,
        // This check is to prevent flooding Concierge with test flags
        // If you need to test moderation responses from Concierge on dev, set this to false!
        isDevRequest: Environment.isDevelopment(),
    };

    API.write(WRITE_COMMANDS.FLAG_COMMENT, parameters, {optimisticData, successData, failureData});
}

/** Updates a given user's private notes on a report */
const updatePrivateNotes = (reportID: string, accountID: number, note: string) => {
    const optimisticData: OnyxUpdate[] = [
        {
            onyxMethod: Onyx.METHOD.MERGE,
            key: `${ONYXKEYS.COLLECTION.REPORT}${reportID}`,
            value: {
                privateNotes: {
                    [accountID]: {
                        pendingAction: CONST.RED_BRICK_ROAD_PENDING_ACTION.UPDATE,
                        errors: null,
                        note,
                    },
                },
            },
        },
    ];

    const successData: OnyxUpdate[] = [
        {
            onyxMethod: Onyx.METHOD.MERGE,
            key: `${ONYXKEYS.COLLECTION.REPORT}${reportID}`,
            value: {
                privateNotes: {
                    [accountID]: {
                        pendingAction: null,
                        errors: null,
                    },
                },
            },
        },
    ];

    const failureData: OnyxUpdate[] = [
        {
            onyxMethod: Onyx.METHOD.MERGE,
            key: `${ONYXKEYS.COLLECTION.REPORT}${reportID}`,
            value: {
                privateNotes: {
                    [accountID]: {
                        errors: ErrorUtils.getMicroSecondOnyxErrorWithTranslationKey('privateNotes.error.genericFailureMessage'),
                    },
                },
            },
        },
    ];

    const parameters: UpdateReportPrivateNoteParams = {reportID, privateNotes: note};

    API.write(WRITE_COMMANDS.UPDATE_REPORT_PRIVATE_NOTE, parameters, {optimisticData, successData, failureData});
};

/** Fetches all the private notes for a given report */
function getReportPrivateNote(reportID: string | undefined) {
    if (Session.isAnonymousUser()) {
        return;
    }

    if (!reportID) {
        return;
    }

    const optimisticData: OnyxUpdate[] = [
        {
            onyxMethod: Onyx.METHOD.MERGE,
            key: `${ONYXKEYS.COLLECTION.REPORT}${reportID}`,
            value: {
                isLoadingPrivateNotes: true,
            },
        },
    ];

    const successData: OnyxUpdate[] = [
        {
            onyxMethod: Onyx.METHOD.MERGE,
            key: `${ONYXKEYS.COLLECTION.REPORT}${reportID}`,
            value: {
                isLoadingPrivateNotes: false,
            },
        },
    ];

    const failureData: OnyxUpdate[] = [
        {
            onyxMethod: Onyx.METHOD.MERGE,
            key: `${ONYXKEYS.COLLECTION.REPORT}${reportID}`,
            value: {
                isLoadingPrivateNotes: false,
            },
        },
    ];

    const parameters: GetReportPrivateNoteParams = {reportID};

    API.read(READ_COMMANDS.GET_REPORT_PRIVATE_NOTE, parameters, {optimisticData, successData, failureData});
}

function completeOnboarding(
    engagementChoice: OnboardingPurposeType,
    data: ValueOf<typeof CONST.ONBOARDING_MESSAGES>,
    {
        firstName,
        lastName,
    }: {
        firstName: string;
        lastName: string;
    },
    adminsChatReportID?: string,
    onboardingPolicyID?: string,
) {
    const isAccountIDOdd = AccountUtils.isAccountIDOddNumber(currentUserAccountID ?? 0);
    const targetEmail = isAccountIDOdd ? CONST.EMAIL.NOTIFICATIONS : CONST.EMAIL.CONCIERGE;

    const actorAccountID = PersonalDetailsUtils.getAccountIDsByLogins([targetEmail])[0];
    const targetChatReport = ReportUtils.getChatByParticipants([actorAccountID, currentUserAccountID]);
    const {reportID: targetChatReportID = '', policyID: targetChatPolicyID = ''} = targetChatReport ?? {};

    // Introductory message
    const introductionComment = ReportUtils.buildOptimisticAddCommentReportAction(CONST.ONBOARDING_INTRODUCTION, undefined, actorAccountID);
    const introductionCommentAction: OptimisticAddCommentReportAction = introductionComment.reportAction;
    const introductionMessage: AddCommentOrAttachementParams = {
        reportID: targetChatReportID,
        reportActionID: introductionCommentAction.reportActionID,
        reportComment: introductionComment.commentText,
    };

    // Text message
    const textComment = ReportUtils.buildOptimisticAddCommentReportAction(data.message, undefined, actorAccountID, 1);
    const textCommentAction: OptimisticAddCommentReportAction = textComment.reportAction;
    const textMessage: AddCommentOrAttachementParams = {
        reportID: targetChatReportID,
        reportActionID: textCommentAction.reportActionID,
        reportComment: textComment.commentText,
    };

    let videoCommentAction: OptimisticAddCommentReportAction | null = null;
    let videoMessage: AddCommentOrAttachementParams | null = null;
    if (data.video) {
        const videoComment = ReportUtils.buildOptimisticAddCommentReportAction(CONST.ATTACHMENT_MESSAGE_TEXT, undefined, actorAccountID, 2);
        videoCommentAction = videoComment.reportAction;
        videoMessage = {
            reportID: targetChatReportID,
            reportActionID: videoCommentAction.reportActionID,
            reportComment: videoComment.commentText,
        };
    }

    const tasksData = data.tasks.map((task, index) => {
        const taskDescription =
            typeof task.description === 'function'
                ? task.description({
                      adminsRoomLink: `${CONFIG.EXPENSIFY.NEW_EXPENSIFY_URL}${ROUTES.REPORT_WITH_ID.getRoute(adminsChatReportID ?? '-1')}`,
                      workspaceLink: `${CONFIG.EXPENSIFY.NEW_EXPENSIFY_URL}${ROUTES.WORKSPACE_INITIAL.getRoute(onboardingPolicyID ?? '-1')}`,
                  })
                : task.description;
        const currentTask = ReportUtils.buildOptimisticTaskReport(
            actorAccountID,
            undefined,
            targetChatReportID,
            task.title,
            taskDescription,
            targetChatPolicyID,
            CONST.REPORT.NOTIFICATION_PREFERENCE.HIDDEN,
        );
        const taskCreatedAction = ReportUtils.buildOptimisticCreatedReportAction(targetEmail);
        const taskReportAction = ReportUtils.buildOptimisticTaskCommentReportAction(
            currentTask.reportID,
            task.title,
            0,
            `task for ${task.title}`,
            targetChatReportID,
            actorAccountID,
            index + 3,
        );
        currentTask.parentReportActionID = taskReportAction.reportAction.reportActionID;

        const completedTaskReportAction = task.autoCompleted
            ? ReportUtils.buildOptimisticTaskReportAction(currentTask.reportID, CONST.REPORT.ACTIONS.TYPE.TASK_COMPLETED, 'marked as complete', actorAccountID, 2)
            : null;

        return {
            task,
            currentTask,
            taskCreatedAction,
            taskReportAction,
            taskDescription: currentTask.description,
            completedTaskReportAction,
        };
    });

    const tasksForParameters = tasksData.map<TaskForParameters>(({task, currentTask, taskCreatedAction, taskReportAction, taskDescription, completedTaskReportAction}) => ({
        type: 'task',
        task: task.type,
        taskReportID: currentTask.reportID,
        parentReportID: currentTask.parentReportID ?? '-1',
        parentReportActionID: taskReportAction.reportAction.reportActionID,
        assigneeChatReportID: '',
        createdTaskReportActionID: taskCreatedAction.reportActionID,
        completedTaskReportActionID: completedTaskReportAction?.reportActionID ?? undefined,
        title: currentTask.reportName ?? '',
        description: taskDescription ?? '',
    }));

    const hasOutstandingChildTask = tasksData.some((task) => !task.completedTaskReportAction);

    const tasksForOptimisticData = tasksData.reduce<OnyxUpdate[]>((acc, {currentTask, taskCreatedAction, taskReportAction, taskDescription, completedTaskReportAction}) => {
        acc.push(
            {
                onyxMethod: Onyx.METHOD.MERGE,
                key: `${ONYXKEYS.COLLECTION.REPORT_ACTIONS}${targetChatReportID}`,
                value: {
                    [taskReportAction.reportAction.reportActionID]: taskReportAction.reportAction as ReportAction,
                },
            },
            {
                onyxMethod: Onyx.METHOD.SET,
                key: `${ONYXKEYS.COLLECTION.REPORT}${currentTask.reportID}`,
                value: {
                    ...currentTask,
                    description: taskDescription,
                    pendingFields: {
                        createChat: CONST.RED_BRICK_ROAD_PENDING_ACTION.ADD,
                        reportName: CONST.RED_BRICK_ROAD_PENDING_ACTION.ADD,
                        description: CONST.RED_BRICK_ROAD_PENDING_ACTION.ADD,
                        managerID: CONST.RED_BRICK_ROAD_PENDING_ACTION.ADD,
                    },
                    isOptimisticReport: true,
                    managerID: currentUserAccountID,
                },
            },
            {
                onyxMethod: Onyx.METHOD.MERGE,
                key: `${ONYXKEYS.COLLECTION.REPORT_ACTIONS}${currentTask.reportID}`,
                value: {
                    [taskCreatedAction.reportActionID]: taskCreatedAction as ReportAction,
                },
            },
        );

        if (completedTaskReportAction) {
            acc.push({
                onyxMethod: Onyx.METHOD.MERGE,
                key: `${ONYXKEYS.COLLECTION.REPORT_ACTIONS}${currentTask.reportID}`,
                value: {
                    [completedTaskReportAction.reportActionID]: completedTaskReportAction as ReportAction,
                },
            });

            acc.push({
                onyxMethod: Onyx.METHOD.MERGE,
                key: `${ONYXKEYS.COLLECTION.REPORT}${currentTask.reportID}`,
                value: {
                    stateNum: CONST.REPORT.STATE_NUM.APPROVED,
                    statusNum: CONST.REPORT.STATUS_NUM.APPROVED,
                    managerID: currentUserAccountID,
                },
            });
        }

        return acc;
    }, []);

    const tasksForFailureData = tasksData.reduce<OnyxUpdate[]>((acc, {currentTask, taskReportAction}) => {
        acc.push(
            {
                onyxMethod: Onyx.METHOD.MERGE,
                key: `${ONYXKEYS.COLLECTION.REPORT_ACTIONS}${targetChatReportID}`,
                value: {
                    [taskReportAction.reportAction.reportActionID]: {
                        errors: ErrorUtils.getMicroSecondOnyxErrorWithTranslationKey('report.genericAddCommentFailureMessage'),
                    } as ReportAction,
                },
            },
            {
                onyxMethod: Onyx.METHOD.MERGE,
                key: `${ONYXKEYS.COLLECTION.REPORT}${currentTask.reportID}`,
                value: null,
            },
            {
                onyxMethod: Onyx.METHOD.MERGE,
                key: `${ONYXKEYS.COLLECTION.REPORT_ACTIONS}${currentTask.reportID}`,
                value: null,
            },
        );

        return acc;
    }, []);

    const tasksForSuccessData = tasksData.reduce<OnyxUpdate[]>((acc, {currentTask, taskCreatedAction, taskReportAction, completedTaskReportAction}) => {
        acc.push(
            {
                onyxMethod: Onyx.METHOD.MERGE,
                key: `${ONYXKEYS.COLLECTION.REPORT_ACTIONS}${targetChatReportID}`,
                value: {
                    [taskReportAction.reportAction.reportActionID]: {pendingAction: null},
                },
            },
            {
                onyxMethod: Onyx.METHOD.MERGE,
                key: `${ONYXKEYS.COLLECTION.REPORT}${currentTask.reportID}`,
                value: {
                    pendingFields: {
                        createChat: null,
                        reportName: null,
                        description: null,
                        managerID: null,
                    },
                    isOptimisticReport: false,
                },
            },
            {
                onyxMethod: Onyx.METHOD.MERGE,
                key: `${ONYXKEYS.COLLECTION.REPORT_ACTIONS}${currentTask.reportID}`,
                value: {
                    [taskCreatedAction.reportActionID]: {pendingAction: null},
                },
            },
        );

        if (completedTaskReportAction) {
            acc.push({
                onyxMethod: Onyx.METHOD.MERGE,
                key: `${ONYXKEYS.COLLECTION.REPORT_ACTIONS}${currentTask.reportID}`,
                value: {
                    [completedTaskReportAction.reportActionID]: {pendingAction: null},
                },
            });
        }

        return acc;
    }, []);

    const optimisticData: OnyxUpdate[] = [...tasksForOptimisticData];
    optimisticData.push(
        {
            onyxMethod: Onyx.METHOD.MERGE,
            key: `${ONYXKEYS.COLLECTION.REPORT}${targetChatReportID}`,
            value: {
                lastMentionedTime: DateUtils.getDBTime(),
                hasOutstandingChildTask,
            },
        },
        {
            onyxMethod: Onyx.METHOD.MERGE,
            key: `${ONYXKEYS.COLLECTION.REPORT_ACTIONS}${targetChatReportID}`,
            value: {
                [introductionCommentAction.reportActionID]: introductionCommentAction as ReportAction,
                [textCommentAction.reportActionID]: textCommentAction as ReportAction,
            },
        },
        {
            onyxMethod: Onyx.METHOD.MERGE,
            key: ONYXKEYS.NVP_INTRO_SELECTED,
            value: {choice: engagementChoice},
        },
    );

    const successData: OnyxUpdate[] = [...tasksForSuccessData];
    successData.push({
        onyxMethod: Onyx.METHOD.MERGE,
        key: `${ONYXKEYS.COLLECTION.REPORT_ACTIONS}${targetChatReportID}`,
        value: {
            [introductionCommentAction.reportActionID]: {pendingAction: null},
            [textCommentAction.reportActionID]: {pendingAction: null},
        },
    });

    let failureReport: Partial<Report> = {
        lastMessageTranslationKey: '',
        lastMessageText: '',
        lastVisibleActionCreated: '',
        hasOutstandingChildTask: false,
    };
    const {lastMessageText = '', lastMessageTranslationKey = ''} = ReportActionsUtils.getLastVisibleMessage(targetChatReportID);
    if (lastMessageText || lastMessageTranslationKey) {
        const lastVisibleAction = ReportActionsUtils.getLastVisibleAction(targetChatReportID);
        const lastVisibleActionCreated = lastVisibleAction?.created;
        const lastActorAccountID = lastVisibleAction?.actorAccountID;
        failureReport = {
            lastMessageTranslationKey,
            lastMessageText,
            lastVisibleActionCreated,
            lastActorAccountID,
        };
    }

    const failureData: OnyxUpdate[] = [...tasksForFailureData];
    failureData.push(
        {
            onyxMethod: Onyx.METHOD.MERGE,
            key: `${ONYXKEYS.COLLECTION.REPORT}${targetChatReportID}`,
            value: failureReport,
        },
        {
            onyxMethod: Onyx.METHOD.MERGE,
            key: `${ONYXKEYS.COLLECTION.REPORT_ACTIONS}${targetChatReportID}`,
            value: {
                [introductionCommentAction.reportActionID]: {
                    errors: ErrorUtils.getMicroSecondOnyxErrorWithTranslationKey('report.genericAddCommentFailureMessage'),
                } as ReportAction,
                [textCommentAction.reportActionID]: {
                    errors: ErrorUtils.getMicroSecondOnyxErrorWithTranslationKey('report.genericAddCommentFailureMessage'),
                } as ReportAction,
            },
        },
        {
            onyxMethod: Onyx.METHOD.MERGE,
            key: ONYXKEYS.NVP_INTRO_SELECTED,
            value: {choice: null},
        },
    );

    const guidedSetupData: GuidedSetupData = [
        {type: 'message', ...introductionMessage},
        {type: 'message', ...textMessage},
    ];

    if (data.video && videoCommentAction && videoMessage) {
        optimisticData.push({
            onyxMethod: Onyx.METHOD.MERGE,
            key: `${ONYXKEYS.COLLECTION.REPORT_ACTIONS}${targetChatReportID}`,
            value: {
                [videoCommentAction.reportActionID]: videoCommentAction as ReportAction,
            },
        });

        successData.push({
            onyxMethod: Onyx.METHOD.MERGE,
            key: `${ONYXKEYS.COLLECTION.REPORT_ACTIONS}${targetChatReportID}`,
            value: {
                [videoCommentAction.reportActionID]: {pendingAction: null},
            },
        });

        failureData.push({
            onyxMethod: Onyx.METHOD.MERGE,
            key: `${ONYXKEYS.COLLECTION.REPORT_ACTIONS}${targetChatReportID}`,
            value: {
                [videoCommentAction.reportActionID]: {
                    errors: ErrorUtils.getMicroSecondOnyxErrorWithTranslationKey('report.genericAddCommentFailureMessage'),
                } as ReportAction,
            },
        });

        guidedSetupData.push({type: 'video', ...data.video, ...videoMessage});
    }

    guidedSetupData.push(...tasksForParameters);

    const parameters: CompleteGuidedSetupParams = {
        engagementChoice,
        firstName,
        lastName,
        actorAccountID,
        guidedSetupData: JSON.stringify(guidedSetupData),
    };

    API.write(WRITE_COMMANDS.COMPLETE_GUIDED_SETUP, parameters, {optimisticData, successData, failureData});
}

/** Loads necessary data for rendering the RoomMembersPage */
function openRoomMembersPage(reportID: string) {
    const parameters: OpenRoomMembersPageParams = {reportID};

    API.read(READ_COMMANDS.OPEN_ROOM_MEMBERS_PAGE, parameters);
}

/**
 * Checks if there are any errors in the private notes for a given report
 *
 * @returns Returns true if there are errors in any of the private notes on the report
 */
function hasErrorInPrivateNotes(report: OnyxEntry<Report>): boolean {
    const privateNotes = report?.privateNotes ?? {};
    return Object.values(privateNotes).some((privateNote) => !isEmpty(privateNote.errors));
}

/** Clears all errors associated with a given private note */
function clearPrivateNotesError(reportID: string, accountID: number) {
    Onyx.merge(`${ONYXKEYS.COLLECTION.REPORT}${reportID}`, {privateNotes: {[accountID]: {errors: null}}});
}

function getDraftPrivateNote(reportID: string): string {
    return draftNoteMap?.[reportID] ?? '';
}

/**
 * Saves the private notes left by the user as they are typing. By saving this data the user can switch between chats, close
 * tab, refresh etc without worrying about loosing what they typed out.
 */
function savePrivateNotesDraft(reportID: string, note: string) {
    Onyx.merge(`${ONYXKEYS.COLLECTION.PRIVATE_NOTES_DRAFT}${reportID}`, note);
}

function searchForReports(searchInput: string, policyID?: string) {
    // We do not try to make this request while offline because it sets a loading indicator optimistically
    if (isNetworkOffline) {
        Onyx.set(ONYXKEYS.IS_SEARCHING_FOR_REPORTS, false);
        return;
    }

    const successData: OnyxUpdate[] = [
        {
            onyxMethod: Onyx.METHOD.MERGE,
            key: ONYXKEYS.IS_SEARCHING_FOR_REPORTS,
            value: false,
        },
    ];

    const failureData: OnyxUpdate[] = [
        {
            onyxMethod: Onyx.METHOD.MERGE,
            key: ONYXKEYS.IS_SEARCHING_FOR_REPORTS,
            value: false,
        },
    ];

    const searchForRoomToMentionParams: SearchForRoomsToMentionParams = {query: searchInput, policyID: policyID ?? '-1'};
    const searchForReportsParams: SearchForReportsParams = {searchInput, canCancel: true};

    API.read(policyID ? READ_COMMANDS.SEARCH_FOR_ROOMS_TO_MENTION : READ_COMMANDS.SEARCH_FOR_REPORTS, policyID ? searchForRoomToMentionParams : searchForReportsParams, {
        successData,
        failureData,
    });
}

function searchInServer(searchInput: string, policyID?: string) {
    if (isNetworkOffline || !searchInput.trim().length) {
        Onyx.set(ONYXKEYS.IS_SEARCHING_FOR_REPORTS, false);
        return;
    }

    // Why not set this in optimistic data? It won't run until the API request happens and while the API request is debounced
    // we want to show the loading state right away. Otherwise, we will see a flashing UI where the client options are sorted and
    // tell the user there are no options, then we start searching, and tell them there are no options again.
    Onyx.set(ONYXKEYS.IS_SEARCHING_FOR_REPORTS, true);
    searchForReports(searchInput, policyID);
}

function updateLastVisitTime(reportID: string) {
    if (!ReportUtils.isValidReportIDFromPath(reportID)) {
        return;
    }
    Onyx.merge(`${ONYXKEYS.COLLECTION.REPORT_METADATA}${reportID}`, {lastVisitTime: DateUtils.getDBTime()});
}

function updateLoadingInitialReportAction(reportID: string) {
    if (!ReportUtils.isValidReportIDFromPath(reportID)) {
        return;
    }
    Onyx.merge(`${ONYXKEYS.COLLECTION.REPORT_METADATA}${reportID}`, {isLoadingInitialReportActions: false});
}

function clearNewRoomFormError() {
    Onyx.set(ONYXKEYS.FORMS.NEW_ROOM_FORM, {
        isLoading: false,
        errorFields: null,
        errors: null,
        [INPUT_IDS.ROOM_NAME]: '',
        [INPUT_IDS.REPORT_DESCRIPTION]: '',
        [INPUT_IDS.POLICY_ID]: '',
        [INPUT_IDS.WRITE_CAPABILITY]: '',
        [INPUT_IDS.VISIBILITY]: '',
    });
}

function resolveActionableMentionWhisper(reportId: string, reportAction: OnyxEntry<ReportAction>, resolution: ValueOf<typeof CONST.REPORT.ACTIONABLE_MENTION_WHISPER_RESOLUTION>) {
    const message = ReportActionsUtils.getReportActionMessage(reportAction);
    if (!message || !reportAction) {
        return;
    }

    const updatedMessage: Message = {
        ...message,
        resolution,
    };

    const optimisticData: OnyxUpdate[] = [
        {
            onyxMethod: Onyx.METHOD.MERGE,
            key: `${ONYXKEYS.COLLECTION.REPORT_ACTIONS}${reportId}`,
            value: {
                [reportAction.reportActionID]: {
                    message: [updatedMessage],
                    originalMessage: {
                        resolution,
                    },
                },
            },
        },
    ];

    const failureData: OnyxUpdate[] = [
        {
            onyxMethod: Onyx.METHOD.MERGE,
            key: `${ONYXKEYS.COLLECTION.REPORT_ACTIONS}${reportId}`,
            value: {
                [reportAction.reportActionID]: {
                    message: [message],
                    originalMessage: {
                        resolution: null,
                    },
                },
            },
        },
    ];

    const parameters: ResolveActionableMentionWhisperParams = {
        reportActionID: reportAction.reportActionID,
        resolution,
    };

    API.write(WRITE_COMMANDS.RESOLVE_ACTIONABLE_MENTION_WHISPER, parameters, {optimisticData, failureData});
}

function resolveActionableReportMentionWhisper(
    reportId: string,
    reportAction: OnyxEntry<ReportAction>,
    resolution: ValueOf<typeof CONST.REPORT.ACTIONABLE_REPORT_MENTION_WHISPER_RESOLUTION>,
) {
    if (!reportAction) {
        return;
    }

    const optimisticData: OnyxUpdate[] = [
        {
            onyxMethod: Onyx.METHOD.MERGE,
            key: `${ONYXKEYS.COLLECTION.REPORT_ACTIONS}${reportId}`,
            value: {
                [reportAction.reportActionID]: {
                    originalMessage: {
                        resolution,
                    },
                },
            },
        },
    ];

    const failureData: OnyxUpdate[] = [
        {
            onyxMethod: Onyx.METHOD.MERGE,
            key: `${ONYXKEYS.COLLECTION.REPORT_ACTIONS}${reportId}`,
            value: {
                [reportAction.reportActionID]: {
                    originalMessage: {
                        resolution: null,
                    },
                },
            },
        },
    ];

    const parameters: ResolveActionableReportMentionWhisperParams = {
        reportActionID: reportAction.reportActionID,
        resolution,
    };

    API.write(WRITE_COMMANDS.RESOLVE_ACTIONABLE_REPORT_MENTION_WHISPER, parameters, {optimisticData, failureData});
}

function dismissTrackExpenseActionableWhisper(reportID: string, reportAction: OnyxEntry<ReportAction>): void {
    const isArrayMessage = Array.isArray(reportAction?.message);
    const message = ReportActionsUtils.getReportActionMessage(reportAction);
    if (!message || !reportAction) {
        return;
    }

    const updatedMessage: Message = {
        ...message,
        resolution: CONST.REPORT.ACTIONABLE_TRACK_EXPENSE_WHISPER_RESOLUTION.NOTHING,
    };

    const optimisticData: OnyxUpdate[] = [
        {
            onyxMethod: Onyx.METHOD.MERGE,
            key: `${ONYXKEYS.COLLECTION.REPORT_ACTIONS}${reportID}`,
            value: {
                [reportAction.reportActionID]: {
                    message: isArrayMessage ? [updatedMessage] : updatedMessage,
                    originalMessage: {
                        resolution: CONST.REPORT.ACTIONABLE_TRACK_EXPENSE_WHISPER_RESOLUTION.NOTHING,
                    },
                },
            },
        },
    ];

    const failureData: OnyxUpdate[] = [
        {
            onyxMethod: Onyx.METHOD.MERGE,
            key: `${ONYXKEYS.COLLECTION.REPORT_ACTIONS}${reportID}`,
            value: {
                [reportAction.reportActionID]: {
                    message: [message],
                    originalMessage: {
                        resolution: null,
                    },
                },
            },
        },
    ];

    const params = {
        reportActionID: reportAction.reportActionID,
    };

    API.write(WRITE_COMMANDS.DISMISS_TRACK_EXPENSE_ACTIONABLE_WHISPER, params, {optimisticData, failureData});
}

function setGroupDraft(newGroupDraft: Partial<NewGroupChatDraft>) {
    Onyx.merge(ONYXKEYS.NEW_GROUP_CHAT_DRAFT, newGroupDraft);
}

export {
    searchInServer,
    addComment,
    addAttachment,
    updateDescription,
    updateWriteCapabilityAndNavigate,
    updateNotificationPreference,
    subscribeToReportTypingEvents,
    subscribeToReportLeavingEvents,
    unsubscribeFromReportChannel,
    unsubscribeFromLeavingRoomReportChannel,
    saveReportDraftComment,
    broadcastUserIsTyping,
    broadcastUserIsLeavingRoom,
    togglePinnedState,
    editReportComment,
    handleUserDeletedLinksInHtml,
    deleteReportActionDraft,
    saveReportActionDraft,
    deleteReportComment,
    navigateToConciergeChat,
    navigateToSystemChat,
    addPolicyReport,
    deleteReport,
    navigateToConciergeChatAndDeleteReport,
    setIsComposerFullSize,
    expandURLPreview,
    markCommentAsUnread,
    readNewestAction,
    openReport,
    openReportFromDeepLink,
    navigateToAndOpenReport,
    navigateToAndOpenReportWithAccountIDs,
    navigateToAndOpenChildReport,
    toggleSubscribeToChildReport,
    updatePolicyRoomNameAndNavigate,
    clearPolicyRoomNameErrors,
    clearIOUError,
    subscribeToNewActionEvent,
    notifyNewAction,
    showReportActionNotification,
    toggleEmojiReaction,
    shouldShowReportActionNotification,
    joinRoom,
    leaveRoom,
    inviteToRoom,
    inviteToGroupChat,
    removeFromRoom,
    getCurrentUserAccountID,
    setLastOpenedPublicRoom,
    flagComment,
    openLastOpenedPublicRoom,
    updatePrivateNotes,
    getReportPrivateNote,
    clearPrivateNotesError,
    hasErrorInPrivateNotes,
    getOlderActions,
    getNewerActions,
    openRoomMembersPage,
    savePrivateNotesDraft,
    getDraftPrivateNote,
    updateLastVisitTime,
    clearNewRoomFormError,
    updateReportField,
    updateReportName,
    deleteReportField,
    clearReportFieldErrors,
    resolveActionableMentionWhisper,
    resolveActionableReportMentionWhisper,
    updateRoomVisibility,
    dismissTrackExpenseActionableWhisper,
    setGroupDraft,
    clearGroupChat,
    startNewChat,
    completeOnboarding,
    updateGroupChatName,
    updateGroupChatAvatar,
    leaveGroupChat,
    removeFromGroupChat,
    updateGroupChatMemberRoles,
    updateLoadingInitialReportAction,
    clearAddRoomMemberError,
    clearAvatarErrors,
    handleReportChanged,
};<|MERGE_RESOLUTION|>--- conflicted
+++ resolved
@@ -652,14 +652,10 @@
             onyxMethod: Onyx.METHOD.MERGE,
             key: `${ONYXKEYS.COLLECTION.REPORT}${reportID}`,
             value: {
-<<<<<<< HEAD
-                reportName: currentReportData?.[reportID]?.reportName ?? null,
-=======
                 reportName: ReportConnection.getAllReports()?.[`${ONYXKEYS.COLLECTION.REPORT}${reportID}`]?.reportName ?? null,
                 errors: {
                     reportName: Localize.translateLocal('common.genericErrorMessage'),
                 },
->>>>>>> b4b376e2
                 pendingFields: {
                     reportName: null,
                 },
