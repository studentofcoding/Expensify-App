--- conflicted
+++ resolved
@@ -3172,11 +3172,6 @@
                         },
                         isOptimisticReport: true,
                     },
-<<<<<<< HEAD
-                    isOptimisticReport: true,
-                    permissions: [CONST.REPORT.PERMISSIONS.READ],
-=======
->>>>>>> 1b91125b
                 },
                 {
                     onyxMethod: Onyx.METHOD.MERGE,
