--- conflicted
+++ resolved
@@ -211,12 +211,9 @@
 export {
     hasAccount,
     setGitHubUsername,
+    setPassword,
     signIn,
     signOut,
-<<<<<<< HEAD
     resendValidationLink,
     restartSignin,
-=======
-    setPassword,
->>>>>>> bcd4065a
 };