--- conflicted
+++ resolved
@@ -4,12 +4,8 @@
 import * as ReportUtils from '@libs/ReportUtils';
 import CONST from '@src/CONST';
 import ONYXKEYS from '@src/ONYXKEYS';
-<<<<<<< HEAD
 import ReportAction, {Message} from '@src/types/onyx/ReportAction';
-=======
-import ReportAction from '@src/types/onyx/ReportAction';
 import * as Report from './Report';
->>>>>>> da2c79e5
 
 function clearReportActionErrors(reportID: string, reportAction: ReportAction) {
     const originalReportID = ReportUtils.getOriginalReportID(reportID, reportAction);
