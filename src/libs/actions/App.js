import _ from 'underscore';
import {AppState, Linking} from 'react-native';
import Onyx from 'react-native-onyx';
import lodashGet from 'lodash/get';
import Str from 'expensify-common/lib/str';
import * as API from '../API';
import ONYXKEYS from '../../ONYXKEYS';
import * as DeprecatedAPI from '../deprecatedAPI';
import CONST from '../../CONST';
import Log from '../Log';
import Performance from '../Performance';
import Timing from './Timing';
import * as PersonalDetails from './PersonalDetails';
import * as User from './User';
import * as Report from './Report';
import * as BankAccounts from './BankAccounts';
import * as Policy from './Policy';
import NetworkConnection from '../NetworkConnection';
import Navigation from '../Navigation/Navigation';
import ROUTES from '../../ROUTES';
import * as SessionUtils from '../SessionUtils';
import * as API from '../API';

let currentUserAccountID;
let currentUserEmail = '';
Onyx.connect({
    key: ONYXKEYS.SESSION,
    callback: (val) => {
        currentUserAccountID = lodashGet(val, 'accountID', '');
        currentUserEmail = lodashGet(val, 'email', '');
    },
});

let isSidebarLoaded;
Onyx.connect({
    key: ONYXKEYS.IS_SIDEBAR_LOADED,
    callback: val => isSidebarLoaded = val,
    initWithStoredValues: false,
});

<<<<<<< HEAD
let currentPreferredLocale;
Onyx.connect({
    key: ONYXKEYS.NVP_PREFERRED_LOCALE,
    callback: val => currentPreferredLocale = val || CONST.DEFAULT_LOCALE,
});

let myPersonalDetails;
Onyx.connect({
    key: ONYXKEYS.PERSONAL_DETAILS,
    callback: val => myPersonalDetails = _.findWhere(val, {isCurrentUser: true}),
});

=======
>>>>>>> 2e1da0ef
/**
 * @param {String} url
 */
function setCurrentURL(url) {
    Onyx.set(ONYXKEYS.CURRENT_URL, url);
}

/**
* @param {String} locale
*/
function setLocale(locale) {
    // If user is not signed in, change just locally.
    if (!currentUserAccountID) {
        Onyx.merge(ONYXKEYS.NVP_PREFERRED_LOCALE, locale);
        return;
    }

    // Optimistically change preferred locale
    const optimisticData = [
        {
            onyxMethod: 'merge',
            key: ONYXKEYS.NVP_PREFERRED_LOCALE,
            value: locale,
        },
    ];

    API.write('UpdatePreferredLocale', {
        value: locale,
    }, {optimisticData});
}

function setSidebarLoaded() {
    if (isSidebarLoaded) {
        return;
    }

    Onyx.set(ONYXKEYS.IS_SIDEBAR_LOADED, true);
    Timing.end(CONST.TIMING.SIDEBAR_LOADED);
    Performance.markEnd(CONST.TIMING.SIDEBAR_LOADED);
    Performance.markStart(CONST.TIMING.REPORT_INITIAL_RENDER);
}

let appState;
AppState.addEventListener('change', (nextAppState) => {
    if (nextAppState.match(/inactive|background/) && appState === 'active') {
        Log.info('Flushing logs as app is going inactive', true, {}, true);
    }
    appState = nextAppState;
});

/**
 * Fetches data needed for app initialization
 *
 * @param {Boolean} shouldSyncPolicyList Should be false if the initial policy needs to be created. Otherwise, should be true.
 * @returns {Promise}
 */
function getAppData(shouldSyncPolicyList = true) {
    User.getUserDetails();
    User.getDomainInfo();
    PersonalDetails.fetchLocalCurrency();
    BankAccounts.fetchUserWallet();

    if (shouldSyncPolicyList) {
        Policy.getPolicyList();
    }

    // We should update the syncing indicator when personal details and reports are both done fetching.
    return Promise.all([
        PersonalDetails.fetchPersonalDetails(),
        Report.fetchAllReports(true, true),
    ]);
}

/**
 * Fetches data needed for app initialization
 */
function openApp() {
    API.read('OpenApp');
}

/**
 * Refreshes data when the app reconnects
 */
function reconnectApp() {
    API.read('ReconnectApp');
}

/**
 * Run FixAccount to check if we need to fix anything for the user or run migrations. Reinitialize the data if anything changed
 * because some migrations might create new chat reports or their change data.
 */
function fixAccountAndReloadData() {
    DeprecatedAPI.User_FixAccount()
        .then((response) => {
            if (!response.changed) {
                return;
            }
            Log.info('FixAccount found updates for this user, so data will be reinitialized', true, response);
            getAppData(false);
        });
}

/**
 * This action runs every time the AuthScreens are mounted. The navigator may
 * not be ready yet, and therefore we need to wait before navigating within this
 * action and any actions this method calls.
 *
 * getInitialURL allows us to access params from the transition link more easily
 * than trying to extract them from the navigation state.

 * The transition link contains an exitTo param that contains the route to
 * navigate to after the user is signed in. A user can transition from OldDot
 * with a different account than the one they are currently signed in with, so
 * we only navigate if they are not signing in as a new user. Once they are
 * signed in as that new user, this action will run again and the navigation
 * will occur.

 * When the exitTo route is 'workspace/new', we create a new
 * workspace and navigate to it via Policy.createAndGetPolicyList.
 *
 * We subscribe to the session using withOnyx in the AuthScreens and
 * pass it in as a parameter. withOnyx guarantees that the value has been read
 * from Onyx because it will not render the AuthScreens until that point.
 * @param {Object} session
 */
function setUpPoliciesAndNavigate(session) {
    Linking.getInitialURL()
        .then((url) => {
            if (!url) {
                Policy.getPolicyList();
                return;
            }
            const path = new URL(url).pathname;
            const params = new URLSearchParams(url);
            const exitTo = params.get('exitTo');
            const isLoggingInAsNewUser = SessionUtils.isLoggingInAsNewUser(url, session.email);
            const shouldCreateFreePolicy = !isLoggingInAsNewUser
                        && Str.startsWith(path, Str.normalizeUrl(ROUTES.TRANSITION_FROM_OLD_DOT))
                        && exitTo === ROUTES.WORKSPACE_NEW;
            if (shouldCreateFreePolicy) {
                Policy.createAndGetPolicyList();
                return;
            }
            Policy.getPolicyList();
            if (!isLoggingInAsNewUser && exitTo) {
                Navigation.isNavigationReady()
                    .then(() => {
                        // We must call dismissModal() to remove the /transition route from history
                        Navigation.dismissModal();
                        Navigation.navigate(exitTo);
                    });
            }
        });
}

function openProfilePage() {
    const oldTimezoneData = {
        ...(myPersonalDetails.timezone || {})
    };
    const newTimezoneData = {
        ...oldTimezoneData,
        selected: moment.tz.guess(true),
    };

    API.write('OpenProfilePage', {
        timezone: { ...newTimezoneData },
    }, {
        optimisticData: [{
            onyxMethod: 'merge',
            key: ONYXKEYS.PERSONAL_DETAILS,
            value: {
                [currentUserEmail]: {
                    timezone: { ...newTimezoneData },
                },
            },
        }],
        failureData: [{
            onyxMethod: 'merge',
            key: ONYXKEYS.PERSONAL_DETAILS,
            value: {
                [currentUserEmail]: {
                    timezone: { ...oldTimezoneData },
                },
            },
        }],
    });

    Navigation.navigate(ROUTES.SETTINGS_PROFILE);
}

// When the app reconnects from being offline, fetch all initialization data
NetworkConnection.onReconnect(() => {
    getAppData(true);
    reconnectApp();
});

export {
    setCurrentURL,
    setLocale,
    setSidebarLoaded,
    getAppData,
    fixAccountAndReloadData,
    setUpPoliciesAndNavigate,
<<<<<<< HEAD
    openProfilePage,
=======
    openApp,
>>>>>>> 2e1da0ef
};<|MERGE_RESOLUTION|>--- conflicted
+++ resolved
@@ -38,7 +38,6 @@
     initWithStoredValues: false,
 });
 
-<<<<<<< HEAD
 let currentPreferredLocale;
 Onyx.connect({
     key: ONYXKEYS.NVP_PREFERRED_LOCALE,
@@ -51,8 +50,6 @@
     callback: val => myPersonalDetails = _.findWhere(val, {isCurrentUser: true}),
 });
 
-=======
->>>>>>> 2e1da0ef
 /**
  * @param {String} url
  */
@@ -256,9 +253,6 @@
     getAppData,
     fixAccountAndReloadData,
     setUpPoliciesAndNavigate,
-<<<<<<< HEAD
     openProfilePage,
-=======
     openApp,
->>>>>>> 2e1da0ef
 };