--- conflicted
+++ resolved
@@ -33,26 +33,6 @@
     initWithStoredValues: false,
 });
 
-<<<<<<< HEAD
-let myPersonalDetails;
-Onyx.connect({
-    key: ONYXKEYS.PERSONAL_DETAILS_LIST,
-    callback: (val) => {
-        if (!val || !currentUserAccountID) {
-            return;
-        }
-
-        myPersonalDetails = val[currentUserAccountID];
-    },
-=======
-let allPolicies = [];
-Onyx.connect({
-    key: ONYXKEYS.COLLECTION.POLICY,
-    waitForCollectionCallback: true,
-    callback: (policies) => (allPolicies = policies),
->>>>>>> 3b687018
-});
-
 let preferredLocale;
 Onyx.connect({
     key: ONYXKEYS.NVP_PREFERRED_LOCALE,
