import {AppState, Linking} from 'react-native';
import Onyx from 'react-native-onyx';
import lodashGet from 'lodash/get';
import Str from 'expensify-common/lib/str';
import * as API from '../API';
import ONYXKEYS from '../../ONYXKEYS';
import * as DeprecatedAPI from '../deprecatedAPI';
import CONST from '../../CONST';
import Log from '../Log';
import Performance from '../Performance';
import Timing from './Timing';
import * as PersonalDetails from './PersonalDetails';
import * as User from './User';
import * as Report from './Report';
import * as GeoLocation from './GeoLocation';
import * as BankAccounts from './BankAccounts';
import * as Policy from './Policy';
import NetworkConnection from '../NetworkConnection';
import Navigation from '../Navigation/Navigation';
import ROUTES from '../../ROUTES';
import * as SessionUtils from '../SessionUtils';

let currentUserAccountID;
Onyx.connect({
    key: ONYXKEYS.SESSION,
    callback: (val) => {
        currentUserAccountID = lodashGet(val, 'accountID', '');
    },
});

let isSidebarLoaded;
Onyx.connect({
    key: ONYXKEYS.IS_SIDEBAR_LOADED,
    callback: val => isSidebarLoaded = val,
    initWithStoredValues: false,
});

/**
 * @param {String} url
 */
function setCurrentURL(url) {
    Onyx.set(ONYXKEYS.CURRENT_URL, url);
}

/**
* @param {String} locale
*/
function setLocale(locale) {
    // If user is not signed in, change just locally.
    if (!currentUserAccountID) {
        Onyx.merge(ONYXKEYS.NVP_PREFERRED_LOCALE, locale);
        return;
    }

    // Optimistically change preferred locale
    const optimisticData = [
        {
            onyxMethod: 'merge',
            key: ONYXKEYS.NVP_PREFERRED_LOCALE,
            value: locale,
        },
    ];

    API.write('UpdatePreferredLocale', {
        value: locale,
    }, {optimisticData});
}

function setSidebarLoaded() {
    if (isSidebarLoaded) {
        return;
    }

    Onyx.set(ONYXKEYS.IS_SIDEBAR_LOADED, true);
    Timing.end(CONST.TIMING.SIDEBAR_LOADED);
    Performance.markEnd(CONST.TIMING.SIDEBAR_LOADED);
    Performance.markStart(CONST.TIMING.REPORT_INITIAL_RENDER);
}

let appState;
AppState.addEventListener('change', (nextAppState) => {
    if (nextAppState.match(/inactive|background/) && appState === 'active') {
        Log.info('Flushing logs as app is going inactive', true, {}, true);
    }
    appState = nextAppState;
});

/**
 * Fetches data needed for app initialization
 *
 * @param {Boolean} shouldSyncPolicyList Should be false if the initial policy needs to be created. Otherwise, should be true.
 * @returns {Promise}
 */
function getAppData(shouldSyncPolicyList = true) {
    User.getUserDetails();
    User.getDomainInfo();
    GeoLocation.fetchCountryCodeByRequestIP();
    BankAccounts.fetchUserWallet();

    if (shouldSyncPolicyList) {
        Policy.getPolicyList();
    }

    // We should update the syncing indicator when personal details and reports are both done fetching.
    return Promise.all([
        PersonalDetails.fetchPersonalDetails(),
        Report.fetchAllReports(true, true),
    ]);
}

/**
 * Fetches data needed for app initialization
 */
function openApp() {
    API.read('OpenApp');
}

/**
 * Refreshes data when the app reconnects
 */
function reconnectApp() {
    API.read('ReconnectApp');
}

/**
 * Run FixAccount to check if we need to fix anything for the user or run migrations. Reinitialize the data if anything changed
 * because some migrations might create new chat reports or their change data.
 */
function fixAccountAndReloadData() {
    DeprecatedAPI.User_FixAccount()
        .then((response) => {
            if (!response.changed) {
                return;
            }
            Log.info('FixAccount found updates for this user, so data will be reinitialized', true, response);
            getAppData(false);
        });
}

/**
 * This action runs every time the AuthScreens are mounted. The navigator may
 * not be ready yet, and therefore we need to wait before navigating within this
 * action and any actions this method calls.
 *
 * getInitialURL allows us to access params from the transition link more easily
 * than trying to extract them from the navigation state.

 * The transition link contains an exitTo param that contains the route to
 * navigate to after the user is signed in. A user can transition from OldDot
 * with a different account than the one they are currently signed in with, so
 * we only navigate if they are not signing in as a new user. Once they are
 * signed in as that new user, this action will run again and the navigation
 * will occur.

 * When the exitTo route is 'workspace/new', we create a new
 * workspace and navigate to it via Policy.createAndGetPolicyList.
 *
 * We subscribe to the session using withOnyx in the AuthScreens and
 * pass it in as a parameter. withOnyx guarantees that the value has been read
 * from Onyx because it will not render the AuthScreens until that point.
 * @param {Object} session
 */
function setUpPoliciesAndNavigate(session) {
    Linking.getInitialURL()
        .then((url) => {
            if (!url) {
                Policy.getPolicyList();
                return;
            }
            const path = new URL(url).pathname;
            const params = new URLSearchParams(url);
            const exitTo = params.get('exitTo');
            const isLoggingInAsNewUser = SessionUtils.isLoggingInAsNewUser(url, session.email);
            const shouldCreateFreePolicy = !isLoggingInAsNewUser
                        && Str.startsWith(path, Str.normalizeUrl(ROUTES.TRANSITION_FROM_OLD_DOT))
                        && exitTo === ROUTES.WORKSPACE_NEW;
            if (shouldCreateFreePolicy) {
                Policy.createAndGetPolicyList();
                return;
            }
            Policy.getPolicyList();
            if (!isLoggingInAsNewUser && exitTo) {
                Navigation.isNavigationReady()
                    .then(() => {
                        // We must call dismissModal() to remove the /transition route from history
                        Navigation.dismissModal();
                        Navigation.navigate(exitTo);
                    });
            }
        });
}

// When the app reconnects from being offline, fetch all initialization data
NetworkConnection.onReconnect(() => {
<<<<<<< HEAD
    getAppData(true, false);
=======
    getAppData(true);
>>>>>>> 5b8651e3
    reconnectApp();
});

export {
    setCurrentURL,
    setLocale,
    setSidebarLoaded,
    getAppData,
    fixAccountAndReloadData,
    setUpPoliciesAndNavigate,
    openApp,
};<|MERGE_RESOLUTION|>--- conflicted
+++ resolved
@@ -192,11 +192,7 @@
 
 // When the app reconnects from being offline, fetch all initialization data
 NetworkConnection.onReconnect(() => {
-<<<<<<< HEAD
-    getAppData(true, false);
-=======
     getAppData(true);
->>>>>>> 5b8651e3
     reconnectApp();
 });
 
