import Str from 'expensify-common/lib/str';
import Onyx, {OnyxEntry, OnyxUpdate} from 'react-native-onyx';
import * as API from '@libs/API';
import {CustomRNImageManipulatorResult, FileWithUri} from '@libs/cropOrRotateImage/types';
import * as LocalePhoneNumber from '@libs/LocalePhoneNumber';
import Navigation from '@libs/Navigation/Navigation';
import * as UserUtils from '@libs/UserUtils';
import CONST from '@src/CONST';
import ONYXKEYS from '@src/ONYXKEYS';
import ROUTES from '@src/ROUTES';
import {DateOfBirthForm, PersonalDetails, PrivatePersonalDetails} from '@src/types/onyx';
import {SelectedTimezone, Timezone} from '@src/types/onyx/PersonalDetails';

type FirstAndLastName = {
    firstName: string;
    lastName: string;
};

let currentUserEmail = '';
let currentUserAccountID = -1;
Onyx.connect({
    key: ONYXKEYS.SESSION,
    callback: (val) => {
        currentUserEmail = val?.email ?? '';
        currentUserAccountID = val?.accountID ?? -1;
    },
});

let allPersonalDetails: OnyxEntry<Record<string, PersonalDetails>> = null;
Onyx.connect({
    key: ONYXKEYS.PERSONAL_DETAILS_LIST,
    callback: (val) => (allPersonalDetails = val),
});

let privatePersonalDetails: OnyxEntry<PrivatePersonalDetails> = null;
Onyx.connect({
    key: ONYXKEYS.PRIVATE_PERSONAL_DETAILS,
    callback: (val) => (privatePersonalDetails = val),
});

/**
 * Returns the displayName for a user
 */
function getDisplayName(login: string, personalDetail: Pick<PersonalDetails, 'firstName' | 'lastName'> | null): string {
    // If we have a number like +15857527441@expensify.sms then let's remove @expensify.sms and format it
    // so that the option looks cleaner in our UI.
    const userLogin = LocalePhoneNumber.formatPhoneNumber(login);
    const userDetails = personalDetail ?? allPersonalDetails?.[login];

    if (!userDetails) {
        return userLogin;
    }

    const firstName = userDetails.firstName ?? '';
    const lastName = userDetails.lastName ?? '';
    const fullName = `${firstName} ${lastName}`.trim();

    // It's possible for fullName to be empty string, so we must use "||" to fallback to userLogin.
    return fullName || userLogin;
}

/**
 * @param [defaultDisplayName] display name to use if user details don't exist in Onyx or if
 *                                      found details don't include the user's displayName or login
 */
function getDisplayNameForTypingIndicator(userAccountIDOrLogin: string, defaultDisplayName = ''): string {
    // Try to convert to a number, which means we have an accountID
    const accountID = Number(userAccountIDOrLogin);

    // If the user is typing on OldDot, userAccountIDOrLogin will be a string (the user's login),
    // so Number(string) is NaN. Search for personalDetails by login to get the display name.
    if (Number.isNaN(accountID)) {
        const detailsByLogin = Object.entries(allPersonalDetails ?? {}).find(([, value]) => value?.login === userAccountIDOrLogin)?.[1];

        // It's possible for displayName to be empty string, so we must use "||" to fallback to userAccountIDOrLogin.
        // eslint-disable-next-line @typescript-eslint/prefer-nullish-coalescing
        return detailsByLogin?.displayName || userAccountIDOrLogin;
    }

    const detailsByAccountID = allPersonalDetails?.[accountID];

    // It's possible for displayName to be empty string, so we must use "||" to fallback to login or defaultDisplayName.
    // eslint-disable-next-line @typescript-eslint/prefer-nullish-coalescing
    return detailsByAccountID?.displayName || detailsByAccountID?.login || defaultDisplayName;
}

/**
 * Gets the first and last name from the user's personal details.
 * If the login is the same as the displayName, then they don't exist,
 * so we return empty strings instead.
 */
function extractFirstAndLastNameFromAvailableDetails({login, displayName, firstName, lastName}: PersonalDetails): FirstAndLastName {
    // It's possible for firstName to be empty string, so we must use "||" to consider lastName instead.
    // eslint-disable-next-line @typescript-eslint/prefer-nullish-coalescing
    if (firstName || lastName) {
        return {firstName: firstName ?? '', lastName: lastName ?? ''};
    }
    if (login && Str.removeSMSDomain(login) === displayName) {
        return {firstName: '', lastName: ''};
    }

<<<<<<< HEAD
    const firstSpaceIndex = displayName?.indexOf(' ') ?? -1;
    const lastSpaceIndex = displayName?.lastIndexOf(' ') ?? -1;
    if (firstSpaceIndex === -1) {
        return {firstName: displayName, lastName: ''};
=======
    if (displayName) {
        const firstSpaceIndex = displayName.indexOf(' ');
        const lastSpaceIndex = displayName.lastIndexOf(' ');
        if (firstSpaceIndex === -1) {
            return {firstName: displayName, lastName: ''};
        }

        return {
            firstName: displayName.substring(0, firstSpaceIndex).trim(),
            lastName: displayName.substring(lastSpaceIndex).trim(),
        };
>>>>>>> 222993c4
    }

    return {firstName: '', lastName: ''};
}

/**
 * Convert country names obtained from the backend to their respective ISO codes
 * This is for backward compatibility of stored data before E/App#15507
 */
function getCountryISO(countryName: string): string {
    if (!countryName || countryName.length === 2) {
        return countryName;
    }

    return Object.entries(CONST.ALL_COUNTRIES).find(([, value]) => value === countryName)?.[0] ?? '';
}

function updatePronouns(pronouns: string) {
    if (currentUserAccountID) {
        type UpdatePronounsParams = {
            pronouns: string;
        };

        const parameters: UpdatePronounsParams = {pronouns};

        API.write('UpdatePronouns', parameters, {
            optimisticData: [
                {
                    onyxMethod: Onyx.METHOD.MERGE,
                    key: ONYXKEYS.PERSONAL_DETAILS_LIST,
                    value: {
                        [currentUserAccountID]: {
                            pronouns,
                        },
                    },
                },
            ],
        });
    }

    Navigation.goBack(ROUTES.SETTINGS_PROFILE);
}

function updateDisplayName(firstName: string, lastName: string) {
    if (currentUserAccountID) {
        type UpdateDisplayNameParams = {
            firstName: string;
            lastName: string;
        };

        const parameters: UpdateDisplayNameParams = {firstName, lastName};

        API.write('UpdateDisplayName', parameters, {
            optimisticData: [
                {
                    onyxMethod: Onyx.METHOD.MERGE,
                    key: ONYXKEYS.PERSONAL_DETAILS_LIST,
                    value: {
                        [currentUserAccountID]: {
                            firstName,
                            lastName,
                            displayName: getDisplayName(currentUserEmail ?? '', {
                                firstName,
                                lastName,
                            }),
                        },
                    },
                },
            ],
        });
    }

    Navigation.goBack(ROUTES.SETTINGS_PROFILE);
}

function updateLegalName(legalFirstName: string, legalLastName: string) {
    type UpdateLegalNameParams = {
        legalFirstName: string;
        legalLastName: string;
    };

    const parameters: UpdateLegalNameParams = {legalFirstName, legalLastName};

    API.write('UpdateLegalName', parameters, {
        optimisticData: [
            {
                onyxMethod: Onyx.METHOD.MERGE,
                key: ONYXKEYS.PRIVATE_PERSONAL_DETAILS,
                value: {
                    legalFirstName,
                    legalLastName,
                },
            },
        ],
    });

    Navigation.goBack(ROUTES.SETTINGS_PERSONAL_DETAILS);
}

/**
 * @param dob - date of birth
 */
function updateDateOfBirth({dob}: DateOfBirthForm) {
    type UpdateDateOfBirthParams = {
        dob?: string;
    };

    const parameters: UpdateDateOfBirthParams = {dob};

    API.write('UpdateDateOfBirth', parameters, {
        optimisticData: [
            {
                onyxMethod: Onyx.METHOD.MERGE,
                key: ONYXKEYS.PRIVATE_PERSONAL_DETAILS,
                value: {
                    dob,
                },
            },
        ],
    });

    Navigation.goBack(ROUTES.SETTINGS_PERSONAL_DETAILS);
}

function updateAddress(street: string, street2: string, city: string, state: string, zip: string, country: string) {
    type UpdateHomeAddressParams = {
        homeAddressStreet: string;
        addressStreet2: string;
        homeAddressCity: string;
        addressState: string;
        addressZipCode: string;
        addressCountry: string;
        addressStateLong?: string;
    };

    const parameters: UpdateHomeAddressParams = {
        homeAddressStreet: street,
        addressStreet2: street2,
        homeAddressCity: city,
        addressState: state,
        addressZipCode: zip,
        addressCountry: country,
    };

    // State names for the United States are in the form of two-letter ISO codes
    // State names for other countries except US have full names, so we provide two different params to be handled by server
    if (country !== CONST.COUNTRY.US) {
        parameters.addressStateLong = state;
    }

    API.write('UpdateHomeAddress', parameters, {
        optimisticData: [
            {
                onyxMethod: Onyx.METHOD.MERGE,
                key: ONYXKEYS.PRIVATE_PERSONAL_DETAILS,
                value: {
                    address: {
                        street: `${street}\n${street2}`,
                        city,
                        state,
                        zip,
                        country,
                    },
                },
            },
        ],
    });

    Navigation.goBack(ROUTES.SETTINGS_PERSONAL_DETAILS);
}

/**
 * Updates timezone's 'automatic' setting, and updates
 * selected timezone if set to automatically update.
 */
function updateAutomaticTimezone(timezone: Timezone) {
    if (!currentUserAccountID) {
        return;
    }

    type UpdateAutomaticTimezoneParams = {
        timezone: string;
    };

    const parameters: UpdateAutomaticTimezoneParams = {
        timezone: JSON.stringify(timezone),
    };

    API.write('UpdateAutomaticTimezone', parameters, {
        optimisticData: [
            {
                onyxMethod: Onyx.METHOD.MERGE,
                key: ONYXKEYS.PERSONAL_DETAILS_LIST,
                value: {
                    [currentUserAccountID]: {
                        timezone,
                    },
                },
            },
        ],
    });
}

/**
 * Updates user's 'selected' timezone, then navigates to the
 * initial Timezone page.
 */
function updateSelectedTimezone(selectedTimezone: SelectedTimezone) {
    const timezone: Timezone = {
        selected: selectedTimezone,
    };

    type UpdateSelectedTimezoneParams = {
        timezone: string;
    };

    const parameters: UpdateSelectedTimezoneParams = {
        timezone: JSON.stringify(timezone),
    };

    if (currentUserAccountID) {
        API.write('UpdateSelectedTimezone', parameters, {
            optimisticData: [
                {
                    onyxMethod: Onyx.METHOD.MERGE,
                    key: ONYXKEYS.PERSONAL_DETAILS_LIST,
                    value: {
                        [currentUserAccountID]: {
                            timezone,
                        },
                    },
                },
            ],
        });
    }

    Navigation.goBack(ROUTES.SETTINGS_TIMEZONE);
}

/**
 * Fetches additional personal data like legal name, date of birth, address
 */
function openPersonalDetailsPage() {
    const optimisticData: OnyxUpdate[] = [
        {
            onyxMethod: Onyx.METHOD.MERGE,
            key: ONYXKEYS.PRIVATE_PERSONAL_DETAILS,
            value: {
                isLoading: true,
            },
        },
    ];

    const successData: OnyxUpdate[] = [
        {
            onyxMethod: Onyx.METHOD.MERGE,
            key: ONYXKEYS.PRIVATE_PERSONAL_DETAILS,
            value: {
                isLoading: false,
            },
        },
    ];

    const failureData: OnyxUpdate[] = [
        {
            onyxMethod: Onyx.METHOD.MERGE,
            key: ONYXKEYS.PRIVATE_PERSONAL_DETAILS,
            value: {
                isLoading: false,
            },
        },
    ];

    type OpenPersonalDetailsPageParams = Record<string, never>;

    const parameters: OpenPersonalDetailsPageParams = {};

    API.read('OpenPersonalDetailsPage', parameters, {optimisticData, successData, failureData});
}

/**
 * Fetches public profile info about a given user.
 * The API will only return the accountID, displayName, and avatar for the user
 * but the profile page will use other info (e.g. contact methods and pronouns) if they are already available in Onyx
 */
function openPublicProfilePage(accountID: number) {
    const optimisticData: OnyxUpdate[] = [
        {
            onyxMethod: Onyx.METHOD.MERGE,
            key: ONYXKEYS.PERSONAL_DETAILS_LIST,
            value: {
                [accountID]: {
                    isLoading: true,
                },
            },
        },
    ];

    const successData: OnyxUpdate[] = [
        {
            onyxMethod: Onyx.METHOD.MERGE,
            key: ONYXKEYS.PERSONAL_DETAILS_LIST,
            value: {
                [accountID]: {
                    isLoading: false,
                },
            },
        },
    ];

    const failureData: OnyxUpdate[] = [
        {
            onyxMethod: Onyx.METHOD.MERGE,
            key: ONYXKEYS.PERSONAL_DETAILS_LIST,
            value: {
                [accountID]: {
                    isLoading: false,
                },
            },
        },
    ];

    type OpenPublicProfilePageParams = {
        accountID: number;
    };

    const parameters: OpenPublicProfilePageParams = {accountID};

    API.read('OpenPublicProfilePage', parameters, {optimisticData, successData, failureData});
}

/**
 * Updates the user's avatar image
 */
function updateAvatar(file: FileWithUri | CustomRNImageManipulatorResult) {
    if (!currentUserAccountID) {
        return;
    }

    const optimisticData: OnyxUpdate[] = [
        {
            onyxMethod: Onyx.METHOD.MERGE,
            key: ONYXKEYS.PERSONAL_DETAILS_LIST,
            value: {
                [currentUserAccountID]: {
                    avatar: file.uri,
                    avatarThumbnail: file.uri,
                    originalFileName: file.name,
                    errorFields: {
                        avatar: null,
                    },
                    pendingFields: {
                        avatar: CONST.RED_BRICK_ROAD_PENDING_ACTION.UPDATE,
                        originalFileName: null,
                    },
                    fallbackIcon: file.uri,
                },
            },
        },
    ];
    const successData: OnyxUpdate[] = [
        {
            onyxMethod: Onyx.METHOD.MERGE,
            key: ONYXKEYS.PERSONAL_DETAILS_LIST,
            value: {
                [currentUserAccountID]: {
                    pendingFields: {
                        avatar: null,
                    },
                },
            },
        },
    ];
    const failureData: OnyxUpdate[] = [
        {
            onyxMethod: Onyx.METHOD.MERGE,
            key: ONYXKEYS.PERSONAL_DETAILS_LIST,
            value: {
                [currentUserAccountID]: {
                    avatar: allPersonalDetails?.[currentUserAccountID]?.avatar,
                    avatarThumbnail: allPersonalDetails?.[currentUserAccountID]?.avatarThumbnail ?? allPersonalDetails?.[currentUserAccountID]?.avatar,
                    pendingFields: {
                        avatar: null,
                    },
                },
            },
        },
    ];

    type UpdateUserAvatarParams = {
        file: FileWithUri | CustomRNImageManipulatorResult;
    };

    const parameters: UpdateUserAvatarParams = {file};

    API.write('UpdateUserAvatar', parameters, {optimisticData, successData, failureData});
}

/**
 * Replaces the user's avatar image with a default avatar
 */
function deleteAvatar() {
    if (!currentUserAccountID) {
        return;
    }

    // We want to use the old dot avatar here as this affects both platforms.
    const defaultAvatar = UserUtils.getDefaultAvatarURL(currentUserAccountID);

    const optimisticData: OnyxUpdate[] = [
        {
            onyxMethod: Onyx.METHOD.MERGE,
            key: ONYXKEYS.PERSONAL_DETAILS_LIST,
            value: {
                [currentUserAccountID]: {
                    avatar: defaultAvatar,
                    fallbackIcon: null,
                },
            },
        },
    ];
    const failureData: OnyxUpdate[] = [
        {
            onyxMethod: Onyx.METHOD.MERGE,
            key: ONYXKEYS.PERSONAL_DETAILS_LIST,
            value: {
                [currentUserAccountID]: {
                    avatar: allPersonalDetails?.[currentUserAccountID]?.avatar,
                    fallbackIcon: allPersonalDetails?.[currentUserAccountID]?.fallbackIcon,
                },
            },
        },
    ];

    type DeleteUserAvatarParams = Record<string, never>;

    const parameters: DeleteUserAvatarParams = {};

    API.write('DeleteUserAvatar', parameters, {optimisticData, failureData});
}

/**
 * Clear error and pending fields for the current user's avatar
 */
function clearAvatarErrors() {
    if (!currentUserAccountID) {
        return;
    }

    Onyx.merge(ONYXKEYS.PERSONAL_DETAILS_LIST, {
        [currentUserAccountID]: {
            errorFields: {
                avatar: null,
            },
            pendingFields: {
                avatar: null,
            },
        },
    });
}

/**
 * Get private personal details value
 */
function getPrivatePersonalDetails(): OnyxEntry<PrivatePersonalDetails> {
    return privatePersonalDetails;
}

export {
    clearAvatarErrors,
    deleteAvatar,
    extractFirstAndLastNameFromAvailableDetails,
    getCountryISO,
    getDisplayName,
    getDisplayNameForTypingIndicator,
    getPrivatePersonalDetails,
    openPersonalDetailsPage,
    openPublicProfilePage,
    updateAddress,
    updateAutomaticTimezone,
    updateAvatar,
    updateDateOfBirth,
    updateDisplayName,
    updateLegalName,
    updatePronouns,
    updateSelectedTimezone,
};<|MERGE_RESOLUTION|>--- conflicted
+++ resolved
@@ -98,13 +98,7 @@
     if (login && Str.removeSMSDomain(login) === displayName) {
         return {firstName: '', lastName: ''};
     }
-
-<<<<<<< HEAD
-    const firstSpaceIndex = displayName?.indexOf(' ') ?? -1;
-    const lastSpaceIndex = displayName?.lastIndexOf(' ') ?? -1;
-    if (firstSpaceIndex === -1) {
-        return {firstName: displayName, lastName: ''};
-=======
+  
     if (displayName) {
         const firstSpaceIndex = displayName.indexOf(' ');
         const lastSpaceIndex = displayName.lastIndexOf(' ');
@@ -116,7 +110,6 @@
             firstName: displayName.substring(0, firstSpaceIndex).trim(),
             lastName: displayName.substring(lastSpaceIndex).trim(),
         };
->>>>>>> 222993c4
     }
 
     return {firstName: '', lastName: ''};
