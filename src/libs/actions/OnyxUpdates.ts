--- conflicted
+++ resolved
@@ -2,6 +2,7 @@
 import Onyx from 'react-native-onyx';
 import type {Merge} from 'type-fest';
 import Log from '@libs/Log';
+import * as SequentialQueue from '@libs/Network/SequentialQueue';
 import PusherUtils from '@libs/PusherUtils';
 import CONST from '@src/CONST';
 import ONYXKEYS from '@src/ONYXKEYS';
@@ -145,12 +146,8 @@
     if (!lastUpdateIDFromClient) {
         return true;
     }
-<<<<<<< HEAD
 
     return lastUpdateIDFromClient < previousUpdateID;
-=======
-    saveUpdateInformation(updates);
->>>>>>> c5ea7161
 }
 
 // eslint-disable-next-line import/prefer-default-export
