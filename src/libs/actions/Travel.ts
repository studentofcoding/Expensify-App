--- conflicted
+++ resolved
@@ -4,13 +4,6 @@
 import type {AcceptSpotnanaTermsParams} from '@libs/API/parameters';
 import {WRITE_COMMANDS} from '@libs/API/types';
 import {getMicroSecondOnyxErrorWithTranslationKey} from '@libs/ErrorUtils';
-<<<<<<< HEAD
-import Log from '@libs/Log';
-import Navigation from '@libs/Navigation/Navigation';
-import {getAdminsPrivateEmailDomains, getPolicy, isPaidGroupPolicy} from '@libs/PolicyUtils';
-import CONST from '@src/CONST';
-=======
->>>>>>> 07809b6e
 import ONYXKEYS from '@src/ONYXKEYS';
 
 /**
@@ -63,72 +56,6 @@
 
 function cleanupTravelProvisioningSession() {
     Onyx.merge(ONYXKEYS.TRAVEL_PROVISIONING, null);
-<<<<<<< HEAD
-    Linking.openURL(buildTravelDotURL(spotnanaToken));
 }
 
-function provisionDomain(domain: string) {
-    Onyx.merge(ONYXKEYS.TRAVEL_PROVISIONING, null);
-    Navigation.navigate(ROUTES.TRAVEL_TCS.getRoute(domain));
-}
-
-function bookATrip(translate: LocaleContextProps['translate'], setCtaErrorMessage: Dispatch<SetStateAction<string>>, ctaErrorMessage = ''): void {
-    if (!activePolicyID) {
-        return;
-    }
-    if (Str.isSMSLogin(primaryLogin)) {
-        setCtaErrorMessage(translate('travel.phoneError'));
-        return;
-    }
-    const policy = getPolicy(activePolicyID);
-    if (!isPaidGroupPolicy(policy)) {
-        Navigation.navigate(ROUTES.TRAVEL_UPGRADE);
-        return;
-    }
-    if (isEmptyObject(policy?.address)) {
-        Navigation.navigate(ROUTES.WORKSPACE_PROFILE_ADDRESS.getRoute(activePolicyID, Navigation.getActiveRoute()));
-        return;
-    }
-
-    const isPolicyProvisioned = policy?.travelSettings?.spotnanaCompanyID ?? policy?.travelSettings?.associatedTravelDomainAccountID;
-    if (policy?.travelSettings?.hasAcceptedTerms ?? (travelSettings?.hasAcceptedTerms && isPolicyProvisioned)) {
-        openTravelDotLink(activePolicyID)
-            ?.then(() => {
-                if (!NativeModules.HybridAppModule || !isSingleNewDotEntry) {
-                    return;
-                }
-
-                Log.info('[HybridApp] Returning to OldDot after opening TravelDot');
-                NativeModules.HybridAppModule.closeReactNativeApp(false, false);
-            })
-            ?.catch(() => {
-                setCtaErrorMessage(translate('travel.errorMessage'));
-            });
-        if (ctaErrorMessage) {
-            setCtaErrorMessage('');
-        }
-    } else if (isPolicyProvisioned) {
-        Onyx.merge(ONYXKEYS.TRAVEL_PROVISIONING, null);
-        Navigation.navigate(ROUTES.TRAVEL_TCS.getRoute(CONST.TRAVEL.DEFAULT_DOMAIN));
-    } else {
-        const adminDomains = getAdminsPrivateEmailDomains(policy);
-        let routeToNavigateTo;
-        if (adminDomains.length === 0) {
-            routeToNavigateTo = ROUTES.TRAVEL_PUBLIC_DOMAIN_ERROR;
-        } else if (adminDomains.length === 1) {
-            Onyx.merge(ONYXKEYS.TRAVEL_PROVISIONING, null);
-            routeToNavigateTo = ROUTES.TRAVEL_TCS.getRoute(adminDomains.at(0) ?? CONST.TRAVEL.DEFAULT_DOMAIN);
-        } else {
-            routeToNavigateTo = ROUTES.TRAVEL_DOMAIN_SELECTOR;
-        }
-        Navigation.navigate(routeToNavigateTo);
-    }
-}
-
-export {acceptSpotnanaTerms, handleProvisioningPermissionDeniedError, openTravelDotAfterProvisioning, provisionDomain, bookATrip};
-=======
-}
-
-// eslint-disable-next-line import/prefer-default-export
-export {acceptSpotnanaTerms, cleanupTravelProvisioningSession};
->>>>>>> 07809b6e
+export {acceptSpotnanaTerms, cleanupTravelProvisioningSession};