--- conflicted
+++ resolved
@@ -18,23 +18,10 @@
  */
 function getPersonalDetailsByIDs(accountIDs, currentUserAccountID, shouldChangeUserDisplayName = false) {
     const result = [];
-<<<<<<< HEAD
-    _.each(_.filter(personalDetails, detail => accountIDs.includes(detail.accountID)), (detail) => {
-        if (shouldChangeUserDisplayName && currentUserAccountID.toString() === detail.accountID) {
-            result.push({
-                ...detail,
-                displayName: Localize.translateLocal('common.you'),
-            });
-        } else {
-            result.push(detail);
-        }
-    });
-=======
-    const currentAccountID = Report.getCurrentUserAccountID();
     _.each(
         _.filter(personalDetails, (detail) => accountIDs.includes(detail.accountID)),
         (detail) => {
-            if (shouldChangeUserDisplayName && currentAccountID.toString() === detail.accountID) {
+            if (shouldChangeUserDisplayName && currentUserAccountID.toString() === detail.accountID) {
                 result.push({
                     ...detail,
                     displayName: Localize.translateLocal('common.you'),
@@ -44,7 +31,6 @@
             }
         },
     );
->>>>>>> 45c32120
     return result;
 }
 
