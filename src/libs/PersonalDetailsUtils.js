--- conflicted
+++ resolved
@@ -18,31 +18,14 @@
  */
 function getPersonalDetailsByIDs(accountIDs, currentUserAccountID, shouldChangeUserDisplayName = false) {
     const result = [];
-<<<<<<< HEAD
-    _.each(personalDetails, (detail) => {
-        for (let i = 0; i < accountIDs.length; i++) {
-            if (detail.accountID === accountIDs[i]) {
-                if (shouldChangeUserDisplayName && currentUserAccountID.toString() === detail.accountID) {
-                    result[i] = {
-                        ...detail,
-                        displayName: Localize.translateLocal('common.you'),
-                    };
-                } else {
-                    result[i] = detail;
-                }
-                break;
-            }
-=======
-    const currentAccountID = Report.getCurrentUserAccountID();
     _.each(_.filter(personalDetails, detail => accountIDs.includes(detail.accountID)), (detail) => {
-        if (shouldChangeUserDisplayName && currentAccountID.toString() === detail.accountID) {
+        if (shouldChangeUserDisplayName && currentUserAccountID.toString() === detail.accountID) {
             result.push({
                 ...detail,
                 displayName: Localize.translateLocal('common.you'),
             });
         } else {
             result.push(detail);
->>>>>>> 51e532e5
         }
     });
     return result;
