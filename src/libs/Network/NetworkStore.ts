import Onyx from 'react-native-onyx';
<<<<<<< HEAD
import type {ValueOf} from 'type-fest';
import {READ_COMMANDS, SIDE_EFFECT_REQUEST_COMMANDS} from '@libs/API/types';
import CONST from '@src/CONST';
=======
import {SIDE_EFFECT_REQUEST_COMMANDS, WRITE_COMMANDS} from '@libs/API/types';
>>>>>>> 59f8f3d4
import ONYXKEYS from '@src/ONYXKEYS';
import type Credentials from '@src/types/onyx/Credentials';

let credentials: Credentials | null = null;
let authToken: string | null = null;
let authTokenType: ValueOf<typeof CONST.AUTH_TOKEN_TYPES> | null;
let currentUserEmail: string | null = null;
let offline = false;
let authenticating = false;

// Allow code that is outside of the network listen for when a reconnection happens so that it can execute any side-effects (like flushing the sequential network queue)
let reconnectCallback: () => void;
function triggerReconnectCallback() {
    if (typeof reconnectCallback !== 'function') {
        return;
    }
    return reconnectCallback();
}

function onReconnection(callbackFunction: () => void) {
    reconnectCallback = callbackFunction;
}

let resolveIsReadyPromise: (args?: unknown[]) => void;
let isReadyPromise = new Promise((resolve) => {
    resolveIsReadyPromise = resolve;
});

/**
 * This is a hack to workaround the fact that Onyx may not yet have read these values from storage by the time Network starts processing requests.
 * If the values are undefined we haven't read them yet. If they are null or have a value then we have and the network is "ready".
 */
function checkRequiredData() {
    if (authToken === undefined || credentials === undefined) {
        return;
    }

    resolveIsReadyPromise();
}

function resetHasReadRequiredDataFromStorage() {
    // Create a new promise and a new resolve function
    isReadyPromise = new Promise((resolve) => {
        resolveIsReadyPromise = resolve;
    });
}

Onyx.connect({
    key: ONYXKEYS.SESSION,
    callback: (val) => {
        authToken = val?.authToken ?? null;
        authTokenType = val?.authTokenType ?? null;
        currentUserEmail = val?.email ?? null;
        checkRequiredData();
    },
});

Onyx.connect({
    key: ONYXKEYS.CREDENTIALS,
    callback: (val) => {
        credentials = val;
        checkRequiredData();
    },
});

// We subscribe to the online/offline status of the network to determine when we should fire off API calls
// vs queueing them for later.
Onyx.connect({
    key: ONYXKEYS.NETWORK,
    callback: (network) => {
        if (!network) {
            return;
        }

        // Client becomes online emit connectivity resumed event
        if (offline && !network.isOffline) {
            triggerReconnectCallback();
        }

        offline = Boolean(network.shouldForceOffline) || !!network.isOffline;
    },
});

function getCredentials(): Credentials | null {
    return credentials;
}

function isOffline(): boolean {
    return offline;
}

function getAuthToken(): string | null {
    return authToken;
}

function isSupportRequest(command: string): boolean {
    return [WRITE_COMMANDS.OPEN_APP, SIDE_EFFECT_REQUEST_COMMANDS.RECONNECT_APP, SIDE_EFFECT_REQUEST_COMMANDS.OPEN_REPORT].some((cmd) => cmd === command);
}

function isSupportAuthToken(): boolean {
    return authTokenType === CONST.AUTH_TOKEN_TYPES.SUPPORT;
}

function setAuthToken(newAuthToken: string | null) {
    authToken = newAuthToken;
}

function getCurrentUserEmail(): string | null {
    return currentUserEmail;
}

function hasReadRequiredDataFromStorage(): Promise<unknown> {
    return isReadyPromise;
}

function isAuthenticating(): boolean {
    return authenticating;
}

function setIsAuthenticating(val: boolean) {
    authenticating = val;
}

export {
    getAuthToken,
    setAuthToken,
    getCurrentUserEmail,
    hasReadRequiredDataFromStorage,
    resetHasReadRequiredDataFromStorage,
    isOffline,
    onReconnection,
    isAuthenticating,
    setIsAuthenticating,
    getCredentials,
    checkRequiredData,
    isSupportAuthToken,
    isSupportRequest,
};<|MERGE_RESOLUTION|>--- conflicted
+++ resolved
@@ -1,13 +1,10 @@
 import Onyx from 'react-native-onyx';
-<<<<<<< HEAD
+import {SIDE_EFFECT_REQUEST_COMMANDS, WRITE_COMMANDS} from '@libs/API/types';
 import type {ValueOf} from 'type-fest';
-import {READ_COMMANDS, SIDE_EFFECT_REQUEST_COMMANDS} from '@libs/API/types';
-import CONST from '@src/CONST';
-=======
-import {SIDE_EFFECT_REQUEST_COMMANDS, WRITE_COMMANDS} from '@libs/API/types';
->>>>>>> 59f8f3d4
 import ONYXKEYS from '@src/ONYXKEYS';
 import type Credentials from '@src/types/onyx/Credentials';
+import CONST from '@src/CONST';
+
 
 let credentials: Credentials | null = null;
 let authToken: string | null = null;
