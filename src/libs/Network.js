import _ from 'underscore';
import lodashGet from 'lodash/get';
import Onyx from 'react-native-onyx';
import HttpUtils from './HttpUtils';
import ONYXKEYS from '../ONYXKEYS';
import * as ActiveClientManager from './ActiveClientManager';
import CONST from '../CONST';
<<<<<<< HEAD
// eslint-disable-next-line import/no-cycle
import LogUtil from './Log';
=======
import * as NetworkRequestQueue from './actions/NetworkRequestQueue';
>>>>>>> bf8c8f6a

let isReady = false;
let isQueuePaused = false;

// Queue for network requests so we don't lose actions done by the user while offline
let networkRequestQueue = [];

// This is an optional function that this lib can be configured with (via registerParameterEnhancer())
// that accepts all request parameters and returns a new copy of them. This allows other code to inject
// parameters such as authTokens or CSRF tokens, etc.
let enhanceParameters;

// These handlers must be registered in order to process the response or network errors returned from the queue.
// The first argument passed will be the queuedRequest object and the second will be either the response or error.
let onResponse = () => {};
let onError = () => {};

let didLoadPersistedRequests;
let isOffline;

const PROCESS_REQUEST_DELAY_MS = 1000;

/**
 * Process the offline NETWORK_REQUEST_QUEUE
 * @param {Array<Object> | null} persistedRequests - Requests
 */
function processOfflineQueue(persistedRequests) {
    // NETWORK_REQUEST_QUEUE is shared across clients, thus every client will have similiar copy of
    // NETWORK_REQUEST_QUEUE. It is very important to only process the queue from leader client
    // otherwise requests will be duplicated.
    // We only process the persisted requests when
    // a) Client is leader.
    // b) User is online.
    // c) requests are not already loaded,
    // d) When there is at least one request
    if (!ActiveClientManager.isClientTheLeader()
        || isOffline
        || didLoadPersistedRequests
        || !persistedRequests
        || !persistedRequests.length) {
        return;
    }

    // Queue processing expects handlers but due to we are loading the requests from Storage
    // we just noop them to ignore the errors.
    _.each(persistedRequests, (request) => {
        request.resolve = () => {};
        request.reject = () => {};
    });

    // Merge the persisted requests with the requests in memory then clear out the queue as we only need to load
    // this once when the app initializes
    networkRequestQueue = [...networkRequestQueue, ...persistedRequests];
    NetworkRequestQueue.clearPersistedRequests();
    didLoadPersistedRequests = true;
}

// We subscribe to changes to the online/offline status of the network to determine when we should fire off API calls
// vs queueing them for later.
Onyx.connect({
    key: ONYXKEYS.NETWORK,
    callback: (val) => {
        if (!val) {
            return;
        }

        // Client becomes online, process the queue.
        if (isOffline && !val.isOffline) {
            const connection = Onyx.connect({
                key: ONYXKEYS.NETWORK_REQUEST_QUEUE,
                callback: processOfflineQueue,
            });
            Onyx.disconnect(connection);
        }
        isOffline = val.isOffline;
    },
});

// Subscribe to NETWORK_REQUEST_QUEUE queue as soon as Client is ready
ActiveClientManager.isReady().then(() => {
    Onyx.connect({
        key: ONYXKEYS.NETWORK_REQUEST_QUEUE,
        callback: processOfflineQueue,
    });
});

// Subscribe to the user's session so we can include their email in every request and include it in the server logs
let email;
Onyx.connect({
    key: ONYXKEYS.SESSION,
    callback: val => email = val ? val.email : null,
});

/**
 * @param {Boolean} val
 */
function setIsReady(val) {
    isReady = val;
}

/**
 * Checks to see if a request can be made.
 *
 * @param {Object} request
 * @param {String} request.type
 * @param {String} request.command
 * @param {Object} request.data
 * @param {Boolean} request.data.forceNetworkRequest
 * @return {Boolean}
 */
function canMakeRequest(request) {
    if (!isReady) {
        LogUtil.hmmm('Trying to make a request when Network is not ready', {command: request.command, type: request.type});
        return false;
    }

    // These requests are always made even when the queue is paused
    if (request.data.forceNetworkRequest === true) {
        return true;
    }

    // If the queue is paused we will not make the request right now
    return !isQueuePaused;
}

/**
 * Checks to see if a request should be retried when the queue is "paused" and logs the command name + returnValueList
 * to give us some limited debugging info. We don't want to log the entire request since this could lead to
 * unintentional sharing of sensitive information.
 *
 * @param {Object} request
 * @param {String} request.command
 * @param {Object} request.data
 * @param {Boolean} request.data.shouldRetry
 * @param {String} [request.data.returnValueList]
 * @return {Boolean}
 */
function canRetryRequest(request) {
    const shouldRetry = lodashGet(request, 'data.shouldRetry');
    const logParams = {command: request.command, shouldRetry, isQueuePaused};
    const returnValueList = lodashGet(request, 'data.returnValueList');
    if (returnValueList) {
        logParams.returnValueList = returnValueList;
    }

    if (!shouldRetry) {
        console.debug('Skipping request that should not be re-tried: ', logParams);
    } else {
        console.debug('Skipping request and re-queueing: ', logParams);
    }

    return shouldRetry;
}

/**
 * Process the networkRequestQueue by looping through the queue and attempting to make the requests
 */
function processNetworkRequestQueue() {
    // NetInfo tells us whether the app is offline
    if (isOffline) {
        if (!networkRequestQueue.length) {
            return;
        }
        const retryableRequests = [];

        // If we have a request then we need to check if it can be persisted in case we close the tab while offline.
        // We filter persisted requests from the normal Queue to remove duplicates
        networkRequestQueue = _.reject(networkRequestQueue, (request) => {
            const shouldRetry = lodashGet(request, 'data.shouldRetry');
            if (shouldRetry && request.data.persist) {
                retryableRequests.push(request);
                return true;
            }
        });
        if (retryableRequests.length) {
            NetworkRequestQueue.saveRetryableRequests(retryableRequests);
        }
        return;
    }

    // When the queue length is empty an early return is performed since nothing needs to be processed
    if (networkRequestQueue.length === 0) {
        return;
    }

    // Some requests should be retried and will end up here if the following conditions are met:
    // - the queue is paused
    // - the request does not have forceNetworkRequest === true
    // - the request does not have shouldRetry === false
    const requestsToProcessOnNextRun = [];

    _.each(networkRequestQueue, (queuedRequest) => {
        // Some requests must be allowed to run even when the queue is paused e.g. an authentication request
        // that pauses the network queue while authentication happens, then unpauses it when it's done.
        if (!canMakeRequest(queuedRequest)) {
            if (canRetryRequest(queuedRequest)) {
                requestsToProcessOnNextRun.push(queuedRequest);
            }
            return;
        }

        const requestData = queuedRequest.data;
        const requestEmail = lodashGet(requestData, 'email', '');

        // If we haven't passed an email in the request data, set it to the current user's email
        if (email && _.isEmpty(requestEmail)) {
            requestData.email = email;
        }

        const finalParameters = _.isFunction(enhanceParameters)
            ? enhanceParameters(queuedRequest.command, requestData)
            : requestData;

        HttpUtils.xhr(queuedRequest.command, finalParameters, queuedRequest.type, queuedRequest.shouldUseSecure)
            .then(response => onResponse(queuedRequest, response))
            .catch(error => onError(queuedRequest, error));
    });

    // We should clear the NETWORK_REQUEST_QUEUE when we have loaded the persisted requests & they are processed.
    // As multiple client will be sharing the same Queue and NETWORK_REQUEST_QUEUE is synchronized among clients,
    // we only ask Leader client to clear the queue
    if (ActiveClientManager.isClientTheLeader() && didLoadPersistedRequests) {
        NetworkRequestQueue.clearPersistedRequests();
    }

    // User could have bad connectivity and he can go offline multiple times
    // thus we allow NETWORK_REQUEST_QUEUE to be processed multiple times but only after we have processed
    // old requests in the NETWORK_REQUEST_QUEUE
    didLoadPersistedRequests = false;

    // We clear the request queue at the end by setting the queue to retryableRequests which will either have some
    // requests we want to retry or an empty array
    networkRequestQueue = requestsToProcessOnNextRun;
}

// Process our write queue very often
setInterval(processNetworkRequestQueue, PROCESS_REQUEST_DELAY_MS);

/**
 * @param {Object} request
 * @returns {Boolean}
 */
function canProcessRequestImmediately(request) {
    return lodashGet(request, 'data.shouldProcessImmediately', true);
}

/**
 * Perform a queued post request
 *
 * @param {String} command
 * @param {*} [data]
 * @param {String} [type]
 * @param {Boolean} shouldUseSecure - Whether we should use the secure API
 * @returns {Promise}
 */
function post(command, data = {}, type = CONST.NETWORK.METHOD.POST, shouldUseSecure = false) {
    return new Promise((resolve, reject) => {
        const request = {
            command,
            data,
            type,
            resolve,
            reject,
            shouldUseSecure,
        };

        // All requests should be retried by default
        if (_.isUndefined(request.data.shouldRetry)) {
            request.data.shouldRetry = true;
        }

        // Add the request to a queue of actions to perform
        networkRequestQueue.push(request);

        if (!canProcessRequestImmediately(request)) {
            return;
        }

        // Try to fire off the request as soon as it's queued so we don't add a delay to every queued command
        processNetworkRequestQueue();
    });
}

/**
 * Prevent the network queue from being processed
 */
function pauseRequestQueue() {
    isQueuePaused = true;
}

/**
 * Allow the network queue to continue to be processed
 */
function unpauseRequestQueue() {
    isQueuePaused = false;
}

/**
 * Register a function that will accept all the parameters being sent in a request
 * and will return a new set of parameters to send instead. Useful for adding data to every request
 * like auth or CRSF tokens.
 *
 * @param {Function} callback
 */
function registerParameterEnhancer(callback) {
    enhanceParameters = callback;
}

/**
 * Clear the queue so all pending requests will be cancelled
 */
function clearRequestQueue() {
    networkRequestQueue = [];
}

/**
 * Register a method to call when the authToken expires
 * @param {Function} callback
 */
function registerResponseHandler(callback) {
    onResponse = callback;
}

/**
 * The error handler will handle fetch() errors. Not used for successful responses that might send expected error codes
 * e.g. jsonCode: 407.
 * @param {Function} callback
 */
function registerErrorHandler(callback) {
    onError = callback;
}

export {
    post,
    pauseRequestQueue,
    PROCESS_REQUEST_DELAY_MS,
    unpauseRequestQueue,
    registerParameterEnhancer,
    clearRequestQueue,
    registerResponseHandler,
    registerErrorHandler,
    setIsReady,
};<|MERGE_RESOLUTION|>--- conflicted
+++ resolved
@@ -5,12 +5,9 @@
 import ONYXKEYS from '../ONYXKEYS';
 import * as ActiveClientManager from './ActiveClientManager';
 import CONST from '../CONST';
-<<<<<<< HEAD
 // eslint-disable-next-line import/no-cycle
 import LogUtil from './Log';
-=======
 import * as NetworkRequestQueue from './actions/NetworkRequestQueue';
->>>>>>> bf8c8f6a
 
 let isReady = false;
 let isQueuePaused = false;
