--- conflicted
+++ resolved
@@ -146,16 +146,10 @@
                 formattedMerchant,
                 date,
                 shouldShowMerchant,
-<<<<<<< HEAD
                 searchHash: context.searchHash,
-                shouldShowCategory: metadata?.columnsToShow.shouldShowCategoryColumn,
-                shouldShowTag: metadata?.columnsToShow.shouldShowTagColumn,
-                shouldShowTax: metadata?.columnsToShow.shouldShowTaxColumn,
-=======
                 shouldShowCategory: metadata?.columnsToShow?.shouldShowCategoryColumn,
                 shouldShowTag: metadata?.columnsToShow?.shouldShowTagColumn,
                 shouldShowTax: metadata?.columnsToShow?.shouldShowTaxColumn,
->>>>>>> ad2b1926
                 keyForList: transactionItem.transactionID,
                 shouldShowYear: doesDataContainAPastYearTransaction,
             };
@@ -200,16 +194,10 @@
                 formattedMerchant,
                 date,
                 shouldShowMerchant,
-<<<<<<< HEAD
                 searchHash: context.searchHash,
-                shouldShowCategory: metadata?.columnsToShow.shouldShowCategoryColumn,
-                shouldShowTag: metadata?.columnsToShow.shouldShowTagColumn,
-                shouldShowTax: metadata?.columnsToShow.shouldShowTaxColumn,
-=======
                 shouldShowCategory: metadata?.columnsToShow?.shouldShowCategoryColumn,
                 shouldShowTag: metadata?.columnsToShow?.shouldShowTagColumn,
                 shouldShowTax: metadata?.columnsToShow?.shouldShowTaxColumn,
->>>>>>> ad2b1926
                 keyForList: transactionItem.transactionID,
                 shouldShowYear: doesDataContainAPastYearTransaction,
             };
@@ -301,10 +289,5 @@
     return topmostCentralPaneRoute?.params as AuthScreensParamList['Search_Central_Pane'];
 }
 
-<<<<<<< HEAD
-export {getListItem, getQueryHash, getSections, getSortedSections, getShouldShowMerchant, getSearchType, getSearchParams, shouldShowYear};
-export type {SearchColumnType, SortOrder, SearchDataContext};
-=======
 export {getListItem, getQueryHash, getSections, getSortedSections, getShouldShowMerchant, getSearchType, getSearchParams, shouldShowYear, isReportListItemType, isTransactionListItemType};
-export type {SearchColumnType, SortOrder};
->>>>>>> ad2b1926
+export type {SearchColumnType, SortOrder, SearchDataContext};