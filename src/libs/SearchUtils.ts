--- conflicted
+++ resolved
@@ -6,7 +6,6 @@
 import type {ListItem, ReportListItemType, TransactionListItemType} from '@components/SelectionList/types';
 import CONST from '@src/CONST';
 import ONYXKEYS from '@src/ONYXKEYS';
-import type SCREENS from '@src/SCREENS';
 import type * as OnyxTypes from '@src/types/onyx';
 import type {SearchAccountDetails, SearchDataTypes, SearchPersonalDetails, SearchTransaction, SearchTypeToItemMap, SectionsType} from '@src/types/onyx/SearchResults';
 import type SearchResults from '@src/types/onyx/SearchResults';
@@ -306,15 +305,6 @@
     return topmostCentralPaneRoute?.params as AuthScreensParamList['Search_Central_Pane'];
 }
 
-// Query may be in the q or cq parameter
-function getQueryStringFromParams(params: AuthScreensParamList[typeof SCREENS.SEARCH.CENTRAL_PANE]) {
-    return params.q ?? params.cq;
-}
-
-function isCustomQueryFromParams(params: AuthScreensParamList[typeof SCREENS.SEARCH.CENTRAL_PANE]) {
-    return !!params.cq;
-}
-
 function isSearchResultsEmpty(searchResults: SearchResults) {
     return !Object.keys(searchResults?.data).some((key) => key.startsWith(ONYXKEYS.COLLECTION.TRANSACTION));
 }
@@ -323,11 +313,7 @@
     return UserUtils.hashText(query, 2 ** 32);
 }
 
-<<<<<<< HEAD
-function buildSearchQueryJSON(query: SearchQueryString) {
-=======
 function buildSearchQueryJSON(query: SearchQueryString, policyID?: string) {
->>>>>>> 750c34ec
     try {
         // Add the full input and hash to the results
         const result = searchParser.parse(query) as SearchQueryJSON;
@@ -344,36 +330,23 @@
 
 function buildSearchQueryString(partialQueryJSON?: Partial<SearchQueryJSON>) {
     const queryParts: string[] = [];
-<<<<<<< HEAD
-    const defualtQueryJSON = buildSearchQueryJSON('');
-=======
     const defaultQueryJSON = buildSearchQueryJSON('');
->>>>>>> 750c34ec
 
     // For this const values are lowercase version of the keys. We are using lowercase for ast keys.
     for (const [, value] of Object.entries(CONST.SEARCH.SYNTAX_ROOT_KEYS)) {
         if (partialQueryJSON?.[value]) {
             queryParts.push(`${value}:${partialQueryJSON[value]}`);
-<<<<<<< HEAD
-        } else if (defualtQueryJSON) {
-            queryParts.push(`${value}:${defualtQueryJSON[value]}`);
-=======
         } else if (defaultQueryJSON) {
             queryParts.push(`${value}:${defaultQueryJSON[value]}`);
->>>>>>> 750c34ec
         }
     }
 
     return queryParts.join(' ');
 }
 
-<<<<<<< HEAD
-// Fill query string with all default params.
-=======
 /**
  * Update string query with all the default params that are set by parser
  */
->>>>>>> 750c34ec
 function normalizeQuery(query: string) {
     const normalizedQueryJSON = buildSearchQueryJSON(query);
     return buildSearchQueryString(normalizedQueryJSON);
@@ -440,24 +413,17 @@
 }
 
 function getSearchHeaderTitle(queryJSON: SearchQueryJSON, isSmallScreenWidth: boolean) {
-    const {status} = queryJSON;
+    const {type, status} = queryJSON;
     if (isSmallScreenWidth) {
-        return `Type: Expense, Status: ${Str.recapitalize(status)}`;
-    }
-
-    return `type:expense status:${status}`;
+        return `Type: ${Str.recapitalize(type)}, Status: ${Str.recapitalize(status)}`;
+    }
+
+    return `type:${type} status:${status}`;
 }
 
 export {
-<<<<<<< HEAD
-    isCustomQueryFromParams,
     buildSearchQueryJSON,
     buildSearchQueryString,
-    getQueryStringFromParams,
-=======
-    buildSearchQueryJSON,
-    buildSearchQueryString,
->>>>>>> 750c34ec
     getCurrentSearchParams,
     getListItem,
     getQueryHash,
@@ -470,9 +436,6 @@
     isTransactionListItemType,
     isSearchResultsEmpty,
     getFilters,
-<<<<<<< HEAD
     getSearchHeaderTitle,
-=======
->>>>>>> 750c34ec
     normalizeQuery,
 };