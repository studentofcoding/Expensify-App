import type {ValueOf} from 'type-fest';
import type {ASTNode, QueryFilter, QueryFilters, SearchColumnType, SearchQueryJSON, SearchQueryString, SearchStatus, SortOrder} from '@components/Search/types';
import ReportListItem from '@components/SelectionList/Search/ReportListItem';
import TransactionListItem from '@components/SelectionList/Search/TransactionListItem';
import type {ListItem, ReportListItemType, TransactionListItemType} from '@components/SelectionList/types';
import CONST from '@src/CONST';
import type {TranslationPaths} from '@src/languages/types';
import ONYXKEYS from '@src/ONYXKEYS';
import SCREENS from '@src/SCREENS';
import type {SearchAdvancedFiltersForm} from '@src/types/form';
import FILTER_KEYS from '@src/types/form/SearchAdvancedFiltersForm';
import type * as OnyxTypes from '@src/types/onyx';
import type SearchResults from '@src/types/onyx/SearchResults';
import type {ListItemDataType, ListItemType, SearchDataTypes, SearchPersonalDetails, SearchReport, SearchTransaction} from '@src/types/onyx/SearchResults';
import * as CurrencyUtils from './CurrencyUtils';
import DateUtils from './DateUtils';
import {translateLocal} from './Localize';
import navigationRef from './Navigation/navigationRef';
import type {AuthScreensParamList, BottomTabNavigatorParamList, RootStackParamList, State} from './Navigation/types';
import * as searchParser from './SearchParser/searchParser';
import * as TransactionUtils from './TransactionUtils';
import * as UserUtils from './UserUtils';

type KeysOfFilterKeysObject = keyof typeof CONST.SEARCH.SYNTAX_FILTER_KEYS;

const columnNamesToSortingProperty = {
    [CONST.SEARCH.TABLE_COLUMNS.TO]: 'formattedTo' as const,
    [CONST.SEARCH.TABLE_COLUMNS.FROM]: 'formattedFrom' as const,
    [CONST.SEARCH.TABLE_COLUMNS.DATE]: 'date' as const,
    [CONST.SEARCH.TABLE_COLUMNS.TAG]: 'tag' as const,
    [CONST.SEARCH.TABLE_COLUMNS.MERCHANT]: 'formattedMerchant' as const,
    [CONST.SEARCH.TABLE_COLUMNS.TOTAL_AMOUNT]: 'formattedTotal' as const,
    [CONST.SEARCH.TABLE_COLUMNS.CATEGORY]: 'category' as const,
    [CONST.SEARCH.TABLE_COLUMNS.TYPE]: 'transactionType' as const,
    [CONST.SEARCH.TABLE_COLUMNS.ACTION]: 'action' as const,
    [CONST.SEARCH.TABLE_COLUMNS.DESCRIPTION]: 'comment' as const,
    [CONST.SEARCH.TABLE_COLUMNS.TAX_AMOUNT]: null,
    [CONST.SEARCH.TABLE_COLUMNS.RECEIPT]: null,
};

// This map contains signs with spaces that match each operator
const operatorToSignMap = {
    [CONST.SEARCH.SYNTAX_OPERATORS.EQUAL_TO]: ':' as const,
    [CONST.SEARCH.SYNTAX_OPERATORS.LOWER_THAN]: '<' as const,
    [CONST.SEARCH.SYNTAX_OPERATORS.LOWER_THAN_OR_EQUAL_TO]: '<=' as const,
    [CONST.SEARCH.SYNTAX_OPERATORS.GREATER_THAN]: '>' as const,
    [CONST.SEARCH.SYNTAX_OPERATORS.GREATER_THAN_OR_EQUAL_TO]: '>=' as const,
    [CONST.SEARCH.SYNTAX_OPERATORS.NOT_EQUAL_TO]: '!=' as const,
    [CONST.SEARCH.SYNTAX_OPERATORS.AND]: ',' as const,
    [CONST.SEARCH.SYNTAX_OPERATORS.OR]: ' ' as const,
};

/**
 * @private
 */
function getTransactionItemCommonFormattedProperties(
    transactionItem: SearchTransaction,
    from: SearchPersonalDetails,
    to: SearchPersonalDetails,
): Pick<TransactionListItemType, 'formattedFrom' | 'formattedTo' | 'formattedTotal' | 'formattedMerchant' | 'date'> {
    const isExpenseReport = transactionItem.reportType === CONST.REPORT.TYPE.EXPENSE;

    const formattedFrom = from?.displayName ?? from?.login ?? '';
    const formattedTo = to?.displayName ?? to?.login ?? '';
    const formattedTotal = TransactionUtils.getAmount(transactionItem, isExpenseReport);
    const date = transactionItem?.modifiedCreated ? transactionItem.modifiedCreated : transactionItem?.created;
    const merchant = TransactionUtils.getMerchant(transactionItem);
    const formattedMerchant = merchant === CONST.TRANSACTION.PARTIAL_TRANSACTION_MERCHANT || merchant === CONST.TRANSACTION.DEFAULT_MERCHANT ? '' : merchant;

    return {
        formattedFrom,
        formattedTo,
        date,
        formattedTotal,
        formattedMerchant,
    };
}

function isSearchDataType(type: string): type is SearchDataTypes {
    const searchDataTypes: string[] = Object.values(CONST.SEARCH.DATA_TYPES);
    return searchDataTypes.includes(type);
}

function getSearchType(search: OnyxTypes.SearchResults['search'] | undefined): SearchDataTypes | undefined {
    if (!search) {
        return undefined;
    }

    if (!isSearchDataType(search.type)) {
        return undefined;
    }

    return search.type;
}

function getShouldShowMerchant(data: OnyxTypes.SearchResults['data']): boolean {
    return Object.values(data).some((item) => {
        const merchant = item.modifiedMerchant ? item.modifiedMerchant : item.merchant ?? '';
        return merchant !== '' && merchant !== CONST.TRANSACTION.PARTIAL_TRANSACTION_MERCHANT && merchant !== CONST.TRANSACTION.DEFAULT_MERCHANT;
    });
}

const currentYear = new Date().getFullYear();

function isReportListItemType(item: ListItem): item is ReportListItemType {
    return 'transactions' in item;
}

function isTransactionListItemType(item: TransactionListItemType | ReportListItemType): item is TransactionListItemType {
    const transactionListItem = item as TransactionListItemType;
    return transactionListItem.transactionID !== undefined;
}

function shouldShowYear(data: TransactionListItemType[] | ReportListItemType[] | OnyxTypes.SearchResults['data']): boolean {
    if (Array.isArray(data)) {
        return data.some((item: TransactionListItemType | ReportListItemType) => {
            if (isReportListItemType(item)) {
                // If the item is a ReportListItemType, iterate over its transactions and check them
                return item.transactions.some((transaction) => {
                    const transactionYear = new Date(TransactionUtils.getCreated(transaction)).getFullYear();
                    return transactionYear !== currentYear;
                });
            }

            const createdYear = new Date(item?.modifiedCreated ? item.modifiedCreated : item?.created || '').getFullYear();
            return createdYear !== currentYear;
        });
    }

    for (const [key, transactionItem] of Object.entries(data)) {
        if (key.startsWith(ONYXKEYS.COLLECTION.TRANSACTION)) {
            const item = transactionItem as SearchTransaction;
            const date = TransactionUtils.getCreated(item);

            if (DateUtils.doesDateBelongToAPastYear(date)) {
                return true;
            }
        }
    }
    return false;
}

function getTransactionsSections(data: OnyxTypes.SearchResults['data'], metadata: OnyxTypes.SearchResults['search']): TransactionListItemType[] {
    const shouldShowMerchant = getShouldShowMerchant(data);

    const doesDataContainAPastYearTransaction = shouldShowYear(data);

    return Object.entries(data)
        .filter(([key]) => key.startsWith(ONYXKEYS.COLLECTION.TRANSACTION))
        .map(([, transactionItem]) => {
            const from = data.personalDetailsList?.[transactionItem.accountID];
            const to = data.personalDetailsList?.[transactionItem.managerID];

            const {formattedFrom, formattedTo, formattedTotal, formattedMerchant, date} = getTransactionItemCommonFormattedProperties(transactionItem, from, to);

            return {
                ...transactionItem,
                from,
                to,
                formattedFrom,
                formattedTo,
                formattedTotal,
                formattedMerchant,
                date,
                shouldShowMerchant,
                shouldShowCategory: metadata?.columnsToShow?.shouldShowCategoryColumn,
                shouldShowTag: metadata?.columnsToShow?.shouldShowTagColumn,
                shouldShowTax: metadata?.columnsToShow?.shouldShowTaxColumn,
                keyForList: transactionItem.transactionID,
                shouldShowYear: doesDataContainAPastYearTransaction,
            };
        });
}

function getIOUReportName(data: OnyxTypes.SearchResults['data'], reportItem: SearchReport) {
    const payerPersonalDetails = data.personalDetailsList?.[reportItem.managerID ?? 0];
    const payerName = payerPersonalDetails?.displayName ?? payerPersonalDetails?.login ?? translateLocal('common.hidden');
    const formattedAmount = CurrencyUtils.convertToDisplayString(reportItem.total ?? 0, reportItem.currency ?? CONST.CURRENCY.USD);
    if (reportItem.action === CONST.SEARCH.ACTION_TYPES.VIEW) {
        return translateLocal('iou.payerOwesAmount', {
            payer: payerName,
            amount: formattedAmount,
        });
    }

    if (reportItem.action === CONST.SEARCH.ACTION_TYPES.PAID) {
        return translateLocal('iou.payerPaidAmount', {
            payer: payerName,
            amount: formattedAmount,
        });
    }

    return reportItem.reportName;
}

function getReportSections(data: OnyxTypes.SearchResults['data'], metadata: OnyxTypes.SearchResults['search']): ReportListItemType[] {
    const shouldShowMerchant = getShouldShowMerchant(data);

    const doesDataContainAPastYearTransaction = shouldShowYear(data);

    const reportIDToTransactions: Record<string, ReportListItemType> = {};
    for (const key in data) {
        if (key.startsWith(ONYXKEYS.COLLECTION.REPORT)) {
            const reportItem = {...data[key]};
            const reportKey = `${ONYXKEYS.COLLECTION.REPORT}${reportItem.reportID}`;
            const transactions = reportIDToTransactions[reportKey]?.transactions ?? [];
            const isIOUReport = reportItem.type === CONST.REPORT.TYPE.IOU;

            reportIDToTransactions[reportKey] = {
                ...reportItem,
                keyForList: reportItem.reportID,
                from: data.personalDetailsList?.[reportItem.accountID],
                to: data.personalDetailsList?.[reportItem.managerID],
                transactions,
                reportName: isIOUReport ? getIOUReportName(data, reportItem) : reportItem.reportName,
            };
        } else if (key.startsWith(ONYXKEYS.COLLECTION.TRANSACTION)) {
            const transactionItem = {...data[key]};
            const reportKey = `${ONYXKEYS.COLLECTION.REPORT}${transactionItem.reportID}`;

            const from = data.personalDetailsList?.[transactionItem.accountID];
            const to = data.personalDetailsList?.[transactionItem.managerID];

            const {formattedFrom, formattedTo, formattedTotal, formattedMerchant, date} = getTransactionItemCommonFormattedProperties(transactionItem, from, to);

            const transaction = {
                ...transactionItem,
                from,
                to,
                formattedFrom,
                formattedTo,
                formattedTotal,
                formattedMerchant,
                date,
                shouldShowMerchant,
                shouldShowCategory: metadata?.columnsToShow?.shouldShowCategoryColumn,
                shouldShowTag: metadata?.columnsToShow?.shouldShowTagColumn,
                shouldShowTax: metadata?.columnsToShow?.shouldShowTaxColumn,
                keyForList: transactionItem.transactionID,
                shouldShowYear: doesDataContainAPastYearTransaction,
            };
            if (reportIDToTransactions[reportKey]?.transactions) {
                reportIDToTransactions[reportKey].transactions.push(transaction);
            } else if (reportIDToTransactions[reportKey]) {
                reportIDToTransactions[reportKey].transactions = [transaction];
            }
        }
    }

    return Object.values(reportIDToTransactions);
}

function getListItem(type: SearchDataTypes, status: SearchStatus): ListItemType<typeof status> {
    switch (type) {
        case CONST.SEARCH.DATA_TYPES.TRANSACTION:
        case CONST.SEARCH.DATA_TYPES.EXPENSE:
        case CONST.SEARCH.DATA_TYPES.REPORT:
        case CONST.SEARCH.DATA_TYPES.INVOICE:
        case CONST.SEARCH.DATA_TYPES.TRIP:
            return status === CONST.SEARCH.STATUS.EXPENSE.ALL ? TransactionListItem : ReportListItem;
        default:
            return TransactionListItem;
    }
}

function getSections(type: SearchDataTypes, status: SearchStatus, data: OnyxTypes.SearchResults['data'], metadata: OnyxTypes.SearchResults['search']) {
    switch (type) {
        case CONST.SEARCH.DATA_TYPES.TRANSACTION:
        case CONST.SEARCH.DATA_TYPES.EXPENSE:
        case CONST.SEARCH.DATA_TYPES.REPORT:
        case CONST.SEARCH.DATA_TYPES.INVOICE:
        case CONST.SEARCH.DATA_TYPES.TRIP:
            return status === CONST.SEARCH.STATUS.EXPENSE.ALL ? getTransactionsSections(data, metadata) : getReportSections(data, metadata);
        default:
            return getTransactionsSections(data, metadata);
    }
}

function getSortedSections(type: SearchDataTypes, status: SearchStatus, data: ListItemDataType<typeof status>, sortBy?: SearchColumnType, sortOrder?: SortOrder) {
    switch (type) {
        case CONST.SEARCH.DATA_TYPES.TRANSACTION:
        case CONST.SEARCH.DATA_TYPES.EXPENSE:
        case CONST.SEARCH.DATA_TYPES.REPORT:
        case CONST.SEARCH.DATA_TYPES.INVOICE:
        case CONST.SEARCH.DATA_TYPES.TRIP:
            return status === CONST.SEARCH.STATUS.EXPENSE.ALL
                ? getSortedTransactionData(data as TransactionListItemType[], sortBy, sortOrder)
                : getSortedReportData(data as ReportListItemType[]);
        default:
            return getSortedTransactionData(data as TransactionListItemType[], sortBy, sortOrder);
    }
}

function getQueryHash(query: string, policyID?: string, sortBy?: string, sortOrder?: string): number {
    const textToHash = [query, policyID, sortOrder, sortBy].filter(Boolean).join('_');
    return UserUtils.hashText(textToHash, 2 ** 32);
}

function getSortedTransactionData(data: TransactionListItemType[], sortBy?: SearchColumnType, sortOrder?: SortOrder) {
    if (!sortBy || !sortOrder) {
        return data;
    }

    const sortingProperty = columnNamesToSortingProperty[sortBy];

    if (!sortingProperty) {
        return data;
    }

    return data.sort((a, b) => {
        const aValue = sortingProperty === 'comment' ? a.comment?.comment : a[sortingProperty];
        const bValue = sortingProperty === 'comment' ? b.comment?.comment : b[sortingProperty];

        if (aValue === undefined || bValue === undefined) {
            return 0;
        }

        // We are guaranteed that both a and b will be string or number at the same time
        if (typeof aValue === 'string' && typeof bValue === 'string') {
            return sortOrder === CONST.SEARCH.SORT_ORDER.ASC ? aValue.toLowerCase().localeCompare(bValue) : bValue.toLowerCase().localeCompare(aValue);
        }

        const aNum = aValue as number;
        const bNum = bValue as number;

        return sortOrder === CONST.SEARCH.SORT_ORDER.ASC ? aNum - bNum : bNum - aNum;
    });
}

function getSortedReportData(data: ReportListItemType[]) {
    return data.sort((a, b) => {
        const aValue = a?.created;
        const bValue = b?.created;

        if (aValue === undefined || bValue === undefined) {
            return 0;
        }

        return bValue.toLowerCase().localeCompare(aValue);
    });
}

function getCurrentSearchParams() {
    const rootState = navigationRef.getRootState() as State<RootStackParamList>;

    const lastSearchCentralPaneRoute = rootState.routes.filter((route) => route.name === SCREENS.SEARCH.CENTRAL_PANE).at(-1);
    const lastSearchBottomTabRoute = rootState.routes[0].state?.routes.filter((route) => route.name === SCREENS.SEARCH.BOTTOM_TAB).at(-1);

    if (lastSearchCentralPaneRoute) {
        return lastSearchCentralPaneRoute.params as AuthScreensParamList[typeof SCREENS.SEARCH.CENTRAL_PANE];
    }

    if (lastSearchBottomTabRoute) {
        const {policyID, ...rest} = lastSearchBottomTabRoute.params as BottomTabNavigatorParamList[typeof SCREENS.SEARCH.BOTTOM_TAB];
        const params: AuthScreensParamList[typeof SCREENS.SEARCH.CENTRAL_PANE] = {policyIDs: policyID, ...rest};
        return params;
    }
}

function isSearchResultsEmpty(searchResults: SearchResults) {
    return !Object.keys(searchResults?.data).some((key) => key.startsWith(ONYXKEYS.COLLECTION.TRANSACTION));
}

function getQueryHashFromString(query: SearchQueryString): number {
    return UserUtils.hashText(query, 2 ** 32);
}

function buildSearchQueryJSON(query: SearchQueryString, policyID?: string) {
    try {
        // Add the full input and hash to the results
        const result = searchParser.parse(query) as SearchQueryJSON;
        result.inputQuery = query;

        // Temporary solution until we move policyID filter into the AST - then remove this line and keep only query
        const policyIDPart = policyID ?? '';
        result.hash = getQueryHashFromString(query + policyIDPart);
        return result;
    } catch (e) {
        console.error(e);
    }
}

function buildSearchQueryString(queryJSON?: SearchQueryJSON) {
    const queryParts: string[] = [];
    const defaultQueryJSON = buildSearchQueryJSON('');

    // For this const values are lowercase version of the keys. We are using lowercase for ast keys.
    for (const [, key] of Object.entries(CONST.SEARCH.SYNTAX_ROOT_KEYS)) {
        if (queryJSON?.[key]) {
            queryParts.push(`${key}:${queryJSON[key]}`);
        } else if (defaultQueryJSON) {
            queryParts.push(`${key}:${defaultQueryJSON[key]}`);
        }
    }

    if (!queryJSON) {
        return queryParts.join(' ');
    }

    const filters = getFilters(queryJSON);

    for (const [, filterKey] of Object.entries(CONST.SEARCH.SYNTAX_FILTER_KEYS)) {
        const queryFilter = filters[filterKey];

        if (queryFilter) {
            const filterValueString = buildFilterString(filterKey, queryFilter);
            queryParts.push(filterValueString);
        }
    }

    return queryParts.join(' ');
}

/**
 * Update string query with all the default params that are set by parser
 */
function normalizeQuery(query: string) {
    const normalizedQueryJSON = buildSearchQueryJSON(query);
    return buildSearchQueryString(normalizedQueryJSON);
}

/**
 * @private
 * returns Date filter query string part, which needs special logic
 */
function buildDateFilterQuery(filterValues: Partial<SearchAdvancedFiltersForm>) {
    const dateBefore = filterValues[FILTER_KEYS.DATE_BEFORE];
    const dateAfter = filterValues[FILTER_KEYS.DATE_AFTER];

    let dateFilter = '';
    if (dateBefore) {
        dateFilter += `${CONST.SEARCH.SYNTAX_FILTER_KEYS.DATE}<${dateBefore}`;
    }
    if (dateBefore && dateAfter) {
        dateFilter += ' ';
    }
    if (dateAfter) {
        dateFilter += `${CONST.SEARCH.SYNTAX_FILTER_KEYS.DATE}>${dateAfter}`;
    }

    return dateFilter;
}

/**
 * @private
 * returns Date filter query string part, which needs special logic
 */
function buildAmountFilterQuery(filterValues: Partial<SearchAdvancedFiltersForm>) {
    const lessThan = filterValues[FILTER_KEYS.LESS_THAN];
    const greaterThan = filterValues[FILTER_KEYS.GREATER_THAN];

    let amountFilter = '';
    if (greaterThan) {
        amountFilter += `${CONST.SEARCH.SYNTAX_FILTER_KEYS.AMOUNT}>${greaterThan}`;
    }
    if (lessThan && greaterThan) {
        amountFilter += ' ';
    }
    if (lessThan) {
        amountFilter += `${CONST.SEARCH.SYNTAX_FILTER_KEYS.AMOUNT}<${lessThan}`;
    }

    return amountFilter;
}

function sanitizeString(str: string) {
    if (str.includes(' ') || str.includes(',')) {
        return `"${str}"`;
    }
    return str;
}

function getExpenseTypeTranslationKey(expenseType: ValueOf<typeof CONST.SEARCH.TRANSACTION_TYPE>): TranslationPaths {
    // eslint-disable-next-line default-case
    switch (expenseType) {
        case CONST.SEARCH.TRANSACTION_TYPE.DISTANCE:
            return 'common.distance';
        case CONST.SEARCH.TRANSACTION_TYPE.CARD:
            return 'common.card';
        case CONST.SEARCH.TRANSACTION_TYPE.CASH:
            return 'iou.cash';
    }
}

/**
 * Given object with chosen search filters builds correct query string from them
 */
function buildQueryStringFromFilters(filterValues: Partial<SearchAdvancedFiltersForm>) {
    const filtersString = Object.entries(filterValues).map(([filterKey, filterValue]) => {
        if ((filterKey === FILTER_KEYS.MERCHANT || filterKey === FILTER_KEYS.DESCRIPTION || filterKey === FILTER_KEYS.REPORT_ID || filterKey === FILTER_KEYS.KEYWORD) && filterValue) {
            const keyInCorrectForm = (Object.keys(CONST.SEARCH.SYNTAX_FILTER_KEYS) as KeysOfFilterKeysObject[]).find((key) => CONST.SEARCH.SYNTAX_FILTER_KEYS[key] === filterKey);
            if (keyInCorrectForm) {
                return `${CONST.SEARCH.SYNTAX_FILTER_KEYS[keyInCorrectForm]}:${filterValue as string}`;
            }
        }

<<<<<<< HEAD
            if (
                (filterKey === FILTER_KEYS.CATEGORY ||
                    filterKey === FILTER_KEYS.CARD_ID ||
                    filterKey === FILTER_KEYS.TAX_RATE ||
                    filterKey === FILTER_KEYS.EXPENSE_TYPE ||
                    filterKey === FILTER_KEYS.TAG ||
                    filterKey === FILTER_KEYS.CURRENCY ||
                    filterKey === FILTER_KEYS.FROM ||
                    filterKey === FILTER_KEYS.TO ||
                    filterKey === FILTER_KEYS.IN) &&
                Array.isArray(filterValue) &&
                filterValue.length > 0
            ) {
                const filterValueArray = filterValues[filterKey] ?? [];
                const keyInCorrectForm = (Object.keys(CONST.SEARCH.SYNTAX_FILTER_KEYS) as KeysOfFilterKeysObject[]).find((key) => CONST.SEARCH.SYNTAX_FILTER_KEYS[key] === filterKey);
                if (keyInCorrectForm) {
                    return `${CONST.SEARCH.SYNTAX_FILTER_KEYS[keyInCorrectForm]}:${filterValueArray.map(sanitizeString).join(',')}`;
                }
=======
        if (
            (filterKey === FILTER_KEYS.CATEGORY ||
                filterKey === FILTER_KEYS.CARD_ID ||
                filterKey === FILTER_KEYS.TAX_RATE ||
                filterKey === FILTER_KEYS.EXPENSE_TYPE ||
                filterKey === FILTER_KEYS.TAG ||
                filterKey === FILTER_KEYS.CURRENCY ||
                filterKey === FILTER_KEYS.FROM ||
                filterKey === FILTER_KEYS.TO) &&
            Array.isArray(filterValue) &&
            filterValue.length > 0
        ) {
            const filterValueArray = filterValues[filterKey] ?? [];
            const keyInCorrectForm = (Object.keys(CONST.SEARCH.SYNTAX_FILTER_KEYS) as KeysOfFilterKeysObject[]).find((key) => CONST.SEARCH.SYNTAX_FILTER_KEYS[key] === filterKey);
            if (keyInCorrectForm) {
                return `${CONST.SEARCH.SYNTAX_FILTER_KEYS[keyInCorrectForm]}:${filterValueArray.map(sanitizeString).join(',')}`;
>>>>>>> 28fbed61
            }
        }

        return undefined;
    });

    const dateFilter = buildDateFilterQuery(filterValues);
    filtersString.push(dateFilter);

    const amountFilter = buildAmountFilterQuery(filterValues);
    filtersString.push(amountFilter);

    return filtersString.filter(Boolean).join(' ');
}

function getFilters(queryJSON: SearchQueryJSON) {
    const filters = {} as QueryFilters;
    const filterKeys = Object.values(CONST.SEARCH.SYNTAX_FILTER_KEYS);

    function traverse(node: ASTNode) {
        if (!node.operator) {
            return;
        }

        if (typeof node?.left === 'object' && node.left) {
            traverse(node.left);
        }

        if (typeof node?.right === 'object' && node.right) {
            traverse(node.right);
        }

        const nodeKey = node.left as ValueOf<typeof CONST.SEARCH.SYNTAX_FILTER_KEYS>;
        if (!filterKeys.includes(nodeKey)) {
            return;
        }

        if (!filters[nodeKey]) {
            filters[nodeKey] = [];
        }

        // the "?? []" is added only for typescript because otherwise TS throws an error, in newer TS versions this should be fixed
        const filterArray = filters[nodeKey] ?? [];
        filterArray.push({
            operator: node.operator,
            value: node.right as string | number,
        });
    }

    if (queryJSON.filters) {
        traverse(queryJSON.filters);
    }

    return filters;
}

function buildFilterString(filterName: string, queryFilters: QueryFilter[]) {
    let filterValueString = '';
    queryFilters.forEach((queryFilter, index) => {
        // If the previous queryFilter has the same operator (this rule applies only to eq and neq operators) then append the current value
        if ((queryFilter.operator === 'eq' && queryFilters[index - 1]?.operator === 'eq') || (queryFilter.operator === 'neq' && queryFilters[index - 1]?.operator === 'neq')) {
            filterValueString += ` ${sanitizeString(queryFilter.value.toString())}`;
        } else {
            filterValueString += ` ${filterName}${operatorToSignMap[queryFilter.operator]}${queryFilter.value}`;
        }
    });

    return filterValueString;
}

function getSearchHeaderTitle(queryJSON: SearchQueryJSON) {
    const {type, status} = queryJSON;
    const filters = getFilters(queryJSON) ?? {};

    let title = `type:${type} status:${status}`;

    Object.keys(filters).forEach((key) => {
        const queryFilter = filters[key as ValueOf<typeof CONST.SEARCH.SYNTAX_FILTER_KEYS>] ?? [];
        title += buildFilterString(key, queryFilter);
    });

    return title;
}

export {
    buildQueryStringFromFilters,
    buildSearchQueryJSON,
    buildSearchQueryString,
    getCurrentSearchParams,
    getFilters,
    getListItem,
    getQueryHash,
    getSearchHeaderTitle,
    getSearchType,
    getSections,
    getShouldShowMerchant,
    getSortedSections,
    isReportListItemType,
    isSearchResultsEmpty,
    isTransactionListItemType,
    normalizeQuery,
    shouldShowYear,
    getExpenseTypeTranslationKey,
};<|MERGE_RESOLUTION|>--- conflicted
+++ resolved
@@ -494,26 +494,6 @@
             }
         }
 
-<<<<<<< HEAD
-            if (
-                (filterKey === FILTER_KEYS.CATEGORY ||
-                    filterKey === FILTER_KEYS.CARD_ID ||
-                    filterKey === FILTER_KEYS.TAX_RATE ||
-                    filterKey === FILTER_KEYS.EXPENSE_TYPE ||
-                    filterKey === FILTER_KEYS.TAG ||
-                    filterKey === FILTER_KEYS.CURRENCY ||
-                    filterKey === FILTER_KEYS.FROM ||
-                    filterKey === FILTER_KEYS.TO ||
-                    filterKey === FILTER_KEYS.IN) &&
-                Array.isArray(filterValue) &&
-                filterValue.length > 0
-            ) {
-                const filterValueArray = filterValues[filterKey] ?? [];
-                const keyInCorrectForm = (Object.keys(CONST.SEARCH.SYNTAX_FILTER_KEYS) as KeysOfFilterKeysObject[]).find((key) => CONST.SEARCH.SYNTAX_FILTER_KEYS[key] === filterKey);
-                if (keyInCorrectForm) {
-                    return `${CONST.SEARCH.SYNTAX_FILTER_KEYS[keyInCorrectForm]}:${filterValueArray.map(sanitizeString).join(',')}`;
-                }
-=======
         if (
             (filterKey === FILTER_KEYS.CATEGORY ||
                 filterKey === FILTER_KEYS.CARD_ID ||
@@ -522,7 +502,8 @@
                 filterKey === FILTER_KEYS.TAG ||
                 filterKey === FILTER_KEYS.CURRENCY ||
                 filterKey === FILTER_KEYS.FROM ||
-                filterKey === FILTER_KEYS.TO) &&
+                filterKey === FILTER_KEYS.TO ||
+                filterKey === FILTER_KEYS.IN) &&
             Array.isArray(filterValue) &&
             filterValue.length > 0
         ) {
@@ -530,7 +511,6 @@
             const keyInCorrectForm = (Object.keys(CONST.SEARCH.SYNTAX_FILTER_KEYS) as KeysOfFilterKeysObject[]).find((key) => CONST.SEARCH.SYNTAX_FILTER_KEYS[key] === filterKey);
             if (keyInCorrectForm) {
                 return `${CONST.SEARCH.SYNTAX_FILTER_KEYS[keyInCorrectForm]}:${filterValueArray.map(sanitizeString).join(',')}`;
->>>>>>> 28fbed61
             }
         }
 
