import _ from 'underscore';
import Ion from './Ion';
import IONKEYS from '../IONKEYS';
import HttpUtils from './HttpUtils';
import NetworkConnection from './NetworkConnection';
import CONFIG from '../CONFIG';
import * as Pusher from './Pusher/pusher';
import ROUTES from '../ROUTES';
import Str from './Str';
import guid from './guid';
import redirectToSignIn from './actions/SignInRedirect';
import PushNotification from './Notification/PushNotification';

// Queue for network requests so we don't lose actions done by the user while offline
let networkRequestQueue = [];

// Indicates if we're in the process of re-authenticating. When an API call returns jsonCode 407 indicating that the
// authToken expired, we set this to true, pause all API calls, re-authenticate, and then use the authToken fromm the
// response in the subsequent API calls
let reauthenticating = false;

let authToken;
Ion.connect({
    key: IONKEYS.SESSION,
    callback: val => authToken = val ? val.authToken : null,
});

// We subscribe to changes to the online/offline status of the network to determine when we should fire off API calls
// vs queueing them for later.
let isOffline;
Ion.connect({
    key: IONKEYS.NETWORK,
    callback: val => isOffline = val && val.isOffline,
});

// When the user authenticates for the first time we create a login and store credentials in Ion.
// When the user's authToken expires we use this login to re-authenticate and get a new authToken
// and use that new authToken in subsequent API calls
let credentials;
Ion.connect({
    key: IONKEYS.CREDENTIALS,
    callback: ionCredentials => credentials = ionCredentials,
});

// If we are ever being redirected to the sign in page, the user is currently unauthenticated, so we should clear the
// network request queue, to prevent DDoSing our own API
Ion.connect({
    key: IONKEYS.APP_REDIRECT_TO,
    callback: (redirectTo) => {
        if (redirectTo && redirectTo.startsWith(ROUTES.SIGNIN)) {
            networkRequestQueue = [];
        }
    }
});

/**
 * Does this command require an authToken?
 *
 * @param {String} command
 * @return {Boolean}
 */
function isAuthTokenRequired(command) {
    return !_.contains(['Log'], command);
}

/**
 * Adds a request to networkRequestQueue
 *
 * @param {string} command
 * @param {mixed} data
 * @returns {Promise}
 */
function queueRequest(command, data) {
    return new Promise((resolve, reject) => {
        // Add the write request to a queue of actions to perform
        networkRequestQueue.push({
            command,
            data,
            resolve,
            reject,
        });

        // Try to fire off the request as soon as it's queued so we don't add a delay to every queued command
        // eslint-disable-next-line no-use-before-define
        processNetworkRequestQueue();
    });
}

/**
 * @param {object} parameters
 * @param {string} parameters.partnerUserID
 * @returns {Promise}
 */
function deleteLogin(parameters) {
    return queueRequest('DeleteLogin', {
        authToken,
        partnerUserID: parameters.partnerUserID,
        partnerName: CONFIG.EXPENSIFY.PARTNER_NAME,
        partnerPassword: CONFIG.EXPENSIFY.PARTNER_PASSWORD,
        doNotRetry: true,
    })
        .catch(error => Ion.merge(IONKEYS.SESSION, {error: error.message}));
}

/**
 * @param {string} login
 * @param {string} password
 * @returns {Promise}
 */
function createLogin(login, password) {
    if (!authToken) {
        throw new Error('createLogin() can\'t be called when there is no authToken');
    }

    // Using xhr instead of request becasue request has logic to re-try API commands when we get a 407 authToken expired
    // in the response, and we call CreateLogin after getting a successful resposne to Authenticate so it's unlikely
    // that we'll get a 407.
    return HttpUtils.xhr('CreateLogin', {
        authToken,
        partnerName: CONFIG.EXPENSIFY.PARTNER_NAME,
        partnerPassword: CONFIG.EXPENSIFY.PARTNER_PASSWORD,
        partnerUserID: login,
        partnerUserSecret: password,
    })
        .then((response) => {
            if (response.jsonCode !== 200) {
                throw new Error(response.message);
            }

            if (credentials && credentials.login) {
                // If we have an old login for some reason, we should delete it before storing the new details
                deleteLogin({partnerUserID: credentials.login});
            }

            Ion.merge(IONKEYS.CREDENTIALS, {login, password});
        });
}


/**
 * Sets API data in the store when we make a successful "Authenticate"/"CreateLogin" request
 *
 * @param {object} data
 * @param {string} exitTo
 */
function setSuccessfulSignInData(data, exitTo) {
    PushNotification.register(data.accountID);

    const redirectTo = exitTo ? Str.normalizeUrl(exitTo) : ROUTES.ROOT;
    Ion.multiSet({
        [IONKEYS.SESSION]: _.pick(data, 'authToken', 'accountID', 'email'),
        [IONKEYS.APP_REDIRECT_TO]: redirectTo
    });
}

/**
 * Makes an API request.
 *
 * For most API commands if we get a 407 jsonCode in the response, which means the authToken
 * expired, this function automatically makes an API call to Authenticate and get a fresh authToken, and retries the
 * original API command
 *
 * @param {string} command
 * @param {object} parameters
 * @param {string} [type]
 * @returns {Promise}
 */
function request(command, parameters, type = 'post') {
    // If we're in the process of re-authenticating, queue this request for after we're done re-authenticating
    if (reauthenticating) {
        return queueRequest(command, parameters);
    }

    // If we end up here with no authToken it means we are trying to make
    // an API request before we are signed in. In this case, we should just
    // cancel this and all other requests and set reauthenticating to false.
    if (!authToken && isAuthTokenRequired(command)) {
        console.error('A request was made without an authToken', {command, parameters});
        reauthenticating = false;
        redirectToSignIn();
        return Promise.resolve();
    }

    // Add authToken automatically to all commands
    const parametersWithAuthToken = {...parameters, authToken};

    // Make the http request, and if we get 407 jsonCode in the response,
    // re-authenticate to get a fresh authToken and make the original http request again
    return HttpUtils.xhr(command, parametersWithAuthToken, type)
        .then((responseData) => {
            // We can end up here if we have queued up many
            // requests and have an expired authToken. In these cases,
            // we just need to requeue the request
            if (reauthenticating) {
                return queueRequest(command, parametersWithAuthToken);
            }

            // If we're not re-authenticating and we get 407 (authToken expired)
            // we re-authenticate and then re-try the original request
            if (responseData.jsonCode === 407 && parametersWithAuthToken.doNotRetry !== true) {
                reauthenticating = true;
                return HttpUtils.xhr('Authenticate', {
                    useExpensifyLogin: false,
                    partnerName: CONFIG.EXPENSIFY.PARTNER_NAME,
                    partnerPassword: CONFIG.EXPENSIFY.PARTNER_PASSWORD,
                    partnerUserID: credentials.login,
                    partnerUserSecret: credentials.password,
                    twoFactorAuthCode: ''
                })
                    .then((response) => {
                        reauthenticating = false;

                        // If authentication fails throw so that we hit
                        // the catch below and redirect to sign in
                        if (response.jsonCode !== 200) {
                            throw new Error(response.message);
                        }

                        // Update the authToken that will be used to retry the command since the one we have is expired
                        parametersWithAuthToken.authToken = response.authToken;

                        // Update authToken in Ion store otherwise subsequent API calls will use the expired one
                        Ion.merge(IONKEYS.SESSION, _.pick(response, 'authToken'));
                        return response;
                    })
                    .then(() => HttpUtils.xhr(command, parametersWithAuthToken, type))
                    .catch((error) => {
                        reauthenticating = false;
                        redirectToSignIn(error.message);
                        return Promise.reject();
                    });
            }
            return responseData;
        })
        .catch((error) => {
            // If the request failed, we need to put the request object back into the queue as long as there is no
            // doNotRetry option set in the parametersWithAuthToken
            if (parametersWithAuthToken.doNotRetry !== true) {
                queueRequest(command, parametersWithAuthToken);
            }

            // If we already have an error, throw that so we do not swallow it
            if (error instanceof Error) {
                throw error;
            }

            // Throw a generic error so we can pass the error up the chain
            throw new Error(`API Command ${command} failed`);
        });
}

/**
 * Process the networkRequestQueue by looping through the queue and attempting to make the requests
 */
function processNetworkRequestQueue() {
    if (isOffline) {
        // Two things will bring the app online again...
        // 1. Pusher reconnecting (see registerSocketEventCallback in this file)
        // 2. Getting a 200 response back from the API (happens right below)

        // Make a simple request every second to see if the API is online again
        HttpUtils.xhr('Get', {doNotRetry: true})
            .then(() => NetworkConnection.setOfflineStatus(false));
        return;
    }

    // Don't make any requests until we're done re-authenticating since we'll use the new authToken
    // from that response for the subsequent network requests
    if (reauthenticating || networkRequestQueue.length === 0) {
        return;
    }

    _.each(networkRequestQueue, (queuedRequest) => {
        request(queuedRequest.command, queuedRequest.data)
            .then(queuedRequest.resolve)
            .catch(queuedRequest.reject);
    });

    networkRequestQueue = [];
}

// Process our write queue very often
setInterval(processNetworkRequestQueue, 1000);

/**
 * Pusher.reconnect() calls disconnect and connect on the
 * Pusher socket. In some cases, the authorizer might fail
 * or an error will be returned due to an out of date authToken.
 * Reconnect will preserve our existing subscriptions and retry
 * connecting until it succeeds. We're throttling this call so
 * that we retry as few times as possible.
 */
const reconnectToPusher = _.throttle(Pusher.reconnect, 1000);

/**
 * When authTokens expire they will automatically be refreshed.
 * The authorizer helps make sure that we are always passing the
 * current valid token to generate the signed auth response
 * needed to subscribe to Pusher channels.
 */
Pusher.registerCustomAuthorizer((channel, {authEndpoint}) => ({
    authorize: (socketID, callback) => {
        console.debug('[Network] Attempting to authorize Pusher');

        const formData = new FormData();
        formData.append('socket_id', socketID);
        formData.append('channel_name', channel.name);
        formData.append('authToken', authToken);

        return fetch(authEndpoint, {
            method: 'POST',
            body: formData,
        })
            .then(authResponse => authResponse.json())
            .then(data => callback(null, data))
            .catch((error) => {
                reconnectToPusher();
                console.debug('[Network] Failed to authorize Pusher');
                callback(new Error(`Error calling auth endpoint: ${error.message}`));
            });
    },
}));

/**
 * Events that happen on the pusher socket are used to determine if the app is online or offline. The offline setting
 * is stored in Ion so the rest of the app has access to it.
 *
 * @params {string} eventName
 */
Pusher.registerSocketEventCallback((eventName) => {
    switch (eventName) {
        case 'error':
            reconnectToPusher();
            break;
        default:
            break;
    }
});

/**
 * Get the authToken that the network uses
 * @returns {string}
 */
function getAuthToken() {
    return authToken;
}

/**
 * @param {object} parameters
 * @param {string} parameters.partnerUserID
 * @param {string} parameters.partnerUserSecret
 * @param {string} parameters.twoFactorAuthCode
 * @param {string} [parameters.exitTo]
 * @returns {Promise}
 */
function authenticate(parameters) {
    Ion.merge(IONKEYS.SESSION, {loading: true, error: ''});

    // We treat Authenticate in a special way because unlike other commands, this one can't fail
    // with 407 authToken expired. When other api commands fail with this error we call Authenticate
    // to get a new authToken and then fire the original api command again
    return HttpUtils.xhr('Authenticate', {
        // When authenticating for the first time, we pass useExpensifyLogin as true so we check for credentials for
        // the expensify partnerID to let users authenticate with their expensify user and password.
        useExpensifyLogin: true,
        partnerName: CONFIG.EXPENSIFY.PARTNER_NAME,
        partnerPassword: CONFIG.EXPENSIFY.PARTNER_PASSWORD,
        partnerUserID: parameters.partnerUserID,
        partnerUserSecret: parameters.partnerUserSecret,
        twoFactorAuthCode: parameters.twoFactorAuthCode,
        exitTo: parameters.exitTo,
    })
        .then((response) => {
            // If we didn't get a 200 response from authenticate we either failed to authenticate with
            // an expensify login or the login credentials we created after the initial authentication.
            // In both cases, we need the user to sign in again with their expensify credentials
            if (response.jsonCode !== 200) {
                throw new Error(response.message);
            }

            // Update the authToken so it's used in the call to createLogin below
            authToken = response.authToken;
            return response;
        })

        // After the user authenticates, create a new login for the user so that we can reauthenticate when the
        // authtoken expires
        .then(response => (
            createLogin(Str.generateDeviceLoginID(), guid())
                .then(() => setSuccessfulSignInData(response, parameters.exitTo))
        ))
        .catch((error) => {
            console.error(error);
            console.debug('[SIGNIN] Request error');
            Ion.merge(IONKEYS.SESSION, {error: error.message});
        })
        .finally(() => Ion.merge(IONKEYS.SESSION, {loading: false}));
}

/**
 * @param {object} parameters
 * @param {number} parameters.accountID
 * @param {number} parameters.reportID
 * @param {number} parameters.sequenceNumber
 * @returns {Promise}
 */
function setLastReadActionID(parameters) {
    return queueRequest('Report_SetLastReadActionID', {
        authToken,
        accountID: parameters.accountID,
        reportID: parameters.reportID,
        sequenceNumber: parameters.sequenceNumber,
    });
}

/**
 * @param {object} parameters
 * @param {number} parameters.reportID
 * @returns {Promise}
 */
function getReportHistory(parameters) {
    return queueRequest('Report_GetHistory', {
        authToken,
        reportID: parameters.reportID,
    });
}

/**
 * @param {object} parameters
 * @param {string} parameters.emailList
 * @returns {Promise}
 */
function createChatReport(parameters) {
    return queueRequest('CreateChatReport', {
        authToken,
        emailList: parameters.emailList,
    });
}

/**
 * @param {object} parameters
 * @param {string} parameters.reportComment
 * @param {object} parameters.file
 * @param {number} parameters.reportID
 * @returns {Promise}
 */
function addReportComment(parameters) {
    return queueRequest('Report_AddComment', {
        authToken,
        reportComment: parameters.reportComment,
        file: parameters.file,
        reportID: parameters.reportID,
    });
}

/**
 * @param {object} parameters
 * @param {string} parameters.returnValueList
 * @returns {Promise}
 */
function get(parameters) {
    return queueRequest('Get', {
        authToken,
        ...parameters,
    });
}

/**
 * @param {object} parameters
 * @param {string} parameters.emailList
 * @returns {Promise}
 */
function getPersonalDetails(parameters) {
    return queueRequest('PersonalDetails_GetForEmails', {
        authToken,
        emailList: parameters,
    });
}

/**
 * @param {object} parameters
 * @param {string} parameters.name
 * @param {mixed} parameters.value
 * @returns {Promise}
 */
function setNameValuePair(parameters) {
    return queueRequest('SetNameValuePair', {
        authToken,
        name: parameters.name,
        value: parameters.value,
    });
}

/**
<<<<<<< HEAD
 * @param {object} parameters
 * @param {number} parameters.reportID
 * @param {boolean} parameters.pinnedValue
 * @returns {Promise}
 */
function togglePinnedReport(parameters) {
    return queueRequest('Report_TogglePinned', {
        authToken,
        reportID: parameters.reportID,
        pinnedValue: parameters.pinnedValue,
    });
=======
 * @param {Object} parameters
 * @param {String} parameters.message
 * @param {Object} parameters.parameters
 * @param {String} parameters.expensifyCashAppVersion
 * @param {String} [parameters.email]
 * @returns {Promise}
 */
function logToServer(parameters) {
    return queueRequest('Log', parameters);
>>>>>>> 24d9d75c
}

export {
    authenticate,
    addReportComment,
    createChatReport,
    deleteLogin,
    get,
    getAuthToken,
    getPersonalDetails,
    getReportHistory,
    setLastReadActionID,
    setNameValuePair,
<<<<<<< HEAD
    togglePinnedReport,
=======
    logToServer,
>>>>>>> 24d9d75c
};<|MERGE_RESOLUTION|>--- conflicted
+++ resolved
@@ -492,7 +492,6 @@
 }
 
 /**
-<<<<<<< HEAD
  * @param {object} parameters
  * @param {number} parameters.reportID
  * @param {boolean} parameters.pinnedValue
@@ -504,7 +503,9 @@
         reportID: parameters.reportID,
         pinnedValue: parameters.pinnedValue,
     });
-=======
+}
+
+/**
  * @param {Object} parameters
  * @param {String} parameters.message
  * @param {Object} parameters.parameters
@@ -514,7 +515,6 @@
  */
 function logToServer(parameters) {
     return queueRequest('Log', parameters);
->>>>>>> 24d9d75c
 }
 
 export {
@@ -528,9 +528,6 @@
     getReportHistory,
     setLastReadActionID,
     setNameValuePair,
-<<<<<<< HEAD
     togglePinnedReport,
-=======
     logToServer,
->>>>>>> 24d9d75c
 };