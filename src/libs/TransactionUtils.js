import Onyx from 'react-native-onyx';
import {format, parseISO, isValid} from 'date-fns';
import lodashGet from 'lodash/get';
import _ from 'underscore';
import CONST from '../CONST';
import ONYXKEYS from '../ONYXKEYS';
import DateUtils from './DateUtils';
import * as NumberUtils from './NumberUtils';

let allTransactions = {};
Onyx.connect({
    key: ONYXKEYS.COLLECTION.TRANSACTION,
    waitForCollectionCallback: true,
    callback: (val) => {
        if (!val) {
            return;
        }
        allTransactions = _.pick(val, (transaction) => transaction);
    },
});

/**
 * Optimistically generate a transaction.
 *
 * @param {Number} amount – in cents
 * @param {String} currency
 * @param {String} reportID
 * @param {String} [comment]
 * @param {String} [created]
 * @param {String} [source]
 * @param {String} [originalTransactionID]
 * @param {String} [merchant]
 * @param {Object} [receipt]
 * @param {String} [filename]
 * @param {String} [existingTransactionID] When creating a distance request, an empty transaction has already been created with a transactionID. In that case, the transaction here needs to have it's transactionID match what was already generated.
 * @param {String} [category]
 * @returns {Object}
 */
function buildOptimisticTransaction(
    amount,
    currency,
    reportID,
    comment = '',
    created = '',
    source = '',
    originalTransactionID = '',
    merchant = '',
    receipt = {},
    filename = '',
    existingTransactionID = null,
    category = '',
) {
    // transactionIDs are random, positive, 64-bit numeric strings.
    // Because JS can only handle 53-bit numbers, transactionIDs are strings in the front-end (just like reportActionID)
    const transactionID = existingTransactionID || NumberUtils.rand64();

    const commentJSON = {comment};
    if (source) {
        commentJSON.source = source;
    }
    if (originalTransactionID) {
        commentJSON.originalTransactionID = originalTransactionID;
    }

    // For the SmartScan to run successfully, we need to pass the merchant field empty to the API
    const defaultMerchant = _.isEmpty(receipt) ? CONST.TRANSACTION.DEFAULT_MERCHANT : '';

    return {
        transactionID,
        amount,
        currency,
        reportID,
        comment: commentJSON,
        merchant: merchant || defaultMerchant,
        created: created || DateUtils.getDBTime(),
        pendingAction: CONST.RED_BRICK_ROAD_PENDING_ACTION.ADD,
        receipt,
        filename,
        category,
    };
}

/**
 * @param {Object|null} transaction
 * @returns {Boolean}
 */
function hasReceipt(transaction) {
    return lodashGet(transaction, 'receipt.state', '') !== '';
}

/**
 * @param {Object} transaction
 * @returns {Boolean}
 */
function areRequiredFieldsEmpty(transaction) {
    return (
        transaction.modifiedMerchant === CONST.TRANSACTION.UNKNOWN_MERCHANT ||
        transaction.modifiedMerchant === CONST.TRANSACTION.PARTIAL_TRANSACTION_MERCHANT ||
        (transaction.modifiedMerchant === '' &&
            (transaction.merchant === CONST.TRANSACTION.UNKNOWN_MERCHANT || transaction.merchant === '' || transaction.merchant === CONST.TRANSACTION.PARTIAL_TRANSACTION_MERCHANT)) ||
        (transaction.modifiedAmount === 0 && transaction.amount === 0) ||
        (transaction.modifiedCreated === '' && transaction.created === '')
    );
}

/**
 * Given the edit made to the money request, return an updated transaction object.
 *
 * @param {Object} transaction
 * @param {Object} transactionChanges
 * @param {Object} isFromExpenseReport
 * @returns {Object}
 */
function getUpdatedTransaction(transaction, transactionChanges, isFromExpenseReport) {
    // Only changing the first level fields so no need for deep clone now
    const updatedTransaction = _.clone(transaction);
    let shouldStopSmartscan = false;

    // The comment property does not have its modifiedComment counterpart
    if (_.has(transactionChanges, 'comment')) {
        updatedTransaction.comment = {
            ...updatedTransaction.comment,
            comment: transactionChanges.comment,
        };
    }
    if (_.has(transactionChanges, 'created')) {
        updatedTransaction.modifiedCreated = transactionChanges.created;
        shouldStopSmartscan = true;
    }
    if (_.has(transactionChanges, 'amount')) {
        updatedTransaction.modifiedAmount = isFromExpenseReport ? -transactionChanges.amount : transactionChanges.amount;
        shouldStopSmartscan = true;
    }
    if (_.has(transactionChanges, 'currency')) {
        updatedTransaction.modifiedCurrency = transactionChanges.currency;
        shouldStopSmartscan = true;
    }

    if (_.has(transactionChanges, 'merchant')) {
        updatedTransaction.modifiedMerchant = transactionChanges.merchant;
        shouldStopSmartscan = true;
    }

    if (_.has(transactionChanges, 'waypoints')) {
        updatedTransaction.modifiedWaypoints = transactionChanges.waypoints;
        shouldStopSmartscan = true;
    }

    if (shouldStopSmartscan && _.has(transaction, 'receipt') && !_.isEmpty(transaction.receipt) && lodashGet(transaction, 'receipt.state') !== CONST.IOU.RECEIPT_STATE.OPEN) {
        updatedTransaction.receipt.state = CONST.IOU.RECEIPT_STATE.OPEN;
    }

    updatedTransaction.pendingFields = {
        ...(_.has(transactionChanges, 'comment') && {comment: CONST.RED_BRICK_ROAD_PENDING_ACTION.UPDATE}),
        ...(_.has(transactionChanges, 'created') && {created: CONST.RED_BRICK_ROAD_PENDING_ACTION.UPDATE}),
        ...(_.has(transactionChanges, 'amount') && {amount: CONST.RED_BRICK_ROAD_PENDING_ACTION.UPDATE}),
        ...(_.has(transactionChanges, 'currency') && {currency: CONST.RED_BRICK_ROAD_PENDING_ACTION.UPDATE}),
        ...(_.has(transactionChanges, 'merchant') && {merchant: CONST.RED_BRICK_ROAD_PENDING_ACTION.UPDATE}),
        ...(_.has(transactionChanges, 'waypoints') && {merchant: CONST.RED_BRICK_ROAD_PENDING_ACTION.UPDATE}),
    };

    return updatedTransaction;
}

/**
 * Retrieve the particular transaction object given its ID.
 *
 * @param {String} transactionID
 * @returns {Object}
 */
function getTransaction(transactionID) {
    return lodashGet(allTransactions, `${ONYXKEYS.COLLECTION.TRANSACTION}${transactionID}`, {});
}

/**
 * Return the comment field (referred to as description in the App) from the transaction.
 * The comment does not have its modifiedComment counterpart.
 *
 * @param {Object} transaction
 * @returns {String}
 */
function getDescription(transaction) {
    return lodashGet(transaction, 'comment.comment', '');
}

/**
 * Return the amount field from the transaction, return the modifiedAmount if present.
 *
 * @param {Object}  transaction
 * @param {Boolean} isFromExpenseReport
 * @returns {Number}
 */
function getAmount(transaction, isFromExpenseReport) {
    // IOU requests cannot have negative values but they can be stored as negative values, let's return absolute value
    if (!isFromExpenseReport) {
        const amount = lodashGet(transaction, 'modifiedAmount', 0);
        if (amount) {
            return Math.abs(amount);
        }
        return Math.abs(lodashGet(transaction, 'amount', 0));
    }

    // Expense report case:
    // The amounts are stored using an opposite sign and negative values can be set,
    // we need to return an opposite sign than is saved in the transaction object
    let amount = lodashGet(transaction, 'modifiedAmount', 0);
    if (amount) {
        return -amount;
    }

    // To avoid -0 being shown, lets only change the sign if the value is other than 0.
    amount = lodashGet(transaction, 'amount', 0);
    return amount ? -amount : 0;
}

/**
 * Return the currency field from the transaction, return the modifiedCurrency if present.
 *
 * @param {Object} transaction
 * @returns {String}
 */
function getCurrency(transaction) {
    const currency = lodashGet(transaction, 'modifiedCurrency', '');
    if (currency) {
        return currency;
    }
    return lodashGet(transaction, 'currency', CONST.CURRENCY.USD);
}

/**
 * Return the merchant field from the transaction, return the modifiedMerchant if present.
 *
 * @param {Object} transaction
 * @returns {String}
 */
function getMerchant(transaction) {
    return lodashGet(transaction, 'modifiedMerchant', null) || lodashGet(transaction, 'merchant', '');
}

/**
<<<<<<< HEAD
 * Return the waypoints field from the transaction, return the modifiedWaypoints if present.
 *
 * @param {Object} transaction
 * @returns {String}
 */
function getWaypoints(transaction) {
    return lodashGet(transaction, 'modifiedWaypoints', null) || lodashGet(transaction, ['comment', 'waypoints']);
=======
 * Return the category from the transaction. This "category" field has no "modified" complement.
 *
 * @param {Object} transaction
 * @return {String}
 */
function getCategory(transaction) {
    return lodashGet(transaction, 'category', '');
>>>>>>> 3f61f618
}

/**
 * Return the created field from the transaction, return the modifiedCreated if present.
 *
 * @param {Object} transaction
 * @returns {String}
 */
function getCreated(transaction) {
    const created = lodashGet(transaction, 'modifiedCreated', '') || lodashGet(transaction, 'created', '');
    const createdDate = parseISO(created);
    if (isValid(createdDate)) {
        return format(createdDate, CONST.DATE.FNS_FORMAT_STRING);
    }

    return '';
}

/*
 * @param {Object} transaction
 * @param {Object} transaction.comment
 * @param {String} transaction.comment.type
 * @param {Object} [transaction.comment.customUnit]
 * @param {String} [transaction.comment.customUnit.name]
 * @returns {Boolean}
 */
function isDistanceRequest(transaction) {
    const type = lodashGet(transaction, 'comment.type');
    const customUnitName = lodashGet(transaction, 'comment.customUnit.name');
    return type === CONST.TRANSACTION.TYPE.CUSTOM_UNIT && customUnitName === CONST.CUSTOM_UNITS.NAME_DISTANCE;
}

function isReceiptBeingScanned(transaction) {
    return _.contains([CONST.IOU.RECEIPT_STATE.SCANREADY, CONST.IOU.RECEIPT_STATE.SCANNING], transaction.receipt.state);
}

/**
 * Check if the transaction has a non-smartscanning receipt and is missing required fields
 *
 * @param {Object} transaction
 * @returns {Boolean}
 */
function hasMissingSmartscanFields(transaction) {
    return hasReceipt(transaction) && !isDistanceRequest(transaction) && !isReceiptBeingScanned(transaction) && areRequiredFieldsEmpty(transaction);
}

/**
 * Get the transactions related to a report preview with receipts
 * Get the details linked to the IOU reportAction
 *
 * @param {Object} reportAction
 * @returns {Object}
 */
function getLinkedTransaction(reportAction = {}) {
    const transactionID = lodashGet(reportAction, ['originalMessage', 'IOUTransactionID'], '');
    return allTransactions[`${ONYXKEYS.COLLECTION.TRANSACTION}${transactionID}`] || {};
}

function getAllReportTransactions(reportID) {
    // `reportID` from the `/CreateDistanceRequest` endpoint return's number instead of string for created `transaction`.
    // For reference, https://github.com/Expensify/App/pull/26536#issuecomment-1703573277.
    // We will update this in a follow-up Issue. According to this comment: https://github.com/Expensify/App/pull/26536#issuecomment-1703591019.
    return _.filter(allTransactions, (transaction) => `${transaction.reportID}` === `${reportID}`);
}

/**
 * Checks if a waypoint has a valid address
 * @param {Object} waypoint
 * @returns {Boolean} Returns true if the address is valid
 */
function waypointHasValidAddress(waypoint) {
    if (!waypoint || !waypoint.address || typeof waypoint.address !== 'string' || waypoint.address.trim() === '') {
        return false;
    }
    return true;
}

/**
 * Converts the key of a waypoint to its index
 * @param {String} key
 * @returns {Number} waypoint index
 */
function getWaypointIndex(key) {
    return Number(key.replace('waypoint', ''));
}

/**
 * Filters the waypoints which are valid and returns those
 * @param {Object} waypoints
 * @param {Boolean} reArrangeIndexes
 * @returns {Object} validated waypoints
 */
function getValidWaypoints(waypoints, reArrangeIndexes = false) {
    const sortedIndexes = _.map(_.keys(waypoints), (key) => getWaypointIndex(key)).sort();
    const waypointValues = _.map(sortedIndexes, (index) => waypoints[`waypoint${index}`]);
    // Ensure the number of waypoints is between 2 and 25
    if (waypointValues.length < 2 || waypointValues.length > 25) {
        return {};
    }

    let lastWaypointIndex = -1;

    const validWaypoints = _.reduce(
        waypointValues,
        (acc, currentWaypoint, index) => {
            const previousWaypoint = waypointValues[lastWaypointIndex];
            // Check if the waypoint has a valid address
            if (!waypointHasValidAddress(currentWaypoint)) {
                return acc;
            }

            // Check for adjacent waypoints with the same address
            if (previousWaypoint && currentWaypoint.address === previousWaypoint.address) {
                return acc;
            }

            const validatedWaypoints = {...acc, [`waypoint${reArrangeIndexes ? lastWaypointIndex + 1 : index}`]: currentWaypoint};

            lastWaypointIndex += 1;

            return validatedWaypoints;
        },
        {},
    );
    return validWaypoints;
}

export {
    buildOptimisticTransaction,
    getUpdatedTransaction,
    getTransaction,
    getDescription,
    getAmount,
    getCurrency,
    getMerchant,
    getCreated,
    getCategory,
    getLinkedTransaction,
    getAllReportTransactions,
    hasReceipt,
    isReceiptBeingScanned,
    getValidWaypoints,
    isDistanceRequest,
    getWaypoints,
    hasMissingSmartscanFields,
    getWaypointIndex,
};<|MERGE_RESOLUTION|>--- conflicted
+++ resolved
@@ -238,7 +238,6 @@
 }
 
 /**
-<<<<<<< HEAD
  * Return the waypoints field from the transaction, return the modifiedWaypoints if present.
  *
  * @param {Object} transaction
@@ -246,7 +245,9 @@
  */
 function getWaypoints(transaction) {
     return lodashGet(transaction, 'modifiedWaypoints', null) || lodashGet(transaction, ['comment', 'waypoints']);
-=======
+}
+
+/**
  * Return the category from the transaction. This "category" field has no "modified" complement.
  *
  * @param {Object} transaction
@@ -254,7 +255,6 @@
  */
 function getCategory(transaction) {
     return lodashGet(transaction, 'category', '');
->>>>>>> 3f61f618
 }
 
 /**
