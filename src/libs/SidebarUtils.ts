import {Str} from 'expensify-common';
import type {OnyxCollection, OnyxEntry} from 'react-native-onyx';
import Onyx from 'react-native-onyx';
import type {PolicySelector, ReportActionsSelector} from '@hooks/useReportIDs';
import CONST from '@src/CONST';
import ONYXKEYS from '@src/ONYXKEYS';
import type {PersonalDetails, PersonalDetailsList, ReportActions, TransactionViolation} from '@src/types/onyx';
import type Beta from '@src/types/onyx/Beta';
import type Policy from '@src/types/onyx/Policy';
import type PriorityMode from '@src/types/onyx/PriorityMode';
import type Report from '@src/types/onyx/Report';
import type ReportAction from '@src/types/onyx/ReportAction';
import type DeepValueOf from '@src/types/utils/DeepValueOf';
import * as CollectionUtils from './CollectionUtils';
import {hasValidDraftComment} from './DraftCommentUtils';
import localeCompare from './LocaleCompare';
import * as LocalePhoneNumber from './LocalePhoneNumber';
import * as Localize from './Localize';
import * as OptionsListUtils from './OptionsListUtils';
import Parser from './Parser';
import Permissions from './Permissions';
import * as PolicyUtils from './PolicyUtils';
import * as ReportActionsUtils from './ReportActionsUtils';
import * as ReportUtils from './ReportUtils';
import * as TaskUtils from './TaskUtils';

type WelcomeMessage = {showReportName: boolean; phrase1?: string; phrase2?: string; phrase3?: string; messageText?: string; messageHtml?: string};

let allBetas: OnyxEntry<Beta[]>;
Onyx.connect({
    key: ONYXKEYS.BETAS,
    callback: (value) => (allBetas = value),
});

const visibleReportActionItems: ReportActions = {};
let allPersonalDetails: OnyxEntry<PersonalDetailsList>;
Onyx.connect({
    key: ONYXKEYS.PERSONAL_DETAILS_LIST,
    callback: (value) => {
        allPersonalDetails = value ?? {};
    },
});
Onyx.connect({
    key: ONYXKEYS.COLLECTION.REPORT_ACTIONS,
    callback: (actions, key) => {
        if (!actions || !key) {
            return;
        }
        const reportID = CollectionUtils.extractCollectionItemID(key);

        const actionsArray: ReportAction[] = ReportActionsUtils.getSortedReportActions(Object.values(actions));

        // The report is only visible if it is the last action not deleted that
        // does not match a closed or created state.
        const reportActionsForDisplay = actionsArray.filter(
            (reportAction) => ReportActionsUtils.shouldReportActionBeVisibleAsLastAction(reportAction) && reportAction.actionName !== CONST.REPORT.ACTIONS.TYPE.CREATED,
        );

        visibleReportActionItems[reportID] = reportActionsForDisplay[reportActionsForDisplay.length - 1];
    },
});

function compareStringDates(a: string, b: string): 0 | 1 | -1 {
    if (a < b) {
        return -1;
    }
    if (a > b) {
        return 1;
    }
    return 0;
}

/**
 * A mini report object that contains only the necessary information to sort reports.
 * This is used to avoid copying the entire report object and only the necessary information.
 */
type MiniReport = {
    reportID?: string;
    displayName: string;
    lastVisibleActionCreated?: string;
};

/**
 * @returns An array of reportIDs sorted in the proper order
 */
function getOrderedReportIDs(
    currentReportId: string | null,
    allReports: OnyxCollection<Report>,
    betas: OnyxEntry<Beta[]>,
    policies: OnyxCollection<PolicySelector>,
    priorityMode: OnyxEntry<PriorityMode>,
    allReportActions: OnyxCollection<ReportActionsSelector>,
    transactionViolations: OnyxCollection<TransactionViolation[]>,
    currentPolicyID = '',
    policyMemberAccountIDs: number[] = [],
): string[] {
    const isInFocusMode = priorityMode === CONST.PRIORITY_MODE.GSD;
    const isInDefaultMode = !isInFocusMode;
    const allReportsDictValues = Object.values(allReports ?? {});

    // Filter out all the reports that shouldn't be displayed
    let reportsToDisplay: Array<Report & {hasErrorsOtherThanFailedReceipt?: boolean}> = [];
    allReportsDictValues.forEach((report) => {
        if (!report) {
            return;
        }
        if ((Object.values(CONST.REPORT.UNSUPPORTED_TYPE) as string[]).includes(report?.type ?? '')) {
            return;
        }
        const reportActions = allReportActions?.[`${ONYXKEYS.COLLECTION.REPORT_ACTIONS}${report.reportID}`] ?? {};
        const parentReportAction = ReportActionsUtils.getReportAction(report?.parentReportID ?? '-1', report?.parentReportActionID ?? '-1');
        const doesReportHaveViolations = OptionsListUtils.shouldShowViolations(report, betas ?? [], transactionViolations);
        const isHidden = report.notificationPreference === CONST.REPORT.NOTIFICATION_PREFERENCE.HIDDEN;
        const isFocused = report.reportID === currentReportId;
        const allReportErrors = OptionsListUtils.getAllReportErrors(report, reportActions) ?? {};
        const transactionReportActions = ReportActionsUtils.getAllReportActions(report.reportID);
        const oneTransactionThreadReportID = ReportActionsUtils.getOneTransactionThreadReportID(report.reportID, transactionReportActions, undefined);
        let doesTransactionThreadReportHasViolations = false;
        if (oneTransactionThreadReportID) {
            const transactionReport = ReportUtils.getReport(oneTransactionThreadReportID);
            doesTransactionThreadReportHasViolations = !!transactionReport && OptionsListUtils.shouldShowViolations(transactionReport, betas ?? [], transactionViolations);
        }
        const hasErrorsOtherThanFailedReceipt =
            doesTransactionThreadReportHasViolations ||
            doesReportHaveViolations ||
            Object.values(allReportErrors).some((error) => error?.[0] !== Localize.translateLocal('iou.error.genericSmartscanFailureMessage'));
        if (ReportUtils.isOneTransactionThread(report.reportID, report.parentReportID ?? '0', parentReportAction)) {
            return;
        }
        if (hasErrorsOtherThanFailedReceipt) {
            reportsToDisplay.push({
                ...report,
                hasErrorsOtherThanFailedReceipt: true,
            });
            return;
        }
        const isSystemChat = ReportUtils.isSystemChat(report);
        const shouldOverrideHidden = hasErrorsOtherThanFailedReceipt || isFocused || isSystemChat || report.isPinned;
        if (isHidden && !shouldOverrideHidden) {
            return;
        }

        if (
            ReportUtils.shouldReportBeInOptionList({
                report,
                currentReportId: currentReportId ?? '-1',
                isInFocusMode,
                betas,
                policies: policies as OnyxCollection<Policy>,
                excludeEmptyChats: true,
                doesReportHaveViolations,
                includeSelfDM: true,
            })
        ) {
            reportsToDisplay.push(report);
        }
    });

    // The LHN is split into five distinct groups, and each group is sorted a little differently. The groups will ALWAYS be in this order:
    // 1. Pinned/GBR - Always sorted by reportDisplayName
    // 2. Error reports - Always sorted by reportDisplayName
    // 3. Drafts - Always sorted by reportDisplayName
    // 4. Non-archived reports and settled IOUs
    //      - Sorted by lastVisibleActionCreated in default (most recent) view mode
    //      - Sorted by reportDisplayName in GSD (focus) view mode
    // 5. Archived reports
    //      - Sorted by lastVisibleActionCreated in default (most recent) view mode
    //      - Sorted by reportDisplayName in GSD (focus) view mode

    const pinnedAndGBRReports: MiniReport[] = [];
    const errorReports: MiniReport[] = [];
    const draftReports: MiniReport[] = [];
    const nonArchivedReports: MiniReport[] = [];
    const archivedReports: MiniReport[] = [];

    if (currentPolicyID || policyMemberAccountIDs.length > 0) {
        reportsToDisplay = reportsToDisplay.filter(
            (report) => report?.reportID === currentReportId || ReportUtils.doesReportBelongToWorkspace(report, policyMemberAccountIDs, currentPolicyID),
        );
    }
    // There are a few properties that need to be calculated for the report which are used when sorting reports.
    reportsToDisplay.forEach((reportToDisplay) => {
        const report = reportToDisplay;
        const miniReport: MiniReport = {
            reportID: report?.reportID,
            displayName: ReportUtils.getReportName(report),
            lastVisibleActionCreated: report?.lastVisibleActionCreated,
        };

        const isPinned = report?.isPinned ?? false;
        const reportAction = ReportActionsUtils.getReportAction(report?.parentReportID ?? '-1', report?.parentReportActionID ?? '-1');
        const reportNameValuePairs = ReportUtils.getReportNameValuePairs(report?.reportID);
        if (isPinned || ReportUtils.requiresAttentionFromCurrentUser(report, reportAction)) {
            pinnedAndGBRReports.push(miniReport);
        } else if (report?.hasErrorsOtherThanFailedReceipt) {
            errorReports.push(miniReport);
        } else if (hasValidDraftComment(report?.reportID ?? '-1')) {
            draftReports.push(miniReport);
        } else if (ReportUtils.isArchivedRoom(report, reportNameValuePairs)) {
            archivedReports.push(miniReport);
        } else {
            nonArchivedReports.push(miniReport);
        }
    });

    // Sort each group of reports accordingly
    pinnedAndGBRReports.sort((a, b) => (a?.displayName && b?.displayName ? localeCompare(a.displayName, b.displayName) : 0));
    errorReports.sort((a, b) => (a?.displayName && b?.displayName ? localeCompare(a.displayName, b.displayName) : 0));
    draftReports.sort((a, b) => (a?.displayName && b?.displayName ? localeCompare(a.displayName, b.displayName) : 0));

    if (isInDefaultMode) {
        nonArchivedReports.sort((a, b) => {
            const compareDates = a?.lastVisibleActionCreated && b?.lastVisibleActionCreated ? compareStringDates(b.lastVisibleActionCreated, a.lastVisibleActionCreated) : 0;
            if (compareDates) {
                return compareDates;
            }
            const compareDisplayNames = a?.displayName && b?.displayName ? localeCompare(a.displayName, b.displayName) : 0;
            return compareDisplayNames;
        });
        // For archived reports ensure that most recent reports are at the top by reversing the order
        archivedReports.sort((a, b) => (a?.lastVisibleActionCreated && b?.lastVisibleActionCreated ? compareStringDates(b.lastVisibleActionCreated, a.lastVisibleActionCreated) : 0));
    } else {
        nonArchivedReports.sort((a, b) => (a?.displayName && b?.displayName ? localeCompare(a.displayName, b.displayName) : 0));
        archivedReports.sort((a, b) => (a?.displayName && b?.displayName ? localeCompare(a.displayName, b.displayName) : 0));
    }

    // Now that we have all the reports grouped and sorted, they must be flattened into an array and only return the reportID.
    // The order the arrays are concatenated in matters and will determine the order that the groups are displayed in the sidebar.

    const LHNReports = [...pinnedAndGBRReports, ...errorReports, ...draftReports, ...nonArchivedReports, ...archivedReports].map((report) => report?.reportID ?? '-1');

    return LHNReports;
}

/**
 * Gets all the data necessary for rendering an OptionRowLHN component
 */
function getOptionData({
    report,
    reportActions,
    personalDetails,
    preferredLocale,
    policy,
    parentReportAction,
    hasViolations,
    transactionViolations,
}: {
    report: OnyxEntry<Report>;
    reportActions: OnyxEntry<ReportActions>;
    personalDetails: OnyxEntry<PersonalDetailsList>;
    preferredLocale: DeepValueOf<typeof CONST.LOCALES>;
    policy: OnyxEntry<Policy> | undefined;
    parentReportAction: OnyxEntry<ReportAction> | undefined;
    hasViolations: boolean;
    transactionViolations?: OnyxCollection<TransactionViolation[]>;
}): ReportUtils.OptionData | undefined {
    // When a user signs out, Onyx is cleared. Due to the lazy rendering with a virtual list, it's possible for
    // this method to be called after the Onyx data has been cleared out. In that case, it's fine to do
    // a null check here and return early.
    if (!report || !personalDetails) {
        return;
    }

    const result: ReportUtils.OptionData = {
        text: '',
        alternateText: undefined,
        allReportErrors: OptionsListUtils.getAllReportErrors(report, reportActions),
        brickRoadIndicator: null,
        tooltipText: null,
        subtitle: undefined,
        login: undefined,
        accountID: undefined,
        reportID: '',
        phoneNumber: undefined,
        isUnread: null,
        isUnreadWithMention: null,
        hasDraftComment: false,
        keyForList: undefined,
        searchText: undefined,
        isPinned: false,
        hasOutstandingChildRequest: false,
        hasOutstandingChildTask: false,
        hasParentAccess: undefined,
        isIOUReportOwner: null,
        isChatRoom: false,
        isArchivedRoom: false,
        shouldShowSubscript: false,
        isPolicyExpenseChat: false,
        isMoneyRequestReport: false,
        isExpenseRequest: false,
        isWaitingOnBankAccount: false,
        isAllowedToComment: true,
        isDeletedParentAction: false,
        isConciergeChat: false,
    };

    const participantAccountIDs = ReportUtils.getParticipantsAccountIDsForDisplay(report);
    const visibleParticipantAccountIDs = ReportUtils.getParticipantsAccountIDsForDisplay(report, true);

    const participantPersonalDetailList = Object.values(OptionsListUtils.getPersonalDetailsForAccountIDs(participantAccountIDs, personalDetails)) as PersonalDetails[];
    const personalDetail = participantPersonalDetailList[0] ?? {};
    const hasErrors = Object.keys(result.allReportErrors ?? {}).length !== 0;

    result.isThread = ReportUtils.isChatThread(report);
    result.isChatRoom = ReportUtils.isChatRoom(report);
    result.isTaskReport = ReportUtils.isTaskReport(report);
    result.isInvoiceReport = ReportUtils.isInvoiceReport(report);
    result.parentReportAction = parentReportAction;
    const reportNameValuePairs = ReportUtils.getReportNameValuePairs(report?.reportID);
    result.isArchivedRoom = ReportUtils.isArchivedRoom(report, reportNameValuePairs);
    result.isPolicyExpenseChat = ReportUtils.isPolicyExpenseChat(report);
    result.isExpenseRequest = ReportUtils.isExpenseRequest(report);
    result.isMoneyRequestReport = ReportUtils.isMoneyRequestReport(report);
    result.shouldShowSubscript = ReportUtils.shouldReportShowSubscript(report);
    result.pendingAction = report.pendingFields?.addWorkspaceRoom ?? report.pendingFields?.createChat;
    result.brickRoadIndicator = hasErrors || hasViolations ? CONST.BRICK_ROAD_INDICATOR_STATUS.ERROR : '';
    const oneTransactionThreadReportID = ReportActionsUtils.getOneTransactionThreadReportID(report.reportID, ReportActionsUtils.getAllReportActions(report.reportID));
    if (oneTransactionThreadReportID) {
        const oneTransactionThreadReport = ReportUtils.getReport(oneTransactionThreadReportID);

        if (
            Permissions.canUseViolations(allBetas) &&
            ReportUtils.shouldDisplayTransactionThreadViolations(
                oneTransactionThreadReport,
                transactionViolations,
                ReportActionsUtils.getAllReportActions(report.reportID)[oneTransactionThreadReport?.parentReportActionID ?? '-1'],
            )
        ) {
            result.brickRoadIndicator = CONST.BRICK_ROAD_INDICATOR_STATUS.ERROR;
        }
    }
    result.ownerAccountID = report.ownerAccountID;
    result.managerID = report.managerID;
    result.reportID = report.reportID;
    result.policyID = report.policyID;
    result.stateNum = report.stateNum;
    result.statusNum = report.statusNum;
    // When the only message of a report is deleted lastVisibileActionCreated is not reset leading to wrongly
    // setting it Unread so we add additional condition here to avoid empty chat LHN from being bold.
    result.isUnread = ReportUtils.isUnread(report) && !!report.lastActorAccountID;
    result.isUnreadWithMention = ReportUtils.isUnreadWithMention(report);
    result.isPinned = report.isPinned;
    result.iouReportID = report.iouReportID;
    result.keyForList = String(report.reportID);
    result.hasOutstandingChildRequest = report.hasOutstandingChildRequest;
    result.parentReportID = report.parentReportID ?? '-1';
    result.isWaitingOnBankAccount = report.isWaitingOnBankAccount;
    result.notificationPreference = report.notificationPreference;
    result.isAllowedToComment = ReportUtils.canUserPerformWriteAction(report);
    result.chatType = report.chatType;
    result.isDeletedParentAction = report.isDeletedParentAction;
    result.isSelfDM = ReportUtils.isSelfDM(report);
    result.tooltipText = ReportUtils.getReportParticipantsTitle(visibleParticipantAccountIDs);
    result.hasOutstandingChildTask = report.hasOutstandingChildTask;
    result.hasParentAccess = report.hasParentAccess;
    result.isConciergeChat = ReportUtils.isConciergeChatReport(report);

    const hasMultipleParticipants = participantPersonalDetailList.length > 1 || result.isChatRoom || result.isPolicyExpenseChat || ReportUtils.isExpenseReport(report);
    const subtitle = ReportUtils.getChatRoomSubtitle(report);

    const login = Str.removeSMSDomain(personalDetail?.login ?? '');
    const status = personalDetail?.status ?? '';
    const formattedLogin = Str.isSMSLogin(login) ? LocalePhoneNumber.formatPhoneNumber(login) : login;

    // We only create tooltips for the first 10 users or so since some reports have hundreds of users, causing performance to degrade.
    const displayNamesWithTooltips = ReportUtils.getDisplayNamesWithTooltips(
        (participantPersonalDetailList || []).slice(0, 10),
        hasMultipleParticipants,
        undefined,
        ReportUtils.isSelfDM(report),
    );

    // If the last actor's details are not currently saved in Onyx Collection,
    // then try to get that from the last report action if that action is valid
    // to get data from.
    let lastActorDetails: Partial<PersonalDetails> | null = report.lastActorAccountID && personalDetails?.[report.lastActorAccountID] ? personalDetails[report.lastActorAccountID] : null;

    if (!lastActorDetails && visibleReportActionItems[report.reportID]) {
        const lastActorDisplayName = visibleReportActionItems[report.reportID]?.person?.[0]?.text;
        lastActorDetails = lastActorDisplayName
            ? {
                  displayName: lastActorDisplayName,
                  accountID: report.lastActorAccountID,
              }
            : null;
    }

    const lastActorDisplayName = OptionsListUtils.getLastActorDisplayName(lastActorDetails, hasMultipleParticipants);
    const lastMessageTextFromReport = OptionsListUtils.getLastMessageTextForReport(report, lastActorDetails, policy);

    // We need to remove sms domain in case the last message text has a phone number mention with sms domain.
    let lastMessageText = Str.removeSMSDomain(lastMessageTextFromReport);

    const lastAction = visibleReportActionItems[report.reportID];

    const isThreadMessage =
        ReportUtils.isThread(report) && lastAction?.actionName === CONST.REPORT.ACTIONS.TYPE.ADD_COMMENT && lastAction?.pendingAction !== CONST.RED_BRICK_ROAD_PENDING_ACTION.DELETE;

    if ((result.isChatRoom || result.isPolicyExpenseChat || result.isThread || result.isTaskReport || isThreadMessage) && !result.isArchivedRoom) {
        const lastActionName = lastAction?.actionName ?? report.lastActionType;

        if (ReportActionsUtils.isRenamedAction(lastAction)) {
            const newName = ReportActionsUtils.getOriginalMessage(lastAction)?.newName ?? '';
            result.alternateText = Localize.translate(preferredLocale, 'newRoomPage.roomRenamedTo', {newName});
        } else if (ReportActionsUtils.isTaskAction(lastAction)) {
            result.alternateText = ReportUtils.formatReportLastMessageText(TaskUtils.getTaskReportActionMessage(lastAction).text);
        } else if (ReportActionsUtils.isInviteOrRemovedAction(lastAction)) {
            const lastActionOriginalMessage = lastAction?.actionName ? ReportActionsUtils.getOriginalMessage(lastAction) : null;
            const targetAccountIDs = lastActionOriginalMessage?.targetAccountIDs ?? [];
            const targetAccountIDsLength = targetAccountIDs.length !== 0 ? targetAccountIDs.length : report.lastMessageHtml?.match(/<mention-user[^>]*><\/mention-user>/g)?.length ?? 0;
            const verb =
                lastActionName === CONST.REPORT.ACTIONS.TYPE.ROOM_CHANGE_LOG.INVITE_TO_ROOM || lastActionName === CONST.REPORT.ACTIONS.TYPE.POLICY_CHANGE_LOG.INVITE_TO_ROOM
                    ? Localize.translate(preferredLocale, 'workspace.invite.invited')
                    : Localize.translate(preferredLocale, 'workspace.invite.removed');
            const users = Localize.translate(preferredLocale, targetAccountIDsLength > 1 ? 'workspace.invite.users' : 'workspace.invite.user');
            result.alternateText = `${lastActorDisplayName} ${verb} ${targetAccountIDsLength} ${users}`.trim();

            const roomName = lastActionOriginalMessage?.roomName ?? '';
            if (roomName) {
                const preposition =
                    lastAction.actionName === CONST.REPORT.ACTIONS.TYPE.ROOM_CHANGE_LOG.INVITE_TO_ROOM || lastAction.actionName === CONST.REPORT.ACTIONS.TYPE.POLICY_CHANGE_LOG.INVITE_TO_ROOM
                        ? ` ${Localize.translate(preferredLocale, 'workspace.invite.to')}`
                        : ` ${Localize.translate(preferredLocale, 'workspace.invite.from')}`;
                result.alternateText += `${preposition} ${roomName}`;
            }
<<<<<<< HEAD
        } else if (lastActionName === CONST.REPORT.ACTIONS.TYPE.ROOM_CHANGE_LOG.UPDATE_ROOM_DESCRIPTION) {
            const lastActionOriginalMessage = lastAction?.actionName ? (ReportActionsUtils.getOriginalMessage(lastAction) as OriginalMessageChangeLog | undefined) : null;
            const description = lastActionOriginalMessage?.description;
            result.alternateText = `${lastActorDisplayName} ${Localize.translate(preferredLocale, 'roomChangeLog.updateRoomDescription')} ${
                description ? Parser.htmlToText(description) : description
            }`.trim();
=======
        } else if (ReportActionsUtils.isActionOfType(lastAction, CONST.REPORT.ACTIONS.TYPE.ROOM_CHANGE_LOG.UPDATE_ROOM_DESCRIPTION)) {
            result.alternateText = `${lastActorDisplayName} ${ReportActionsUtils.getUpdateRoomDescriptionMessage(lastAction)}`;
>>>>>>> 9d8f5d6d
        } else if (lastAction?.actionName === CONST.REPORT.ACTIONS.TYPE.POLICY_CHANGE_LOG.LEAVE_POLICY) {
            result.alternateText = Localize.translateLocal('workspace.invite.leftWorkspace');
        } else if (lastAction?.actionName !== CONST.REPORT.ACTIONS.TYPE.REPORT_PREVIEW && lastActorDisplayName && lastMessageTextFromReport) {
            result.alternateText = `${lastActorDisplayName}: ${lastMessageText}`;
        } else if (lastAction?.actionName === CONST.REPORT.ACTIONS.TYPE.POLICY_CHANGE_LOG.ADD_TAG) {
            result.alternateText = PolicyUtils.getCleanedTagName(ReportActionsUtils.getReportActionMessage(lastAction)?.text ?? '');
        } else {
            result.alternateText = lastMessageTextFromReport.length > 0 ? lastMessageText : ReportActionsUtils.getLastVisibleMessage(report.reportID, {}, lastAction)?.lastMessageText;
            if (!result.alternateText) {
                result.alternateText = ReportUtils.formatReportLastMessageText(getWelcomeMessage(report, policy).messageText ?? Localize.translateLocal('report.noActivityYet'));
            }
        }
    } else {
        if (!lastMessageText) {
            lastMessageText = ReportUtils.formatReportLastMessageText(getWelcomeMessage(report, policy).messageText ?? Localize.translateLocal('report.noActivityYet'));
        }

        result.alternateText =
            (ReportUtils.isGroupChat(report) || ReportUtils.isDeprecatedGroupDM(report)) && lastActorDisplayName
                ? `${lastActorDisplayName}: ${lastMessageText}`
                : lastMessageText || formattedLogin;
    }

    result.isIOUReportOwner = ReportUtils.isIOUOwnedByCurrentUser(result as Report);

    if (ReportUtils.isJoinRequestInAdminRoom(report)) {
        result.isPinned = true;
        result.isUnread = true;
        result.brickRoadIndicator = CONST.BRICK_ROAD_INDICATOR_STATUS.INFO;
    }

    if (!hasMultipleParticipants) {
        result.accountID = personalDetail?.accountID;
        result.login = personalDetail?.login;
        result.phoneNumber = personalDetail?.phoneNumber;
    }

    const reportName = ReportUtils.getReportName(report, policy);

    result.text = reportName;
    result.subtitle = subtitle;
    result.participantsList = participantPersonalDetailList;

    result.icons = ReportUtils.getIcons(report, personalDetails, personalDetail?.avatar, personalDetail?.login, personalDetail?.accountID, policy);
    result.searchText = OptionsListUtils.getSearchText(report, reportName, participantPersonalDetailList, result.isChatRoom || result.isPolicyExpenseChat, result.isThread);
    result.displayNamesWithTooltips = displayNamesWithTooltips;

    if (status) {
        result.status = status;
    }
    result.type = report.type;

    return result;
}

function getWelcomeMessage(report: OnyxEntry<Report>, policy: OnyxEntry<Policy>): WelcomeMessage {
    const welcomeMessage: WelcomeMessage = {showReportName: true};
    if (ReportUtils.isChatThread(report) || ReportUtils.isTaskReport(report)) {
        return welcomeMessage;
    }

    if (ReportUtils.isChatRoom(report)) {
        return getRoomWelcomeMessage(report);
    }

    if (ReportUtils.isPolicyExpenseChat(report)) {
        if (policy?.description) {
            welcomeMessage.messageHtml = policy.description;
            welcomeMessage.messageText = Parser.htmlToText(welcomeMessage.messageHtml);
        } else {
            welcomeMessage.phrase1 = Localize.translateLocal('reportActionsView.beginningOfChatHistoryPolicyExpenseChatPartOne');
            welcomeMessage.phrase2 = Localize.translateLocal('reportActionsView.beginningOfChatHistoryPolicyExpenseChatPartTwo');
            welcomeMessage.phrase3 = Localize.translateLocal('reportActionsView.beginningOfChatHistoryPolicyExpenseChatPartThree');
            welcomeMessage.messageText = `${welcomeMessage.phrase1} ${ReportUtils.getDisplayNameForParticipant(report?.ownerAccountID)} ${welcomeMessage.phrase2} ${ReportUtils.getPolicyName(
                report,
            )} ${welcomeMessage.phrase3}`;
        }
        return welcomeMessage;
    }

    if (ReportUtils.isSelfDM(report)) {
        welcomeMessage.phrase1 = Localize.translateLocal('reportActionsView.beginningOfChatHistorySelfDM');
        welcomeMessage.messageText = welcomeMessage.phrase1;
        return welcomeMessage;
    }

    if (ReportUtils.isSystemChat(report)) {
        welcomeMessage.phrase1 = Localize.translateLocal('reportActionsView.beginningOfChatHistorySystemDM');
        welcomeMessage.messageText = welcomeMessage.phrase1;
        return welcomeMessage;
    }

    welcomeMessage.phrase1 = Localize.translateLocal('reportActionsView.beginningOfChatHistory');
    const participantAccountIDs = ReportUtils.getParticipantsAccountIDsForDisplay(report);
    const isMultipleParticipant = participantAccountIDs.length > 1;
    const displayNamesWithTooltips = ReportUtils.getDisplayNamesWithTooltips(
        OptionsListUtils.getPersonalDetailsForAccountIDs(participantAccountIDs, allPersonalDetails),
        isMultipleParticipant,
    );
    const displayNamesWithTooltipsText = displayNamesWithTooltips
        .map(({displayName, pronouns}, index) => {
            const formattedText = !pronouns ? displayName : `${displayName} (${pronouns})`;

            if (index === displayNamesWithTooltips.length - 1) {
                return `${formattedText}.`;
            }
            if (index === displayNamesWithTooltips.length - 2) {
                return `${formattedText} ${Localize.translateLocal('common.and')}`;
            }
            if (index < displayNamesWithTooltips.length - 2) {
                return `${formattedText},`;
            }

            return '';
        })
        .join(' ');

    welcomeMessage.messageText = `${welcomeMessage.phrase1} ${displayNamesWithTooltipsText}`;
    return welcomeMessage;
}

/**
 * Get welcome message based on room type
 */
function getRoomWelcomeMessage(report: OnyxEntry<Report>): WelcomeMessage {
    const welcomeMessage: WelcomeMessage = {showReportName: true};
    const workspaceName = ReportUtils.getPolicyName(report);

    if (report?.description) {
        welcomeMessage.messageHtml = report.description;
        welcomeMessage.messageText = Parser.htmlToText(welcomeMessage.messageHtml);
        return welcomeMessage;
    }

    const reportNameValuePairs = ReportUtils.getReportNameValuePairs(report?.reportID);
    if (ReportUtils.isArchivedRoom(report, reportNameValuePairs)) {
        welcomeMessage.phrase1 = Localize.translateLocal('reportActionsView.beginningOfArchivedRoomPartOne');
        welcomeMessage.phrase2 = Localize.translateLocal('reportActionsView.beginningOfArchivedRoomPartTwo');
    } else if (ReportUtils.isDomainRoom(report)) {
        welcomeMessage.phrase1 = Localize.translateLocal('reportActionsView.beginningOfChatHistoryDomainRoomPartOne', {domainRoom: report?.reportName ?? ''});
        welcomeMessage.phrase2 = Localize.translateLocal('reportActionsView.beginningOfChatHistoryDomainRoomPartTwo');
    } else if (ReportUtils.isAdminRoom(report)) {
        welcomeMessage.phrase1 = Localize.translateLocal('reportActionsView.beginningOfChatHistoryAdminRoomPartOne', {workspaceName});
        welcomeMessage.phrase2 = Localize.translateLocal('reportActionsView.beginningOfChatHistoryAdminRoomPartTwo');
    } else if (ReportUtils.isAnnounceRoom(report)) {
        welcomeMessage.phrase1 = Localize.translateLocal('reportActionsView.beginningOfChatHistoryAnnounceRoomPartOne', {workspaceName});
        welcomeMessage.phrase2 = Localize.translateLocal('reportActionsView.beginningOfChatHistoryAnnounceRoomPartTwo', {workspaceName});
    } else if (ReportUtils.isInvoiceRoom(report)) {
        welcomeMessage.showReportName = false;
        welcomeMessage.phrase1 = Localize.translateLocal('reportActionsView.beginningOfChatHistoryInvoiceRoom');
    } else {
        // Message for user created rooms or other room types.
        welcomeMessage.phrase1 = Localize.translateLocal('reportActionsView.beginningOfChatHistoryUserRoomPartOne');
        welcomeMessage.phrase2 = Localize.translateLocal('reportActionsView.beginningOfChatHistoryUserRoomPartTwo');
    }
    welcomeMessage.messageText = `${welcomeMessage.phrase1} ${welcomeMessage.showReportName ? ReportUtils.getReportName(report) : ''} ${welcomeMessage.phrase2 ?? ''}`;

    return welcomeMessage;
}

export default {
    getOptionData,
    getOrderedReportIDs,
    getWelcomeMessage,
};<|MERGE_RESOLUTION|>--- conflicted
+++ resolved
@@ -423,17 +423,8 @@
                         : ` ${Localize.translate(preferredLocale, 'workspace.invite.from')}`;
                 result.alternateText += `${preposition} ${roomName}`;
             }
-<<<<<<< HEAD
-        } else if (lastActionName === CONST.REPORT.ACTIONS.TYPE.ROOM_CHANGE_LOG.UPDATE_ROOM_DESCRIPTION) {
-            const lastActionOriginalMessage = lastAction?.actionName ? (ReportActionsUtils.getOriginalMessage(lastAction) as OriginalMessageChangeLog | undefined) : null;
-            const description = lastActionOriginalMessage?.description;
-            result.alternateText = `${lastActorDisplayName} ${Localize.translate(preferredLocale, 'roomChangeLog.updateRoomDescription')} ${
-                description ? Parser.htmlToText(description) : description
-            }`.trim();
-=======
         } else if (ReportActionsUtils.isActionOfType(lastAction, CONST.REPORT.ACTIONS.TYPE.ROOM_CHANGE_LOG.UPDATE_ROOM_DESCRIPTION)) {
             result.alternateText = `${lastActorDisplayName} ${ReportActionsUtils.getUpdateRoomDescriptionMessage(lastAction)}`;
->>>>>>> 9d8f5d6d
         } else if (lastAction?.actionName === CONST.REPORT.ACTIONS.TYPE.POLICY_CHANGE_LOG.LEAVE_POLICY) {
             result.alternateText = Localize.translateLocal('workspace.invite.leftWorkspace');
         } else if (lastAction?.actionName !== CONST.REPORT.ACTIONS.TYPE.REPORT_PREVIEW && lastActorDisplayName && lastMessageTextFromReport) {
