--- conflicted
+++ resolved
@@ -1,10 +1,6 @@
 /* eslint-disable rulesdir/prefer-underscore-method */
 import Str from 'expensify-common/lib/str';
-<<<<<<< HEAD
-import Onyx, { OnyxEntry } from 'react-native-onyx';
-=======
-import Onyx, {OnyxCollection} from 'react-native-onyx';
->>>>>>> 70813dbf
+import Onyx, {OnyxCollection, OnyxEntry} from 'react-native-onyx';
 import {ValueOf} from 'type-fest';
 import CONST from '@src/CONST';
 import ONYXKEYS from '@src/ONYXKEYS';
