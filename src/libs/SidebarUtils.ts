--- conflicted
+++ resolved
@@ -354,13 +354,9 @@
                         : ` ${Localize.translate(preferredLocale, 'workspace.invite.from')}`;
                 result.alternateText += `${preposition} ${roomName}`;
             }
-<<<<<<< HEAD
+        } else if (lastAction?.actionName === CONST.REPORT.ACTIONS.TYPE.POLICY_CHANGE_LOG.LEAVE_POLICY) {
+            result.alternateText = Localize.translateLocal('workspace.invite.leftWorkspace');
         } else if (lastAction?.actionName !== CONST.REPORT.ACTIONS.TYPE.REPORT_PREVIEW && lastActorDisplayName && lastMessageTextFromReport) {
-=======
-        } else if (lastAction?.actionName === CONST.REPORT.ACTIONS.TYPE.POLICYCHANGELOG.LEAVE_POLICY) {
-            result.alternateText = Localize.translateLocal('workspace.invite.leftWorkspace');
-        } else if (lastAction?.actionName !== CONST.REPORT.ACTIONS.TYPE.REPORTPREVIEW && lastActorDisplayName && lastMessageTextFromReport) {
->>>>>>> e994e698
             result.alternateText = `${lastActorDisplayName}: ${lastMessageText}`;
         } else {
             result.alternateText = lastMessageTextFromReport.length > 0 ? lastMessageText : ReportActionsUtils.getLastVisibleMessage(report.reportID, {}, lastAction)?.lastMessageText;
