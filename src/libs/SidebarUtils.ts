--- conflicted
+++ resolved
@@ -237,12 +237,8 @@
     preferredLocale: ValueOf<typeof CONST.LOCALES>,
     policy: Policy,
     parentReportAction: ReportAction,
-<<<<<<< HEAD
     betas: Beta[],
-): OptionData | undefined {
-=======
 ): ReportUtils.OptionData | undefined {
->>>>>>> c00b8402
     // When a user signs out, Onyx is cleared. Due to the lazy rendering with a virtual list, it's possible for
     // this method to be called after the Onyx data has been cleared out. In that case, it's fine to do
     // a null check here and return early.
