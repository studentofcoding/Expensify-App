/* eslint-disable rulesdir/prefer-underscore-method */
import Str from 'expensify-common/lib/str';
import type {OnyxCollection} from 'react-native-onyx';
import Onyx from 'react-native-onyx';
import type {ValueOf} from 'type-fest';
import CONST from '@src/CONST';
import ONYXKEYS from '@src/ONYXKEYS';
import type {PersonalDetails, TransactionViolation} from '@src/types/onyx';
import type Beta from '@src/types/onyx/Beta';
import type * as OnyxCommon from '@src/types/onyx/OnyxCommon';
import type Policy from '@src/types/onyx/Policy';
import type Report from '@src/types/onyx/Report';
import type {ReportActions} from '@src/types/onyx/ReportAction';
import type ReportAction from '@src/types/onyx/ReportAction';
import * as CollectionUtils from './CollectionUtils';
import * as LocalePhoneNumber from './LocalePhoneNumber';
import * as Localize from './Localize';
import * as OptionsListUtils from './OptionsListUtils';
import * as PersonalDetailsUtils from './PersonalDetailsUtils';
import * as ReportActionsUtils from './ReportActionsUtils';
import * as ReportUtils from './ReportUtils';
import * as TaskUtils from './TaskUtils';
import * as UserUtils from './UserUtils';

const visibleReportActionItems: ReportActions = {};
const lastReportActions: ReportActions = {};

Onyx.connect({
    key: ONYXKEYS.COLLECTION.REPORT_ACTIONS,
    callback: (actions, key) => {
        if (!key || !actions) {
            return;
        }
        const reportID = CollectionUtils.extractCollectionItemID(key);

        const actionsArray: ReportAction[] = ReportActionsUtils.getSortedReportActions(Object.values(actions));
        lastReportActions[reportID] = actionsArray[actionsArray.length - 1];

        // The report is only visible if it is the last action not deleted that
        // does not match a closed or created state.
        const reportActionsForDisplay = actionsArray.filter(
            (reportAction, actionKey) =>
                ReportActionsUtils.shouldReportActionBeVisible(reportAction, actionKey) &&
                !ReportActionsUtils.isWhisperAction(reportAction) &&
                reportAction.actionName !== CONST.REPORT.ACTIONS.TYPE.CREATED &&
                reportAction.pendingAction !== CONST.RED_BRICK_ROAD_PENDING_ACTION.DELETE,
        );
        visibleReportActionItems[reportID] = reportActionsForDisplay[reportActionsForDisplay.length - 1];
    },
});

// Session can remain stale because the only way for the current user to change is to
// sign out and sign in, which would clear out all the Onyx
// data anyway and cause SidebarLinks to rerender.
let currentUserAccountID: number | undefined;
Onyx.connect({
    key: ONYXKEYS.SESSION,
    callback: (session) => {
        if (!session) {
            return;
        }

        currentUserAccountID = session.accountID;
    },
});

let resolveSidebarIsReadyPromise: (args?: unknown[]) => void;

let sidebarIsReadyPromise = new Promise((resolve) => {
    resolveSidebarIsReadyPromise = resolve;
});

function resetIsSidebarLoadedReadyPromise() {
    sidebarIsReadyPromise = new Promise((resolve) => {
        resolveSidebarIsReadyPromise = resolve;
    });
}

function isSidebarLoadedReady(): Promise<unknown> {
    return sidebarIsReadyPromise;
}

function compareStringDates(a: string, b: string): 0 | 1 | -1 {
    if (a < b) {
        return -1;
    }
    if (a > b) {
        return 1;
    }
    return 0;
}

function setIsSidebarLoadedReady() {
    resolveSidebarIsReadyPromise();
}

// Define a cache object to store the memoized results
const reportIDsCache = new Map<string, string[]>();

// Function to set a key-value pair while maintaining the maximum key limit
function setWithLimit<TKey, TValue>(map: Map<TKey, TValue>, key: TKey, value: TValue) {
    if (map.size >= 5) {
        // If the map has reached its limit, remove the first (oldest) key-value pair
        const firstKey = map.keys().next().value;
        map.delete(firstKey);
    }
    map.set(key, value);
}

// Variable to verify if ONYX actions are loaded
let hasInitialReportActions = false;

/**
 * @returns An array of reportIDs sorted in the proper order
 */
function getOrderedReportIDs(
    currentReportId: string | null,
    allReports: Record<string, Report>,
    betas: Beta[],
    policies: Record<string, Policy>,
    priorityMode: ValueOf<typeof CONST.PRIORITY_MODE>,
    allReportActions: OnyxCollection<ReportAction[]>,
    transactionViolations: OnyxCollection<TransactionViolation[]>,
): string[] {
<<<<<<< HEAD
    const reportIDKey = `${ONYXKEYS.COLLECTION.REPORT_ACTIONS}${currentReportId}`;
    const reportActionCount = allReportActions?.[reportIDKey]?.length ?? 1;
=======
    const currentReportActions = allReportActions?.[`${ONYXKEYS.COLLECTION.REPORT_ACTIONS}${currentReportId}`];
    let reportActionCount = currentReportActions?.length ?? 0;
    reportActionCount = Math.max(reportActionCount, 1);
>>>>>>> 96b9ff7d

    // Generate a unique cache key based on the function arguments
    const cachedReportsKey = JSON.stringify(
        [currentReportId, allReports, betas, policies, priorityMode, reportActionCount],
<<<<<<< HEAD
        /**
         *  Exclude some properties not to overwhelm a cached key value with huge data,
         *  which we don't need to store in a cacheKey
         */
=======
        // Exclude some properties not to overwhelm a cached key value with huge data, which we don't need to store in a cacheKey
>>>>>>> 96b9ff7d
        (key, value: unknown) => (['participantAccountIDs', 'participants', 'lastMessageText', 'visibleChatMemberAccountIDs'].includes(key) ? undefined : value),
    );

    // Check if the result is already in the cache
    const cachedIDs = reportIDsCache.get(cachedReportsKey);
    if (cachedIDs && hasInitialReportActions) {
        return cachedIDs;
    }

    // This is needed to prevent caching when Onyx is empty for a second render
    hasInitialReportActions = Object.values(lastReportActions).length > 0;

    const isInGSDMode = priorityMode === CONST.PRIORITY_MODE.GSD;
    const isInDefaultMode = !isInGSDMode;
    const allReportsDictValues = Object.values(allReports);
    // Filter out all the reports that shouldn't be displayed
    const reportsToDisplay = allReportsDictValues.filter((report) => {
        const parentReportActionsKey = `${ONYXKEYS.COLLECTION.REPORT_ACTIONS}${report?.parentReportID}`;
        const parentReportActions = allReportActions?.[parentReportActionsKey];
        const parentReportAction = parentReportActions?.find((action) => action && report && action?.reportActionID === report?.parentReportActionID);
        const doesReportHaveViolations =
            betas.includes(CONST.BETAS.VIOLATIONS) && !!parentReportAction && ReportUtils.doesTransactionThreadHaveViolations(report, transactionViolations, parentReportAction);
        return ReportUtils.shouldReportBeInOptionList({
            report,
            currentReportId: currentReportId ?? '',
            isInGSDMode,
            betas,
            policies,
            excludeEmptyChats: true,
            doesReportHaveViolations,
        });
    });

    if (reportsToDisplay.length === 0) {
        // Display Concierge chat report when there is no report to be displayed
        const conciergeChatReport = allReportsDictValues.find(ReportUtils.isConciergeChatReport);
        if (conciergeChatReport) {
            reportsToDisplay.push(conciergeChatReport);
        }
    }

    // The LHN is split into four distinct groups, and each group is sorted a little differently. The groups will ALWAYS be in this order:
    // 1. Pinned/GBR - Always sorted by reportDisplayName
    // 2. Drafts - Always sorted by reportDisplayName
    // 3. Non-archived reports and settled IOUs
    //      - Sorted by lastVisibleActionCreated in default (most recent) view mode
    //      - Sorted by reportDisplayName in GSD (focus) view mode
    // 4. Archived reports
    //      - Sorted by lastVisibleActionCreated in default (most recent) view mode
    //      - Sorted by reportDisplayName in GSD (focus) view mode
    const pinnedAndGBRReports: Report[] = [];
    const draftReports: Report[] = [];
    const nonArchivedReports: Report[] = [];
    const archivedReports: Report[] = [];

    // There are a few properties that need to be calculated for the report which are used when sorting reports.
    reportsToDisplay.forEach((report) => {
        // Normally, the spread operator would be used here to clone the report and prevent the need to reassign the params.
        // However, this code needs to be very performant to handle thousands of reports, so in the interest of speed, we're just going to disable this lint rule and add
        // the reportDisplayName property to the report object directly.
        // eslint-disable-next-line no-param-reassign
        report.displayName = ReportUtils.getReportName(report);

        // eslint-disable-next-line no-param-reassign
        report.iouReportAmount = ReportUtils.getMoneyRequestReimbursableTotal(report, allReports);

        const isPinned = report.isPinned ?? false;
        const reportAction = ReportActionsUtils.getReportAction(report.parentReportID ?? '', report.parentReportActionID ?? '');
        if (isPinned || ReportUtils.requiresAttentionFromCurrentUser(report, reportAction)) {
            pinnedAndGBRReports.push(report);
        } else if (report.hasDraft) {
            draftReports.push(report);
        } else if (ReportUtils.isArchivedRoom(report)) {
            archivedReports.push(report);
        } else {
            nonArchivedReports.push(report);
        }
    });

    // Sort each group of reports accordingly
    pinnedAndGBRReports.sort((a, b) => (a?.displayName && b?.displayName ? a.displayName.toLowerCase().localeCompare(b.displayName.toLowerCase()) : 0));
    draftReports.sort((a, b) => (a?.displayName && b?.displayName ? a.displayName.toLowerCase().localeCompare(b.displayName.toLowerCase()) : 0));

    if (isInDefaultMode) {
        nonArchivedReports.sort((a, b) => {
            const compareDates = a?.lastVisibleActionCreated && b?.lastVisibleActionCreated ? compareStringDates(b.lastVisibleActionCreated, a.lastVisibleActionCreated) : 0;
            const compareDisplayNames = a?.displayName && b?.displayName ? a.displayName.toLowerCase().localeCompare(b.displayName.toLowerCase()) : 0;
            return compareDates || compareDisplayNames;
        });
        // For archived reports ensure that most recent reports are at the top by reversing the order
        archivedReports.sort((a, b) => (a?.lastVisibleActionCreated && b?.lastVisibleActionCreated ? compareStringDates(b.lastVisibleActionCreated, a.lastVisibleActionCreated) : 0));
    } else {
        nonArchivedReports.sort((a, b) => (a?.displayName && b?.displayName ? a.displayName.toLowerCase().localeCompare(b.displayName.toLowerCase()) : 0));
        archivedReports.sort((a, b) => (a?.displayName && b?.displayName ? a.displayName.toLowerCase().localeCompare(b.displayName.toLowerCase()) : 0));
    }

    // Now that we have all the reports grouped and sorted, they must be flattened into an array and only return the reportID.
    // The order the arrays are concatenated in matters and will determine the order that the groups are displayed in the sidebar.
    const LHNReports = [...pinnedAndGBRReports, ...draftReports, ...nonArchivedReports, ...archivedReports].map((report) => report.reportID);
    setWithLimit(reportIDsCache, cachedReportsKey, LHNReports);
    return LHNReports;
}

type ActorDetails = {
    displayName?: string;
    firstName?: string;
    lastName?: string;
    accountID?: number;
};

/**
 * Gets all the data necessary for rendering an OptionRowLHN component
 */
function getOptionData({
    report,
    reportActions,
    personalDetails,
    preferredLocale,
    policy,
    parentReportAction,
    hasViolations,
}: {
    report: Report;
    reportActions: Record<string, ReportAction>;
    personalDetails: Record<number, PersonalDetails>;
    preferredLocale: ValueOf<typeof CONST.LOCALES>;
    policy: Policy;
    parentReportAction: ReportAction;
    hasViolations: boolean;
}): ReportUtils.OptionData | undefined {
    // When a user signs out, Onyx is cleared. Due to the lazy rendering with a virtual list, it's possible for
    // this method to be called after the Onyx data has been cleared out. In that case, it's fine to do
    // a null check here and return early.
    if (!report || !personalDetails) {
        return;
    }

    const result: ReportUtils.OptionData = {
        text: '',
        alternateText: null,
        allReportErrors: null,
        brickRoadIndicator: null,
        tooltipText: null,
        subtitle: null,
        login: null,
        accountID: null,
        reportID: '',
        phoneNumber: null,
        isUnread: null,
        isUnreadWithMention: null,
        hasDraftComment: false,
        keyForList: null,
        searchText: null,
        isPinned: false,
        hasOutstandingChildRequest: false,
        isIOUReportOwner: null,
        iouReportAmount: 0,
        isChatRoom: false,
        isArchivedRoom: false,
        shouldShowSubscript: false,
        isPolicyExpenseChat: false,
        isMoneyRequestReport: false,
        isExpenseRequest: false,
        isWaitingOnBankAccount: false,
        isAllowedToComment: true,
        isDeletedParentAction: false,
    };

    const participantPersonalDetailList: PersonalDetails[] = Object.values(OptionsListUtils.getPersonalDetailsForAccountIDs(report.participantAccountIDs ?? [], personalDetails));
    const personalDetail = participantPersonalDetailList[0] ?? {};
    const hasErrors = Object.keys(result.allReportErrors ?? {}).length !== 0;

    result.isThread = ReportUtils.isChatThread(report);
    result.isChatRoom = ReportUtils.isChatRoom(report);
    result.isTaskReport = ReportUtils.isTaskReport(report);
    result.parentReportAction = parentReportAction;
    result.isArchivedRoom = ReportUtils.isArchivedRoom(report);
    result.isPolicyExpenseChat = ReportUtils.isPolicyExpenseChat(report);
    result.isExpenseRequest = ReportUtils.isExpenseRequest(report);
    result.isMoneyRequestReport = ReportUtils.isMoneyRequestReport(report);
    result.shouldShowSubscript = ReportUtils.shouldReportShowSubscript(report);
    result.pendingAction = report.pendingFields ? report.pendingFields.addWorkspaceRoom || report.pendingFields.createChat : undefined;
    result.allReportErrors = OptionsListUtils.getAllReportErrors(report, reportActions) as OnyxCommon.Errors;
    result.brickRoadIndicator = hasErrors || hasViolations ? CONST.BRICK_ROAD_INDICATOR_STATUS.ERROR : '';
    result.ownerAccountID = report.ownerAccountID;
    result.managerID = report.managerID;
    result.reportID = report.reportID;
    result.policyID = report.policyID;
    result.stateNum = report.stateNum;
    result.statusNum = report.statusNum;
    result.isUnread = ReportUtils.isUnread(report);
    result.isUnreadWithMention = ReportUtils.isUnreadWithMention(report);
    result.hasDraftComment = report.hasDraft;
    result.isPinned = report.isPinned;
    result.iouReportID = report.iouReportID;
    result.keyForList = String(report.reportID);
    result.tooltipText = ReportUtils.getReportParticipantsTitle(report.visibleChatMemberAccountIDs ?? []);
    result.hasOutstandingChildRequest = report.hasOutstandingChildRequest;
    result.parentReportID = report.parentReportID ?? '';
    result.isWaitingOnBankAccount = report.isWaitingOnBankAccount;
    result.notificationPreference = report.notificationPreference;
    result.isAllowedToComment = ReportUtils.canUserPerformWriteAction(report);
    result.chatType = report.chatType;
    result.isDeletedParentAction = report.isDeletedParentAction;

    const hasMultipleParticipants = participantPersonalDetailList.length > 1 || result.isChatRoom || result.isPolicyExpenseChat || ReportUtils.isExpenseReport(report);
    const subtitle = ReportUtils.getChatRoomSubtitle(report);

    const login = Str.removeSMSDomain(personalDetail?.login ?? '');
    const status = personalDetail?.status ?? '';
    const formattedLogin = Str.isSMSLogin(login) ? LocalePhoneNumber.formatPhoneNumber(login) : login;

    // We only create tooltips for the first 10 users or so since some reports have hundreds of users, causing performance to degrade.
    const displayNamesWithTooltips = ReportUtils.getDisplayNamesWithTooltips((participantPersonalDetailList || []).slice(0, 10), hasMultipleParticipants);
    const lastMessageTextFromReport = OptionsListUtils.getLastMessageTextForReport(report);

    // If the last actor's details are not currently saved in Onyx Collection,
    // then try to get that from the last report action if that action is valid
    // to get data from.
    let lastActorDetails: ActorDetails | null = report.lastActorAccountID && personalDetails?.[report.lastActorAccountID] ? personalDetails[report.lastActorAccountID] : null;
    if (!lastActorDetails && visibleReportActionItems[report.reportID]) {
        const lastActorDisplayName = visibleReportActionItems[report.reportID]?.person?.[0]?.text;
        lastActorDetails = lastActorDisplayName
            ? {
                  displayName: lastActorDisplayName,
                  accountID: report.lastActorAccountID,
              }
            : null;
    }

    const shouldShowDisplayName = hasMultipleParticipants && lastActorDetails?.accountID && Number(lastActorDetails.accountID) !== currentUserAccountID;
    const lastActorName = lastActorDetails?.firstName ?? lastActorDetails?.displayName;
    const lastActorDisplayName = shouldShowDisplayName ? lastActorName : '';

    let lastMessageText = lastMessageTextFromReport;

    const reportAction = lastReportActions?.[report.reportID];
    if (result.isArchivedRoom) {
        const archiveReason = (reportAction?.actionName === CONST.REPORT.ACTIONS.TYPE.CLOSED && reportAction?.originalMessage?.reason) || CONST.REPORT.ARCHIVE_REASON.DEFAULT;

        switch (archiveReason) {
            case CONST.REPORT.ARCHIVE_REASON.ACCOUNT_CLOSED:
            case CONST.REPORT.ARCHIVE_REASON.REMOVED_FROM_POLICY:
            case CONST.REPORT.ARCHIVE_REASON.POLICY_DELETED: {
                lastMessageText = Localize.translate(preferredLocale, `reportArchiveReasons.${archiveReason}`, {
                    policyName: ReportUtils.getPolicyName(report, false, policy),
                    displayName: PersonalDetailsUtils.getDisplayNameOrDefault(lastActorDetails),
                });
                break;
            }
            default: {
                lastMessageText = Localize.translate(preferredLocale, `reportArchiveReasons.default`);
            }
        }
    }

    const isThreadMessage =
        ReportUtils.isThread(report) && reportAction?.actionName === CONST.REPORT.ACTIONS.TYPE.ADDCOMMENT && reportAction?.pendingAction !== CONST.RED_BRICK_ROAD_PENDING_ACTION.DELETE;

    if ((result.isChatRoom || result.isPolicyExpenseChat || result.isThread || result.isTaskReport || isThreadMessage) && !result.isArchivedRoom) {
        const lastAction = visibleReportActionItems[report.reportID];

        if (lastAction?.actionName === CONST.REPORT.ACTIONS.TYPE.RENAMED) {
            const newName = lastAction?.originalMessage?.newName ?? '';
            result.alternateText = Localize.translate(preferredLocale, 'newRoomPage.roomRenamedTo', {newName});
        } else if (ReportActionsUtils.isTaskAction(lastAction)) {
            result.alternateText = TaskUtils.getTaskReportActionMessage(lastAction.actionName);
        } else if (
            lastAction?.actionName === CONST.REPORT.ACTIONS.TYPE.ROOMCHANGELOG.INVITE_TO_ROOM ||
            lastAction?.actionName === CONST.REPORT.ACTIONS.TYPE.ROOMCHANGELOG.REMOVE_FROM_ROOM ||
            lastAction?.actionName === CONST.REPORT.ACTIONS.TYPE.POLICYCHANGELOG.INVITE_TO_ROOM ||
            lastAction?.actionName === CONST.REPORT.ACTIONS.TYPE.POLICYCHANGELOG.REMOVE_FROM_ROOM
        ) {
            const targetAccountIDs = lastAction?.originalMessage?.targetAccountIDs ?? [];
            const verb =
                lastAction.actionName === CONST.REPORT.ACTIONS.TYPE.ROOMCHANGELOG.INVITE_TO_ROOM || lastAction.actionName === CONST.REPORT.ACTIONS.TYPE.POLICYCHANGELOG.INVITE_TO_ROOM
                    ? Localize.translate(preferredLocale, 'workspace.invite.invited')
                    : Localize.translate(preferredLocale, 'workspace.invite.removed');
            const users = Localize.translate(preferredLocale, targetAccountIDs.length > 1 ? 'workspace.invite.users' : 'workspace.invite.user');
            result.alternateText = `${verb} ${targetAccountIDs.length} ${users}`;

            const roomName = lastAction?.originalMessage?.roomName ?? '';
            if (roomName) {
                const preposition =
                    lastAction.actionName === CONST.REPORT.ACTIONS.TYPE.ROOMCHANGELOG.INVITE_TO_ROOM || lastAction.actionName === CONST.REPORT.ACTIONS.TYPE.POLICYCHANGELOG.INVITE_TO_ROOM
                        ? ` ${Localize.translate(preferredLocale, 'workspace.invite.to')}`
                        : ` ${Localize.translate(preferredLocale, 'workspace.invite.from')}`;
                result.alternateText += `${preposition} ${roomName}`;
            }
        } else if (lastAction?.actionName !== CONST.REPORT.ACTIONS.TYPE.REPORTPREVIEW && lastActorDisplayName && lastMessageTextFromReport) {
            result.alternateText = `${lastActorDisplayName}: ${lastMessageText}`;
        } else {
            result.alternateText = lastMessageTextFromReport.length > 0 ? lastMessageText : Localize.translate(preferredLocale, 'report.noActivityYet');
        }
    } else {
        if (!lastMessageText) {
            // Here we get the beginning of chat history message and append the display name for each user, adding pronouns if there are any.
            // We also add a fullstop after the final name, the word "and" before the final name and commas between all previous names.
            lastMessageText =
                Localize.translate(preferredLocale, 'reportActionsView.beginningOfChatHistory') +
                displayNamesWithTooltips
                    .map(({displayName, pronouns}, index) => {
                        const formattedText = !pronouns ? displayName : `${displayName} (${pronouns})`;

                        if (index === displayNamesWithTooltips.length - 1) {
                            return `${formattedText}.`;
                        }
                        if (index === displayNamesWithTooltips.length - 2) {
                            return `${formattedText} ${Localize.translate(preferredLocale, 'common.and')}`;
                        }
                        if (index < displayNamesWithTooltips.length - 2) {
                            return `${formattedText},`;
                        }

                        return '';
                    })
                    .join(' ');
        }

        result.alternateText = lastMessageText || formattedLogin;
    }

    result.isIOUReportOwner = ReportUtils.isIOUOwnedByCurrentUser(result as Report);
    result.iouReportAmount = ReportUtils.getMoneyRequestReimbursableTotal(result as Report);

    if (!hasMultipleParticipants) {
        result.accountID = personalDetail.accountID;
        result.login = personalDetail.login;
        result.phoneNumber = personalDetail.phoneNumber;
    }

    const reportName = ReportUtils.getReportName(report, policy);

    result.text = reportName;
    result.subtitle = subtitle;
    result.participantsList = participantPersonalDetailList;

    result.icons = ReportUtils.getIcons(report, personalDetails, UserUtils.getAvatar(personalDetail.avatar, personalDetail.accountID), '', -1, policy);
    result.searchText = OptionsListUtils.getSearchText(report, reportName, participantPersonalDetailList, result.isChatRoom || result.isPolicyExpenseChat, result.isThread);
    result.displayNamesWithTooltips = displayNamesWithTooltips;

    if (status) {
        result.status = status;
    }
    result.type = report.type;

    return result;
}

export default {
    getOptionData,
    getOrderedReportIDs,
    setIsSidebarLoadedReady,
    isSidebarLoadedReady,
    resetIsSidebarLoadedReadyPromise,
};<|MERGE_RESOLUTION|>--- conflicted
+++ resolved
@@ -122,26 +122,14 @@
     allReportActions: OnyxCollection<ReportAction[]>,
     transactionViolations: OnyxCollection<TransactionViolation[]>,
 ): string[] {
-<<<<<<< HEAD
-    const reportIDKey = `${ONYXKEYS.COLLECTION.REPORT_ACTIONS}${currentReportId}`;
-    const reportActionCount = allReportActions?.[reportIDKey]?.length ?? 1;
-=======
     const currentReportActions = allReportActions?.[`${ONYXKEYS.COLLECTION.REPORT_ACTIONS}${currentReportId}`];
     let reportActionCount = currentReportActions?.length ?? 0;
     reportActionCount = Math.max(reportActionCount, 1);
->>>>>>> 96b9ff7d
 
     // Generate a unique cache key based on the function arguments
     const cachedReportsKey = JSON.stringify(
         [currentReportId, allReports, betas, policies, priorityMode, reportActionCount],
-<<<<<<< HEAD
-        /**
-         *  Exclude some properties not to overwhelm a cached key value with huge data,
-         *  which we don't need to store in a cacheKey
-         */
-=======
         // Exclude some properties not to overwhelm a cached key value with huge data, which we don't need to store in a cacheKey
->>>>>>> 96b9ff7d
         (key, value: unknown) => (['participantAccountIDs', 'participants', 'lastMessageText', 'visibleChatMemberAccountIDs'].includes(key) ? undefined : value),
     );
 
