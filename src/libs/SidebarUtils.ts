/* eslint-disable rulesdir/prefer-underscore-method */
import Str from 'expensify-common/lib/str';
import Onyx from 'react-native-onyx';
import {ValueOf} from 'type-fest';
import CONST from '@src/CONST';
import ONYXKEYS from '@src/ONYXKEYS';
import {PersonalDetails} from '@src/types/onyx';
import Beta from '@src/types/onyx/Beta';
import * as OnyxCommon from '@src/types/onyx/OnyxCommon';
import Policy from '@src/types/onyx/Policy';
import Report from '@src/types/onyx/Report';
import ReportAction, {ReportActions} from '@src/types/onyx/ReportAction';
import * as Task from './actions/Task';
import * as CollectionUtils from './CollectionUtils';
import * as LocalePhoneNumber from './LocalePhoneNumber';
import * as Localize from './Localize';
import * as OptionsListUtils from './OptionsListUtils';
import * as PersonalDetailsUtils from './PersonalDetailsUtils';
import * as ReportActionsUtils from './ReportActionsUtils';
import * as ReportUtils from './ReportUtils';
import * as UserUtils from './UserUtils';

const visibleReportActionItems: ReportActions = {};
const lastReportActions: ReportActions = {};

Onyx.connect({
    key: ONYXKEYS.COLLECTION.REPORT_ACTIONS,
    callback: (actions, key) => {
        if (!key || !actions) {
            return;
        }
        const reportID = CollectionUtils.extractCollectionItemID(key);

        const actionsArray: ReportAction[] = ReportActionsUtils.getSortedReportActions(Object.values(actions));
        lastReportActions[reportID] = actionsArray[actionsArray.length - 1];

        // The report is only visible if it is the last action not deleted that
        // does not match a closed or created state.
        const reportActionsForDisplay = actionsArray.filter(
            (reportAction, actionKey) =>
                ReportActionsUtils.shouldReportActionBeVisible(reportAction, actionKey) &&
                !ReportActionsUtils.isWhisperAction(reportAction) &&
                reportAction.actionName !== CONST.REPORT.ACTIONS.TYPE.CREATED &&
                reportAction.pendingAction !== CONST.RED_BRICK_ROAD_PENDING_ACTION.DELETE,
        );
        visibleReportActionItems[reportID] = reportActionsForDisplay[reportActionsForDisplay.length - 1];
    },
});

// Session can remain stale because the only way for the current user to change is to
// sign out and sign in, which would clear out all the Onyx
// data anyway and cause SidebarLinks to rerender.
let currentUserAccountID: number | undefined;
Onyx.connect({
    key: ONYXKEYS.SESSION,
    callback: (session) => {
        if (!session) {
            return;
        }

        currentUserAccountID = session.accountID;
    },
});

let resolveSidebarIsReadyPromise: (args?: unknown[]) => void;

let sidebarIsReadyPromise = new Promise((resolve) => {
    resolveSidebarIsReadyPromise = resolve;
});

function resetIsSidebarLoadedReadyPromise() {
    sidebarIsReadyPromise = new Promise((resolve) => {
        resolveSidebarIsReadyPromise = resolve;
    });
}

function isSidebarLoadedReady(): Promise<unknown> {
    return sidebarIsReadyPromise;
}

function compareStringDates(a: string, b: string): 0 | 1 | -1 {
    if (a < b) {
        return -1;
    }
    if (a > b) {
        return 1;
    }
    return 0;
}

function setIsSidebarLoadedReady() {
    resolveSidebarIsReadyPromise();
}

// Define a cache object to store the memoized results
const reportIDsCache = new Map<string, string[]>();

// Function to set a key-value pair while maintaining the maximum key limit
function setWithLimit<TKey, TValue>(map: Map<TKey, TValue>, key: TKey, value: TValue) {
    if (map.size >= 5) {
        // If the map has reached its limit, remove the first (oldest) key-value pair
        const firstKey = map.keys().next().value;
        map.delete(firstKey);
    }
    map.set(key, value);
}

// Variable to verify if ONYX actions are loaded
let hasInitialReportActions = false;

/**
 * @returns An array of reportIDs sorted in the proper order
 */
function getOrderedReportIDs(
    currentReportId: string | null,
    allReports: Record<string, Report>,
    betas: Beta[],
    policies: Record<string, Policy>,
    priorityMode: ValueOf<typeof CONST.PRIORITY_MODE>,
    allReportActions: Record<string, ReportAction[]>,
): string[] {
    // Generate a unique cache key based on the function arguments
    const cachedReportsKey = JSON.stringify(
        [currentReportId, allReports, betas, policies, priorityMode, allReportActions[`${ONYXKEYS.COLLECTION.REPORT_ACTIONS}${currentReportId}`]?.length || 1],
        (key, value: unknown) => {
            /**
             *  Exclude 'participantAccountIDs', 'participants' and 'lastMessageText' not to overwhelm a cached key value with huge data,
             *  which we don't need to store in a cacheKey
             */
            if (key === 'participantAccountIDs' || key === 'participants' || key === 'lastMessageText') {
                return undefined;
            }

            return value;
        },
    );

    // Check if the result is already in the cache
    const cachedIDs = reportIDsCache.get(cachedReportsKey);
    if (cachedIDs && hasInitialReportActions) {
        return cachedIDs;
    }

    // This is needed to prevent caching when Onyx is empty for a second render
    hasInitialReportActions = Object.values(lastReportActions).length > 0;

    const isInGSDMode = priorityMode === CONST.PRIORITY_MODE.GSD;
    const isInDefaultMode = !isInGSDMode;
    const allReportsDictValues = Object.values(allReports);
    // Filter out all the reports that shouldn't be displayed
    const reportsToDisplay = allReportsDictValues.filter((report) => ReportUtils.shouldReportBeInOptionList(report, currentReportId, isInGSDMode, betas, policies, allReportActions, true));

    if (reportsToDisplay.length === 0) {
        // Display Concierge chat report when there is no report to be displayed
        const conciergeChatReport = allReportsDictValues.find(ReportUtils.isConciergeChatReport);
        if (conciergeChatReport) {
            reportsToDisplay.push(conciergeChatReport);
        }
    }

    // There are a few properties that need to be calculated for the report which are used when sorting reports.
    reportsToDisplay.forEach((report) => {
        // Normally, the spread operator would be used here to clone the report and prevent the need to reassign the params.
        // However, this code needs to be very performant to handle thousands of reports, so in the interest of speed, we're just going to disable this lint rule and add
        // the reportDisplayName property to the report object directly.
        // eslint-disable-next-line no-param-reassign
        report.displayName = ReportUtils.getReportName(report);

        // eslint-disable-next-line no-param-reassign
        report.iouReportAmount = ReportUtils.getMoneyRequestReimbursableTotal(report, allReports);
    });

    // The LHN is split into four distinct groups, and each group is sorted a little differently. The groups will ALWAYS be in this order:
    // 1. Pinned/GBR - Always sorted by reportDisplayName
    // 2. Drafts - Always sorted by reportDisplayName
    // 3. Non-archived reports and settled IOUs
    //      - Sorted by lastVisibleActionCreated in default (most recent) view mode
    //      - Sorted by reportDisplayName in GSD (focus) view mode
    // 4. Archived reports
    //      - Sorted by lastVisibleActionCreated in default (most recent) view mode
    //      - Sorted by reportDisplayName in GSD (focus) view mode
    const pinnedAndGBRReports: Report[] = [];
    const draftReports: Report[] = [];
    const nonArchivedReports: Report[] = [];
    const archivedReports: Report[] = [];
    reportsToDisplay.forEach((report) => {
        const isPinned = report.isPinned ?? false;
        if (isPinned || ReportUtils.requiresAttentionFromCurrentUser(report)) {
            pinnedAndGBRReports.push(report);
        } else if (report.hasDraft) {
            draftReports.push(report);
        } else if (ReportUtils.isArchivedRoom(report)) {
            archivedReports.push(report);
        } else {
            nonArchivedReports.push(report);
        }
    });

    // Sort each group of reports accordingly
    pinnedAndGBRReports.sort((a, b) => (a?.displayName && b?.displayName ? a.displayName.toLowerCase().localeCompare(b.displayName.toLowerCase()) : 0));
    draftReports.sort((a, b) => (a?.displayName && b?.displayName ? a.displayName.toLowerCase().localeCompare(b.displayName.toLowerCase()) : 0));

    if (isInDefaultMode) {
        nonArchivedReports.sort((a, b) => {
            const compareDates = a?.lastVisibleActionCreated && b?.lastVisibleActionCreated ? compareStringDates(b.lastVisibleActionCreated, a.lastVisibleActionCreated) : 0;
            const compareDisplayNames = a?.displayName && b?.displayName ? a.displayName.toLowerCase().localeCompare(b.displayName.toLowerCase()) : 0;
            return compareDates || compareDisplayNames;
        });
        // For archived reports ensure that most recent reports are at the top by reversing the order
        archivedReports.sort((a, b) => (a?.lastVisibleActionCreated && b?.lastVisibleActionCreated ? compareStringDates(b.lastVisibleActionCreated, a.lastVisibleActionCreated) : 0));
    } else {
        nonArchivedReports.sort((a, b) => (a?.displayName && b?.displayName ? a.displayName.toLowerCase().localeCompare(b.displayName.toLowerCase()) : 0));
        archivedReports.sort((a, b) => (a?.displayName && b?.displayName ? a.displayName.toLowerCase().localeCompare(b.displayName.toLowerCase()) : 0));
    }

    // Now that we have all the reports grouped and sorted, they must be flattened into an array and only return the reportID.
    // The order the arrays are concatenated in matters and will determine the order that the groups are displayed in the sidebar.
    const LHNReports = [...pinnedAndGBRReports, ...draftReports, ...nonArchivedReports, ...archivedReports].map((report) => report.reportID);
    setWithLimit(reportIDsCache, cachedReportsKey, LHNReports);
    return LHNReports;
}

type OptionData = {
    text?: string | null;
    alternateText?: string | null;
    pendingAction?: OnyxCommon.PendingAction | null;
    allReportErrors?: OnyxCommon.Errors | null;
    brickRoadIndicator?: typeof CONST.BRICK_ROAD_INDICATOR_STATUS.ERROR | '' | null;
    icons?: Icon[] | null;
    tooltipText?: string | null;
    ownerAccountID?: number | null;
    subtitle?: string | null;
    participantsList?: PersonalDetails[] | null;
    login?: string | null;
    accountID?: number | null;
    managerID?: number | null;
    reportID?: string | null;
    policyID?: string | null;
    status?: string | null;
    type?: string | null;
    stateNum?: ValueOf<typeof CONST.REPORT.STATE_NUM> | null;
    statusNum?: ValueOf<typeof CONST.REPORT.STATUS> | null;
    phoneNumber?: string | null;
    isUnread?: boolean | null;
    isUnreadWithMention?: boolean | null;
    hasDraftComment?: boolean | null;
    keyForList?: string | null;
    searchText?: string | null;
    isPinned?: boolean | null;
    hasOutstandingIOU?: boolean | null;
    hasOutstandingChildRequest?: boolean | null;
    iouReportID?: string | null;
    isIOUReportOwner?: boolean | null;
    iouReportAmount?: number | null;
    isChatRoom?: boolean | null;
    isArchivedRoom?: boolean | null;
    shouldShowSubscript?: boolean | null;
    isPolicyExpenseChat?: boolean | null;
    isMoneyRequestReport?: boolean | null;
    isExpenseRequest?: boolean | null;
    isWaitingOnBankAccount?: boolean | null;
    isAllowedToComment?: boolean | null;
    isThread?: boolean | null;
    isTaskReport?: boolean | null;
    parentReportID?: string | null;
    parentReportAction?: ReportAction;
    notificationPreference?: string | number | null;
    displayNamesWithTooltips?: DisplayNamesWithTooltip[] | null;
    chatType?: ValueOf<typeof CONST.REPORT.CHAT_TYPE> | null;
};

type DisplayNamesWithTooltip = {
    displayName?: string;
    avatar?: string;
    login?: string;
    accountID?: number;
    pronouns?: string;
};

type ActorDetails = {
    displayName?: string;
    accountID?: number;
};

type Icon = {
    source?: string;
    id?: number;
    type?: string;
    name?: string;
};

/**
 * Gets all the data necessary for rendering an OptionRowLHN component
 */
function getOptionData(
    report: Report,
    reportActions: Record<string, ReportAction[]>,
    personalDetails: Record<number, PersonalDetails>,
    preferredLocale: ValueOf<typeof CONST.LOCALES>,
    policy: Policy,
    parentReportAction: ReportAction,
): OptionData | undefined {
    // When a user signs out, Onyx is cleared. Due to the lazy rendering with a virtual list, it's possible for
    // this method to be called after the Onyx data has been cleared out. In that case, it's fine to do
    // a null check here and return early.
    if (!report || !personalDetails) {
        return;
    }

    const result: OptionData = {
        text: null,
        alternateText: null,
        pendingAction: null,
        allReportErrors: null,
        brickRoadIndicator: null,
        icons: null,
        tooltipText: null,
        ownerAccountID: null,
        subtitle: null,
        participantsList: null,
        login: null,
        accountID: null,
        managerID: null,
        reportID: null,
        policyID: null,
        statusNum: null,
        stateNum: null,
        phoneNumber: null,
        isUnread: null,
        isUnreadWithMention: null,
        hasDraftComment: false,
        keyForList: null,
        searchText: null,
        isPinned: false,
        hasOutstandingIOU: false,
        hasOutstandingChildRequest: false,
        iouReportID: null,
        isIOUReportOwner: null,
        iouReportAmount: 0,
        isChatRoom: false,
        isArchivedRoom: false,
        shouldShowSubscript: false,
        isPolicyExpenseChat: false,
        isMoneyRequestReport: false,
        isExpenseRequest: false,
        isWaitingOnBankAccount: false,
        isAllowedToComment: true,
        chatType: null,
    };
    const participantPersonalDetailList: PersonalDetails[] = Object.values(OptionsListUtils.getPersonalDetailsForAccountIDs(report.participantAccountIDs ?? [], personalDetails));
    const personalDetail = participantPersonalDetailList[0] ?? {};

    result.isThread = ReportUtils.isChatThread(report);
    result.isChatRoom = ReportUtils.isChatRoom(report);
    result.isTaskReport = ReportUtils.isTaskReport(report);
    result.parentReportAction = parentReportAction;
    result.isArchivedRoom = ReportUtils.isArchivedRoom(report);
    result.isPolicyExpenseChat = ReportUtils.isPolicyExpenseChat(report);
    result.isExpenseRequest = ReportUtils.isExpenseRequest(report);
    result.isMoneyRequestReport = ReportUtils.isMoneyRequestReport(report);
    result.shouldShowSubscript = ReportUtils.shouldReportShowSubscript(report);
    result.pendingAction = report.pendingFields ? report.pendingFields.addWorkspaceRoom || report.pendingFields.createChat : null;
    result.allReportErrors = OptionsListUtils.getAllReportErrors(report, reportActions) as OnyxCommon.Errors;
    result.brickRoadIndicator = Object.keys(result.allReportErrors ?? {}).length !== 0 ? CONST.BRICK_ROAD_INDICATOR_STATUS.ERROR : '';
    result.ownerAccountID = report.ownerAccountID;
    result.managerID = report.managerID;
    result.reportID = report.reportID;
    result.policyID = report.policyID;
    result.stateNum = report.stateNum;
    result.statusNum = report.statusNum;
    result.isUnread = ReportUtils.isUnread(report);
    result.isUnreadWithMention = ReportUtils.isUnreadWithMention(report);
    result.hasDraftComment = report.hasDraft;
    result.isPinned = report.isPinned;
    result.iouReportID = report.iouReportID;
    result.keyForList = String(report.reportID);
    result.tooltipText = ReportUtils.getReportParticipantsTitle(report.participantAccountIDs ?? []);
    result.hasOutstandingIOU = report.hasOutstandingIOU;
    result.hasOutstandingChildRequest = report.hasOutstandingChildRequest;
    result.parentReportID = report.parentReportID ?? null;
    result.isWaitingOnBankAccount = report.isWaitingOnBankAccount;
    result.notificationPreference = report.notificationPreference ?? null;
    result.isAllowedToComment = ReportUtils.canUserPerformWriteAction(report);
    result.chatType = report.chatType;

    const hasMultipleParticipants = participantPersonalDetailList.length > 1 || result.isChatRoom || result.isPolicyExpenseChat;
    const subtitle = ReportUtils.getChatRoomSubtitle(report);

    const login = Str.removeSMSDomain(personalDetail?.login ?? '');
    const status = personalDetail?.status ?? '';
    const formattedLogin = Str.isSMSLogin(login) ? LocalePhoneNumber.formatPhoneNumber(login) : login;

    // We only create tooltips for the first 10 users or so since some reports have hundreds of users, causing performance to degrade.
    const displayNamesWithTooltips: DisplayNamesWithTooltip[] = ReportUtils.getDisplayNamesWithTooltips((participantPersonalDetailList || []).slice(0, 10), hasMultipleParticipants);
    const lastMessageTextFromReport = OptionsListUtils.getLastMessageTextForReport(report);

    // If the last actor's details are not currently saved in Onyx Collection,
    // then try to get that from the last report action if that action is valid
    // to get data from.
    let lastActorDetails: ActorDetails | null = report.lastActorAccountID && personalDetails?.[report.lastActorAccountID] ? personalDetails[report.lastActorAccountID] : null;
    if (!lastActorDetails && visibleReportActionItems[report.reportID]) {
        const lastActorDisplayName = visibleReportActionItems[report.reportID]?.person?.[0]?.text;
        lastActorDetails = lastActorDisplayName
            ? {
                  displayName: lastActorDisplayName,
                  accountID: report.lastActorAccountID,
              }
            : null;
    }
    const lastActorDisplayName = hasMultipleParticipants && lastActorDetails?.accountID && Number(lastActorDetails.accountID) !== currentUserAccountID ? lastActorDetails.displayName : '';
    let lastMessageText = lastMessageTextFromReport;

    const reportAction = lastReportActions?.[report.reportID];
    if (result.isArchivedRoom) {
        const archiveReason = (reportAction?.actionName === CONST.REPORT.ACTIONS.TYPE.CLOSED && reportAction?.originalMessage?.reason) || CONST.REPORT.ARCHIVE_REASON.DEFAULT;
<<<<<<< HEAD
        lastMessageText = Localize.translate(preferredLocale, `reportArchiveReasons.${archiveReason}`, {
            displayName: PersonalDetailsUtils.getDisplayNameOrDefault(lastActorDetails?.displayName),
            policyName: ReportUtils.getPolicyName(report, false, policy),
        });
=======

        switch (archiveReason) {
            case CONST.REPORT.ARCHIVE_REASON.ACCOUNT_CLOSED:
            case CONST.REPORT.ARCHIVE_REASON.REMOVED_FROM_POLICY:
            case CONST.REPORT.ARCHIVE_REASON.POLICY_DELETED: {
                lastMessageText = Localize.translate(preferredLocale, `reportArchiveReasons.${archiveReason}`, {
                    policyName: ReportUtils.getPolicyName(report, false, policy),
                    displayName: PersonalDetailsUtils.getDisplayNameOrDefault(lastActorDetails, 'displayName'),
                });
                break;
            }
            default: {
                lastMessageText = Localize.translate(preferredLocale, `reportArchiveReasons.default`);
            }
        }
>>>>>>> 88723112
    }

    if ((result.isChatRoom || result.isPolicyExpenseChat || result.isThread || result.isTaskReport) && !result.isArchivedRoom) {
        const lastAction = visibleReportActionItems[report.reportID];

        if (lastAction?.actionName === CONST.REPORT.ACTIONS.TYPE.RENAMED) {
            const newName = lastAction?.originalMessage?.newName ?? '';
            result.alternateText = Localize.translate(preferredLocale, 'newRoomPage.roomRenamedTo', {newName});
        } else if (ReportActionsUtils.isTaskAction(lastAction)) {
            result.alternateText = Task.getTaskReportActionMessage(lastAction.actionName, report.reportID, false);
        } else if (
            lastAction?.actionName === CONST.REPORT.ACTIONS.TYPE.ROOMCHANGELOG.INVITE_TO_ROOM ||
            lastAction?.actionName === CONST.REPORT.ACTIONS.TYPE.ROOMCHANGELOG.REMOVE_FROM_ROOM ||
            lastAction?.actionName === CONST.REPORT.ACTIONS.TYPE.POLICYCHANGELOG.INVITE_TO_ROOM ||
            lastAction?.actionName === CONST.REPORT.ACTIONS.TYPE.POLICYCHANGELOG.REMOVE_FROM_ROOM
        ) {
            const targetAccountIDs = lastAction?.originalMessage?.targetAccountIDs ?? [];
            const verb =
                lastAction.actionName === CONST.REPORT.ACTIONS.TYPE.ROOMCHANGELOG.INVITE_TO_ROOM || lastAction.actionName === CONST.REPORT.ACTIONS.TYPE.POLICYCHANGELOG.INVITE_TO_ROOM
                    ? 'invited'
                    : 'removed';
            const users = targetAccountIDs.length > 1 ? 'users' : 'user';
            result.alternateText = `${verb} ${targetAccountIDs.length} ${users}`;

            const roomName = lastAction?.originalMessage?.roomName ?? '';
            if (roomName) {
                const preposition =
                    lastAction.actionName === CONST.REPORT.ACTIONS.TYPE.ROOMCHANGELOG.INVITE_TO_ROOM || lastAction.actionName === CONST.REPORT.ACTIONS.TYPE.POLICYCHANGELOG.INVITE_TO_ROOM
                        ? ' to'
                        : ' from';
                result.alternateText += `${preposition} ${roomName}`;
            }
        } else if (lastAction?.actionName !== CONST.REPORT.ACTIONS.TYPE.REPORTPREVIEW && lastActorDisplayName && lastMessageTextFromReport) {
            result.alternateText = `${lastActorDisplayName}: ${lastMessageText}`;
        } else {
            result.alternateText = lastMessageTextFromReport.length > 0 ? lastMessageText : Localize.translate(preferredLocale, 'report.noActivityYet');
        }
    } else {
        if (!lastMessageText) {
            // Here we get the beginning of chat history message and append the display name for each user, adding pronouns if there are any.
            // We also add a fullstop after the final name, the word "and" before the final name and commas between all previous names.
            lastMessageText =
                Localize.translate(preferredLocale, 'reportActionsView.beginningOfChatHistory') +
                displayNamesWithTooltips
                    .map(({displayName, pronouns}, index) => {
                        const formattedText = !pronouns ? displayName : `${displayName} (${pronouns})`;

                        if (index === displayNamesWithTooltips.length - 1) {
                            return `${formattedText}.`;
                        }
                        if (index === displayNamesWithTooltips.length - 2) {
                            return `${formattedText} ${Localize.translate(preferredLocale, 'common.and')}`;
                        }
                        if (index < displayNamesWithTooltips.length - 2) {
                            return `${formattedText},`;
                        }

                        return '';
                    })
                    .join(' ');
        }

        result.alternateText = lastMessageText || formattedLogin;
    }

    result.isIOUReportOwner = ReportUtils.isIOUOwnedByCurrentUser(result);
    result.iouReportAmount = ReportUtils.getMoneyRequestReimbursableTotal(result);

    if (!hasMultipleParticipants) {
        result.accountID = personalDetail.accountID;
        result.login = personalDetail.login;
        result.phoneNumber = personalDetail.phoneNumber;
    }

    const reportName = ReportUtils.getReportName(report, policy);

    result.text = reportName;
    result.subtitle = subtitle;
    result.participantsList = participantPersonalDetailList;

    result.icons = ReportUtils.getIcons(report, personalDetails, UserUtils.getAvatar(personalDetail.avatar, personalDetail.accountID), '', -1, policy);
    result.searchText = OptionsListUtils.getSearchText(report, reportName, participantPersonalDetailList, result.isChatRoom || result.isPolicyExpenseChat, result.isThread);
    result.displayNamesWithTooltips = displayNamesWithTooltips;

    if (status) {
        result.status = status;
    }
    result.type = report.type;

    return result;
}

export default {
    getOptionData,
    getOrderedReportIDs,
    setIsSidebarLoadedReady,
    isSidebarLoadedReady,
    resetIsSidebarLoadedReadyPromise,
};<|MERGE_RESOLUTION|>--- conflicted
+++ resolved
@@ -413,12 +413,6 @@
     const reportAction = lastReportActions?.[report.reportID];
     if (result.isArchivedRoom) {
         const archiveReason = (reportAction?.actionName === CONST.REPORT.ACTIONS.TYPE.CLOSED && reportAction?.originalMessage?.reason) || CONST.REPORT.ARCHIVE_REASON.DEFAULT;
-<<<<<<< HEAD
-        lastMessageText = Localize.translate(preferredLocale, `reportArchiveReasons.${archiveReason}`, {
-            displayName: PersonalDetailsUtils.getDisplayNameOrDefault(lastActorDetails?.displayName),
-            policyName: ReportUtils.getPolicyName(report, false, policy),
-        });
-=======
 
         switch (archiveReason) {
             case CONST.REPORT.ARCHIVE_REASON.ACCOUNT_CLOSED:
@@ -426,7 +420,7 @@
             case CONST.REPORT.ARCHIVE_REASON.POLICY_DELETED: {
                 lastMessageText = Localize.translate(preferredLocale, `reportArchiveReasons.${archiveReason}`, {
                     policyName: ReportUtils.getPolicyName(report, false, policy),
-                    displayName: PersonalDetailsUtils.getDisplayNameOrDefault(lastActorDetails, 'displayName'),
+                    displayName: PersonalDetailsUtils.getDisplayNameOrDefault(lastActorDetails?.displayName),
                 });
                 break;
             }
@@ -434,7 +428,6 @@
                 lastMessageText = Localize.translate(preferredLocale, `reportArchiveReasons.default`);
             }
         }
->>>>>>> 88723112
     }
 
     if ((result.isChatRoom || result.isPolicyExpenseChat || result.isThread || result.isTaskReport) && !result.isArchivedRoom) {
