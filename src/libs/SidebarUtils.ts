--- conflicted
+++ resolved
@@ -208,11 +208,7 @@
             errorReports.push(miniReport);
         } else if (hasValidDraftComment(report?.reportID)) {
             draftReports.push(miniReport);
-<<<<<<< HEAD
-        } else if (ReportUtils.isArchivedRoom(reportNameValuePairs)) {
-=======
         } else if (ReportUtils.isArchivedNonExpenseReport(report, reportNameValuePairs)) {
->>>>>>> 92e5d458
             archivedReports.push(miniReport);
         } else {
             nonArchivedReports.push(miniReport);
@@ -636,7 +632,7 @@
         return welcomeMessage;
     }
 
-    if (ReportUtils.isArchivedRoomWithID(report?.reportID)) {
+    if (ReportUtils.isArchivedReportWithID(report?.reportID)) {
         welcomeMessage.phrase1 = Localize.translateLocal('reportActionsView.beginningOfArchivedRoomPartOne');
         welcomeMessage.phrase2 = Localize.translateLocal('reportActionsView.beginningOfArchivedRoomPartTwo');
     } else if (ReportUtils.isDomainRoom(report)) {
