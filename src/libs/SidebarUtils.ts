import {Str} from 'expensify-common';
import type {OnyxCollection, OnyxEntry} from 'react-native-onyx';
import Onyx from 'react-native-onyx';
import type {PolicySelector, ReportActionsSelector} from '@hooks/useReportIDs';
import CONST from '@src/CONST';
import ONYXKEYS from '@src/ONYXKEYS';
import type {PersonalDetails, PersonalDetailsList, ReportActions, TransactionViolation} from '@src/types/onyx';
import type Beta from '@src/types/onyx/Beta';
import type Policy from '@src/types/onyx/Policy';
import type PriorityMode from '@src/types/onyx/PriorityMode';
import type Report from '@src/types/onyx/Report';
import type ReportAction from '@src/types/onyx/ReportAction';
import type DeepValueOf from '@src/types/utils/DeepValueOf';
import * as CollectionUtils from './CollectionUtils';
import {hasValidDraftComment} from './DraftCommentUtils';
import localeCompare from './LocaleCompare';
import * as LocalePhoneNumber from './LocalePhoneNumber';
import * as Localize from './Localize';
import * as OptionsListUtils from './OptionsListUtils';
import * as ReportActionsUtils from './ReportActionsUtils';
import * as ReportUtils from './ReportUtils';
import * as TaskUtils from './TaskUtils';

const visibleReportActionItems: ReportActions = {};
Onyx.connect({
    key: ONYXKEYS.COLLECTION.REPORT_ACTIONS,
    callback: (actions, key) => {
        if (!actions || !key) {
            return;
        }
        const reportID = CollectionUtils.extractCollectionItemID(key);

        const actionsArray: ReportAction[] = ReportActionsUtils.getSortedReportActions(Object.values(actions));

        // The report is only visible if it is the last action not deleted that
        // does not match a closed or created state.
        const reportActionsForDisplay = actionsArray.filter(
            (reportAction) => ReportActionsUtils.shouldReportActionBeVisibleAsLastAction(reportAction) && reportAction.actionName !== CONST.REPORT.ACTIONS.TYPE.CREATED,
        );

        visibleReportActionItems[reportID] = reportActionsForDisplay[reportActionsForDisplay.length - 1];
    },
});

function compareStringDates(a: string, b: string): 0 | 1 | -1 {
    if (a < b) {
        return -1;
    }
    if (a > b) {
        return 1;
    }
    return 0;
}

/**
 * A mini report object that contains only the necessary information to sort reports.
 * This is used to avoid copying the entire report object and only the necessary information.
 */
type MiniReport = {
    reportID?: string;
    displayName: string;
    lastVisibleActionCreated?: string;
};

/**
 * @returns An array of reportIDs sorted in the proper order
 */
function getOrderedReportIDs(
    currentReportId: string | null,
    allReports: OnyxCollection<Report>,
    betas: OnyxEntry<Beta[]>,
    policies: OnyxCollection<PolicySelector>,
    priorityMode: OnyxEntry<PriorityMode>,
    allReportActions: OnyxCollection<ReportActionsSelector>,
    transactionViolations: OnyxCollection<TransactionViolation[]>,
    currentPolicyID = '',
    policyMemberAccountIDs: number[] = [],
): string[] {
    const isInFocusMode = priorityMode === CONST.PRIORITY_MODE.GSD;
    const isInDefaultMode = !isInFocusMode;
    const allReportsDictValues = Object.values(allReports ?? {});

    // Filter out all the reports that shouldn't be displayed
    let reportsToDisplay = allReportsDictValues.filter((report) => {
        if (!report) {
            return false;
        }

        const parentReportActionsKey = `${ONYXKEYS.COLLECTION.REPORT_ACTIONS}${report.parentReportID}`;
        const parentReportActions = allReportActions?.[parentReportActionsKey];
        const reportActions = allReportActions?.[`${ONYXKEYS.COLLECTION.REPORT_ACTIONS}${report.reportID}`] ?? {};
        const parentReportAction = parentReportActions?.find((action) => action && action?.reportActionID === report.parentReportActionID);
        const doesReportHaveViolations = !!(
            betas?.includes(CONST.BETAS.VIOLATIONS) &&
            !!parentReportAction &&
            ReportUtils.shouldDisplayTransactionThreadViolations(report, transactionViolations, parentReportAction as OnyxEntry<ReportAction>)
        );
        const isHidden = report.notificationPreference === CONST.REPORT.NOTIFICATION_PREFERENCE.HIDDEN;
        const isFocused = report.reportID === currentReportId;
        const allReportErrors = OptionsListUtils.getAllReportErrors(report, reportActions) ?? {};
        const hasErrorsOtherThanFailedReceipt =
            doesReportHaveViolations || Object.values(allReportErrors).some((error) => error?.[0] !== Localize.translateLocal('iou.error.genericSmartscanFailureMessage'));
        const isSystemChat = ReportUtils.isSystemChat(report);
        const shouldOverrideHidden = hasErrorsOtherThanFailedReceipt || isFocused || isSystemChat || report.isPinned;
        if (isHidden && !shouldOverrideHidden) {
            return false;
        }

<<<<<<< HEAD
        const isOnboardedByPersona = currentUserAccountID && AccountUtils.isAccountIDOddNumber(currentUserAccountID) && report?.participants?.[CONST.ACCOUNT_ID.NOTIFICATIONS];

        if (isOnboardedByPersona && isSystemChat && !isInFocusMode) {
            return true;
        }

=======
>>>>>>> 621e8fc6
        return ReportUtils.shouldReportBeInOptionList({
            report,
            currentReportId: currentReportId ?? '-1',
            isInFocusMode,
            betas,
            policies: policies as OnyxCollection<Policy>,
            excludeEmptyChats: true,
            doesReportHaveViolations,
            includeSelfDM: true,
        });
    });

    // The LHN is split into four distinct groups, and each group is sorted a little differently. The groups will ALWAYS be in this order:
    // 1. Pinned/GBR - Always sorted by reportDisplayName
    // 2. Drafts - Always sorted by reportDisplayName
    // 3. Non-archived reports and settled IOUs
    //      - Sorted by lastVisibleActionCreated in default (most recent) view mode
    //      - Sorted by reportDisplayName in GSD (focus) view mode
    // 4. Archived reports
    //      - Sorted by lastVisibleActionCreated in default (most recent) view mode
    //      - Sorted by reportDisplayName in GSD (focus) view mode
    const pinnedAndGBRReports: MiniReport[] = [];
    const draftReports: MiniReport[] = [];
    const nonArchivedReports: MiniReport[] = [];
    const archivedReports: MiniReport[] = [];

    if (currentPolicyID || policyMemberAccountIDs.length > 0) {
        reportsToDisplay = reportsToDisplay.filter(
            (report) => report?.reportID === currentReportId || ReportUtils.doesReportBelongToWorkspace(report, policyMemberAccountIDs, currentPolicyID),
        );
    }
    // There are a few properties that need to be calculated for the report which are used when sorting reports.
    reportsToDisplay.forEach((reportToDisplay) => {
        const report = reportToDisplay as OnyxEntry<Report>;
        const miniReport: MiniReport = {
            reportID: report?.reportID,
            displayName: ReportUtils.getReportName(report),
            lastVisibleActionCreated: report?.lastVisibleActionCreated,
        };

        const isPinned = report?.isPinned ?? false;
        const reportAction = ReportActionsUtils.getReportAction(report?.parentReportID ?? '-1', report?.parentReportActionID ?? '-1');
        if (isPinned || ReportUtils.requiresAttentionFromCurrentUser(report, reportAction)) {
            pinnedAndGBRReports.push(miniReport);
        } else if (hasValidDraftComment(report?.reportID ?? '-1')) {
            draftReports.push(miniReport);
        } else if (ReportUtils.isArchivedRoom(report)) {
            archivedReports.push(miniReport);
        } else {
            nonArchivedReports.push(miniReport);
        }
    });

    // Sort each group of reports accordingly
    pinnedAndGBRReports.sort((a, b) => (a?.displayName && b?.displayName ? localeCompare(a.displayName, b.displayName) : 0));
    draftReports.sort((a, b) => (a?.displayName && b?.displayName ? localeCompare(a.displayName, b.displayName) : 0));

    if (isInDefaultMode) {
        nonArchivedReports.sort((a, b) => {
            const compareDates = a?.lastVisibleActionCreated && b?.lastVisibleActionCreated ? compareStringDates(b.lastVisibleActionCreated, a.lastVisibleActionCreated) : 0;
            if (compareDates) {
                return compareDates;
            }
            const compareDisplayNames = a?.displayName && b?.displayName ? localeCompare(a.displayName, b.displayName) : 0;
            return compareDisplayNames;
        });
        // For archived reports ensure that most recent reports are at the top by reversing the order
        archivedReports.sort((a, b) => (a?.lastVisibleActionCreated && b?.lastVisibleActionCreated ? compareStringDates(b.lastVisibleActionCreated, a.lastVisibleActionCreated) : 0));
    } else {
        nonArchivedReports.sort((a, b) => (a?.displayName && b?.displayName ? localeCompare(a.displayName, b.displayName) : 0));
        archivedReports.sort((a, b) => (a?.displayName && b?.displayName ? localeCompare(a.displayName, b.displayName) : 0));
    }

    // Now that we have all the reports grouped and sorted, they must be flattened into an array and only return the reportID.
    // The order the arrays are concatenated in matters and will determine the order that the groups are displayed in the sidebar.
    const LHNReports = [...pinnedAndGBRReports, ...draftReports, ...nonArchivedReports, ...archivedReports].map((report) => report?.reportID ?? '-1');
    return LHNReports;
}

/**
 * Gets all the data necessary for rendering an OptionRowLHN component
 */
function getOptionData({
    report,
    reportActions,
    personalDetails,
    preferredLocale,
    policy,
    parentReportAction,
    hasViolations,
}: {
    report: OnyxEntry<Report>;
    reportActions: OnyxEntry<ReportActions>;
    personalDetails: OnyxEntry<PersonalDetailsList>;
    preferredLocale: DeepValueOf<typeof CONST.LOCALES>;
    policy: OnyxEntry<Policy> | undefined;
    parentReportAction: OnyxEntry<ReportAction> | undefined;
    hasViolations: boolean;
}): ReportUtils.OptionData | undefined {
    // When a user signs out, Onyx is cleared. Due to the lazy rendering with a virtual list, it's possible for
    // this method to be called after the Onyx data has been cleared out. In that case, it's fine to do
    // a null check here and return early.
    if (!report || !personalDetails) {
        return;
    }

    const result: ReportUtils.OptionData = {
        text: '',
        alternateText: undefined,
        allReportErrors: OptionsListUtils.getAllReportErrors(report, reportActions),
        brickRoadIndicator: null,
        tooltipText: null,
        subtitle: undefined,
        login: undefined,
        accountID: undefined,
        reportID: '',
        phoneNumber: undefined,
        isUnread: null,
        isUnreadWithMention: null,
        hasDraftComment: false,
        keyForList: undefined,
        searchText: undefined,
        isPinned: false,
        hasOutstandingChildRequest: false,
        isIOUReportOwner: null,
        isChatRoom: false,
        isArchivedRoom: false,
        shouldShowSubscript: false,
        isPolicyExpenseChat: false,
        isMoneyRequestReport: false,
        isExpenseRequest: false,
        isWaitingOnBankAccount: false,
        isAllowedToComment: true,
        isDeletedParentAction: false,
    };

    const participantAccountIDs = ReportUtils.getParticipantsAccountIDsForDisplay(report);
    const visibleParticipantAccountIDs = ReportUtils.getParticipantsAccountIDsForDisplay(report, true);

    const participantPersonalDetailList = Object.values(OptionsListUtils.getPersonalDetailsForAccountIDs(participantAccountIDs, personalDetails)) as PersonalDetails[];
    const personalDetail = participantPersonalDetailList[0] ?? {};
    const hasErrors = Object.keys(result.allReportErrors ?? {}).length !== 0;

    result.isThread = ReportUtils.isChatThread(report);
    result.isChatRoom = ReportUtils.isChatRoom(report);
    result.isTaskReport = ReportUtils.isTaskReport(report);
    result.isInvoiceReport = ReportUtils.isInvoiceReport(report);
    result.parentReportAction = parentReportAction;
    result.isArchivedRoom = ReportUtils.isArchivedRoom(report);
    result.isPolicyExpenseChat = ReportUtils.isPolicyExpenseChat(report);
    result.isExpenseRequest = ReportUtils.isExpenseRequest(report);
    result.isMoneyRequestReport = ReportUtils.isMoneyRequestReport(report);
    result.shouldShowSubscript = ReportUtils.shouldReportShowSubscript(report);
    result.pendingAction = report.pendingFields?.addWorkspaceRoom ?? report.pendingFields?.createChat;
    result.brickRoadIndicator = hasErrors || hasViolations ? CONST.BRICK_ROAD_INDICATOR_STATUS.ERROR : '';
    result.ownerAccountID = report.ownerAccountID;
    result.managerID = report.managerID;
    result.reportID = report.reportID;
    result.policyID = report.policyID;
    result.stateNum = report.stateNum;
    result.statusNum = report.statusNum;
    // When the only message of a report is deleted lastVisibileActionCreated is not reset leading to wrongly
    // setting it Unread so we add additional condition here to avoid empty chat LHN from being bold.
    result.isUnread = ReportUtils.isUnread(report) && !!report.lastActorAccountID;
    result.isUnreadWithMention = ReportUtils.isUnreadWithMention(report);
    result.isPinned = report.isPinned;
    result.iouReportID = report.iouReportID;
    result.keyForList = String(report.reportID);
    result.hasOutstandingChildRequest = report.hasOutstandingChildRequest;
    result.parentReportID = report.parentReportID ?? '-1';
    result.isWaitingOnBankAccount = report.isWaitingOnBankAccount;
    result.notificationPreference = report.notificationPreference;
    result.isAllowedToComment = ReportUtils.canUserPerformWriteAction(report);
    result.chatType = report.chatType;
    result.isDeletedParentAction = report.isDeletedParentAction;
    result.isSelfDM = ReportUtils.isSelfDM(report);
    result.tooltipText = ReportUtils.getReportParticipantsTitle(visibleParticipantAccountIDs);

    const hasMultipleParticipants = participantPersonalDetailList.length > 1 || result.isChatRoom || result.isPolicyExpenseChat || ReportUtils.isExpenseReport(report);
    const subtitle = ReportUtils.getChatRoomSubtitle(report);

    const login = Str.removeSMSDomain(personalDetail?.login ?? '');
    const status = personalDetail?.status ?? '';
    const formattedLogin = Str.isSMSLogin(login) ? LocalePhoneNumber.formatPhoneNumber(login) : login;

    // We only create tooltips for the first 10 users or so since some reports have hundreds of users, causing performance to degrade.
    const displayNamesWithTooltips = ReportUtils.getDisplayNamesWithTooltips(
        (participantPersonalDetailList || []).slice(0, 10),
        hasMultipleParticipants,
        undefined,
        ReportUtils.isSelfDM(report),
    );

    // If the last actor's details are not currently saved in Onyx Collection,
    // then try to get that from the last report action if that action is valid
    // to get data from.
    let lastActorDetails: Partial<PersonalDetails> | null = report.lastActorAccountID && personalDetails?.[report.lastActorAccountID] ? personalDetails[report.lastActorAccountID] : null;

    if (!lastActorDetails && visibleReportActionItems[report.reportID]) {
        const lastActorDisplayName = visibleReportActionItems[report.reportID]?.person?.[0]?.text;
        lastActorDetails = lastActorDisplayName
            ? {
                  displayName: lastActorDisplayName,
                  accountID: report.lastActorAccountID,
              }
            : null;
    }

    const lastActorDisplayName = OptionsListUtils.getLastActorDisplayName(lastActorDetails, hasMultipleParticipants);
    const lastMessageTextFromReport = OptionsListUtils.getLastMessageTextForReport(report, lastActorDetails, policy);

    // We need to remove sms domain in case the last message text has a phone number mention with sms domain.
    let lastMessageText = Str.removeSMSDomain(lastMessageTextFromReport);

    const lastAction = visibleReportActionItems[report.reportID];

    const isThreadMessage =
        ReportUtils.isThread(report) && lastAction?.actionName === CONST.REPORT.ACTIONS.TYPE.ADD_COMMENT && lastAction?.pendingAction !== CONST.RED_BRICK_ROAD_PENDING_ACTION.DELETE;

    if ((result.isChatRoom || result.isPolicyExpenseChat || result.isThread || result.isTaskReport || isThreadMessage) && !result.isArchivedRoom) {
        const lastActionName = lastAction?.actionName ?? report.lastActionType;

        if (ReportActionsUtils.isRenamedAction(lastAction)) {
            const newName = ReportActionsUtils.getOriginalMessage(lastAction)?.newName ?? '';
            result.alternateText = Localize.translate(preferredLocale, 'newRoomPage.roomRenamedTo', {newName});
        } else if (ReportActionsUtils.isTaskAction(lastAction)) {
            result.alternateText = ReportUtils.formatReportLastMessageText(TaskUtils.getTaskReportActionMessage(lastAction).text);
        } else if (ReportActionsUtils.isRoomChangeLogAction(lastAction)) {
            const lastActionOriginalMessage = lastAction?.actionName ? ReportActionsUtils.getOriginalMessage(lastAction) : null;
            const targetAccountIDs = lastActionOriginalMessage?.targetAccountIDs ?? [];
            const targetAccountIDsLength = targetAccountIDs.length !== 0 ? targetAccountIDs.length : report.lastMessageHtml?.match(/<mention-user[^>]*><\/mention-user>/g)?.length ?? 0;
            const verb =
                lastActionName === CONST.REPORT.ACTIONS.TYPE.ROOM_CHANGE_LOG.INVITE_TO_ROOM || lastActionName === CONST.REPORT.ACTIONS.TYPE.POLICY_CHANGE_LOG.INVITE_TO_ROOM
                    ? Localize.translate(preferredLocale, 'workspace.invite.invited')
                    : Localize.translate(preferredLocale, 'workspace.invite.removed');
            const users = Localize.translate(preferredLocale, targetAccountIDsLength > 1 ? 'workspace.invite.users' : 'workspace.invite.user');
            result.alternateText = `${lastActorDisplayName} ${verb} ${targetAccountIDsLength} ${users}`.trim();

            const roomName = lastActionOriginalMessage?.roomName ?? '';
            if (roomName) {
                const preposition =
                    lastAction.actionName === CONST.REPORT.ACTIONS.TYPE.ROOM_CHANGE_LOG.INVITE_TO_ROOM || lastAction.actionName === CONST.REPORT.ACTIONS.TYPE.POLICY_CHANGE_LOG.INVITE_TO_ROOM
                        ? ` ${Localize.translate(preferredLocale, 'workspace.invite.to')}`
                        : ` ${Localize.translate(preferredLocale, 'workspace.invite.from')}`;
                result.alternateText += `${preposition} ${roomName}`;
            }
            if (lastActionName === CONST.REPORT.ACTIONS.TYPE.ROOM_CHANGE_LOG.UPDATE_ROOM_DESCRIPTION) {
                result.alternateText = `${lastActorDisplayName} ${Localize.translate(preferredLocale, 'roomChangeLog.updateRoomDescription')} ${
                    lastActionOriginalMessage?.description
                }`.trim();
            }
        } else if (lastAction?.actionName === CONST.REPORT.ACTIONS.TYPE.POLICY_CHANGE_LOG.LEAVE_POLICY) {
            result.alternateText = Localize.translateLocal('workspace.invite.leftWorkspace');
        } else if (lastAction?.actionName !== CONST.REPORT.ACTIONS.TYPE.REPORT_PREVIEW && lastActorDisplayName && lastMessageTextFromReport) {
            result.alternateText = `${lastActorDisplayName}: ${lastMessageText}`;
        } else {
            result.alternateText = lastMessageTextFromReport.length > 0 ? lastMessageText : ReportActionsUtils.getLastVisibleMessage(report.reportID, {}, lastAction)?.lastMessageText;
            if (!result.alternateText) {
                result.alternateText = Localize.translate(preferredLocale, 'report.noActivityYet');
            }
        }
    } else {
        if (!lastMessageText) {
            // Here we get the beginning of chat history message and append the display name for each user, adding pronouns if there are any.
            // We also add a fullstop after the final name, the word "and" before the final name and commas between all previous names.
            lastMessageText = ReportUtils.isSelfDM(report)
                ? Localize.translate(preferredLocale, 'reportActionsView.beginningOfChatHistorySelfDM')
                : Localize.translate(preferredLocale, 'reportActionsView.beginningOfChatHistory') +
                  displayNamesWithTooltips
                      .map(({displayName, pronouns}, index) => {
                          const formattedText = !pronouns ? displayName : `${displayName} (${pronouns})`;

                          if (index === displayNamesWithTooltips.length - 1) {
                              return `${formattedText}.`;
                          }
                          if (index === displayNamesWithTooltips.length - 2) {
                              return `${formattedText} ${Localize.translate(preferredLocale, 'common.and')}`;
                          }
                          if (index < displayNamesWithTooltips.length - 2) {
                              return `${formattedText},`;
                          }

                          return '';
                      })
                      .join(' ');
        }

        result.alternateText =
            (ReportUtils.isGroupChat(report) || ReportUtils.isDeprecatedGroupDM(report)) && lastActorDisplayName
                ? `${lastActorDisplayName}: ${lastMessageText}`
                : lastMessageText || formattedLogin;
    }

    result.isIOUReportOwner = ReportUtils.isIOUOwnedByCurrentUser(result as Report);

    if (ReportUtils.isJoinRequestInAdminRoom(report)) {
        result.isPinned = true;
        result.isUnread = true;
        result.brickRoadIndicator = CONST.BRICK_ROAD_INDICATOR_STATUS.INFO;
    }

    if (!hasMultipleParticipants) {
        result.accountID = personalDetail?.accountID;
        result.login = personalDetail?.login;
        result.phoneNumber = personalDetail?.phoneNumber;
    }

    const reportName = ReportUtils.getReportName(report, policy);

    result.text = reportName;
    result.subtitle = subtitle;
    result.participantsList = participantPersonalDetailList;

    result.icons = ReportUtils.getIcons(report, personalDetails, personalDetail?.avatar, personalDetail?.login, personalDetail?.accountID, policy);
    result.searchText = OptionsListUtils.getSearchText(report, reportName, participantPersonalDetailList, result.isChatRoom || result.isPolicyExpenseChat, result.isThread);
    result.displayNamesWithTooltips = displayNamesWithTooltips;

    if (status) {
        result.status = status;
    }
    result.type = report.type;

    return result;
}

export default {
    getOptionData,
    getOrderedReportIDs,
};<|MERGE_RESOLUTION|>--- conflicted
+++ resolved
@@ -106,15 +106,6 @@
             return false;
         }
 
-<<<<<<< HEAD
-        const isOnboardedByPersona = currentUserAccountID && AccountUtils.isAccountIDOddNumber(currentUserAccountID) && report?.participants?.[CONST.ACCOUNT_ID.NOTIFICATIONS];
-
-        if (isOnboardedByPersona && isSystemChat && !isInFocusMode) {
-            return true;
-        }
-
-=======
->>>>>>> 621e8fc6
         return ReportUtils.shouldReportBeInOptionList({
             report,
             currentReportId: currentReportId ?? '-1',
