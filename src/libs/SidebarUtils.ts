import {Str} from 'expensify-common';
import type {OnyxCollection, OnyxEntry} from 'react-native-onyx';
import Onyx from 'react-native-onyx';
import type {ValueOf} from 'type-fest';
import type {PolicySelector} from '@hooks/useReportIDs';
import CONST from '@src/CONST';
import ONYXKEYS from '@src/ONYXKEYS';
import type {PersonalDetails, PersonalDetailsList, ReportActions, ReportNameValuePairs, TransactionViolation} from '@src/types/onyx';
import type Beta from '@src/types/onyx/Beta';
import type Policy from '@src/types/onyx/Policy';
import type PriorityMode from '@src/types/onyx/PriorityMode';
import type Report from '@src/types/onyx/Report';
import type ReportAction from '@src/types/onyx/ReportAction';
import type DeepValueOf from '@src/types/utils/DeepValueOf';
import {extractCollectionItemID} from './CollectionUtils';
import {hasValidDraftComment} from './DraftCommentUtils';
import localeCompare from './LocaleCompare';
import {formatPhoneNumber} from './LocalePhoneNumber';
import {translate, translateLocal} from './Localize';
import {getLastActorDisplayName, getLastMessageTextForReport, getPersonalDetailsForAccountIDs} from './OptionsListUtils';
import Parser from './Parser';
import Performance from './Performance';
import {getCleanedTagName, getPolicy} from './PolicyUtils';
import {
    getCardIssuedMessage,
    getLastVisibleMessage,
    getMessageOfOldDotReportAction,
    getOriginalMessage,
    getPolicyChangeLogAddEmployeeMessage,
    getPolicyChangeLogChangeRoleMessage,
    getPolicyChangeLogDefaultBillableMessage,
    getPolicyChangeLogDefaultTitleEnforcedMessage,
    getPolicyChangeLogDeleteMemberMessage,
    getPolicyChangeLogEmployeeLeftMessage,
<<<<<<< HEAD
    getPolicyChangeLogMaxExpenseAmountMessage,
    getPolicyChangeLogMaxExpesnseAmountNoReceiptMessage,
=======
    getPolicyChangeLogUpdateAutoReportingFrequencyMessage,
>>>>>>> 4c1919e9
    getRemovedConnectionMessage,
    getRenamedAction,
    getReportAction,
    getReportActionMessageText,
    getSortedReportActions,
    getUpdateRoomDescriptionMessage,
    getWorkspaceCategoryUpdateMessage,
    getWorkspaceCurrencyUpdateMessage,
    getWorkspaceCustomUnitRateAddedMessage,
    getWorkspaceDescriptionUpdatedMessage,
    getWorkspaceFrequencyUpdateMessage,
    getWorkspaceReportFieldAddMessage,
    getWorkspaceReportFieldDeleteMessage,
    getWorkspaceReportFieldUpdateMessage,
    getWorkspaceTagUpdateMessage,
    getWorkspaceUpdateFieldMessage,
    isActionOfType,
    isCardIssuedAction,
    isInviteOrRemovedAction,
    isOldDotReportAction,
    isRenamedAction,
    isTagModificationAction,
    isTaskAction,
    shouldReportActionBeVisibleAsLastAction,
} from './ReportActionsUtils';
import type {OptionData} from './ReportUtils';
import {
    canUserPerformWriteAction as canUserPerformWriteActionUtil,
    doesReportBelongToWorkspace,
    formatReportLastMessageText,
    getAllReportActionsErrorsAndReportActionThatRequiresAttention,
    getAllReportErrors,
    getChatRoomSubtitle,
    getDisplayNameForParticipant,
    getDisplayNamesWithTooltips,
    getIcons,
    getParticipantsAccountIDsForDisplay,
    getPolicyName,
    getReportDescription,
    getReportName,
    getReportNameValuePairs,
    getReportNotificationPreference,
    getReportParticipantsTitle,
    getWorkspaceNameUpdatedMessage,
    hasReportErrorsOtherThanFailedReceipt,
    isAdminRoom,
    isAnnounceRoom,
    isArchivedNonExpenseReport,
    isArchivedReportWithID,
    isChatRoom,
    isChatThread,
    isConciergeChatReport,
    isDeprecatedGroupDM,
    isDomainRoom,
    isExpenseReport,
    isExpenseRequest,
    isGroupChat as isGroupChatUtil,
    isHiddenForCurrentUser,
    isInvoiceReport,
    isInvoiceRoom,
    isIOUOwnedByCurrentUser,
    isJoinRequestInAdminRoom,
    isMoneyRequestReport,
    isOneTransactionThread,
    isPolicyExpenseChat,
    isSelfDM,
    isSystemChat as isSystemChatUtil,
    isTaskReport,
    isThread,
    isUnread,
    isUnreadWithMention,
    requiresAttentionFromCurrentUser,
    shouldDisplayViolationsRBRInLHN,
    shouldReportBeInOptionList,
    shouldReportShowSubscript,
} from './ReportUtils';
import {getTaskReportActionMessage} from './TaskUtils';

type WelcomeMessage = {showReportName: boolean; phrase1?: string; phrase2?: string; phrase3?: string; messageText?: string; messageHtml?: string};

const visibleReportActionItems: ReportActions = {};
let allPersonalDetails: OnyxEntry<PersonalDetailsList>;
Onyx.connect({
    key: ONYXKEYS.PERSONAL_DETAILS_LIST,
    callback: (value) => {
        allPersonalDetails = value ?? {};
    },
});

let allReports: OnyxCollection<Report>;
Onyx.connect({
    key: ONYXKEYS.COLLECTION.REPORT,
    waitForCollectionCallback: true,
    callback: (value) => {
        allReports = value;
    },
});

Onyx.connect({
    key: ONYXKEYS.COLLECTION.REPORT_ACTIONS,
    callback: (actions, key) => {
        if (!actions || !key) {
            return;
        }
        const reportID = extractCollectionItemID(key);
        const report = allReports?.[`${ONYXKEYS.COLLECTION.REPORT}${reportID}`];
        const canUserPerformWriteAction = canUserPerformWriteActionUtil(report);
        const actionsArray: ReportAction[] = getSortedReportActions(Object.values(actions));

        // The report is only visible if it is the last action not deleted that
        // does not match a closed or created state.
        const reportActionsForDisplay = actionsArray.filter(
            (reportAction) => shouldReportActionBeVisibleAsLastAction(reportAction, canUserPerformWriteAction) && reportAction.actionName !== CONST.REPORT.ACTIONS.TYPE.CREATED,
        );

        const reportAction = reportActionsForDisplay.at(-1);
        if (!reportAction) {
            delete visibleReportActionItems[reportID];
            return;
        }
        visibleReportActionItems[reportID] = reportAction;
    },
});

function compareStringDates(a: string, b: string): 0 | 1 | -1 {
    if (a < b) {
        return -1;
    }
    if (a > b) {
        return 1;
    }
    return 0;
}

/**
 * A mini report object that contains only the necessary information to sort reports.
 * This is used to avoid copying the entire report object and only the necessary information.
 */
type MiniReport = {
    reportID?: string;
    displayName: string;
    lastVisibleActionCreated?: string;
};

function ensureSingleSpacing(text: string) {
    return text.replace(CONST.REGEX.WHITESPACE, ' ').trim();
}

/**
 * @returns An array of reportIDs sorted in the proper order
 */
function getOrderedReportIDs(
    currentReportId: string | undefined,
    reports: OnyxCollection<Report>,
    betas: OnyxEntry<Beta[]>,
    policies: OnyxCollection<PolicySelector>,
    priorityMode: OnyxEntry<PriorityMode>,
    transactionViolations: OnyxCollection<TransactionViolation[]>,
    currentPolicyID = '',
    policyMemberAccountIDs: number[] = [],
): string[] {
    Performance.markStart(CONST.TIMING.GET_ORDERED_REPORT_IDS);
    const isInFocusMode = priorityMode === CONST.PRIORITY_MODE.GSD;
    const isInDefaultMode = !isInFocusMode;
    const allReportsDictValues =
        currentPolicyID === ''
            ? Object.values(reports ?? {})
            : Object.values(reports ?? {}).filter((report) => report?.reportID === currentReportId || doesReportBelongToWorkspace(report, policyMemberAccountIDs, currentPolicyID));
    // Filter out all the reports that shouldn't be displayed
    const reportsToDisplay: Array<Report & {hasErrorsOtherThanFailedReceipt?: boolean}> = [];
    allReportsDictValues.forEach((report) => {
        if (!report) {
            return;
        }
        if ((Object.values(CONST.REPORT.UNSUPPORTED_TYPE) as string[]).includes(report?.type ?? '')) {
            return;
        }
        const parentReportAction = getReportAction(report?.parentReportID, report?.parentReportActionID);
        const doesReportHaveViolations = shouldDisplayViolationsRBRInLHN(report, transactionViolations);
        const isHidden = isHiddenForCurrentUser(report);
        const isFocused = report.reportID === currentReportId;
        const hasErrorsOtherThanFailedReceipt = hasReportErrorsOtherThanFailedReceipt(report, doesReportHaveViolations, transactionViolations);
        const isReportInAccessible = report?.errorFields?.notFound;
        if (isOneTransactionThread(report.reportID, report.parentReportID, parentReportAction)) {
            return;
        }
        if (hasErrorsOtherThanFailedReceipt && !isReportInAccessible) {
            reportsToDisplay.push({
                ...report,
                hasErrorsOtherThanFailedReceipt: true,
            });
            return;
        }
        const isSystemChat = isSystemChatUtil(report);
        const shouldOverrideHidden =
            hasValidDraftComment(report.reportID) ||
            hasErrorsOtherThanFailedReceipt ||
            isFocused ||
            isSystemChat ||
            // eslint-disable-next-line @typescript-eslint/prefer-nullish-coalescing
            report.isPinned ||
            requiresAttentionFromCurrentUser(report, parentReportAction);
        if (isHidden && !shouldOverrideHidden) {
            return;
        }

        if (
            shouldReportBeInOptionList({
                report,
                currentReportId,
                isInFocusMode,
                betas,
                policies: policies as OnyxCollection<Policy>,
                excludeEmptyChats: true,
                doesReportHaveViolations,
                includeSelfDM: true,
            })
        ) {
            reportsToDisplay.push(report);
        }
    });

    // The LHN is split into five distinct groups, and each group is sorted a little differently. The groups will ALWAYS be in this order:
    // 1. Pinned/GBR - Always sorted by reportDisplayName
    // 2. Error reports - Always sorted by reportDisplayName
    // 3. Drafts - Always sorted by reportDisplayName
    // 4. Non-archived reports and settled IOUs
    //      - Sorted by lastVisibleActionCreated in default (most recent) view mode
    //      - Sorted by reportDisplayName in GSD (focus) view mode
    // 5. Archived reports
    //      - Sorted by lastVisibleActionCreated in default (most recent) view mode
    //      - Sorted by reportDisplayName in GSD (focus) view mode

    const pinnedAndGBRReports: MiniReport[] = [];
    const errorReports: MiniReport[] = [];
    const draftReports: MiniReport[] = [];
    const nonArchivedReports: MiniReport[] = [];
    const archivedReports: MiniReport[] = [];

    // There are a few properties that need to be calculated for the report which are used when sorting reports.
    reportsToDisplay.forEach((reportToDisplay) => {
        const report = reportToDisplay;
        const miniReport: MiniReport = {
            reportID: report?.reportID,
            displayName: getReportName(report),
            lastVisibleActionCreated: report?.lastVisibleActionCreated,
        };

        const isPinned = report?.isPinned ?? false;
        const reportAction = getReportAction(report?.parentReportID, report?.parentReportActionID);
        const reportNameValuePairs = getReportNameValuePairs(report?.reportID);
        if (isPinned || requiresAttentionFromCurrentUser(report, reportAction)) {
            pinnedAndGBRReports.push(miniReport);
        } else if (report?.hasErrorsOtherThanFailedReceipt) {
            errorReports.push(miniReport);
        } else if (hasValidDraftComment(report?.reportID)) {
            draftReports.push(miniReport);
        } else if (isArchivedNonExpenseReport(report, reportNameValuePairs)) {
            archivedReports.push(miniReport);
        } else {
            nonArchivedReports.push(miniReport);
        }
    });

    // Sort each group of reports accordingly
    pinnedAndGBRReports.sort((a, b) => (a?.displayName && b?.displayName ? localeCompare(a.displayName, b.displayName) : 0));
    errorReports.sort((a, b) => (a?.displayName && b?.displayName ? localeCompare(a.displayName, b.displayName) : 0));
    draftReports.sort((a, b) => (a?.displayName && b?.displayName ? localeCompare(a.displayName, b.displayName) : 0));

    if (isInDefaultMode) {
        nonArchivedReports.sort((a, b) => {
            const compareDates = a?.lastVisibleActionCreated && b?.lastVisibleActionCreated ? compareStringDates(b.lastVisibleActionCreated, a.lastVisibleActionCreated) : 0;
            if (compareDates) {
                return compareDates;
            }
            const compareDisplayNames = a?.displayName && b?.displayName ? localeCompare(a.displayName, b.displayName) : 0;
            return compareDisplayNames;
        });
        // For archived reports ensure that most recent reports are at the top by reversing the order
        archivedReports.sort((a, b) => (a?.lastVisibleActionCreated && b?.lastVisibleActionCreated ? compareStringDates(b.lastVisibleActionCreated, a.lastVisibleActionCreated) : 0));
    } else {
        nonArchivedReports.sort((a, b) => (a?.displayName && b?.displayName ? localeCompare(a.displayName, b.displayName) : 0));
        archivedReports.sort((a, b) => (a?.displayName && b?.displayName ? localeCompare(a.displayName, b.displayName) : 0));
    }

    // Now that we have all the reports grouped and sorted, they must be flattened into an array and only return the reportID.
    // The order the arrays are concatenated in matters and will determine the order that the groups are displayed in the sidebar.

    const LHNReports = [...pinnedAndGBRReports, ...errorReports, ...draftReports, ...nonArchivedReports, ...archivedReports].map((report) => report?.reportID).filter(Boolean) as string[];

    Performance.markEnd(CONST.TIMING.GET_ORDERED_REPORT_IDS);
    return LHNReports;
}

type ReasonAndReportActionThatHasRedBrickRoad = {
    reason: ValueOf<typeof CONST.RBR_REASONS>;
    reportAction?: OnyxEntry<ReportAction>;
};

function getReasonAndReportActionThatHasRedBrickRoad(
    report: Report,
    reportActions: OnyxEntry<ReportActions>,
    hasViolations: boolean,
    transactionViolations?: OnyxCollection<TransactionViolation[]>,
): ReasonAndReportActionThatHasRedBrickRoad | null {
    const {reportAction} = getAllReportActionsErrorsAndReportActionThatRequiresAttention(report, reportActions);
    const errors = getAllReportErrors(report, reportActions);
    const hasErrors = Object.keys(errors).length !== 0;

    if (shouldDisplayViolationsRBRInLHN(report, transactionViolations)) {
        return {
            reason: CONST.RBR_REASONS.HAS_TRANSACTION_THREAD_VIOLATIONS,
        };
    }

    if (hasErrors) {
        return {
            reason: CONST.RBR_REASONS.HAS_ERRORS,
            reportAction,
        };
    }

    if (hasViolations) {
        return {
            reason: CONST.RBR_REASONS.HAS_VIOLATIONS,
        };
    }

    return null;
}

function shouldShowRedBrickRoad(report: Report, reportActions: OnyxEntry<ReportActions>, hasViolations: boolean, transactionViolations?: OnyxCollection<TransactionViolation[]>) {
    return !!getReasonAndReportActionThatHasRedBrickRoad(report, reportActions, hasViolations, transactionViolations);
}

/**
 * Gets all the data necessary for rendering an OptionRowLHN component
 */
function getOptionData({
    report,
    reportNameValuePairs,
    reportActions,
    personalDetails,
    preferredLocale,
    policy,
    parentReportAction,
    hasViolations,
    lastMessageTextFromReport: lastMessageTextFromReportProp,
    transactionViolations,
    invoiceReceiverPolicy,
}: {
    report: OnyxEntry<Report>;
    reportNameValuePairs: OnyxEntry<ReportNameValuePairs>;
    reportActions: OnyxEntry<ReportActions>;
    personalDetails: OnyxEntry<PersonalDetailsList>;
    preferredLocale: DeepValueOf<typeof CONST.LOCALES>;
    policy: OnyxEntry<Policy> | undefined;
    parentReportAction: OnyxEntry<ReportAction> | undefined;
    hasViolations: boolean;
    lastMessageTextFromReport?: string;
    invoiceReceiverPolicy?: OnyxEntry<Policy>;
    transactionViolations?: OnyxCollection<TransactionViolation[]>;
}): OptionData | undefined {
    // When a user signs out, Onyx is cleared. Due to the lazy rendering with a virtual list, it's possible for
    // this method to be called after the Onyx data has been cleared out. In that case, it's fine to do
    // a null check here and return early.
    if (!report || !personalDetails) {
        return;
    }

    const result: OptionData = {
        text: '',
        alternateText: undefined,
        allReportErrors: getAllReportErrors(report, reportActions),
        brickRoadIndicator: null,
        tooltipText: null,
        subtitle: undefined,
        login: undefined,
        accountID: undefined,
        reportID: '',
        phoneNumber: undefined,
        isUnread: null,
        isUnreadWithMention: null,
        hasDraftComment: false,
        keyForList: undefined,
        searchText: undefined,
        isPinned: false,
        hasOutstandingChildRequest: false,
        hasOutstandingChildTask: false,
        hasParentAccess: undefined,
        isIOUReportOwner: null,
        isChatRoom: false,
        private_isArchived: undefined,
        shouldShowSubscript: false,
        isPolicyExpenseChat: false,
        isMoneyRequestReport: false,
        isExpenseRequest: false,
        isWaitingOnBankAccount: false,
        isAllowedToComment: true,
        isDeletedParentAction: false,
        isConciergeChat: false,
    };

    const participantAccountIDs = getParticipantsAccountIDsForDisplay(report);
    const visibleParticipantAccountIDs = getParticipantsAccountIDsForDisplay(report, true);

    const participantPersonalDetailList = Object.values(getPersonalDetailsForAccountIDs(participantAccountIDs, personalDetails));
    const personalDetail = participantPersonalDetailList.at(0) ?? ({} as PersonalDetails);

    result.isThread = isChatThread(report);
    result.isChatRoom = isChatRoom(report);
    result.isTaskReport = isTaskReport(report);
    result.isInvoiceReport = isInvoiceReport(report);
    result.parentReportAction = parentReportAction;
    result.private_isArchived = reportNameValuePairs?.private_isArchived;
    result.isPolicyExpenseChat = isPolicyExpenseChat(report);
    result.isExpenseRequest = isExpenseRequest(report);
    result.isMoneyRequestReport = isMoneyRequestReport(report);
    result.shouldShowSubscript = shouldReportShowSubscript(report);
    result.pendingAction = report.pendingFields?.addWorkspaceRoom ?? report.pendingFields?.createChat;
    result.brickRoadIndicator = shouldShowRedBrickRoad(report, reportActions, hasViolations, transactionViolations) ? CONST.BRICK_ROAD_INDICATOR_STATUS.ERROR : '';
    result.ownerAccountID = report.ownerAccountID;
    result.managerID = report.managerID;
    result.reportID = report.reportID;
    result.policyID = report.policyID;
    result.stateNum = report.stateNum;
    result.statusNum = report.statusNum;
    // When the only message of a report is deleted lastVisibileActionCreated is not reset leading to wrongly
    // setting it Unread so we add additional condition here to avoid empty chat LHN from being bold.
    result.isUnread = isUnread(report) && !!report.lastActorAccountID;
    result.isUnreadWithMention = isUnreadWithMention(report);
    result.isPinned = report.isPinned;
    result.iouReportID = report.iouReportID;
    result.keyForList = String(report.reportID);
    result.hasOutstandingChildRequest = report.hasOutstandingChildRequest;
    result.parentReportID = report.parentReportID;
    result.isWaitingOnBankAccount = report.isWaitingOnBankAccount;
    result.notificationPreference = getReportNotificationPreference(report);
    result.isAllowedToComment = canUserPerformWriteActionUtil(report);
    result.chatType = report.chatType;
    result.isDeletedParentAction = report.isDeletedParentAction;
    result.isSelfDM = isSelfDM(report);
    result.tooltipText = getReportParticipantsTitle(visibleParticipantAccountIDs);
    result.hasOutstandingChildTask = report.hasOutstandingChildTask;
    result.hasParentAccess = report.hasParentAccess;
    result.isConciergeChat = isConciergeChatReport(report);
    result.participants = report.participants;

    const hasMultipleParticipants = participantPersonalDetailList.length > 1 || result.isChatRoom || result.isPolicyExpenseChat || isExpenseReport(report);
    const subtitle = getChatRoomSubtitle(report);

    const login = Str.removeSMSDomain(personalDetail?.login ?? '');
    const status = personalDetail?.status ?? '';
    const formattedLogin = Str.isSMSLogin(login) ? formatPhoneNumber(login) : login;

    // We only create tooltips for the first 10 users or so since some reports have hundreds of users, causing performance to degrade.
    const displayNamesWithTooltips = getDisplayNamesWithTooltips((participantPersonalDetailList || []).slice(0, 10), hasMultipleParticipants, undefined, isSelfDM(report));

    // If the last actor's details are not currently saved in Onyx Collection,
    // then try to get that from the last report action if that action is valid
    // to get data from.
    let lastActorDetails: Partial<PersonalDetails> | null = report.lastActorAccountID && personalDetails?.[report.lastActorAccountID] ? personalDetails[report.lastActorAccountID] : null;

    if (!lastActorDetails && visibleReportActionItems[report.reportID]) {
        const lastActorDisplayName = visibleReportActionItems[report.reportID]?.person?.[0]?.text;
        lastActorDetails = lastActorDisplayName
            ? {
                  displayName: lastActorDisplayName,
                  accountID: report.lastActorAccountID,
              }
            : null;
    }

    const lastActorDisplayName = getLastActorDisplayName(lastActorDetails, hasMultipleParticipants);

    let lastMessageTextFromReport = lastMessageTextFromReportProp;
    if (!lastMessageTextFromReport) {
        lastMessageTextFromReport = getLastMessageTextForReport(report, lastActorDetails, policy);
    }

    // We need to remove sms domain in case the last message text has a phone number mention with sms domain.
    let lastMessageText = Str.removeSMSDomain(lastMessageTextFromReport);

    const lastAction = visibleReportActionItems[report.reportID];
    const isGroupChat = isGroupChatUtil(report) || isDeprecatedGroupDM(report);

    const isThreadMessage = isThread(report) && lastAction?.actionName === CONST.REPORT.ACTIONS.TYPE.ADD_COMMENT && lastAction?.pendingAction !== CONST.RED_BRICK_ROAD_PENDING_ACTION.DELETE;
    if ((result.isChatRoom || result.isPolicyExpenseChat || result.isThread || result.isTaskReport || isThreadMessage || isGroupChat) && !result.private_isArchived) {
        const lastActionName = lastAction?.actionName ?? report.lastActionType;

        if (isRenamedAction(lastAction)) {
            result.alternateText = getRenamedAction(lastAction);
        } else if (isTaskAction(lastAction)) {
            result.alternateText = formatReportLastMessageText(getTaskReportActionMessage(lastAction).text);
        } else if (isInviteOrRemovedAction(lastAction)) {
            const lastActionOriginalMessage = lastAction?.actionName ? getOriginalMessage(lastAction) : null;
            const targetAccountIDs = lastActionOriginalMessage?.targetAccountIDs ?? [];
            const targetAccountIDsLength = targetAccountIDs.length !== 0 ? targetAccountIDs.length : report.lastMessageHtml?.match(/<mention-user[^>]*><\/mention-user>/g)?.length ?? 0;
            const verb =
                lastActionName === CONST.REPORT.ACTIONS.TYPE.ROOM_CHANGE_LOG.INVITE_TO_ROOM || lastActionName === CONST.REPORT.ACTIONS.TYPE.POLICY_CHANGE_LOG.INVITE_TO_ROOM
                    ? translate(preferredLocale, 'workspace.invite.invited')
                    : translate(preferredLocale, 'workspace.invite.removed');
            const users = translate(preferredLocale, targetAccountIDsLength > 1 ? 'workspace.invite.users' : 'workspace.invite.user');
            result.alternateText = formatReportLastMessageText(`${lastActorDisplayName} ${verb} ${targetAccountIDsLength} ${users}`);
            const roomName = getReportName(allReports?.[`${ONYXKEYS.COLLECTION.REPORT}${lastActionOriginalMessage?.reportID}`]);
            if (roomName) {
                const preposition =
                    lastAction.actionName === CONST.REPORT.ACTIONS.TYPE.ROOM_CHANGE_LOG.INVITE_TO_ROOM || lastAction.actionName === CONST.REPORT.ACTIONS.TYPE.POLICY_CHANGE_LOG.INVITE_TO_ROOM
                        ? ` ${translate(preferredLocale, 'workspace.invite.to')}`
                        : ` ${translate(preferredLocale, 'workspace.invite.from')}`;
                result.alternateText += `${preposition} ${roomName}`;
            }
        } else if (isActionOfType(lastAction, CONST.REPORT.ACTIONS.TYPE.ROOM_CHANGE_LOG.UPDATE_ROOM_DESCRIPTION)) {
            result.alternateText = `${lastActorDisplayName} ${getUpdateRoomDescriptionMessage(lastAction)}`;
        } else if (isActionOfType(lastAction, CONST.REPORT.ACTIONS.TYPE.POLICY_CHANGE_LOG.UPDATE_NAME)) {
            result.alternateText = getWorkspaceNameUpdatedMessage(lastAction);
        } else if (isActionOfType(lastAction, CONST.REPORT.ACTIONS.TYPE.POLICY_CHANGE_LOG.UPDATE_DESCRIPTION)) {
            result.alternateText = getWorkspaceDescriptionUpdatedMessage(lastAction);
        } else if (isActionOfType(lastAction, CONST.REPORT.ACTIONS.TYPE.POLICY_CHANGE_LOG.UPDATE_CURRENCY)) {
            result.alternateText = getWorkspaceCurrencyUpdateMessage(lastAction);
        } else if (isActionOfType(lastAction, CONST.REPORT.ACTIONS.TYPE.POLICY_CHANGE_LOG.UPDATE_AUTO_REPORTING_FREQUENCY)) {
            result.alternateText = getWorkspaceFrequencyUpdateMessage(lastAction);
        } else if (isActionOfType(lastAction, CONST.REPORT.ACTIONS.TYPE.POLICY_CHANGE_LOG.CORPORATE_UPGRADE)) {
            result.alternateText = translateLocal('workspaceActions.upgradedWorkspace');
        } else if (isActionOfType(lastAction, CONST.REPORT.ACTIONS.TYPE.POLICY_CHANGE_LOG.TEAM_DOWNGRADE)) {
            result.alternateText = translateLocal('workspaceActions.downgradedWorkspace');
        } else if (
            isActionOfType(lastAction, CONST.REPORT.ACTIONS.TYPE.POLICY_CHANGE_LOG.ADD_CATEGORY) ||
            isActionOfType(lastAction, CONST.REPORT.ACTIONS.TYPE.POLICY_CHANGE_LOG.DELETE_CATEGORY) ||
            isActionOfType(lastAction, CONST.REPORT.ACTIONS.TYPE.POLICY_CHANGE_LOG.UPDATE_CATEGORY) ||
            isActionOfType(lastAction, CONST.REPORT.ACTIONS.TYPE.POLICY_CHANGE_LOG.SET_CATEGORY_NAME)
        ) {
            result.alternateText = getWorkspaceCategoryUpdateMessage(lastAction);
        } else if (isTagModificationAction(lastAction?.actionName)) {
            result.alternateText = getCleanedTagName(getWorkspaceTagUpdateMessage(lastAction) ?? '');
        } else if (isActionOfType(lastAction, CONST.REPORT.ACTIONS.TYPE.POLICY_CHANGE_LOG.ADD_CUSTOM_UNIT_RATE)) {
            result.alternateText = getWorkspaceCustomUnitRateAddedMessage(lastAction);
        } else if (isActionOfType(lastAction, CONST.REPORT.ACTIONS.TYPE.POLICY_CHANGE_LOG.ADD_REPORT_FIELD)) {
            result.alternateText = getWorkspaceReportFieldAddMessage(lastAction);
        } else if (isActionOfType(lastAction, CONST.REPORT.ACTIONS.TYPE.POLICY_CHANGE_LOG.UPDATE_REPORT_FIELD)) {
            result.alternateText = getWorkspaceReportFieldUpdateMessage(lastAction);
        } else if (isActionOfType(lastAction, CONST.REPORT.ACTIONS.TYPE.POLICY_CHANGE_LOG.DELETE_REPORT_FIELD)) {
            result.alternateText = getWorkspaceReportFieldDeleteMessage(lastAction);
        } else if (lastAction?.actionName === CONST.REPORT.ACTIONS.TYPE.POLICY_CHANGE_LOG.UPDATE_FIELD) {
            result.alternateText = getWorkspaceUpdateFieldMessage(lastAction);
        } else if (lastAction?.actionName === CONST.REPORT.ACTIONS.TYPE.POLICY_CHANGE_LOG.UPDATE_MAX_EXPENSE_AMOUNT_NO_RECEIPT) {
            result.alternateText = getPolicyChangeLogMaxExpesnseAmountNoReceiptMessage(lastAction);
        } else if (lastAction?.actionName === CONST.REPORT.ACTIONS.TYPE.POLICY_CHANGE_LOG.UPDATE_MAX_EXPENSE_AMOUNT) {
            result.alternateText = getPolicyChangeLogMaxExpenseAmountMessage(lastAction);
        } else if (lastAction?.actionName === CONST.REPORT.ACTIONS.TYPE.POLICY_CHANGE_LOG.UPDATE_DEFAULT_BILLABLE) {
            result.alternateText = getPolicyChangeLogDefaultBillableMessage(lastAction);
        } else if (lastAction?.actionName === CONST.REPORT.ACTIONS.TYPE.POLICY_CHANGE_LOG.UPDATE_DEFAULT_TITLE_ENFORCED) {
            result.alternateText = getPolicyChangeLogDefaultTitleEnforcedMessage(lastAction);
        } else if (lastAction?.actionName === CONST.REPORT.ACTIONS.TYPE.POLICY_CHANGE_LOG.LEAVE_POLICY) {
            result.alternateText = getPolicyChangeLogEmployeeLeftMessage(lastAction, true);
        } else if (isCardIssuedAction(lastAction)) {
            result.alternateText = getCardIssuedMessage({reportAction: lastAction});
        } else if (lastAction?.actionName !== CONST.REPORT.ACTIONS.TYPE.REPORT_PREVIEW && lastActorDisplayName && lastMessageTextFromReport) {
            result.alternateText = formatReportLastMessageText(Parser.htmlToText(`${lastActorDisplayName}: ${lastMessageText}`));
        } else if (lastAction && isOldDotReportAction(lastAction)) {
            result.alternateText = getMessageOfOldDotReportAction(lastAction);
        } else if (lastAction?.actionName === CONST.REPORT.ACTIONS.TYPE.POLICY_CHANGE_LOG.ADD_EMPLOYEE) {
            result.alternateText = getPolicyChangeLogAddEmployeeMessage(lastAction);
        } else if (lastAction?.actionName === CONST.REPORT.ACTIONS.TYPE.POLICY_CHANGE_LOG.UPDATE_EMPLOYEE) {
            result.alternateText = getPolicyChangeLogChangeRoleMessage(lastAction);
        } else if (lastAction?.actionName === CONST.REPORT.ACTIONS.TYPE.POLICY_CHANGE_LOG.DELETE_EMPLOYEE) {
            result.alternateText = getPolicyChangeLogDeleteMemberMessage(lastAction);
        } else if (lastAction?.actionName === CONST.REPORT.ACTIONS.TYPE.POLICY_CHANGE_LOG.DELETE_CUSTOM_UNIT_RATE) {
            result.alternateText = getReportActionMessageText(lastAction) ?? '';
        } else if (lastAction?.actionName === CONST.REPORT.ACTIONS.TYPE.POLICY_CHANGE_LOG.DELETE_INTEGRATION) {
            result.alternateText = getRemovedConnectionMessage(lastAction);
        } else if (lastAction?.actionName === CONST.REPORT.ACTIONS.TYPE.POLICY_CHANGE_LOG.UPDATE_AUTO_REPORTING_FREQUENCY) {
            result.alternateText = getPolicyChangeLogUpdateAutoReportingFrequencyMessage(lastAction);
        } else {
            result.alternateText =
                lastMessageTextFromReport.length > 0
                    ? formatReportLastMessageText(Parser.htmlToText(lastMessageText))
                    : getLastVisibleMessage(report.reportID, result.isAllowedToComment, {}, lastAction)?.lastMessageText;
            if (!result.alternateText) {
                result.alternateText = formatReportLastMessageText(getWelcomeMessage(report, policy).messageText ?? translateLocal('report.noActivityYet'));
            }
        }
    } else {
        if (!lastMessageText) {
            lastMessageText = formatReportLastMessageText(getWelcomeMessage(report, policy).messageText ?? translateLocal('report.noActivityYet'));
        }
        result.alternateText = formatReportLastMessageText(Parser.htmlToText(lastMessageText)) || formattedLogin;
    }

    result.isIOUReportOwner = isIOUOwnedByCurrentUser(result as Report);

    if (isJoinRequestInAdminRoom(report)) {
        result.isPinned = true;
        result.isUnread = true;
        result.brickRoadIndicator = CONST.BRICK_ROAD_INDICATOR_STATUS.INFO;
    }

    if (!hasMultipleParticipants) {
        result.accountID = personalDetail?.accountID ?? CONST.DEFAULT_NUMBER_ID;
        result.login = personalDetail?.login ?? '';
        result.phoneNumber = personalDetail?.phoneNumber ?? '';
    }

    const reportName = getReportName(report, policy, undefined, undefined, invoiceReceiverPolicy);

    result.text = reportName;
    result.subtitle = subtitle;
    result.participantsList = participantPersonalDetailList;

    result.icons = getIcons(report, personalDetails, personalDetail?.avatar, personalDetail?.login, personalDetail?.accountID ?? CONST.DEFAULT_NUMBER_ID, policy, invoiceReceiverPolicy);
    result.displayNamesWithTooltips = displayNamesWithTooltips;

    if (status) {
        result.status = status;
    }
    result.type = report.type;

    return result;
}

function getWelcomeMessage(report: OnyxEntry<Report>, policy: OnyxEntry<Policy>): WelcomeMessage {
    const welcomeMessage: WelcomeMessage = {showReportName: true};
    if (isChatThread(report) || isTaskReport(report)) {
        return welcomeMessage;
    }

    if (isChatRoom(report)) {
        return getRoomWelcomeMessage(report);
    }

    if (isPolicyExpenseChat(report)) {
        if (policy?.description) {
            welcomeMessage.messageHtml = policy.description;
            welcomeMessage.messageText = Parser.htmlToText(welcomeMessage.messageHtml);
        } else {
            welcomeMessage.phrase1 = translateLocal('reportActionsView.beginningOfChatHistoryPolicyExpenseChatPartOne');
            welcomeMessage.phrase2 = translateLocal('reportActionsView.beginningOfChatHistoryPolicyExpenseChatPartTwo');
            welcomeMessage.phrase3 = translateLocal('reportActionsView.beginningOfChatHistoryPolicyExpenseChatPartThree');
            welcomeMessage.messageText = ensureSingleSpacing(
                `${welcomeMessage.phrase1} ${getDisplayNameForParticipant({accountID: report?.ownerAccountID})} ${welcomeMessage.phrase2} ${getPolicyName({report})} ${
                    welcomeMessage.phrase3
                }`,
            );
        }
        return welcomeMessage;
    }

    if (isSelfDM(report)) {
        welcomeMessage.phrase1 = translateLocal('reportActionsView.beginningOfChatHistorySelfDM');
        welcomeMessage.messageText = welcomeMessage.phrase1;
        return welcomeMessage;
    }

    if (isSystemChatUtil(report)) {
        welcomeMessage.phrase1 = translateLocal('reportActionsView.beginningOfChatHistorySystemDM');
        welcomeMessage.messageText = welcomeMessage.phrase1;
        return welcomeMessage;
    }

    welcomeMessage.phrase1 = translateLocal('reportActionsView.beginningOfChatHistory');
    const participantAccountIDs = getParticipantsAccountIDsForDisplay(report, undefined, undefined, true);
    const isMultipleParticipant = participantAccountIDs.length > 1;
    const displayNamesWithTooltips = getDisplayNamesWithTooltips(getPersonalDetailsForAccountIDs(participantAccountIDs, allPersonalDetails), isMultipleParticipant);
    const displayNamesWithTooltipsText = displayNamesWithTooltips
        .map(({displayName, pronouns}, index) => {
            const formattedText = !pronouns ? displayName : `${displayName} (${pronouns})`;

            if (index === displayNamesWithTooltips.length - 1) {
                return `${formattedText}.`;
            }
            if (index === displayNamesWithTooltips.length - 2) {
                return `${formattedText} ${translateLocal('common.and')}`;
            }
            if (index < displayNamesWithTooltips.length - 2) {
                return `${formattedText},`;
            }

            return '';
        })
        .join(' ');

    welcomeMessage.messageText = displayNamesWithTooltips.length ? ensureSingleSpacing(`${welcomeMessage.phrase1} ${displayNamesWithTooltipsText}`) : '';
    return welcomeMessage;
}

/**
 * Get welcome message based on room type
 */
function getRoomWelcomeMessage(report: OnyxEntry<Report>): WelcomeMessage {
    const welcomeMessage: WelcomeMessage = {showReportName: true};
    const workspaceName = getPolicyName({report});

    if (report?.description) {
        welcomeMessage.messageHtml = getReportDescription(report);
        welcomeMessage.messageText = Parser.htmlToText(welcomeMessage.messageHtml);
        return welcomeMessage;
    }

    if (isArchivedReportWithID(report?.reportID)) {
        welcomeMessage.phrase1 = translateLocal('reportActionsView.beginningOfArchivedRoomPartOne');
        welcomeMessage.phrase2 = translateLocal('reportActionsView.beginningOfArchivedRoomPartTwo');
    } else if (isDomainRoom(report)) {
        welcomeMessage.showReportName = false;
        welcomeMessage.phrase1 = translateLocal('reportActionsView.beginningOfChatHistoryDomainRoomPartOne', {domainRoom: report?.reportName ?? ''});
        welcomeMessage.phrase2 = translateLocal('reportActionsView.beginningOfChatHistoryDomainRoomPartTwo');
    } else if (isAdminRoom(report)) {
        welcomeMessage.showReportName = false;
        welcomeMessage.phrase1 = translateLocal('reportActionsView.beginningOfChatHistoryAdminRoomPartOne', {workspaceName});
        welcomeMessage.phrase2 = translateLocal('reportActionsView.beginningOfChatHistoryAdminRoomPartTwo');
    } else if (isAnnounceRoom(report)) {
        welcomeMessage.showReportName = false;
        welcomeMessage.phrase1 = translateLocal('reportActionsView.beginningOfChatHistoryAnnounceRoomPartOne', {workspaceName});
        welcomeMessage.phrase2 = translateLocal('reportActionsView.beginningOfChatHistoryAnnounceRoomPartTwo');
    } else if (isInvoiceRoom(report)) {
        welcomeMessage.showReportName = false;
        welcomeMessage.phrase1 = translateLocal('reportActionsView.beginningOfChatHistoryInvoiceRoomPartOne');
        welcomeMessage.phrase2 = translateLocal('reportActionsView.beginningOfChatHistoryInvoiceRoomPartTwo');
        const payer =
            report?.invoiceReceiver?.type === CONST.REPORT.INVOICE_RECEIVER_TYPE.INDIVIDUAL
                ? getDisplayNameForParticipant({accountID: report?.invoiceReceiver?.accountID})
                : getPolicy(report?.invoiceReceiver?.policyID)?.name;
        const receiver = getPolicyName({report});
        welcomeMessage.messageText = `${welcomeMessage.phrase1}${payer} ${translateLocal('common.and')} ${receiver}${welcomeMessage.phrase2}`;
        return welcomeMessage;
    } else {
        // Message for user created rooms or other room types.
        welcomeMessage.phrase1 = translateLocal('reportActionsView.beginningOfChatHistoryUserRoomPartOne');
        welcomeMessage.phrase2 = translateLocal('reportActionsView.beginningOfChatHistoryUserRoomPartTwo');
    }
    welcomeMessage.messageText = ensureSingleSpacing(`${welcomeMessage.phrase1} ${welcomeMessage.showReportName ? getReportName(report) : ''} ${welcomeMessage.phrase2 ?? ''}`);

    return welcomeMessage;
}

export default {
    getOptionData,
    getOrderedReportIDs,
    getWelcomeMessage,
    getReasonAndReportActionThatHasRedBrickRoad,
    shouldShowRedBrickRoad,
};<|MERGE_RESOLUTION|>--- conflicted
+++ resolved
@@ -32,12 +32,9 @@
     getPolicyChangeLogDefaultTitleEnforcedMessage,
     getPolicyChangeLogDeleteMemberMessage,
     getPolicyChangeLogEmployeeLeftMessage,
-<<<<<<< HEAD
     getPolicyChangeLogMaxExpenseAmountMessage,
     getPolicyChangeLogMaxExpesnseAmountNoReceiptMessage,
-=======
     getPolicyChangeLogUpdateAutoReportingFrequencyMessage,
->>>>>>> 4c1919e9
     getRemovedConnectionMessage,
     getRenamedAction,
     getReportAction,
