'worklet'

class peg$SyntaxError{}
// @generated by Peggy 4.0.3.
//
// https://peggyjs.org/


function peg$subclass(child, parent) {
  function C() { this.constructor = child; }
  C.prototype = parent.prototype;
  child.prototype = new C();
}

function temporary(message, expected, found, location) {
  var self = Error.call(this, message);
  // istanbul ignore next Check is a necessary evil to support older environments
  if (Object.setPrototypeOf) {
    Object.setPrototypeOf(self, peg$SyntaxError.prototype);
  }
  self.expected = expected;
  self.found = found;
  self.location = location;
  self.name = "SyntaxError";
  return self;
}



function peg$padEnd(str, targetLength, padString) {
  padString = padString || " ";
  if (str.length > targetLength) { return str; }
  targetLength -= str.length;
  padString += padString.repeat(targetLength);
  return str + padString.slice(0, targetLength);
}

peg$SyntaxError.prototype.format = function(sources) {
  var str = "Error: " + this.message;
  if (this.location) {
    var src = null;
    var k;
    for (k = 0; k < sources.length; k++) {
      if (sources[k].source === this.location.source) {
        src = sources[k].text.split(/\r\n|\n|\r/g);
        break;
      }
    }
    var s = this.location.start;
    var offset_s = (this.location.source && (typeof this.location.source.offset === "function"))
      ? this.location.source.offset(s)
      : s;
    var loc = this.location.source + ":" + offset_s.line + ":" + offset_s.column;
    if (src) {
      var e = this.location.end;
      var filler = peg$padEnd("", offset_s.line.toString().length, ' ');
      var line = src[s.line - 1];
      var last = s.line === e.line ? e.column : line.length + 1;
      var hatLen = (last - s.column) || 1;
      str += "\n --> " + loc + "\n"
          + filler + " |\n"
          + offset_s.line + " | " + line + "\n"
          + filler + " | " + peg$padEnd("", s.column - 1, ' ')
          + peg$padEnd("", hatLen, "^");
    } else {
      str += "\n at " + loc;
    }
  }
  return str;
};

peg$SyntaxError.buildMessage = function(expected, found) {
  var DESCRIBE_EXPECTATION_FNS = {
    literal: function(expectation) {
      return "\"" + literalEscape(expectation.text) + "\"";
    },

    class: function(expectation) {
      var escapedParts = expectation.parts.map(function(part) {
        return Array.isArray(part)
          ? classEscape(part[0]) + "-" + classEscape(part[1])
          : classEscape(part);
      });

      return "[" + (expectation.inverted ? "^" : "") + escapedParts.join("") + "]";
    },

    any: function() {
      return "any character";
    },

    end: function() {
      return "end of input";
    },

    other: function(expectation) {
      return expectation.description;
    }
  };

  function hex(ch) {
    return ch.charCodeAt(0).toString(16).toUpperCase();
  }

  function literalEscape(s) {
    return s
      .replace(/\\/g, "\\\\")
      .replace(/"/g,  "\\\"")
      .replace(/\0/g, "\\0")
      .replace(/\t/g, "\\t")
      .replace(/\n/g, "\\n")
      .replace(/\r/g, "\\r")
      .replace(/[\x00-\x0F]/g,          function(ch) { return "\\x0" + hex(ch); })
      .replace(/[\x10-\x1F\x7F-\x9F]/g, function(ch) { return "\\x"  + hex(ch); });
  }

  function classEscape(s) {
    return s
      .replace(/\\/g, "\\\\")
      .replace(/\]/g, "\\]")
      .replace(/\^/g, "\\^")
      .replace(/-/g,  "\\-")
      .replace(/\0/g, "\\0")
      .replace(/\t/g, "\\t")
      .replace(/\n/g, "\\n")
      .replace(/\r/g, "\\r")
      .replace(/[\x00-\x0F]/g,          function(ch) { return "\\x0" + hex(ch); })
      .replace(/[\x10-\x1F\x7F-\x9F]/g, function(ch) { return "\\x"  + hex(ch); });
  }

  function describeExpectation(expectation) {
    return DESCRIBE_EXPECTATION_FNS[expectation.type](expectation);
  }

  function describeExpected(expected) {
    var descriptions = expected.map(describeExpectation);
    var i, j;

    descriptions.sort();

    if (descriptions.length > 0) {
      for (i = 1, j = 1; i < descriptions.length; i++) {
        if (descriptions[i - 1] !== descriptions[i]) {
          descriptions[j] = descriptions[i];
          j++;
        }
      }
      descriptions.length = j;
    }

    switch (descriptions.length) {
      case 1:
        return descriptions[0];

      case 2:
        return descriptions[0] + " or " + descriptions[1];

      default:
        return descriptions.slice(0, -1).join(", ")
          + ", or "
          + descriptions[descriptions.length - 1];
    }
  }

  function describeFound(found) {
    return found ? "\"" + literalEscape(found) + "\"" : "end of input";
  }

  return "Expected " + describeExpected(expected) + " but " + describeFound(found) + " found.";
};

function peg$parse(input, options) {
  options = options !== undefined ? options : {};

  var peg$FAILED = {};
  var peg$source = options.grammarSource;

  var peg$startRuleFunctions = { query: peg$parsequery };
  var peg$startRuleFunction = peg$parsequery;

  var peg$c0 = ",";
  var peg$c1 = "date";
  var peg$c2 = "amount";
  var peg$c3 = "merchant";
  var peg$c4 = "description";
  var peg$c5 = "reportid";
  var peg$c6 = "keyword";
  var peg$c7 = "in";
  var peg$c8 = "currency";
  var peg$c9 = "tag";
  var peg$c10 = "category";
  var peg$c11 = "to";
  var peg$c12 = "taxrate";
  var peg$c13 = "tax-rate";
  var peg$c14 = "cardID";
  var peg$c15 = "card";
  var peg$c16 = "from";
  var peg$c17 = "expenseType";
  var peg$c18 = "expense-type";
  var peg$c19 = "type";
  var peg$c20 = "status";
  var peg$c21 = "sortBy";
  var peg$c22 = "sort-by";
  var peg$c23 = "sortOrder";
  var peg$c24 = "sort-order";
  var peg$c25 = "policyID";
  var peg$c26 = "workspace";
  var peg$c27 = "submitted";
  var peg$c28 = "approved";
  var peg$c29 = "paid";
  var peg$c30 = "exported";
  var peg$c31 = "posted";
  var peg$c32 = "!=";
  var peg$c33 = ">=";
  var peg$c34 = ">";
  var peg$c35 = "<=";
  var peg$c36 = "<";

  var peg$r0 = /^[:=]/;
<<<<<<< HEAD
  var peg$r1 = /^[^ ,"\t\n\r\xA0]/;
  var peg$r2 = /^[^"\r\n]/;
  var peg$r3 = /^[^ ,\t\n\r\xA0]/;
  var peg$r4 = /^[ \t\r\n\xA0]/;
=======
  var peg$r1 = /^[^ ,"\u201D\u201C\t\n\r]/;
  var peg$r2 = /^["\u201C-\u201D]/;
  var peg$r3 = /^[^"\u201D\u201C\r\n]/;
  var peg$r4 = /^[^ ,\t\n\r]/;
  var peg$r5 = /^[ \t\r\n]/;
>>>>>>> 219e66d9

  var peg$e0 = peg$literalExpectation(",", false);
  var peg$e1 = peg$otherExpectation("key");
  var peg$e2 = peg$literalExpectation("date", true);
  var peg$e3 = peg$literalExpectation("amount", true);
  var peg$e4 = peg$literalExpectation("merchant", true);
  var peg$e5 = peg$literalExpectation("description", true);
  var peg$e6 = peg$literalExpectation("reportid", true);
  var peg$e7 = peg$literalExpectation("keyword", true);
  var peg$e8 = peg$literalExpectation("in", true);
  var peg$e9 = peg$literalExpectation("currency", true);
  var peg$e10 = peg$literalExpectation("tag", true);
  var peg$e11 = peg$literalExpectation("category", true);
  var peg$e12 = peg$literalExpectation("to", true);
  var peg$e13 = peg$literalExpectation("taxRate", true);
  var peg$e14 = peg$literalExpectation("tax-rate", true);
  var peg$e15 = peg$literalExpectation("cardID", false);
  var peg$e16 = peg$literalExpectation("card", true);
  var peg$e17 = peg$literalExpectation("from", true);
  var peg$e18 = peg$literalExpectation("expenseType", false);
  var peg$e19 = peg$literalExpectation("expense-type", true);
  var peg$e20 = peg$literalExpectation("type", true);
  var peg$e21 = peg$literalExpectation("status", true);
  var peg$e22 = peg$literalExpectation("sortBy", false);
  var peg$e23 = peg$literalExpectation("sort-by", true);
  var peg$e24 = peg$literalExpectation("sortOrder", false);
  var peg$e25 = peg$literalExpectation("sort-order", true);
  var peg$e26 = peg$literalExpectation("policyID", false);
  var peg$e27 = peg$literalExpectation("workspace", true);
  var peg$e28 = peg$literalExpectation("submitted", true);
  var peg$e29 = peg$literalExpectation("approved", true);
  var peg$e30 = peg$literalExpectation("paid", true);
  var peg$e31 = peg$literalExpectation("exported", true);
  var peg$e32 = peg$literalExpectation("posted", true);
  var peg$e33 = peg$otherExpectation("operator");
  var peg$e34 = peg$classExpectation([":", "="], false, false);
  var peg$e35 = peg$literalExpectation("!=", false);
  var peg$e36 = peg$literalExpectation(">=", false);
  var peg$e37 = peg$literalExpectation(">", false);
  var peg$e38 = peg$literalExpectation("<=", false);
  var peg$e39 = peg$literalExpectation("<", false);
  var peg$e40 = peg$otherExpectation("quote");
<<<<<<< HEAD
  var peg$e41 = peg$classExpectation([" ", ",", "\"", "\t", "\n", "\r", "\xA0"], true, false);
  var peg$e42 = peg$literalExpectation("\"", false);
  var peg$e43 = peg$classExpectation(["\"", "\r", "\n"], true, false);
  var peg$e44 = peg$classExpectation([" ", ",", "\t", "\n", "\r", "\xA0"], true, false);
=======
  var peg$e41 = peg$classExpectation([" ", ",", "\"", "\u201D", "\u201C", "\t", "\n", "\r"], true, false);
  var peg$e42 = peg$classExpectation(["\"", ["\u201C", "\u201D"]], false, false);
  var peg$e43 = peg$classExpectation(["\"", "\u201D", "\u201C", "\r", "\n"], true, false);
  var peg$e44 = peg$classExpectation([" ", ",", "\t", "\n", "\r"], true, false);
>>>>>>> 219e66d9
  var peg$e45 = peg$otherExpectation("word");
  var peg$e46 = peg$otherExpectation("whitespace");
  var peg$e47 = peg$classExpectation([" ", "\t", "\r", "\n", "\xA0"], false, false);

  var peg$f0 = function(ranges) { return { autocomplete, ranges }; };
  var peg$f1 = function(filters) { return filters.filter(Boolean).flat(); };
  var peg$f2 = function(key, op, value) {
      if (!value) {
        autocomplete = {
          key,
          value: '',
          start: location().end.offset,
          length: 0,
        };
        return;
      }

      autocomplete = {
        key,
        ...value[value.length - 1],
      };

      return value
        .filter((filter) => filter.length > 0)
        .map((filter) => ({
          key,
          ...filter,
        }));
    };
  var peg$f3 = function() { autocomplete = null; };
  var peg$f4 = function(parts, empty) {
      const ends = location();
      const value = parts.flat();
      if (empty) {
        value.push("");
      }
      let count = ends.start.offset;
      const result = [];
      value.forEach((filter) => {
        let word = filter;
        if (word.startsWith('"') && word.endsWith('"') && word.length >= 2) {
          word = word.slice(1, -1);
        }
        result.push({
          value: word,
          start: count,
          length: filter.length,
        });
        count += filter.length + 1;
      });
      return result;
    };
  var peg$f5 = function() { return "date"; };
  var peg$f6 = function() { return "amount"; };
  var peg$f7 = function() { return "merchant"; };
  var peg$f8 = function() { return "description"; };
  var peg$f9 = function() { return "reportID"; };
  var peg$f10 = function() { return "keyword"; };
  var peg$f11 = function() { return "in"; };
  var peg$f12 = function() { return "currency"; };
  var peg$f13 = function() { return "tag"; };
  var peg$f14 = function() { return "category"; };
  var peg$f15 = function() { return "to"; };
  var peg$f16 = function() { return "taxRate"; };
  var peg$f17 = function() { return "cardID"; };
  var peg$f18 = function() { return "from"; };
  var peg$f19 = function() { return "expenseType"; };
  var peg$f20 = function() { return "type"; };
  var peg$f21 = function() { return "status"; };
  var peg$f22 = function() { return "sortBy"; };
  var peg$f23 = function() { return "sortOrder"; };
  var peg$f24 = function() { return "policyID"; };
  var peg$f25 = function() { return "submitted"; };
  var peg$f26 = function() { return "approved"; };
  var peg$f27 = function() { return "paid"; };
  var peg$f28 = function() { return "exported"; };
  var peg$f29 = function() { return "posted"; };
  var peg$f30 = function() { return "eq"; };
  var peg$f31 = function() { return "neq"; };
  var peg$f32 = function() { return "gte"; };
  var peg$f33 = function() { return "gt"; };
  var peg$f34 = function() { return "lte"; };
  var peg$f35 = function() { return "lt"; };
  var peg$f36 = function(start, inner, end) { //handle no-breaking space
      return [...start, '"', ...inner, '"', ...end].join("");
    };
  var peg$f37 = function(chars) { return chars.join("").trim(); };
  var peg$f38 = function() { return "and"; };
  var peg$currPos = options.peg$currPos | 0;
  var peg$savedPos = peg$currPos;
  var peg$posDetailsCache = [{ line: 1, column: 1 }];
  var peg$maxFailPos = peg$currPos;
  var peg$maxFailExpected = options.peg$maxFailExpected || [];
  var peg$silentFails = options.peg$silentFails | 0;

  var peg$result;

  if (options.startRule) {
    if (!(options.startRule in peg$startRuleFunctions)) {
      throw new Error("Can't start parsing from rule \"" + options.startRule + "\".");
    }

    peg$startRuleFunction = peg$startRuleFunctions[options.startRule];
  }

  function text() {
    return input.substring(peg$savedPos, peg$currPos);
  }

  function offset() {
    return peg$savedPos;
  }

  function range() {
    return {
      source: peg$source,
      start: peg$savedPos,
      end: peg$currPos
    };
  }

  function location() {
    return peg$computeLocation(peg$savedPos, peg$currPos);
  }

  function expected(description, location) {
    location = location !== undefined
      ? location
      : peg$computeLocation(peg$savedPos, peg$currPos);

    throw peg$buildStructuredError(
      [peg$otherExpectation(description)],
      input.substring(peg$savedPos, peg$currPos),
      location
    );
  }

  function error(message, location) {
    location = location !== undefined
      ? location
      : peg$computeLocation(peg$savedPos, peg$currPos);

    throw peg$buildSimpleError(message, location);
  }

  function peg$literalExpectation(text, ignoreCase) {
    return { type: "literal", text: text, ignoreCase: ignoreCase };
  }

  function peg$classExpectation(parts, inverted, ignoreCase) {
    return { type: "class", parts: parts, inverted: inverted, ignoreCase: ignoreCase };
  }

  function peg$anyExpectation() {
    return { type: "any" };
  }

  function peg$endExpectation() {
    return { type: "end" };
  }

  function peg$otherExpectation(description) {
    return { type: "other", description: description };
  }

  function peg$computePosDetails(pos) {
    var details = peg$posDetailsCache[pos];
    var p;

    if (details) {
      return details;
    } else {
      if (pos >= peg$posDetailsCache.length) {
        p = peg$posDetailsCache.length - 1;
      } else {
        p = pos;
        while (!peg$posDetailsCache[--p]) {}
      }

      details = peg$posDetailsCache[p];
      details = {
        line: details.line,
        column: details.column
      };

      while (p < pos) {
        if (input.charCodeAt(p) === 10) {
          details.line++;
          details.column = 1;
        } else {
          details.column++;
        }

        p++;
      }

      peg$posDetailsCache[pos] = details;

      return details;
    }
  }

  function peg$computeLocation(startPos, endPos, offset) {
    var startPosDetails = peg$computePosDetails(startPos);
    var endPosDetails = peg$computePosDetails(endPos);

    var res = {
      source: peg$source,
      start: {
        offset: startPos,
        line: startPosDetails.line,
        column: startPosDetails.column
      },
      end: {
        offset: endPos,
        line: endPosDetails.line,
        column: endPosDetails.column
      }
    };
    if (offset && peg$source && (typeof peg$source.offset === "function")) {
      res.start = peg$source.offset(res.start);
      res.end = peg$source.offset(res.end);
    }
    return res;
  }

  function peg$fail(expected) {
    if (peg$currPos < peg$maxFailPos) { return; }

    if (peg$currPos > peg$maxFailPos) {
      peg$maxFailPos = peg$currPos;
      peg$maxFailExpected = [];
    }

    peg$maxFailExpected.push(expected);
  }

  function peg$buildSimpleError(message, location) {
    return new peg$SyntaxError(message, null, null, location);
  }

  function peg$buildStructuredError(expected, found, location) {
    return new peg$SyntaxError(
      peg$SyntaxError.buildMessage(expected, found),
      expected,
      found,
      location
    );
  }

  function peg$parsequery() {
    var s0, s1, s2, s3;

    s0 = peg$currPos;
    s1 = peg$parse_();
    s2 = peg$parsefilterList();
    s3 = peg$parse_();
    peg$savedPos = s0;
    s0 = peg$f0(s2);

    return s0;
  }

  function peg$parsefilterList() {
    var s0, s1, s2, s3;

    s0 = peg$currPos;
    s1 = [];
    s2 = peg$parsefilter();
    while (s2 !== peg$FAILED) {
      s1.push(s2);
      s2 = peg$currPos;
      s3 = peg$parselogicalAnd();
      s3 = peg$parsefilter();
      if (s3 === peg$FAILED) {
        peg$currPos = s2;
        s2 = peg$FAILED;
      } else {
        s2 = s3;
      }
    }
    peg$savedPos = s0;
    s1 = peg$f1(s1);
    s0 = s1;

    return s0;
  }

  function peg$parsefilter() {
    var s0, s1;

    s0 = peg$currPos;
    s1 = peg$parsedefaultFilter();
    if (s1 === peg$FAILED) {
      s1 = peg$parsefreeTextFilter();
    }
    if (s1 !== peg$FAILED) {
      s0 = s1;
    } else {
      peg$currPos = s0;
      s0 = peg$FAILED;
    }

    return s0;
  }

  function peg$parsedefaultFilter() {
    var s0, s1, s2, s3, s4, s5, s6;

    s0 = peg$currPos;
    s1 = peg$parse_();
    s2 = peg$parseautocompleteKey();
    if (s2 !== peg$FAILED) {
      s3 = peg$parse_();
      s4 = peg$parseoperator();
      if (s4 !== peg$FAILED) {
        s5 = peg$parse_();
        s6 = peg$parseidentifier();
        if (s6 === peg$FAILED) {
          s6 = null;
        }
        peg$savedPos = s0;
        s0 = peg$f2(s2, s4, s6);
      } else {
        peg$currPos = s0;
        s0 = peg$FAILED;
      }
    } else {
      peg$currPos = s0;
      s0 = peg$FAILED;
    }

    return s0;
  }

  function peg$parsefreeTextFilter() {
    var s0, s1, s2, s3;

    s0 = peg$currPos;
    s1 = peg$parse_();
    s2 = peg$parseidentifier();
    if (s2 === peg$FAILED) {
      if (input.charCodeAt(peg$currPos) === 44) {
        s2 = peg$c0;
        peg$currPos++;
      } else {
        s2 = peg$FAILED;
        if (peg$silentFails === 0) { peg$fail(peg$e0); }
      }
    }
    if (s2 !== peg$FAILED) {
      s3 = peg$parse_();
      peg$savedPos = s0;
      s0 = peg$f3();
    } else {
      peg$currPos = s0;
      s0 = peg$FAILED;
    }

    return s0;
  }

  function peg$parseautocompleteKey() {
    var s0, s1;

    peg$silentFails++;
    s0 = peg$currPos;
    s1 = peg$parsein();
    if (s1 === peg$FAILED) {
      s1 = peg$parsecurrency();
      if (s1 === peg$FAILED) {
        s1 = peg$parsetag();
        if (s1 === peg$FAILED) {
          s1 = peg$parsecategory();
          if (s1 === peg$FAILED) {
            s1 = peg$parseto();
            if (s1 === peg$FAILED) {
              s1 = peg$parsetaxRate();
              if (s1 === peg$FAILED) {
                s1 = peg$parsefrom();
                if (s1 === peg$FAILED) {
                  s1 = peg$parseexpenseType();
                  if (s1 === peg$FAILED) {
                    s1 = peg$parsetype();
                    if (s1 === peg$FAILED) {
                      s1 = peg$parsestatus();
                      if (s1 === peg$FAILED) {
                        s1 = peg$parsecardID();
                      }
                    }
                  }
                }
              }
            }
          }
        }
      }
    }
    if (s1 !== peg$FAILED) {
      s0 = s1;
    } else {
      peg$currPos = s0;
      s0 = peg$FAILED;
    }
    peg$silentFails--;
    if (s0 === peg$FAILED) {
      s1 = peg$FAILED;
      if (peg$silentFails === 0) { peg$fail(peg$e1); }
    }

    return s0;
  }

  function peg$parseidentifier() {
    var s0, s1, s2, s3, s4;

    s0 = peg$currPos;
    s1 = peg$currPos;
    s2 = [];
    s3 = peg$parsequotedString();
    if (s3 === peg$FAILED) {
      s3 = peg$parsealphanumeric();
    }
    while (s3 !== peg$FAILED) {
      s2.push(s3);
      s3 = peg$currPos;
      if (input.charCodeAt(peg$currPos) === 44) {
        s4 = peg$c0;
        peg$currPos++;
      } else {
        s4 = peg$FAILED;
        if (peg$silentFails === 0) { peg$fail(peg$e0); }
      }
      if (s4 !== peg$FAILED) {
        s4 = peg$parsequotedString();
        if (s4 === peg$FAILED) {
          s4 = peg$parsealphanumeric();
        }
        if (s4 === peg$FAILED) {
          peg$currPos = s3;
          s3 = peg$FAILED;
        } else {
          s3 = s4;
        }
      } else {
        s3 = s4;
      }
    }
    if (s2.length < 1) {
      peg$currPos = s1;
      s1 = peg$FAILED;
    } else {
      s1 = s2;
    }
    if (s1 !== peg$FAILED) {
      if (input.charCodeAt(peg$currPos) === 44) {
        s2 = peg$c0;
        peg$currPos++;
      } else {
        s2 = peg$FAILED;
        if (peg$silentFails === 0) { peg$fail(peg$e0); }
      }
      if (s2 === peg$FAILED) {
        s2 = null;
      }
      peg$savedPos = s0;
      s0 = peg$f4(s1, s2);
    } else {
      peg$currPos = s0;
      s0 = peg$FAILED;
    }

    return s0;
  }

  function peg$parsedate() {
    var s0, s1;

    s0 = peg$currPos;
    s1 = input.substr(peg$currPos, 4);
    if (s1.toLowerCase() === peg$c1) {
      peg$currPos += 4;
    } else {
      s1 = peg$FAILED;
      if (peg$silentFails === 0) { peg$fail(peg$e2); }
    }
    if (s1 !== peg$FAILED) {
      peg$savedPos = s0;
      s1 = peg$f5();
    }
    s0 = s1;

    return s0;
  }

  function peg$parseamount() {
    var s0, s1;

    s0 = peg$currPos;
    s1 = input.substr(peg$currPos, 6);
    if (s1.toLowerCase() === peg$c2) {
      peg$currPos += 6;
    } else {
      s1 = peg$FAILED;
      if (peg$silentFails === 0) { peg$fail(peg$e3); }
    }
    if (s1 !== peg$FAILED) {
      peg$savedPos = s0;
      s1 = peg$f6();
    }
    s0 = s1;

    return s0;
  }

  function peg$parsemerchant() {
    var s0, s1;

    s0 = peg$currPos;
    s1 = input.substr(peg$currPos, 8);
    if (s1.toLowerCase() === peg$c3) {
      peg$currPos += 8;
    } else {
      s1 = peg$FAILED;
      if (peg$silentFails === 0) { peg$fail(peg$e4); }
    }
    if (s1 !== peg$FAILED) {
      peg$savedPos = s0;
      s1 = peg$f7();
    }
    s0 = s1;

    return s0;
  }

  function peg$parsedescription() {
    var s0, s1;

    s0 = peg$currPos;
    s1 = input.substr(peg$currPos, 11);
    if (s1.toLowerCase() === peg$c4) {
      peg$currPos += 11;
    } else {
      s1 = peg$FAILED;
      if (peg$silentFails === 0) { peg$fail(peg$e5); }
    }
    if (s1 !== peg$FAILED) {
      peg$savedPos = s0;
      s1 = peg$f8();
    }
    s0 = s1;

    return s0;
  }

  function peg$parsereportID() {
    var s0, s1;

    s0 = peg$currPos;
    s1 = input.substr(peg$currPos, 8);
    if (s1.toLowerCase() === peg$c5) {
      peg$currPos += 8;
    } else {
      s1 = peg$FAILED;
      if (peg$silentFails === 0) { peg$fail(peg$e6); }
    }
    if (s1 !== peg$FAILED) {
      peg$savedPos = s0;
      s1 = peg$f9();
    }
    s0 = s1;

    return s0;
  }

  function peg$parsekeyword() {
    var s0, s1;

    s0 = peg$currPos;
    s1 = input.substr(peg$currPos, 7);
    if (s1.toLowerCase() === peg$c6) {
      peg$currPos += 7;
    } else {
      s1 = peg$FAILED;
      if (peg$silentFails === 0) { peg$fail(peg$e7); }
    }
    if (s1 !== peg$FAILED) {
      peg$savedPos = s0;
      s1 = peg$f10();
    }
    s0 = s1;

    return s0;
  }

  function peg$parsein() {
    var s0, s1;

    s0 = peg$currPos;
    s1 = input.substr(peg$currPos, 2);
    if (s1.toLowerCase() === peg$c7) {
      peg$currPos += 2;
    } else {
      s1 = peg$FAILED;
      if (peg$silentFails === 0) { peg$fail(peg$e8); }
    }
    if (s1 !== peg$FAILED) {
      peg$savedPos = s0;
      s1 = peg$f11();
    }
    s0 = s1;

    return s0;
  }

  function peg$parsecurrency() {
    var s0, s1;

    s0 = peg$currPos;
    s1 = input.substr(peg$currPos, 8);
    if (s1.toLowerCase() === peg$c8) {
      peg$currPos += 8;
    } else {
      s1 = peg$FAILED;
      if (peg$silentFails === 0) { peg$fail(peg$e9); }
    }
    if (s1 !== peg$FAILED) {
      peg$savedPos = s0;
      s1 = peg$f12();
    }
    s0 = s1;

    return s0;
  }

  function peg$parsetag() {
    var s0, s1;

    s0 = peg$currPos;
    s1 = input.substr(peg$currPos, 3);
    if (s1.toLowerCase() === peg$c9) {
      peg$currPos += 3;
    } else {
      s1 = peg$FAILED;
      if (peg$silentFails === 0) { peg$fail(peg$e10); }
    }
    if (s1 !== peg$FAILED) {
      peg$savedPos = s0;
      s1 = peg$f13();
    }
    s0 = s1;

    return s0;
  }

  function peg$parsecategory() {
    var s0, s1;

    s0 = peg$currPos;
    s1 = input.substr(peg$currPos, 8);
    if (s1.toLowerCase() === peg$c10) {
      peg$currPos += 8;
    } else {
      s1 = peg$FAILED;
      if (peg$silentFails === 0) { peg$fail(peg$e11); }
    }
    if (s1 !== peg$FAILED) {
      peg$savedPos = s0;
      s1 = peg$f14();
    }
    s0 = s1;

    return s0;
  }

  function peg$parseto() {
    var s0, s1;

    s0 = peg$currPos;
    s1 = input.substr(peg$currPos, 2);
    if (s1.toLowerCase() === peg$c11) {
      peg$currPos += 2;
    } else {
      s1 = peg$FAILED;
      if (peg$silentFails === 0) { peg$fail(peg$e12); }
    }
    if (s1 !== peg$FAILED) {
      peg$savedPos = s0;
      s1 = peg$f15();
    }
    s0 = s1;

    return s0;
  }

  function peg$parsetaxRate() {
    var s0, s1;

    s0 = input.substr(peg$currPos, 7);
    if (s0.toLowerCase() === peg$c12) {
      peg$currPos += 7;
    } else {
      s0 = peg$FAILED;
      if (peg$silentFails === 0) { peg$fail(peg$e13); }
    }
    if (s0 === peg$FAILED) {
      s0 = peg$currPos;
      s1 = input.substr(peg$currPos, 8);
      if (s1.toLowerCase() === peg$c13) {
        peg$currPos += 8;
      } else {
        s1 = peg$FAILED;
        if (peg$silentFails === 0) { peg$fail(peg$e14); }
      }
      if (s1 !== peg$FAILED) {
        peg$savedPos = s0;
        s1 = peg$f16();
      }
      s0 = s1;
    }

    return s0;
  }

  function peg$parsecardID() {
    var s0, s1;

    if (input.substr(peg$currPos, 6) === peg$c14) {
      s0 = peg$c14;
      peg$currPos += 6;
    } else {
      s0 = peg$FAILED;
      if (peg$silentFails === 0) { peg$fail(peg$e15); }
    }
    if (s0 === peg$FAILED) {
      s0 = peg$currPos;
      s1 = input.substr(peg$currPos, 4);
      if (s1.toLowerCase() === peg$c15) {
        peg$currPos += 4;
      } else {
        s1 = peg$FAILED;
        if (peg$silentFails === 0) { peg$fail(peg$e16); }
      }
      if (s1 !== peg$FAILED) {
        peg$savedPos = s0;
        s1 = peg$f17();
      }
      s0 = s1;
    }

    return s0;
  }

  function peg$parsefrom() {
    var s0, s1;

    s0 = peg$currPos;
    s1 = input.substr(peg$currPos, 4);
    if (s1.toLowerCase() === peg$c16) {
      peg$currPos += 4;
    } else {
      s1 = peg$FAILED;
      if (peg$silentFails === 0) { peg$fail(peg$e17); }
    }
    if (s1 !== peg$FAILED) {
      peg$savedPos = s0;
      s1 = peg$f18();
    }
    s0 = s1;

    return s0;
  }

  function peg$parseexpenseType() {
    var s0, s1;

    if (input.substr(peg$currPos, 11) === peg$c17) {
      s0 = peg$c17;
      peg$currPos += 11;
    } else {
      s0 = peg$FAILED;
      if (peg$silentFails === 0) { peg$fail(peg$e18); }
    }
    if (s0 === peg$FAILED) {
      s0 = peg$currPos;
      s1 = input.substr(peg$currPos, 12);
      if (s1.toLowerCase() === peg$c18) {
        peg$currPos += 12;
      } else {
        s1 = peg$FAILED;
        if (peg$silentFails === 0) { peg$fail(peg$e19); }
      }
      if (s1 !== peg$FAILED) {
        peg$savedPos = s0;
        s1 = peg$f19();
      }
      s0 = s1;
    }

    return s0;
  }

  function peg$parsetype() {
    var s0, s1;

    s0 = peg$currPos;
    s1 = input.substr(peg$currPos, 4);
    if (s1.toLowerCase() === peg$c19) {
      peg$currPos += 4;
    } else {
      s1 = peg$FAILED;
      if (peg$silentFails === 0) { peg$fail(peg$e20); }
    }
    if (s1 !== peg$FAILED) {
      peg$savedPos = s0;
      s1 = peg$f20();
    }
    s0 = s1;

    return s0;
  }

  function peg$parsestatus() {
    var s0, s1;

    s0 = peg$currPos;
    s1 = input.substr(peg$currPos, 6);
    if (s1.toLowerCase() === peg$c20) {
      peg$currPos += 6;
    } else {
      s1 = peg$FAILED;
      if (peg$silentFails === 0) { peg$fail(peg$e21); }
    }
    if (s1 !== peg$FAILED) {
      peg$savedPos = s0;
      s1 = peg$f21();
    }
    s0 = s1;

    return s0;
  }

  function peg$parsesortBy() {
    var s0, s1;

    if (input.substr(peg$currPos, 6) === peg$c21) {
      s0 = peg$c21;
      peg$currPos += 6;
    } else {
      s0 = peg$FAILED;
      if (peg$silentFails === 0) { peg$fail(peg$e22); }
    }
    if (s0 === peg$FAILED) {
      s0 = peg$currPos;
      s1 = input.substr(peg$currPos, 7);
      if (s1.toLowerCase() === peg$c22) {
        peg$currPos += 7;
      } else {
        s1 = peg$FAILED;
        if (peg$silentFails === 0) { peg$fail(peg$e23); }
      }
      if (s1 !== peg$FAILED) {
        peg$savedPos = s0;
        s1 = peg$f22();
      }
      s0 = s1;
    }

    return s0;
  }

  function peg$parsesortOrder() {
    var s0, s1;

    if (input.substr(peg$currPos, 9) === peg$c23) {
      s0 = peg$c23;
      peg$currPos += 9;
    } else {
      s0 = peg$FAILED;
      if (peg$silentFails === 0) { peg$fail(peg$e24); }
    }
    if (s0 === peg$FAILED) {
      s0 = peg$currPos;
      s1 = input.substr(peg$currPos, 10);
      if (s1.toLowerCase() === peg$c24) {
        peg$currPos += 10;
      } else {
        s1 = peg$FAILED;
        if (peg$silentFails === 0) { peg$fail(peg$e25); }
      }
      if (s1 !== peg$FAILED) {
        peg$savedPos = s0;
        s1 = peg$f23();
      }
      s0 = s1;
    }

    return s0;
  }

  function peg$parsepolicyID() {
    var s0, s1;

    if (input.substr(peg$currPos, 8) === peg$c25) {
      s0 = peg$c25;
      peg$currPos += 8;
    } else {
      s0 = peg$FAILED;
      if (peg$silentFails === 0) { peg$fail(peg$e26); }
    }
    if (s0 === peg$FAILED) {
      s0 = peg$currPos;
      s1 = input.substr(peg$currPos, 9);
      if (s1.toLowerCase() === peg$c26) {
        peg$currPos += 9;
      } else {
        s1 = peg$FAILED;
        if (peg$silentFails === 0) { peg$fail(peg$e27); }
      }
      if (s1 !== peg$FAILED) {
        peg$savedPos = s0;
        s1 = peg$f24();
      }
      s0 = s1;
    }

    return s0;
  }

  function peg$parsesubmitted() {
    var s0, s1;

    s0 = peg$currPos;
    s1 = input.substr(peg$currPos, 9);
    if (s1.toLowerCase() === peg$c27) {
      peg$currPos += 9;
    } else {
      s1 = peg$FAILED;
      if (peg$silentFails === 0) { peg$fail(peg$e28); }
    }
    if (s1 !== peg$FAILED) {
      peg$savedPos = s0;
      s1 = peg$f25();
    }
    s0 = s1;

    return s0;
  }

  function peg$parseapproved() {
    var s0, s1;

    s0 = peg$currPos;
    s1 = input.substr(peg$currPos, 8);
    if (s1.toLowerCase() === peg$c28) {
      peg$currPos += 8;
    } else {
      s1 = peg$FAILED;
      if (peg$silentFails === 0) { peg$fail(peg$e29); }
    }
    if (s1 !== peg$FAILED) {
      peg$savedPos = s0;
      s1 = peg$f26();
    }
    s0 = s1;

    return s0;
  }

  function peg$parsepaid() {
    var s0, s1;

    s0 = peg$currPos;
    s1 = input.substr(peg$currPos, 4);
    if (s1.toLowerCase() === peg$c29) {
      peg$currPos += 4;
    } else {
      s1 = peg$FAILED;
      if (peg$silentFails === 0) { peg$fail(peg$e30); }
    }
    if (s1 !== peg$FAILED) {
      peg$savedPos = s0;
      s1 = peg$f27();
    }
    s0 = s1;

    return s0;
  }

  function peg$parseexported() {
    var s0, s1;

    s0 = peg$currPos;
    s1 = input.substr(peg$currPos, 8);
    if (s1.toLowerCase() === peg$c30) {
      peg$currPos += 8;
    } else {
      s1 = peg$FAILED;
      if (peg$silentFails === 0) { peg$fail(peg$e31); }
    }
    if (s1 !== peg$FAILED) {
      peg$savedPos = s0;
      s1 = peg$f28();
    }
    s0 = s1;

    return s0;
  }

  function peg$parseposted() {
    var s0, s1;

    s0 = peg$currPos;
    s1 = input.substr(peg$currPos, 6);
    if (s1.toLowerCase() === peg$c31) {
      peg$currPos += 6;
    } else {
      s1 = peg$FAILED;
      if (peg$silentFails === 0) { peg$fail(peg$e32); }
    }
    if (s1 !== peg$FAILED) {
      peg$savedPos = s0;
      s1 = peg$f29();
    }
    s0 = s1;

    return s0;
  }

  function peg$parseoperator() {
    var s0, s1;

    peg$silentFails++;
    s0 = peg$currPos;
    s1 = input.charAt(peg$currPos);
    if (peg$r0.test(s1)) {
      peg$currPos++;
    } else {
      s1 = peg$FAILED;
      if (peg$silentFails === 0) { peg$fail(peg$e34); }
    }
    if (s1 !== peg$FAILED) {
      peg$savedPos = s0;
      s1 = peg$f30();
    }
    s0 = s1;
    if (s0 === peg$FAILED) {
      s0 = peg$currPos;
      if (input.substr(peg$currPos, 2) === peg$c32) {
        s1 = peg$c32;
        peg$currPos += 2;
      } else {
        s1 = peg$FAILED;
        if (peg$silentFails === 0) { peg$fail(peg$e35); }
      }
      if (s1 !== peg$FAILED) {
        peg$savedPos = s0;
        s1 = peg$f31();
      }
      s0 = s1;
      if (s0 === peg$FAILED) {
        s0 = peg$currPos;
        if (input.substr(peg$currPos, 2) === peg$c33) {
          s1 = peg$c33;
          peg$currPos += 2;
        } else {
          s1 = peg$FAILED;
          if (peg$silentFails === 0) { peg$fail(peg$e36); }
        }
        if (s1 !== peg$FAILED) {
          peg$savedPos = s0;
          s1 = peg$f32();
        }
        s0 = s1;
        if (s0 === peg$FAILED) {
          s0 = peg$currPos;
          if (input.charCodeAt(peg$currPos) === 62) {
            s1 = peg$c34;
            peg$currPos++;
          } else {
            s1 = peg$FAILED;
            if (peg$silentFails === 0) { peg$fail(peg$e37); }
          }
          if (s1 !== peg$FAILED) {
            peg$savedPos = s0;
            s1 = peg$f33();
          }
          s0 = s1;
          if (s0 === peg$FAILED) {
            s0 = peg$currPos;
            if (input.substr(peg$currPos, 2) === peg$c35) {
              s1 = peg$c35;
              peg$currPos += 2;
            } else {
              s1 = peg$FAILED;
              if (peg$silentFails === 0) { peg$fail(peg$e38); }
            }
            if (s1 !== peg$FAILED) {
              peg$savedPos = s0;
              s1 = peg$f34();
            }
            s0 = s1;
            if (s0 === peg$FAILED) {
              s0 = peg$currPos;
              if (input.charCodeAt(peg$currPos) === 60) {
                s1 = peg$c36;
                peg$currPos++;
              } else {
                s1 = peg$FAILED;
                if (peg$silentFails === 0) { peg$fail(peg$e39); }
              }
              if (s1 !== peg$FAILED) {
                peg$savedPos = s0;
                s1 = peg$f35();
              }
              s0 = s1;
            }
          }
        }
      }
    }
    peg$silentFails--;
    if (s0 === peg$FAILED) {
      s1 = peg$FAILED;
      if (peg$silentFails === 0) { peg$fail(peg$e33); }
    }

    return s0;
  }

  function peg$parsequotedString() {
    var s0, s1, s2, s3, s4, s5, s6;

    peg$silentFails++;
    s0 = peg$currPos;
    s1 = [];
    s2 = input.charAt(peg$currPos);
    if (peg$r1.test(s2)) {
      peg$currPos++;
    } else {
      s2 = peg$FAILED;
      if (peg$silentFails === 0) { peg$fail(peg$e41); }
    }
    while (s2 !== peg$FAILED) {
      s1.push(s2);
      s2 = input.charAt(peg$currPos);
      if (peg$r1.test(s2)) {
        peg$currPos++;
      } else {
        s2 = peg$FAILED;
        if (peg$silentFails === 0) { peg$fail(peg$e41); }
      }
    }
    s2 = input.charAt(peg$currPos);
    if (peg$r2.test(s2)) {
      peg$currPos++;
    } else {
      s2 = peg$FAILED;
      if (peg$silentFails === 0) { peg$fail(peg$e42); }
    }
    if (s2 !== peg$FAILED) {
      s3 = [];
      s4 = input.charAt(peg$currPos);
      if (peg$r3.test(s4)) {
        peg$currPos++;
      } else {
        s4 = peg$FAILED;
        if (peg$silentFails === 0) { peg$fail(peg$e43); }
      }
      while (s4 !== peg$FAILED) {
        s3.push(s4);
        s4 = input.charAt(peg$currPos);
        if (peg$r3.test(s4)) {
          peg$currPos++;
        } else {
          s4 = peg$FAILED;
          if (peg$silentFails === 0) { peg$fail(peg$e43); }
        }
      }
      s4 = input.charAt(peg$currPos);
      if (peg$r2.test(s4)) {
        peg$currPos++;
      } else {
        s4 = peg$FAILED;
        if (peg$silentFails === 0) { peg$fail(peg$e42); }
      }
      if (s4 !== peg$FAILED) {
        s5 = [];
        s6 = input.charAt(peg$currPos);
        if (peg$r4.test(s6)) {
          peg$currPos++;
        } else {
          s6 = peg$FAILED;
          if (peg$silentFails === 0) { peg$fail(peg$e44); }
        }
        while (s6 !== peg$FAILED) {
          s5.push(s6);
          s6 = input.charAt(peg$currPos);
          if (peg$r4.test(s6)) {
            peg$currPos++;
          } else {
            s6 = peg$FAILED;
            if (peg$silentFails === 0) { peg$fail(peg$e44); }
          }
        }
        peg$savedPos = s0;
        s0 = peg$f36(s1, s3, s5);
      } else {
        peg$currPos = s0;
        s0 = peg$FAILED;
      }
    } else {
      peg$currPos = s0;
      s0 = peg$FAILED;
    }
    peg$silentFails--;
    if (s0 === peg$FAILED) {
      s1 = peg$FAILED;
      if (peg$silentFails === 0) { peg$fail(peg$e40); }
    }

    return s0;
  }

  function peg$parsealphanumeric() {
    var s0, s1, s2;

    peg$silentFails++;
    s0 = peg$currPos;
    s1 = [];
    s2 = input.charAt(peg$currPos);
    if (peg$r4.test(s2)) {
      peg$currPos++;
    } else {
      s2 = peg$FAILED;
      if (peg$silentFails === 0) { peg$fail(peg$e44); }
    }
    if (s2 !== peg$FAILED) {
      while (s2 !== peg$FAILED) {
        s1.push(s2);
        s2 = input.charAt(peg$currPos);
        if (peg$r4.test(s2)) {
          peg$currPos++;
        } else {
          s2 = peg$FAILED;
          if (peg$silentFails === 0) { peg$fail(peg$e44); }
        }
      }
    } else {
      s1 = peg$FAILED;
    }
    if (s1 !== peg$FAILED) {
      peg$savedPos = s0;
      s1 = peg$f37(s1);
    }
    s0 = s1;
    peg$silentFails--;
    if (s0 === peg$FAILED) {
      s1 = peg$FAILED;
      if (peg$silentFails === 0) { peg$fail(peg$e45); }
    }

    return s0;
  }

  function peg$parselogicalAnd() {
    var s0, s1;

    s0 = peg$currPos;
    s1 = peg$parse_();
    peg$savedPos = s0;
    s1 = peg$f38();
    s0 = s1;

    return s0;
  }

  function peg$parse_() {
    var s0, s1;

    peg$silentFails++;
    s0 = [];
    s1 = input.charAt(peg$currPos);
    if (peg$r5.test(s1)) {
      peg$currPos++;
    } else {
      s1 = peg$FAILED;
      if (peg$silentFails === 0) { peg$fail(peg$e47); }
    }
    while (s1 !== peg$FAILED) {
      s0.push(s1);
      s1 = input.charAt(peg$currPos);
      if (peg$r5.test(s1)) {
        peg$currPos++;
      } else {
        s1 = peg$FAILED;
        if (peg$silentFails === 0) { peg$fail(peg$e47); }
      }
    }
    peg$silentFails--;
    s1 = peg$FAILED;
    if (peg$silentFails === 0) { peg$fail(peg$e46); }

    return s0;
  }

 let autocomplete = null; 
  peg$result = peg$startRuleFunction();

  if (options.peg$library) {
    return /** @type {any} */ ({
      peg$result,
      peg$currPos,
      peg$FAILED,
      peg$maxFailExpected,
      peg$maxFailPos
    });
  }
  if (peg$result !== peg$FAILED && peg$currPos === input.length) {
    return peg$result;
  } else {
    if (peg$result !== peg$FAILED && peg$currPos < input.length) {
      peg$fail(peg$endExpectation());
    }

    throw peg$buildStructuredError(
      peg$maxFailExpected,
      peg$maxFailPos < input.length ? input.charAt(peg$maxFailPos) : null,
      peg$maxFailPos < input.length
        ? peg$computeLocation(peg$maxFailPos, peg$maxFailPos + 1)
        : peg$computeLocation(peg$maxFailPos, peg$maxFailPos)
    );
  }
}

const peg$allowedStartRules = [
  "query"
];

export {
  peg$allowedStartRules as StartRules,
  peg$SyntaxError as SyntaxError,
  peg$parse as parse
};<|MERGE_RESOLUTION|>--- conflicted
+++ resolved
@@ -217,18 +217,11 @@
   var peg$c36 = "<";
 
   var peg$r0 = /^[:=]/;
-<<<<<<< HEAD
-  var peg$r1 = /^[^ ,"\t\n\r\xA0]/;
-  var peg$r2 = /^[^"\r\n]/;
-  var peg$r3 = /^[^ ,\t\n\r\xA0]/;
-  var peg$r4 = /^[ \t\r\n\xA0]/;
-=======
-  var peg$r1 = /^[^ ,"\u201D\u201C\t\n\r]/;
+  var peg$r1 = /^[^ ,"\u201D\u201C\t\n\r\xA0]/;
   var peg$r2 = /^["\u201C-\u201D]/;
   var peg$r3 = /^[^"\u201D\u201C\r\n]/;
-  var peg$r4 = /^[^ ,\t\n\r]/;
-  var peg$r5 = /^[ \t\r\n]/;
->>>>>>> 219e66d9
+  var peg$r4 = /^[^ ,\t\n\r\xA0]/;
+  var peg$r5 = /^[ \t\r\n\xA0]/;
 
   var peg$e0 = peg$literalExpectation(",", false);
   var peg$e1 = peg$otherExpectation("key");
@@ -271,17 +264,10 @@
   var peg$e38 = peg$literalExpectation("<=", false);
   var peg$e39 = peg$literalExpectation("<", false);
   var peg$e40 = peg$otherExpectation("quote");
-<<<<<<< HEAD
-  var peg$e41 = peg$classExpectation([" ", ",", "\"", "\t", "\n", "\r", "\xA0"], true, false);
-  var peg$e42 = peg$literalExpectation("\"", false);
-  var peg$e43 = peg$classExpectation(["\"", "\r", "\n"], true, false);
-  var peg$e44 = peg$classExpectation([" ", ",", "\t", "\n", "\r", "\xA0"], true, false);
-=======
-  var peg$e41 = peg$classExpectation([" ", ",", "\"", "\u201D", "\u201C", "\t", "\n", "\r"], true, false);
+  var peg$e41 = peg$classExpectation([" ", ",", "\"", "\u201D", "\u201C", "\t", "\n", "\r", "\xA0"], true, false);
   var peg$e42 = peg$classExpectation(["\"", ["\u201C", "\u201D"]], false, false);
   var peg$e43 = peg$classExpectation(["\"", "\u201D", "\u201C", "\r", "\n"], true, false);
-  var peg$e44 = peg$classExpectation([" ", ",", "\t", "\n", "\r"], true, false);
->>>>>>> 219e66d9
+  var peg$e44 = peg$classExpectation([" ", ",", "\t", "\n", "\r", "\xA0"], true, false);
   var peg$e45 = peg$otherExpectation("word");
   var peg$e46 = peg$otherExpectation("whitespace");
   var peg$e47 = peg$classExpectation([" ", "\t", "\r", "\n", "\xA0"], false, false);
