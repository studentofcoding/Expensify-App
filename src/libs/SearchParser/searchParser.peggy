--- conflicted
+++ resolved
@@ -130,14 +130,11 @@
       / exported
       / posted
       / feed
-<<<<<<< HEAD
       / title
       / assignee
       / createdBy
-=======
       / reimbursable
       / billable
->>>>>>> c8835dcd
     )
 
 filterKey
