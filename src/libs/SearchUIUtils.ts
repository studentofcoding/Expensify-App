--- conflicted
+++ resolved
@@ -1,8 +1,5 @@
-<<<<<<< HEAD
+import type {TextStyle, ViewStyle} from 'react-native';
 import Onyx from 'react-native-onyx';
-=======
-import type {TextStyle, ViewStyle} from 'react-native';
->>>>>>> b1e56560
 import type {OnyxCollection} from 'react-native-onyx';
 import type {ValueOf} from 'type-fest';
 import type {MenuItemWithLink} from '@components/MenuItemList';
