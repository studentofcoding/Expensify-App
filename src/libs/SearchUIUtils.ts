--- conflicted
+++ resolved
@@ -33,12 +33,8 @@
 import DateUtils from './DateUtils';
 import {translateLocal} from './Localize';
 import Navigation from './Navigation/Navigation';
-<<<<<<< HEAD
+import {canSendInvoice} from './PolicyUtils';
 import {isDeletedAction} from './ReportActionsUtils';
-=======
-import {canSendInvoice} from './PolicyUtils';
-import {isAddCommentAction, isDeletedAction} from './ReportActionsUtils';
->>>>>>> 68b813c2
 import {
     getSearchReportName,
     hasInvoiceReports,
