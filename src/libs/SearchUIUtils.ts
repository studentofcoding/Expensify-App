import type {TextStyle, ViewStyle} from 'react-native';
import type {OnyxCollection} from 'react-native-onyx';
import type {ValueOf} from 'type-fest';
import type {MenuItemWithLink} from '@components/MenuItemList';
import type {SearchColumnType, SearchStatus, SortOrder} from '@components/Search/types';
import ChatListItem from '@components/SelectionList/ChatListItem';
import ReportListItem from '@components/SelectionList/Search/ReportListItem';
import TransactionListItem from '@components/SelectionList/Search/TransactionListItem';
import type {ListItem, ReportActionListItemType, ReportListItemType, TransactionListItemType} from '@components/SelectionList/types';
import * as Expensicons from '@src/components/Icon/Expensicons';
import CONST from '@src/CONST';
import type {TranslationPaths} from '@src/languages/types';
import ONYXKEYS from '@src/ONYXKEYS';
import ROUTES from '@src/ROUTES';
import type {Route} from '@src/ROUTES';
import type * as OnyxTypes from '@src/types/onyx';
import type {SaveSearchItem} from '@src/types/onyx/SaveSearch';
import type SearchResults from '@src/types/onyx/SearchResults';
import type {
    ListItemDataType,
    ListItemType,
    SearchDataTypes,
    SearchPersonalDetails,
    SearchPolicy,
    SearchReport,
    SearchTransaction,
    SearchTransactionAction,
} from '@src/types/onyx/SearchResults';
import type IconAsset from '@src/types/utils/IconAsset';
import {canApproveIOU, canIOUBePaid, canSubmitReport} from './actions/IOU';
import {clearAllFilters} from './actions/Search';
import {convertToDisplayString} from './CurrencyUtils';
import DateUtils from './DateUtils';
import {translateLocal} from './Localize';
import Navigation from './Navigation/Navigation';
import {canSendInvoice} from './PolicyUtils';
import {isAddCommentAction, isDeletedAction} from './ReportActionsUtils';
import {
    getSearchReportName,
    hasInvoiceReports,
    hasOnlyHeldExpenses,
    hasViolations,
    isAllowedToApproveExpenseReport as isAllowedToApproveExpenseReportUtils,
    isClosedReport,
    isInvoiceReport,
    isMoneyRequestReport,
    isSettled,
} from './ReportUtils';
<<<<<<< HEAD
import {buildCannedSearchQuery} from './SearchQueryUtils';
import {getAmount as getTransactionAmount, getCreated as getTransactionCreatedDate, getMerchant as getTransactionMerchant, isExpensifyCardTransaction, isPending} from './TransactionUtils';
=======
import {
    getMerchant,
    getAmount as getTransactionAmount,
    getCreated as getTransactionCreatedDate,
    getMerchant as getTransactionMerchant,
    isAmountMissing,
    isExpensifyCardTransaction,
    isPartialMerchant,
    isPending,
    isReceiptBeingScanned,
    isScanRequest,
} from './TransactionUtils';
>>>>>>> 4f3a2ee2

const columnNamesToSortingProperty = {
    [CONST.SEARCH.TABLE_COLUMNS.TO]: 'formattedTo' as const,
    [CONST.SEARCH.TABLE_COLUMNS.FROM]: 'formattedFrom' as const,
    [CONST.SEARCH.TABLE_COLUMNS.DATE]: 'date' as const,
    [CONST.SEARCH.TABLE_COLUMNS.TAG]: 'tag' as const,
    [CONST.SEARCH.TABLE_COLUMNS.MERCHANT]: 'formattedMerchant' as const,
    [CONST.SEARCH.TABLE_COLUMNS.TOTAL_AMOUNT]: 'formattedTotal' as const,
    [CONST.SEARCH.TABLE_COLUMNS.CATEGORY]: 'category' as const,
    [CONST.SEARCH.TABLE_COLUMNS.TYPE]: 'transactionType' as const,
    [CONST.SEARCH.TABLE_COLUMNS.ACTION]: 'action' as const,
    [CONST.SEARCH.TABLE_COLUMNS.DESCRIPTION]: 'comment' as const,
    [CONST.SEARCH.TABLE_COLUMNS.TAX_AMOUNT]: null,
    [CONST.SEARCH.TABLE_COLUMNS.RECEIPT]: null,
};

const emptyPersonalDetails = {
    accountID: CONST.REPORT.OWNER_ACCOUNT_ID_FAKE,
    avatar: '',
    displayName: undefined,
    login: undefined,
};

type ReportKey = `${typeof ONYXKEYS.COLLECTION.REPORT}${string}`;

type TransactionKey = `${typeof ONYXKEYS.COLLECTION.TRANSACTION}${string}`;

type ReportActionKey = `${typeof ONYXKEYS.COLLECTION.REPORT_ACTIONS}${string}`;

type PolicyKey = `${typeof ONYXKEYS.COLLECTION.POLICY}${string}`;
type ViolationKey = `${typeof ONYXKEYS.COLLECTION.TRANSACTION_VIOLATIONS}${string}`;

type SavedSearchMenuItem = MenuItemWithLink & {
    key: string;
    hash: string;
    query: string;
    styles?: Array<ViewStyle | TextStyle>;
};

type SearchTypeMenuItem = {
    translationPath: TranslationPaths;
    type: SearchDataTypes;
    icon: IconAsset;
    getRoute: (policyID?: string) => Route;
};

/**
 * @private
 *
 * Returns a list of properties that are common to every Search ListItem
 */
function getTransactionItemCommonFormattedProperties(
    transactionItem: SearchTransaction,
    from: SearchPersonalDetails,
    to: SearchPersonalDetails,
): Pick<TransactionListItemType, 'formattedFrom' | 'formattedTo' | 'formattedTotal' | 'formattedMerchant' | 'date'> {
    const isExpenseReport = transactionItem.reportType === CONST.REPORT.TYPE.EXPENSE;

    const formattedFrom = from?.displayName ?? from?.login ?? '';
    const formattedTo = to?.displayName ?? to?.login ?? '';
    const formattedTotal = getTransactionAmount(transactionItem, isExpenseReport);
    const date = transactionItem?.modifiedCreated ? transactionItem.modifiedCreated : transactionItem?.created;
    const merchant = getTransactionMerchant(transactionItem);
    const formattedMerchant = merchant === CONST.TRANSACTION.PARTIAL_TRANSACTION_MERCHANT ? '' : merchant;

    return {
        formattedFrom,
        formattedTo,
        date,
        formattedTotal,
        formattedMerchant,
    };
}

/**
 * @private
 */
function isReportEntry(key: string): key is ReportKey {
    return key.startsWith(ONYXKEYS.COLLECTION.REPORT);
}

/**
 * @private
 */
function isTransactionEntry(key: string): key is TransactionKey {
    return key.startsWith(ONYXKEYS.COLLECTION.TRANSACTION);
}

/**
 * @private
 */
function isPolicyEntry(key: string): key is PolicyKey {
    return key.startsWith(ONYXKEYS.COLLECTION.POLICY);
}

function isViolationEntry(key: string): key is ViolationKey {
    return key.startsWith(ONYXKEYS.COLLECTION.TRANSACTION_VIOLATIONS);
}

/**
 * @private
 */
function isReportActionEntry(key: string): key is ReportActionKey {
    return key.startsWith(ONYXKEYS.COLLECTION.REPORT_ACTIONS);
}

/**
 * Determines whether to display the merchant field based on the transactions in the search results.
 */
function getShouldShowMerchant(data: OnyxTypes.SearchResults['data']): boolean {
    return Object.keys(data).some((key) => {
        if (isTransactionEntry(key)) {
            const item = data[key];
            const merchant = item.modifiedMerchant ? item.modifiedMerchant : item.merchant ?? '';
            return merchant !== '' && merchant !== CONST.TRANSACTION.PARTIAL_TRANSACTION_MERCHANT;
        }
        return false;
    });
}

/**
 * Type guard that checks if something is a ReportListItemType
 */
function isReportListItemType(item: ListItem): item is ReportListItemType {
    return 'transactions' in item;
}

/**
 * Type guard that checks if something is a TransactionListItemType
 */
function isTransactionListItemType(item: TransactionListItemType | ReportListItemType | ReportActionListItemType): item is TransactionListItemType {
    const transactionListItem = item as TransactionListItemType;
    return transactionListItem.transactionID !== undefined;
}

/**
 * Type guard that checks if something is a ReportActionListItemType
 */
function isReportActionListItemType(item: TransactionListItemType | ReportListItemType | ReportActionListItemType): item is ReportActionListItemType {
    const reportActionListItem = item as ReportActionListItemType;
    return reportActionListItem.reportActionID !== undefined;
}

/**
 * Checks if the date of transactions or reports indicate the need to display the year because they are from a past year.
 */
function shouldShowYear(data: TransactionListItemType[] | ReportListItemType[] | OnyxTypes.SearchResults['data']) {
    const currentYear = new Date().getFullYear();

    if (Array.isArray(data)) {
        return data.some((item: TransactionListItemType | ReportListItemType) => {
            if (isReportListItemType(item)) {
                // If the item is a ReportListItemType, iterate over its transactions and check them
                return item.transactions.some((transaction) => {
                    const transactionYear = new Date(getTransactionCreatedDate(transaction)).getFullYear();
                    return transactionYear !== currentYear;
                });
            }

            const createdYear = new Date(item?.modifiedCreated ? item.modifiedCreated : item?.created || '').getFullYear();
            return createdYear !== currentYear;
        });
    }

    for (const key in data) {
        if (isTransactionEntry(key)) {
            const item = data[key];
            const date = getTransactionCreatedDate(item);

            if (DateUtils.doesDateBelongToAPastYear(date)) {
                return true;
            }
        } else if (isReportActionEntry(key)) {
            const item = data[key];
            for (const action of Object.values(item)) {
                const date = action.created;

                if (DateUtils.doesDateBelongToAPastYear(date)) {
                    return true;
                }
            }
        }
    }
    return false;
}

/**
 * @private
 * Generates a display name for IOU reports considering the personal details of the payer and the transaction details.
 */
function getIOUReportName(data: OnyxTypes.SearchResults['data'], reportItem: SearchReport) {
    const payerPersonalDetails = reportItem.managerID ? data.personalDetailsList?.[reportItem.managerID] : emptyPersonalDetails;
    const payerName = payerPersonalDetails?.displayName ?? payerPersonalDetails?.login ?? translateLocal('common.hidden');
    const formattedAmount = convertToDisplayString(reportItem.total ?? 0, reportItem.currency ?? CONST.CURRENCY.USD);
    if (reportItem.action === CONST.SEARCH.ACTION_TYPES.VIEW) {
        return translateLocal('iou.payerOwesAmount', {
            payer: payerName,
            amount: formattedAmount,
        });
    }

    if (reportItem.action === CONST.SEARCH.ACTION_TYPES.PAID) {
        return translateLocal('iou.payerPaidAmount', {
            payer: payerName,
            amount: formattedAmount,
        });
    }

    return reportItem.reportName;
}

/**
 * @private
 * Organizes data into List Sections for display, for the TransactionListItemType of Search Results.
 *
 * Do not use directly, use only via `getSections()` facade.
 */
function getTransactionsSections(data: OnyxTypes.SearchResults['data'], metadata: OnyxTypes.SearchResults['search']): TransactionListItemType[] {
    const shouldShowMerchant = getShouldShowMerchant(data);
    const doesDataContainAPastYearTransaction = shouldShowYear(data);

    return Object.keys(data)
        .filter(isTransactionEntry)
        .map((key) => {
            const transactionItem = data[key];
            const from = data.personalDetailsList?.[transactionItem.accountID];
            const to = transactionItem.managerID ? data.personalDetailsList?.[transactionItem.managerID] : emptyPersonalDetails;

            const {formattedFrom, formattedTo, formattedTotal, formattedMerchant, date} = getTransactionItemCommonFormattedProperties(transactionItem, from, to);

            return {
                ...transactionItem,
                action: getAction(data, key),
                from,
                to,
                formattedFrom,
                formattedTo,
                formattedTotal,
                formattedMerchant,
                date,
                shouldShowMerchant,
                shouldShowCategory: metadata?.columnsToShow?.shouldShowCategoryColumn,
                shouldShowTag: metadata?.columnsToShow?.shouldShowTagColumn,
                shouldShowTax: metadata?.columnsToShow?.shouldShowTaxColumn,
                keyForList: transactionItem.transactionID,
                shouldShowYear: doesDataContainAPastYearTransaction,
            };
        });
}

/**
 * Returns the action that can be taken on a given transaction or report
 *
 * Do not use directly, use only via `getSections()` facade.
 */
function getAction(data: OnyxTypes.SearchResults['data'], key: string): SearchTransactionAction {
    const isTransaction = isTransactionEntry(key);
    if (!isTransaction && !isReportEntry(key)) {
        return CONST.SEARCH.ACTION_TYPES.VIEW;
    }

    const transaction = isTransaction ? data[key] : undefined;
    const report = isTransaction ? data[`${ONYXKEYS.COLLECTION.REPORT}${transaction?.reportID}`] : data[key];

    // Tracked and unreported expenses don't have a report, so we return early.
    if (!report) {
        return CONST.SEARCH.ACTION_TYPES.VIEW;
    }

    if (isSettled(report)) {
        return CONST.SEARCH.ACTION_TYPES.PAID;
    }

    if (isClosedReport(report)) {
        return CONST.SEARCH.ACTION_TYPES.DONE;
    }

    // We need to check both options for a falsy value since the transaction might not have an error but the report associated with it might. We return early if there are any errors for performance reasons, so we don't need to compute any other possible actions.
    // eslint-disable-next-line @typescript-eslint/prefer-nullish-coalescing
    if (transaction?.errors || report?.errors) {
        return CONST.SEARCH.ACTION_TYPES.REVIEW;
    }

    // We don't need to run the logic if this is not a transaction or iou/expense report, so let's shortcircuit the logic for performance reasons
    if (!isMoneyRequestReport(report)) {
        return CONST.SEARCH.ACTION_TYPES.VIEW;
    }

    const allReportTransactions = (
        isReportEntry(key)
            ? Object.entries(data)
                  .filter(([itemKey, value]) => isTransactionEntry(itemKey) && (value as SearchTransaction)?.reportID === report.reportID)
                  .map((item) => item[1])
            : [transaction]
    ) as SearchTransaction[];

    const allViolations = Object.fromEntries(Object.entries(data).filter(([itemKey]) => isViolationEntry(itemKey))) as OnyxCollection<OnyxTypes.TransactionViolation[]>;
    const shouldShowReview = hasViolations(report.reportID, allViolations, undefined, allReportTransactions);

    if (shouldShowReview) {
        return CONST.SEARCH.ACTION_TYPES.REVIEW;
    }

    // Submit/Approve/Pay can only be taken on transactions if the transaction is the only one on the report, otherwise `View` is the only option.
    // If this condition is not met, return early for performance reasons
    if (isTransaction && !data[key].isFromOneTransactionReport) {
        return CONST.SEARCH.ACTION_TYPES.VIEW;
    }

    const policy = data[`${ONYXKEYS.COLLECTION.POLICY}${report?.policyID}`] ?? {};

    const invoiceReceiverPolicy =
        isInvoiceReport(report) && report?.invoiceReceiver?.type === CONST.REPORT.INVOICE_RECEIVER_TYPE.BUSINESS
            ? data[`${ONYXKEYS.COLLECTION.POLICY}${report?.invoiceReceiver?.policyID}`]
            : undefined;

    const chatReport = data[`${ONYXKEYS.COLLECTION.REPORT}${report?.chatReportID}`] ?? {};
    const chatReportRNVP = data[`${ONYXKEYS.COLLECTION.REPORT_NAME_VALUE_PAIRS}${report?.chatReportID}`] ?? undefined;

    if (canIOUBePaid(report, chatReport, policy, allReportTransactions, false, chatReportRNVP, invoiceReceiverPolicy) && !hasOnlyHeldExpenses(report.reportID, allReportTransactions)) {
        return CONST.SEARCH.ACTION_TYPES.PAY;
    }
    const hasOnlyPendingCardOrScanningTransactions =
        allReportTransactions.length > 0 &&
        allReportTransactions.every(
            (t) => (isExpensifyCardTransaction(t) && isPending(t)) || (isPartialMerchant(getMerchant(t)) && isAmountMissing(t)) || (isScanRequest(t) && isReceiptBeingScanned(t)),
        );

    const isAllowedToApproveExpenseReport = isAllowedToApproveExpenseReportUtils(report, undefined, policy);
    if (canApproveIOU(report, policy) && isAllowedToApproveExpenseReport && !hasOnlyPendingCardOrScanningTransactions) {
        return CONST.SEARCH.ACTION_TYPES.APPROVE;
    }

    // We check for isAllowedToApproveExpenseReport because if the policy has preventSelfApprovals enabled, we disable the Submit action and in that case we want to show the View action instead
    if (canSubmitReport(report, policy, allReportTransactions, allViolations) && isAllowedToApproveExpenseReport) {
        return CONST.SEARCH.ACTION_TYPES.SUBMIT;
    }

    return CONST.SEARCH.ACTION_TYPES.VIEW;
}

/**
 * @private
 * Organizes data into List Sections for display, for the ReportActionListItemType of Search Results.
 *
 * Do not use directly, use only via `getSections()` facade.
 */
function getReportActionsSections(data: OnyxTypes.SearchResults['data']): ReportActionListItemType[] {
    const reportActionItems: ReportActionListItemType[] = [];

    const transactions = Object.keys(data)
        .filter(isTransactionEntry)
        .map((key) => data[key]);

    const reports = Object.keys(data)
        .filter(isReportEntry)
        .map((key) => data[key]);

    const policies = Object.keys(data)
        .filter(isPolicyEntry)
        .map((key) => data[key]);

    for (const key in data) {
        if (isReportActionEntry(key)) {
            const reportActions = data[key];
            for (const reportAction of Object.values(reportActions)) {
                const from = data.personalDetailsList?.[reportAction.accountID];
                const report = data[`${ONYXKEYS.COLLECTION.REPORT}${reportAction.reportID}`] ?? {};
                const policy = data[`${ONYXKEYS.COLLECTION.POLICY}${report.policyID}`] ?? {};
                const invoiceReceiverPolicy: SearchPolicy | undefined =
                    report?.invoiceReceiver?.type === CONST.REPORT.INVOICE_RECEIVER_TYPE.BUSINESS ? data[`${ONYXKEYS.COLLECTION.POLICY}${report.invoiceReceiver.policyID}`] : undefined;
                if (isDeletedAction(reportAction)) {
                    // eslint-disable-next-line no-continue
                    continue;
                }
                if (!isAddCommentAction(reportAction)) {
                    // eslint-disable-next-line no-continue
                    continue;
                }
                reportActionItems.push({
                    ...reportAction,
                    from,
                    reportName: getSearchReportName({report, policy, personalDetails: data.personalDetailsList, transactions, invoiceReceiverPolicy, reports, policies}),
                    formattedFrom: from?.displayName ?? from?.login ?? '',
                    date: reportAction.created,
                    keyForList: reportAction.reportActionID,
                });
            }
        }
    }
    return reportActionItems;
}

/**
 * @private
 * Organizes data into List Sections for display, for the ReportListItemType of Search Results.
 *
 * Do not use directly, use only via `getSections()` facade.
 */
function getReportSections(data: OnyxTypes.SearchResults['data'], metadata: OnyxTypes.SearchResults['search']): ReportListItemType[] {
    const shouldShowMerchant = getShouldShowMerchant(data);

    const doesDataContainAPastYearTransaction = shouldShowYear(data);

    const reportIDToTransactions: Record<string, ReportListItemType> = {};
    for (const key in data) {
        if (isReportEntry(key)) {
            const reportItem = {...data[key]};
            const reportKey = `${ONYXKEYS.COLLECTION.REPORT}${reportItem.reportID}`;
            const transactions = reportIDToTransactions[reportKey]?.transactions ?? [];
            const isIOUReport = reportItem.type === CONST.REPORT.TYPE.IOU;

            reportIDToTransactions[reportKey] = {
                ...reportItem,
                action: getAction(data, key),
                keyForList: reportItem.reportID,
                from: data.personalDetailsList?.[reportItem.accountID ?? CONST.DEFAULT_NUMBER_ID],
                to: reportItem.managerID ? data.personalDetailsList?.[reportItem.managerID] : emptyPersonalDetails,
                transactions,
                reportName: isIOUReport ? getIOUReportName(data, reportItem) : reportItem.reportName,
            };
        } else if (isTransactionEntry(key)) {
            const transactionItem = {...data[key]};
            const reportKey = `${ONYXKEYS.COLLECTION.REPORT}${transactionItem.reportID}`;

            const from = data.personalDetailsList?.[transactionItem.accountID];
            const to = transactionItem.managerID ? data.personalDetailsList?.[transactionItem.managerID] : emptyPersonalDetails;

            const {formattedFrom, formattedTo, formattedTotal, formattedMerchant, date} = getTransactionItemCommonFormattedProperties(transactionItem, from, to);

            const transaction = {
                ...transactionItem,
                action: getAction(data, key),
                from,
                to,
                formattedFrom,
                formattedTo,
                formattedTotal,
                formattedMerchant,
                date,
                shouldShowMerchant,
                shouldShowCategory: metadata?.columnsToShow?.shouldShowCategoryColumn,
                shouldShowTag: metadata?.columnsToShow?.shouldShowTagColumn,
                shouldShowTax: metadata?.columnsToShow?.shouldShowTaxColumn,
                keyForList: transactionItem.transactionID,
                shouldShowYear: doesDataContainAPastYearTransaction,
            };
            if (reportIDToTransactions[reportKey]?.transactions) {
                reportIDToTransactions[reportKey].transactions.push(transaction);
            } else if (reportIDToTransactions[reportKey]) {
                reportIDToTransactions[reportKey].transactions = [transaction];
            }
        }
    }

    return Object.values(reportIDToTransactions);
}

/**
 * Returns the appropriate list item component based on the type and status of the search data.
 */
function getListItem(type: SearchDataTypes, status: SearchStatus): ListItemType<typeof type, typeof status> {
    if (type === CONST.SEARCH.DATA_TYPES.CHAT) {
        return ChatListItem;
    }
    if (status === CONST.SEARCH.STATUS.EXPENSE.ALL) {
        return TransactionListItem;
    }
    return ReportListItem;
}

/**
 * Organizes data into appropriate list sections for display based on the type of search results.
 */
function getSections(type: SearchDataTypes, status: SearchStatus, data: OnyxTypes.SearchResults['data'], metadata: OnyxTypes.SearchResults['search']) {
    if (type === CONST.SEARCH.DATA_TYPES.CHAT) {
        return getReportActionsSections(data);
    }
    if (status === CONST.SEARCH.STATUS.EXPENSE.ALL) {
        return getTransactionsSections(data, metadata);
    }
    return getReportSections(data, metadata);
}

/**
 * Sorts sections of data based on a specified column and sort order for displaying sorted results.
 */
function getSortedSections(type: SearchDataTypes, status: SearchStatus, data: ListItemDataType<typeof type, typeof status>, sortBy?: SearchColumnType, sortOrder?: SortOrder) {
    if (type === CONST.SEARCH.DATA_TYPES.CHAT) {
        return getSortedReportActionData(data as ReportActionListItemType[]);
    }
    if (status === CONST.SEARCH.STATUS.EXPENSE.ALL) {
        return getSortedTransactionData(data as TransactionListItemType[], sortBy, sortOrder);
    }
    return getSortedReportData(data as ReportListItemType[]);
}

/**
 * @private
 * Sorts transaction sections based on a specified column and sort order.
 */
function getSortedTransactionData(data: TransactionListItemType[], sortBy?: SearchColumnType, sortOrder?: SortOrder) {
    if (!sortBy || !sortOrder) {
        return data;
    }

    const sortingProperty = columnNamesToSortingProperty[sortBy];

    if (!sortingProperty) {
        return data;
    }

    return data.sort((a, b) => {
        const aValue = sortingProperty === 'comment' ? a.comment?.comment : a[sortingProperty];
        const bValue = sortingProperty === 'comment' ? b.comment?.comment : b[sortingProperty];

        if (aValue === undefined || bValue === undefined) {
            return 0;
        }

        // We are guaranteed that both a and b will be string or number at the same time
        if (typeof aValue === 'string' && typeof bValue === 'string') {
            return sortOrder === CONST.SEARCH.SORT_ORDER.ASC ? aValue.localeCompare(bValue) : bValue.localeCompare(aValue);
        }

        const aNum = aValue as number;
        const bNum = bValue as number;

        return sortOrder === CONST.SEARCH.SORT_ORDER.ASC ? aNum - bNum : bNum - aNum;
    });
}

/**
 * @private
 * Determines the date of the newest transaction within a report for sorting purposes.
 */
function getReportNewestTransactionDate(report: ReportListItemType) {
    return report.transactions?.reduce((max, curr) => (curr.modifiedCreated ?? curr.created > (max?.created ?? '') ? curr : max), report.transactions.at(0))?.created;
}

/**
 * @private
 * Sorts report sections based on a specified column and sort order.
 */
function getSortedReportData(data: ReportListItemType[]) {
    return data.sort((a, b) => {
        const aNewestTransaction = getReportNewestTransactionDate(a);
        const bNewestTransaction = getReportNewestTransactionDate(b);

        if (!aNewestTransaction || !bNewestTransaction) {
            return 0;
        }

        return bNewestTransaction.toLowerCase().localeCompare(aNewestTransaction);
    });
}

/**
 * @private
 * Sorts report actions sections based on a specified column and sort order.
 */
function getSortedReportActionData(data: ReportActionListItemType[]) {
    return data.sort((a, b) => {
        const aValue = a?.created;
        const bValue = b?.created;

        if (aValue === undefined || bValue === undefined) {
            return 0;
        }

        return bValue.toLowerCase().localeCompare(aValue);
    });
}

/**
 * Checks if the search results contain any data, useful for determining if the search results are empty.
 */
function isSearchResultsEmpty(searchResults: SearchResults) {
    return !Object.keys(searchResults?.data).some((key) => key.startsWith(ONYXKEYS.COLLECTION.TRANSACTION));
}

/**
 * Returns the corresponding translation key for expense type
 */
function getExpenseTypeTranslationKey(expenseType: ValueOf<typeof CONST.SEARCH.TRANSACTION_TYPE>): TranslationPaths {
    // eslint-disable-next-line default-case
    switch (expenseType) {
        case CONST.SEARCH.TRANSACTION_TYPE.DISTANCE:
            return 'common.distance';
        case CONST.SEARCH.TRANSACTION_TYPE.CARD:
            return 'common.card';
        case CONST.SEARCH.TRANSACTION_TYPE.CASH:
            return 'iou.cash';
    }
}

/**
 * Constructs and configures the overflow menu for search items, handling interactions such as renaming or deleting items.
 */
function getOverflowMenu(itemName: string, hash: number, inputQuery: string, showDeleteModal: (hash: number) => void, isMobileMenu?: boolean, closeMenu?: () => void) {
    return [
        {
            text: translateLocal('common.rename'),
            onSelected: () => {
                if (isMobileMenu && closeMenu) {
                    closeMenu();
                }
                Navigation.navigate(ROUTES.SEARCH_SAVED_SEARCH_RENAME.getRoute({name: encodeURIComponent(itemName), jsonQuery: inputQuery}));
            },
            icon: Expensicons.Pencil,
            shouldShowRightIcon: false,
            shouldShowRightComponent: false,
            shouldCallAfterModalHide: true,
        },
        {
            text: translateLocal('common.delete'),
            onSelected: () => {
                if (isMobileMenu && closeMenu) {
                    closeMenu();
                }
                showDeleteModal(hash);
            },
            icon: Expensicons.Trashcan,
            shouldShowRightIcon: false,
            shouldShowRightComponent: false,
            shouldCallAfterModalHide: true,
            shouldCloseAllModals: true,
        },
    ];
}

/**
 * Checks if the passed username is a correct standard username, and not a placeholder
 */
function isCorrectSearchUserName(displayName?: string) {
    return displayName && displayName.toUpperCase() !== CONST.REPORT.OWNER_EMAIL_FAKE;
}

function createTypeMenuItems(allPolicies: OnyxCollection<OnyxTypes.Policy> | null, email: string | undefined): SearchTypeMenuItem[] {
    const typeMenuItems: SearchTypeMenuItem[] = [
        {
            translationPath: 'common.expenses',
            type: CONST.SEARCH.DATA_TYPES.EXPENSE,
            icon: Expensicons.Receipt,
            getRoute: (policyID?: string) => {
                const query = buildCannedSearchQuery({policyID});
                return ROUTES.SEARCH_ROOT.getRoute({query});
            },
        },
        {
            translationPath: 'common.chats',
            type: CONST.SEARCH.DATA_TYPES.CHAT,
            icon: Expensicons.ChatBubbles,
            getRoute: (policyID?: string) => {
                const query = buildCannedSearchQuery({type: CONST.SEARCH.DATA_TYPES.CHAT, status: CONST.SEARCH.STATUS.CHAT.ALL, policyID});
                return ROUTES.SEARCH_ROOT.getRoute({query});
            },
        },
    ];

    if (canSendInvoice(allPolicies, email) || hasInvoiceReports()) {
        typeMenuItems.push({
            translationPath: 'workspace.common.invoices',
            type: CONST.SEARCH.DATA_TYPES.INVOICE,
            icon: Expensicons.InvoiceGeneric,
            getRoute: (policyID?: string) => {
                const query = buildCannedSearchQuery({type: CONST.SEARCH.DATA_TYPES.INVOICE, status: CONST.SEARCH.STATUS.INVOICE.ALL, policyID});
                return ROUTES.SEARCH_ROOT.getRoute({query});
            },
        });
    }

    typeMenuItems.push({
        translationPath: 'travel.trips',
        type: CONST.SEARCH.DATA_TYPES.TRIP,
        icon: Expensicons.Suitcase,
        getRoute: (policyID?: string) => {
            const query = buildCannedSearchQuery({type: CONST.SEARCH.DATA_TYPES.TRIP, status: CONST.SEARCH.STATUS.TRIP.ALL, policyID});
            return ROUTES.SEARCH_ROOT.getRoute({query});
        },
    });

    return typeMenuItems;
}

function createBaseSavedSearchMenuItem(item: SaveSearchItem, key: string, index: number, title: string, hash: number): SavedSearchMenuItem {
    return {
        key,
        title,
        hash: key,
        query: item.query,
        shouldShowRightComponent: true,
        focused: Number(key) === hash,
        onPress: () => {
            clearAllFilters();
            Navigation.navigate(ROUTES.SEARCH_ROOT.getRoute({query: item?.query ?? '', name: item?.name}));
        },
        pendingAction: item.pendingAction,
        disabled: item.pendingAction === CONST.RED_BRICK_ROAD_PENDING_ACTION.DELETE,
        shouldIconUseAutoWidthStyle: true,
    };
}

export {
    getListItem,
    getSections,
    getShouldShowMerchant,
    getSortedSections,
    isReportListItemType,
    isSearchResultsEmpty,
    isTransactionListItemType,
    isReportActionListItemType,
    shouldShowYear,
    getExpenseTypeTranslationKey,
    getOverflowMenu,
    isCorrectSearchUserName,
    isReportActionEntry,
    getAction,
    createTypeMenuItems,
    createBaseSavedSearchMenuItem,
};
export type {SavedSearchMenuItem, SearchTypeMenuItem};<|MERGE_RESOLUTION|>--- conflicted
+++ resolved
@@ -46,10 +46,7 @@
     isMoneyRequestReport,
     isSettled,
 } from './ReportUtils';
-<<<<<<< HEAD
 import {buildCannedSearchQuery} from './SearchQueryUtils';
-import {getAmount as getTransactionAmount, getCreated as getTransactionCreatedDate, getMerchant as getTransactionMerchant, isExpensifyCardTransaction, isPending} from './TransactionUtils';
-=======
 import {
     getMerchant,
     getAmount as getTransactionAmount,
@@ -62,7 +59,6 @@
     isReceiptBeingScanned,
     isScanRequest,
 } from './TransactionUtils';
->>>>>>> 4f3a2ee2
 
 const columnNamesToSortingProperty = {
     [CONST.SEARCH.TABLE_COLUMNS.TO]: 'formattedTo' as const,
