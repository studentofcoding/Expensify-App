import Onyx from 'react-native-onyx';
import type {IOUAction, IOUType} from '@src/CONST';
import CONST from '@src/CONST';
import ONYXKEYS from '@src/ONYXKEYS';
import ROUTES from '@src/ROUTES';
import type {OnyxInputOrEntry, PersonalDetails, Report, Transaction} from '@src/types/onyx';
import type {Attendee} from '@src/types/onyx/IOU';
import type {IOURequestType} from './actions/IOU';
import * as CurrencyUtils from './CurrencyUtils';
import DateUtils from './DateUtils';
import Navigation from './Navigation/Navigation';
import * as TransactionUtils from './TransactionUtils';

let lastLocationPermissionPrompt: string;
Onyx.connect({
    key: ONYXKEYS.NVP_LAST_LOCATION_PERMISSION_PROMPT,
    callback: (val) => (lastLocationPermissionPrompt = val ?? ''),
});

function navigateToStartMoneyRequestStep(requestType: IOURequestType, iouType: IOUType, transactionID: string, reportID: string, iouAction?: IOUAction): void {
    if (iouAction === CONST.IOU.ACTION.CATEGORIZE || iouAction === CONST.IOU.ACTION.SUBMIT || iouAction === CONST.IOU.ACTION.SHARE) {
        Navigation.goBack();
        return;
    }
    // If the participants were automatically added to the transaction, then the user needs taken back to the starting step
    switch (requestType) {
        case CONST.IOU.REQUEST_TYPE.DISTANCE:
            Navigation.goBack(ROUTES.MONEY_REQUEST_CREATE_TAB_DISTANCE.getRoute(CONST.IOU.ACTION.CREATE, iouType, transactionID, reportID));
            break;
        case CONST.IOU.REQUEST_TYPE.SCAN:
            Navigation.goBack(ROUTES.MONEY_REQUEST_CREATE_TAB_SCAN.getRoute(CONST.IOU.ACTION.CREATE, iouType, transactionID, reportID));
            break;
        default:
            Navigation.goBack(ROUTES.MONEY_REQUEST_CREATE_TAB_MANUAL.getRoute(CONST.IOU.ACTION.CREATE, iouType, transactionID, reportID));
            break;
    }
}

/**
 * Calculates the amount per user given a list of participants
 *
 * @param numberOfParticipants - Number of participants in the chat. It should not include the current user.
 * @param total - IOU total amount in backend format (cents, no matter the currency)
 * @param currency - This is used to know how many decimal places are valid to use when splitting the total
 * @param isDefaultUser - Whether we are calculating the amount for the current user
 */
function calculateAmount(numberOfParticipants: number, total: number, currency: string, isDefaultUser = false): number {
    // Since the backend can maximum store 2 decimal places, any currency with more than 2 decimals
    // has to be capped to 2 decimal places
    const currencyUnit = Math.min(100, CurrencyUtils.getCurrencyUnit(currency));
    const totalInCurrencySubunit = Math.round((total / 100) * currencyUnit);
    const totalParticipants = numberOfParticipants + 1;
    const amountPerPerson = Math.round(totalInCurrencySubunit / totalParticipants);
    let finalAmount = amountPerPerson;
    if (isDefaultUser) {
        const sumAmount = amountPerPerson * totalParticipants;
        const difference = totalInCurrencySubunit - sumAmount;
        finalAmount = totalInCurrencySubunit !== sumAmount ? amountPerPerson + difference : amountPerPerson;
    }
    return Math.round((finalAmount * 100) / currencyUnit);
}

/**
 * The owner of the IOU report is the account who is owed money and the manager is the one who owes money!
 * In case the owner/manager swap, we need to update the owner of the IOU report and the report total, since it is always positive.
 * For example: if user1 owes user2 $10, then we have: {ownerAccountID: user2, managerID: user1, total: $10 (a positive amount, owed to user2)}
 * If user1 requests $17 from user2, then we have: {ownerAccountID: user1, managerID: user2, total: $7 (still a positive amount, but now owed to user1)}
 *
 * @param isDeleting - whether the user is deleting the expense
 * @param isUpdating - whether the user is updating the expense
 */
function updateIOUOwnerAndTotal<TReport extends OnyxInputOrEntry<Report>>(
    iouReport: TReport,
    actorAccountID: number,
    amount: number,
    currency: string,
    isDeleting = false,
    isUpdating = false,
): TReport {
    // For the update case, we have calculated the diff amount in the calculateDiffAmount function so there is no need to compare currencies here
    if ((currency !== iouReport?.currency && !isUpdating) || !iouReport) {
        return iouReport;
    }

    // Make a copy so we don't mutate the original object
    const iouReportUpdate = {...iouReport};

    // Let us ensure a valid value before updating the total amount.
    iouReportUpdate.total = iouReportUpdate.total ?? 0;

    if (actorAccountID === iouReport.ownerAccountID) {
        iouReportUpdate.total += isDeleting ? -amount : amount;
    } else {
        iouReportUpdate.total += isDeleting ? amount : -amount;
    }

    if (iouReportUpdate.total < 0) {
        // The total sign has changed and hence we need to flip the manager and owner of the report.
        iouReportUpdate.ownerAccountID = iouReport.managerID;
        iouReportUpdate.managerID = iouReport.ownerAccountID;
        iouReportUpdate.total = -iouReportUpdate.total;
    }

    return iouReportUpdate;
}

/**
 * Returns whether or not an IOU report contains expenses in a different currency
 * that are either created or cancelled offline, and thus haven't been converted to the report's currency yet
 */
function isIOUReportPendingCurrencyConversion(iouReport: Report): boolean {
    const reportTransactions: Transaction[] = TransactionUtils.getAllReportTransactions(iouReport.reportID);
    const pendingRequestsInDifferentCurrency = reportTransactions.filter((transaction) => transaction.pendingAction && TransactionUtils.getCurrency(transaction) !== iouReport.currency);
    return pendingRequestsInDifferentCurrency.length > 0;
}

/**
 * Checks if the iou type is one of request, send, invoice or split.
 */
function isValidMoneyRequestType(iouType: string): boolean {
    const moneyRequestType: string[] = [
        CONST.IOU.TYPE.REQUEST,
        CONST.IOU.TYPE.SUBMIT,
        CONST.IOU.TYPE.SPLIT,
        CONST.IOU.TYPE.SEND,
        CONST.IOU.TYPE.PAY,
        CONST.IOU.TYPE.TRACK,
        CONST.IOU.TYPE.INVOICE,
        CONST.IOU.TYPE.CREATE,
    ];

    return moneyRequestType.includes(iouType);
}

/**
 * Inserts a newly selected tag into the already existing tags like a string
 *
 * @param transactionTags - currently selected tags for a report
 * @param tag - a newly selected tag, that should be added to the transactionTags
 * @param tagIndex - the index of a tag list
 * @returns
 */
function insertTagIntoTransactionTagsString(transactionTags: string, tag: string, tagIndex: number): string {
    const tagArray = TransactionUtils.getTagArrayFromName(transactionTags);
    tagArray[tagIndex] = tag;

    while (tagArray.length > 0 && !tagArray.at(-1)) {
        tagArray.pop();
    }

    return tagArray.map((tagItem) => tagItem.trim()).join(CONST.COLON);
}

function isMovingTransactionFromTrackExpense(action?: IOUAction) {
    if (action === CONST.IOU.ACTION.SUBMIT || action === CONST.IOU.ACTION.SHARE || action === CONST.IOU.ACTION.CATEGORIZE) {
        return true;
    }

    return false;
}

function shouldUseTransactionDraft(action: IOUAction | undefined) {
    return action === CONST.IOU.ACTION.CREATE || isMovingTransactionFromTrackExpense(action);
}

<<<<<<< HEAD
function formatCurrentUserToAttendee(currentUser?: PersonalDetails, reportID?: string) {
    if (!currentUser) {
        return;
    }
    const initialAttendee: Attendee = {
        email: currentUser?.login,
        login: currentUser?.login,
        displayName: currentUser.displayName,
        avatarUrl: currentUser.avatar?.toString(),
        accountID: currentUser.accountID,
        text: currentUser.login,
        selected: true,
        reportID,
    };

    return [initialAttendee];
=======
function shouldStartLocationPermissionFlow() {
    return (
        !lastLocationPermissionPrompt ||
        (DateUtils.isValidDateString(lastLocationPermissionPrompt ?? '') &&
            DateUtils.getDifferenceInDaysFromNow(new Date(lastLocationPermissionPrompt ?? '')) > CONST.IOU.LOCATION_PERMISSION_PROMPT_THRESHOLD_DAYS)
    );
>>>>>>> 4f0ca943
}

export {
    calculateAmount,
    insertTagIntoTransactionTagsString,
    isIOUReportPendingCurrencyConversion,
    isMovingTransactionFromTrackExpense,
    shouldUseTransactionDraft,
    isValidMoneyRequestType,
    navigateToStartMoneyRequestStep,
    updateIOUOwnerAndTotal,
<<<<<<< HEAD
    formatCurrentUserToAttendee,
=======
    shouldStartLocationPermissionFlow,
>>>>>>> 4f0ca943
};<|MERGE_RESOLUTION|>--- conflicted
+++ resolved
@@ -163,7 +163,6 @@
     return action === CONST.IOU.ACTION.CREATE || isMovingTransactionFromTrackExpense(action);
 }
 
-<<<<<<< HEAD
 function formatCurrentUserToAttendee(currentUser?: PersonalDetails, reportID?: string) {
     if (!currentUser) {
         return;
@@ -180,14 +179,14 @@
     };
 
     return [initialAttendee];
-=======
+}
+
 function shouldStartLocationPermissionFlow() {
     return (
         !lastLocationPermissionPrompt ||
         (DateUtils.isValidDateString(lastLocationPermissionPrompt ?? '') &&
             DateUtils.getDifferenceInDaysFromNow(new Date(lastLocationPermissionPrompt ?? '')) > CONST.IOU.LOCATION_PERMISSION_PROMPT_THRESHOLD_DAYS)
     );
->>>>>>> 4f0ca943
 }
 
 export {
@@ -199,9 +198,6 @@
     isValidMoneyRequestType,
     navigateToStartMoneyRequestStep,
     updateIOUOwnerAndTotal,
-<<<<<<< HEAD
     formatCurrentUserToAttendee,
-=======
     shouldStartLocationPermissionFlow,
->>>>>>> 4f0ca943
 };