--- conflicted
+++ resolved
@@ -315,9 +315,6 @@
     getLastClosedReportAction,
     getLatestReportActionFromOnyxData,
     getLinkedTransactionID,
-<<<<<<< HEAD
+    isCreatedTaskReportAction,
     getParentReportAction,
-=======
-    isCreatedTaskReportAction,
->>>>>>> 1d951e68
 };