--- conflicted
+++ resolved
@@ -65,13 +65,16 @@
  * @param {Object} reportAction
  * @returns {Boolean}
  */
-<<<<<<< HEAD
 function isDeletedParentAction(reportAction) {
     return lodashGet(reportAction, ['message', 0, 'isDeletedParentAction'], false);
-=======
+}
+
+/**
+ * @param {Object} reportAction
+ * @returns {Boolean}
+ */
 function isPendingRemove(reportAction) {
     return lodashGet(reportAction, 'message[0].moderationDecisions[0].decision') === CONST.MODERATION.MODERATOR_DECISION_PENDING_REMOVE;
->>>>>>> 7e908b17
 }
 
 /**
@@ -559,12 +562,9 @@
     isTransactionThread,
     getFormattedAmount,
     isSentMoneyReportAction,
-<<<<<<< HEAD
     isDeletedParentAction,
-=======
     isReportPreviewAction,
     getIOUReportIDFromReportActionPreview,
->>>>>>> 7e908b17
     isMessageDeleted,
     isWhisperAction,
     isPendingRemove,
