import lodashGet from 'lodash/get';
import _ from 'underscore';
import lodashMerge from 'lodash/merge';
import lodashFindLast from 'lodash/findLast';
import ExpensiMark from 'expensify-common/lib/ExpensiMark';
import Onyx from 'react-native-onyx';
import moment from 'moment';
import * as CollectionUtils from './CollectionUtils';
import CONST from '../CONST';
import ONYXKEYS from '../ONYXKEYS';
import Log from './Log';
import isReportMessageAttachment from './isReportMessageAttachment';

const allReportActions = {};
Onyx.connect({
    key: ONYXKEYS.COLLECTION.REPORT_ACTIONS,
    callback: (actions, key) => {
        if (!key || !actions) {
            return;
        }

        const reportID = CollectionUtils.extractCollectionItemID(key);
        allReportActions[reportID] = actions;
    },
});

let isNetworkOffline = false;
Onyx.connect({
    key: ONYXKEYS.NETWORK,
    callback: (val) => (isNetworkOffline = lodashGet(val, 'isOffline', false)),
});

/**
 * @param {Object} reportAction
 * @returns {Boolean}
 */
function isDeletedAction(reportAction) {
    // A deleted comment has either an empty array or an object with html field with empty string as value
    const message = lodashGet(reportAction, 'message', []);
    return message.length === 0 || lodashGet(message, [0, 'html']) === '';
}

/**
 * Sort an array of reportActions by their created timestamp first, and reportActionID second
 * This gives us a stable order even in the case of multiple reportActions created on the same millisecond
 *
 * @param {Array} reportActions
 * @param {Boolean} shouldSortInDescendingOrder
 * @returns {Array}
 */
function getSortedReportActions(reportActions, shouldSortInDescendingOrder = false) {
    if (!_.isArray(reportActions)) {
        throw new Error(`ReportActionsUtils.getSortedReportActions requires an array, received ${typeof reportActions}`);
    }

    const invertedMultiplier = shouldSortInDescendingOrder ? -1 : 1;
    return _.chain(reportActions)
        .compact()
        .sort((first, second) => {
            // First sort by timestamp
            if (first.created !== second.created) {
                return (first.created < second.created ? -1 : 1) * invertedMultiplier;
            }

            // Then by action type, ensuring that `CREATED` actions always come first if they have the same timestamp as another action type
            if ((first.actionName === CONST.REPORT.ACTIONS.TYPE.CREATED || second.actionName === CONST.REPORT.ACTIONS.TYPE.CREATED) && first.actionName !== second.actionName) {
                return (first.actionName === CONST.REPORT.ACTIONS.TYPE.CREATED ? -1 : 1) * invertedMultiplier;
            }

            // Then fallback on reportActionID as the final sorting criteria. It is a random number,
            // but using this will ensure that the order of reportActions with the same created time and action type
            // will be consistent across all users and devices
            return (first.reportActionID < second.reportActionID ? -1 : 1) * invertedMultiplier;
        })
        .value();
}

/**
 * Finds most recent IOU request action ID.
 *
 * @param {Array} reportActions
 * @returns {String}
 */
function getMostRecentIOURequestActionID(reportActions) {
<<<<<<< HEAD
    const iouRequestActions = _.filter(reportActions, (action) => lodashGet(action, 'originalMessage.type') === CONST.IOU.REPORT_ACTION_TYPE.CREATE);
=======
    const iouRequestTypes = [CONST.IOU.REPORT_ACTION_TYPE.CREATE, CONST.IOU.REPORT_ACTION_TYPE.SPLIT];
    const iouRequestActions = _.filter(reportActions, action => iouRequestTypes.includes(lodashGet(action, 'originalMessage.type')));
>>>>>>> cc78a083

    if (_.isEmpty(iouRequestActions)) {
        return null;
    }

    const sortedReportActions = getSortedReportActions(iouRequestActions);
    return _.last(sortedReportActions).reportActionID;
}

/**
 * Returns true when the report action immediately before the specified index is a comment made by the same actor who who is leaving a comment in the action at the specified index.
 * Also checks to ensure that the comment is not too old to be shown as a grouped comment.
 *
 * @param {Array} reportActions
 * @param {Number} actionIndex - index of the comment item in state to check
 * @returns {Boolean}
 */
function isConsecutiveActionMadeByPreviousActor(reportActions, actionIndex) {
    // Find the next non-pending deletion report action, as the pending delete action means that it is not displayed in the UI, but still is in the report actions list.
    // If we are offline, all actions are pending but shown in the UI, so we take the previous action, even if it is a delete.
    const previousAction = _.find(_.drop(reportActions, actionIndex + 1), (action) => isNetworkOffline || action.pendingAction !== CONST.RED_BRICK_ROAD_PENDING_ACTION.DELETE);
    const currentAction = reportActions[actionIndex];

    // It's OK for there to be no previous action, and in that case, false will be returned
    // so that the comment isn't grouped
    if (!currentAction || !previousAction) {
        return false;
    }

    // Comments are only grouped if they happen within 5 minutes of each other
    if (moment(currentAction.created).unix() - moment(previousAction.created).unix() > 300) {
        return false;
    }

    // Do not group if previous or current action was a renamed action
    if (previousAction.actionName === CONST.REPORT.ACTIONS.TYPE.RENAMED || currentAction.actionName === CONST.REPORT.ACTIONS.TYPE.RENAMED) {
        return false;
    }

    return currentAction.actorEmail === previousAction.actorEmail;
}

/**
 * @param {String} reportID
 * @param {Object} [actionsToMerge]
 * @return {Object}
 */
function getLastVisibleAction(reportID, actionsToMerge = {}) {
    const actions = _.toArray(lodashMerge({}, allReportActions[reportID], actionsToMerge));
    const visibleActions = _.filter(actions, (action) => !isDeletedAction(action));

    if (_.isEmpty(visibleActions)) {
        return {};
    }

    return _.max(visibleActions, (action) => moment.utc(action.created).valueOf());
}

/**
 * @param {String} reportID
 * @param {Object} [actionsToMerge]
 * @return {String}
 */
function getLastVisibleMessageText(reportID, actionsToMerge = {}) {
    const lastVisibleAction = getLastVisibleAction(reportID, actionsToMerge);
    const message = lodashGet(lastVisibleAction, ['message', 0], {});

    if (isReportMessageAttachment(message)) {
        return CONST.ATTACHMENT_MESSAGE_TEXT;
    }

    const htmlText = lodashGet(lastVisibleAction, 'message[0].html', '');
    const parser = new ExpensiMark();
    const messageText = parser.htmlToText(htmlText);
    return String(messageText).replace(CONST.REGEX.AFTER_FIRST_LINE_BREAK, '').substring(0, CONST.REPORT.LAST_MESSAGE_TEXT_MAX_LENGTH);
}

/**
 * Checks if a reportAction is deprecated.
 *
 * @param {Object} reportAction
 * @param {String} key
 * @returns {Boolean}
 */
function isReportActionDeprecated(reportAction, key) {
    if (!reportAction) {
        return true;
    }

    // HACK ALERT: We're temporarily filtering out any reportActions keyed by sequenceNumber
    // to prevent bugs during the migration from sequenceNumber -> reportActionID
    if (String(reportAction.sequenceNumber) === key) {
        Log.info('Front-end filtered out reportAction keyed by sequenceNumber!', false, reportAction);
        return true;
    }

    return false;
}

/**
 * Checks if a reportAction is fit for display, meaning that it's not deprecated, is of a valid
 * and supported type, it's not deleted and also not closed.
 *
 * @param {Object} reportAction
 * @param {String} key
 * @returns {Boolean}
 */
function shouldReportActionBeVisible(reportAction, key) {
    if (isReportActionDeprecated(reportAction, key)) {
        return false;
    }

    // Filter out any unsupported reportAction types
    if (!_.has(CONST.REPORT.ACTIONS.TYPE, reportAction.actionName) && !_.contains(_.values(CONST.REPORT.ACTIONS.TYPE.POLICYCHANGELOG), reportAction.actionName)) {
        return false;
    }

    // Ignore closed action here since we're already displaying a footer that explains why the report was closed
    if (reportAction.actionName === CONST.REPORT.ACTIONS.TYPE.CLOSED) {
        return false;
    }

    // All other actions are displayed except deleted, non-pending actions
    const isDeleted = isDeletedAction(reportAction);
    const isPending = !_.isEmpty(reportAction.pendingAction);
    return !isDeleted || isPending;
}

/**
 * A helper method to filter out report actions keyed by sequenceNumbers.
 *
 * @param {Object} reportActions
 * @returns {Array}
 */
function filterOutDeprecatedReportActions(reportActions) {
    return _.filter(reportActions, (reportAction, key) => !isReportActionDeprecated(reportAction, key));
}

/**
 * This method returns the report actions that are ready for display in the ReportActionsView.
 * The report actions need to be sorted by created timestamp first, and reportActionID second
 * to ensure they will always be displayed in the same order (in case multiple actions have the same timestamp).
 * This is all handled with getSortedReportActions() which is used by several other methods to keep the code DRY.
 *
 * @param {Object} reportActions
 * @returns {Array}
 */
function getSortedReportActionsForDisplay(reportActions) {
    const filteredReportActions = _.filter(reportActions, (reportAction, key) => shouldReportActionBeVisible(reportAction, key));
    return getSortedReportActions(filteredReportActions, true);
}

/**
 * In some cases, there can be multiple closed report actions in a chat report.
 * This method returns the last closed report action so we can always show the correct archived report reason.
 * Additionally, archived #admins and #announce do not have the closed report action so we will return null if none is found.
 *
 * @param {Object} reportActions
 * @returns {Object|null}
 */
function getLastClosedReportAction(reportActions) {
    // If closed report action is not present, return early
    if (!_.some(reportActions, (action) => action.actionName === CONST.REPORT.ACTIONS.TYPE.CLOSED)) {
        return null;
    }
    const filteredReportActions = filterOutDeprecatedReportActions(reportActions);
    const sortedReportActions = getSortedReportActions(filteredReportActions);
    return lodashFindLast(sortedReportActions, (action) => action.actionName === CONST.REPORT.ACTIONS.TYPE.CLOSED);
}

/**
 * @param {Array} onyxData
 * @returns {Object} The latest report action in the `onyxData` or `null` if one couldn't be found
 */
function getLatestReportActionFromOnyxData(onyxData) {
    const reportActionUpdate = _.find(onyxData, (onyxUpdate) => onyxUpdate.key.startsWith(ONYXKEYS.COLLECTION.REPORT_ACTIONS));

    if (!reportActionUpdate) {
        return null;
    }

    const reportActions = _.values(reportActionUpdate.value);
    const sortedReportActions = getSortedReportActions(reportActions);
    return _.last(sortedReportActions);
}

/**
 * Find the transaction associated with this reportAction, if one exists.
 *
 * @param {String} reportID
 * @param {String} reportActionID
 * @returns {String|null}
 */
function getLinkedTransactionID(reportID, reportActionID) {
    const reportAction = lodashGet(allReportActions, [reportID, reportActionID]);
    if (!reportAction || reportAction.actionName !== CONST.REPORT.ACTIONS.TYPE.IOU) {
        return null;
    }
    return reportAction.originalMessage.IOUTransactionID;
}

export {
    getSortedReportActions,
    getLastVisibleAction,
    getLastVisibleMessageText,
    getMostRecentIOURequestActionID,
    isDeletedAction,
    shouldReportActionBeVisible,
    isReportActionDeprecated,
    isConsecutiveActionMadeByPreviousActor,
    getSortedReportActionsForDisplay,
    getLastClosedReportAction,
    getLatestReportActionFromOnyxData,
    getLinkedTransactionID,
};<|MERGE_RESOLUTION|>--- conflicted
+++ resolved
@@ -27,7 +27,7 @@
 let isNetworkOffline = false;
 Onyx.connect({
     key: ONYXKEYS.NETWORK,
-    callback: (val) => (isNetworkOffline = lodashGet(val, 'isOffline', false)),
+    callback: val => isNetworkOffline = lodashGet(val, 'isOffline', false),
 });
 
 /**
@@ -64,7 +64,7 @@
 
             // Then by action type, ensuring that `CREATED` actions always come first if they have the same timestamp as another action type
             if ((first.actionName === CONST.REPORT.ACTIONS.TYPE.CREATED || second.actionName === CONST.REPORT.ACTIONS.TYPE.CREATED) && first.actionName !== second.actionName) {
-                return (first.actionName === CONST.REPORT.ACTIONS.TYPE.CREATED ? -1 : 1) * invertedMultiplier;
+                return ((first.actionName === CONST.REPORT.ACTIONS.TYPE.CREATED) ? -1 : 1) * invertedMultiplier;
             }
 
             // Then fallback on reportActionID as the final sorting criteria. It is a random number,
@@ -82,12 +82,8 @@
  * @returns {String}
  */
 function getMostRecentIOURequestActionID(reportActions) {
-<<<<<<< HEAD
-    const iouRequestActions = _.filter(reportActions, (action) => lodashGet(action, 'originalMessage.type') === CONST.IOU.REPORT_ACTION_TYPE.CREATE);
-=======
     const iouRequestTypes = [CONST.IOU.REPORT_ACTION_TYPE.CREATE, CONST.IOU.REPORT_ACTION_TYPE.SPLIT];
     const iouRequestActions = _.filter(reportActions, action => iouRequestTypes.includes(lodashGet(action, 'originalMessage.type')));
->>>>>>> cc78a083
 
     if (_.isEmpty(iouRequestActions)) {
         return null;
@@ -108,7 +104,7 @@
 function isConsecutiveActionMadeByPreviousActor(reportActions, actionIndex) {
     // Find the next non-pending deletion report action, as the pending delete action means that it is not displayed in the UI, but still is in the report actions list.
     // If we are offline, all actions are pending but shown in the UI, so we take the previous action, even if it is a delete.
-    const previousAction = _.find(_.drop(reportActions, actionIndex + 1), (action) => isNetworkOffline || action.pendingAction !== CONST.RED_BRICK_ROAD_PENDING_ACTION.DELETE);
+    const previousAction = _.find(_.drop(reportActions, actionIndex + 1), action => isNetworkOffline || (action.pendingAction !== CONST.RED_BRICK_ROAD_PENDING_ACTION.DELETE));
     const currentAction = reportActions[actionIndex];
 
     // It's OK for there to be no previous action, and in that case, false will be returned
@@ -123,7 +119,8 @@
     }
 
     // Do not group if previous or current action was a renamed action
-    if (previousAction.actionName === CONST.REPORT.ACTIONS.TYPE.RENAMED || currentAction.actionName === CONST.REPORT.ACTIONS.TYPE.RENAMED) {
+    if (previousAction.actionName === CONST.REPORT.ACTIONS.TYPE.RENAMED
+        || currentAction.actionName === CONST.REPORT.ACTIONS.TYPE.RENAMED) {
         return false;
     }
 
@@ -137,13 +134,13 @@
  */
 function getLastVisibleAction(reportID, actionsToMerge = {}) {
     const actions = _.toArray(lodashMerge({}, allReportActions[reportID], actionsToMerge));
-    const visibleActions = _.filter(actions, (action) => !isDeletedAction(action));
+    const visibleActions = _.filter(actions, action => (!isDeletedAction(action)));
 
     if (_.isEmpty(visibleActions)) {
         return {};
     }
 
-    return _.max(visibleActions, (action) => moment.utc(action.created).valueOf());
+    return _.max(visibleActions, action => moment.utc(action.created).valueOf());
 }
 
 /**
@@ -162,7 +159,9 @@
     const htmlText = lodashGet(lastVisibleAction, 'message[0].html', '');
     const parser = new ExpensiMark();
     const messageText = parser.htmlToText(htmlText);
-    return String(messageText).replace(CONST.REGEX.AFTER_FIRST_LINE_BREAK, '').substring(0, CONST.REPORT.LAST_MESSAGE_TEXT_MAX_LENGTH);
+    return String(messageText)
+        .replace(CONST.REGEX.AFTER_FIRST_LINE_BREAK, '')
+        .substring(0, CONST.REPORT.LAST_MESSAGE_TEXT_MAX_LENGTH);
 }
 
 /**
@@ -250,12 +249,12 @@
  */
 function getLastClosedReportAction(reportActions) {
     // If closed report action is not present, return early
-    if (!_.some(reportActions, (action) => action.actionName === CONST.REPORT.ACTIONS.TYPE.CLOSED)) {
+    if (!_.some(reportActions, action => action.actionName === CONST.REPORT.ACTIONS.TYPE.CLOSED)) {
         return null;
     }
     const filteredReportActions = filterOutDeprecatedReportActions(reportActions);
     const sortedReportActions = getSortedReportActions(filteredReportActions);
-    return lodashFindLast(sortedReportActions, (action) => action.actionName === CONST.REPORT.ACTIONS.TYPE.CLOSED);
+    return lodashFindLast(sortedReportActions, action => action.actionName === CONST.REPORT.ACTIONS.TYPE.CLOSED);
 }
 
 /**
@@ -263,7 +262,7 @@
  * @returns {Object} The latest report action in the `onyxData` or `null` if one couldn't be found
  */
 function getLatestReportActionFromOnyxData(onyxData) {
-    const reportActionUpdate = _.find(onyxData, (onyxUpdate) => onyxUpdate.key.startsWith(ONYXKEYS.COLLECTION.REPORT_ACTIONS));
+    const reportActionUpdate = _.find(onyxData, onyxUpdate => onyxUpdate.key.startsWith(ONYXKEYS.COLLECTION.REPORT_ACTIONS));
 
     if (!reportActionUpdate) {
         return null;
