--- conflicted
+++ resolved
@@ -7,11 +7,7 @@
 import CONST from '@src/CONST';
 import type {TranslationPaths} from '@src/languages/types';
 import ONYXKEYS from '@src/ONYXKEYS';
-<<<<<<< HEAD
-import type {Policy, PolicyCategories, PolicyTagList, Transaction, TransactionViolation, ViolationName} from '@src/types/onyx';
-=======
-import type {PolicyCategories, PolicyTagLists, Transaction, TransactionViolation, ViolationName} from '@src/types/onyx';
->>>>>>> b7f7f1b4
+import type {Policy, PolicyCategories, PolicyTagLists, Transaction, TransactionViolation, ViolationName} from '@src/types/onyx';
 
 /**
  * Calculates tag out of policy and missing tag violations for the given transaction
@@ -169,14 +165,8 @@
     getViolationsOnyxData(
         updatedTransaction: Transaction,
         transactionViolations: TransactionViolation[],
-<<<<<<< HEAD
         policy: Policy,
-        policyTagList: PolicyTagList,
-=======
-        policyRequiresTags: boolean,
         policyTagList: PolicyTagLists,
-        policyRequiresCategories: boolean,
->>>>>>> b7f7f1b4
         policyCategories: PolicyCategories,
         hasDependentTags: boolean,
     ): OnyxUpdate {
