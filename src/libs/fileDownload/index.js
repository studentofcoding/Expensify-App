import _ from 'lodash';
import * as ApiUtils from '@libs/ApiUtils';
import tryResolveUrlFromApiRoot from '@libs/tryResolveUrlFromApiRoot';
import * as Link from '@userActions/Link';
import CONST from '@src/CONST';
import * as FileUtils from './FileUtils';

/**
 * Downloading attachment in web, desktop
 * @param {String} url
 * @param {String} fileName
 * @returns {Promise}
 */
export default function fileDownload(url, fileName) {
    const resolvedUrl = tryResolveUrlFromApiRoot(url);
<<<<<<< HEAD
    if (!resolvedUrl.startsWith(ApiUtils.getApiRoot()) && !resolvedUrl.startsWith(CONST.ATTACHMENT_TEMPORARY_URL_START)) {
=======
    if (!resolvedUrl.startsWith(ApiUtils.getApiRoot()) && !_.some(CONST.ATTACHMENT_LOCAL_URL_PREFIX, (prefix) => resolvedUrl.startsWith(prefix))) {
>>>>>>> b61a300e
        // Different origin URLs might pose a CORS issue during direct downloads.
        // Opening in a new tab avoids this limitation, letting the browser handle the download.
        Link.openExternalLink(url);
        return Promise.resolve();
    }

    return (
        fetch(url)
            .then((response) => response.blob())
            .then((blob) => {
                // Create blob link to download
                const href = URL.createObjectURL(new Blob([blob]));

                // creating anchor tag to initiate download
                const link = document.createElement('a');

                // adding href to anchor
                link.href = href;
                link.style.display = 'none';
                link.setAttribute(
                    'download',
                    FileUtils.appendTimeToFileName(fileName) || FileUtils.getAttachmentName(url), // generating the file name
                );

                // Append to html link element page
                document.body.appendChild(link);

                // Start download
                link.click();

                // Clean up and remove the link
                URL.revokeObjectURL(link.href);
                link.parentNode.removeChild(link);
            })
            // file could not be downloaded, open sourceURL in new tab
            .catch(() => Link.openExternalLink(url))
    );
}<|MERGE_RESOLUTION|>--- conflicted
+++ resolved
@@ -13,11 +13,7 @@
  */
 export default function fileDownload(url, fileName) {
     const resolvedUrl = tryResolveUrlFromApiRoot(url);
-<<<<<<< HEAD
-    if (!resolvedUrl.startsWith(ApiUtils.getApiRoot()) && !resolvedUrl.startsWith(CONST.ATTACHMENT_TEMPORARY_URL_START)) {
-=======
     if (!resolvedUrl.startsWith(ApiUtils.getApiRoot()) && !_.some(CONST.ATTACHMENT_LOCAL_URL_PREFIX, (prefix) => resolvedUrl.startsWith(prefix))) {
->>>>>>> b61a300e
         // Different origin URLs might pose a CORS issue during direct downloads.
         // Opening in a new tab avoids this limitation, letting the browser handle the download.
         Link.openExternalLink(url);
