--- conflicted
+++ resolved
@@ -5,7 +5,7 @@
 import lodashGet from 'lodash/get';
 import Log from '../../Log';
 import NotificationType from './NotificationType';
-<<<<<<< HEAD
+import * as Report from '../../actions/Report';
 import * as PushNotification from '../../actions/PushNotification';
 import ONYXKEYS from '../../../ONYXKEYS';
 
@@ -14,10 +14,6 @@
     key: ONYXKEYS.PUSH_NOTIFICATIONS_ENABLED,
     callback: val => isUserOptedInToPushNotifications = val,
 });
-=======
-import PushNotification from '.';
-import * as Report from '../../actions/Report';
->>>>>>> 8f754df0
 
 const notificationEventActionMap = {};
 
@@ -146,16 +142,14 @@
     Log.info(`[PUSH_NOTIFICATIONS] Subscribing to notifications for account ID ${accountID}`);
     UrbanAirship.setNamedUser(accountID.toString());
 
-<<<<<<< HEAD
     // Refresh notification opt-in status NVP for the new user.
     refreshNotificationOptInStatus();
-=======
+
     // When the user logged out and then logged in with a different account
     // while the app is still in background, we must resubscribe to the report
     // push notification in order to render the report click behaviour correctly
     PushNotification.init();
     Report.subscribeToReportCommentPushNotifications();
->>>>>>> 8f754df0
 }
 
 /**
