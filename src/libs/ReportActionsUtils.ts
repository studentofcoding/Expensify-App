import {fastMerge, Str} from 'expensify-common';
import clone from 'lodash/clone';
import lodashFindLast from 'lodash/findLast';
import isEmpty from 'lodash/isEmpty';
import type {NullishDeep, OnyxCollection, OnyxEntry, OnyxUpdate} from 'react-native-onyx';
import Onyx from 'react-native-onyx';
import type {ValueOf} from 'type-fest';
import CONST from '@src/CONST';
import type {TranslationPaths} from '@src/languages/types';
import ONYXKEYS from '@src/ONYXKEYS';
import ROUTES from '@src/ROUTES';
import type {Locale, OnyxInputOrEntry, PrivatePersonalDetails} from '@src/types/onyx';
import type {JoinWorkspaceResolution, OriginalMessageChangeLog, OriginalMessageExportIntegration} from '@src/types/onyx/OriginalMessage';
import type Report from '@src/types/onyx/Report';
import type ReportAction from '@src/types/onyx/ReportAction';
import type {Message, OldDotReportAction, OriginalMessage, ReportActions} from '@src/types/onyx/ReportAction';
import type ReportActionName from '@src/types/onyx/ReportActionName';
import {isEmptyObject} from '@src/types/utils/EmptyObject';
import DateUtils from './DateUtils';
import * as Environment from './Environment/Environment';
import getBase62ReportID from './getBase62ReportID';
import isReportMessageAttachment from './isReportMessageAttachment';
import {formatPhoneNumber} from './LocalePhoneNumber';
import * as Localize from './Localize';
import Log from './Log';
import type {MessageElementBase, MessageTextElement} from './MessageElement';
import Parser from './Parser';
import * as PersonalDetailsUtils from './PersonalDetailsUtils';
import * as PolicyUtils from './PolicyUtils';
import type {OptimisticIOUReportAction, PartialReportAction} from './ReportUtils';
import StringUtils from './StringUtils';
// eslint-disable-next-line import/no-cycle
import * as TransactionUtils from './TransactionUtils';

type LastVisibleMessage = {
    lastMessageText: string;
    lastMessageHtml?: string;
};

type MemberChangeMessageUserMentionElement = {
    readonly kind: 'userMention';
    readonly accountID: number;
} & MessageElementBase;

type MemberChangeMessageRoomReferenceElement = {
    readonly kind: 'roomReference';
    readonly roomName: string;
    readonly roomID: number;
} & MessageElementBase;

type MemberChangeMessageElement = MessageTextElement | MemberChangeMessageUserMentionElement | MemberChangeMessageRoomReferenceElement;

let allReportActions: OnyxCollection<ReportActions>;
Onyx.connect({
    key: ONYXKEYS.COLLECTION.REPORT_ACTIONS,
    waitForCollectionCallback: true,
    callback: (actions) => {
        if (!actions) {
            return;
        }
        allReportActions = actions;
    },
});

let allReports: OnyxCollection<Report>;
Onyx.connect({
    key: ONYXKEYS.COLLECTION.REPORT,
    waitForCollectionCallback: true,
    callback: (value) => {
        allReports = value;
    },
});

let isNetworkOffline = false;
Onyx.connect({
    key: ONYXKEYS.NETWORK,
    callback: (val) => (isNetworkOffline = val?.isOffline ?? false),
});

let currentUserAccountID: number | undefined;
let currentEmail = '';
Onyx.connect({
    key: ONYXKEYS.SESSION,
    callback: (value) => {
        // When signed out, value is undefined
        if (!value) {
            return;
        }

        currentUserAccountID = value.accountID;
        currentEmail = value?.email ?? '';
    },
});

let privatePersonalDetails: PrivatePersonalDetails | undefined;
Onyx.connect({
    key: ONYXKEYS.PRIVATE_PERSONAL_DETAILS,
    callback: (personalDetails) => {
        privatePersonalDetails = personalDetails;
    },
});

let environmentURL: string;
Environment.getEnvironmentURL().then((url: string) => (environmentURL = url));

/*
 * Url to the Xero non reimbursable expenses list
 */
const XERO_NON_REIMBURSABLE_EXPENSES_URL = 'https://go.xero.com/Bank/BankAccounts.aspx';

/*
 * Url to the NetSuite global search, which should be suffixed with the reportID.
 */
const NETSUITE_NON_REIMBURSABLE_EXPENSES_URL_PREFIX =
    'https://system.netsuite.com/app/common/search/ubersearchresults.nl?quicksearch=T&searchtype=Uber&frame=be&Uber_NAMEtype=KEYWORDSTARTSWITH&Uber_NAME=';

/*
 * Url prefix to any Salesforce transaction or transaction list.
 */
const SALESFORCE_EXPENSES_URL_PREFIX = 'https://login.salesforce.com/';

/*
 * Url to the QBO expenses list
 */
const QBO_EXPENSES_URL = 'https://qbo.intuit.com/app/expenses';

const POLICY_CHANGE_LOG_ARRAY = Object.values(CONST.REPORT.ACTIONS.TYPE.POLICY_CHANGE_LOG);

function isCreatedAction(reportAction: OnyxInputOrEntry<ReportAction>): boolean {
    return reportAction?.actionName === CONST.REPORT.ACTIONS.TYPE.CREATED;
}

function isDeletedAction(reportAction: OnyxInputOrEntry<ReportAction | OptimisticIOUReportAction>): boolean {
    const message = reportAction?.message ?? [];

    if (!Array.isArray(message)) {
        return message?.html === '' || !!message?.deleted;
    }

    // A legacy deleted comment has either an empty array or an object with html field with empty string as value
    const isLegacyDeletedComment = message.length === 0 || message.at(0)?.html === '';

    return isLegacyDeletedComment || !!message.at(0)?.deleted;
}

function getReportActionMessage(reportAction: PartialReportAction) {
    return Array.isArray(reportAction?.message) ? reportAction.message.at(0) : reportAction?.message;
}

function isDeletedParentAction(reportAction: OnyxInputOrEntry<ReportAction>): boolean {
    return (getReportActionMessage(reportAction)?.isDeletedParentAction ?? false) && (reportAction?.childVisibleActionCount ?? 0) > 0;
}

function isReversedTransaction(reportAction: OnyxInputOrEntry<ReportAction | OptimisticIOUReportAction>) {
    return (getReportActionMessage(reportAction)?.isReversedTransaction ?? false) && ((reportAction as ReportAction)?.childVisibleActionCount ?? 0) > 0;
}

function isPendingRemove(reportAction: OnyxInputOrEntry<ReportAction>): boolean {
    return getReportActionMessage(reportAction)?.moderationDecision?.decision === CONST.MODERATION.MODERATOR_DECISION_PENDING_REMOVE;
}

function isMoneyRequestAction(reportAction: OnyxInputOrEntry<ReportAction>): reportAction is ReportAction<typeof CONST.REPORT.ACTIONS.TYPE.IOU> {
    return isActionOfType(reportAction, CONST.REPORT.ACTIONS.TYPE.IOU);
}

function isReportPreviewAction(reportAction: OnyxInputOrEntry<ReportAction>): reportAction is ReportAction<typeof CONST.REPORT.ACTIONS.TYPE.REPORT_PREVIEW> {
    return isActionOfType(reportAction, CONST.REPORT.ACTIONS.TYPE.REPORT_PREVIEW);
}

function isSubmittedAction(reportAction: OnyxInputOrEntry<ReportAction>): reportAction is ReportAction<typeof CONST.REPORT.ACTIONS.TYPE.SUBMITTED> {
    return isActionOfType(reportAction, CONST.REPORT.ACTIONS.TYPE.SUBMITTED);
}

function isSubmittedAndClosedAction(reportAction: OnyxInputOrEntry<ReportAction>): reportAction is ReportAction<typeof CONST.REPORT.ACTIONS.TYPE.SUBMITTED_AND_CLOSED> {
    return isActionOfType(reportAction, CONST.REPORT.ACTIONS.TYPE.SUBMITTED_AND_CLOSED);
}

function isApprovedAction(reportAction: OnyxInputOrEntry<ReportAction>): reportAction is ReportAction<typeof CONST.REPORT.ACTIONS.TYPE.APPROVED> {
    return isActionOfType(reportAction, CONST.REPORT.ACTIONS.TYPE.APPROVED);
}

function isUnapprovedAction(reportAction: OnyxInputOrEntry<ReportAction>): reportAction is ReportAction<typeof CONST.REPORT.ACTIONS.TYPE.UNAPPROVED> {
    return isActionOfType(reportAction, CONST.REPORT.ACTIONS.TYPE.UNAPPROVED);
}

function isForwardedAction(reportAction: OnyxInputOrEntry<ReportAction>): reportAction is ReportAction<typeof CONST.REPORT.ACTIONS.TYPE.FORWARDED> {
    return isActionOfType(reportAction, CONST.REPORT.ACTIONS.TYPE.FORWARDED);
}

function isModifiedExpenseAction(reportAction: OnyxInputOrEntry<ReportAction>): reportAction is ReportAction<typeof CONST.REPORT.ACTIONS.TYPE.MODIFIED_EXPENSE> {
    return isActionOfType(reportAction, CONST.REPORT.ACTIONS.TYPE.MODIFIED_EXPENSE);
}

function isPolicyChangeLogAction(reportAction: OnyxInputOrEntry<ReportAction>): reportAction is ReportAction<ValueOf<typeof CONST.REPORT.ACTIONS.TYPE.POLICY_CHANGE_LOG>> {
    return isActionOfType(reportAction, ...POLICY_CHANGE_LOG_ARRAY);
}

function isChronosOOOListAction(reportAction: OnyxInputOrEntry<ReportAction>): reportAction is ReportAction<typeof CONST.REPORT.ACTIONS.TYPE.CHRONOS_OOO_LIST> {
    return isActionOfType(reportAction, CONST.REPORT.ACTIONS.TYPE.CHRONOS_OOO_LIST);
}

function isAddCommentAction(reportAction: OnyxInputOrEntry<ReportAction>): reportAction is ReportAction<typeof CONST.REPORT.ACTIONS.TYPE.ADD_COMMENT> {
    return isActionOfType(reportAction, CONST.REPORT.ACTIONS.TYPE.ADD_COMMENT);
}

function isCreatedTaskReportAction(reportAction: OnyxInputOrEntry<ReportAction>): reportAction is ReportAction<typeof CONST.REPORT.ACTIONS.TYPE.ADD_COMMENT> {
    return isActionOfType(reportAction, CONST.REPORT.ACTIONS.TYPE.ADD_COMMENT) && !!getOriginalMessage(reportAction)?.taskReportID;
}

function isTripPreview(reportAction: OnyxInputOrEntry<ReportAction>): reportAction is ReportAction<typeof CONST.REPORT.ACTIONS.TYPE.TRIPPREVIEW> {
    return isActionOfType(reportAction, CONST.REPORT.ACTIONS.TYPE.TRIPPREVIEW);
}

function isActionOfType<T extends ReportActionName[]>(
    action: OnyxInputOrEntry<ReportAction>,
    ...actionNames: T
): action is {
    [K in keyof T]: ReportAction<T[K]>;
}[number] {
    const actionName = action?.actionName as T[number];

    // This is purely a performance optimization to limit the 'includes()' calls on Hermes
    for (const i of actionNames) {
        if (i === actionName) {
            return true;
        }
    }

    return false;
}

function getOriginalMessage<T extends ReportActionName>(reportAction: OnyxInputOrEntry<ReportAction<T>>): OriginalMessage<T> | undefined {
    if (!Array.isArray(reportAction?.message)) {
        // eslint-disable-next-line deprecation/deprecation
        return reportAction?.message ?? reportAction?.originalMessage;
    }
    // eslint-disable-next-line deprecation/deprecation
    return reportAction.originalMessage;
}

function isExportIntegrationAction(reportAction: OnyxInputOrEntry<ReportAction>): boolean {
    return reportAction?.actionName === CONST.REPORT.ACTIONS.TYPE.EXPORTED_TO_INTEGRATION;
}

/**
 * We are in the process of deprecating reportAction.originalMessage and will be setting the db version of "message" to reportAction.message in the future see: https://github.com/Expensify/App/issues/39797
 * In the interim, we must check to see if we have an object or array for the reportAction.message, if we have an array we will use the originalMessage as this means we have not yet migrated.
 */
function getWhisperedTo(reportAction: OnyxInputOrEntry<ReportAction>): number[] {
    if (!reportAction) {
        return [];
    }
    const originalMessage = getOriginalMessage(reportAction);
    const message = getReportActionMessage(reportAction);

    if (!(originalMessage && typeof originalMessage === 'object' && 'whisperedTo' in originalMessage) && !(message && typeof message === 'object' && 'whisperedTo' in message)) {
        return [];
    }

    if (message !== null && !Array.isArray(message) && typeof message === 'object' && 'whisperedTo' in message) {
        return message?.whisperedTo ?? [];
    }

    if (originalMessage && typeof originalMessage === 'object' && 'whisperedTo' in originalMessage) {
        return originalMessage?.whisperedTo ?? [];
    }

    if (typeof originalMessage !== 'object') {
        Log.info('Original message is not an object for reportAction: ', true, {
            reportActionID: reportAction?.reportActionID,
            actionName: reportAction?.actionName,
        });
    }

    return [];
}

function isWhisperAction(reportAction: OnyxInputOrEntry<ReportAction>): boolean {
    return getWhisperedTo(reportAction).length > 0;
}

/**
 * Checks whether the report action is a whisper targeting someone other than the current user.
 */
function isWhisperActionTargetedToOthers(reportAction: OnyxInputOrEntry<ReportAction>): boolean {
    if (!isWhisperAction(reportAction)) {
        return false;
    }
    return !getWhisperedTo(reportAction).includes(currentUserAccountID ?? -1);
}

function isReimbursementQueuedAction(reportAction: OnyxInputOrEntry<ReportAction>): reportAction is ReportAction<typeof CONST.REPORT.ACTIONS.TYPE.REIMBURSEMENT_QUEUED> {
    return isActionOfType(reportAction, CONST.REPORT.ACTIONS.TYPE.REIMBURSEMENT_QUEUED);
}

function isMemberChangeAction(
    reportAction: OnyxInputOrEntry<ReportAction>,
): reportAction is ReportAction<ValueOf<typeof CONST.REPORT.ACTIONS.TYPE.ROOM_CHANGE_LOG | typeof CONST.REPORT.ACTIONS.TYPE.POLICY_CHANGE_LOG>> {
    return isActionOfType(
        reportAction,
        CONST.REPORT.ACTIONS.TYPE.ROOM_CHANGE_LOG.INVITE_TO_ROOM,
        CONST.REPORT.ACTIONS.TYPE.ROOM_CHANGE_LOG.REMOVE_FROM_ROOM,
        CONST.REPORT.ACTIONS.TYPE.POLICY_CHANGE_LOG.INVITE_TO_ROOM,
        CONST.REPORT.ACTIONS.TYPE.POLICY_CHANGE_LOG.REMOVE_FROM_ROOM,
        CONST.REPORT.ACTIONS.TYPE.POLICY_CHANGE_LOG.LEAVE_POLICY,
    );
}

function isInviteMemberAction(
    reportAction: OnyxEntry<ReportAction>,
): reportAction is ReportAction<typeof CONST.REPORT.ACTIONS.TYPE.ROOM_CHANGE_LOG.INVITE_TO_ROOM | typeof CONST.REPORT.ACTIONS.TYPE.POLICY_CHANGE_LOG.INVITE_TO_ROOM> {
    return isActionOfType(reportAction, CONST.REPORT.ACTIONS.TYPE.ROOM_CHANGE_LOG.INVITE_TO_ROOM, CONST.REPORT.ACTIONS.TYPE.POLICY_CHANGE_LOG.INVITE_TO_ROOM);
}

function isLeavePolicyAction(reportAction: OnyxEntry<ReportAction>): reportAction is ReportAction<typeof CONST.REPORT.ACTIONS.TYPE.POLICY_CHANGE_LOG.LEAVE_POLICY> {
    return isActionOfType(reportAction, CONST.REPORT.ACTIONS.TYPE.POLICY_CHANGE_LOG.LEAVE_POLICY);
}

function isReimbursementDeQueuedAction(reportAction: OnyxEntry<ReportAction>): reportAction is ReportAction<typeof CONST.REPORT.ACTIONS.TYPE.REIMBURSEMENT_DEQUEUED> {
    return isActionOfType(reportAction, CONST.REPORT.ACTIONS.TYPE.REIMBURSEMENT_DEQUEUED);
}

function isClosedAction(reportAction: OnyxEntry<ReportAction>): reportAction is ReportAction<typeof CONST.REPORT.ACTIONS.TYPE.CLOSED> {
    return isActionOfType(reportAction, CONST.REPORT.ACTIONS.TYPE.CLOSED);
}

function isRenamedAction(reportAction: OnyxEntry<ReportAction>): reportAction is ReportAction<typeof CONST.REPORT.ACTIONS.TYPE.RENAMED> {
    return isActionOfType(reportAction, CONST.REPORT.ACTIONS.TYPE.RENAMED);
}

function isRoomChangeLogAction(reportAction: OnyxEntry<ReportAction>): reportAction is ReportAction<ValueOf<typeof CONST.REPORT.ACTIONS.TYPE.ROOM_CHANGE_LOG>> {
    return isActionOfType(reportAction, ...Object.values(CONST.REPORT.ACTIONS.TYPE.ROOM_CHANGE_LOG));
}

function isInviteOrRemovedAction(
    reportAction: OnyxInputOrEntry<ReportAction>,
): reportAction is ReportAction<ValueOf<typeof CONST.REPORT.ACTIONS.TYPE.POLICY_CHANGE_LOG | typeof CONST.REPORT.ACTIONS.TYPE.ROOM_CHANGE_LOG>> {
    return isActionOfType(
        reportAction,
        CONST.REPORT.ACTIONS.TYPE.ROOM_CHANGE_LOG.INVITE_TO_ROOM,
        CONST.REPORT.ACTIONS.TYPE.ROOM_CHANGE_LOG.REMOVE_FROM_ROOM,
        CONST.REPORT.ACTIONS.TYPE.POLICY_CHANGE_LOG.INVITE_TO_ROOM,
        CONST.REPORT.ACTIONS.TYPE.POLICY_CHANGE_LOG.REMOVE_FROM_ROOM,
    );
}

/**
 * Returns whether the comment is a thread parent message/the first message in a thread
 */
function isThreadParentMessage(reportAction: OnyxEntry<ReportAction>, reportID: string): boolean {
    const {childType, childVisibleActionCount = 0, childReportID} = reportAction ?? {};
    return childType === CONST.REPORT.TYPE.CHAT && (childVisibleActionCount > 0 || String(childReportID) === reportID);
}

/**
 * Determines if the given report action is sent money report action by checking for 'pay' type and presence of IOUDetails object.
 */
function isSentMoneyReportAction(reportAction: OnyxEntry<ReportAction | OptimisticIOUReportAction>): boolean {
    return (
        isActionOfType(reportAction, CONST.REPORT.ACTIONS.TYPE.IOU) &&
        getOriginalMessage(reportAction)?.type === CONST.IOU.REPORT_ACTION_TYPE.PAY &&
        !!getOriginalMessage(reportAction)?.IOUDetails
    );
}

/**
 * Returns whether the thread is a transaction thread, which is any thread with IOU parent
 * report action from requesting money (type - create) or from sending money (type - pay with IOUDetails field)
 */
function isTransactionThread(parentReportAction: OnyxInputOrEntry<ReportAction>): boolean {
    if (isEmptyObject(parentReportAction) || !isMoneyRequestAction(parentReportAction)) {
        return false;
    }
    const originalMessage = getOriginalMessage(parentReportAction);
    return (
        originalMessage?.type === CONST.IOU.REPORT_ACTION_TYPE.CREATE ||
        originalMessage?.type === CONST.IOU.REPORT_ACTION_TYPE.TRACK ||
        (originalMessage?.type === CONST.IOU.REPORT_ACTION_TYPE.PAY && !!originalMessage?.IOUDetails)
    );
}

/**
 * Sort an array of reportActions by their created timestamp first, and reportActionID second
 * This gives us a stable order even in the case of multiple reportActions created on the same millisecond
 *
 */
function getSortedReportActions(reportActions: ReportAction[] | null, shouldSortInDescendingOrder = false): ReportAction[] {
    if (!Array.isArray(reportActions)) {
        throw new Error(`ReportActionsUtils.getSortedReportActions requires an array, received ${typeof reportActions}`);
    }

    const invertedMultiplier = shouldSortInDescendingOrder ? -1 : 1;

    const sortedActions = reportActions?.filter(Boolean).sort((first, second) => {
        // First sort by action type, ensuring that `CREATED` actions always come first if they have the same or even a later timestamp as another action type
        if ((first.actionName === CONST.REPORT.ACTIONS.TYPE.CREATED || second.actionName === CONST.REPORT.ACTIONS.TYPE.CREATED) && first.actionName !== second.actionName) {
            return (first.actionName === CONST.REPORT.ACTIONS.TYPE.CREATED ? -1 : 1) * invertedMultiplier;
        }

        // Then sort by timestamp
        if (first.created !== second.created) {
            return (first.created < second.created ? -1 : 1) * invertedMultiplier;
        }

        // Ensure that `REPORT_PREVIEW` actions always come after if they have the same timestamp as another action type
        if ((first.actionName === CONST.REPORT.ACTIONS.TYPE.REPORT_PREVIEW || second.actionName === CONST.REPORT.ACTIONS.TYPE.REPORT_PREVIEW) && first.actionName !== second.actionName) {
            return (first.actionName === CONST.REPORT.ACTIONS.TYPE.REPORT_PREVIEW ? 1 : -1) * invertedMultiplier;
        }

        // Then fallback on reportActionID as the final sorting criteria. It is a random number,
        // but using this will ensure that the order of reportActions with the same created time and action type
        // will be consistent across all users and devices
        return (first.reportActionID < second.reportActionID ? -1 : 1) * invertedMultiplier;
    });

    return sortedActions;
}

/**
 * Returns a sorted and filtered list of report actions from a report and it's associated child
 * transaction thread report in order to correctly display reportActions from both reports in the one-transaction report view.
 */
function getCombinedReportActions(
    reportActions: ReportAction[],
    transactionThreadReportID: string | null,
    transactionThreadReportActions: ReportAction[],
    reportID?: string,
    shouldFilterIOUAction = true,
): ReportAction[] {
    const isSentMoneyReport = reportActions.some((action) => isSentMoneyReportAction(action));

    // We don't want to combine report actions of transaction thread in iou report of send money request because we display the transaction report of send money request as a normal thread
    if (isEmpty(transactionThreadReportID) || isSentMoneyReport) {
        return reportActions;
    }

    // Usually, we filter out the created action from the transaction thread report actions, since we already have the parent report's created action in `reportActions`
    // However, in the case of moving track expense, the transaction thread will be created first in a track expense, thus we should keep the CREATED of the transaction thread and filter out CREATED action of the IOU
    // This makes sense because in a combined report action list, whichever CREATED is first need to be retained.
    const transactionThreadCreatedAction = transactionThreadReportActions?.find((action) => action.actionName === CONST.REPORT.ACTIONS.TYPE.CREATED);
    const parentReportCreatedAction = reportActions?.find((action) => action.actionName === CONST.REPORT.ACTIONS.TYPE.CREATED);

    let filteredTransactionThreadReportActions = transactionThreadReportActions;
    let filteredParentReportActions = reportActions;

    if (transactionThreadCreatedAction && parentReportCreatedAction && transactionThreadCreatedAction.created > parentReportCreatedAction.created) {
        filteredTransactionThreadReportActions = transactionThreadReportActions?.filter((action) => action.actionName !== CONST.REPORT.ACTIONS.TYPE.CREATED);
    } else if (transactionThreadCreatedAction) {
        filteredParentReportActions = reportActions?.filter((action) => action.actionName !== CONST.REPORT.ACTIONS.TYPE.CREATED);
    }

    const report = allReports?.[`${ONYXKEYS.COLLECTION.REPORT}${reportID}`];
    const isSelfDM = report?.chatType === CONST.REPORT.CHAT_TYPE.SELF_DM;
    // Filter out request and send money request actions because we don't want to show any preview actions for one transaction reports
    const filteredReportActions = [...filteredParentReportActions, ...filteredTransactionThreadReportActions].filter((action) => {
        if (!isMoneyRequestAction(action) || !shouldFilterIOUAction) {
            return true;
        }
        const actionType = getOriginalMessage(action)?.type ?? '';
        if (isSelfDM) {
            return actionType !== CONST.IOU.REPORT_ACTION_TYPE.CREATE;
        }
        return actionType !== CONST.IOU.REPORT_ACTION_TYPE.CREATE && actionType !== CONST.IOU.REPORT_ACTION_TYPE.TRACK;
    });

    return getSortedReportActions(filteredReportActions, true);
}

/**
 * Finds most recent IOU request action ID.
 */
function getMostRecentIOURequestActionID(reportActions: ReportAction[] | null): string | null {
    if (!Array.isArray(reportActions)) {
        return null;
    }
    const iouRequestTypes: Array<ValueOf<typeof CONST.IOU.REPORT_ACTION_TYPE>> = [
        CONST.IOU.REPORT_ACTION_TYPE.CREATE,
        CONST.IOU.REPORT_ACTION_TYPE.SPLIT,
        CONST.IOU.REPORT_ACTION_TYPE.TRACK,
    ];
    const iouRequestActions =
        reportActions?.filter((action) => {
            if (!isActionOfType(action, CONST.REPORT.ACTIONS.TYPE.IOU)) {
                return false;
            }
            const actionType = getOriginalMessage(action)?.type;
            if (!actionType) {
                return false;
            }
            return iouRequestTypes.includes(actionType);
        }) ?? [];

    if (iouRequestActions.length === 0) {
        return null;
    }

    const sortedReportActions = getSortedReportActions(iouRequestActions);
    return sortedReportActions.at(-1)?.reportActionID ?? null;
}

/**
 * Returns array of links inside a given report action
 */
function extractLinksFromMessageHtml(reportAction: OnyxEntry<ReportAction>): string[] {
    const htmlContent = getReportActionHtml(reportAction);

    const regex = CONST.REGEX_LINK_IN_ANCHOR;

    if (!htmlContent) {
        return [];
    }

    return [...htmlContent.matchAll(regex)].map((match) => match[1]);
}

/**
 * Returns the report action immediately before the specified index.
 * @param reportActions - all actions
 * @param actionIndex - index of the action
 */
function findPreviousAction(reportActions: ReportAction[] | undefined, actionIndex: number): OnyxEntry<ReportAction> {
    if (!reportActions) {
        return undefined;
    }

    for (let i = actionIndex + 1; i < reportActions.length; i++) {
        // Find the next non-pending deletion report action, as the pending delete action means that it is not displayed in the UI, but still is in the report actions list.
        // If we are offline, all actions are pending but shown in the UI, so we take the previous action, even if it is a delete.
        if (isNetworkOffline || reportActions.at(i)?.pendingAction !== CONST.RED_BRICK_ROAD_PENDING_ACTION.DELETE) {
            return reportActions.at(i);
        }
    }

    return undefined;
}

/**
 * Returns true when the report action immediately before the specified index is a comment made by the same actor who who is leaving a comment in the action at the specified index.
 * Also checks to ensure that the comment is not too old to be shown as a grouped comment.
 *
 * @param actionIndex - index of the comment item in state to check
 */
function isConsecutiveActionMadeByPreviousActor(reportActions: ReportAction[] | undefined, actionIndex: number): boolean {
    const previousAction = findPreviousAction(reportActions, actionIndex);
    const currentAction = reportActions?.[actionIndex];

    // It's OK for there to be no previous action, and in that case, false will be returned
    // so that the comment isn't grouped
    if (!currentAction || !previousAction) {
        return false;
    }

    // Comments are only grouped if they happen within 5 minutes of each other
    if (new Date(currentAction.created).getTime() - new Date(previousAction.created).getTime() > 300000) {
        return false;
    }

    // Do not group if previous action was a created action
    if (previousAction.actionName === CONST.REPORT.ACTIONS.TYPE.CREATED) {
        return false;
    }

    // Do not group if previous or current action was a renamed action
    if (previousAction.actionName === CONST.REPORT.ACTIONS.TYPE.RENAMED || currentAction.actionName === CONST.REPORT.ACTIONS.TYPE.RENAMED) {
        return false;
    }

    // Do not group if the delegate account ID is different
    if (previousAction.delegateAccountID !== currentAction.delegateAccountID) {
        return false;
    }

    // Do not group if one of previous / current action is report preview and another one is not report preview
    if ((isReportPreviewAction(previousAction) && !isReportPreviewAction(currentAction)) || (isReportPreviewAction(currentAction) && !isReportPreviewAction(previousAction))) {
        return false;
    }

    if (isSubmittedAction(currentAction)) {
        const currentActionAdminAccountID = currentAction.adminAccountID;

        return currentActionAdminAccountID === previousAction.actorAccountID || currentActionAdminAccountID === previousAction.adminAccountID;
    }

    if (isSubmittedAction(previousAction)) {
        return typeof previousAction.adminAccountID === 'number'
            ? currentAction.actorAccountID === previousAction.adminAccountID
            : currentAction.actorAccountID === previousAction.actorAccountID;
    }

    return currentAction.actorAccountID === previousAction.actorAccountID;
}

function isChronosAutomaticTimerAction(reportAction: OnyxInputOrEntry<ReportAction>, isChronosReport: boolean): boolean {
    const isAutomaticStartTimerAction = () => /start(?:ed|ing)?(?:\snow)?/i.test(getReportActionText(reportAction));
    const isAutomaticStopTimerAction = () => /stop(?:ped|ping)?(?:\snow)?/i.test(getReportActionText(reportAction));
    return isChronosReport && (isAutomaticStartTimerAction() || isAutomaticStopTimerAction());
}

/**
 * If the user sends consecutive actions to Chronos to automatically start/stop the timer,
 * then detect that and show each individually so that the user can easily see when they were sent.
 */
function isConsecutiveChronosAutomaticTimerAction(reportActions: ReportAction[], actionIndex: number, isChronosReport: boolean): boolean {
    const previousAction = findPreviousAction(reportActions, actionIndex);
    const currentAction = reportActions?.at(actionIndex);
    return isChronosAutomaticTimerAction(currentAction, isChronosReport) && isChronosAutomaticTimerAction(previousAction, isChronosReport);
}

/**
 * Checks if a reportAction is deprecated.
 */
function isReportActionDeprecated(reportAction: OnyxEntry<ReportAction>, key: string | number): boolean {
    if (!reportAction) {
        return true;
    }

    // HACK ALERT: We're temporarily filtering out any reportActions keyed by sequenceNumber
    // to prevent bugs during the migration from sequenceNumber -> reportActionID
    // eslint-disable-next-line deprecation/deprecation
    if (String(reportAction.sequenceNumber) === key) {
        Log.info('Front-end filtered out reportAction keyed by sequenceNumber!', false, reportAction);
        return true;
    }

    const deprecatedOldDotReportActions: ReportActionName[] = [
        CONST.REPORT.ACTIONS.TYPE.DELETED_ACCOUNT,
        CONST.REPORT.ACTIONS.TYPE.REIMBURSEMENT_REQUESTED,
        CONST.REPORT.ACTIONS.TYPE.REIMBURSEMENT_SETUP_REQUESTED,
        CONST.REPORT.ACTIONS.TYPE.DONATION,
    ];
    if (deprecatedOldDotReportActions.includes(reportAction.actionName)) {
        Log.info('Front end filtered out reportAction for being an older, deprecated report action', false, reportAction);
        return true;
    }

    return false;
}

const {POLICY_CHANGE_LOG: policyChangelogTypes, ROOM_CHANGE_LOG: roomChangeLogTypes, ...otherActionTypes} = CONST.REPORT.ACTIONS.TYPE;
const supportedActionTypes: ReportActionName[] = [...Object.values(otherActionTypes), ...Object.values(policyChangelogTypes), ...Object.values(roomChangeLogTypes)];

/**
 * Checks if a reportAction is fit for display, meaning that it's not deprecated, is of a valid
 * and supported type, it's not deleted and also not closed.
 */
function shouldReportActionBeVisible(reportAction: OnyxEntry<ReportAction>, key: string | number, canUserPerformWriteAction?: boolean): boolean {
    if (!reportAction) {
        return false;
    }

    if (isReportActionDeprecated(reportAction, key)) {
        return false;
    }

    // Filter out any unsupported reportAction types
    if (!supportedActionTypes.includes(reportAction.actionName)) {
        return false;
    }

    // Ignore closed action here since we're already displaying a footer that explains why the report was closed
    if (reportAction.actionName === CONST.REPORT.ACTIONS.TYPE.CLOSED) {
        return false;
    }

    // Ignore markedAsReimbursed action here since we're already display message that explains the expense was paid
    // elsewhere in the IOU reportAction
    if (reportAction.actionName === CONST.REPORT.ACTIONS.TYPE.MARKED_REIMBURSED) {
        return false;
    }

    if (isWhisperActionTargetedToOthers(reportAction)) {
        return false;
    }

    if (isPendingRemove(reportAction) && !reportAction.childVisibleActionCount) {
        return false;
    }

    if (
        (isActionableReportMentionWhisper(reportAction) || isActionableJoinRequestPendingReportAction(reportAction) || isActionableMentionWhisper(reportAction)) &&
        !canUserPerformWriteAction
    ) {
        return false;
    }

    if (isTripPreview(reportAction)) {
        return true;
    }

    // All other actions are displayed except thread parents, deleted, or non-pending actions
    const isDeleted = isDeletedAction(reportAction);
    const isPending = !!reportAction.pendingAction;

    return !isDeleted || isPending || isDeletedParentAction(reportAction) || isReversedTransaction(reportAction);
}

/**
 * Checks if the new marker should be hidden for the report action.
 */
function shouldHideNewMarker(reportAction: OnyxEntry<ReportAction>): boolean {
    if (!reportAction) {
        return true;
    }
    return !isNetworkOffline && reportAction.pendingAction === CONST.RED_BRICK_ROAD_PENDING_ACTION.DELETE;
}

/**
 * Checks whether an action is actionable track expense.
 *
 */
function isActionableTrackExpense(reportAction: OnyxInputOrEntry<ReportAction>): reportAction is ReportAction<typeof CONST.REPORT.ACTIONS.TYPE.ACTIONABLE_TRACK_EXPENSE_WHISPER> {
    return isActionOfType(reportAction, CONST.REPORT.ACTIONS.TYPE.ACTIONABLE_TRACK_EXPENSE_WHISPER);
}

/**
 * Checks whether an action is actionable track expense and resolved.
 *
 */
function isResolvedActionTrackExpense(reportAction: OnyxEntry<ReportAction>): boolean {
    const originalMessage = getOriginalMessage(reportAction);
    const resolution = originalMessage && typeof originalMessage === 'object' && 'resolution' in originalMessage ? originalMessage?.resolution : null;
    return isActionableTrackExpense(reportAction) && !!resolution;
}

/**
 * Checks if a reportAction is fit for display as report last action, meaning that
 * it satisfies shouldReportActionBeVisible, it's not whisper action and not deleted.
 */
function shouldReportActionBeVisibleAsLastAction(reportAction: OnyxInputOrEntry<ReportAction>, canUserPerformWriteAction?: boolean): boolean {
    if (!reportAction) {
        return false;
    }

    if (Object.keys(reportAction.errors ?? {}).length > 0) {
        return false;
    }

    // If a whisper action is the REPORT_PREVIEW action, we are displaying it.
    // If the action's message text is empty and it is not a deleted parent with visible child actions, hide it. Else, consider the action to be displayable.
    return (
        shouldReportActionBeVisible(reportAction, reportAction.reportActionID, canUserPerformWriteAction) &&
        !(isWhisperAction(reportAction) && !isReportPreviewAction(reportAction) && !isMoneyRequestAction(reportAction)) &&
        !(isDeletedAction(reportAction) && !isDeletedParentAction(reportAction)) &&
        !isResolvedActionTrackExpense(reportAction)
    );
}

/**
 * For policy change logs, report URLs are generated in the server,
 * which includes a baseURL placeholder that's replaced in the client.
 */
function replaceBaseURLInPolicyChangeLogAction(reportAction: ReportAction): ReportAction {
    if (!reportAction?.message || !isPolicyChangeLogAction(reportAction)) {
        return reportAction;
    }

    const updatedReportAction = clone(reportAction);

    if (!updatedReportAction.message) {
        return updatedReportAction;
    }

    if (Array.isArray(updatedReportAction.message)) {
        const message = updatedReportAction.message.at(0);

        if (message) {
            message.html = getReportActionHtml(reportAction)?.replace('%baseURL', environmentURL);
        }
    }

    return updatedReportAction;
}

function getLastVisibleAction(reportID: string, canUserPerformWriteAction?: boolean, actionsToMerge: Record<string, NullishDeep<ReportAction> | null> = {}): OnyxEntry<ReportAction> {
    let reportActions: Array<ReportAction | null | undefined> = [];
    if (!isEmpty(actionsToMerge)) {
        reportActions = Object.values(fastMerge(allReportActions?.[`${ONYXKEYS.COLLECTION.REPORT_ACTIONS}${reportID}`] ?? {}, actionsToMerge ?? {}, true)) as Array<
            ReportAction | null | undefined
        >;
    } else {
        reportActions = Object.values(allReportActions?.[`${ONYXKEYS.COLLECTION.REPORT_ACTIONS}${reportID}`] ?? {});
    }
    const visibleReportActions = reportActions.filter((action): action is ReportAction => shouldReportActionBeVisibleAsLastAction(action, canUserPerformWriteAction));
    const sortedReportActions = getSortedReportActions(visibleReportActions, true);
    if (sortedReportActions.length === 0) {
        return undefined;
    }
    return sortedReportActions.at(0);
}

function formatLastMessageText(lastMessageText: string) {
    const trimmedMessage = String(lastMessageText).trim();

    // Add support for inline code containing only space characters
    // The message will appear as a blank space in the LHN
    if ((trimmedMessage === '' && lastMessageText.length > 0) || (trimmedMessage === '?\u2026' && lastMessageText.length > CONST.REPORT.MIN_LENGTH_LAST_MESSAGE_WITH_ELLIPSIS)) {
        return ' ';
    }

    return StringUtils.lineBreaksToSpaces(trimmedMessage).substring(0, CONST.REPORT.LAST_MESSAGE_TEXT_MAX_LENGTH).trim();
}

function getLastVisibleMessage(
    reportID: string,
    canUserPerformWriteAction?: boolean,
    actionsToMerge: Record<string, NullishDeep<ReportAction> | null> = {},
    reportAction: OnyxInputOrEntry<ReportAction> | undefined = undefined,
): LastVisibleMessage {
    const lastVisibleAction = reportAction ?? getLastVisibleAction(reportID, canUserPerformWriteAction, actionsToMerge);
    const message = getReportActionMessage(lastVisibleAction);

    if (message && isReportMessageAttachment(message)) {
        return {
            lastMessageText: CONST.ATTACHMENT_MESSAGE_TEXT,
            lastMessageHtml: CONST.TRANSLATION_KEYS.ATTACHMENT,
        };
    }

    if (isCreatedAction(lastVisibleAction)) {
        return {
            lastMessageText: '',
        };
    }

    let messageText = getReportActionMessageText(lastVisibleAction) ?? '';
    if (messageText) {
        messageText = formatLastMessageText(messageText);
    }
    return {
        lastMessageText: messageText,
    };
}

/**
 * A helper method to filter out report actions keyed by sequenceNumbers.
 */
function filterOutDeprecatedReportActions(reportActions: OnyxEntry<ReportActions>): ReportAction[] {
    return Object.entries(reportActions ?? {})
        .filter(([key, reportAction]) => !isReportActionDeprecated(reportAction, key))
        .map((entry) => entry[1]);
}

/**
 * This method returns the report actions that are ready for display in the ReportActionsView.
 * The report actions need to be sorted by created timestamp first, and reportActionID second
 * to ensure they will always be displayed in the same order (in case multiple actions have the same timestamp).
 * This is all handled with getSortedReportActions() which is used by several other methods to keep the code DRY.
 */
function getSortedReportActionsForDisplay(
    reportActions: OnyxEntry<ReportActions> | ReportAction[],
    canUserPerformWriteAction?: boolean,
    shouldIncludeInvisibleActions = false,
): ReportAction[] {
    let filteredReportActions: ReportAction[] = [];
    if (!reportActions) {
        return [];
    }

    if (shouldIncludeInvisibleActions) {
        filteredReportActions = Object.values(reportActions).filter(Boolean);
    } else {
        filteredReportActions = Object.entries(reportActions)
            .filter(([key, reportAction]) => shouldReportActionBeVisible(reportAction, key, canUserPerformWriteAction))
            .map(([, reportAction]) => reportAction);
    }

    const baseURLAdjustedReportActions = filteredReportActions.map((reportAction) => replaceBaseURLInPolicyChangeLogAction(reportAction));
    return getSortedReportActions(baseURLAdjustedReportActions, true);
}

/**
 * In some cases, there can be multiple closed report actions in a chat report.
 * This method returns the last closed report action so we can always show the correct archived report reason.
 * Additionally, archived #admins and #announce do not have the closed report action so we will return null if none is found.
 *
 */
function getLastClosedReportAction(reportActions: OnyxEntry<ReportActions>): OnyxEntry<ReportAction> {
    // If closed report action is not present, return early
    if (!Object.values(reportActions ?? {}).some((action) => action.actionName === CONST.REPORT.ACTIONS.TYPE.CLOSED)) {
        return undefined;
    }

    const filteredReportActions = filterOutDeprecatedReportActions(reportActions);
    const sortedReportActions = getSortedReportActions(filteredReportActions);
    return lodashFindLast(sortedReportActions, (action) => action.actionName === CONST.REPORT.ACTIONS.TYPE.CLOSED);
}

/**
 * The first visible action is the second last action in sortedReportActions which satisfy following conditions:
 * 1. That is not pending deletion as pending deletion actions are kept in sortedReportActions in memory.
 * 2. That has at least one visible child action.
 * 3. While offline all actions in `sortedReportActions` are visible.
 * 4. We will get the second last action from filtered actions because the last
 *    action is always the created action
 */
function getFirstVisibleReportActionID(sortedReportActions: ReportAction[] = [], isOffline = false): string {
    if (!Array.isArray(sortedReportActions)) {
        return '';
    }
    const sortedFilterReportActions = sortedReportActions.filter((action) => !isDeletedAction(action) || (action?.childVisibleActionCount ?? 0) > 0 || isOffline);
    return sortedFilterReportActions.length > 1 ? sortedFilterReportActions.at(sortedFilterReportActions.length - 2)?.reportActionID ?? '-1' : '';
}

/**
 * @returns The latest report action in the `onyxData` or `null` if one couldn't be found
 */
function getLatestReportActionFromOnyxData(onyxData: OnyxUpdate[] | null): NonNullable<OnyxEntry<ReportAction>> | null {
    const reportActionUpdate = onyxData?.find((onyxUpdate) => onyxUpdate.key.startsWith(ONYXKEYS.COLLECTION.REPORT_ACTIONS));

    if (!reportActionUpdate) {
        return null;
    }

    const reportActions = Object.values((reportActionUpdate.value as ReportActions) ?? {});
    const sortedReportActions = getSortedReportActions(reportActions);
    return sortedReportActions.at(-1) ?? null;
}

/**
 * Find the transaction associated with this reportAction, if one exists.
 */
function getLinkedTransactionID(reportActionOrID: string | OnyxEntry<ReportAction>, reportID?: string): string | null {
    const reportAction = typeof reportActionOrID === 'string' ? allReportActions?.[`${ONYXKEYS.COLLECTION.REPORT_ACTIONS}${reportID}`]?.[reportActionOrID] : reportActionOrID;
    if (!reportAction || !isMoneyRequestAction(reportAction)) {
        return null;
    }
    return getOriginalMessage(reportAction)?.IOUTransactionID ?? null;
}

<<<<<<< HEAD
function getReportAction(reportID?: string, reportActionID?: string): ReportAction | undefined {
    if (!reportID || !reportActionID) {
        return undefined;
    }
=======
function getReportAction(reportID: string | undefined, reportActionID: string | undefined): ReportAction | undefined {
    if (!reportID || !reportActionID) {
        return undefined;
    }

>>>>>>> ad99c20c
    return allReportActions?.[`${ONYXKEYS.COLLECTION.REPORT_ACTIONS}${reportID}`]?.[reportActionID];
}

function getMostRecentReportActionLastModified(): string {
    // Start with the oldest date possible
    let mostRecentReportActionLastModified = DateUtils.getDBTime(0);

    // Flatten all the actions
    // Loop over them all to find the one that is the most recent
    const flatReportActions = Object.values(allReportActions ?? {})
        .flatMap((actions) => (actions ? Object.values(actions) : []))
        .filter(Boolean);
    flatReportActions.forEach((action) => {
        // Pending actions should not be counted here as a user could create a comment or some other action while offline and the server might know about
        // messages they have not seen yet.
        if (action.pendingAction) {
            return;
        }

        const lastModified = action.lastModified ?? action.created;

        if (lastModified < mostRecentReportActionLastModified) {
            return;
        }

        mostRecentReportActionLastModified = lastModified;
    });

    // We might not have actions so we also look at the report objects to see if any have a lastVisibleActionLastModified that is more recent. We don't need to get
    // any reports that have been updated before either a recently updated report or reportAction as we should be up to date on these
    Object.values(allReports ?? {}).forEach((report) => {
        const reportLastVisibleActionLastModified = report?.lastVisibleActionLastModified ?? report?.lastVisibleActionCreated;
        if (!reportLastVisibleActionLastModified || reportLastVisibleActionLastModified < mostRecentReportActionLastModified) {
            return;
        }

        mostRecentReportActionLastModified = reportLastVisibleActionLastModified;
    });

    return mostRecentReportActionLastModified;
}

/**
 * @returns The report preview action or `null` if one couldn't be found
 */
function getReportPreviewAction(chatReportID: string | undefined, iouReportID: string | undefined): OnyxEntry<ReportAction<typeof CONST.REPORT.ACTIONS.TYPE.REPORT_PREVIEW>> {
    if (!chatReportID || !iouReportID) {
        return;
    }

    return Object.values(allReportActions?.[`${ONYXKEYS.COLLECTION.REPORT_ACTIONS}${chatReportID}`] ?? {}).find(
        (reportAction): reportAction is ReportAction<typeof CONST.REPORT.ACTIONS.TYPE.REPORT_PREVIEW> =>
            reportAction && isActionOfType(reportAction, CONST.REPORT.ACTIONS.TYPE.REPORT_PREVIEW) && getOriginalMessage(reportAction)?.linkedReportID === iouReportID,
    );
}

/**
 * Get the iouReportID for a given report action.
 */
function getIOUReportIDFromReportActionPreview(reportAction: OnyxEntry<ReportAction>): string {
    return isActionOfType(reportAction, CONST.REPORT.ACTIONS.TYPE.REPORT_PREVIEW) ? getOriginalMessage(reportAction)?.linkedReportID ?? '-1' : '-1';
}

/**
 * A helper method to identify if the message is deleted or not.
 */
function isMessageDeleted(reportAction: OnyxInputOrEntry<ReportAction>): boolean {
    return getReportActionMessage(reportAction)?.isDeletedParentAction ?? false;
}

/**
 * Returns the number of expenses associated with a report preview
 */
function getNumberOfMoneyRequests(reportPreviewAction: OnyxEntry<ReportAction>): number {
    return reportPreviewAction?.childMoneyRequestCount ?? 0;
}

function isSplitBillAction(reportAction: OnyxInputOrEntry<ReportAction>): reportAction is ReportAction<typeof CONST.REPORT.ACTIONS.TYPE.IOU> {
    return isActionOfType(reportAction, CONST.REPORT.ACTIONS.TYPE.IOU) && getOriginalMessage(reportAction)?.type === CONST.IOU.REPORT_ACTION_TYPE.SPLIT;
}

function isTrackExpenseAction(reportAction: OnyxEntry<ReportAction | OptimisticIOUReportAction>): reportAction is ReportAction<typeof CONST.REPORT.ACTIONS.TYPE.IOU> {
    return isActionOfType(reportAction, CONST.REPORT.ACTIONS.TYPE.IOU) && getOriginalMessage(reportAction)?.type === CONST.IOU.REPORT_ACTION_TYPE.TRACK;
}

function isPayAction(reportAction: OnyxInputOrEntry<ReportAction | OptimisticIOUReportAction>): reportAction is ReportAction<typeof CONST.REPORT.ACTIONS.TYPE.IOU> {
    return isActionOfType(reportAction, CONST.REPORT.ACTIONS.TYPE.IOU) && getOriginalMessage(reportAction)?.type === CONST.IOU.REPORT_ACTION_TYPE.PAY;
}

function isTaskAction(reportAction: OnyxEntry<ReportAction>): boolean {
    const reportActionName = reportAction?.actionName;
    return (
        reportActionName === CONST.REPORT.ACTIONS.TYPE.TASK_COMPLETED ||
        reportActionName === CONST.REPORT.ACTIONS.TYPE.TASK_CANCELLED ||
        reportActionName === CONST.REPORT.ACTIONS.TYPE.TASK_REOPENED ||
        reportActionName === CONST.REPORT.ACTIONS.TYPE.TASK_EDITED
    );
}

/**
 * @param actionName - The name of the action
 * @returns - Whether the action is a tag modification action
 * */
function isTagModificationAction(actionName: string): boolean {
    return (
        actionName === CONST.REPORT.ACTIONS.TYPE.POLICY_CHANGE_LOG.ADD_TAG ||
        actionName === CONST.REPORT.ACTIONS.TYPE.POLICY_CHANGE_LOG.UPDATE_TAG_ENABLED ||
        actionName === CONST.REPORT.ACTIONS.TYPE.POLICY_CHANGE_LOG.UPDATE_TAG_NAME ||
        actionName === CONST.REPORT.ACTIONS.TYPE.POLICY_CHANGE_LOG.DELETE_TAG ||
        actionName === CONST.REPORT.ACTIONS.TYPE.POLICY_CHANGE_LOG.UPDATE_TAG
    );
}

// Get all IOU report actions for the report.
const iouRequestTypes = new Set<ValueOf<typeof CONST.IOU.REPORT_ACTION_TYPE>>([
    CONST.IOU.REPORT_ACTION_TYPE.CREATE,
    CONST.IOU.REPORT_ACTION_TYPE.SPLIT,
    CONST.IOU.REPORT_ACTION_TYPE.PAY,
    CONST.IOU.REPORT_ACTION_TYPE.TRACK,
]);

/**
 * Gets the reportID for the transaction thread associated with a report by iterating over the reportActions and identifying the IOU report actions.
 * Returns a reportID if there is exactly one transaction thread for the report, and null otherwise.
 */
function getOneTransactionThreadReportID(reportID: string, reportActions: OnyxEntry<ReportActions> | ReportAction[], isOffline: boolean | undefined = undefined): string | undefined {
    // If the report is not an IOU, Expense report, or Invoice, it shouldn't be treated as one-transaction report.
    const report = allReports?.[`${ONYXKEYS.COLLECTION.REPORT}${reportID}`];
    if (report?.type !== CONST.REPORT.TYPE.IOU && report?.type !== CONST.REPORT.TYPE.EXPENSE && report?.type !== CONST.REPORT.TYPE.INVOICE) {
        return;
    }

    const reportActionsArray = Array.isArray(reportActions) ? reportActions : Object.values(reportActions ?? {});
    if (!reportActionsArray.length) {
        return;
    }

    const iouRequestActions = [];
    for (const action of reportActionsArray) {
        if (!isMoneyRequestAction(action)) {
            // eslint-disable-next-line no-continue
            continue;
        }

        const originalMessage = getOriginalMessage(action);
        const actionType = originalMessage?.type;
        if (
            actionType &&
            iouRequestTypes.has(actionType) &&
            action.childReportID &&
            // Include deleted IOU reportActions if:
            // - they have an assocaited IOU transaction ID or
            // - they have visibile childActions (like comments) that we'd want to display
            // - the action is pending deletion and the user is offline
            (!!originalMessage?.IOUTransactionID ||
                // eslint-disable-next-line @typescript-eslint/prefer-nullish-coalescing
                (isMessageDeleted(action) && action.childVisibleActionCount) ||
                (action.pendingAction === CONST.RED_BRICK_ROAD_PENDING_ACTION.DELETE && (isOffline ?? isNetworkOffline)))
        ) {
            iouRequestActions.push(action);
        }
    }

    // If we don't have any IOU request actions, or we have more than one IOU request actions, this isn't a oneTransaction report
    if (!iouRequestActions.length || iouRequestActions.length > 1) {
        return;
    }

    const singleAction = iouRequestActions.at(0);
    const originalMessage = getOriginalMessage(singleAction);

    // If there's only one IOU request action associated with the report but it's been deleted, then we don't consider this a oneTransaction report
    // and want to display it using the standard view
    if (((originalMessage?.deleted ?? '') !== '' || isDeletedAction(singleAction)) && isMoneyRequestAction(singleAction)) {
        return;
    }

    // Ensure we have a childReportID associated with the IOU report action
    return singleAction?.childReportID;
}

/**
 * When we delete certain reports, we want to check whether there are any visible actions left to display.
 * If there are no visible actions left (including system messages), we can hide the report from view entirely
 */
function doesReportHaveVisibleActions(reportID: string, canUserPerformWriteAction?: boolean, actionsToMerge: ReportActions = {}): boolean {
    const reportActions = Object.values(fastMerge(allReportActions?.[`${ONYXKEYS.COLLECTION.REPORT_ACTIONS}${reportID}`] ?? {}, actionsToMerge, true));
    const visibleReportActions = Object.values(reportActions ?? {}).filter((action) => shouldReportActionBeVisibleAsLastAction(action, canUserPerformWriteAction));

    // Exclude the task system message and the created message
    const visibleReportActionsWithoutTaskSystemMessage = visibleReportActions.filter((action) => !isTaskAction(action) && !isCreatedAction(action));
    return visibleReportActionsWithoutTaskSystemMessage.length > 0;
}

function getAllReportActions(reportID: string): ReportActions {
    return allReportActions?.[`${ONYXKEYS.COLLECTION.REPORT_ACTIONS}${reportID}`] ?? {};
}

/**
 * Check whether a report action is an attachment (a file, such as an image or a zip).
 *
 */
function isReportActionAttachment(reportAction: OnyxInputOrEntry<ReportAction>): boolean {
    const message = getReportActionMessage(reportAction);

    if (reportAction && ('isAttachmentOnly' in reportAction || 'isAttachmentWithText' in reportAction)) {
        return reportAction.isAttachmentOnly ?? reportAction.isAttachmentWithText ?? false;
    }

    if (message) {
        return isReportMessageAttachment(message);
    }

    return false;
}

// eslint-disable-next-line rulesdir/no-negated-variables
function isNotifiableReportAction(reportAction: OnyxEntry<ReportAction>): boolean {
    if (!reportAction) {
        return false;
    }

    const actions: ReportActionName[] = [CONST.REPORT.ACTIONS.TYPE.ADD_COMMENT, CONST.REPORT.ACTIONS.TYPE.IOU, CONST.REPORT.ACTIONS.TYPE.MODIFIED_EXPENSE];

    return actions.includes(reportAction.actionName);
}

function getMemberChangeMessageElements(reportAction: OnyxEntry<ReportAction>): readonly MemberChangeMessageElement[] {
    const isInviteAction = isInviteMemberAction(reportAction);
    const isLeaveAction = isLeavePolicyAction(reportAction);

    if (!isMemberChangeAction(reportAction)) {
        return [];
    }

    // Currently, we only render messages when members are invited
    let verb = Localize.translateLocal('workspace.invite.removed');
    if (isInviteAction) {
        verb = Localize.translateLocal('workspace.invite.invited');
    }

    if (isLeaveAction) {
        verb = Localize.translateLocal('workspace.invite.leftWorkspace');
    }

    const originalMessage = getOriginalMessage(reportAction);
    const targetAccountIDs: number[] = originalMessage?.targetAccountIDs ?? [];
    const personalDetails = PersonalDetailsUtils.getPersonalDetailsByIDs(targetAccountIDs, 0);

    const mentionElements = targetAccountIDs.map((accountID): MemberChangeMessageUserMentionElement => {
        const personalDetail = personalDetails.find((personal) => personal.accountID === accountID);
        const handleText = PersonalDetailsUtils.getEffectiveDisplayName(personalDetail) ?? Localize.translateLocal('common.hidden');

        return {
            kind: 'userMention',
            content: `@${handleText}`,
            accountID,
        };
    });

    const buildRoomElements = (): readonly MemberChangeMessageElement[] => {
        const roomName = originalMessage?.roomName;

        if (roomName) {
            const preposition = isInviteAction ? ` ${Localize.translateLocal('workspace.invite.to')} ` : ` ${Localize.translateLocal('workspace.invite.from')} `;

            if (originalMessage.reportID) {
                return [
                    {
                        kind: 'text',
                        content: preposition,
                    },
                    {
                        kind: 'roomReference',
                        roomName,
                        roomID: originalMessage.reportID,
                        content: roomName,
                    },
                ];
            }
        }

        return [];
    };

    return [
        {
            kind: 'text',
            content: `${verb} `,
        },
        ...Localize.formatMessageElementList(mentionElements),
        ...buildRoomElements(),
    ];
}

function getReportActionHtml(reportAction: PartialReportAction): string {
    return getReportActionMessage(reportAction)?.html ?? '';
}

function getReportActionText(reportAction: PartialReportAction): string {
    const message = getReportActionMessage(reportAction);
    // Sometime html can be an empty string
    // eslint-disable-next-line @typescript-eslint/prefer-nullish-coalescing
    const text = (message?.html || message?.text) ?? '';
    return text ? Parser.htmlToText(text) : '';
}

function getTextFromHtml(html?: string): string {
    return html ? Parser.htmlToText(html) : '';
}

function isOldDotLegacyAction(action: OldDotReportAction | PartialReportAction): action is PartialReportAction {
    return [
        CONST.REPORT.ACTIONS.TYPE.DELETED_ACCOUNT,
        CONST.REPORT.ACTIONS.TYPE.DONATION,
        CONST.REPORT.ACTIONS.TYPE.EXPORTED_TO_QUICK_BOOKS,
        CONST.REPORT.ACTIONS.TYPE.REIMBURSEMENT_REQUESTED,
        CONST.REPORT.ACTIONS.TYPE.REIMBURSEMENT_SETUP,
    ].some((oldDotActionName) => oldDotActionName === action?.actionName);
}

function isOldDotReportAction(action: ReportAction | OldDotReportAction) {
    if (!action || !action.actionName) {
        return false;
    }
    return [
        CONST.REPORT.ACTIONS.TYPE.CHANGE_FIELD,
        CONST.REPORT.ACTIONS.TYPE.CHANGE_POLICY,
        CONST.REPORT.ACTIONS.TYPE.CHANGE_TYPE,
        CONST.REPORT.ACTIONS.TYPE.DELEGATE_SUBMIT,
        CONST.REPORT.ACTIONS.TYPE.EXPORTED_TO_CSV,
        CONST.REPORT.ACTIONS.TYPE.INTEGRATIONS_MESSAGE,
        CONST.REPORT.ACTIONS.TYPE.MANAGER_ATTACH_RECEIPT,
        CONST.REPORT.ACTIONS.TYPE.MANAGER_DETACH_RECEIPT,
        CONST.REPORT.ACTIONS.TYPE.MARKED_REIMBURSED,
        CONST.REPORT.ACTIONS.TYPE.MARK_REIMBURSED_FROM_INTEGRATION,
        CONST.REPORT.ACTIONS.TYPE.OUTDATED_BANK_ACCOUNT,
        CONST.REPORT.ACTIONS.TYPE.REIMBURSEMENT_ACH_BOUNCE,
        CONST.REPORT.ACTIONS.TYPE.REIMBURSEMENT_ACH_CANCELLED,
        CONST.REPORT.ACTIONS.TYPE.REIMBURSEMENT_ACCOUNT_CHANGED,
        CONST.REPORT.ACTIONS.TYPE.REIMBURSEMENT_DELAYED,
        CONST.REPORT.ACTIONS.TYPE.SELECTED_FOR_RANDOM_AUDIT,
        CONST.REPORT.ACTIONS.TYPE.SHARE,
        CONST.REPORT.ACTIONS.TYPE.STRIPE_PAID,
        CONST.REPORT.ACTIONS.TYPE.TAKE_CONTROL,
        CONST.REPORT.ACTIONS.TYPE.UNSHARE,
        CONST.REPORT.ACTIONS.TYPE.DELETED_ACCOUNT,
        CONST.REPORT.ACTIONS.TYPE.DONATION,
        CONST.REPORT.ACTIONS.TYPE.EXPORTED_TO_QUICK_BOOKS,
        CONST.REPORT.ACTIONS.TYPE.REIMBURSEMENT_REQUESTED,
        CONST.REPORT.ACTIONS.TYPE.REIMBURSEMENT_SETUP,
    ].some((oldDotActionName) => oldDotActionName === action.actionName);
}

function getMessageOfOldDotLegacyAction(legacyAction: PartialReportAction) {
    if (!Array.isArray(legacyAction?.message)) {
        return getReportActionText(legacyAction);
    }
    if (legacyAction.message.length !== 0) {
        // Sometime html can be an empty string
        // eslint-disable-next-line @typescript-eslint/prefer-nullish-coalescing
        return legacyAction?.message?.map((element) => getTextFromHtml(element?.html || element?.text)).join('') ?? '';
    }
    return '';
}

/**
 * Helper method to format message of OldDot Actions.
 */
function getMessageOfOldDotReportAction(oldDotAction: PartialReportAction | OldDotReportAction, withMarkdown = true): string {
    if (isOldDotLegacyAction(oldDotAction)) {
        return getMessageOfOldDotLegacyAction(oldDotAction);
    }

    const {originalMessage, actionName} = oldDotAction;
    switch (actionName) {
        case CONST.REPORT.ACTIONS.TYPE.CHANGE_FIELD: {
            const {oldValue, newValue, fieldName} = originalMessage;
            if (!oldValue) {
                return Localize.translateLocal('report.actions.type.changeFieldEmpty', {newValue, fieldName});
            }
            return Localize.translateLocal('report.actions.type.changeField', {oldValue, newValue, fieldName});
        }
        case CONST.REPORT.ACTIONS.TYPE.CHANGE_POLICY: {
            const {fromPolicy, toPolicy} = originalMessage;
            return Localize.translateLocal('report.actions.type.changePolicy', {fromPolicy, toPolicy});
        }
        case CONST.REPORT.ACTIONS.TYPE.DELEGATE_SUBMIT: {
            const {delegateUser, originalManager} = originalMessage;
            return Localize.translateLocal('report.actions.type.delegateSubmit', {delegateUser, originalManager});
        }
        case CONST.REPORT.ACTIONS.TYPE.EXPORTED_TO_CSV:
            return Localize.translateLocal('report.actions.type.exportedToCSV');
        case CONST.REPORT.ACTIONS.TYPE.INTEGRATIONS_MESSAGE: {
            const {result, label} = originalMessage;
            const errorMessage = result?.messages?.join(', ') ?? '';
            return Localize.translateLocal('report.actions.type.integrationsMessage', {errorMessage, label});
        }
        case CONST.REPORT.ACTIONS.TYPE.MANAGER_ATTACH_RECEIPT:
            return Localize.translateLocal('report.actions.type.managerAttachReceipt');
        case CONST.REPORT.ACTIONS.TYPE.MANAGER_DETACH_RECEIPT:
            return Localize.translateLocal('report.actions.type.managerDetachReceipt');
        case CONST.REPORT.ACTIONS.TYPE.MARK_REIMBURSED_FROM_INTEGRATION: {
            const {amount, currency} = originalMessage;
            return Localize.translateLocal('report.actions.type.markedReimbursedFromIntegration', {amount, currency});
        }
        case CONST.REPORT.ACTIONS.TYPE.OUTDATED_BANK_ACCOUNT:
            return Localize.translateLocal('report.actions.type.outdatedBankAccount');
        case CONST.REPORT.ACTIONS.TYPE.REIMBURSEMENT_ACH_BOUNCE:
            return Localize.translateLocal('report.actions.type.reimbursementACHBounce');
        case CONST.REPORT.ACTIONS.TYPE.REIMBURSEMENT_ACH_CANCELLED:
            return Localize.translateLocal('report.actions.type.reimbursementACHCancelled');
        case CONST.REPORT.ACTIONS.TYPE.REIMBURSEMENT_ACCOUNT_CHANGED:
            return Localize.translateLocal('report.actions.type.reimbursementAccountChanged');
        case CONST.REPORT.ACTIONS.TYPE.REIMBURSEMENT_DELAYED:
            return Localize.translateLocal('report.actions.type.reimbursementDelayed');
        case CONST.REPORT.ACTIONS.TYPE.SELECTED_FOR_RANDOM_AUDIT:
            return Localize.translateLocal(`report.actions.type.selectedForRandomAudit${withMarkdown ? 'Markdown' : ''}`);
        case CONST.REPORT.ACTIONS.TYPE.SHARE:
            return Localize.translateLocal('report.actions.type.share', {to: originalMessage.to});
        case CONST.REPORT.ACTIONS.TYPE.UNSHARE:
            return Localize.translateLocal('report.actions.type.unshare', {to: originalMessage.to});
        case CONST.REPORT.ACTIONS.TYPE.TAKE_CONTROL:
            return Localize.translateLocal('report.actions.type.takeControl');
        default:
            return '';
    }
}

function getMemberChangeMessageFragment(reportAction: OnyxEntry<ReportAction>): Message {
    const messageElements: readonly MemberChangeMessageElement[] = getMemberChangeMessageElements(reportAction);
    const html = messageElements
        .map((messageElement) => {
            switch (messageElement.kind) {
                case 'userMention':
                    return `<mention-user accountID=${messageElement.accountID}>${messageElement.content}</mention-user>`;
                case 'roomReference':
                    return `<a href="${environmentURL}/r/${messageElement.roomID}" target="_blank">${messageElement.roomName}</a>`;
                default:
                    return messageElement.content;
            }
        })
        .join('');

    return {
        html: `<muted-text>${html}</muted-text>`,
        text: getReportActionMessage(reportAction) ? getReportActionText(reportAction) : '',
        type: CONST.REPORT.MESSAGE.TYPE.COMMENT,
    };
}

function getUpdateRoomDescriptionFragment(reportAction: ReportAction): Message {
    const html = getUpdateRoomDescriptionMessage(reportAction);
    return {
        html: `<muted-text>${html}</muted-text>`,
        text: getReportActionMessage(reportAction) ? getReportActionText(reportAction) : '',
        type: CONST.REPORT.MESSAGE.TYPE.COMMENT,
    };
}

function getMemberChangeMessagePlainText(reportAction: OnyxEntry<ReportAction>): string {
    const messageElements = getMemberChangeMessageElements(reportAction);
    return messageElements.map((element) => element.content).join('');
}

function getReportActionMessageFragments(action: ReportAction): Message[] {
    if (isOldDotReportAction(action)) {
        const oldDotMessage = getMessageOfOldDotReportAction(action);
        const html = isActionOfType(action, CONST.REPORT.ACTIONS.TYPE.SELECTED_FOR_RANDOM_AUDIT) ? Parser.replace(oldDotMessage) : oldDotMessage;
        return [{text: oldDotMessage, html: `<muted-text>${html}</muted-text>`, type: 'COMMENT'}];
    }

    if (isActionOfType(action, CONST.REPORT.ACTIONS.TYPE.ROOM_CHANGE_LOG.UPDATE_ROOM_DESCRIPTION)) {
        const message = getUpdateRoomDescriptionMessage(action);
        return [{text: message, html: `<muted-text>${message}</muted-text>`, type: 'COMMENT'}];
    }

    if (isActionOfType(action, CONST.REPORT.ACTIONS.TYPE.REIMBURSED)) {
        const message = getReportActionMessageText(action);
        return [{text: message, html: `<muted-text>${message}</muted-text>`, type: 'COMMENT'}];
    }

    const actionMessage = action.previousMessage ?? action.message;
    if (Array.isArray(actionMessage)) {
        return actionMessage.filter((item): item is Message => !!item);
    }
    return actionMessage ? [actionMessage] : [];
}

/**
 * Helper method to determine if the provided accountID has submitted an expense on the specified report.
 *
 * @param reportID
 * @param currentAccountID
 * @returns
 */
function hasRequestFromCurrentAccount(reportID: string, currentAccountID: number): boolean {
    if (!reportID) {
        return false;
    }

    const reportActions = Object.values(getAllReportActions(reportID));
    if (reportActions.length === 0) {
        return false;
    }

    return reportActions.some((action) => action.actionName === CONST.REPORT.ACTIONS.TYPE.IOU && action.actorAccountID === currentAccountID);
}

/**
 * Checks if a given report action corresponds to an actionable mention whisper.
 * @param reportAction
 */
function isActionableMentionWhisper(reportAction: OnyxEntry<ReportAction>): reportAction is ReportAction<typeof CONST.REPORT.ACTIONS.TYPE.ACTIONABLE_MENTION_WHISPER> {
    return isActionOfType(reportAction, CONST.REPORT.ACTIONS.TYPE.ACTIONABLE_MENTION_WHISPER);
}

/**
 * Checks if a given report action corresponds to an actionable report mention whisper.
 * @param reportAction
 */
function isActionableReportMentionWhisper(reportAction: OnyxEntry<ReportAction>): reportAction is ReportAction<typeof CONST.REPORT.ACTIONS.TYPE.ACTIONABLE_REPORT_MENTION_WHISPER> {
    return isActionOfType(reportAction, CONST.REPORT.ACTIONS.TYPE.ACTIONABLE_REPORT_MENTION_WHISPER);
}

/**
 * Constructs a message for an actionable mention whisper report action.
 * @param reportAction
 * @returns the actionable mention whisper message.
 */
function getActionableMentionWhisperMessage(reportAction: OnyxEntry<ReportAction<typeof CONST.REPORT.ACTIONS.TYPE.ACTIONABLE_MENTION_WHISPER>>): string {
    if (!reportAction) {
        return '';
    }
    const originalMessage = getOriginalMessage(reportAction);
    const targetAccountIDs: number[] = originalMessage?.inviteeAccountIDs ?? [];
    const personalDetails = PersonalDetailsUtils.getPersonalDetailsByIDs(targetAccountIDs, 0);
    const mentionElements = targetAccountIDs.map((accountID): string => {
        const personalDetail = personalDetails.find((personal) => personal.accountID === accountID);
        const displayName = PersonalDetailsUtils.getEffectiveDisplayName(personalDetail);
        const handleText = isEmpty(displayName) ? Localize.translateLocal('common.hidden') : displayName;
        return `<mention-user accountID=${accountID}>@${handleText}</mention-user>`;
    });
    const preMentionsText = 'Heads up, ';
    const mentions = mentionElements.join(', ').replace(/, ([^,]*)$/, ' and $1');
    const postMentionsText = ` ${mentionElements.length > 1 ? "aren't members" : "isn't a member"} of this room.`;

    return `${preMentionsText}${mentions}${postMentionsText}`;
}

/**
 * Note: Prefer `ReportActionsUtils.isCurrentActionUnread` over this method, if applicable.
 * Check whether a specific report action is unread.
 */
function isReportActionUnread(reportAction: OnyxEntry<ReportAction>, lastReadTime?: string) {
    if (!lastReadTime) {
        return !isCreatedAction(reportAction);
    }

    return !!(reportAction && lastReadTime && reportAction.created && lastReadTime < reportAction.created);
}

/**
 * Check whether the current report action of the report is unread or not
 *
 */
function isCurrentActionUnread(report: OnyxEntry<Report>, reportAction: ReportAction): boolean {
    const lastReadTime = report?.lastReadTime ?? '';
    const sortedReportActions = getSortedReportActions(Object.values(getAllReportActions(report?.reportID ?? '-1')));
    const currentActionIndex = sortedReportActions.findIndex((action) => action.reportActionID === reportAction.reportActionID);
    if (currentActionIndex === -1) {
        return false;
    }
    const prevReportAction = sortedReportActions.at(currentActionIndex - 1);
    return isReportActionUnread(reportAction, lastReadTime) && (currentActionIndex === 0 || !prevReportAction || !isReportActionUnread(prevReportAction, lastReadTime));
}

/**
 * Checks if a given report action corresponds to a join request action.
 * @param reportAction
 */
function isActionableJoinRequest(reportAction: OnyxEntry<ReportAction>): reportAction is ReportAction<typeof CONST.REPORT.ACTIONS.TYPE.ACTIONABLE_JOIN_REQUEST> {
    return isActionOfType(reportAction, CONST.REPORT.ACTIONS.TYPE.ACTIONABLE_JOIN_REQUEST);
}

function isActionableJoinRequestPendingReportAction(reportAction: OnyxEntry<ReportAction>): boolean {
    return isActionableJoinRequest(reportAction) && getOriginalMessage(reportAction)?.choice === ('' as JoinWorkspaceResolution);
}

function getActionableJoinRequestPendingReportAction(reportID: string): OnyxEntry<ReportAction> {
    const findPendingRequest = Object.values(getAllReportActions(reportID)).find((reportActionItem) => isActionableJoinRequestPendingReportAction(reportActionItem));
    return findPendingRequest;
}

/**
 * Checks if any report actions correspond to a join request action that is still pending.
 * @param reportID
 */
function isActionableJoinRequestPending(reportID: string): boolean {
    return !!getActionableJoinRequestPendingReportAction(reportID);
}

function isApprovedOrSubmittedReportAction(action: OnyxEntry<ReportAction>) {
    return [CONST.REPORT.ACTIONS.TYPE.APPROVED, CONST.REPORT.ACTIONS.TYPE.SUBMITTED].some((type) => type === action?.actionName);
}

/**
 * Gets the text version of the message in a report action
 */
function getReportActionMessageText(reportAction: OnyxEntry<ReportAction>): string {
    if (!Array.isArray(reportAction?.message)) {
        return getReportActionText(reportAction);
    }
    // Sometime html can be an empty string
    // eslint-disable-next-line @typescript-eslint/prefer-nullish-coalescing
    return reportAction?.message?.reduce((acc, curr) => `${acc}${getTextFromHtml(curr?.html || curr?.text)}`, '') ?? '';
}

function getDismissedViolationMessageText(originalMessage: ReportAction<typeof CONST.REPORT.ACTIONS.TYPE.DISMISSED_VIOLATION>['originalMessage']): string {
    const reason = originalMessage?.reason;
    const violationName = originalMessage?.violationName;
    return Localize.translateLocal(`violationDismissal.${violationName}.${reason}` as TranslationPaths);
}

/**
 * Check if the linked transaction is on hold
 */
function isLinkedTransactionHeld(reportActionID: string, reportID: string): boolean {
    return TransactionUtils.isOnHoldByTransactionID(getLinkedTransactionID(reportActionID, reportID) ?? '-1');
}

function getMentionedAccountIDsFromAction(reportAction: OnyxInputOrEntry<ReportAction>) {
    return isActionOfType(reportAction, CONST.REPORT.ACTIONS.TYPE.ADD_COMMENT) ? getOriginalMessage(reportAction)?.mentionedAccountIDs ?? [] : [];
}

function getMentionedEmailsFromMessage(message: string) {
    const mentionEmailRegex = /<mention-user>(.*?)<\/mention-user>/g;
    const matches = [...message.matchAll(mentionEmailRegex)];
    return matches.map((match) => Str.removeSMSDomain(match[1].substring(1)));
}

function didMessageMentionCurrentUser(reportAction: OnyxInputOrEntry<ReportAction>) {
    const accountIDsFromMessage = getMentionedAccountIDsFromAction(reportAction);
    const message = getReportActionMessage(reportAction)?.html ?? '';
    const emailsFromMessage = getMentionedEmailsFromMessage(message);
    return accountIDsFromMessage.includes(currentUserAccountID ?? -1) || emailsFromMessage.includes(currentEmail) || message.includes('<mention-here>');
}

/**
 * Check if the current user is the requestor of the action
 */
function wasActionTakenByCurrentUser(reportAction: OnyxInputOrEntry<ReportAction>): boolean {
    return currentUserAccountID === reportAction?.actorAccountID;
}

/**
 * Get IOU action for a reportID and transactionID
 */
function getIOUActionForReportID(reportID: string, transactionID: string): OnyxEntry<ReportAction> {
    const report = allReports?.[`${ONYXKEYS.COLLECTION.REPORT}${reportID}`];
    const reportActions = getAllReportActions(report?.reportID ?? '');
    const action = Object.values(reportActions ?? {})?.find((reportAction) => {
        const IOUTransactionID = isMoneyRequestAction(reportAction) ? getOriginalMessage(reportAction)?.IOUTransactionID : -1;
        return IOUTransactionID === transactionID;
    });
    return action;
}

/**
 * Get the track expense actionable whisper of the corresponding track expense
 */
function getTrackExpenseActionableWhisper(transactionID: string | undefined, chatReportID: string | undefined) {
    if (!transactionID || !chatReportID) {
        return undefined;
    }

    const chatReportActions = allReportActions?.[`${ONYXKEYS.COLLECTION.REPORT_ACTIONS}${chatReportID}`] ?? {};
    return Object.values(chatReportActions).find((action: ReportAction) => isActionableTrackExpense(action) && getOriginalMessage(action)?.transactionID === transactionID);
}

/**
 * Checks if a given report action corresponds to a add payment card action.
 * @param reportAction
 */
function isActionableAddPaymentCard(reportAction: OnyxEntry<ReportAction>): reportAction is ReportAction<typeof CONST.REPORT.ACTIONS.TYPE.ACTIONABLE_ADD_PAYMENT_CARD> {
    return reportAction?.actionName === CONST.REPORT.ACTIONS.TYPE.ACTIONABLE_ADD_PAYMENT_CARD;
}

function getExportIntegrationLastMessageText(reportAction: OnyxEntry<ReportAction>): string {
    const fragments = getExportIntegrationActionFragments(reportAction);
    return fragments.reduce((acc, fragment) => `${acc} ${fragment.text}`, '');
}

function getExportIntegrationMessageHTML(reportAction: OnyxEntry<ReportAction>): string {
    const fragments = getExportIntegrationActionFragments(reportAction);
    const htmlFragments = fragments.map((fragment) => (fragment.url ? `<a href="${fragment.url}">${fragment.text}</a>` : fragment.text));
    return htmlFragments.join(' ');
}

function getExportIntegrationActionFragments(reportAction: OnyxEntry<ReportAction>): Array<{text: string; url: string}> {
    if (reportAction?.actionName !== 'EXPORTINTEGRATION') {
        throw Error(`received wrong action type. actionName: ${reportAction?.actionName}`);
    }

    const isPending = reportAction?.pendingAction === CONST.RED_BRICK_ROAD_PENDING_ACTION.ADD;
    const originalMessage = (getOriginalMessage(reportAction) ?? {}) as OriginalMessageExportIntegration;
    const {label, markedManually} = originalMessage;
    const reimbursableUrls = originalMessage.reimbursableUrls ?? [];
    const nonReimbursableUrls = originalMessage.nonReimbursableUrls ?? [];
    const reportID = reportAction?.reportID ?? '';
    const wasExportedAfterBase62 = (reportAction?.created ?? '') > '2022-11-14';
    const base62ReportID = getBase62ReportID(Number(reportID));

    const result: Array<{text: string; url: string}> = [];
    if (isPending) {
        result.push({
            text: Localize.translateLocal('report.actions.type.exportedToIntegration.pending', {label}),
            url: '',
        });
    } else if (markedManually) {
        result.push({
            text: Localize.translateLocal('report.actions.type.exportedToIntegration.manual', {label}),
            url: '',
        });
    } else {
        result.push({
            text: Localize.translateLocal('report.actions.type.exportedToIntegration.automatic', {label}),
            url: '',
        });
    }

    if (reimbursableUrls.length === 1) {
        result.push({
            text: Localize.translateLocal('report.actions.type.exportedToIntegration.reimburseableLink'),
            url: reimbursableUrls.at(0) ?? '',
        });
    }

    if (nonReimbursableUrls.length) {
        const text = Localize.translateLocal('report.actions.type.exportedToIntegration.nonReimbursableLink');
        let url = '';

        if (nonReimbursableUrls.length === 1) {
            url = nonReimbursableUrls.at(0) ?? '';
        } else {
            switch (label) {
                case CONST.POLICY.CONNECTIONS.NAME_USER_FRIENDLY.xero:
                    url = XERO_NON_REIMBURSABLE_EXPENSES_URL;
                    break;
                case CONST.POLICY.CONNECTIONS.NAME_USER_FRIENDLY.netsuite:
                    url = NETSUITE_NON_REIMBURSABLE_EXPENSES_URL_PREFIX;
                    url += wasExportedAfterBase62 ? base62ReportID : reportID;
                    break;
                case CONST.POLICY.CONNECTIONS.NAME_USER_FRIENDLY.financialForce:
                    // The first three characters in a Salesforce ID is the expense type
                    url = nonReimbursableUrls.at(0)?.substring(0, SALESFORCE_EXPENSES_URL_PREFIX.length + 3) ?? '';
                    break;
                default:
                    url = QBO_EXPENSES_URL;
            }
        }

        result.push({text, url});
    }

    return result;
}

function getUpdateRoomDescriptionMessage(reportAction: ReportAction): string {
    const originalMessage = getOriginalMessage(reportAction) as OriginalMessageChangeLog;
    if (originalMessage?.description) {
        return `${Localize.translateLocal('roomChangeLog.updateRoomDescription')} ${originalMessage?.description}`;
    }

    return Localize.translateLocal('roomChangeLog.clearRoomDescription');
}

function isPolicyChangeLogAddEmployeeMessage(reportAction: OnyxInputOrEntry<ReportAction>): reportAction is ReportAction<typeof CONST.REPORT.ACTIONS.TYPE.POLICY_CHANGE_LOG.ADD_EMPLOYEE> {
    return isActionOfType(reportAction, CONST.REPORT.ACTIONS.TYPE.POLICY_CHANGE_LOG.ADD_EMPLOYEE);
}

function getPolicyChangeLogAddEmployeeMessage(reportAction: OnyxInputOrEntry<ReportAction>): string {
    if (!isPolicyChangeLogAddEmployeeMessage(reportAction)) {
        return '';
    }

    const originalMessage = getOriginalMessage(reportAction);
    const email = originalMessage?.email ?? '';
    const role = originalMessage?.role ?? '';
    const formattedEmail = formatPhoneNumber(email);
    return Localize.translateLocal('report.actions.type.addEmployee', {email: formattedEmail, role});
}

function isPolicyChangeLogChangeRoleMessage(reportAction: OnyxInputOrEntry<ReportAction>): reportAction is ReportAction<typeof CONST.REPORT.ACTIONS.TYPE.POLICY_CHANGE_LOG.UPDATE_EMPLOYEE> {
    return isActionOfType(reportAction, CONST.REPORT.ACTIONS.TYPE.POLICY_CHANGE_LOG.UPDATE_EMPLOYEE);
}

function getPolicyChangeLogChangeRoleMessage(reportAction: OnyxInputOrEntry<ReportAction>): string {
    if (!isPolicyChangeLogChangeRoleMessage(reportAction)) {
        return '';
    }
    const originalMessage = getOriginalMessage(reportAction);
    const email = originalMessage?.email ?? '';
    const newRole = originalMessage?.newValue ?? '';
    const oldRole = originalMessage?.oldValue ?? '';
    return Localize.translateLocal('report.actions.type.updateRole', {email, newRole, currentRole: oldRole});
}

function isPolicyChangeLogDeleteMemberMessage(
    reportAction: OnyxInputOrEntry<ReportAction>,
): reportAction is ReportAction<typeof CONST.REPORT.ACTIONS.TYPE.POLICY_CHANGE_LOG.DELETE_EMPLOYEE> {
    return isActionOfType(reportAction, CONST.REPORT.ACTIONS.TYPE.POLICY_CHANGE_LOG.DELETE_EMPLOYEE);
}

function getPolicyChangeLogDeleteMemberMessage(reportAction: OnyxInputOrEntry<ReportAction>): string {
    if (!isPolicyChangeLogDeleteMemberMessage(reportAction)) {
        return '';
    }
    const originalMessage = getOriginalMessage(reportAction);
    const email = originalMessage?.email ?? '';
    const role = originalMessage?.role ?? '';
    return Localize.translateLocal('report.actions.type.removeMember', {email, role});
}

function getRemovedConnectionMessage(reportAction: OnyxEntry<ReportAction>): string {
    if (!isActionOfType(reportAction, CONST.REPORT.ACTIONS.TYPE.POLICY_CHANGE_LOG.DELETE_INTEGRATION)) {
        return '';
    }
    const originalMessage = getOriginalMessage(reportAction);
    const connectionName = originalMessage?.connectionName;
    return connectionName ? Localize.translateLocal('report.actions.type.removedConnection', {connectionName}) : '';
}

function getRenamedAction(reportAction: OnyxEntry<ReportAction<typeof CONST.REPORT.ACTIONS.TYPE.RENAMED>>) {
    const originalMessage = getOriginalMessage(reportAction);
    return Localize.translateLocal('newRoomPage.renamedRoomAction', {
        oldName: originalMessage?.oldName ?? '',
        newName: originalMessage?.newName ?? '',
    });
}

function getRemovedFromApprovalChainMessage(reportAction: OnyxEntry<ReportAction<typeof CONST.REPORT.ACTIONS.TYPE.REMOVED_FROM_APPROVAL_CHAIN>>) {
    const originalMessage = getOriginalMessage(reportAction);
    const submittersNames = PersonalDetailsUtils.getPersonalDetailsByIDs(originalMessage?.submittersAccountIDs ?? [], currentUserAccountID ?? -1).map(
        ({displayName, login}) => displayName ?? login ?? 'Unknown Submitter',
    );
    return Localize.translateLocal('workspaceActions.removedFromApprovalWorkflow', {submittersNames, count: submittersNames.length});
}

function isCardIssuedAction(reportAction: OnyxEntry<ReportAction>) {
    return isActionOfType(
        reportAction,
        CONST.REPORT.ACTIONS.TYPE.CARD_ISSUED,
        CONST.REPORT.ACTIONS.TYPE.CARD_ISSUED_VIRTUAL,
        CONST.REPORT.ACTIONS.TYPE.CARD_MISSING_ADDRESS,
        CONST.REPORT.ACTIONS.TYPE.CARD_ASSIGNED,
    );
}

function getCardIssuedMessage(reportAction: OnyxEntry<ReportAction>, shouldRenderHTML = false, policyID = '-1', shouldDisplayLinkToCard = false) {
    const cardIssuedActionOriginalMessage = isActionOfType(
        reportAction,
        CONST.REPORT.ACTIONS.TYPE.CARD_ISSUED,
        CONST.REPORT.ACTIONS.TYPE.CARD_ISSUED_VIRTUAL,
        CONST.REPORT.ACTIONS.TYPE.CARD_ASSIGNED,
        CONST.REPORT.ACTIONS.TYPE.CARD_MISSING_ADDRESS,
    )
        ? getOriginalMessage(reportAction)
        : undefined;

    const assigneeAccountID = cardIssuedActionOriginalMessage?.assigneeAccountID ?? -1;
    const cardID = cardIssuedActionOriginalMessage?.cardID ?? -1;
    const assigneeDetails = PersonalDetailsUtils.getPersonalDetailsByIDs([assigneeAccountID], currentUserAccountID ?? -1).at(0);
    const isPolicyAdmin = PolicyUtils.isPolicyAdmin(PolicyUtils.getPolicy(policyID));
    const assignee = shouldRenderHTML ? `<mention-user accountID="${assigneeAccountID}"/>` : assigneeDetails?.firstName ?? assigneeDetails?.login ?? '';
    const navigateRoute = isPolicyAdmin ? ROUTES.EXPENSIFY_CARD_DETAILS.getRoute(policyID, String(cardID)) : ROUTES.SETTINGS_DOMAINCARD_DETAIL.getRoute(String(cardID));
    const expensifyCardLink =
        shouldRenderHTML && shouldDisplayLinkToCard
            ? `<a href='${environmentURL}/${navigateRoute}'>${Localize.translateLocal('cardPage.expensifyCard')}</a>`
            : Localize.translateLocal('cardPage.expensifyCard');
    const companyCardLink = shouldRenderHTML
        ? `<a href='${environmentURL}/${ROUTES.SETTINGS_WALLET}'>${Localize.translateLocal('workspace.companyCards.companyCard')}</a>`
        : Localize.translateLocal('workspace.companyCards.companyCard');

    const missingDetails =
        !privatePersonalDetails?.legalFirstName ||
        !privatePersonalDetails?.legalLastName ||
        !privatePersonalDetails?.dob ||
        !privatePersonalDetails?.phoneNumber ||
        isEmptyObject(privatePersonalDetails?.addresses) ||
        privatePersonalDetails.addresses.length === 0;

    const isAssigneeCurrentUser = currentUserAccountID === assigneeAccountID;

    const shouldShowAddMissingDetailsMessage = !isAssigneeCurrentUser || (reportAction?.actionName === CONST.REPORT.ACTIONS.TYPE.CARD_MISSING_ADDRESS && missingDetails);
    switch (reportAction?.actionName) {
        case CONST.REPORT.ACTIONS.TYPE.CARD_ISSUED:
            return Localize.translateLocal('workspace.expensifyCard.issuedCard', {assignee});
        case CONST.REPORT.ACTIONS.TYPE.CARD_ISSUED_VIRTUAL:
            return Localize.translateLocal('workspace.expensifyCard.issuedCardVirtual', {assignee, link: expensifyCardLink});
        case CONST.REPORT.ACTIONS.TYPE.CARD_ASSIGNED:
            return Localize.translateLocal('workspace.companyCards.assignedCard', {assignee, link: companyCardLink});
        case CONST.REPORT.ACTIONS.TYPE.CARD_MISSING_ADDRESS:
            return Localize.translateLocal(`workspace.expensifyCard.${shouldShowAddMissingDetailsMessage ? 'issuedCardNoShippingDetails' : 'addedShippingDetails'}`, {assignee});
        default:
            return '';
    }
}

function getReportActionsLength() {
    return Object.keys(allReportActions ?? {}).length;
}

function wasActionCreatedWhileOffline(action: ReportAction, isOffline: boolean, lastOfflineAt: Date | undefined, lastOnlineAt: Date | undefined, locale: Locale): boolean {
    // The user was never online.
    if (!lastOnlineAt) {
        return true;
    }

    // The user never was never offline.
    if (!lastOfflineAt) {
        return false;
    }

    const actionCreatedAt = DateUtils.getLocalDateFromDatetime(locale, action.created);

    // The action was created before the user went offline.
    if (actionCreatedAt <= lastOfflineAt) {
        return false;
    }

    // The action was created while the user was offline.
    if (isOffline || actionCreatedAt < lastOnlineAt) {
        return true;
    }

    // The action was created after the user went back online.
    return false;
}

export {
    doesReportHaveVisibleActions,
    extractLinksFromMessageHtml,
    formatLastMessageText,
    isReportActionUnread,
    getActionableMentionWhisperMessage,
    getAllReportActions,
    getCombinedReportActions,
    getDismissedViolationMessageText,
    getFirstVisibleReportActionID,
    getIOUActionForReportID,
    getIOUReportIDFromReportActionPreview,
    getLastClosedReportAction,
    getLastVisibleAction,
    getLastVisibleMessage,
    getLatestReportActionFromOnyxData,
    getLinkedTransactionID,
    getMemberChangeMessageFragment,
    getUpdateRoomDescriptionFragment,
    getMemberChangeMessagePlainText,
    getReportActionMessageFragments,
    getMessageOfOldDotReportAction,
    getMostRecentIOURequestActionID,
    getMostRecentReportActionLastModified,
    getNumberOfMoneyRequests,
    getOneTransactionThreadReportID,
    getOriginalMessage,
    getRemovedFromApprovalChainMessage,
    getReportAction,
    getReportActionHtml,
    getReportActionMessage,
    getReportActionMessageText,
    getReportActionText,
    getReportPreviewAction,
    getSortedReportActions,
    getSortedReportActionsForDisplay,
    getTextFromHtml,
    getTrackExpenseActionableWhisper,
    getWhisperedTo,
    hasRequestFromCurrentAccount,
    isActionOfType,
    isActionableJoinRequest,
    isActionableJoinRequestPending,
    isActionableMentionWhisper,
    isActionableReportMentionWhisper,
    isActionableTrackExpense,
    isAddCommentAction,
    isApprovedOrSubmittedReportAction,
    isChronosOOOListAction,
    isClosedAction,
    isConsecutiveActionMadeByPreviousActor,
    isConsecutiveChronosAutomaticTimerAction,
    isCreatedAction,
    isCreatedTaskReportAction,
    isCurrentActionUnread,
    isDeletedAction,
    isDeletedParentAction,
    isLinkedTransactionHeld,
    isMemberChangeAction,
    isExportIntegrationAction,
    isMessageDeleted,
    isModifiedExpenseAction,
    isMoneyRequestAction,
    isNotifiableReportAction,
    isOldDotReportAction,
    isPayAction,
    isPendingRemove,
    isPolicyChangeLogAction,
    isReimbursementDeQueuedAction,
    isReimbursementQueuedAction,
    isRenamedAction,
    isReportActionAttachment,
    isReportActionDeprecated,
    isReportPreviewAction,
    isResolvedActionTrackExpense,
    isReversedTransaction,
    isRoomChangeLogAction,
    isSentMoneyReportAction,
    isSplitBillAction,
    isTaskAction,
    isThreadParentMessage,
    isTrackExpenseAction,
    isTransactionThread,
    isTripPreview,
    isWhisperAction,
    isSubmittedAction,
    isSubmittedAndClosedAction,
    isApprovedAction,
    isUnapprovedAction,
    isForwardedAction,
    isWhisperActionTargetedToOthers,
    isTagModificationAction,
    shouldHideNewMarker,
    shouldReportActionBeVisible,
    shouldReportActionBeVisibleAsLastAction,
    wasActionTakenByCurrentUser,
    isInviteOrRemovedAction,
    isActionableAddPaymentCard,
    getExportIntegrationActionFragments,
    getExportIntegrationLastMessageText,
    getExportIntegrationMessageHTML,
    getUpdateRoomDescriptionMessage,
    didMessageMentionCurrentUser,
    getPolicyChangeLogAddEmployeeMessage,
    getPolicyChangeLogChangeRoleMessage,
    getPolicyChangeLogDeleteMemberMessage,
    getRenamedAction,
    isCardIssuedAction,
    getCardIssuedMessage,
    getRemovedConnectionMessage,
    getActionableJoinRequestPendingReportAction,
    getReportActionsLength,
    wasActionCreatedWhileOffline,
};

export type {LastVisibleMessage};<|MERGE_RESOLUTION|>--- conflicted
+++ resolved
@@ -927,18 +927,11 @@
     return getOriginalMessage(reportAction)?.IOUTransactionID ?? null;
 }
 
-<<<<<<< HEAD
-function getReportAction(reportID?: string, reportActionID?: string): ReportAction | undefined {
-    if (!reportID || !reportActionID) {
-        return undefined;
-    }
-=======
 function getReportAction(reportID: string | undefined, reportActionID: string | undefined): ReportAction | undefined {
     if (!reportID || !reportActionID) {
         return undefined;
     }
 
->>>>>>> ad99c20c
     return allReportActions?.[`${ONYXKEYS.COLLECTION.REPORT_ACTIONS}${reportID}`]?.[reportActionID];
 }
 
