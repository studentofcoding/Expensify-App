import {fastMerge} from 'expensify-common';
import _ from 'lodash';
import lodashFindLast from 'lodash/findLast';
import type {OnyxCollection, OnyxCollectionInputValue, OnyxEntry, OnyxUpdate} from 'react-native-onyx';
import Onyx from 'react-native-onyx';
import type {ValueOf} from 'type-fest';
import CONST from '@src/CONST';
import type {TranslationPaths} from '@src/languages/types';
import ONYXKEYS from '@src/ONYXKEYS';
import type {OnyxInputOrEntry} from '@src/types/onyx';
import type {JoinWorkspaceResolution, OriginalMessageExportIntegration} from '@src/types/onyx/OriginalMessage';
import type Report from '@src/types/onyx/Report';
import type {Message, OldDotReportAction, OriginalMessage, ReportActions} from '@src/types/onyx/ReportAction';
import type ReportAction from '@src/types/onyx/ReportAction';
import type ReportActionName from '@src/types/onyx/ReportActionName';
import {isEmptyObject} from '@src/types/utils/EmptyObject';
import DateUtils from './DateUtils';
import * as Environment from './Environment/Environment';
import getBase62ReportID from './getBase62ReportID';
import isReportMessageAttachment from './isReportMessageAttachment';
import * as Localize from './Localize';
import Log from './Log';
import type {MessageElementBase, MessageTextElement} from './MessageElement';
import Parser from './Parser';
import * as PersonalDetailsUtils from './PersonalDetailsUtils';
import * as ReportConnection from './ReportConnection';
import type {OptimisticIOUReportAction, PartialReportAction} from './ReportUtils';
import StringUtils from './StringUtils';
// eslint-disable-next-line import/no-cycle
import * as TransactionUtils from './TransactionUtils';

type LastVisibleMessage = {
    lastMessageTranslationKey?: string;
    lastMessageText: string;
    lastMessageHtml?: string;
};

type MemberChangeMessageUserMentionElement = {
    readonly kind: 'userMention';
    readonly accountID: number;
} & MessageElementBase;

type MemberChangeMessageRoomReferenceElement = {
    readonly kind: 'roomReference';
    readonly roomName: string;
    readonly roomID: number;
} & MessageElementBase;

type MemberChangeMessageElement = MessageTextElement | MemberChangeMessageUserMentionElement | MemberChangeMessageRoomReferenceElement;

let allReportActions: OnyxCollection<ReportActions>;
Onyx.connect({
    key: ONYXKEYS.COLLECTION.REPORT_ACTIONS,
    waitForCollectionCallback: true,
    callback: (actions) => {
        if (!actions) {
            return;
        }

        allReportActions = actions;
    },
});

let isNetworkOffline = false;
Onyx.connect({
    key: ONYXKEYS.NETWORK,
    callback: (val) => (isNetworkOffline = val?.isOffline ?? false),
});

let currentUserAccountID: number | undefined;
Onyx.connect({
    key: ONYXKEYS.SESSION,
    callback: (value) => {
        // When signed out, value is undefined
        if (!value) {
            return;
        }

        currentUserAccountID = value.accountID;
    },
});

let environmentURL: string;
Environment.getEnvironmentURL().then((url: string) => (environmentURL = url));

/*
 * Url to the Xero non reimbursable expenses list
 */
const XERO_NON_REIMBURSABLE_EXPENSES_URL = 'https://go.xero.com/Bank/BankAccounts.aspx';

/*
 * Url to the NetSuite global search, which should be suffixed with the reportID.
 */
const NETSUITE_NON_REIMBURSABLE_EXPENSES_URL_PREFIX =
    'https://system.netsuite.com/app/common/search/ubersearchresults.nl?quicksearch=T&searchtype=Uber&frame=be&Uber_NAMEtype=KEYWORDSTARTSWITH&Uber_NAME=';

/*
 * Url prefix to any Salesforce transaction or transaction list.
 */
const SALESFORCE_EXPENSES_URL_PREFIX = 'https://login.salesforce.com/';

/*
 * Url to the QBO expenses list
 */
const QBO_EXPENSES_URL = 'https://qbo.intuit.com/app/expenses';

function isCreatedAction(reportAction: OnyxInputOrEntry<ReportAction>): boolean {
    return reportAction?.actionName === CONST.REPORT.ACTIONS.TYPE.CREATED;
}

function isDeletedAction(reportAction: OnyxInputOrEntry<ReportAction | OptimisticIOUReportAction>): boolean {
    const message = reportAction?.message ?? [];

    if (!Array.isArray(message)) {
        return message?.html === '' ?? message?.deleted;
    }

    // A legacy deleted comment has either an empty array or an object with html field with empty string as value
    const isLegacyDeletedComment = message.length === 0 || message[0]?.html === '';

    return isLegacyDeletedComment || !!message[0]?.deleted;
}

function getReportActionMessage(reportAction: PartialReportAction) {
    if (Array.isArray(reportAction?.message)) {
        return reportAction?.message?.[0];
    }
    return reportAction?.message;
}

function isDeletedParentAction(reportAction: OnyxInputOrEntry<ReportAction>): boolean {
    return (getReportActionMessage(reportAction)?.isDeletedParentAction ?? false) && (reportAction?.childVisibleActionCount ?? 0) > 0;
}

function isReversedTransaction(reportAction: OnyxInputOrEntry<ReportAction | OptimisticIOUReportAction>) {
    return (getReportActionMessage(reportAction)?.isReversedTransaction ?? false) && ((reportAction as ReportAction)?.childVisibleActionCount ?? 0) > 0;
}

function isPendingRemove(reportAction: OnyxInputOrEntry<ReportAction>): boolean {
    if (isEmptyObject(reportAction)) {
        return false;
    }
    return getReportActionMessage(reportAction)?.moderationDecision?.decision === CONST.MODERATION.MODERATOR_DECISION_PENDING_REMOVE;
}

function isMoneyRequestAction(reportAction: OnyxInputOrEntry<ReportAction>): reportAction is ReportAction<typeof CONST.REPORT.ACTIONS.TYPE.IOU> {
    return isActionOfType(reportAction, CONST.REPORT.ACTIONS.TYPE.IOU);
}

function isReportPreviewAction(reportAction: OnyxInputOrEntry<ReportAction>): reportAction is ReportAction<typeof CONST.REPORT.ACTIONS.TYPE.REPORT_PREVIEW> {
    return isActionOfType(reportAction, CONST.REPORT.ACTIONS.TYPE.REPORT_PREVIEW);
}

function isSubmittedAction(reportAction: OnyxInputOrEntry<ReportAction>): reportAction is ReportAction<typeof CONST.REPORT.ACTIONS.TYPE.SUBMITTED> {
    return isActionOfType(reportAction, CONST.REPORT.ACTIONS.TYPE.SUBMITTED);
}

function isModifiedExpenseAction(reportAction: OnyxInputOrEntry<ReportAction>): reportAction is ReportAction<typeof CONST.REPORT.ACTIONS.TYPE.MODIFIED_EXPENSE> {
    return isActionOfType(reportAction, CONST.REPORT.ACTIONS.TYPE.MODIFIED_EXPENSE);
}

function isPolicyChangeLogAction(reportAction: OnyxInputOrEntry<ReportAction>): reportAction is ReportAction<ValueOf<typeof CONST.REPORT.ACTIONS.TYPE.POLICY_CHANGE_LOG>> {
    return isActionOfType(reportAction, ...Object.values(CONST.REPORT.ACTIONS.TYPE.POLICY_CHANGE_LOG));
}

function isChronosOOOListAction(reportAction: OnyxInputOrEntry<ReportAction>): reportAction is ReportAction<typeof CONST.REPORT.ACTIONS.TYPE.CHRONOS_OOO_LIST> {
    return isActionOfType(reportAction, CONST.REPORT.ACTIONS.TYPE.CHRONOS_OOO_LIST);
}

function isAddCommentAction(reportAction: OnyxInputOrEntry<ReportAction>): reportAction is ReportAction<typeof CONST.REPORT.ACTIONS.TYPE.ADD_COMMENT> {
    return isActionOfType(reportAction, CONST.REPORT.ACTIONS.TYPE.ADD_COMMENT);
}

function isCreatedTaskReportAction(reportAction: OnyxInputOrEntry<ReportAction>): reportAction is ReportAction<typeof CONST.REPORT.ACTIONS.TYPE.ADD_COMMENT> {
    return isActionOfType(reportAction, CONST.REPORT.ACTIONS.TYPE.ADD_COMMENT) && !!getOriginalMessage(reportAction)?.taskReportID;
}

function isTripPreview(reportAction: OnyxInputOrEntry<ReportAction>): reportAction is ReportAction<typeof CONST.REPORT.ACTIONS.TYPE.TRIPPREVIEW> {
    return isActionOfType(reportAction, CONST.REPORT.ACTIONS.TYPE.TRIPPREVIEW);
}

function isActionOfType<T extends ReportActionName[]>(
    action: OnyxInputOrEntry<ReportAction>,
    ...actionNames: T
): action is {
    [K in keyof T]: ReportAction<T[K]>;
}[number] {
    return actionNames.includes(action?.actionName as T[number]);
}

function getOriginalMessage<T extends ReportActionName>(reportAction: OnyxInputOrEntry<ReportAction<T>>): OriginalMessage<T> | undefined {
    if (!Array.isArray(reportAction?.message)) {
        return reportAction?.message ?? reportAction?.originalMessage;
    }
    return reportAction.originalMessage;
}

function isExportIntegrationAction(reportAction: OnyxInputOrEntry<ReportAction>): boolean {
    return reportAction?.actionName === CONST.REPORT.ACTIONS.TYPE.EXPORTED_TO_INTEGRATION;
}

/**
 * We are in the process of deprecating reportAction.originalMessage and will be setting the db version of "message" to reportAction.message in the future see: https://github.com/Expensify/App/issues/39797
 * In the interim, we must check to see if we have an object or array for the reportAction.message, if we have an array we will use the originalMessage as this means we have not yet migrated.
 */
function getWhisperedTo(reportAction: OnyxInputOrEntry<ReportAction>): number[] {
    if (!reportAction) {
        return [];
    }
    const originalMessage = getOriginalMessage(reportAction);
    const message = getReportActionMessage(reportAction);

    if (!(originalMessage && typeof originalMessage === 'object' && 'whisperedTo' in originalMessage) && !(message && typeof message === 'object' && 'whisperedTo' in message)) {
        return [];
    }

    if (!Array.isArray(message) && typeof message === 'object' && 'whisperedTo' in message) {
        return message?.whisperedTo ?? [];
    }

    if (originalMessage && typeof originalMessage === 'object' && 'whisperedTo' in originalMessage) {
        return originalMessage?.whisperedTo ?? [];
    }

    if (typeof originalMessage !== 'object') {
        Log.info('Original message is not an object for reportAction: ', true, {reportActionID: reportAction?.reportActionID, actionName: reportAction?.actionName});
    }

    return [];
}

function isWhisperAction(reportAction: OnyxInputOrEntry<ReportAction>): boolean {
    return getWhisperedTo(reportAction).length > 0;
}

/**
 * Checks whether the report action is a whisper targeting someone other than the current user.
 */
function isWhisperActionTargetedToOthers(reportAction: OnyxInputOrEntry<ReportAction>): boolean {
    if (!isWhisperAction(reportAction)) {
        return false;
    }
    return !getWhisperedTo(reportAction).includes(currentUserAccountID ?? -1);
}

function isReimbursementQueuedAction(reportAction: OnyxInputOrEntry<ReportAction>): reportAction is ReportAction<typeof CONST.REPORT.ACTIONS.TYPE.REIMBURSEMENT_QUEUED> {
    return isActionOfType(reportAction, CONST.REPORT.ACTIONS.TYPE.REIMBURSEMENT_QUEUED);
}

function isMemberChangeAction(
    reportAction: OnyxInputOrEntry<ReportAction>,
): reportAction is ReportAction<ValueOf<typeof CONST.REPORT.ACTIONS.TYPE.ROOM_CHANGE_LOG | typeof CONST.REPORT.ACTIONS.TYPE.POLICY_CHANGE_LOG>> {
    return isActionOfType(
        reportAction,
        CONST.REPORT.ACTIONS.TYPE.ROOM_CHANGE_LOG.INVITE_TO_ROOM,
        CONST.REPORT.ACTIONS.TYPE.ROOM_CHANGE_LOG.REMOVE_FROM_ROOM,
        CONST.REPORT.ACTIONS.TYPE.POLICY_CHANGE_LOG.INVITE_TO_ROOM,
        CONST.REPORT.ACTIONS.TYPE.POLICY_CHANGE_LOG.REMOVE_FROM_ROOM,
        CONST.REPORT.ACTIONS.TYPE.POLICY_CHANGE_LOG.LEAVE_POLICY,
    );
}

function isInviteMemberAction(
    reportAction: OnyxEntry<ReportAction>,
): reportAction is ReportAction<typeof CONST.REPORT.ACTIONS.TYPE.ROOM_CHANGE_LOG.INVITE_TO_ROOM | typeof CONST.REPORT.ACTIONS.TYPE.POLICY_CHANGE_LOG.INVITE_TO_ROOM> {
    return isActionOfType(reportAction, CONST.REPORT.ACTIONS.TYPE.ROOM_CHANGE_LOG.INVITE_TO_ROOM, CONST.REPORT.ACTIONS.TYPE.POLICY_CHANGE_LOG.INVITE_TO_ROOM);
}

function isLeavePolicyAction(reportAction: OnyxEntry<ReportAction>): reportAction is ReportAction<typeof CONST.REPORT.ACTIONS.TYPE.POLICY_CHANGE_LOG.LEAVE_POLICY> {
    return isActionOfType(reportAction, CONST.REPORT.ACTIONS.TYPE.POLICY_CHANGE_LOG.LEAVE_POLICY);
}

function isReimbursementDeQueuedAction(reportAction: OnyxEntry<ReportAction>): reportAction is ReportAction<typeof CONST.REPORT.ACTIONS.TYPE.REIMBURSEMENT_DEQUEUED> {
    return isActionOfType(reportAction, CONST.REPORT.ACTIONS.TYPE.REIMBURSEMENT_DEQUEUED);
}

function isClosedAction(reportAction: OnyxEntry<ReportAction>): reportAction is ReportAction<typeof CONST.REPORT.ACTIONS.TYPE.CLOSED> {
    return isActionOfType(reportAction, CONST.REPORT.ACTIONS.TYPE.CLOSED);
}

function isRenamedAction(reportAction: OnyxEntry<ReportAction>): reportAction is ReportAction<typeof CONST.REPORT.ACTIONS.TYPE.RENAMED> {
    return isActionOfType(reportAction, CONST.REPORT.ACTIONS.TYPE.RENAMED);
}

function isRoomChangeLogAction(reportAction: OnyxEntry<ReportAction>): reportAction is ReportAction<ValueOf<typeof CONST.REPORT.ACTIONS.TYPE.ROOM_CHANGE_LOG>> {
    return isActionOfType(reportAction, ...Object.values(CONST.REPORT.ACTIONS.TYPE.ROOM_CHANGE_LOG));
}

function isInviteOrRemovedAction(
    reportAction: OnyxInputOrEntry<ReportAction>,
): reportAction is ReportAction<ValueOf<typeof CONST.REPORT.ACTIONS.TYPE.POLICY_CHANGE_LOG | typeof CONST.REPORT.ACTIONS.TYPE.ROOM_CHANGE_LOG>> {
    return isActionOfType(
        reportAction,
        CONST.REPORT.ACTIONS.TYPE.ROOM_CHANGE_LOG.INVITE_TO_ROOM,
        CONST.REPORT.ACTIONS.TYPE.ROOM_CHANGE_LOG.REMOVE_FROM_ROOM,
        CONST.REPORT.ACTIONS.TYPE.POLICY_CHANGE_LOG.INVITE_TO_ROOM,
        CONST.REPORT.ACTIONS.TYPE.POLICY_CHANGE_LOG.REMOVE_FROM_ROOM,
    );
}

/**
 * Returns whether the comment is a thread parent message/the first message in a thread
 */
function isThreadParentMessage(reportAction: OnyxEntry<ReportAction>, reportID: string): boolean {
    const {childType, childVisibleActionCount = 0, childReportID} = reportAction ?? {};
    return childType === CONST.REPORT.TYPE.CHAT && (childVisibleActionCount > 0 || String(childReportID) === reportID);
}

/**
 * Returns the parentReportAction if the given report is a thread/task.
 *
 * @deprecated Use Onyx.connect() or withOnyx() instead
 */
function getParentReportAction(report: OnyxInputOrEntry<Report>): OnyxEntry<ReportAction> {
    if (!report?.parentReportID || !report.parentReportActionID) {
        return undefined;
    }
    return allReportActions?.[`${ONYXKEYS.COLLECTION.REPORT_ACTIONS}${report.parentReportID}`]?.[report.parentReportActionID];
}

/**
 * Determines if the given report action is sent money report action by checking for 'pay' type and presence of IOUDetails object.
 */
function isSentMoneyReportAction(reportAction: OnyxEntry<ReportAction | OptimisticIOUReportAction>): boolean {
    return (
        isActionOfType(reportAction, CONST.REPORT.ACTIONS.TYPE.IOU) &&
        getOriginalMessage(reportAction)?.type === CONST.IOU.REPORT_ACTION_TYPE.PAY &&
        !!getOriginalMessage(reportAction)?.IOUDetails
    );
}

/**
 * Returns whether the thread is a transaction thread, which is any thread with IOU parent
 * report action from requesting money (type - create) or from sending money (type - pay with IOUDetails field)
 */
function isTransactionThread(parentReportAction: OnyxInputOrEntry<ReportAction>): boolean {
    if (isEmptyObject(parentReportAction) || !isMoneyRequestAction(parentReportAction)) {
        return false;
    }
    const originalMessage = getOriginalMessage(parentReportAction);
    return (
        originalMessage?.type === CONST.IOU.REPORT_ACTION_TYPE.CREATE ||
        originalMessage?.type === CONST.IOU.REPORT_ACTION_TYPE.TRACK ||
        (originalMessage?.type === CONST.IOU.REPORT_ACTION_TYPE.PAY && !!originalMessage?.IOUDetails)
    );
}

/**
 * Sort an array of reportActions by their created timestamp first, and reportActionID second
 * This gives us a stable order even in the case of multiple reportActions created on the same millisecond
 *
 */
function getSortedReportActions(reportActions: ReportAction[] | null, shouldSortInDescendingOrder = false): ReportAction[] {
    if (!Array.isArray(reportActions)) {
        throw new Error(`ReportActionsUtils.getSortedReportActions requires an array, received ${typeof reportActions}`);
    }

    const invertedMultiplier = shouldSortInDescendingOrder ? -1 : 1;

    const sortedActions = reportActions?.filter(Boolean).sort((first, second) => {
        // First sort by timestamp
        if (first.created !== second.created) {
            return (first.created < second.created ? -1 : 1) * invertedMultiplier;
        }

        // Then by action type, ensuring that `CREATED` actions always come first if they have the same timestamp as another action type
        if ((first.actionName === CONST.REPORT.ACTIONS.TYPE.CREATED || second.actionName === CONST.REPORT.ACTIONS.TYPE.CREATED) && first.actionName !== second.actionName) {
            return (first.actionName === CONST.REPORT.ACTIONS.TYPE.CREATED ? -1 : 1) * invertedMultiplier;
        }
        // Ensure that `REPORT_PREVIEW` actions always come after if they have the same timestamp as another action type
        if ((first.actionName === CONST.REPORT.ACTIONS.TYPE.REPORT_PREVIEW || second.actionName === CONST.REPORT.ACTIONS.TYPE.REPORT_PREVIEW) && first.actionName !== second.actionName) {
            return (first.actionName === CONST.REPORT.ACTIONS.TYPE.REPORT_PREVIEW ? 1 : -1) * invertedMultiplier;
        }

        // Then fallback on reportActionID as the final sorting criteria. It is a random number,
        // but using this will ensure that the order of reportActions with the same created time and action type
        // will be consistent across all users and devices
        return (first.reportActionID < second.reportActionID ? -1 : 1) * invertedMultiplier;
    });

    return sortedActions;
}

/**
 * Returns filtered list for one transaction view as we don't want to display IOU action type in the one-transaction view
 * Separated it from getCombinedReportActions, so it can be reused
 */
function getFilteredForOneTransactionView(reportActions: ReportAction[]): ReportAction[] {
    return reportActions.filter((action) => !isSentMoneyReportAction(action));
}

/**
 * Returns a sorted and filtered list of report actions from a report and it's associated child
 * transaction thread report in order to correctly display reportActions from both reports in the one-transaction report view.
 */
function getCombinedReportActions(
    reportActions: ReportAction[],
    transactionThreadReportID: string | null,
    transactionThreadReportActions: ReportAction[],
    reportID?: string,
): ReportAction[] {
    const isSentMoneyReport = reportActions.some((action) => isSentMoneyReportAction(action));

    // We don't want to combine report actions of transaction thread in iou report of send money request because we display the transaction report of send money request as a normal thread
    if (_.isEmpty(transactionThreadReportID) || isSentMoneyReport) {
        return reportActions;
    }

    // Usually, we filter out the created action from the transaction thread report actions, since we already have the parent report's created action in `reportActions`
    // However, in the case of moving track expense, the transaction thread will be created first in a track expense, thus we should keep the CREATED of the transaction thread and filter out CREATED action of the IOU
    // This makes sense because in a combined report action list, whichever CREATED is first need to be retained.
    const transactionThreadCreatedAction = transactionThreadReportActions?.find((action) => action.actionName === CONST.REPORT.ACTIONS.TYPE.CREATED);
    const parentReportCreatedAction = reportActions?.find((action) => action.actionName === CONST.REPORT.ACTIONS.TYPE.CREATED);

    let filteredTransactionThreadReportActions = transactionThreadReportActions;
    let filteredParentReportActions = reportActions;

    if (transactionThreadCreatedAction && parentReportCreatedAction && transactionThreadCreatedAction.created > parentReportCreatedAction.created) {
        filteredTransactionThreadReportActions = transactionThreadReportActions?.filter((action) => action.actionName !== CONST.REPORT.ACTIONS.TYPE.CREATED);
    } else {
        filteredParentReportActions = reportActions?.filter((action) => action.actionName !== CONST.REPORT.ACTIONS.TYPE.CREATED);
    }

    const report = ReportConnection.getAllReports()?.[`${ONYXKEYS.COLLECTION.REPORT}${reportID}`];
    const isSelfDM = report?.chatType === CONST.REPORT.CHAT_TYPE.SELF_DM;
    // Filter out request and send money request actions because we don't want to show any preview actions for one transaction reports
    const filteredReportActions = [...filteredParentReportActions, ...filteredTransactionThreadReportActions].filter((action) => {
        if (!isMoneyRequestAction(action)) {
            return true;
        }
        const actionType = getOriginalMessage(action)?.type ?? '';
        if (isSelfDM) {
            return actionType !== CONST.IOU.REPORT_ACTION_TYPE.CREATE;
        }
        return actionType !== CONST.IOU.REPORT_ACTION_TYPE.CREATE && actionType !== CONST.IOU.REPORT_ACTION_TYPE.TRACK;
    });

    return getSortedReportActions(filteredReportActions, true);
}

/**
 * Finds most recent IOU request action ID.
 */
function getMostRecentIOURequestActionID(reportActions: ReportAction[] | null): string | null {
    if (!Array.isArray(reportActions)) {
        return null;
    }
    const iouRequestTypes: Array<ValueOf<typeof CONST.IOU.REPORT_ACTION_TYPE>> = [
        CONST.IOU.REPORT_ACTION_TYPE.CREATE,
        CONST.IOU.REPORT_ACTION_TYPE.SPLIT,
        CONST.IOU.REPORT_ACTION_TYPE.TRACK,
    ];
    const iouRequestActions =
        reportActions?.filter((action) => {
            if (!isActionOfType(action, CONST.REPORT.ACTIONS.TYPE.IOU)) {
                return false;
            }
            const actionType = getOriginalMessage(action)?.type;
            if (!actionType) {
                return false;
            }
            return iouRequestTypes.includes(actionType);
        }) ?? [];

    if (iouRequestActions.length === 0) {
        return null;
    }

    const sortedReportActions = getSortedReportActions(iouRequestActions);
    return sortedReportActions.at(-1)?.reportActionID ?? null;
}

/**
 * Returns array of links inside a given report action
 */
function extractLinksFromMessageHtml(reportAction: OnyxEntry<ReportAction>): string[] {
    const htmlContent = getReportActionHtml(reportAction);

    const regex = CONST.REGEX_LINK_IN_ANCHOR;

    if (!htmlContent) {
        return [];
    }

    return [...htmlContent.matchAll(regex)].map((match) => match[1]);
}

/**
 * Returns the report action immediately before the specified index.
 * @param reportActions - all actions
 * @param actionIndex - index of the action
 */
function findPreviousAction(reportActions: ReportAction[] | undefined, actionIndex: number): OnyxEntry<ReportAction> {
    if (!reportActions) {
        return undefined;
    }

    for (let i = actionIndex + 1; i < reportActions.length; i++) {
        // Find the next non-pending deletion report action, as the pending delete action means that it is not displayed in the UI, but still is in the report actions list.
        // If we are offline, all actions are pending but shown in the UI, so we take the previous action, even if it is a delete.
        if (isNetworkOffline || reportActions[i].pendingAction !== CONST.RED_BRICK_ROAD_PENDING_ACTION.DELETE) {
            return reportActions[i];
        }
    }

    return undefined;
}

/**
 * Returns true when the report action immediately before the specified index is a comment made by the same actor who who is leaving a comment in the action at the specified index.
 * Also checks to ensure that the comment is not too old to be shown as a grouped comment.
 *
 * @param actionIndex - index of the comment item in state to check
 */
function isConsecutiveActionMadeByPreviousActor(reportActions: ReportAction[] | undefined, actionIndex: number): boolean {
    const previousAction = findPreviousAction(reportActions, actionIndex);
    const currentAction = reportActions?.[actionIndex];

    // It's OK for there to be no previous action, and in that case, false will be returned
    // so that the comment isn't grouped
    if (!currentAction || !previousAction) {
        return false;
    }

    // Comments are only grouped if they happen within 5 minutes of each other
    if (new Date(currentAction.created).getTime() - new Date(previousAction.created).getTime() > 300000) {
        return false;
    }

    // Do not group if previous action was a created action
    if (previousAction.actionName === CONST.REPORT.ACTIONS.TYPE.CREATED) {
        return false;
    }

    // Do not group if previous or current action was a renamed action
    if (previousAction.actionName === CONST.REPORT.ACTIONS.TYPE.RENAMED || currentAction.actionName === CONST.REPORT.ACTIONS.TYPE.RENAMED) {
        return false;
    }

    // Do not group if the delegate account ID is different
    if (previousAction.delegateAccountID !== currentAction.delegateAccountID) {
        return false;
    }

    // Do not group if one of previous / current action is report preview and another one is not report preview
    if ((isReportPreviewAction(previousAction) && !isReportPreviewAction(currentAction)) || (isReportPreviewAction(currentAction) && !isReportPreviewAction(previousAction))) {
        return false;
    }

    if (isSubmittedAction(currentAction)) {
        const currentActionAdminAccountID = currentAction.adminAccountID;

        return currentActionAdminAccountID === previousAction.actorAccountID || currentActionAdminAccountID === previousAction.adminAccountID;
    }

    if (isSubmittedAction(previousAction)) {
        return typeof previousAction.adminAccountID === 'number'
            ? currentAction.actorAccountID === previousAction.adminAccountID
            : currentAction.actorAccountID === previousAction.actorAccountID;
    }

    return currentAction.actorAccountID === previousAction.actorAccountID;
}

/**
 * Checks if a reportAction is deprecated.
 */
function isReportActionDeprecated(reportAction: OnyxEntry<ReportAction>, key: string | number): boolean {
    if (!reportAction) {
        return true;
    }

    // HACK ALERT: We're temporarily filtering out any reportActions keyed by sequenceNumber
    // to prevent bugs during the migration from sequenceNumber -> reportActionID
    if (String(reportAction.sequenceNumber) === key) {
        Log.info('Front-end filtered out reportAction keyed by sequenceNumber!', false, reportAction);
        return true;
    }

    const deprecatedOldDotReportActions: ReportActionName[] = [
        CONST.REPORT.ACTIONS.TYPE.DELETED_ACCOUNT,
        CONST.REPORT.ACTIONS.TYPE.REIMBURSEMENT_REQUESTED,
        CONST.REPORT.ACTIONS.TYPE.REIMBURSEMENT_SETUP_REQUESTED,
        CONST.REPORT.ACTIONS.TYPE.DONATION,
    ];
    if (deprecatedOldDotReportActions.includes(reportAction.actionName)) {
        Log.info('Front end filtered out reportAction for being an older, deprecated report action', false, reportAction);
        return true;
    }

    return false;
}

const {POLICY_CHANGE_LOG: policyChangelogTypes, ROOM_CHANGE_LOG: roomChangeLogTypes, ...otherActionTypes} = CONST.REPORT.ACTIONS.TYPE;
const supportedActionTypes: ReportActionName[] = [...Object.values(otherActionTypes), ...Object.values(policyChangelogTypes), ...Object.values(roomChangeLogTypes)];

/**
 * Checks if a reportAction is fit for display, meaning that it's not deprecated, is of a valid
 * and supported type, it's not deleted and also not closed.
 */
function shouldReportActionBeVisible(reportAction: OnyxEntry<ReportAction>, key: string | number): boolean {
    if (!reportAction) {
        return false;
    }

    if (isReportActionDeprecated(reportAction, key)) {
        return false;
    }

    // Filter out any unsupported reportAction types
    if (!supportedActionTypes.includes(reportAction.actionName)) {
        return false;
    }

    // Ignore closed action here since we're already displaying a footer that explains why the report was closed
    if (reportAction.actionName === CONST.REPORT.ACTIONS.TYPE.CLOSED) {
        return false;
    }

    // Ignore markedAsReimbursed action here since we're already display message that explains the expense was paid
    // elsewhere in the IOU reportAction
    if (reportAction.actionName === CONST.REPORT.ACTIONS.TYPE.MARKED_REIMBURSED) {
        return false;
    }

    if (isWhisperActionTargetedToOthers(reportAction)) {
        return false;
    }

    if (isPendingRemove(reportAction) && !reportAction.childVisibleActionCount) {
        return false;
    }

    if (isTripPreview(reportAction)) {
        return true;
    }

    // All other actions are displayed except thread parents, deleted, or non-pending actions
    const isDeleted = isDeletedAction(reportAction);
    const isPending = !!reportAction.pendingAction;

    return !isDeleted || isPending || isDeletedParentAction(reportAction) || isReversedTransaction(reportAction);
}

/**
 * Checks if the new marker should be hidden for the report action.
 */
function shouldHideNewMarker(reportAction: OnyxEntry<ReportAction>): boolean {
    if (!reportAction) {
        return true;
    }
    return !isNetworkOffline && reportAction.pendingAction === CONST.RED_BRICK_ROAD_PENDING_ACTION.DELETE;
}

/**
 * Checks whether an action is actionable track expense.
 *
 */
function isActionableTrackExpense(reportAction: OnyxInputOrEntry<ReportAction>): reportAction is ReportAction<typeof CONST.REPORT.ACTIONS.TYPE.ACTIONABLE_TRACK_EXPENSE_WHISPER> {
    return isActionOfType(reportAction, CONST.REPORT.ACTIONS.TYPE.ACTIONABLE_TRACK_EXPENSE_WHISPER);
}

/**
 * Checks whether an action is actionable track expense and resolved.
 *
 */
function isResolvedActionTrackExpense(reportAction: OnyxEntry<ReportAction>): boolean {
    const originalMessage = getOriginalMessage(reportAction);
    const resolution = originalMessage && 'resolution' in originalMessage ? originalMessage?.resolution : null;
    return isActionableTrackExpense(reportAction) && !!resolution;
}

/**
 * Checks if a reportAction is fit for display as report last action, meaning that
 * it satisfies shouldReportActionBeVisible, it's not whisper action and not deleted.
 */
function shouldReportActionBeVisibleAsLastAction(reportAction: OnyxInputOrEntry<ReportAction>): boolean {
    if (!reportAction) {
        return false;
    }

    if (Object.keys(reportAction.errors ?? {}).length > 0) {
        return false;
    }

    // If a whisper action is the REPORT_PREVIEW action, we are displaying it.
    // If the action's message text is empty and it is not a deleted parent with visible child actions, hide it. Else, consider the action to be displayable.
    return (
        shouldReportActionBeVisible(reportAction, reportAction.reportActionID) &&
        !(isWhisperAction(reportAction) && !isReportPreviewAction(reportAction) && !isMoneyRequestAction(reportAction)) &&
        !(isDeletedAction(reportAction) && !isDeletedParentAction(reportAction)) &&
        !isResolvedActionTrackExpense(reportAction)
    );
}

/**
 * For policy change logs, report URLs are generated in the server,
 * which includes a baseURL placeholder that's replaced in the client.
 */
function replaceBaseURLInPolicyChangeLogAction(reportAction: ReportAction): ReportAction {
    if (!reportAction?.message || !isPolicyChangeLogAction(reportAction)) {
        return reportAction;
    }

    const updatedReportAction = _.clone(reportAction);

    if (!updatedReportAction.message) {
        return updatedReportAction;
    }

    if (Array.isArray(updatedReportAction.message) && updatedReportAction.message[0]) {
        updatedReportAction.message[0].html = getReportActionHtml(reportAction)?.replace('%baseURL', environmentURL);
    }

    return updatedReportAction;
}

function getLastVisibleAction(reportID: string, actionsToMerge: OnyxCollection<ReportAction> | OnyxCollectionInputValue<ReportAction> = {}): OnyxEntry<ReportAction> {
    let reportActions: Array<ReportAction | null | undefined> = [];
    if (!_.isEmpty(actionsToMerge)) {
        reportActions = Object.values(fastMerge(allReportActions?.[`${ONYXKEYS.COLLECTION.REPORT_ACTIONS}${reportID}`] ?? {}, actionsToMerge ?? {}, true));
    } else {
        reportActions = Object.values(allReportActions?.[`${ONYXKEYS.COLLECTION.REPORT_ACTIONS}${reportID}`] ?? {});
    }
    const visibleReportActions = reportActions.filter((action): action is ReportAction => shouldReportActionBeVisibleAsLastAction(action));
    const sortedReportActions = getSortedReportActions(visibleReportActions, true);
    if (sortedReportActions.length === 0) {
        return undefined;
    }
    return sortedReportActions[0];
}

function getLastVisibleMessage(
    reportID: string,
    actionsToMerge: OnyxCollection<ReportAction> | OnyxCollectionInputValue<ReportAction> = {},
    reportAction: OnyxInputOrEntry<ReportAction> | undefined = undefined,
): LastVisibleMessage {
    const lastVisibleAction = reportAction ?? getLastVisibleAction(reportID, actionsToMerge);
    const message = getReportActionMessage(lastVisibleAction);

    if (message && isReportMessageAttachment(message)) {
        return {
            lastMessageTranslationKey: CONST.TRANSLATION_KEYS.ATTACHMENT,
            lastMessageText: CONST.ATTACHMENT_MESSAGE_TEXT,
            lastMessageHtml: CONST.TRANSLATION_KEYS.ATTACHMENT,
        };
    }

    if (isCreatedAction(lastVisibleAction)) {
        return {
            lastMessageText: '',
        };
    }

    let messageText = getTextFromHtml(message?.html) ?? '';
    if (messageText) {
        messageText = StringUtils.lineBreaksToSpaces(String(messageText)).substring(0, CONST.REPORT.LAST_MESSAGE_TEXT_MAX_LENGTH).trim();
    }
    return {
        lastMessageText: messageText,
    };
}

/**
 * A helper method to filter out report actions keyed by sequenceNumbers.
 */
function filterOutDeprecatedReportActions(reportActions: OnyxEntry<ReportActions>): ReportAction[] {
    return Object.entries(reportActions ?? {})
        .filter(([key, reportAction]) => !isReportActionDeprecated(reportAction, key))
        .map((entry) => entry[1]);
}

/**
 * This method returns the report actions that are ready for display in the ReportActionsView.
 * The report actions need to be sorted by created timestamp first, and reportActionID second
 * to ensure they will always be displayed in the same order (in case multiple actions have the same timestamp).
 * This is all handled with getSortedReportActions() which is used by several other methods to keep the code DRY.
 */
function getSortedReportActionsForDisplay(reportActions: OnyxEntry<ReportActions> | ReportAction[], shouldIncludeInvisibleActions = false): ReportAction[] {
    let filteredReportActions: ReportAction[] = [];
    if (!reportActions) {
        return [];
    }

    if (shouldIncludeInvisibleActions) {
        filteredReportActions = Object.values(reportActions).filter(Boolean);
    } else {
        filteredReportActions = Object.entries(reportActions)
            .filter(([key, reportAction]) => shouldReportActionBeVisible(reportAction, key))
            .map(([, reportAction]) => reportAction);
    }

    const baseURLAdjustedReportActions = filteredReportActions.map((reportAction) => replaceBaseURLInPolicyChangeLogAction(reportAction));
    return getSortedReportActions(baseURLAdjustedReportActions, true);
}

/**
 * In some cases, there can be multiple closed report actions in a chat report.
 * This method returns the last closed report action so we can always show the correct archived report reason.
 * Additionally, archived #admins and #announce do not have the closed report action so we will return null if none is found.
 *
 */
function getLastClosedReportAction(reportActions: OnyxEntry<ReportActions>): OnyxEntry<ReportAction> {
    // If closed report action is not present, return early
    if (!Object.values(reportActions ?? {}).some((action) => action.actionName === CONST.REPORT.ACTIONS.TYPE.CLOSED)) {
        return undefined;
    }

    const filteredReportActions = filterOutDeprecatedReportActions(reportActions);
    const sortedReportActions = getSortedReportActions(filteredReportActions);
    return lodashFindLast(sortedReportActions, (action) => action.actionName === CONST.REPORT.ACTIONS.TYPE.CLOSED);
}

/**
 * The first visible action is the second last action in sortedReportActions which satisfy following conditions:
 * 1. That is not pending deletion as pending deletion actions are kept in sortedReportActions in memory.
 * 2. That has at least one visible child action.
 * 3. While offline all actions in `sortedReportActions` are visible.
 * 4. We will get the second last action from filtered actions because the last
 *    action is always the created action
 */
function getFirstVisibleReportActionID(sortedReportActions: ReportAction[] = [], isOffline = false): string {
    if (!Array.isArray(sortedReportActions)) {
        return '';
    }
    const sortedFilterReportActions = sortedReportActions.filter((action) => !isDeletedAction(action) || (action?.childVisibleActionCount ?? 0) > 0 || isOffline);
    return sortedFilterReportActions.length > 1 ? sortedFilterReportActions[sortedFilterReportActions.length - 2].reportActionID : '';
}

/**
 * @returns The latest report action in the `onyxData` or `null` if one couldn't be found
 */
function getLatestReportActionFromOnyxData(onyxData: OnyxUpdate[] | null): NonNullable<OnyxEntry<ReportAction>> | null {
    const reportActionUpdate = onyxData?.find((onyxUpdate) => onyxUpdate.key.startsWith(ONYXKEYS.COLLECTION.REPORT_ACTIONS));

    if (!reportActionUpdate) {
        return null;
    }

    const reportActions = Object.values((reportActionUpdate.value as ReportActions) ?? {});
    const sortedReportActions = getSortedReportActions(reportActions);
    return sortedReportActions.at(-1) ?? null;
}

/**
 * Find the transaction associated with this reportAction, if one exists.
 */
function getLinkedTransactionID(reportActionOrID: string | OnyxEntry<ReportAction>, reportID?: string): string | null {
    const reportAction = typeof reportActionOrID === 'string' ? allReportActions?.[`${ONYXKEYS.COLLECTION.REPORT_ACTIONS}${reportID}`]?.[reportActionOrID] : reportActionOrID;
    if (!reportAction || !isMoneyRequestAction(reportAction)) {
        return null;
    }
    return getOriginalMessage(reportAction)?.IOUTransactionID ?? null;
}

function getReportAction(reportID: string, reportActionID: string): ReportAction | undefined {
    return allReportActions?.[`${ONYXKEYS.COLLECTION.REPORT_ACTIONS}${reportID}`]?.[reportActionID];
}

function getMostRecentReportActionLastModified(): string {
    // Start with the oldest date possible
    let mostRecentReportActionLastModified = DateUtils.getDBTime(0);

    // Flatten all the actions
    // Loop over them all to find the one that is the most recent
    const flatReportActions = Object.values(allReportActions ?? {})
        .flatMap((actions) => (actions ? Object.values(actions) : []))
        .filter(Boolean);
    flatReportActions.forEach((action) => {
        // Pending actions should not be counted here as a user could create a comment or some other action while offline and the server might know about
        // messages they have not seen yet.
        if (action.pendingAction) {
            return;
        }

        const lastModified = action.lastModified ?? action.created;

        if (lastModified < mostRecentReportActionLastModified) {
            return;
        }

        mostRecentReportActionLastModified = lastModified;
    });

    // We might not have actions so we also look at the report objects to see if any have a lastVisibleActionLastModified that is more recent. We don't need to get
    // any reports that have been updated before either a recently updated report or reportAction as we should be up to date on these
    Object.values(ReportConnection.getAllReports() ?? {}).forEach((report) => {
        const reportLastVisibleActionLastModified = report?.lastVisibleActionLastModified ?? report?.lastVisibleActionCreated;
        if (!reportLastVisibleActionLastModified || reportLastVisibleActionLastModified < mostRecentReportActionLastModified) {
            return;
        }

        mostRecentReportActionLastModified = reportLastVisibleActionLastModified;
    });

    return mostRecentReportActionLastModified;
}

/**
 * @returns The report preview action or `null` if one couldn't be found
 */
function getReportPreviewAction(chatReportID: string, iouReportID: string): OnyxEntry<ReportAction<typeof CONST.REPORT.ACTIONS.TYPE.REPORT_PREVIEW>> {
    return Object.values(allReportActions?.[`${ONYXKEYS.COLLECTION.REPORT_ACTIONS}${chatReportID}`] ?? {}).find(
        (reportAction): reportAction is ReportAction<typeof CONST.REPORT.ACTIONS.TYPE.REPORT_PREVIEW> =>
            reportAction && isActionOfType(reportAction, CONST.REPORT.ACTIONS.TYPE.REPORT_PREVIEW) && getOriginalMessage(reportAction)?.linkedReportID === iouReportID,
    );
}

/**
 * Get the iouReportID for a given report action.
 */
function getIOUReportIDFromReportActionPreview(reportAction: OnyxEntry<ReportAction>): string {
    return isActionOfType(reportAction, CONST.REPORT.ACTIONS.TYPE.REPORT_PREVIEW) ? getOriginalMessage(reportAction)?.linkedReportID ?? '-1' : '-1';
}

/**
 * A helper method to identify if the message is deleted or not.
 */
function isMessageDeleted(reportAction: OnyxInputOrEntry<ReportAction>): boolean {
    return getReportActionMessage(reportAction)?.isDeletedParentAction ?? false;
}

/**
 * Returns the number of expenses associated with a report preview
 */
function getNumberOfMoneyRequests(reportPreviewAction: OnyxEntry<ReportAction>): number {
    return reportPreviewAction?.childMoneyRequestCount ?? 0;
}

function isSplitBillAction(reportAction: OnyxInputOrEntry<ReportAction>): reportAction is ReportAction<typeof CONST.REPORT.ACTIONS.TYPE.IOU> {
    return isActionOfType(reportAction, CONST.REPORT.ACTIONS.TYPE.IOU) && getOriginalMessage(reportAction)?.type === CONST.IOU.REPORT_ACTION_TYPE.SPLIT;
}

function isTrackExpenseAction(reportAction: OnyxEntry<ReportAction | OptimisticIOUReportAction>): reportAction is ReportAction<typeof CONST.REPORT.ACTIONS.TYPE.IOU> {
    return isActionOfType(reportAction, CONST.REPORT.ACTIONS.TYPE.IOU) && getOriginalMessage(reportAction)?.type === CONST.IOU.REPORT_ACTION_TYPE.TRACK;
}

function isPayAction(reportAction: OnyxInputOrEntry<ReportAction | OptimisticIOUReportAction>): reportAction is ReportAction<typeof CONST.REPORT.ACTIONS.TYPE.IOU> {
    return isActionOfType(reportAction, CONST.REPORT.ACTIONS.TYPE.IOU) && getOriginalMessage(reportAction)?.type === CONST.IOU.REPORT_ACTION_TYPE.PAY;
}

function isTaskAction(reportAction: OnyxEntry<ReportAction>): boolean {
    const reportActionName = reportAction?.actionName;
    return (
        reportActionName === CONST.REPORT.ACTIONS.TYPE.TASK_COMPLETED ||
        reportActionName === CONST.REPORT.ACTIONS.TYPE.TASK_CANCELLED ||
        reportActionName === CONST.REPORT.ACTIONS.TYPE.TASK_REOPENED ||
        reportActionName === CONST.REPORT.ACTIONS.TYPE.TASK_EDITED
    );
}

/**
 * Gets the reportID for the transaction thread associated with a report by iterating over the reportActions and identifying the IOU report actions.
 * Returns a reportID if there is exactly one transaction thread for the report, and null otherwise.
 */
function getOneTransactionThreadReportID(reportID: string, reportActions: OnyxEntry<ReportActions> | ReportAction[], isOffline: boolean | undefined = undefined): string | undefined {
    // If the report is not an IOU, Expense report, or Invoice, it shouldn't be treated as one-transaction report.
    const report = ReportConnection.getAllReports()?.[`${ONYXKEYS.COLLECTION.REPORT}${reportID}`];
    if (report?.type !== CONST.REPORT.TYPE.IOU && report?.type !== CONST.REPORT.TYPE.EXPENSE && report?.type !== CONST.REPORT.TYPE.INVOICE) {
        return;
    }

    const reportActionsArray = Object.values(reportActions ?? {});
    if (!reportActionsArray.length) {
        return;
    }

    // Get all IOU report actions for the report.
    const iouRequestTypes: Array<ValueOf<typeof CONST.IOU.REPORT_ACTION_TYPE>> = [
        CONST.IOU.REPORT_ACTION_TYPE.CREATE,
        CONST.IOU.REPORT_ACTION_TYPE.SPLIT,
        CONST.IOU.REPORT_ACTION_TYPE.PAY,
        CONST.IOU.REPORT_ACTION_TYPE.TRACK,
    ];

    const iouRequestActions = reportActionsArray.filter((action) => {
        if (!isMoneyRequestAction(action)) {
            return false;
        }
        const originalMessage = getOriginalMessage(action);
        const actionType = originalMessage?.type;
        return (
            actionType &&
            (iouRequestTypes.includes(actionType) ?? []) &&
            action.childReportID &&
            // Include deleted IOU reportActions if:
            // - they have an assocaited IOU transaction ID or
            // - they have visibile childActions (like comments) that we'd want to display
            // - the action is pending deletion and the user is offline
            (!!originalMessage?.IOUTransactionID ||
                // eslint-disable-next-line @typescript-eslint/prefer-nullish-coalescing
                (isMessageDeleted(action) && action.childVisibleActionCount) ||
                (action.pendingAction === CONST.RED_BRICK_ROAD_PENDING_ACTION.DELETE && (isOffline ?? isNetworkOffline)))
        );
    });

    // If we don't have any IOU request actions, or we have more than one IOU request actions, this isn't a oneTransaction report
    if (!iouRequestActions.length || iouRequestActions.length > 1) {
        return;
    }

    // If there's only one IOU request action associated with the report but it's been deleted, then we don't consider this a oneTransaction report
    // and want to display it using the standard view
    if (isMoneyRequestAction(iouRequestActions[0]) && (getOriginalMessage(iouRequestActions[0])?.deleted ?? '') !== '') {
        return;
    }

    // Ensure we have a childReportID associated with the IOU report action
    return iouRequestActions[0].childReportID;
}

/**
 * When we delete certain reports, we want to check whether there are any visible actions left to display.
 * If there are no visible actions left (including system messages), we can hide the report from view entirely
 */
function doesReportHaveVisibleActions(reportID: string, actionsToMerge: ReportActions = {}): boolean {
    const reportActions = Object.values(fastMerge(allReportActions?.[`${ONYXKEYS.COLLECTION.REPORT_ACTIONS}${reportID}`] ?? {}, actionsToMerge, true));
    const visibleReportActions = Object.values(reportActions ?? {}).filter((action) => shouldReportActionBeVisibleAsLastAction(action));

    // Exclude the task system message and the created message
    const visibleReportActionsWithoutTaskSystemMessage = visibleReportActions.filter((action) => !isTaskAction(action) && !isCreatedAction(action));
    return visibleReportActionsWithoutTaskSystemMessage.length > 0;
}

function getAllReportActions(reportID: string): ReportActions {
    return allReportActions?.[`${ONYXKEYS.COLLECTION.REPORT_ACTIONS}${reportID}`] ?? {};
}

/**
 * Check whether a report action is an attachment (a file, such as an image or a zip).
 *
 */
function isReportActionAttachment(reportAction: OnyxInputOrEntry<ReportAction>): boolean {
    const message = getReportActionMessage(reportAction);

    if (reportAction && ('isAttachment' in reportAction || 'attachmentInfo' in reportAction)) {
        return reportAction?.isAttachment ?? !!reportAction?.attachmentInfo ?? false;
    }

    if (message) {
        return isReportMessageAttachment(message);
    }

    return false;
}

// eslint-disable-next-line rulesdir/no-negated-variables
function isNotifiableReportAction(reportAction: OnyxEntry<ReportAction>): boolean {
    if (!reportAction) {
        return false;
    }

    const actions: ReportActionName[] = [CONST.REPORT.ACTIONS.TYPE.ADD_COMMENT, CONST.REPORT.ACTIONS.TYPE.IOU, CONST.REPORT.ACTIONS.TYPE.MODIFIED_EXPENSE];

    return actions.includes(reportAction.actionName);
}

function getMemberChangeMessageElements(reportAction: OnyxEntry<ReportAction>): readonly MemberChangeMessageElement[] {
    const isInviteAction = isInviteMemberAction(reportAction);
    const isLeaveAction = isLeavePolicyAction(reportAction);

    if (!isMemberChangeAction(reportAction)) {
        return [];
    }

    // Currently, we only render messages when members are invited
    let verb = Localize.translateLocal('workspace.invite.removed');
    if (isInviteAction) {
        verb = Localize.translateLocal('workspace.invite.invited');
    }

    if (isLeaveAction) {
        verb = Localize.translateLocal('workspace.invite.leftWorkspace');
    }

    const originalMessage = getOriginalMessage(reportAction);
    const targetAccountIDs: number[] = originalMessage?.targetAccountIDs ?? [];
    const personalDetails = PersonalDetailsUtils.getPersonalDetailsByIDs(targetAccountIDs, 0);

    const mentionElements = targetAccountIDs.map((accountID): MemberChangeMessageUserMentionElement => {
        const personalDetail = personalDetails.find((personal) => personal.accountID === accountID);
        const handleText = PersonalDetailsUtils.getEffectiveDisplayName(personalDetail) ?? Localize.translateLocal('common.hidden');

        return {
            kind: 'userMention',
            content: `@${handleText}`,
            accountID,
        };
    });

    const buildRoomElements = (): readonly MemberChangeMessageElement[] => {
        const roomName = originalMessage?.roomName;

        if (roomName) {
            const preposition = isInviteAction ? ` ${Localize.translateLocal('workspace.invite.to')} ` : ` ${Localize.translateLocal('workspace.invite.from')} `;

            if (originalMessage.reportID) {
                return [
                    {
                        kind: 'text',
                        content: preposition,
                    },
                    {
                        kind: 'roomReference',
                        roomName,
                        roomID: originalMessage.reportID,
                        content: roomName,
                    },
                ];
            }
        }

        return [];
    };

    return [
        {
            kind: 'text',
            content: `${verb} `,
        },
        ...Localize.formatMessageElementList(mentionElements),
        ...buildRoomElements(),
    ];
}

function getReportActionHtml(reportAction: PartialReportAction): string {
    return getReportActionMessage(reportAction)?.html ?? '';
}

function getReportActionText(reportAction: PartialReportAction): string {
    const message = getReportActionMessage(reportAction);
    // Sometime html can be an empty string
    // eslint-disable-next-line @typescript-eslint/prefer-nullish-coalescing
    const text = (message?.html || message?.text) ?? '';
    return text ? Parser.htmlToText(text) : '';
}

function getTextFromHtml(html?: string): string {
    return html ? Parser.htmlToText(html) : '';
}

function getMemberChangeMessageFragment(reportAction: OnyxEntry<ReportAction>): Message {
    const messageElements: readonly MemberChangeMessageElement[] = getMemberChangeMessageElements(reportAction);
    const html = messageElements
        .map((messageElement) => {
            switch (messageElement.kind) {
                case 'userMention':
                    return `<mention-user accountID=${messageElement.accountID}>${messageElement.content}</mention-user>`;
                case 'roomReference':
                    return `<a href="${environmentURL}/r/${messageElement.roomID}" target="_blank">${messageElement.roomName}</a>`;
                default:
                    return messageElement.content;
            }
        })
        .join('');

    return {
        html: `<muted-text>${html}</muted-text>`,
        text: getReportActionMessage(reportAction) ? getReportActionText(reportAction) : '',
        type: CONST.REPORT.MESSAGE.TYPE.COMMENT,
    };
}

function isOldDotLegacyAction(action: OldDotReportAction | PartialReportAction): action is PartialReportAction {
    return [
        CONST.REPORT.ACTIONS.TYPE.DELETED_ACCOUNT,
        CONST.REPORT.ACTIONS.TYPE.DONATION,
        CONST.REPORT.ACTIONS.TYPE.EXPORTED_TO_QUICK_BOOKS,
        CONST.REPORT.ACTIONS.TYPE.REIMBURSEMENT_REQUESTED,
        CONST.REPORT.ACTIONS.TYPE.REIMBURSEMENT_SETUP,
    ].some((oldDotActionName) => oldDotActionName === action?.actionName);
}

function isOldDotReportAction(action: ReportAction | OldDotReportAction) {
    return [
        CONST.REPORT.ACTIONS.TYPE.CHANGE_FIELD,
        CONST.REPORT.ACTIONS.TYPE.CHANGE_POLICY,
        CONST.REPORT.ACTIONS.TYPE.CHANGE_TYPE,
        CONST.REPORT.ACTIONS.TYPE.DELEGATE_SUBMIT,
        CONST.REPORT.ACTIONS.TYPE.EXPORTED_TO_CSV,
        CONST.REPORT.ACTIONS.TYPE.FORWARDED,
        CONST.REPORT.ACTIONS.TYPE.INTEGRATIONS_MESSAGE,
        CONST.REPORT.ACTIONS.TYPE.MANAGER_ATTACH_RECEIPT,
        CONST.REPORT.ACTIONS.TYPE.MANAGER_DETACH_RECEIPT,
        CONST.REPORT.ACTIONS.TYPE.MARKED_REIMBURSED,
        CONST.REPORT.ACTIONS.TYPE.MARK_REIMBURSED_FROM_INTEGRATION,
        CONST.REPORT.ACTIONS.TYPE.OUTDATED_BANK_ACCOUNT,
        CONST.REPORT.ACTIONS.TYPE.REIMBURSEMENT_ACH_BOUNCE,
        CONST.REPORT.ACTIONS.TYPE.REIMBURSEMENT_ACH_CANCELLED,
        CONST.REPORT.ACTIONS.TYPE.REIMBURSEMENT_ACCOUNT_CHANGED,
        CONST.REPORT.ACTIONS.TYPE.REIMBURSEMENT_DELAYED,
        CONST.REPORT.ACTIONS.TYPE.SELECTED_FOR_RANDOM_AUDIT,
        CONST.REPORT.ACTIONS.TYPE.SHARE,
        CONST.REPORT.ACTIONS.TYPE.STRIPE_PAID,
        CONST.REPORT.ACTIONS.TYPE.TAKE_CONTROL,
        CONST.REPORT.ACTIONS.TYPE.UNSHARE,
        CONST.REPORT.ACTIONS.TYPE.DELETED_ACCOUNT,
        CONST.REPORT.ACTIONS.TYPE.DONATION,
        CONST.REPORT.ACTIONS.TYPE.EXPORTED_TO_QUICK_BOOKS,
        CONST.REPORT.ACTIONS.TYPE.REIMBURSEMENT_REQUESTED,
        CONST.REPORT.ACTIONS.TYPE.REIMBURSEMENT_SETUP,
    ].some((oldDotActionName) => oldDotActionName === action.actionName);
}

function getMessageOfOldDotLegacyAction(legacyAction: PartialReportAction) {
    if (!Array.isArray(legacyAction?.message)) {
        return getReportActionText(legacyAction);
    }
    if (legacyAction.message.length !== 0) {
        // Sometime html can be an empty string
        // eslint-disable-next-line @typescript-eslint/prefer-nullish-coalescing
        return legacyAction?.message?.map((element) => getTextFromHtml(element?.html || element?.text)).join('') ?? '';
    }
    return '';
}

/**
 * Helper method to format message of OldDot Actions.
 */
function getMessageOfOldDotReportAction(oldDotAction: PartialReportAction | OldDotReportAction): string {
    if (isOldDotLegacyAction(oldDotAction)) {
        return getMessageOfOldDotLegacyAction(oldDotAction);
    }

    const {originalMessage, actionName} = oldDotAction;
    switch (actionName) {
        case CONST.REPORT.ACTIONS.TYPE.CHANGE_FIELD: {
            const {oldValue, newValue, fieldName} = originalMessage;
            if (!oldValue) {
                return Localize.translateLocal('report.actions.type.changeFieldEmpty', {newValue, fieldName});
            }
            return Localize.translateLocal('report.actions.type.changeField', {oldValue, newValue, fieldName});
        }
        case CONST.REPORT.ACTIONS.TYPE.CHANGE_POLICY: {
            const {fromPolicy, toPolicy} = originalMessage;
            return Localize.translateLocal('report.actions.type.changePolicy', {fromPolicy, toPolicy});
        }
        case CONST.REPORT.ACTIONS.TYPE.DELEGATE_SUBMIT: {
            const {delegateUser, originalManager} = originalMessage;
            return Localize.translateLocal('report.actions.type.delegateSubmit', {delegateUser, originalManager});
        }
        case CONST.REPORT.ACTIONS.TYPE.EXPORTED_TO_CSV:
            return Localize.translateLocal('report.actions.type.exportedToCSV');
<<<<<<< HEAD
        case CONST.REPORT.ACTIONS.TYPE.EXPORTED_TO_INTEGRATION: {
            if (originalMessage.inProgress && !originalMessage.markedManually) {
                return Localize.translateLocal('report.actions.type.exportInProgress', {label: originalMessage.label});
            }
            return Localize.translateLocal('report.actions.type.exportedToIntegration', {label: originalMessage.label, markedManually: originalMessage.markedManually});
        }
=======
>>>>>>> 24d05adf
        case CONST.REPORT.ACTIONS.TYPE.INTEGRATIONS_MESSAGE: {
            const {result, label} = originalMessage;
            const errorMessage = result?.messages?.join(', ') ?? '';
            return Localize.translateLocal('report.actions.type.integrationsMessage', errorMessage, label);
        }
        case CONST.REPORT.ACTIONS.TYPE.MANAGER_ATTACH_RECEIPT:
            return Localize.translateLocal('report.actions.type.managerAttachReceipt');
        case CONST.REPORT.ACTIONS.TYPE.MANAGER_DETACH_RECEIPT:
            return Localize.translateLocal('report.actions.type.managerDetachReceipt');
        case CONST.REPORT.ACTIONS.TYPE.MARK_REIMBURSED_FROM_INTEGRATION: {
            const {amount, currency} = originalMessage;
            return Localize.translateLocal('report.actions.type.markedReimbursedFromIntegration', {amount, currency});
        }
        case CONST.REPORT.ACTIONS.TYPE.OUTDATED_BANK_ACCOUNT:
            return Localize.translateLocal('report.actions.type.outdatedBankAccount');
        case CONST.REPORT.ACTIONS.TYPE.REIMBURSEMENT_ACH_BOUNCE:
            return Localize.translateLocal('report.actions.type.reimbursementACHBounce');
        case CONST.REPORT.ACTIONS.TYPE.REIMBURSEMENT_ACH_CANCELLED:
            return Localize.translateLocal('report.actions.type.reimbursementACHCancelled');
        case CONST.REPORT.ACTIONS.TYPE.REIMBURSEMENT_ACCOUNT_CHANGED:
            return Localize.translateLocal('report.actions.type.reimbursementAccountChanged');
        case CONST.REPORT.ACTIONS.TYPE.REIMBURSEMENT_DELAYED:
            return Localize.translateLocal('report.actions.type.reimbursementDelayed');
        case CONST.REPORT.ACTIONS.TYPE.SELECTED_FOR_RANDOM_AUDIT:
            return Localize.translateLocal('report.actions.type.selectedForRandomAudit');
        case CONST.REPORT.ACTIONS.TYPE.SHARE:
            return Localize.translateLocal('report.actions.type.share', {to: originalMessage.to});
        case CONST.REPORT.ACTIONS.TYPE.UNSHARE:
            return Localize.translateLocal('report.actions.type.unshare', {to: originalMessage.to});
        case CONST.REPORT.ACTIONS.TYPE.TAKE_CONTROL:
            return Localize.translateLocal('report.actions.type.takeControl');
        default:
            return '';
    }
}

function getMemberChangeMessagePlainText(reportAction: OnyxEntry<ReportAction>): string {
    const messageElements = getMemberChangeMessageElements(reportAction);
    return messageElements.map((element) => element.content).join('');
}

/**
 * Helper method to determine if the provided accountID has submitted an expense on the specified report.
 *
 * @param reportID
 * @param currentAccountID
 * @returns
 */
function hasRequestFromCurrentAccount(reportID: string, currentAccountID: number): boolean {
    if (!reportID) {
        return false;
    }

    const reportActions = Object.values(getAllReportActions(reportID));
    if (reportActions.length === 0) {
        return false;
    }

    return reportActions.some((action) => action.actionName === CONST.REPORT.ACTIONS.TYPE.IOU && action.actorAccountID === currentAccountID);
}

/**
 * Checks if a given report action corresponds to an actionable mention whisper.
 * @param reportAction
 */
function isActionableMentionWhisper(reportAction: OnyxEntry<ReportAction>): reportAction is ReportAction<typeof CONST.REPORT.ACTIONS.TYPE.ACTIONABLE_MENTION_WHISPER> {
    return isActionOfType(reportAction, CONST.REPORT.ACTIONS.TYPE.ACTIONABLE_MENTION_WHISPER);
}

/**
 * Checks if a given report action corresponds to an actionable report mention whisper.
 * @param reportAction
 */
function isActionableReportMentionWhisper(reportAction: OnyxEntry<ReportAction>): reportAction is ReportAction<typeof CONST.REPORT.ACTIONS.TYPE.ACTIONABLE_REPORT_MENTION_WHISPER> {
    return isActionOfType(reportAction, CONST.REPORT.ACTIONS.TYPE.ACTIONABLE_REPORT_MENTION_WHISPER);
}

/**
 * Constructs a message for an actionable mention whisper report action.
 * @param reportAction
 * @returns the actionable mention whisper message.
 */
function getActionableMentionWhisperMessage(reportAction: OnyxEntry<ReportAction<typeof CONST.REPORT.ACTIONS.TYPE.ACTIONABLE_MENTION_WHISPER>>): string {
    if (!reportAction) {
        return '';
    }
    const originalMessage = getOriginalMessage(reportAction);
    const targetAccountIDs: number[] = originalMessage?.inviteeAccountIDs ?? [];
    const personalDetails = PersonalDetailsUtils.getPersonalDetailsByIDs(targetAccountIDs, 0);
    const mentionElements = targetAccountIDs.map((accountID): string => {
        const personalDetail = personalDetails.find((personal) => personal.accountID === accountID);
        const displayName = PersonalDetailsUtils.getEffectiveDisplayName(personalDetail);
        const handleText = _.isEmpty(displayName) ? Localize.translateLocal('common.hidden') : displayName;
        return `<mention-user accountID=${accountID}>@${handleText}</mention-user>`;
    });
    const preMentionsText = 'Heads up, ';
    const mentions = mentionElements.join(', ').replace(/, ([^,]*)$/, ' and $1');
    const postMentionsText = ` ${mentionElements.length > 1 ? "aren't members" : "isn't a member"} of this room.`;

    return `${preMentionsText}${mentions}${postMentionsText}`;
}

/**
 * @private
 */
function isReportActionUnread(reportAction: OnyxEntry<ReportAction>, lastReadTime: string) {
    if (!lastReadTime) {
        return !isCreatedAction(reportAction);
    }

    return !!(reportAction && lastReadTime && reportAction.created && lastReadTime < reportAction.created);
}

/**
 * Check whether the current report action of the report is unread or not
 *
 */
function isCurrentActionUnread(report: OnyxEntry<Report>, reportAction: ReportAction): boolean {
    const lastReadTime = report?.lastReadTime ?? '';
    const sortedReportActions = getSortedReportActions(Object.values(getAllReportActions(report?.reportID ?? '-1')));
    const currentActionIndex = sortedReportActions.findIndex((action) => action.reportActionID === reportAction.reportActionID);
    if (currentActionIndex === -1) {
        return false;
    }
    const prevReportAction = sortedReportActions[currentActionIndex - 1];
    return isReportActionUnread(reportAction, lastReadTime) && (!prevReportAction || !isReportActionUnread(prevReportAction, lastReadTime));
}

/**
 * Checks if a given report action corresponds to a join request action.
 * @param reportAction
 */
function isActionableJoinRequest(reportAction: OnyxEntry<ReportAction>): reportAction is ReportAction<typeof CONST.REPORT.ACTIONS.TYPE.ACTIONABLE_JOIN_REQUEST> {
    return isActionOfType(reportAction, CONST.REPORT.ACTIONS.TYPE.ACTIONABLE_JOIN_REQUEST);
}

/**
 * Checks if any report actions correspond to a join request action that is still pending.
 * @param reportID
 */
function isActionableJoinRequestPending(reportID: string): boolean {
    const findPendingRequest = Object.values(getAllReportActions(reportID)).find(
        (reportActionItem) => isActionableJoinRequest(reportActionItem) && getOriginalMessage(reportActionItem)?.choice === ('' as JoinWorkspaceResolution),
    );
    return !!findPendingRequest;
}

function isApprovedOrSubmittedReportAction(action: OnyxEntry<ReportAction>) {
    return [CONST.REPORT.ACTIONS.TYPE.APPROVED, CONST.REPORT.ACTIONS.TYPE.SUBMITTED].some((type) => type === action?.actionName);
}

/**
 * Gets the text version of the message in a report action
 */
function getReportActionMessageText(reportAction: OnyxEntry<ReportAction>): string {
    if (!Array.isArray(reportAction?.message)) {
        return getReportActionText(reportAction);
    }
    // Sometime html can be an empty string
    // eslint-disable-next-line @typescript-eslint/prefer-nullish-coalescing
    return reportAction?.message?.reduce((acc, curr) => `${acc}${getTextFromHtml(curr?.html || curr?.text)}`, '') ?? '';
}

function getDismissedViolationMessageText(originalMessage: ReportAction<typeof CONST.REPORT.ACTIONS.TYPE.DISMISSED_VIOLATION>['originalMessage']): string {
    const reason = originalMessage?.reason;
    const violationName = originalMessage?.violationName;
    return Localize.translateLocal(`violationDismissal.${violationName}.${reason}` as TranslationPaths);
}

/**
 * Check if the linked transaction is on hold
 */
function isLinkedTransactionHeld(reportActionID: string, reportID: string): boolean {
    return TransactionUtils.isOnHoldByTransactionID(getLinkedTransactionID(reportActionID, reportID) ?? '-1');
}

/**
 * Check if the current user is the requestor of the action
 */
function wasActionTakenByCurrentUser(reportAction: OnyxInputOrEntry<ReportAction>): boolean {
    return currentUserAccountID === reportAction?.actorAccountID;
}

/**
 * Get IOU action for a reportID and transactionID
 */
function getIOUActionForReportID(reportID: string, transactionID: string): OnyxEntry<ReportAction> {
    const report = ReportConnection.getAllReports()?.[`${ONYXKEYS.COLLECTION.REPORT}${reportID}`];
    const reportActions = getAllReportActions(report?.reportID ?? '');
    const action = Object.values(reportActions ?? {})?.find((reportAction) => {
        const IOUTransactionID = isMoneyRequestAction(reportAction) ? getOriginalMessage(reportAction)?.IOUTransactionID : -1;
        return IOUTransactionID === transactionID;
    });
    return action;
}

/**
 * Get the track expense actionable whisper of the corresponding track expense
 */
function getTrackExpenseActionableWhisper(transactionID: string, chatReportID: string) {
    const chatReportActions = allReportActions?.[`${ONYXKEYS.COLLECTION.REPORT_ACTIONS}${chatReportID}`] ?? {};
    return Object.values(chatReportActions).find((action: ReportAction) => isActionableTrackExpense(action) && getOriginalMessage(action)?.transactionID === transactionID);
}

/**
 * Checks if a given report action corresponds to a add payment card action.
 * @param reportAction
 */
function isActionableAddPaymentCard(reportAction: OnyxEntry<ReportAction>): reportAction is ReportAction<typeof CONST.REPORT.ACTIONS.TYPE.ACTIONABLE_ADD_PAYMENT_CARD> {
    return reportAction?.actionName === CONST.REPORT.ACTIONS.TYPE.ACTIONABLE_ADD_PAYMENT_CARD;
}

function getExportIntegrationLastMessageText(reportAction: OnyxEntry<ReportAction>): string {
    const fragments = getExportIntegrationActionFragments(reportAction);
    return fragments.reduce((acc, fragment) => `${acc} ${fragment.text}`, '');
}

function getExportIntegrationMessageHTML(reportAction: OnyxEntry<ReportAction>): string {
    const fragments = getExportIntegrationActionFragments(reportAction);
    const htmlFragments = fragments.map((fragment) => (fragment.url ? `<a href="${fragment.url}">${fragment.text}</a>` : fragment.text));
    return htmlFragments.join(' ');
}

function getExportIntegrationActionFragments(reportAction: OnyxEntry<ReportAction>): Array<{text: string; url: string}> {
    if (reportAction?.actionName !== 'EXPORTINTEGRATION') {
        throw Error(`received wrong action type. actionName: ${reportAction?.actionName}`);
    }

    const isPending = reportAction?.pendingAction === CONST.RED_BRICK_ROAD_PENDING_ACTION.ADD;
    const originalMessage = (getOriginalMessage(reportAction) ?? {}) as OriginalMessageExportIntegration;
    const {label, markedManually} = originalMessage;
    const reimbursableUrls = originalMessage.reimbursableUrls ?? [];
    const nonReimbursableUrls = originalMessage.nonReimbursableUrls ?? [];
    const reportID = reportAction?.reportID ?? '';
    const wasExportedAfterBase62 = (reportAction?.created ?? '') > '2022-11-14';
    const base62ReportID = getBase62ReportID(Number(reportID));

    const result: Array<{text: string; url: string}> = [];
    if (isPending) {
        result.push({
            text: Localize.translateLocal('report.actions.type.exportedToIntegration.pending', {label}),
            url: '',
        });
    } else if (markedManually) {
        result.push({
            text: Localize.translateLocal('report.actions.type.exportedToIntegration.manual', {label}),
            url: '',
        });
    } else {
        result.push({
            text: Localize.translateLocal('report.actions.type.exportedToIntegration.automatic', {label}),
            url: '',
        });
    }

    if (reimbursableUrls.length === 1) {
        result.push({
            text: Localize.translateLocal('report.actions.type.exportedToIntegration.reimburseableLink'),
            url: reimbursableUrls[0],
        });
    }

    if (nonReimbursableUrls.length) {
        const text = Localize.translateLocal('report.actions.type.exportedToIntegration.nonReimbursableLink');
        let url = '';

        if (nonReimbursableUrls.length === 1) {
            url = nonReimbursableUrls[0];
        } else {
            switch (label) {
                case CONST.POLICY.CONNECTIONS.NAME_USER_FRIENDLY.xero:
                    url = XERO_NON_REIMBURSABLE_EXPENSES_URL;
                    break;
                case CONST.POLICY.CONNECTIONS.NAME_USER_FRIENDLY.netsuite:
                    url = NETSUITE_NON_REIMBURSABLE_EXPENSES_URL_PREFIX;
                    url += wasExportedAfterBase62 ? base62ReportID : reportID;
                    break;
                case CONST.POLICY.CONNECTIONS.NAME_USER_FRIENDLY.financialForce:
                    // The first three characters in a Salesforce ID is the expense type
                    url = nonReimbursableUrls[0].substring(0, SALESFORCE_EXPENSES_URL_PREFIX.length + 3);
                    break;
                default:
                    url = QBO_EXPENSES_URL;
            }
        }

        result.push({text, url});
    }

    return result;
}

export {
    extractLinksFromMessageHtml,
    getDismissedViolationMessageText,
    getOneTransactionThreadReportID,
    getIOUReportIDFromReportActionPreview,
    getLastClosedReportAction,
    getLastVisibleAction,
    getLastVisibleMessage,
    getLatestReportActionFromOnyxData,
    getLinkedTransactionID,
    getMostRecentIOURequestActionID,
    getMostRecentReportActionLastModified,
    getNumberOfMoneyRequests,
    getParentReportAction,
    getReportAction,
    getReportActionMessageText,
    getWhisperedTo,
    isApprovedOrSubmittedReportAction,
    getReportPreviewAction,
    getSortedReportActions,
    getCombinedReportActions,
    getSortedReportActionsForDisplay,
    isConsecutiveActionMadeByPreviousActor,
    isCreatedAction,
    isCreatedTaskReportAction,
    isDeletedAction,
    isDeletedParentAction,
    isExportIntegrationAction,
    isMessageDeleted,
    isModifiedExpenseAction,
    isMoneyRequestAction,
    isNotifiableReportAction,
    isPendingRemove,
    isReversedTransaction,
    isReportActionAttachment,
    isReportActionDeprecated,
    isReportPreviewAction,
    isSentMoneyReportAction,
    isSplitBillAction,
    isTrackExpenseAction,
    isPayAction,
    isTaskAction,
    doesReportHaveVisibleActions,
    isThreadParentMessage,
    isTransactionThread,
    isWhisperAction,
    isWhisperActionTargetedToOthers,
    isReimbursementQueuedAction,
    shouldReportActionBeVisible,
    shouldHideNewMarker,
    shouldReportActionBeVisibleAsLastAction,
    hasRequestFromCurrentAccount,
    getFirstVisibleReportActionID,
    isMemberChangeAction,
    getMemberChangeMessageFragment,
    isOldDotReportAction,
    getTrackExpenseActionableWhisper,
    getMessageOfOldDotReportAction,
    getMemberChangeMessagePlainText,
    isReimbursementDeQueuedAction,
    isActionableMentionWhisper,
    isActionableReportMentionWhisper,
    getActionableMentionWhisperMessage,
    isCurrentActionUnread,
    isActionableJoinRequest,
    isActionableJoinRequestPending,
    getReportActionText,
    getReportActionHtml,
    getReportActionMessage,
    getOriginalMessage,
    isActionOfType,
    isActionableTrackExpense,
    getAllReportActions,
    isLinkedTransactionHeld,
    wasActionTakenByCurrentUser,
    isResolvedActionTrackExpense,
    isClosedAction,
    isRenamedAction,
    isRoomChangeLogAction,
    isInviteOrRemovedAction,
    isChronosOOOListAction,
    isAddCommentAction,
    isPolicyChangeLogAction,
    getTextFromHtml,
    isTripPreview,
    getIOUActionForReportID,
    getFilteredForOneTransactionView,
    isActionableAddPaymentCard,
    getExportIntegrationActionFragments,
    getExportIntegrationLastMessageText,
    getExportIntegrationMessageHTML,
};

export type {LastVisibleMessage};<|MERGE_RESOLUTION|>--- conflicted
+++ resolved
@@ -1241,15 +1241,6 @@
         }
         case CONST.REPORT.ACTIONS.TYPE.EXPORTED_TO_CSV:
             return Localize.translateLocal('report.actions.type.exportedToCSV');
-<<<<<<< HEAD
-        case CONST.REPORT.ACTIONS.TYPE.EXPORTED_TO_INTEGRATION: {
-            if (originalMessage.inProgress && !originalMessage.markedManually) {
-                return Localize.translateLocal('report.actions.type.exportInProgress', {label: originalMessage.label});
-            }
-            return Localize.translateLocal('report.actions.type.exportedToIntegration', {label: originalMessage.label, markedManually: originalMessage.markedManually});
-        }
-=======
->>>>>>> 24d05adf
         case CONST.REPORT.ACTIONS.TYPE.INTEGRATIONS_MESSAGE: {
             const {result, label} = originalMessage;
             const errorMessage = result?.messages?.join(', ') ?? '';
