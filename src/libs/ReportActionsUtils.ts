import {fastMerge, Str} from 'expensify-common';
import clone from 'lodash/clone';
import lodashFindLast from 'lodash/findLast';
import isEmpty from 'lodash/isEmpty';
import type {NullishDeep, OnyxCollection, OnyxEntry, OnyxUpdate} from 'react-native-onyx';
import Onyx from 'react-native-onyx';
import type {ValueOf} from 'type-fest';
import CONST from '@src/CONST';
import type {TranslationPaths} from '@src/languages/types';
import ONYXKEYS from '@src/ONYXKEYS';
import ROUTES from '@src/ROUTES';
import type {Locale, OnyxInputOrEntry, PrivatePersonalDetails} from '@src/types/onyx';
import type {JoinWorkspaceResolution, OriginalMessageChangeLog, OriginalMessageExportIntegration} from '@src/types/onyx/OriginalMessage';
import type Report from '@src/types/onyx/Report';
import type ReportAction from '@src/types/onyx/ReportAction';
import type {Message, OldDotReportAction, OriginalMessage, ReportActions} from '@src/types/onyx/ReportAction';
import type ReportActionName from '@src/types/onyx/ReportActionName';
import {isEmptyObject} from '@src/types/utils/EmptyObject';
import DateUtils from './DateUtils';
import * as Environment from './Environment/Environment';
import getBase62ReportID from './getBase62ReportID';
import isReportMessageAttachment from './isReportMessageAttachment';
import {formatPhoneNumber} from './LocalePhoneNumber';
import * as Localize from './Localize';
import Log from './Log';
import type {MessageElementBase, MessageTextElement} from './MessageElement';
import Parser from './Parser';
import * as PersonalDetailsUtils from './PersonalDetailsUtils';
import * as PolicyUtils from './PolicyUtils';
import type {OptimisticIOUReportAction, PartialReportAction} from './ReportUtils';
import StringUtils from './StringUtils';
// eslint-disable-next-line import/no-cycle
import * as TransactionUtils from './TransactionUtils';

type LastVisibleMessage = {
    lastMessageText: string;
    lastMessageHtml?: string;
};

type MemberChangeMessageUserMentionElement = {
    readonly kind: 'userMention';
    readonly accountID: number;
} & MessageElementBase;

type MemberChangeMessageRoomReferenceElement = {
    readonly kind: 'roomReference';
    readonly roomName: string;
    readonly roomID: number;
} & MessageElementBase;

type MemberChangeMessageElement = MessageTextElement | MemberChangeMessageUserMentionElement | MemberChangeMessageRoomReferenceElement;

let allReportActions: OnyxCollection<ReportActions>;
Onyx.connect({
    key: ONYXKEYS.COLLECTION.REPORT_ACTIONS,
    waitForCollectionCallback: true,
    callback: (actions) => {
        if (!actions) {
            return;
        }
        allReportActions = actions;
    },
});

let allReports: OnyxCollection<Report>;
Onyx.connect({
    key: ONYXKEYS.COLLECTION.REPORT,
    waitForCollectionCallback: true,
    callback: (value) => {
        allReports = value;
    },
});

let isNetworkOffline = false;
Onyx.connect({
    key: ONYXKEYS.NETWORK,
    callback: (val) => (isNetworkOffline = val?.isOffline ?? false),
});

let currentUserAccountID: number | undefined;
let currentEmail = '';
Onyx.connect({
    key: ONYXKEYS.SESSION,
    callback: (value) => {
        // When signed out, value is undefined
        if (!value) {
            return;
        }

        currentUserAccountID = value.accountID;
        currentEmail = value?.email ?? '';
    },
});

let privatePersonalDetails: PrivatePersonalDetails | undefined;
Onyx.connect({
    key: ONYXKEYS.PRIVATE_PERSONAL_DETAILS,
    callback: (personalDetails) => {
        privatePersonalDetails = personalDetails;
    },
});

let environmentURL: string;
Environment.getEnvironmentURL().then((url: string) => (environmentURL = url));

/*
 * Url to the Xero non reimbursable expenses list
 */
const XERO_NON_REIMBURSABLE_EXPENSES_URL = 'https://go.xero.com/Bank/BankAccounts.aspx';

/*
 * Url to the NetSuite global search, which should be suffixed with the reportID.
 */
const NETSUITE_NON_REIMBURSABLE_EXPENSES_URL_PREFIX =
    'https://system.netsuite.com/app/common/search/ubersearchresults.nl?quicksearch=T&searchtype=Uber&frame=be&Uber_NAMEtype=KEYWORDSTARTSWITH&Uber_NAME=';

/*
 * Url prefix to any Salesforce transaction or transaction list.
 */
const SALESFORCE_EXPENSES_URL_PREFIX = 'https://login.salesforce.com/';

/*
 * Url to the QBO expenses list
 */
const QBO_EXPENSES_URL = 'https://qbo.intuit.com/app/expenses';

const POLICY_CHANGE_LOG_ARRAY = Object.values(CONST.REPORT.ACTIONS.TYPE.POLICY_CHANGE_LOG);

function isCreatedAction(reportAction: OnyxInputOrEntry<ReportAction>): boolean {
    return reportAction?.actionName === CONST.REPORT.ACTIONS.TYPE.CREATED;
}

function isDeletedAction(reportAction: OnyxInputOrEntry<ReportAction | OptimisticIOUReportAction>): boolean {
    const message = reportAction?.message ?? [];

    if (!Array.isArray(message)) {
        return message?.html === '' || !!message?.deleted;
    }

    // A legacy deleted comment has either an empty array or an object with html field with empty string as value
    const isLegacyDeletedComment = message.length === 0 || message.at(0)?.html === '';

    return isLegacyDeletedComment || !!message.at(0)?.deleted;
}

function getReportActionMessage(reportAction: PartialReportAction) {
    return Array.isArray(reportAction?.message) ? reportAction.message.at(0) : reportAction?.message;
}

function isDeletedParentAction(reportAction: OnyxInputOrEntry<ReportAction>): boolean {
    return (getReportActionMessage(reportAction)?.isDeletedParentAction ?? false) && (reportAction?.childVisibleActionCount ?? 0) > 0;
}

function isReversedTransaction(reportAction: OnyxInputOrEntry<ReportAction | OptimisticIOUReportAction>) {
    return (getReportActionMessage(reportAction)?.isReversedTransaction ?? false) && ((reportAction as ReportAction)?.childVisibleActionCount ?? 0) > 0;
}

function isPendingRemove(reportAction: OnyxInputOrEntry<ReportAction>): boolean {
    return getReportActionMessage(reportAction)?.moderationDecision?.decision === CONST.MODERATION.MODERATOR_DECISION_PENDING_REMOVE;
}

function isMoneyRequestAction(reportAction: OnyxInputOrEntry<ReportAction>): reportAction is ReportAction<typeof CONST.REPORT.ACTIONS.TYPE.IOU> {
    return isActionOfType(reportAction, CONST.REPORT.ACTIONS.TYPE.IOU);
}

function isReportPreviewAction(reportAction: OnyxInputOrEntry<ReportAction>): reportAction is ReportAction<typeof CONST.REPORT.ACTIONS.TYPE.REPORT_PREVIEW> {
    return isActionOfType(reportAction, CONST.REPORT.ACTIONS.TYPE.REPORT_PREVIEW);
}

function isSubmittedAction(reportAction: OnyxInputOrEntry<ReportAction>): reportAction is ReportAction<typeof CONST.REPORT.ACTIONS.TYPE.SUBMITTED> {
    return isActionOfType(reportAction, CONST.REPORT.ACTIONS.TYPE.SUBMITTED);
}

function isSubmittedAndClosedAction(reportAction: OnyxInputOrEntry<ReportAction>): reportAction is ReportAction<typeof CONST.REPORT.ACTIONS.TYPE.SUBMITTED_AND_CLOSED> {
    return isActionOfType(reportAction, CONST.REPORT.ACTIONS.TYPE.SUBMITTED_AND_CLOSED);
}

function isApprovedAction(reportAction: OnyxInputOrEntry<ReportAction>): reportAction is ReportAction<typeof CONST.REPORT.ACTIONS.TYPE.APPROVED> {
    return isActionOfType(reportAction, CONST.REPORT.ACTIONS.TYPE.APPROVED);
}

function isUnapprovedAction(reportAction: OnyxInputOrEntry<ReportAction>): reportAction is ReportAction<typeof CONST.REPORT.ACTIONS.TYPE.UNAPPROVED> {
    return isActionOfType(reportAction, CONST.REPORT.ACTIONS.TYPE.UNAPPROVED);
}

function isForwardedAction(reportAction: OnyxInputOrEntry<ReportAction>): reportAction is ReportAction<typeof CONST.REPORT.ACTIONS.TYPE.FORWARDED> {
    return isActionOfType(reportAction, CONST.REPORT.ACTIONS.TYPE.FORWARDED);
}

function isModifiedExpenseAction(reportAction: OnyxInputOrEntry<ReportAction>): reportAction is ReportAction<typeof CONST.REPORT.ACTIONS.TYPE.MODIFIED_EXPENSE> {
    return isActionOfType(reportAction, CONST.REPORT.ACTIONS.TYPE.MODIFIED_EXPENSE);
}

function isPolicyChangeLogAction(reportAction: OnyxInputOrEntry<ReportAction>): reportAction is ReportAction<ValueOf<typeof CONST.REPORT.ACTIONS.TYPE.POLICY_CHANGE_LOG>> {
    return isActionOfType(reportAction, ...POLICY_CHANGE_LOG_ARRAY);
}

function isChronosOOOListAction(reportAction: OnyxInputOrEntry<ReportAction>): reportAction is ReportAction<typeof CONST.REPORT.ACTIONS.TYPE.CHRONOS_OOO_LIST> {
    return isActionOfType(reportAction, CONST.REPORT.ACTIONS.TYPE.CHRONOS_OOO_LIST);
}

function isAddCommentAction(reportAction: OnyxInputOrEntry<ReportAction>): reportAction is ReportAction<typeof CONST.REPORT.ACTIONS.TYPE.ADD_COMMENT> {
    return isActionOfType(reportAction, CONST.REPORT.ACTIONS.TYPE.ADD_COMMENT);
}

function isCreatedTaskReportAction(reportAction: OnyxInputOrEntry<ReportAction>): reportAction is ReportAction<typeof CONST.REPORT.ACTIONS.TYPE.ADD_COMMENT> {
    return isActionOfType(reportAction, CONST.REPORT.ACTIONS.TYPE.ADD_COMMENT) && !!getOriginalMessage(reportAction)?.taskReportID;
}

function isTripPreview(reportAction: OnyxInputOrEntry<ReportAction>): reportAction is ReportAction<typeof CONST.REPORT.ACTIONS.TYPE.TRIPPREVIEW> {
    return isActionOfType(reportAction, CONST.REPORT.ACTIONS.TYPE.TRIPPREVIEW);
}

function isActionOfType<T extends ReportActionName[]>(
    action: OnyxInputOrEntry<ReportAction>,
    ...actionNames: T
): action is {
    [K in keyof T]: ReportAction<T[K]>;
}[number] {
    const actionName = action?.actionName as T[number];

    // This is purely a performance optimization to limit the 'includes()' calls on Hermes
    for (const i of actionNames) {
        if (i === actionName) {
            return true;
        }
    }

    return false;
}

function getOriginalMessage<T extends ReportActionName>(reportAction: OnyxInputOrEntry<ReportAction<T>>): OriginalMessage<T> | undefined {
    if (!Array.isArray(reportAction?.message)) {
        // eslint-disable-next-line deprecation/deprecation
        return reportAction?.message ?? reportAction?.originalMessage;
    }
    // eslint-disable-next-line deprecation/deprecation
    return reportAction.originalMessage;
}

function isExportIntegrationAction(reportAction: OnyxInputOrEntry<ReportAction>): boolean {
    return reportAction?.actionName === CONST.REPORT.ACTIONS.TYPE.EXPORTED_TO_INTEGRATION;
}

/**
 * We are in the process of deprecating reportAction.originalMessage and will be setting the db version of "message" to reportAction.message in the future see: https://github.com/Expensify/App/issues/39797
 * In the interim, we must check to see if we have an object or array for the reportAction.message, if we have an array we will use the originalMessage as this means we have not yet migrated.
 */
function getWhisperedTo(reportAction: OnyxInputOrEntry<ReportAction>): number[] {
    if (!reportAction) {
        return [];
    }
    const originalMessage = getOriginalMessage(reportAction);
    const message = getReportActionMessage(reportAction);

    if (!(originalMessage && typeof originalMessage === 'object' && 'whisperedTo' in originalMessage) && !(message && typeof message === 'object' && 'whisperedTo' in message)) {
        return [];
    }

    if (message !== null && !Array.isArray(message) && typeof message === 'object' && 'whisperedTo' in message) {
        return message?.whisperedTo ?? [];
    }

    if (originalMessage && typeof originalMessage === 'object' && 'whisperedTo' in originalMessage) {
        return originalMessage?.whisperedTo ?? [];
    }

    if (typeof originalMessage !== 'object') {
        Log.info('Original message is not an object for reportAction: ', true, {
            reportActionID: reportAction?.reportActionID,
            actionName: reportAction?.actionName,
        });
    }

    return [];
}

function isWhisperAction(reportAction: OnyxInputOrEntry<ReportAction>): boolean {
    return getWhisperedTo(reportAction).length > 0;
}

/**
 * Checks whether the report action is a whisper targeting someone other than the current user.
 */
function isWhisperActionTargetedToOthers(reportAction: OnyxInputOrEntry<ReportAction>): boolean {
    if (!isWhisperAction(reportAction)) {
        return false;
    }
    return !getWhisperedTo(reportAction).includes(currentUserAccountID ?? -1);
}

function isReimbursementQueuedAction(reportAction: OnyxInputOrEntry<ReportAction>): reportAction is ReportAction<typeof CONST.REPORT.ACTIONS.TYPE.REIMBURSEMENT_QUEUED> {
    return isActionOfType(reportAction, CONST.REPORT.ACTIONS.TYPE.REIMBURSEMENT_QUEUED);
}

function isMemberChangeAction(
    reportAction: OnyxInputOrEntry<ReportAction>,
): reportAction is ReportAction<ValueOf<typeof CONST.REPORT.ACTIONS.TYPE.ROOM_CHANGE_LOG | typeof CONST.REPORT.ACTIONS.TYPE.POLICY_CHANGE_LOG>> {
    return isActionOfType(
        reportAction,
        CONST.REPORT.ACTIONS.TYPE.ROOM_CHANGE_LOG.INVITE_TO_ROOM,
        CONST.REPORT.ACTIONS.TYPE.ROOM_CHANGE_LOG.REMOVE_FROM_ROOM,
        CONST.REPORT.ACTIONS.TYPE.POLICY_CHANGE_LOG.INVITE_TO_ROOM,
        CONST.REPORT.ACTIONS.TYPE.POLICY_CHANGE_LOG.REMOVE_FROM_ROOM,
        CONST.REPORT.ACTIONS.TYPE.POLICY_CHANGE_LOG.LEAVE_POLICY,
    );
}

function isInviteMemberAction(
    reportAction: OnyxEntry<ReportAction>,
): reportAction is ReportAction<typeof CONST.REPORT.ACTIONS.TYPE.ROOM_CHANGE_LOG.INVITE_TO_ROOM | typeof CONST.REPORT.ACTIONS.TYPE.POLICY_CHANGE_LOG.INVITE_TO_ROOM> {
    return isActionOfType(reportAction, CONST.REPORT.ACTIONS.TYPE.ROOM_CHANGE_LOG.INVITE_TO_ROOM, CONST.REPORT.ACTIONS.TYPE.POLICY_CHANGE_LOG.INVITE_TO_ROOM);
}

function isLeavePolicyAction(reportAction: OnyxEntry<ReportAction>): reportAction is ReportAction<typeof CONST.REPORT.ACTIONS.TYPE.POLICY_CHANGE_LOG.LEAVE_POLICY> {
    return isActionOfType(reportAction, CONST.REPORT.ACTIONS.TYPE.POLICY_CHANGE_LOG.LEAVE_POLICY);
}

function isReimbursementDeQueuedAction(reportAction: OnyxEntry<ReportAction>): reportAction is ReportAction<typeof CONST.REPORT.ACTIONS.TYPE.REIMBURSEMENT_DEQUEUED> {
    return isActionOfType(reportAction, CONST.REPORT.ACTIONS.TYPE.REIMBURSEMENT_DEQUEUED);
}

function isClosedAction(reportAction: OnyxEntry<ReportAction>): reportAction is ReportAction<typeof CONST.REPORT.ACTIONS.TYPE.CLOSED> {
    return isActionOfType(reportAction, CONST.REPORT.ACTIONS.TYPE.CLOSED);
}

function isRenamedAction(reportAction: OnyxEntry<ReportAction>): reportAction is ReportAction<typeof CONST.REPORT.ACTIONS.TYPE.RENAMED> {
    return isActionOfType(reportAction, CONST.REPORT.ACTIONS.TYPE.RENAMED);
}

function isRoomChangeLogAction(reportAction: OnyxEntry<ReportAction>): reportAction is ReportAction<ValueOf<typeof CONST.REPORT.ACTIONS.TYPE.ROOM_CHANGE_LOG>> {
    return isActionOfType(reportAction, ...Object.values(CONST.REPORT.ACTIONS.TYPE.ROOM_CHANGE_LOG));
}

function isInviteOrRemovedAction(
    reportAction: OnyxInputOrEntry<ReportAction>,
): reportAction is ReportAction<ValueOf<typeof CONST.REPORT.ACTIONS.TYPE.POLICY_CHANGE_LOG | typeof CONST.REPORT.ACTIONS.TYPE.ROOM_CHANGE_LOG>> {
    return isActionOfType(
        reportAction,
        CONST.REPORT.ACTIONS.TYPE.ROOM_CHANGE_LOG.INVITE_TO_ROOM,
        CONST.REPORT.ACTIONS.TYPE.ROOM_CHANGE_LOG.REMOVE_FROM_ROOM,
        CONST.REPORT.ACTIONS.TYPE.POLICY_CHANGE_LOG.INVITE_TO_ROOM,
        CONST.REPORT.ACTIONS.TYPE.POLICY_CHANGE_LOG.REMOVE_FROM_ROOM,
    );
}

/**
 * Returns whether the comment is a thread parent message/the first message in a thread
 */
function isThreadParentMessage(reportAction: OnyxEntry<ReportAction>, reportID: string): boolean {
    const {childType, childVisibleActionCount = 0, childReportID} = reportAction ?? {};
    return childType === CONST.REPORT.TYPE.CHAT && (childVisibleActionCount > 0 || String(childReportID) === reportID);
}

/**
 * Determines if the given report action is sent money report action by checking for 'pay' type and presence of IOUDetails object.
 */
function isSentMoneyReportAction(reportAction: OnyxEntry<ReportAction | OptimisticIOUReportAction>): boolean {
    return (
        isActionOfType(reportAction, CONST.REPORT.ACTIONS.TYPE.IOU) &&
        getOriginalMessage(reportAction)?.type === CONST.IOU.REPORT_ACTION_TYPE.PAY &&
        !!getOriginalMessage(reportAction)?.IOUDetails
    );
}

/**
 * Returns whether the thread is a transaction thread, which is any thread with IOU parent
 * report action from requesting money (type - create) or from sending money (type - pay with IOUDetails field)
 */
function isTransactionThread(parentReportAction: OnyxInputOrEntry<ReportAction>): boolean {
    if (isEmptyObject(parentReportAction) || !isMoneyRequestAction(parentReportAction)) {
        return false;
    }
    const originalMessage = getOriginalMessage(parentReportAction);
    return (
        originalMessage?.type === CONST.IOU.REPORT_ACTION_TYPE.CREATE ||
        originalMessage?.type === CONST.IOU.REPORT_ACTION_TYPE.TRACK ||
        (originalMessage?.type === CONST.IOU.REPORT_ACTION_TYPE.PAY && !!originalMessage?.IOUDetails)
    );
}

/**
 * Sort an array of reportActions by their created timestamp first, and reportActionID second
 * This gives us a stable order even in the case of multiple reportActions created on the same millisecond
 *
 */
function getSortedReportActions(reportActions: ReportAction[] | null, shouldSortInDescendingOrder = false): ReportAction[] {
    if (!Array.isArray(reportActions)) {
        throw new Error(`ReportActionsUtils.getSortedReportActions requires an array, received ${typeof reportActions}`);
    }

    const invertedMultiplier = shouldSortInDescendingOrder ? -1 : 1;

    const sortedActions = reportActions?.filter(Boolean).sort((first, second) => {
        // First sort by action type, ensuring that `CREATED` actions always come first if they have the same or even a later timestamp as another action type
        if ((first.actionName === CONST.REPORT.ACTIONS.TYPE.CREATED || second.actionName === CONST.REPORT.ACTIONS.TYPE.CREATED) && first.actionName !== second.actionName) {
            return (first.actionName === CONST.REPORT.ACTIONS.TYPE.CREATED ? -1 : 1) * invertedMultiplier;
        }

        // Then sort by timestamp
        if (first.created !== second.created) {
            return (first.created < second.created ? -1 : 1) * invertedMultiplier;
        }

        // Ensure that `REPORT_PREVIEW` actions always come after if they have the same timestamp as another action type
        if ((first.actionName === CONST.REPORT.ACTIONS.TYPE.REPORT_PREVIEW || second.actionName === CONST.REPORT.ACTIONS.TYPE.REPORT_PREVIEW) && first.actionName !== second.actionName) {
            return (first.actionName === CONST.REPORT.ACTIONS.TYPE.REPORT_PREVIEW ? 1 : -1) * invertedMultiplier;
        }

        // Then fallback on reportActionID as the final sorting criteria. It is a random number,
        // but using this will ensure that the order of reportActions with the same created time and action type
        // will be consistent across all users and devices
        return (first.reportActionID < second.reportActionID ? -1 : 1) * invertedMultiplier;
    });

    return sortedActions;
}

/**
 * Returns a sorted and filtered list of report actions from a report and it's associated child
 * transaction thread report in order to correctly display reportActions from both reports in the one-transaction report view.
 */
function getCombinedReportActions(
    reportActions: ReportAction[],
    transactionThreadReportID: string | null,
    transactionThreadReportActions: ReportAction[],
    reportID?: string,
    shouldFilterIOUAction = true,
): ReportAction[] {
    const isSentMoneyReport = reportActions.some((action) => isSentMoneyReportAction(action));

    // We don't want to combine report actions of transaction thread in iou report of send money request because we display the transaction report of send money request as a normal thread
    if (isEmpty(transactionThreadReportID) || isSentMoneyReport) {
        return reportActions;
    }

    // Usually, we filter out the created action from the transaction thread report actions, since we already have the parent report's created action in `reportActions`
    // However, in the case of moving track expense, the transaction thread will be created first in a track expense, thus we should keep the CREATED of the transaction thread and filter out CREATED action of the IOU
    // This makes sense because in a combined report action list, whichever CREATED is first need to be retained.
    const transactionThreadCreatedAction = transactionThreadReportActions?.find((action) => action.actionName === CONST.REPORT.ACTIONS.TYPE.CREATED);
    const parentReportCreatedAction = reportActions?.find((action) => action.actionName === CONST.REPORT.ACTIONS.TYPE.CREATED);

    let filteredTransactionThreadReportActions = transactionThreadReportActions;
    let filteredParentReportActions = reportActions;

    if (transactionThreadCreatedAction && parentReportCreatedAction && transactionThreadCreatedAction.created > parentReportCreatedAction.created) {
        filteredTransactionThreadReportActions = transactionThreadReportActions?.filter((action) => action.actionName !== CONST.REPORT.ACTIONS.TYPE.CREATED);
    } else if (transactionThreadCreatedAction) {
        filteredParentReportActions = reportActions?.filter((action) => action.actionName !== CONST.REPORT.ACTIONS.TYPE.CREATED);
    }

    const report = allReports?.[`${ONYXKEYS.COLLECTION.REPORT}${reportID}`];
    const isSelfDM = report?.chatType === CONST.REPORT.CHAT_TYPE.SELF_DM;
    // Filter out request and send money request actions because we don't want to show any preview actions for one transaction reports
    const filteredReportActions = [...filteredParentReportActions, ...filteredTransactionThreadReportActions].filter((action) => {
        if (!isMoneyRequestAction(action) || !shouldFilterIOUAction) {
            return true;
        }
        const actionType = getOriginalMessage(action)?.type ?? '';
        if (isSelfDM) {
            return actionType !== CONST.IOU.REPORT_ACTION_TYPE.CREATE;
        }
        return actionType !== CONST.IOU.REPORT_ACTION_TYPE.CREATE && actionType !== CONST.IOU.REPORT_ACTION_TYPE.TRACK;
    });

    return getSortedReportActions(filteredReportActions, true);
}

/**
 * Finds most recent IOU request action ID.
 */
function getMostRecentIOURequestActionID(reportActions: ReportAction[] | null): string | null {
    if (!Array.isArray(reportActions)) {
        return null;
    }
    const iouRequestTypes: Array<ValueOf<typeof CONST.IOU.REPORT_ACTION_TYPE>> = [
        CONST.IOU.REPORT_ACTION_TYPE.CREATE,
        CONST.IOU.REPORT_ACTION_TYPE.SPLIT,
        CONST.IOU.REPORT_ACTION_TYPE.TRACK,
    ];
    const iouRequestActions =
        reportActions?.filter((action) => {
            if (!isActionOfType(action, CONST.REPORT.ACTIONS.TYPE.IOU)) {
                return false;
            }
            const actionType = getOriginalMessage(action)?.type;
            if (!actionType) {
                return false;
            }
            return iouRequestTypes.includes(actionType);
        }) ?? [];

    if (iouRequestActions.length === 0) {
        return null;
    }

    const sortedReportActions = getSortedReportActions(iouRequestActions);
    return sortedReportActions.at(-1)?.reportActionID ?? null;
}

/**
 * Returns array of links inside a given report action
 */
function extractLinksFromMessageHtml(reportAction: OnyxEntry<ReportAction>): string[] {
    const htmlContent = getReportActionHtml(reportAction);

    const regex = CONST.REGEX_LINK_IN_ANCHOR;

    if (!htmlContent) {
        return [];
    }

    return [...htmlContent.matchAll(regex)].map((match) => match[1]);
}

/**
 * Returns the report action immediately before the specified index.
 * @param reportActions - all actions
 * @param actionIndex - index of the action
 */
function findPreviousAction(reportActions: ReportAction[] | undefined, actionIndex: number): OnyxEntry<ReportAction> {
    if (!reportActions) {
        return undefined;
    }

    for (let i = actionIndex + 1; i < reportActions.length; i++) {
        // Find the next non-pending deletion report action, as the pending delete action means that it is not displayed in the UI, but still is in the report actions list.
        // If we are offline, all actions are pending but shown in the UI, so we take the previous action, even if it is a delete.
        if (isNetworkOffline || reportActions.at(i)?.pendingAction !== CONST.RED_BRICK_ROAD_PENDING_ACTION.DELETE) {
            return reportActions.at(i);
        }
    }

    return undefined;
}

/**
 * Returns true when the report action immediately before the specified index is a comment made by the same actor who who is leaving a comment in the action at the specified index.
 * Also checks to ensure that the comment is not too old to be shown as a grouped comment.
 *
 * @param actionIndex - index of the comment item in state to check
 */
function isConsecutiveActionMadeByPreviousActor(reportActions: ReportAction[] | undefined, actionIndex: number): boolean {
    const previousAction = findPreviousAction(reportActions, actionIndex);
    const currentAction = reportActions?.[actionIndex];

    // It's OK for there to be no previous action, and in that case, false will be returned
    // so that the comment isn't grouped
    if (!currentAction || !previousAction) {
        return false;
    }

    // Comments are only grouped if they happen within 5 minutes of each other
    if (new Date(currentAction.created).getTime() - new Date(previousAction.created).getTime() > 300000) {
        return false;
    }

    // Do not group if previous action was a created action
    if (previousAction.actionName === CONST.REPORT.ACTIONS.TYPE.CREATED) {
        return false;
    }

    // Do not group if previous or current action was a renamed action
    if (previousAction.actionName === CONST.REPORT.ACTIONS.TYPE.RENAMED || currentAction.actionName === CONST.REPORT.ACTIONS.TYPE.RENAMED) {
        return false;
    }

    // Do not group if the delegate account ID is different
    if (previousAction.delegateAccountID !== currentAction.delegateAccountID) {
        return false;
    }

    // Do not group if one of previous / current action is report preview and another one is not report preview
    if ((isReportPreviewAction(previousAction) && !isReportPreviewAction(currentAction)) || (isReportPreviewAction(currentAction) && !isReportPreviewAction(previousAction))) {
        return false;
    }

    if (isSubmittedAction(currentAction)) {
        const currentActionAdminAccountID = currentAction.adminAccountID;

        return currentActionAdminAccountID === previousAction.actorAccountID || currentActionAdminAccountID === previousAction.adminAccountID;
    }

    if (isSubmittedAction(previousAction)) {
        return typeof previousAction.adminAccountID === 'number'
            ? currentAction.actorAccountID === previousAction.adminAccountID
            : currentAction.actorAccountID === previousAction.actorAccountID;
    }

    return currentAction.actorAccountID === previousAction.actorAccountID;
}

function isChronosAutomaticTimerAction(reportAction: OnyxInputOrEntry<ReportAction>, isChronosReport: boolean): boolean {
    const isAutomaticStartTimerAction = () => /start(?:ed|ing)?(?:\snow)?/i.test(getReportActionText(reportAction));
    const isAutomaticStopTimerAction = () => /stop(?:ped|ping)?(?:\snow)?/i.test(getReportActionText(reportAction));
    return isChronosReport && (isAutomaticStartTimerAction() || isAutomaticStopTimerAction());
}

/**
 * If the user sends consecutive actions to Chronos to automatically start/stop the timer,
 * then detect that and show each individually so that the user can easily see when they were sent.
 */
function isConsecutiveChronosAutomaticTimerAction(reportActions: ReportAction[], actionIndex: number, isChronosReport: boolean): boolean {
    const previousAction = findPreviousAction(reportActions, actionIndex);
    const currentAction = reportActions?.at(actionIndex);
    return isChronosAutomaticTimerAction(currentAction, isChronosReport) && isChronosAutomaticTimerAction(previousAction, isChronosReport);
}

/**
 * Checks if a reportAction is deprecated.
 */
function isReportActionDeprecated(reportAction: OnyxEntry<ReportAction>, key: string | number): boolean {
    if (!reportAction) {
        return true;
    }

    // HACK ALERT: We're temporarily filtering out any reportActions keyed by sequenceNumber
    // to prevent bugs during the migration from sequenceNumber -> reportActionID
    // eslint-disable-next-line deprecation/deprecation
    if (String(reportAction.sequenceNumber) === key) {
        Log.info('Front-end filtered out reportAction keyed by sequenceNumber!', false, reportAction);
        return true;
    }

    const deprecatedOldDotReportActions: ReportActionName[] = [
        CONST.REPORT.ACTIONS.TYPE.DELETED_ACCOUNT,
        CONST.REPORT.ACTIONS.TYPE.REIMBURSEMENT_REQUESTED,
        CONST.REPORT.ACTIONS.TYPE.REIMBURSEMENT_SETUP_REQUESTED,
        CONST.REPORT.ACTIONS.TYPE.DONATION,
    ];
    if (deprecatedOldDotReportActions.includes(reportAction.actionName)) {
        Log.info('Front end filtered out reportAction for being an older, deprecated report action', false, reportAction);
        return true;
    }

    return false;
}

const {POLICY_CHANGE_LOG: policyChangelogTypes, ROOM_CHANGE_LOG: roomChangeLogTypes, ...otherActionTypes} = CONST.REPORT.ACTIONS.TYPE;
const supportedActionTypes: ReportActionName[] = [...Object.values(otherActionTypes), ...Object.values(policyChangelogTypes), ...Object.values(roomChangeLogTypes)];

/**
 * Checks if a reportAction is fit for display, meaning that it's not deprecated, is of a valid
 * and supported type, it's not deleted and also not closed.
 */
function shouldReportActionBeVisible(reportAction: OnyxEntry<ReportAction>, key: string | number, canUserPerformWriteAction?: boolean): boolean {
    if (!reportAction) {
        return false;
    }

    if (isReportActionDeprecated(reportAction, key)) {
        return false;
    }

    // Filter out any unsupported reportAction types
    if (!supportedActionTypes.includes(reportAction.actionName)) {
        return false;
    }

    // Ignore closed action here since we're already displaying a footer that explains why the report was closed
    if (reportAction.actionName === CONST.REPORT.ACTIONS.TYPE.CLOSED) {
        return false;
    }

    // Ignore markedAsReimbursed action here since we're already display message that explains the expense was paid
    // elsewhere in the IOU reportAction
    if (reportAction.actionName === CONST.REPORT.ACTIONS.TYPE.MARKED_REIMBURSED) {
        return false;
    }

    if (isWhisperActionTargetedToOthers(reportAction)) {
        return false;
    }

    if (isPendingRemove(reportAction) && !reportAction.childVisibleActionCount) {
        return false;
    }

    if (
        (isActionableReportMentionWhisper(reportAction) || isActionableJoinRequestPendingReportAction(reportAction) || isActionableMentionWhisper(reportAction)) &&
        !canUserPerformWriteAction
    ) {
        return false;
    }

    if (isTripPreview(reportAction)) {
        return true;
    }

    // All other actions are displayed except thread parents, deleted, or non-pending actions
    const isDeleted = isDeletedAction(reportAction);
    const isPending = !!reportAction.pendingAction;

    return !isDeleted || isPending || isDeletedParentAction(reportAction) || isReversedTransaction(reportAction);
}

/**
 * Checks if the new marker should be hidden for the report action.
 */
function shouldHideNewMarker(reportAction: OnyxEntry<ReportAction>): boolean {
    if (!reportAction) {
        return true;
    }
    return !isNetworkOffline && reportAction.pendingAction === CONST.RED_BRICK_ROAD_PENDING_ACTION.DELETE;
}

/**
 * Checks whether an action is actionable track expense.
 *
 */
function isActionableTrackExpense(reportAction: OnyxInputOrEntry<ReportAction>): reportAction is ReportAction<typeof CONST.REPORT.ACTIONS.TYPE.ACTIONABLE_TRACK_EXPENSE_WHISPER> {
    return isActionOfType(reportAction, CONST.REPORT.ACTIONS.TYPE.ACTIONABLE_TRACK_EXPENSE_WHISPER);
}

/**
 * Checks whether an action is actionable track expense and resolved.
 *
 */
function isResolvedActionTrackExpense(reportAction: OnyxEntry<ReportAction>): boolean {
    const originalMessage = getOriginalMessage(reportAction);
    const resolution = originalMessage && typeof originalMessage === 'object' && 'resolution' in originalMessage ? originalMessage?.resolution : null;
    return isActionableTrackExpense(reportAction) && !!resolution;
}

/**
 * Checks if a reportAction is fit for display as report last action, meaning that
 * it satisfies shouldReportActionBeVisible, it's not whisper action and not deleted.
 */
function shouldReportActionBeVisibleAsLastAction(reportAction: OnyxInputOrEntry<ReportAction>, canUserPerformWriteAction?: boolean): boolean {
    if (!reportAction) {
        return false;
    }

    if (Object.keys(reportAction.errors ?? {}).length > 0) {
        return false;
    }

    // If a whisper action is the REPORT_PREVIEW action, we are displaying it.
    // If the action's message text is empty and it is not a deleted parent with visible child actions, hide it. Else, consider the action to be displayable.
    return (
        shouldReportActionBeVisible(reportAction, reportAction.reportActionID, canUserPerformWriteAction) &&
        !(isWhisperAction(reportAction) && !isReportPreviewAction(reportAction) && !isMoneyRequestAction(reportAction)) &&
        !(isDeletedAction(reportAction) && !isDeletedParentAction(reportAction)) &&
        !isResolvedActionTrackExpense(reportAction)
    );
}

/**
 * For policy change logs, report URLs are generated in the server,
 * which includes a baseURL placeholder that's replaced in the client.
 */
function replaceBaseURLInPolicyChangeLogAction(reportAction: ReportAction): ReportAction {
    if (!reportAction?.message || !isPolicyChangeLogAction(reportAction)) {
        return reportAction;
    }

    const updatedReportAction = clone(reportAction);

    if (!updatedReportAction.message) {
        return updatedReportAction;
    }

    if (Array.isArray(updatedReportAction.message)) {
        const message = updatedReportAction.message.at(0);

        if (message) {
            message.html = getReportActionHtml(reportAction)?.replace('%baseURL', environmentURL);
        }
    }

    return updatedReportAction;
}

function getLastVisibleAction(reportID: string, canUserPerformWriteAction?: boolean, actionsToMerge: Record<string, NullishDeep<ReportAction> | null> = {}): OnyxEntry<ReportAction> {
    let reportActions: Array<ReportAction | null | undefined> = [];
    if (!isEmpty(actionsToMerge)) {
        reportActions = Object.values(fastMerge(allReportActions?.[`${ONYXKEYS.COLLECTION.REPORT_ACTIONS}${reportID}`] ?? {}, actionsToMerge ?? {}, true)) as Array<
            ReportAction | null | undefined
        >;
    } else {
        reportActions = Object.values(allReportActions?.[`${ONYXKEYS.COLLECTION.REPORT_ACTIONS}${reportID}`] ?? {});
    }
    const visibleReportActions = reportActions.filter((action): action is ReportAction => shouldReportActionBeVisibleAsLastAction(action, canUserPerformWriteAction));
    const sortedReportActions = getSortedReportActions(visibleReportActions, true);
    if (sortedReportActions.length === 0) {
        return undefined;
    }
    return sortedReportActions.at(0);
}

function formatLastMessageText(lastMessageText: string) {
    const trimmedMessage = String(lastMessageText).trim();

    // Add support for inline code containing only space characters
    // The message will appear as a blank space in the LHN
    if ((trimmedMessage === '' && lastMessageText.length > 0) || (trimmedMessage === '?\u2026' && lastMessageText.length > CONST.REPORT.MIN_LENGTH_LAST_MESSAGE_WITH_ELLIPSIS)) {
        return ' ';
    }

    return StringUtils.lineBreaksToSpaces(trimmedMessage).substring(0, CONST.REPORT.LAST_MESSAGE_TEXT_MAX_LENGTH).trim();
}

function getLastVisibleMessage(
    reportID: string,
    canUserPerformWriteAction?: boolean,
    actionsToMerge: Record<string, NullishDeep<ReportAction> | null> = {},
    reportAction: OnyxInputOrEntry<ReportAction> | undefined = undefined,
): LastVisibleMessage {
    const lastVisibleAction = reportAction ?? getLastVisibleAction(reportID, canUserPerformWriteAction, actionsToMerge);
    const message = getReportActionMessage(lastVisibleAction);

    if (message && isReportMessageAttachment(message)) {
        return {
            lastMessageText: CONST.ATTACHMENT_MESSAGE_TEXT,
            lastMessageHtml: CONST.TRANSLATION_KEYS.ATTACHMENT,
        };
    }

    if (isCreatedAction(lastVisibleAction)) {
        return {
            lastMessageText: '',
        };
    }

    let messageText = getReportActionMessageText(lastVisibleAction) ?? '';
    if (messageText) {
        messageText = formatLastMessageText(messageText);
    }
    return {
        lastMessageText: messageText,
    };
}

/**
 * A helper method to filter out report actions keyed by sequenceNumbers.
 */
function filterOutDeprecatedReportActions(reportActions: OnyxEntry<ReportActions>): ReportAction[] {
    return Object.entries(reportActions ?? {})
        .filter(([key, reportAction]) => !isReportActionDeprecated(reportAction, key))
        .map((entry) => entry[1]);
}

/**
 * This method returns the report actions that are ready for display in the ReportActionsView.
 * The report actions need to be sorted by created timestamp first, and reportActionID second
 * to ensure they will always be displayed in the same order (in case multiple actions have the same timestamp).
 * This is all handled with getSortedReportActions() which is used by several other methods to keep the code DRY.
 */
function getSortedReportActionsForDisplay(
    reportActions: OnyxEntry<ReportActions> | ReportAction[],
    canUserPerformWriteAction?: boolean,
    shouldIncludeInvisibleActions = false,
): ReportAction[] {
    let filteredReportActions: ReportAction[] = [];
    if (!reportActions) {
        return [];
    }

    if (shouldIncludeInvisibleActions) {
        filteredReportActions = Object.values(reportActions).filter(Boolean);
    } else {
        filteredReportActions = Object.entries(reportActions)
            .filter(([key, reportAction]) => shouldReportActionBeVisible(reportAction, key, canUserPerformWriteAction))
            .map(([, reportAction]) => reportAction);
    }

    const baseURLAdjustedReportActions = filteredReportActions.map((reportAction) => replaceBaseURLInPolicyChangeLogAction(reportAction));
    return getSortedReportActions(baseURLAdjustedReportActions, true);
}

/**
 * In some cases, there can be multiple closed report actions in a chat report.
 * This method returns the last closed report action so we can always show the correct archived report reason.
 * Additionally, archived #admins and #announce do not have the closed report action so we will return null if none is found.
 *
 */
function getLastClosedReportAction(reportActions: OnyxEntry<ReportActions>): OnyxEntry<ReportAction> {
    // If closed report action is not present, return early
    if (!Object.values(reportActions ?? {}).some((action) => action.actionName === CONST.REPORT.ACTIONS.TYPE.CLOSED)) {
        return undefined;
    }

    const filteredReportActions = filterOutDeprecatedReportActions(reportActions);
    const sortedReportActions = getSortedReportActions(filteredReportActions);
    return lodashFindLast(sortedReportActions, (action) => action.actionName === CONST.REPORT.ACTIONS.TYPE.CLOSED);
}

/**
 * The first visible action is the second last action in sortedReportActions which satisfy following conditions:
 * 1. That is not pending deletion as pending deletion actions are kept in sortedReportActions in memory.
 * 2. That has at least one visible child action.
 * 3. While offline all actions in `sortedReportActions` are visible.
 * 4. We will get the second last action from filtered actions because the last
 *    action is always the created action
 */
function getFirstVisibleReportActionID(sortedReportActions: ReportAction[] = [], isOffline = false): string {
    if (!Array.isArray(sortedReportActions)) {
        return '';
    }
    const sortedFilterReportActions = sortedReportActions.filter((action) => !isDeletedAction(action) || (action?.childVisibleActionCount ?? 0) > 0 || isOffline);
    return sortedFilterReportActions.length > 1 ? sortedFilterReportActions.at(sortedFilterReportActions.length - 2)?.reportActionID ?? '-1' : '';
}

/**
 * @returns The latest report action in the `onyxData` or `null` if one couldn't be found
 */
function getLatestReportActionFromOnyxData(onyxData: OnyxUpdate[] | null): NonNullable<OnyxEntry<ReportAction>> | null {
    const reportActionUpdate = onyxData?.find((onyxUpdate) => onyxUpdate.key.startsWith(ONYXKEYS.COLLECTION.REPORT_ACTIONS));

    if (!reportActionUpdate) {
        return null;
    }

    const reportActions = Object.values((reportActionUpdate.value as ReportActions) ?? {});
    const sortedReportActions = getSortedReportActions(reportActions);
    return sortedReportActions.at(-1) ?? null;
}

/**
 * Find the transaction associated with this reportAction, if one exists.
 */
function getLinkedTransactionID(reportActionOrID: string | OnyxEntry<ReportAction>, reportID?: string): string | null {
    const reportAction = typeof reportActionOrID === 'string' ? allReportActions?.[`${ONYXKEYS.COLLECTION.REPORT_ACTIONS}${reportID}`]?.[reportActionOrID] : reportActionOrID;
    if (!reportAction || !isMoneyRequestAction(reportAction)) {
        return null;
    }
    return getOriginalMessage(reportAction)?.IOUTransactionID ?? null;
}

<<<<<<< HEAD
function getReportAction(reportID?: string, reportActionID?: string): ReportAction | undefined {
    return reportActionID ? allReportActions?.[`${ONYXKEYS.COLLECTION.REPORT_ACTIONS}${reportID}`]?.[reportActionID] : undefined;
=======
function getReportAction(reportID: string | undefined, reportActionID: string | undefined): ReportAction | undefined {
    if (!reportID || !reportActionID) {
        return undefined;
    }

    return allReportActions?.[`${ONYXKEYS.COLLECTION.REPORT_ACTIONS}${reportID}`]?.[reportActionID];
>>>>>>> 12e0941f
}

function getMostRecentReportActionLastModified(): string {
    // Start with the oldest date possible
    let mostRecentReportActionLastModified = DateUtils.getDBTime(0);

    // Flatten all the actions
    // Loop over them all to find the one that is the most recent
    const flatReportActions = Object.values(allReportActions ?? {})
        .flatMap((actions) => (actions ? Object.values(actions) : []))
        .filter(Boolean);
    flatReportActions.forEach((action) => {
        // Pending actions should not be counted here as a user could create a comment or some other action while offline and the server might know about
        // messages they have not seen yet.
        if (action.pendingAction) {
            return;
        }

        const lastModified = action.lastModified ?? action.created;

        if (lastModified < mostRecentReportActionLastModified) {
            return;
        }

        mostRecentReportActionLastModified = lastModified;
    });

    // We might not have actions so we also look at the report objects to see if any have a lastVisibleActionLastModified that is more recent. We don't need to get
    // any reports that have been updated before either a recently updated report or reportAction as we should be up to date on these
    Object.values(allReports ?? {}).forEach((report) => {
        const reportLastVisibleActionLastModified = report?.lastVisibleActionLastModified ?? report?.lastVisibleActionCreated;
        if (!reportLastVisibleActionLastModified || reportLastVisibleActionLastModified < mostRecentReportActionLastModified) {
            return;
        }

        mostRecentReportActionLastModified = reportLastVisibleActionLastModified;
    });

    return mostRecentReportActionLastModified;
}

/**
 * @returns The report preview action or `null` if one couldn't be found
 */
function getReportPreviewAction(chatReportID: string | undefined, iouReportID: string | undefined): OnyxEntry<ReportAction<typeof CONST.REPORT.ACTIONS.TYPE.REPORT_PREVIEW>> {
    if (!chatReportID || !iouReportID) {
        return;
    }

    return Object.values(allReportActions?.[`${ONYXKEYS.COLLECTION.REPORT_ACTIONS}${chatReportID}`] ?? {}).find(
        (reportAction): reportAction is ReportAction<typeof CONST.REPORT.ACTIONS.TYPE.REPORT_PREVIEW> =>
            reportAction && isActionOfType(reportAction, CONST.REPORT.ACTIONS.TYPE.REPORT_PREVIEW) && getOriginalMessage(reportAction)?.linkedReportID === iouReportID,
    );
}

/**
 * Get the iouReportID for a given report action.
 */
function getIOUReportIDFromReportActionPreview(reportAction: OnyxEntry<ReportAction>): string {
    return isActionOfType(reportAction, CONST.REPORT.ACTIONS.TYPE.REPORT_PREVIEW) ? getOriginalMessage(reportAction)?.linkedReportID ?? '-1' : '-1';
}

/**
 * A helper method to identify if the message is deleted or not.
 */
function isMessageDeleted(reportAction: OnyxInputOrEntry<ReportAction>): boolean {
    return getReportActionMessage(reportAction)?.isDeletedParentAction ?? false;
}

/**
 * Returns the number of expenses associated with a report preview
 */
function getNumberOfMoneyRequests(reportPreviewAction: OnyxEntry<ReportAction>): number {
    return reportPreviewAction?.childMoneyRequestCount ?? 0;
}

function isSplitBillAction(reportAction: OnyxInputOrEntry<ReportAction>): reportAction is ReportAction<typeof CONST.REPORT.ACTIONS.TYPE.IOU> {
    return isActionOfType(reportAction, CONST.REPORT.ACTIONS.TYPE.IOU) && getOriginalMessage(reportAction)?.type === CONST.IOU.REPORT_ACTION_TYPE.SPLIT;
}

function isTrackExpenseAction(reportAction: OnyxEntry<ReportAction | OptimisticIOUReportAction>): reportAction is ReportAction<typeof CONST.REPORT.ACTIONS.TYPE.IOU> {
    return isActionOfType(reportAction, CONST.REPORT.ACTIONS.TYPE.IOU) && getOriginalMessage(reportAction)?.type === CONST.IOU.REPORT_ACTION_TYPE.TRACK;
}

function isPayAction(reportAction: OnyxInputOrEntry<ReportAction | OptimisticIOUReportAction>): reportAction is ReportAction<typeof CONST.REPORT.ACTIONS.TYPE.IOU> {
    return isActionOfType(reportAction, CONST.REPORT.ACTIONS.TYPE.IOU) && getOriginalMessage(reportAction)?.type === CONST.IOU.REPORT_ACTION_TYPE.PAY;
}

function isTaskAction(reportAction: OnyxEntry<ReportAction>): boolean {
    const reportActionName = reportAction?.actionName;
    return (
        reportActionName === CONST.REPORT.ACTIONS.TYPE.TASK_COMPLETED ||
        reportActionName === CONST.REPORT.ACTIONS.TYPE.TASK_CANCELLED ||
        reportActionName === CONST.REPORT.ACTIONS.TYPE.TASK_REOPENED ||
        reportActionName === CONST.REPORT.ACTIONS.TYPE.TASK_EDITED
    );
}

/**
 * @param actionName - The name of the action
 * @returns - Whether the action is a tag modification action
 * */
function isTagModificationAction(actionName: string): boolean {
    return (
        actionName === CONST.REPORT.ACTIONS.TYPE.POLICY_CHANGE_LOG.ADD_TAG ||
        actionName === CONST.REPORT.ACTIONS.TYPE.POLICY_CHANGE_LOG.UPDATE_TAG_ENABLED ||
        actionName === CONST.REPORT.ACTIONS.TYPE.POLICY_CHANGE_LOG.UPDATE_TAG_NAME ||
        actionName === CONST.REPORT.ACTIONS.TYPE.POLICY_CHANGE_LOG.DELETE_TAG ||
        actionName === CONST.REPORT.ACTIONS.TYPE.POLICY_CHANGE_LOG.UPDATE_TAG
    );
}

// Get all IOU report actions for the report.
const iouRequestTypes = new Set<ValueOf<typeof CONST.IOU.REPORT_ACTION_TYPE>>([
    CONST.IOU.REPORT_ACTION_TYPE.CREATE,
    CONST.IOU.REPORT_ACTION_TYPE.SPLIT,
    CONST.IOU.REPORT_ACTION_TYPE.PAY,
    CONST.IOU.REPORT_ACTION_TYPE.TRACK,
]);

/**
 * Gets the reportID for the transaction thread associated with a report by iterating over the reportActions and identifying the IOU report actions.
 * Returns a reportID if there is exactly one transaction thread for the report, and null otherwise.
 */
function getOneTransactionThreadReportID(reportID: string, reportActions: OnyxEntry<ReportActions> | ReportAction[], isOffline: boolean | undefined = undefined): string | undefined {
    // If the report is not an IOU, Expense report, or Invoice, it shouldn't be treated as one-transaction report.
    const report = allReports?.[`${ONYXKEYS.COLLECTION.REPORT}${reportID}`];
    if (report?.type !== CONST.REPORT.TYPE.IOU && report?.type !== CONST.REPORT.TYPE.EXPENSE && report?.type !== CONST.REPORT.TYPE.INVOICE) {
        return;
    }

    const reportActionsArray = Array.isArray(reportActions) ? reportActions : Object.values(reportActions ?? {});
    if (!reportActionsArray.length) {
        return;
    }

    const iouRequestActions = [];
    for (const action of reportActionsArray) {
        if (!isMoneyRequestAction(action)) {
            // eslint-disable-next-line no-continue
            continue;
        }

        const originalMessage = getOriginalMessage(action);
        const actionType = originalMessage?.type;
        if (
            actionType &&
            iouRequestTypes.has(actionType) &&
            action.childReportID &&
            // Include deleted IOU reportActions if:
            // - they have an assocaited IOU transaction ID or
            // - they have visibile childActions (like comments) that we'd want to display
            // - the action is pending deletion and the user is offline
            (!!originalMessage?.IOUTransactionID ||
                // eslint-disable-next-line @typescript-eslint/prefer-nullish-coalescing
                (isMessageDeleted(action) && action.childVisibleActionCount) ||
                (action.pendingAction === CONST.RED_BRICK_ROAD_PENDING_ACTION.DELETE && (isOffline ?? isNetworkOffline)))
        ) {
            iouRequestActions.push(action);
        }
    }

    // If we don't have any IOU request actions, or we have more than one IOU request actions, this isn't a oneTransaction report
    if (!iouRequestActions.length || iouRequestActions.length > 1) {
        return;
    }

    const singleAction = iouRequestActions.at(0);
    const originalMessage = getOriginalMessage(singleAction);

    // If there's only one IOU request action associated with the report but it's been deleted, then we don't consider this a oneTransaction report
    // and want to display it using the standard view
    if (((originalMessage?.deleted ?? '') !== '' || isDeletedAction(singleAction)) && isMoneyRequestAction(singleAction)) {
        return;
    }

    // Ensure we have a childReportID associated with the IOU report action
    return singleAction?.childReportID;
}

/**
 * When we delete certain reports, we want to check whether there are any visible actions left to display.
 * If there are no visible actions left (including system messages), we can hide the report from view entirely
 */
function doesReportHaveVisibleActions(reportID: string, canUserPerformWriteAction?: boolean, actionsToMerge: ReportActions = {}): boolean {
    const reportActions = Object.values(fastMerge(allReportActions?.[`${ONYXKEYS.COLLECTION.REPORT_ACTIONS}${reportID}`] ?? {}, actionsToMerge, true));
    const visibleReportActions = Object.values(reportActions ?? {}).filter((action) => shouldReportActionBeVisibleAsLastAction(action, canUserPerformWriteAction));

    // Exclude the task system message and the created message
    const visibleReportActionsWithoutTaskSystemMessage = visibleReportActions.filter((action) => !isTaskAction(action) && !isCreatedAction(action));
    return visibleReportActionsWithoutTaskSystemMessage.length > 0;
}

function getAllReportActions(reportID: string): ReportActions {
    return allReportActions?.[`${ONYXKEYS.COLLECTION.REPORT_ACTIONS}${reportID}`] ?? {};
}

/**
 * Check whether a report action is an attachment (a file, such as an image or a zip).
 *
 */
function isReportActionAttachment(reportAction: OnyxInputOrEntry<ReportAction>): boolean {
    const message = getReportActionMessage(reportAction);

    if (reportAction && ('isAttachmentOnly' in reportAction || 'isAttachmentWithText' in reportAction)) {
        return reportAction.isAttachmentOnly ?? reportAction.isAttachmentWithText ?? false;
    }

    if (message) {
        return isReportMessageAttachment(message);
    }

    return false;
}

// eslint-disable-next-line rulesdir/no-negated-variables
function isNotifiableReportAction(reportAction: OnyxEntry<ReportAction>): boolean {
    if (!reportAction) {
        return false;
    }

    const actions: ReportActionName[] = [CONST.REPORT.ACTIONS.TYPE.ADD_COMMENT, CONST.REPORT.ACTIONS.TYPE.IOU, CONST.REPORT.ACTIONS.TYPE.MODIFIED_EXPENSE];

    return actions.includes(reportAction.actionName);
}

function getMemberChangeMessageElements(reportAction: OnyxEntry<ReportAction>): readonly MemberChangeMessageElement[] {
    const isInviteAction = isInviteMemberAction(reportAction);
    const isLeaveAction = isLeavePolicyAction(reportAction);

    if (!isMemberChangeAction(reportAction)) {
        return [];
    }

    // Currently, we only render messages when members are invited
    let verb = Localize.translateLocal('workspace.invite.removed');
    if (isInviteAction) {
        verb = Localize.translateLocal('workspace.invite.invited');
    }

    if (isLeaveAction) {
        verb = Localize.translateLocal('workspace.invite.leftWorkspace');
    }

    const originalMessage = getOriginalMessage(reportAction);
    const targetAccountIDs: number[] = originalMessage?.targetAccountIDs ?? [];
    const personalDetails = PersonalDetailsUtils.getPersonalDetailsByIDs(targetAccountIDs, 0);

    const mentionElements = targetAccountIDs.map((accountID): MemberChangeMessageUserMentionElement => {
        const personalDetail = personalDetails.find((personal) => personal.accountID === accountID);
        const handleText = PersonalDetailsUtils.getEffectiveDisplayName(personalDetail) ?? Localize.translateLocal('common.hidden');

        return {
            kind: 'userMention',
            content: `@${handleText}`,
            accountID,
        };
    });

    const buildRoomElements = (): readonly MemberChangeMessageElement[] => {
        const roomName = originalMessage?.roomName;

        if (roomName) {
            const preposition = isInviteAction ? ` ${Localize.translateLocal('workspace.invite.to')} ` : ` ${Localize.translateLocal('workspace.invite.from')} `;

            if (originalMessage.reportID) {
                return [
                    {
                        kind: 'text',
                        content: preposition,
                    },
                    {
                        kind: 'roomReference',
                        roomName,
                        roomID: originalMessage.reportID,
                        content: roomName,
                    },
                ];
            }
        }

        return [];
    };

    return [
        {
            kind: 'text',
            content: `${verb} `,
        },
        ...Localize.formatMessageElementList(mentionElements),
        ...buildRoomElements(),
    ];
}

function getReportActionHtml(reportAction: PartialReportAction): string {
    return getReportActionMessage(reportAction)?.html ?? '';
}

function getReportActionText(reportAction: PartialReportAction): string {
    const message = getReportActionMessage(reportAction);
    // Sometime html can be an empty string
    // eslint-disable-next-line @typescript-eslint/prefer-nullish-coalescing
    const text = (message?.html || message?.text) ?? '';
    return text ? Parser.htmlToText(text) : '';
}

function getTextFromHtml(html?: string): string {
    return html ? Parser.htmlToText(html) : '';
}

function isOldDotLegacyAction(action: OldDotReportAction | PartialReportAction): action is PartialReportAction {
    return [
        CONST.REPORT.ACTIONS.TYPE.DELETED_ACCOUNT,
        CONST.REPORT.ACTIONS.TYPE.DONATION,
        CONST.REPORT.ACTIONS.TYPE.EXPORTED_TO_QUICK_BOOKS,
        CONST.REPORT.ACTIONS.TYPE.REIMBURSEMENT_REQUESTED,
        CONST.REPORT.ACTIONS.TYPE.REIMBURSEMENT_SETUP,
    ].some((oldDotActionName) => oldDotActionName === action?.actionName);
}

function isOldDotReportAction(action: ReportAction | OldDotReportAction) {
    if (!action || !action.actionName) {
        return false;
    }
    return [
        CONST.REPORT.ACTIONS.TYPE.CHANGE_FIELD,
        CONST.REPORT.ACTIONS.TYPE.CHANGE_POLICY,
        CONST.REPORT.ACTIONS.TYPE.CHANGE_TYPE,
        CONST.REPORT.ACTIONS.TYPE.DELEGATE_SUBMIT,
        CONST.REPORT.ACTIONS.TYPE.EXPORTED_TO_CSV,
        CONST.REPORT.ACTIONS.TYPE.INTEGRATIONS_MESSAGE,
        CONST.REPORT.ACTIONS.TYPE.MANAGER_ATTACH_RECEIPT,
        CONST.REPORT.ACTIONS.TYPE.MANAGER_DETACH_RECEIPT,
        CONST.REPORT.ACTIONS.TYPE.MARKED_REIMBURSED,
        CONST.REPORT.ACTIONS.TYPE.MARK_REIMBURSED_FROM_INTEGRATION,
        CONST.REPORT.ACTIONS.TYPE.OUTDATED_BANK_ACCOUNT,
        CONST.REPORT.ACTIONS.TYPE.REIMBURSEMENT_ACH_BOUNCE,
        CONST.REPORT.ACTIONS.TYPE.REIMBURSEMENT_ACH_CANCELLED,
        CONST.REPORT.ACTIONS.TYPE.REIMBURSEMENT_ACCOUNT_CHANGED,
        CONST.REPORT.ACTIONS.TYPE.REIMBURSEMENT_DELAYED,
        CONST.REPORT.ACTIONS.TYPE.SELECTED_FOR_RANDOM_AUDIT,
        CONST.REPORT.ACTIONS.TYPE.SHARE,
        CONST.REPORT.ACTIONS.TYPE.STRIPE_PAID,
        CONST.REPORT.ACTIONS.TYPE.TAKE_CONTROL,
        CONST.REPORT.ACTIONS.TYPE.UNSHARE,
        CONST.REPORT.ACTIONS.TYPE.DELETED_ACCOUNT,
        CONST.REPORT.ACTIONS.TYPE.DONATION,
        CONST.REPORT.ACTIONS.TYPE.EXPORTED_TO_QUICK_BOOKS,
        CONST.REPORT.ACTIONS.TYPE.REIMBURSEMENT_REQUESTED,
        CONST.REPORT.ACTIONS.TYPE.REIMBURSEMENT_SETUP,
    ].some((oldDotActionName) => oldDotActionName === action.actionName);
}

function getMessageOfOldDotLegacyAction(legacyAction: PartialReportAction) {
    if (!Array.isArray(legacyAction?.message)) {
        return getReportActionText(legacyAction);
    }
    if (legacyAction.message.length !== 0) {
        // Sometime html can be an empty string
        // eslint-disable-next-line @typescript-eslint/prefer-nullish-coalescing
        return legacyAction?.message?.map((element) => getTextFromHtml(element?.html || element?.text)).join('') ?? '';
    }
    return '';
}

/**
 * Helper method to format message of OldDot Actions.
 */
function getMessageOfOldDotReportAction(oldDotAction: PartialReportAction | OldDotReportAction, withMarkdown = true): string {
    if (isOldDotLegacyAction(oldDotAction)) {
        return getMessageOfOldDotLegacyAction(oldDotAction);
    }

    const {originalMessage, actionName} = oldDotAction;
    switch (actionName) {
        case CONST.REPORT.ACTIONS.TYPE.CHANGE_FIELD: {
            const {oldValue, newValue, fieldName} = originalMessage;
            if (!oldValue) {
                return Localize.translateLocal('report.actions.type.changeFieldEmpty', {newValue, fieldName});
            }
            return Localize.translateLocal('report.actions.type.changeField', {oldValue, newValue, fieldName});
        }
        case CONST.REPORT.ACTIONS.TYPE.CHANGE_POLICY: {
            const {fromPolicy, toPolicy} = originalMessage;
            return Localize.translateLocal('report.actions.type.changePolicy', {fromPolicy, toPolicy});
        }
        case CONST.REPORT.ACTIONS.TYPE.DELEGATE_SUBMIT: {
            const {delegateUser, originalManager} = originalMessage;
            return Localize.translateLocal('report.actions.type.delegateSubmit', {delegateUser, originalManager});
        }
        case CONST.REPORT.ACTIONS.TYPE.EXPORTED_TO_CSV:
            return Localize.translateLocal('report.actions.type.exportedToCSV');
        case CONST.REPORT.ACTIONS.TYPE.INTEGRATIONS_MESSAGE: {
            const {result, label} = originalMessage;
            const errorMessage = result?.messages?.join(', ') ?? '';
            return Localize.translateLocal('report.actions.type.integrationsMessage', {errorMessage, label});
        }
        case CONST.REPORT.ACTIONS.TYPE.MANAGER_ATTACH_RECEIPT:
            return Localize.translateLocal('report.actions.type.managerAttachReceipt');
        case CONST.REPORT.ACTIONS.TYPE.MANAGER_DETACH_RECEIPT:
            return Localize.translateLocal('report.actions.type.managerDetachReceipt');
        case CONST.REPORT.ACTIONS.TYPE.MARK_REIMBURSED_FROM_INTEGRATION: {
            const {amount, currency} = originalMessage;
            return Localize.translateLocal('report.actions.type.markedReimbursedFromIntegration', {amount, currency});
        }
        case CONST.REPORT.ACTIONS.TYPE.OUTDATED_BANK_ACCOUNT:
            return Localize.translateLocal('report.actions.type.outdatedBankAccount');
        case CONST.REPORT.ACTIONS.TYPE.REIMBURSEMENT_ACH_BOUNCE:
            return Localize.translateLocal('report.actions.type.reimbursementACHBounce');
        case CONST.REPORT.ACTIONS.TYPE.REIMBURSEMENT_ACH_CANCELLED:
            return Localize.translateLocal('report.actions.type.reimbursementACHCancelled');
        case CONST.REPORT.ACTIONS.TYPE.REIMBURSEMENT_ACCOUNT_CHANGED:
            return Localize.translateLocal('report.actions.type.reimbursementAccountChanged');
        case CONST.REPORT.ACTIONS.TYPE.REIMBURSEMENT_DELAYED:
            return Localize.translateLocal('report.actions.type.reimbursementDelayed');
        case CONST.REPORT.ACTIONS.TYPE.SELECTED_FOR_RANDOM_AUDIT:
            return Localize.translateLocal(`report.actions.type.selectedForRandomAudit${withMarkdown ? 'Markdown' : ''}`);
        case CONST.REPORT.ACTIONS.TYPE.SHARE:
            return Localize.translateLocal('report.actions.type.share', {to: originalMessage.to});
        case CONST.REPORT.ACTIONS.TYPE.UNSHARE:
            return Localize.translateLocal('report.actions.type.unshare', {to: originalMessage.to});
        case CONST.REPORT.ACTIONS.TYPE.TAKE_CONTROL:
            return Localize.translateLocal('report.actions.type.takeControl');
        default:
            return '';
    }
}

function getMemberChangeMessageFragment(reportAction: OnyxEntry<ReportAction>): Message {
    const messageElements: readonly MemberChangeMessageElement[] = getMemberChangeMessageElements(reportAction);
    const html = messageElements
        .map((messageElement) => {
            switch (messageElement.kind) {
                case 'userMention':
                    return `<mention-user accountID=${messageElement.accountID}>${messageElement.content}</mention-user>`;
                case 'roomReference':
                    return `<a href="${environmentURL}/r/${messageElement.roomID}" target="_blank">${messageElement.roomName}</a>`;
                default:
                    return messageElement.content;
            }
        })
        .join('');

    return {
        html: `<muted-text>${html}</muted-text>`,
        text: getReportActionMessage(reportAction) ? getReportActionText(reportAction) : '',
        type: CONST.REPORT.MESSAGE.TYPE.COMMENT,
    };
}

function getUpdateRoomDescriptionFragment(reportAction: ReportAction): Message {
    const html = getUpdateRoomDescriptionMessage(reportAction);
    return {
        html: `<muted-text>${html}</muted-text>`,
        text: getReportActionMessage(reportAction) ? getReportActionText(reportAction) : '',
        type: CONST.REPORT.MESSAGE.TYPE.COMMENT,
    };
}

function getMemberChangeMessagePlainText(reportAction: OnyxEntry<ReportAction>): string {
    const messageElements = getMemberChangeMessageElements(reportAction);
    return messageElements.map((element) => element.content).join('');
}

function getReportActionMessageFragments(action: ReportAction): Message[] {
    if (isOldDotReportAction(action)) {
        const oldDotMessage = getMessageOfOldDotReportAction(action);
        const html = isActionOfType(action, CONST.REPORT.ACTIONS.TYPE.SELECTED_FOR_RANDOM_AUDIT) ? Parser.replace(oldDotMessage) : oldDotMessage;
        return [{text: oldDotMessage, html: `<muted-text>${html}</muted-text>`, type: 'COMMENT'}];
    }

    if (isActionOfType(action, CONST.REPORT.ACTIONS.TYPE.ROOM_CHANGE_LOG.UPDATE_ROOM_DESCRIPTION)) {
        const message = getUpdateRoomDescriptionMessage(action);
        return [{text: message, html: `<muted-text>${message}</muted-text>`, type: 'COMMENT'}];
    }

    if (isActionOfType(action, CONST.REPORT.ACTIONS.TYPE.REIMBURSED)) {
        const message = getReportActionMessageText(action);
        return [{text: message, html: `<muted-text>${message}</muted-text>`, type: 'COMMENT'}];
    }

    const actionMessage = action.previousMessage ?? action.message;
    if (Array.isArray(actionMessage)) {
        return actionMessage.filter((item): item is Message => !!item);
    }
    return actionMessage ? [actionMessage] : [];
}

/**
 * Helper method to determine if the provided accountID has submitted an expense on the specified report.
 *
 * @param reportID
 * @param currentAccountID
 * @returns
 */
function hasRequestFromCurrentAccount(reportID: string, currentAccountID: number): boolean {
    if (!reportID) {
        return false;
    }

    const reportActions = Object.values(getAllReportActions(reportID));
    if (reportActions.length === 0) {
        return false;
    }

    return reportActions.some((action) => action.actionName === CONST.REPORT.ACTIONS.TYPE.IOU && action.actorAccountID === currentAccountID);
}

/**
 * Checks if a given report action corresponds to an actionable mention whisper.
 * @param reportAction
 */
function isActionableMentionWhisper(reportAction: OnyxEntry<ReportAction>): reportAction is ReportAction<typeof CONST.REPORT.ACTIONS.TYPE.ACTIONABLE_MENTION_WHISPER> {
    return isActionOfType(reportAction, CONST.REPORT.ACTIONS.TYPE.ACTIONABLE_MENTION_WHISPER);
}

/**
 * Checks if a given report action corresponds to an actionable report mention whisper.
 * @param reportAction
 */
function isActionableReportMentionWhisper(reportAction: OnyxEntry<ReportAction>): reportAction is ReportAction<typeof CONST.REPORT.ACTIONS.TYPE.ACTIONABLE_REPORT_MENTION_WHISPER> {
    return isActionOfType(reportAction, CONST.REPORT.ACTIONS.TYPE.ACTIONABLE_REPORT_MENTION_WHISPER);
}

/**
 * Constructs a message for an actionable mention whisper report action.
 * @param reportAction
 * @returns the actionable mention whisper message.
 */
function getActionableMentionWhisperMessage(reportAction: OnyxEntry<ReportAction<typeof CONST.REPORT.ACTIONS.TYPE.ACTIONABLE_MENTION_WHISPER>>): string {
    if (!reportAction) {
        return '';
    }
    const originalMessage = getOriginalMessage(reportAction);
    const targetAccountIDs: number[] = originalMessage?.inviteeAccountIDs ?? [];
    const personalDetails = PersonalDetailsUtils.getPersonalDetailsByIDs(targetAccountIDs, 0);
    const mentionElements = targetAccountIDs.map((accountID): string => {
        const personalDetail = personalDetails.find((personal) => personal.accountID === accountID);
        const displayName = PersonalDetailsUtils.getEffectiveDisplayName(personalDetail);
        const handleText = isEmpty(displayName) ? Localize.translateLocal('common.hidden') : displayName;
        return `<mention-user accountID=${accountID}>@${handleText}</mention-user>`;
    });
    const preMentionsText = 'Heads up, ';
    const mentions = mentionElements.join(', ').replace(/, ([^,]*)$/, ' and $1');
    const postMentionsText = ` ${mentionElements.length > 1 ? "aren't members" : "isn't a member"} of this room.`;

    return `${preMentionsText}${mentions}${postMentionsText}`;
}

/**
 * Note: Prefer `ReportActionsUtils.isCurrentActionUnread` over this method, if applicable.
 * Check whether a specific report action is unread.
 */
function isReportActionUnread(reportAction: OnyxEntry<ReportAction>, lastReadTime?: string) {
    if (!lastReadTime) {
        return !isCreatedAction(reportAction);
    }

    return !!(reportAction && lastReadTime && reportAction.created && lastReadTime < reportAction.created);
}

/**
 * Check whether the current report action of the report is unread or not
 *
 */
function isCurrentActionUnread(report: OnyxEntry<Report>, reportAction: ReportAction): boolean {
    const lastReadTime = report?.lastReadTime ?? '';
    const sortedReportActions = getSortedReportActions(Object.values(getAllReportActions(report?.reportID ?? '-1')));
    const currentActionIndex = sortedReportActions.findIndex((action) => action.reportActionID === reportAction.reportActionID);
    if (currentActionIndex === -1) {
        return false;
    }
    const prevReportAction = sortedReportActions.at(currentActionIndex - 1);
    return isReportActionUnread(reportAction, lastReadTime) && (currentActionIndex === 0 || !prevReportAction || !isReportActionUnread(prevReportAction, lastReadTime));
}

/**
 * Checks if a given report action corresponds to a join request action.
 * @param reportAction
 */
function isActionableJoinRequest(reportAction: OnyxEntry<ReportAction>): reportAction is ReportAction<typeof CONST.REPORT.ACTIONS.TYPE.ACTIONABLE_JOIN_REQUEST> {
    return isActionOfType(reportAction, CONST.REPORT.ACTIONS.TYPE.ACTIONABLE_JOIN_REQUEST);
}

function isActionableJoinRequestPendingReportAction(reportAction: OnyxEntry<ReportAction>): boolean {
    return isActionableJoinRequest(reportAction) && getOriginalMessage(reportAction)?.choice === ('' as JoinWorkspaceResolution);
}

function getActionableJoinRequestPendingReportAction(reportID: string): OnyxEntry<ReportAction> {
    const findPendingRequest = Object.values(getAllReportActions(reportID)).find((reportActionItem) => isActionableJoinRequestPendingReportAction(reportActionItem));
    return findPendingRequest;
}

/**
 * Checks if any report actions correspond to a join request action that is still pending.
 * @param reportID
 */
function isActionableJoinRequestPending(reportID: string): boolean {
    return !!getActionableJoinRequestPendingReportAction(reportID);
}

function isApprovedOrSubmittedReportAction(action: OnyxEntry<ReportAction>) {
    return [CONST.REPORT.ACTIONS.TYPE.APPROVED, CONST.REPORT.ACTIONS.TYPE.SUBMITTED].some((type) => type === action?.actionName);
}

/**
 * Gets the text version of the message in a report action
 */
function getReportActionMessageText(reportAction: OnyxEntry<ReportAction>): string {
    if (!Array.isArray(reportAction?.message)) {
        return getReportActionText(reportAction);
    }
    // Sometime html can be an empty string
    // eslint-disable-next-line @typescript-eslint/prefer-nullish-coalescing
    return reportAction?.message?.reduce((acc, curr) => `${acc}${getTextFromHtml(curr?.html || curr?.text)}`, '') ?? '';
}

function getDismissedViolationMessageText(originalMessage: ReportAction<typeof CONST.REPORT.ACTIONS.TYPE.DISMISSED_VIOLATION>['originalMessage']): string {
    const reason = originalMessage?.reason;
    const violationName = originalMessage?.violationName;
    return Localize.translateLocal(`violationDismissal.${violationName}.${reason}` as TranslationPaths);
}

/**
 * Check if the linked transaction is on hold
 */
function isLinkedTransactionHeld(reportActionID: string, reportID: string): boolean {
    return TransactionUtils.isOnHoldByTransactionID(getLinkedTransactionID(reportActionID, reportID) ?? '-1');
}

function getMentionedAccountIDsFromAction(reportAction: OnyxInputOrEntry<ReportAction>) {
    return isActionOfType(reportAction, CONST.REPORT.ACTIONS.TYPE.ADD_COMMENT) ? getOriginalMessage(reportAction)?.mentionedAccountIDs ?? [] : [];
}

function getMentionedEmailsFromMessage(message: string) {
    const mentionEmailRegex = /<mention-user>(.*?)<\/mention-user>/g;
    const matches = [...message.matchAll(mentionEmailRegex)];
    return matches.map((match) => Str.removeSMSDomain(match[1].substring(1)));
}

function didMessageMentionCurrentUser(reportAction: OnyxInputOrEntry<ReportAction>) {
    const accountIDsFromMessage = getMentionedAccountIDsFromAction(reportAction);
    const message = getReportActionMessage(reportAction)?.html ?? '';
    const emailsFromMessage = getMentionedEmailsFromMessage(message);
    return accountIDsFromMessage.includes(currentUserAccountID ?? -1) || emailsFromMessage.includes(currentEmail) || message.includes('<mention-here>');
}

/**
 * Check if the current user is the requestor of the action
 */
function wasActionTakenByCurrentUser(reportAction: OnyxInputOrEntry<ReportAction>): boolean {
    return currentUserAccountID === reportAction?.actorAccountID;
}

/**
 * Get IOU action for a reportID and transactionID
 */
function getIOUActionForReportID(reportID: string, transactionID: string): OnyxEntry<ReportAction> {
    const report = allReports?.[`${ONYXKEYS.COLLECTION.REPORT}${reportID}`];
    const reportActions = getAllReportActions(report?.reportID ?? '');
    const action = Object.values(reportActions ?? {})?.find((reportAction) => {
        const IOUTransactionID = isMoneyRequestAction(reportAction) ? getOriginalMessage(reportAction)?.IOUTransactionID : -1;
        return IOUTransactionID === transactionID;
    });
    return action;
}

/**
 * Get the track expense actionable whisper of the corresponding track expense
 */
function getTrackExpenseActionableWhisper(transactionID: string | undefined, chatReportID: string | undefined) {
    if (!transactionID || !chatReportID) {
        return undefined;
    }

    const chatReportActions = allReportActions?.[`${ONYXKEYS.COLLECTION.REPORT_ACTIONS}${chatReportID}`] ?? {};
    return Object.values(chatReportActions).find((action: ReportAction) => isActionableTrackExpense(action) && getOriginalMessage(action)?.transactionID === transactionID);
}

/**
 * Checks if a given report action corresponds to a add payment card action.
 * @param reportAction
 */
function isActionableAddPaymentCard(reportAction: OnyxEntry<ReportAction>): reportAction is ReportAction<typeof CONST.REPORT.ACTIONS.TYPE.ACTIONABLE_ADD_PAYMENT_CARD> {
    return reportAction?.actionName === CONST.REPORT.ACTIONS.TYPE.ACTIONABLE_ADD_PAYMENT_CARD;
}

function getExportIntegrationLastMessageText(reportAction: OnyxEntry<ReportAction>): string {
    const fragments = getExportIntegrationActionFragments(reportAction);
    return fragments.reduce((acc, fragment) => `${acc} ${fragment.text}`, '');
}

function getExportIntegrationMessageHTML(reportAction: OnyxEntry<ReportAction>): string {
    const fragments = getExportIntegrationActionFragments(reportAction);
    const htmlFragments = fragments.map((fragment) => (fragment.url ? `<a href="${fragment.url}">${fragment.text}</a>` : fragment.text));
    return htmlFragments.join(' ');
}

function getExportIntegrationActionFragments(reportAction: OnyxEntry<ReportAction>): Array<{text: string; url: string}> {
    if (reportAction?.actionName !== 'EXPORTINTEGRATION') {
        throw Error(`received wrong action type. actionName: ${reportAction?.actionName}`);
    }

    const isPending = reportAction?.pendingAction === CONST.RED_BRICK_ROAD_PENDING_ACTION.ADD;
    const originalMessage = (getOriginalMessage(reportAction) ?? {}) as OriginalMessageExportIntegration;
    const {label, markedManually} = originalMessage;
    const reimbursableUrls = originalMessage.reimbursableUrls ?? [];
    const nonReimbursableUrls = originalMessage.nonReimbursableUrls ?? [];
    const reportID = reportAction?.reportID ?? '';
    const wasExportedAfterBase62 = (reportAction?.created ?? '') > '2022-11-14';
    const base62ReportID = getBase62ReportID(Number(reportID));

    const result: Array<{text: string; url: string}> = [];
    if (isPending) {
        result.push({
            text: Localize.translateLocal('report.actions.type.exportedToIntegration.pending', {label}),
            url: '',
        });
    } else if (markedManually) {
        result.push({
            text: Localize.translateLocal('report.actions.type.exportedToIntegration.manual', {label}),
            url: '',
        });
    } else {
        result.push({
            text: Localize.translateLocal('report.actions.type.exportedToIntegration.automatic', {label}),
            url: '',
        });
    }

    if (reimbursableUrls.length === 1) {
        result.push({
            text: Localize.translateLocal('report.actions.type.exportedToIntegration.reimburseableLink'),
            url: reimbursableUrls.at(0) ?? '',
        });
    }

    if (nonReimbursableUrls.length) {
        const text = Localize.translateLocal('report.actions.type.exportedToIntegration.nonReimbursableLink');
        let url = '';

        if (nonReimbursableUrls.length === 1) {
            url = nonReimbursableUrls.at(0) ?? '';
        } else {
            switch (label) {
                case CONST.POLICY.CONNECTIONS.NAME_USER_FRIENDLY.xero:
                    url = XERO_NON_REIMBURSABLE_EXPENSES_URL;
                    break;
                case CONST.POLICY.CONNECTIONS.NAME_USER_FRIENDLY.netsuite:
                    url = NETSUITE_NON_REIMBURSABLE_EXPENSES_URL_PREFIX;
                    url += wasExportedAfterBase62 ? base62ReportID : reportID;
                    break;
                case CONST.POLICY.CONNECTIONS.NAME_USER_FRIENDLY.financialForce:
                    // The first three characters in a Salesforce ID is the expense type
                    url = nonReimbursableUrls.at(0)?.substring(0, SALESFORCE_EXPENSES_URL_PREFIX.length + 3) ?? '';
                    break;
                default:
                    url = QBO_EXPENSES_URL;
            }
        }

        result.push({text, url});
    }

    return result;
}

function getUpdateRoomDescriptionMessage(reportAction: ReportAction): string {
    const originalMessage = getOriginalMessage(reportAction) as OriginalMessageChangeLog;
    if (originalMessage?.description) {
        return `${Localize.translateLocal('roomChangeLog.updateRoomDescription')} ${originalMessage?.description}`;
    }

    return Localize.translateLocal('roomChangeLog.clearRoomDescription');
}

function isPolicyChangeLogAddEmployeeMessage(reportAction: OnyxInputOrEntry<ReportAction>): reportAction is ReportAction<typeof CONST.REPORT.ACTIONS.TYPE.POLICY_CHANGE_LOG.ADD_EMPLOYEE> {
    return isActionOfType(reportAction, CONST.REPORT.ACTIONS.TYPE.POLICY_CHANGE_LOG.ADD_EMPLOYEE);
}

function getPolicyChangeLogAddEmployeeMessage(reportAction: OnyxInputOrEntry<ReportAction>): string {
    if (!isPolicyChangeLogAddEmployeeMessage(reportAction)) {
        return '';
    }

    const originalMessage = getOriginalMessage(reportAction);
    const email = originalMessage?.email ?? '';
    const role = originalMessage?.role ?? '';
    const formattedEmail = formatPhoneNumber(email);
    return Localize.translateLocal('report.actions.type.addEmployee', {email: formattedEmail, role});
}

function isPolicyChangeLogChangeRoleMessage(reportAction: OnyxInputOrEntry<ReportAction>): reportAction is ReportAction<typeof CONST.REPORT.ACTIONS.TYPE.POLICY_CHANGE_LOG.UPDATE_EMPLOYEE> {
    return isActionOfType(reportAction, CONST.REPORT.ACTIONS.TYPE.POLICY_CHANGE_LOG.UPDATE_EMPLOYEE);
}

function getPolicyChangeLogChangeRoleMessage(reportAction: OnyxInputOrEntry<ReportAction>): string {
    if (!isPolicyChangeLogChangeRoleMessage(reportAction)) {
        return '';
    }
    const originalMessage = getOriginalMessage(reportAction);
    const email = originalMessage?.email ?? '';
    const newRole = originalMessage?.newValue ?? '';
    const oldRole = originalMessage?.oldValue ?? '';
    return Localize.translateLocal('report.actions.type.updateRole', {email, newRole, currentRole: oldRole});
}

function isPolicyChangeLogDeleteMemberMessage(
    reportAction: OnyxInputOrEntry<ReportAction>,
): reportAction is ReportAction<typeof CONST.REPORT.ACTIONS.TYPE.POLICY_CHANGE_LOG.DELETE_EMPLOYEE> {
    return isActionOfType(reportAction, CONST.REPORT.ACTIONS.TYPE.POLICY_CHANGE_LOG.DELETE_EMPLOYEE);
}

function getPolicyChangeLogDeleteMemberMessage(reportAction: OnyxInputOrEntry<ReportAction>): string {
    if (!isPolicyChangeLogDeleteMemberMessage(reportAction)) {
        return '';
    }
    const originalMessage = getOriginalMessage(reportAction);
    const email = originalMessage?.email ?? '';
    const role = originalMessage?.role ?? '';
    return Localize.translateLocal('report.actions.type.removeMember', {email, role});
}

function getRemovedConnectionMessage(reportAction: OnyxEntry<ReportAction>): string {
    if (!isActionOfType(reportAction, CONST.REPORT.ACTIONS.TYPE.POLICY_CHANGE_LOG.DELETE_INTEGRATION)) {
        return '';
    }
    const originalMessage = getOriginalMessage(reportAction);
    const connectionName = originalMessage?.connectionName;
    return connectionName ? Localize.translateLocal('report.actions.type.removedConnection', {connectionName}) : '';
}

function getRenamedAction(reportAction: OnyxEntry<ReportAction<typeof CONST.REPORT.ACTIONS.TYPE.RENAMED>>) {
    const originalMessage = getOriginalMessage(reportAction);
    return Localize.translateLocal('newRoomPage.renamedRoomAction', {
        oldName: originalMessage?.oldName ?? '',
        newName: originalMessage?.newName ?? '',
    });
}

function getRemovedFromApprovalChainMessage(reportAction: OnyxEntry<ReportAction<typeof CONST.REPORT.ACTIONS.TYPE.REMOVED_FROM_APPROVAL_CHAIN>>) {
    const originalMessage = getOriginalMessage(reportAction);
    const submittersNames = PersonalDetailsUtils.getPersonalDetailsByIDs(originalMessage?.submittersAccountIDs ?? [], currentUserAccountID ?? -1).map(
        ({displayName, login}) => displayName ?? login ?? 'Unknown Submitter',
    );
    return Localize.translateLocal('workspaceActions.removedFromApprovalWorkflow', {submittersNames, count: submittersNames.length});
}

function isCardIssuedAction(reportAction: OnyxEntry<ReportAction>) {
    return isActionOfType(
        reportAction,
        CONST.REPORT.ACTIONS.TYPE.CARD_ISSUED,
        CONST.REPORT.ACTIONS.TYPE.CARD_ISSUED_VIRTUAL,
        CONST.REPORT.ACTIONS.TYPE.CARD_MISSING_ADDRESS,
        CONST.REPORT.ACTIONS.TYPE.CARD_ASSIGNED,
    );
}

function getCardIssuedMessage(reportAction: OnyxEntry<ReportAction>, shouldRenderHTML = false, policyID = '-1', shouldDisplayLinkToCard = false) {
    const cardIssuedActionOriginalMessage = isActionOfType(
        reportAction,
        CONST.REPORT.ACTIONS.TYPE.CARD_ISSUED,
        CONST.REPORT.ACTIONS.TYPE.CARD_ISSUED_VIRTUAL,
        CONST.REPORT.ACTIONS.TYPE.CARD_ASSIGNED,
        CONST.REPORT.ACTIONS.TYPE.CARD_MISSING_ADDRESS,
    )
        ? getOriginalMessage(reportAction)
        : undefined;

    const assigneeAccountID = cardIssuedActionOriginalMessage?.assigneeAccountID ?? -1;
    const cardID = cardIssuedActionOriginalMessage?.cardID ?? -1;
    const assigneeDetails = PersonalDetailsUtils.getPersonalDetailsByIDs([assigneeAccountID], currentUserAccountID ?? -1).at(0);
    const isPolicyAdmin = PolicyUtils.isPolicyAdmin(PolicyUtils.getPolicy(policyID));
    const assignee = shouldRenderHTML ? `<mention-user accountID="${assigneeAccountID}"/>` : assigneeDetails?.firstName ?? assigneeDetails?.login ?? '';
    const navigateRoute = isPolicyAdmin ? ROUTES.EXPENSIFY_CARD_DETAILS.getRoute(policyID, String(cardID)) : ROUTES.SETTINGS_DOMAINCARD_DETAIL.getRoute(String(cardID));
    const expensifyCardLink =
        shouldRenderHTML && shouldDisplayLinkToCard
            ? `<a href='${environmentURL}/${navigateRoute}'>${Localize.translateLocal('cardPage.expensifyCard')}</a>`
            : Localize.translateLocal('cardPage.expensifyCard');
    const companyCardLink = shouldRenderHTML
        ? `<a href='${environmentURL}/${ROUTES.SETTINGS_WALLET}'>${Localize.translateLocal('workspace.companyCards.companyCard')}</a>`
        : Localize.translateLocal('workspace.companyCards.companyCard');

    const missingDetails =
        !privatePersonalDetails?.legalFirstName ||
        !privatePersonalDetails?.legalLastName ||
        !privatePersonalDetails?.dob ||
        !privatePersonalDetails?.phoneNumber ||
        isEmptyObject(privatePersonalDetails?.addresses) ||
        privatePersonalDetails.addresses.length === 0;

    const isAssigneeCurrentUser = currentUserAccountID === assigneeAccountID;

    const shouldShowAddMissingDetailsMessage = !isAssigneeCurrentUser || (reportAction?.actionName === CONST.REPORT.ACTIONS.TYPE.CARD_MISSING_ADDRESS && missingDetails);
    switch (reportAction?.actionName) {
        case CONST.REPORT.ACTIONS.TYPE.CARD_ISSUED:
            return Localize.translateLocal('workspace.expensifyCard.issuedCard', {assignee});
        case CONST.REPORT.ACTIONS.TYPE.CARD_ISSUED_VIRTUAL:
            return Localize.translateLocal('workspace.expensifyCard.issuedCardVirtual', {assignee, link: expensifyCardLink});
        case CONST.REPORT.ACTIONS.TYPE.CARD_ASSIGNED:
            return Localize.translateLocal('workspace.companyCards.assignedCard', {assignee, link: companyCardLink});
        case CONST.REPORT.ACTIONS.TYPE.CARD_MISSING_ADDRESS:
            return Localize.translateLocal(`workspace.expensifyCard.${shouldShowAddMissingDetailsMessage ? 'issuedCardNoShippingDetails' : 'addedShippingDetails'}`, {assignee});
        default:
            return '';
    }
}

function getReportActionsLength() {
    return Object.keys(allReportActions ?? {}).length;
}

function wasActionCreatedWhileOffline(action: ReportAction, isOffline: boolean, lastOfflineAt: Date | undefined, lastOnlineAt: Date | undefined, locale: Locale): boolean {
    // The user was never online.
    if (!lastOnlineAt) {
        return true;
    }

    // The user never was never offline.
    if (!lastOfflineAt) {
        return false;
    }

    const actionCreatedAt = DateUtils.getLocalDateFromDatetime(locale, action.created);

    // The action was created before the user went offline.
    if (actionCreatedAt <= lastOfflineAt) {
        return false;
    }

    // The action was created while the user was offline.
    if (isOffline || actionCreatedAt < lastOnlineAt) {
        return true;
    }

    // The action was created after the user went back online.
    return false;
}

export {
    doesReportHaveVisibleActions,
    extractLinksFromMessageHtml,
    formatLastMessageText,
    isReportActionUnread,
    getActionableMentionWhisperMessage,
    getAllReportActions,
    getCombinedReportActions,
    getDismissedViolationMessageText,
    getFirstVisibleReportActionID,
    getIOUActionForReportID,
    getIOUReportIDFromReportActionPreview,
    getLastClosedReportAction,
    getLastVisibleAction,
    getLastVisibleMessage,
    getLatestReportActionFromOnyxData,
    getLinkedTransactionID,
    getMemberChangeMessageFragment,
    getUpdateRoomDescriptionFragment,
    getMemberChangeMessagePlainText,
    getReportActionMessageFragments,
    getMessageOfOldDotReportAction,
    getMostRecentIOURequestActionID,
    getMostRecentReportActionLastModified,
    getNumberOfMoneyRequests,
    getOneTransactionThreadReportID,
    getOriginalMessage,
    getRemovedFromApprovalChainMessage,
    getReportAction,
    getReportActionHtml,
    getReportActionMessage,
    getReportActionMessageText,
    getReportActionText,
    getReportPreviewAction,
    getSortedReportActions,
    getSortedReportActionsForDisplay,
    getTextFromHtml,
    getTrackExpenseActionableWhisper,
    getWhisperedTo,
    hasRequestFromCurrentAccount,
    isActionOfType,
    isActionableJoinRequest,
    isActionableJoinRequestPending,
    isActionableMentionWhisper,
    isActionableReportMentionWhisper,
    isActionableTrackExpense,
    isAddCommentAction,
    isApprovedOrSubmittedReportAction,
    isChronosOOOListAction,
    isClosedAction,
    isConsecutiveActionMadeByPreviousActor,
    isConsecutiveChronosAutomaticTimerAction,
    isCreatedAction,
    isCreatedTaskReportAction,
    isCurrentActionUnread,
    isDeletedAction,
    isDeletedParentAction,
    isLinkedTransactionHeld,
    isMemberChangeAction,
    isExportIntegrationAction,
    isMessageDeleted,
    isModifiedExpenseAction,
    isMoneyRequestAction,
    isNotifiableReportAction,
    isOldDotReportAction,
    isPayAction,
    isPendingRemove,
    isPolicyChangeLogAction,
    isReimbursementDeQueuedAction,
    isReimbursementQueuedAction,
    isRenamedAction,
    isReportActionAttachment,
    isReportActionDeprecated,
    isReportPreviewAction,
    isResolvedActionTrackExpense,
    isReversedTransaction,
    isRoomChangeLogAction,
    isSentMoneyReportAction,
    isSplitBillAction,
    isTaskAction,
    isThreadParentMessage,
    isTrackExpenseAction,
    isTransactionThread,
    isTripPreview,
    isWhisperAction,
    isSubmittedAction,
    isSubmittedAndClosedAction,
    isApprovedAction,
    isUnapprovedAction,
    isForwardedAction,
    isWhisperActionTargetedToOthers,
    isTagModificationAction,
    shouldHideNewMarker,
    shouldReportActionBeVisible,
    shouldReportActionBeVisibleAsLastAction,
    wasActionTakenByCurrentUser,
    isInviteOrRemovedAction,
    isActionableAddPaymentCard,
    getExportIntegrationActionFragments,
    getExportIntegrationLastMessageText,
    getExportIntegrationMessageHTML,
    getUpdateRoomDescriptionMessage,
    didMessageMentionCurrentUser,
    getPolicyChangeLogAddEmployeeMessage,
    getPolicyChangeLogChangeRoleMessage,
    getPolicyChangeLogDeleteMemberMessage,
    getRenamedAction,
    isCardIssuedAction,
    getCardIssuedMessage,
    getRemovedConnectionMessage,
    getActionableJoinRequestPendingReportAction,
    getReportActionsLength,
    wasActionCreatedWhileOffline,
};

export type {LastVisibleMessage};<|MERGE_RESOLUTION|>--- conflicted
+++ resolved
@@ -927,17 +927,12 @@
     return getOriginalMessage(reportAction)?.IOUTransactionID ?? null;
 }
 
-<<<<<<< HEAD
-function getReportAction(reportID?: string, reportActionID?: string): ReportAction | undefined {
-    return reportActionID ? allReportActions?.[`${ONYXKEYS.COLLECTION.REPORT_ACTIONS}${reportID}`]?.[reportActionID] : undefined;
-=======
 function getReportAction(reportID: string | undefined, reportActionID: string | undefined): ReportAction | undefined {
     if (!reportID || !reportActionID) {
         return undefined;
     }
 
     return allReportActions?.[`${ONYXKEYS.COLLECTION.REPORT_ACTIONS}${reportID}`]?.[reportActionID];
->>>>>>> 12e0941f
 }
 
 function getMostRecentReportActionLastModified(): string {
