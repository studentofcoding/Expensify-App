--- conflicted
+++ resolved
@@ -567,8 +567,7 @@
  * to ensure they will always be displayed in the same order (in case multiple actions have the same timestamp).
  * This is all handled with getSortedReportActions() which is used by several other methods to keep the code DRY.
  */
-<<<<<<< HEAD
-function getSortedReportActionsForDisplay(reportActions: ReportActions | null | ActionableMentionWhisperResolution, shouldIncludeInvisibleActions = false): ReportAction[] {
+function getSortedReportActionsForDisplay(reportActions: ReportActions | null | ReportAction[], shouldIncludeInvisibleActions = false): ReportAction[] {
     let filteredReportActions: ReportAction[] = [];
     if (!reportActions) {
         return [];
@@ -579,15 +578,9 @@
     } else {
         filteredReportActions = Object.entries(reportActions)
             .filter(([key, reportAction]) => shouldReportActionBeVisible(reportAction, key))
-            .map(([, reportAction]) => reportAction as ReportAction);
-    }
-
-=======
-function getSortedReportActionsForDisplay(reportActions: ReportActions | ReportAction[] | null, shouldMarkTheFirstItemAsNewest = false): ReportAction[] {
-    const filteredReportActions = Object.entries(reportActions ?? {})
-        .filter(([key, reportAction]) => shouldReportActionBeVisible(reportAction, key))
-        .map((entry) => entry[1]);
->>>>>>> 39a257d1
+            .map(([, reportAction]) => reportAction);
+    }
+
     const baseURLAdjustedReportActions = filteredReportActions.map((reportAction) => replaceBaseURLInPolicyChangeLogAction(reportAction));
     return getSortedReportActions(baseURLAdjustedReportActions, true);
 }
