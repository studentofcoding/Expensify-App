--- conflicted
+++ resolved
@@ -7,28 +7,11 @@
 import CONST from '@src/CONST';
 import type {TranslationPaths} from '@src/languages/types';
 import ONYXKEYS from '@src/ONYXKEYS';
-<<<<<<< HEAD
+import type {OnyxInputOrEntry} from '@src/types/onyx';
 import type OldDotOriginalMessage from '@src/types/onyx/OldDotOriginalMessage';
-import type {
-    ActionName,
-    ChangeLog,
-    IOUMessage,
-    OriginalMessageActionableMentionWhisper,
-    OriginalMessageActionableReportMentionWhisper,
-    OriginalMessageActionableTrackedExpenseWhisper,
-    OriginalMessageDismissedViolation,
-    OriginalMessageIOU,
-    OriginalMessageJoinPolicyChangeLog,
-    OriginalMessageReimbursementDequeued,
-} from '@src/types/onyx/OriginalMessage';
-import type Report from '@src/types/onyx/Report';
-import type {Message, OldDotReportAction, ReportActionBase, ReportActionMessageJSON, ReportActions} from '@src/types/onyx/ReportAction';
-=======
-import type {OnyxInputOrEntry} from '@src/types/onyx';
 import type {JoinWorkspaceResolution} from '@src/types/onyx/OriginalMessage';
 import type Report from '@src/types/onyx/Report';
-import type {Message, OriginalMessage, ReportActions} from '@src/types/onyx/ReportAction';
->>>>>>> 2026f62b
+import type {Message, OldDotReportAction, OriginalMessage, ReportActions} from '@src/types/onyx/ReportAction';
 import type ReportAction from '@src/types/onyx/ReportAction';
 import type ReportActionName from '@src/types/onyx/ReportActionName';
 import type {EmptyObject} from '@src/types/utils/EmptyObject';
@@ -600,20 +583,6 @@
         return true;
     }
 
-<<<<<<< HEAD
-=======
-    const deprecatedOldDotReportActions: ReportActionName[] = [
-        CONST.REPORT.ACTIONS.TYPE.DELETED_ACCOUNT,
-        CONST.REPORT.ACTIONS.TYPE.REIMBURSEMENT_REQUESTED,
-        CONST.REPORT.ACTIONS.TYPE.REIMBURSEMENT_SETUP_REQUESTED,
-        CONST.REPORT.ACTIONS.TYPE.DONATION,
-    ];
-    if (deprecatedOldDotReportActions.includes(reportAction.actionName)) {
-        Log.info('Front end filtered out reportAction for being an older, deprecated report action', false, reportAction);
-        return true;
-    }
-
->>>>>>> 2026f62b
     return false;
 }
 
@@ -1007,11 +976,7 @@
             // - they have an assocaited IOU transaction ID or
             // - they have visibile childActions (like comments) that we'd want to display
             // - the action is pending deletion and the user is offline
-<<<<<<< HEAD
-            (!!action.originalMessage.IOUTransactionID ||
-=======
             (!!originalMessage?.IOUTransactionID ||
->>>>>>> 2026f62b
                 // eslint-disable-next-line @typescript-eslint/prefer-nullish-coalescing
                 (isMessageDeleted(action) && action.childVisibleActionCount) ||
                 (action.pendingAction === CONST.RED_BRICK_ROAD_PENDING_ACTION.DELETE && (isOffline ?? isNetworkOffline)))
@@ -1215,7 +1180,6 @@
 /**
  * Helper method to format message of OldDot Actions.
  */
-<<<<<<< HEAD
 function getMessageOfOldDotReportAction({originalMessage, actionName}: OldDotOriginalMessage): string {
     switch (actionName) {
         case CONST.REPORT.ACTIONS.TYPE.CHANGE_FIELD: {
@@ -1266,13 +1230,6 @@
         default:
             return '';
     }
-=======
-function getMessageOfOldDotReportAction(reportAction: OnyxEntry<ReportAction>): string {
-    if (!Array.isArray(reportAction?.message)) {
-        return getReportActionText(reportAction);
-    }
-    return reportAction?.message?.map((element) => getTextFromHtml(element?.html)).join('') ?? '';
->>>>>>> 2026f62b
 }
 
 function getMemberChangeMessagePlainText(reportAction: OnyxEntry<ReportAction>): string {
