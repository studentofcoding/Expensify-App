--- conflicted
+++ resolved
@@ -931,15 +931,11 @@
 }
 
 function getReportAction(reportID: string | undefined, reportActionID: string | undefined): ReportAction | undefined {
-<<<<<<< HEAD
-    return reportActionID ? allReportActions?.[`${ONYXKEYS.COLLECTION.REPORT_ACTIONS}${reportID}`]?.[reportActionID] : undefined;
-=======
     if (!reportID || !reportActionID) {
         return undefined;
     }
 
     return allReportActions?.[`${ONYXKEYS.COLLECTION.REPORT_ACTIONS}${reportID}`]?.[reportActionID];
->>>>>>> 9dbf42ac
 }
 
 function getMostRecentReportActionLastModified(): string {
