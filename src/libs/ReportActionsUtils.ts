import {fastMerge, Str} from 'expensify-common';
import clone from 'lodash/clone';
import lodashFindLast from 'lodash/findLast';
import isEmpty from 'lodash/isEmpty';
import type {NullishDeep, OnyxCollection, OnyxEntry, OnyxUpdate} from 'react-native-onyx';
import Onyx from 'react-native-onyx';
import type {ValueOf} from 'type-fest';
import CONST from '@src/CONST';
import type {TranslationPaths} from '@src/languages/types';
import ONYXKEYS from '@src/ONYXKEYS';
import ROUTES from '@src/ROUTES';
import type {Locale, OnyxInputOrEntry, PersonalDetailsList, PrivatePersonalDetails} from '@src/types/onyx';
import type {JoinWorkspaceResolution, OriginalMessageChangeLog, OriginalMessageExportIntegration} from '@src/types/onyx/OriginalMessage';
import type Report from '@src/types/onyx/Report';
import type ReportAction from '@src/types/onyx/ReportAction';
import type {Message, OldDotReportAction, OriginalMessage, ReportActions} from '@src/types/onyx/ReportAction';
import type ReportActionName from '@src/types/onyx/ReportActionName';
import {isEmptyObject} from '@src/types/utils/EmptyObject';
import DateUtils from './DateUtils';
import * as Environment from './Environment/Environment';
import getBase62ReportID from './getBase62ReportID';
import isReportMessageAttachment from './isReportMessageAttachment';
import {formatPhoneNumber} from './LocalePhoneNumber';
import * as Localize from './Localize';
import Log from './Log';
import type {MessageElementBase, MessageTextElement} from './MessageElement';
import Parser from './Parser';
import * as PersonalDetailsUtils from './PersonalDetailsUtils';
import * as PolicyUtils from './PolicyUtils';
import type {OptimisticIOUReportAction, PartialReportAction} from './ReportUtils';
import StringUtils from './StringUtils';
// eslint-disable-next-line import/no-cycle
import * as TransactionUtils from './TransactionUtils';

type LastVisibleMessage = {
    lastMessageText: string;
    lastMessageHtml?: string;
};

type MemberChangeMessageUserMentionElement = {
    readonly kind: 'userMention';
    readonly accountID: number;
} & MessageElementBase;

type MemberChangeMessageRoomReferenceElement = {
    readonly kind: 'roomReference';
    readonly roomName: string;
    readonly roomID: number;
} & MessageElementBase;

type MemberChangeMessageElement = MessageTextElement | MemberChangeMessageUserMentionElement | MemberChangeMessageRoomReferenceElement;

let allReportActions: OnyxCollection<ReportActions>;
Onyx.connect({
    key: ONYXKEYS.COLLECTION.REPORT_ACTIONS,
    waitForCollectionCallback: true,
    callback: (actions) => {
        if (!actions) {
            return;
        }
        allReportActions = actions;
    },
});

let allReports: OnyxCollection<Report>;
Onyx.connect({
    key: ONYXKEYS.COLLECTION.REPORT,
    waitForCollectionCallback: true,
    callback: (value) => {
        allReports = value;
    },
});

let isNetworkOffline = false;
Onyx.connect({
    key: ONYXKEYS.NETWORK,
    callback: (val) => (isNetworkOffline = val?.isOffline ?? false),
});

let currentUserAccountID: number | undefined;
let currentEmail = '';
Onyx.connect({
    key: ONYXKEYS.SESSION,
    callback: (value) => {
        // When signed out, value is undefined
        if (!value) {
            return;
        }

        currentUserAccountID = value.accountID;
        currentEmail = value?.email ?? '';
    },
});

let privatePersonalDetails: PrivatePersonalDetails | undefined;
Onyx.connect({
    key: ONYXKEYS.PRIVATE_PERSONAL_DETAILS,
    callback: (personalDetails) => {
        privatePersonalDetails = personalDetails;
    },
});

let environmentURL: string;
Environment.getEnvironmentURL().then((url: string) => (environmentURL = url));

/*
 * Url to the Xero non reimbursable expenses list
 */
const XERO_NON_REIMBURSABLE_EXPENSES_URL = 'https://go.xero.com/Bank/BankAccounts.aspx';

/*
 * Url to the NetSuite global search, which should be suffixed with the reportID.
 */
const NETSUITE_NON_REIMBURSABLE_EXPENSES_URL_PREFIX =
    'https://system.netsuite.com/app/common/search/ubersearchresults.nl?quicksearch=T&searchtype=Uber&frame=be&Uber_NAMEtype=KEYWORDSTARTSWITH&Uber_NAME=';

/*
 * Url prefix to any Salesforce transaction or transaction list.
 */
const SALESFORCE_EXPENSES_URL_PREFIX = 'https://login.salesforce.com/';

/*
 * Url to the QBO expenses list
 */
const QBO_EXPENSES_URL = 'https://qbo.intuit.com/app/expenses';

const POLICY_CHANGE_LOG_ARRAY = Object.values(CONST.REPORT.ACTIONS.TYPE.POLICY_CHANGE_LOG);

function isCreatedAction(reportAction: OnyxInputOrEntry<ReportAction>): boolean {
    return reportAction?.actionName === CONST.REPORT.ACTIONS.TYPE.CREATED;
}

function isDeletedAction(reportAction: OnyxInputOrEntry<ReportAction | OptimisticIOUReportAction>): boolean {
    const message = reportAction?.message ?? [];

    if (!Array.isArray(message)) {
        return message?.html === '' || !!message?.deleted;
    }

    // A legacy deleted comment has either an empty array or an object with html field with empty string as value
    const isLegacyDeletedComment = message.length === 0 || message.at(0)?.html === '';

    return isLegacyDeletedComment || !!message.at(0)?.deleted;
}

function getReportActionMessage(reportAction: PartialReportAction) {
    return Array.isArray(reportAction?.message) ? reportAction.message.at(0) : reportAction?.message;
}

function isDeletedParentAction(reportAction: OnyxInputOrEntry<ReportAction>): boolean {
    return (getReportActionMessage(reportAction)?.isDeletedParentAction ?? false) && (reportAction?.childVisibleActionCount ?? 0) > 0;
}

function isReversedTransaction(reportAction: OnyxInputOrEntry<ReportAction | OptimisticIOUReportAction>) {
    return (getReportActionMessage(reportAction)?.isReversedTransaction ?? false) && ((reportAction as ReportAction)?.childVisibleActionCount ?? 0) > 0;
}

function isPendingRemove(reportAction: OnyxInputOrEntry<ReportAction>): boolean {
    return getReportActionMessage(reportAction)?.moderationDecision?.decision === CONST.MODERATION.MODERATOR_DECISION_PENDING_REMOVE;
}

function isMoneyRequestAction(reportAction: OnyxInputOrEntry<ReportAction>): reportAction is ReportAction<typeof CONST.REPORT.ACTIONS.TYPE.IOU> {
    return isActionOfType(reportAction, CONST.REPORT.ACTIONS.TYPE.IOU);
}

function isReportPreviewAction(reportAction: OnyxInputOrEntry<ReportAction>): reportAction is ReportAction<typeof CONST.REPORT.ACTIONS.TYPE.REPORT_PREVIEW> {
    return isActionOfType(reportAction, CONST.REPORT.ACTIONS.TYPE.REPORT_PREVIEW);
}

function isSubmittedAction(reportAction: OnyxInputOrEntry<ReportAction>): reportAction is ReportAction<typeof CONST.REPORT.ACTIONS.TYPE.SUBMITTED> {
    return isActionOfType(reportAction, CONST.REPORT.ACTIONS.TYPE.SUBMITTED);
}

function isSubmittedAndClosedAction(reportAction: OnyxInputOrEntry<ReportAction>): reportAction is ReportAction<typeof CONST.REPORT.ACTIONS.TYPE.SUBMITTED_AND_CLOSED> {
    return isActionOfType(reportAction, CONST.REPORT.ACTIONS.TYPE.SUBMITTED_AND_CLOSED);
}

function isApprovedAction(reportAction: OnyxInputOrEntry<ReportAction>): reportAction is ReportAction<typeof CONST.REPORT.ACTIONS.TYPE.APPROVED> {
    return isActionOfType(reportAction, CONST.REPORT.ACTIONS.TYPE.APPROVED);
}

function isUnapprovedAction(reportAction: OnyxInputOrEntry<ReportAction>): reportAction is ReportAction<typeof CONST.REPORT.ACTIONS.TYPE.UNAPPROVED> {
    return isActionOfType(reportAction, CONST.REPORT.ACTIONS.TYPE.UNAPPROVED);
}

function isForwardedAction(reportAction: OnyxInputOrEntry<ReportAction>): reportAction is ReportAction<typeof CONST.REPORT.ACTIONS.TYPE.FORWARDED> {
    return isActionOfType(reportAction, CONST.REPORT.ACTIONS.TYPE.FORWARDED);
}

function isModifiedExpenseAction(reportAction: OnyxInputOrEntry<ReportAction>): reportAction is ReportAction<typeof CONST.REPORT.ACTIONS.TYPE.MODIFIED_EXPENSE> {
    return isActionOfType(reportAction, CONST.REPORT.ACTIONS.TYPE.MODIFIED_EXPENSE);
}

function isPolicyChangeLogAction(reportAction: OnyxInputOrEntry<ReportAction>): reportAction is ReportAction<ValueOf<typeof CONST.REPORT.ACTIONS.TYPE.POLICY_CHANGE_LOG>> {
    return isActionOfType(reportAction, ...POLICY_CHANGE_LOG_ARRAY);
}

function isChronosOOOListAction(reportAction: OnyxInputOrEntry<ReportAction>): reportAction is ReportAction<typeof CONST.REPORT.ACTIONS.TYPE.CHRONOS_OOO_LIST> {
    return isActionOfType(reportAction, CONST.REPORT.ACTIONS.TYPE.CHRONOS_OOO_LIST);
}

function isAddCommentAction(reportAction: OnyxInputOrEntry<ReportAction>): reportAction is ReportAction<typeof CONST.REPORT.ACTIONS.TYPE.ADD_COMMENT> {
    return isActionOfType(reportAction, CONST.REPORT.ACTIONS.TYPE.ADD_COMMENT);
}

function isCreatedTaskReportAction(reportAction: OnyxInputOrEntry<ReportAction>): reportAction is ReportAction<typeof CONST.REPORT.ACTIONS.TYPE.ADD_COMMENT> {
    return isActionOfType(reportAction, CONST.REPORT.ACTIONS.TYPE.ADD_COMMENT) && !!getOriginalMessage(reportAction)?.taskReportID;
}

function isTripPreview(reportAction: OnyxInputOrEntry<ReportAction>): reportAction is ReportAction<typeof CONST.REPORT.ACTIONS.TYPE.TRIPPREVIEW> {
    return isActionOfType(reportAction, CONST.REPORT.ACTIONS.TYPE.TRIPPREVIEW);
}

function isActionOfType<T extends ReportActionName[]>(
    action: OnyxInputOrEntry<ReportAction>,
    ...actionNames: T
): action is {
    [K in keyof T]: ReportAction<T[K]>;
}[number] {
    const actionName = action?.actionName as T[number];

    // This is purely a performance optimization to limit the 'includes()' calls on Hermes
    for (const i of actionNames) {
        if (i === actionName) {
            return true;
        }
    }

    return false;
}

function getOriginalMessage<T extends ReportActionName>(reportAction: OnyxInputOrEntry<ReportAction<T>>): OriginalMessage<T> | undefined {
    if (!Array.isArray(reportAction?.message)) {
        // eslint-disable-next-line deprecation/deprecation
        return reportAction?.message ?? reportAction?.originalMessage;
    }
    // eslint-disable-next-line deprecation/deprecation
    return reportAction.originalMessage;
}

function isExportIntegrationAction(reportAction: OnyxInputOrEntry<ReportAction>): boolean {
    return reportAction?.actionName === CONST.REPORT.ACTIONS.TYPE.EXPORTED_TO_INTEGRATION;
}

/**
 * We are in the process of deprecating reportAction.originalMessage and will be setting the db version of "message" to reportAction.message in the future see: https://github.com/Expensify/App/issues/39797
 * In the interim, we must check to see if we have an object or array for the reportAction.message, if we have an array we will use the originalMessage as this means we have not yet migrated.
 */
function getWhisperedTo(reportAction: OnyxInputOrEntry<ReportAction>): number[] {
    if (!reportAction) {
        return [];
    }
    const originalMessage = getOriginalMessage(reportAction);
    const message = getReportActionMessage(reportAction);

    if (!(originalMessage && typeof originalMessage === 'object' && 'whisperedTo' in originalMessage) && !(message && typeof message === 'object' && 'whisperedTo' in message)) {
        return [];
    }

    if (message !== null && !Array.isArray(message) && typeof message === 'object' && 'whisperedTo' in message) {
        return message?.whisperedTo ?? [];
    }

    if (originalMessage && typeof originalMessage === 'object' && 'whisperedTo' in originalMessage) {
        return originalMessage?.whisperedTo ?? [];
    }

    if (typeof originalMessage !== 'object') {
        Log.info('Original message is not an object for reportAction: ', true, {
            reportActionID: reportAction?.reportActionID,
            actionName: reportAction?.actionName,
        });
    }

    return [];
}

function isWhisperAction(reportAction: OnyxInputOrEntry<ReportAction>): boolean {
    return getWhisperedTo(reportAction).length > 0;
}

/**
 * Checks whether the report action is a whisper targeting someone other than the current user.
 */
function isWhisperActionTargetedToOthers(reportAction: OnyxInputOrEntry<ReportAction>): boolean {
    if (!isWhisperAction(reportAction)) {
        return false;
    }
    return !getWhisperedTo(reportAction).includes(currentUserAccountID ?? CONST.DEFAULT_NUMBER_ID);
}

function isReimbursementQueuedAction(reportAction: OnyxInputOrEntry<ReportAction>): reportAction is ReportAction<typeof CONST.REPORT.ACTIONS.TYPE.REIMBURSEMENT_QUEUED> {
    return isActionOfType(reportAction, CONST.REPORT.ACTIONS.TYPE.REIMBURSEMENT_QUEUED);
}

function isMemberChangeAction(
    reportAction: OnyxInputOrEntry<ReportAction>,
): reportAction is ReportAction<ValueOf<typeof CONST.REPORT.ACTIONS.TYPE.ROOM_CHANGE_LOG | typeof CONST.REPORT.ACTIONS.TYPE.POLICY_CHANGE_LOG>> {
    return isActionOfType(
        reportAction,
        CONST.REPORT.ACTIONS.TYPE.ROOM_CHANGE_LOG.INVITE_TO_ROOM,
        CONST.REPORT.ACTIONS.TYPE.ROOM_CHANGE_LOG.REMOVE_FROM_ROOM,
        CONST.REPORT.ACTIONS.TYPE.POLICY_CHANGE_LOG.INVITE_TO_ROOM,
        CONST.REPORT.ACTIONS.TYPE.POLICY_CHANGE_LOG.REMOVE_FROM_ROOM,
        CONST.REPORT.ACTIONS.TYPE.POLICY_CHANGE_LOG.LEAVE_POLICY,
    );
}

function isInviteMemberAction(
    reportAction: OnyxEntry<ReportAction>,
): reportAction is ReportAction<typeof CONST.REPORT.ACTIONS.TYPE.ROOM_CHANGE_LOG.INVITE_TO_ROOM | typeof CONST.REPORT.ACTIONS.TYPE.POLICY_CHANGE_LOG.INVITE_TO_ROOM> {
    return isActionOfType(reportAction, CONST.REPORT.ACTIONS.TYPE.ROOM_CHANGE_LOG.INVITE_TO_ROOM, CONST.REPORT.ACTIONS.TYPE.POLICY_CHANGE_LOG.INVITE_TO_ROOM);
}

function isLeavePolicyAction(reportAction: OnyxEntry<ReportAction>): reportAction is ReportAction<typeof CONST.REPORT.ACTIONS.TYPE.POLICY_CHANGE_LOG.LEAVE_POLICY> {
    return isActionOfType(reportAction, CONST.REPORT.ACTIONS.TYPE.POLICY_CHANGE_LOG.LEAVE_POLICY);
}

function isReimbursementDeQueuedAction(reportAction: OnyxEntry<ReportAction>): reportAction is ReportAction<typeof CONST.REPORT.ACTIONS.TYPE.REIMBURSEMENT_DEQUEUED> {
    return isActionOfType(reportAction, CONST.REPORT.ACTIONS.TYPE.REIMBURSEMENT_DEQUEUED);
}

function isClosedAction(reportAction: OnyxEntry<ReportAction>): reportAction is ReportAction<typeof CONST.REPORT.ACTIONS.TYPE.CLOSED> {
    return isActionOfType(reportAction, CONST.REPORT.ACTIONS.TYPE.CLOSED);
}

function isRenamedAction(reportAction: OnyxEntry<ReportAction>): reportAction is ReportAction<typeof CONST.REPORT.ACTIONS.TYPE.RENAMED> {
    return isActionOfType(reportAction, CONST.REPORT.ACTIONS.TYPE.RENAMED);
}

function isRoomChangeLogAction(reportAction: OnyxEntry<ReportAction>): reportAction is ReportAction<ValueOf<typeof CONST.REPORT.ACTIONS.TYPE.ROOM_CHANGE_LOG>> {
    return isActionOfType(reportAction, ...Object.values(CONST.REPORT.ACTIONS.TYPE.ROOM_CHANGE_LOG));
}

function isInviteOrRemovedAction(
    reportAction: OnyxInputOrEntry<ReportAction>,
): reportAction is ReportAction<ValueOf<typeof CONST.REPORT.ACTIONS.TYPE.POLICY_CHANGE_LOG | typeof CONST.REPORT.ACTIONS.TYPE.ROOM_CHANGE_LOG>> {
    return isActionOfType(
        reportAction,
        CONST.REPORT.ACTIONS.TYPE.ROOM_CHANGE_LOG.INVITE_TO_ROOM,
        CONST.REPORT.ACTIONS.TYPE.ROOM_CHANGE_LOG.REMOVE_FROM_ROOM,
        CONST.REPORT.ACTIONS.TYPE.POLICY_CHANGE_LOG.INVITE_TO_ROOM,
        CONST.REPORT.ACTIONS.TYPE.POLICY_CHANGE_LOG.REMOVE_FROM_ROOM,
    );
}

/**
 * Returns whether the comment is a thread parent message/the first message in a thread
 */
function isThreadParentMessage(reportAction: OnyxEntry<ReportAction>, reportID: string | undefined): boolean {
    const {childType, childVisibleActionCount = 0, childReportID} = reportAction ?? {};
    return childType === CONST.REPORT.TYPE.CHAT && (childVisibleActionCount > 0 || String(childReportID) === reportID);
}

/**
 * Determines if the given report action is sent money report action by checking for 'pay' type and presence of IOUDetails object.
 */
function isSentMoneyReportAction(reportAction: OnyxEntry<ReportAction | OptimisticIOUReportAction>): boolean {
    return (
        isActionOfType(reportAction, CONST.REPORT.ACTIONS.TYPE.IOU) &&
        getOriginalMessage(reportAction)?.type === CONST.IOU.REPORT_ACTION_TYPE.PAY &&
        !!getOriginalMessage(reportAction)?.IOUDetails
    );
}

/**
 * Returns whether the thread is a transaction thread, which is any thread with IOU parent
 * report action from requesting money (type - create) or from sending money (type - pay with IOUDetails field)
 */
function isTransactionThread(parentReportAction: OnyxInputOrEntry<ReportAction>): boolean {
    if (isEmptyObject(parentReportAction) || !isMoneyRequestAction(parentReportAction)) {
        return false;
    }
    const originalMessage = getOriginalMessage(parentReportAction);
    return (
        originalMessage?.type === CONST.IOU.REPORT_ACTION_TYPE.CREATE ||
        originalMessage?.type === CONST.IOU.REPORT_ACTION_TYPE.TRACK ||
        (originalMessage?.type === CONST.IOU.REPORT_ACTION_TYPE.PAY && !!originalMessage?.IOUDetails)
    );
}

/**
 * Sort an array of reportActions by their created timestamp first, and reportActionID second
 * This gives us a stable order even in the case of multiple reportActions created on the same millisecond
 *
 */
function getSortedReportActions(reportActions: ReportAction[] | null, shouldSortInDescendingOrder = false): ReportAction[] {
    if (!Array.isArray(reportActions)) {
        throw new Error(`ReportActionsUtils.getSortedReportActions requires an array, received ${typeof reportActions}`);
    }

    const invertedMultiplier = shouldSortInDescendingOrder ? -1 : 1;

    const sortedActions = reportActions?.filter(Boolean).sort((first, second) => {
        // First sort by action type, ensuring that `CREATED` actions always come first if they have the same or even a later timestamp as another action type
        if ((first.actionName === CONST.REPORT.ACTIONS.TYPE.CREATED || second.actionName === CONST.REPORT.ACTIONS.TYPE.CREATED) && first.actionName !== second.actionName) {
            return (first.actionName === CONST.REPORT.ACTIONS.TYPE.CREATED ? -1 : 1) * invertedMultiplier;
        }

        // Then sort by timestamp
        if (first.created !== second.created) {
            return (first.created < second.created ? -1 : 1) * invertedMultiplier;
        }

        // Ensure that `REPORT_PREVIEW` actions always come after if they have the same timestamp as another action type
        if ((first.actionName === CONST.REPORT.ACTIONS.TYPE.REPORT_PREVIEW || second.actionName === CONST.REPORT.ACTIONS.TYPE.REPORT_PREVIEW) && first.actionName !== second.actionName) {
            return (first.actionName === CONST.REPORT.ACTIONS.TYPE.REPORT_PREVIEW ? 1 : -1) * invertedMultiplier;
        }

        // Then fallback on reportActionID as the final sorting criteria. It is a random number,
        // but using this will ensure that the order of reportActions with the same created time and action type
        // will be consistent across all users and devices
        return (first.reportActionID < second.reportActionID ? -1 : 1) * invertedMultiplier;
    });

    return sortedActions;
}

/**
 * Returns a sorted and filtered list of report actions from a report and it's associated child
 * transaction thread report in order to correctly display reportActions from both reports in the one-transaction report view.
 */
function getCombinedReportActions(
    reportActions: ReportAction[],
    transactionThreadReportID: string | null,
    transactionThreadReportActions: ReportAction[],
    reportID?: string,
    shouldFilterIOUAction = true,
): ReportAction[] {
    const isSentMoneyReport = reportActions.some((action) => isSentMoneyReportAction(action));

    // We don't want to combine report actions of transaction thread in iou report of send money request because we display the transaction report of send money request as a normal thread
    if (isEmpty(transactionThreadReportID) || isSentMoneyReport) {
        return reportActions;
    }

    // Usually, we filter out the created action from the transaction thread report actions, since we already have the parent report's created action in `reportActions`
    // However, in the case of moving track expense, the transaction thread will be created first in a track expense, thus we should keep the CREATED of the transaction thread and filter out CREATED action of the IOU
    // This makes sense because in a combined report action list, whichever CREATED is first need to be retained.
    const transactionThreadCreatedAction = transactionThreadReportActions?.find((action) => action.actionName === CONST.REPORT.ACTIONS.TYPE.CREATED);
    const parentReportCreatedAction = reportActions?.find((action) => action.actionName === CONST.REPORT.ACTIONS.TYPE.CREATED);

    let filteredTransactionThreadReportActions = transactionThreadReportActions;
    let filteredParentReportActions = reportActions;

    if (transactionThreadCreatedAction && parentReportCreatedAction && transactionThreadCreatedAction.created > parentReportCreatedAction.created) {
        filteredTransactionThreadReportActions = transactionThreadReportActions?.filter((action) => action.actionName !== CONST.REPORT.ACTIONS.TYPE.CREATED);
    } else if (transactionThreadCreatedAction) {
        filteredParentReportActions = reportActions?.filter((action) => action.actionName !== CONST.REPORT.ACTIONS.TYPE.CREATED);
    }

    const report = allReports?.[`${ONYXKEYS.COLLECTION.REPORT}${reportID}`];
    const isSelfDM = report?.chatType === CONST.REPORT.CHAT_TYPE.SELF_DM;
    // Filter out request and send money request actions because we don't want to show any preview actions for one transaction reports
    const filteredReportActions = [...filteredParentReportActions, ...filteredTransactionThreadReportActions].filter((action) => {
        if (!isMoneyRequestAction(action) || !shouldFilterIOUAction) {
            return true;
        }
        const actionType = getOriginalMessage(action)?.type ?? '';
        if (isSelfDM) {
            return actionType !== CONST.IOU.REPORT_ACTION_TYPE.CREATE;
        }
        return actionType !== CONST.IOU.REPORT_ACTION_TYPE.CREATE && actionType !== CONST.IOU.REPORT_ACTION_TYPE.TRACK;
    });

    return getSortedReportActions(filteredReportActions, true);
}

/**
 * Finds most recent IOU request action ID.
 */
function getMostRecentIOURequestActionID(reportActions: ReportAction[] | null): string | null {
    if (!Array.isArray(reportActions)) {
        return null;
    }
    const iouRequestTypes: Array<ValueOf<typeof CONST.IOU.REPORT_ACTION_TYPE>> = [
        CONST.IOU.REPORT_ACTION_TYPE.CREATE,
        CONST.IOU.REPORT_ACTION_TYPE.SPLIT,
        CONST.IOU.REPORT_ACTION_TYPE.TRACK,
    ];
    const iouRequestActions =
        reportActions?.filter((action) => {
            if (!isActionOfType(action, CONST.REPORT.ACTIONS.TYPE.IOU)) {
                return false;
            }
            const actionType = getOriginalMessage(action)?.type;
            if (!actionType) {
                return false;
            }
            return iouRequestTypes.includes(actionType);
        }) ?? [];

    if (iouRequestActions.length === 0) {
        return null;
    }

    const sortedReportActions = getSortedReportActions(iouRequestActions);
    return sortedReportActions.at(-1)?.reportActionID ?? null;
}

/**
 * Returns array of links inside a given report action
 */
function extractLinksFromMessageHtml(reportAction: OnyxEntry<ReportAction>): string[] {
    const htmlContent = getReportActionHtml(reportAction);

    const regex = CONST.REGEX_LINK_IN_ANCHOR;

    if (!htmlContent) {
        return [];
    }

    return [...htmlContent.matchAll(regex)].map((match) => match[1]);
}

/**
 * Returns the report action immediately before the specified index.
 * @param reportActions - all actions
 * @param actionIndex - index of the action
 */
function findPreviousAction(reportActions: ReportAction[] | undefined, actionIndex: number): OnyxEntry<ReportAction> {
    if (!reportActions) {
        return undefined;
    }

    for (let i = actionIndex + 1; i < reportActions.length; i++) {
        // Find the next non-pending deletion report action, as the pending delete action means that it is not displayed in the UI, but still is in the report actions list.
        // If we are offline, all actions are pending but shown in the UI, so we take the previous action, even if it is a delete.
        if (isNetworkOffline || reportActions.at(i)?.pendingAction !== CONST.RED_BRICK_ROAD_PENDING_ACTION.DELETE) {
            return reportActions.at(i);
        }
    }

    return undefined;
}

/**
 * Returns true when the report action immediately before the specified index is a comment made by the same actor who who is leaving a comment in the action at the specified index.
 * Also checks to ensure that the comment is not too old to be shown as a grouped comment.
 *
 * @param actionIndex - index of the comment item in state to check
 */
function isConsecutiveActionMadeByPreviousActor(reportActions: ReportAction[] | undefined, actionIndex: number): boolean {
    const previousAction = findPreviousAction(reportActions, actionIndex);
    const currentAction = reportActions?.[actionIndex];

    // It's OK for there to be no previous action, and in that case, false will be returned
    // so that the comment isn't grouped
    if (!currentAction || !previousAction) {
        return false;
    }

    // Comments are only grouped if they happen within 5 minutes of each other
    if (new Date(currentAction.created).getTime() - new Date(previousAction.created).getTime() > 300000) {
        return false;
    }

    // Do not group if previous action was a created action
    if (previousAction.actionName === CONST.REPORT.ACTIONS.TYPE.CREATED) {
        return false;
    }

    // Do not group if previous or current action was a renamed action
    if (previousAction.actionName === CONST.REPORT.ACTIONS.TYPE.RENAMED || currentAction.actionName === CONST.REPORT.ACTIONS.TYPE.RENAMED) {
        return false;
    }

    // Do not group if the delegate account ID is different
    if (previousAction.delegateAccountID !== currentAction.delegateAccountID) {
        return false;
    }

    // Do not group if one of previous / current action is report preview and another one is not report preview
    if ((isReportPreviewAction(previousAction) && !isReportPreviewAction(currentAction)) || (isReportPreviewAction(currentAction) && !isReportPreviewAction(previousAction))) {
        return false;
    }

    if (isSubmittedAction(currentAction)) {
        const currentActionAdminAccountID = currentAction.adminAccountID;

        return currentActionAdminAccountID === previousAction.actorAccountID || currentActionAdminAccountID === previousAction.adminAccountID;
    }

    if (isSubmittedAction(previousAction)) {
        return typeof previousAction.adminAccountID === 'number'
            ? currentAction.actorAccountID === previousAction.adminAccountID
            : currentAction.actorAccountID === previousAction.actorAccountID;
    }

    return currentAction.actorAccountID === previousAction.actorAccountID;
}

function isChronosAutomaticTimerAction(reportAction: OnyxInputOrEntry<ReportAction>, isChronosReport: boolean): boolean {
    const isAutomaticStartTimerAction = () => /start(?:ed|ing)?(?:\snow)?/i.test(getReportActionText(reportAction));
    const isAutomaticStopTimerAction = () => /stop(?:ped|ping)?(?:\snow)?/i.test(getReportActionText(reportAction));
    return isChronosReport && (isAutomaticStartTimerAction() || isAutomaticStopTimerAction());
}

/**
 * If the user sends consecutive actions to Chronos to automatically start/stop the timer,
 * then detect that and show each individually so that the user can easily see when they were sent.
 */
function isConsecutiveChronosAutomaticTimerAction(reportActions: ReportAction[], actionIndex: number, isChronosReport: boolean): boolean {
    const previousAction = findPreviousAction(reportActions, actionIndex);
    const currentAction = reportActions?.at(actionIndex);
    return isChronosAutomaticTimerAction(currentAction, isChronosReport) && isChronosAutomaticTimerAction(previousAction, isChronosReport);
}

/**
 * Checks if a reportAction is deprecated.
 */
function isReportActionDeprecated(reportAction: OnyxEntry<ReportAction>, key: string | number): boolean {
    if (!reportAction) {
        return true;
    }

    // HACK ALERT: We're temporarily filtering out any reportActions keyed by sequenceNumber
    // to prevent bugs during the migration from sequenceNumber -> reportActionID
    // eslint-disable-next-line deprecation/deprecation
    if (String(reportAction.sequenceNumber) === key) {
        Log.info('Front-end filtered out reportAction keyed by sequenceNumber!', false, reportAction);
        return true;
    }

    const deprecatedOldDotReportActions: ReportActionName[] = [
        CONST.REPORT.ACTIONS.TYPE.DELETED_ACCOUNT,
        CONST.REPORT.ACTIONS.TYPE.REIMBURSEMENT_REQUESTED,
        CONST.REPORT.ACTIONS.TYPE.REIMBURSEMENT_SETUP_REQUESTED,
        CONST.REPORT.ACTIONS.TYPE.DONATION,
    ];
    if (deprecatedOldDotReportActions.includes(reportAction.actionName)) {
        Log.info('Front end filtered out reportAction for being an older, deprecated report action', false, reportAction);
        return true;
    }

    return false;
}

const {POLICY_CHANGE_LOG: policyChangelogTypes, ROOM_CHANGE_LOG: roomChangeLogTypes, ...otherActionTypes} = CONST.REPORT.ACTIONS.TYPE;
const supportedActionTypes: ReportActionName[] = [...Object.values(otherActionTypes), ...Object.values(policyChangelogTypes), ...Object.values(roomChangeLogTypes)];

/**
 * Checks if a reportAction is fit for display, meaning that it's not deprecated, is of a valid
 * and supported type, it's not deleted and also not closed.
 */
function shouldReportActionBeVisible(reportAction: OnyxEntry<ReportAction>, key: string | number, canUserPerformWriteAction?: boolean): boolean {
    if (!reportAction) {
        return false;
    }

    if (isReportActionDeprecated(reportAction, key)) {
        return false;
    }

    // Filter out any unsupported reportAction types
    if (!supportedActionTypes.includes(reportAction.actionName)) {
        return false;
    }

    // Ignore closed action here since we're already displaying a footer that explains why the report was closed
    if (reportAction.actionName === CONST.REPORT.ACTIONS.TYPE.CLOSED) {
        return false;
    }

    // Ignore markedAsReimbursed action here since we're already display message that explains the expense was paid
    // elsewhere in the IOU reportAction
    if (reportAction.actionName === CONST.REPORT.ACTIONS.TYPE.MARKED_REIMBURSED) {
        return false;
    }

    if (isWhisperActionTargetedToOthers(reportAction)) {
        return false;
    }

    if (isPendingRemove(reportAction) && !reportAction.childVisibleActionCount) {
        return false;
    }

    if (
        (isActionableReportMentionWhisper(reportAction) || isActionableJoinRequestPendingReportAction(reportAction) || isActionableMentionWhisper(reportAction)) &&
        !canUserPerformWriteAction
    ) {
        return false;
    }

    if (isTripPreview(reportAction)) {
        return true;
    }

    // All other actions are displayed except thread parents, deleted, or non-pending actions
    const isDeleted = isDeletedAction(reportAction);
    const isPending = !!reportAction.pendingAction;

    return !isDeleted || isPending || isDeletedParentAction(reportAction) || isReversedTransaction(reportAction);
}

/**
 * Checks if the new marker should be hidden for the report action.
 */
function shouldHideNewMarker(reportAction: OnyxEntry<ReportAction>): boolean {
    if (!reportAction) {
        return true;
    }
    return !isNetworkOffline && reportAction.pendingAction === CONST.RED_BRICK_ROAD_PENDING_ACTION.DELETE;
}

/**
 * Checks whether an action is actionable track expense.
 *
 */
function isActionableTrackExpense(reportAction: OnyxInputOrEntry<ReportAction>): reportAction is ReportAction<typeof CONST.REPORT.ACTIONS.TYPE.ACTIONABLE_TRACK_EXPENSE_WHISPER> {
    return isActionOfType(reportAction, CONST.REPORT.ACTIONS.TYPE.ACTIONABLE_TRACK_EXPENSE_WHISPER);
}

/**
 * Checks whether an action is actionable track expense and resolved.
 *
 */
function isResolvedActionTrackExpense(reportAction: OnyxEntry<ReportAction>): boolean {
    const originalMessage = getOriginalMessage(reportAction);
    const resolution = originalMessage && typeof originalMessage === 'object' && 'resolution' in originalMessage ? originalMessage?.resolution : null;
    return isActionableTrackExpense(reportAction) && !!resolution;
}

/**
 * Checks if a reportAction is fit for display as report last action, meaning that
 * it satisfies shouldReportActionBeVisible, it's not whisper action and not deleted.
 */
function shouldReportActionBeVisibleAsLastAction(reportAction: OnyxInputOrEntry<ReportAction>, canUserPerformWriteAction?: boolean): boolean {
    if (!reportAction) {
        return false;
    }

    if (Object.keys(reportAction.errors ?? {}).length > 0) {
        return false;
    }

    // If a whisper action is the REPORT_PREVIEW action, we are displaying it.
    // If the action's message text is empty and it is not a deleted parent with visible child actions, hide it. Else, consider the action to be displayable.
    return (
        shouldReportActionBeVisible(reportAction, reportAction.reportActionID, canUserPerformWriteAction) &&
        !(isWhisperAction(reportAction) && !isReportPreviewAction(reportAction) && !isMoneyRequestAction(reportAction)) &&
        !(isDeletedAction(reportAction) && !isDeletedParentAction(reportAction)) &&
        !isResolvedActionTrackExpense(reportAction)
    );
}

/**
 * For policy change logs, report URLs are generated in the server,
 * which includes a baseURL placeholder that's replaced in the client.
 */
function replaceBaseURLInPolicyChangeLogAction(reportAction: ReportAction): ReportAction {
    if (!reportAction?.message || !isPolicyChangeLogAction(reportAction)) {
        return reportAction;
    }

    const updatedReportAction = clone(reportAction);

    if (!updatedReportAction.message) {
        return updatedReportAction;
    }

    if (Array.isArray(updatedReportAction.message)) {
        const message = updatedReportAction.message.at(0);

        if (message) {
            message.html = getReportActionHtml(reportAction)?.replace('%baseURL', environmentURL);
        }
    }

    return updatedReportAction;
}

function getLastVisibleAction(
<<<<<<< HEAD
    reportID: string,
    canUserPerformWriteAction?: boolean,
    actionsToMerge: Record<string, NullishDeep<ReportAction> | null> = {},
    reportActionsParam: OnyxCollection<ReportActions> = allReportActions,
=======
    reportID: string | undefined,
    canUserPerformWriteAction?: boolean,
    actionsToMerge: Record<string, NullishDeep<ReportAction> | null> = {},
>>>>>>> 65291817
): OnyxEntry<ReportAction> {
    let reportActions: Array<ReportAction | null | undefined> = [];
    if (!isEmpty(actionsToMerge)) {
        reportActions = Object.values(fastMerge(reportActionsParam?.[`${ONYXKEYS.COLLECTION.REPORT_ACTIONS}${reportID}`] ?? {}, actionsToMerge ?? {}, true)) as Array<
            ReportAction | null | undefined
        >;
    } else {
        reportActions = Object.values(allReportActions?.[`${ONYXKEYS.COLLECTION.REPORT_ACTIONS}${reportID}`] ?? {});
    }
    const visibleReportActions = reportActions.filter((action): action is ReportAction => shouldReportActionBeVisibleAsLastAction(action, canUserPerformWriteAction));
    const sortedReportActions = getSortedReportActions(visibleReportActions, true);
    if (sortedReportActions.length === 0) {
        return undefined;
    }
    return sortedReportActions.at(0);
}

function formatLastMessageText(lastMessageText: string) {
    const trimmedMessage = String(lastMessageText).trim();

    // Add support for inline code containing only space characters
    // The message will appear as a blank space in the LHN
    if ((trimmedMessage === '' && lastMessageText.length > 0) || (trimmedMessage === '?\u2026' && lastMessageText.length > CONST.REPORT.MIN_LENGTH_LAST_MESSAGE_WITH_ELLIPSIS)) {
        return ' ';
    }

    return StringUtils.lineBreaksToSpaces(trimmedMessage).substring(0, CONST.REPORT.LAST_MESSAGE_TEXT_MAX_LENGTH).trim();
}

function getLastVisibleMessage(
    reportID: string | undefined,
    canUserPerformWriteAction?: boolean,
    actionsToMerge: Record<string, NullishDeep<ReportAction> | null> = {},
    reportAction: OnyxInputOrEntry<ReportAction> | undefined = undefined,
): LastVisibleMessage {
    const lastVisibleAction = reportAction ?? getLastVisibleAction(reportID, canUserPerformWriteAction, actionsToMerge);
    const message = getReportActionMessage(lastVisibleAction);

    if (message && isReportMessageAttachment(message)) {
        return {
            lastMessageText: CONST.ATTACHMENT_MESSAGE_TEXT,
            lastMessageHtml: CONST.TRANSLATION_KEYS.ATTACHMENT,
        };
    }

    if (isCreatedAction(lastVisibleAction)) {
        return {
            lastMessageText: '',
        };
    }

    let messageText = getReportActionMessageText(lastVisibleAction) ?? '';
    if (messageText) {
        messageText = formatLastMessageText(messageText);
    }
    return {
        lastMessageText: messageText,
    };
}

/**
 * A helper method to filter out report actions keyed by sequenceNumbers.
 */
function filterOutDeprecatedReportActions(reportActions: OnyxEntry<ReportActions>): ReportAction[] {
    return Object.entries(reportActions ?? {})
        .filter(([key, reportAction]) => !isReportActionDeprecated(reportAction, key))
        .map((entry) => entry[1]);
}

/**
 * This method returns the report actions that are ready for display in the ReportActionsView.
 * The report actions need to be sorted by created timestamp first, and reportActionID second
 * to ensure they will always be displayed in the same order (in case multiple actions have the same timestamp).
 * This is all handled with getSortedReportActions() which is used by several other methods to keep the code DRY.
 */
function getSortedReportActionsForDisplay(
    reportActions: OnyxEntry<ReportActions> | ReportAction[],
    canUserPerformWriteAction?: boolean,
    shouldIncludeInvisibleActions = false,
): ReportAction[] {
    let filteredReportActions: ReportAction[] = [];
    if (!reportActions) {
        return [];
    }

    if (shouldIncludeInvisibleActions) {
        filteredReportActions = Object.values(reportActions).filter(Boolean);
    } else {
        filteredReportActions = Object.entries(reportActions)
            .filter(([key, reportAction]) => shouldReportActionBeVisible(reportAction, key, canUserPerformWriteAction))
            .map(([, reportAction]) => reportAction);
    }

    const baseURLAdjustedReportActions = filteredReportActions.map((reportAction) => replaceBaseURLInPolicyChangeLogAction(reportAction));
    return getSortedReportActions(baseURLAdjustedReportActions, true);
}

/**
 * In some cases, there can be multiple closed report actions in a chat report.
 * This method returns the last closed report action so we can always show the correct archived report reason.
 * Additionally, archived #admins and #announce do not have the closed report action so we will return null if none is found.
 *
 */
function getLastClosedReportAction(reportActions: OnyxEntry<ReportActions>): OnyxEntry<ReportAction> {
    // If closed report action is not present, return early
    if (!Object.values(reportActions ?? {}).some((action) => action.actionName === CONST.REPORT.ACTIONS.TYPE.CLOSED)) {
        return undefined;
    }

    const filteredReportActions = filterOutDeprecatedReportActions(reportActions);
    const sortedReportActions = getSortedReportActions(filteredReportActions);
    return lodashFindLast(sortedReportActions, (action) => action.actionName === CONST.REPORT.ACTIONS.TYPE.CLOSED);
}

/**
 * The first visible action is the second last action in sortedReportActions which satisfy following conditions:
 * 1. That is not pending deletion as pending deletion actions are kept in sortedReportActions in memory.
 * 2. That has at least one visible child action.
 * 3. While offline all actions in `sortedReportActions` are visible.
 * 4. We will get the second last action from filtered actions because the last
 *    action is always the created action
 */
function getFirstVisibleReportActionID(sortedReportActions: ReportAction[] = [], isOffline = false): string | undefined {
    if (!Array.isArray(sortedReportActions)) {
        return '';
    }
    const sortedFilterReportActions = sortedReportActions.filter((action) => !isDeletedAction(action) || (action?.childVisibleActionCount ?? 0) > 0 || isOffline);
    return sortedFilterReportActions.length > 1 ? sortedFilterReportActions.at(sortedFilterReportActions.length - 2)?.reportActionID : undefined;
}

/**
 * @returns The latest report action in the `onyxData` or `null` if one couldn't be found
 */
function getLatestReportActionFromOnyxData(onyxData: OnyxUpdate[] | null): NonNullable<OnyxEntry<ReportAction>> | null {
    const reportActionUpdate = onyxData?.find((onyxUpdate) => onyxUpdate.key.startsWith(ONYXKEYS.COLLECTION.REPORT_ACTIONS));

    if (!reportActionUpdate) {
        return null;
    }

    const reportActions = Object.values((reportActionUpdate.value as ReportActions) ?? {});
    const sortedReportActions = getSortedReportActions(reportActions);
    return sortedReportActions.at(-1) ?? null;
}

/**
 * Find the transaction associated with this reportAction, if one exists.
 */
function getLinkedTransactionID(reportActionOrID: string | OnyxEntry<ReportAction>, reportID?: string): string | null {
    const reportAction = typeof reportActionOrID === 'string' ? allReportActions?.[`${ONYXKEYS.COLLECTION.REPORT_ACTIONS}${reportID}`]?.[reportActionOrID] : reportActionOrID;
    if (!reportAction || !isMoneyRequestAction(reportAction)) {
        return null;
    }
    return getOriginalMessage(reportAction)?.IOUTransactionID ?? null;
}

function getReportAction(reportID: string | undefined, reportActionID: string | undefined): ReportAction | undefined {
    if (!reportID || !reportActionID) {
        return undefined;
    }

    return allReportActions?.[`${ONYXKEYS.COLLECTION.REPORT_ACTIONS}${reportID}`]?.[reportActionID];
}

function getMostRecentReportActionLastModified(): string {
    // Start with the oldest date possible
    let mostRecentReportActionLastModified = DateUtils.getDBTime(0);

    // Flatten all the actions
    // Loop over them all to find the one that is the most recent
    const flatReportActions = Object.values(allReportActions ?? {})
        .flatMap((actions) => (actions ? Object.values(actions) : []))
        .filter(Boolean);
    flatReportActions.forEach((action) => {
        // Pending actions should not be counted here as a user could create a comment or some other action while offline and the server might know about
        // messages they have not seen yet.
        if (action.pendingAction) {
            return;
        }

        const lastModified = action.lastModified ?? action.created;

        if (lastModified < mostRecentReportActionLastModified) {
            return;
        }

        mostRecentReportActionLastModified = lastModified;
    });

    // We might not have actions so we also look at the report objects to see if any have a lastVisibleActionLastModified that is more recent. We don't need to get
    // any reports that have been updated before either a recently updated report or reportAction as we should be up to date on these
    Object.values(allReports ?? {}).forEach((report) => {
        const reportLastVisibleActionLastModified = report?.lastVisibleActionLastModified ?? report?.lastVisibleActionCreated;
        if (!reportLastVisibleActionLastModified || reportLastVisibleActionLastModified < mostRecentReportActionLastModified) {
            return;
        }

        mostRecentReportActionLastModified = reportLastVisibleActionLastModified;
    });

    return mostRecentReportActionLastModified;
}

/**
 * @returns The report preview action or `null` if one couldn't be found
 */
function getReportPreviewAction(chatReportID: string | undefined, iouReportID: string | undefined): OnyxEntry<ReportAction<typeof CONST.REPORT.ACTIONS.TYPE.REPORT_PREVIEW>> {
    if (!chatReportID || !iouReportID) {
        return;
    }

    return Object.values(allReportActions?.[`${ONYXKEYS.COLLECTION.REPORT_ACTIONS}${chatReportID}`] ?? {}).find(
        (reportAction): reportAction is ReportAction<typeof CONST.REPORT.ACTIONS.TYPE.REPORT_PREVIEW> =>
            reportAction && isActionOfType(reportAction, CONST.REPORT.ACTIONS.TYPE.REPORT_PREVIEW) && getOriginalMessage(reportAction)?.linkedReportID === iouReportID,
    );
}

/**
 * Get the iouReportID for a given report action.
 */
function getIOUReportIDFromReportActionPreview(reportAction: OnyxEntry<ReportAction>): string | undefined {
    return isActionOfType(reportAction, CONST.REPORT.ACTIONS.TYPE.REPORT_PREVIEW) ? getOriginalMessage(reportAction)?.linkedReportID : undefined;
}

/**
 * A helper method to identify if the message is deleted or not.
 */
function isMessageDeleted(reportAction: OnyxInputOrEntry<ReportAction>): boolean {
    return getReportActionMessage(reportAction)?.isDeletedParentAction ?? false;
}

/**
 * Returns the number of expenses associated with a report preview
 */
function getNumberOfMoneyRequests(reportPreviewAction: OnyxEntry<ReportAction>): number {
    return reportPreviewAction?.childMoneyRequestCount ?? 0;
}

function isSplitBillAction(reportAction: OnyxInputOrEntry<ReportAction>): reportAction is ReportAction<typeof CONST.REPORT.ACTIONS.TYPE.IOU> {
    return isActionOfType(reportAction, CONST.REPORT.ACTIONS.TYPE.IOU) && getOriginalMessage(reportAction)?.type === CONST.IOU.REPORT_ACTION_TYPE.SPLIT;
}

function isTrackExpenseAction(reportAction: OnyxEntry<ReportAction | OptimisticIOUReportAction>): reportAction is ReportAction<typeof CONST.REPORT.ACTIONS.TYPE.IOU> {
    return isActionOfType(reportAction, CONST.REPORT.ACTIONS.TYPE.IOU) && getOriginalMessage(reportAction)?.type === CONST.IOU.REPORT_ACTION_TYPE.TRACK;
}

function isPayAction(reportAction: OnyxInputOrEntry<ReportAction | OptimisticIOUReportAction>): reportAction is ReportAction<typeof CONST.REPORT.ACTIONS.TYPE.IOU> {
    return isActionOfType(reportAction, CONST.REPORT.ACTIONS.TYPE.IOU) && getOriginalMessage(reportAction)?.type === CONST.IOU.REPORT_ACTION_TYPE.PAY;
}

function isTaskAction(reportAction: OnyxEntry<ReportAction>): boolean {
    const reportActionName = reportAction?.actionName;
    return (
        reportActionName === CONST.REPORT.ACTIONS.TYPE.TASK_COMPLETED ||
        reportActionName === CONST.REPORT.ACTIONS.TYPE.TASK_CANCELLED ||
        reportActionName === CONST.REPORT.ACTIONS.TYPE.TASK_REOPENED ||
        reportActionName === CONST.REPORT.ACTIONS.TYPE.TASK_EDITED
    );
}

/**
 * @param actionName - The name of the action
 * @returns - Whether the action is a tag modification action
 * */
function isTagModificationAction(actionName: string): boolean {
    return (
        actionName === CONST.REPORT.ACTIONS.TYPE.POLICY_CHANGE_LOG.ADD_TAG ||
        actionName === CONST.REPORT.ACTIONS.TYPE.POLICY_CHANGE_LOG.UPDATE_TAG_ENABLED ||
        actionName === CONST.REPORT.ACTIONS.TYPE.POLICY_CHANGE_LOG.UPDATE_TAG_NAME ||
        actionName === CONST.REPORT.ACTIONS.TYPE.POLICY_CHANGE_LOG.DELETE_TAG ||
        actionName === CONST.REPORT.ACTIONS.TYPE.POLICY_CHANGE_LOG.UPDATE_TAG
    );
}

// Get all IOU report actions for the report.
const iouRequestTypes = new Set<ValueOf<typeof CONST.IOU.REPORT_ACTION_TYPE>>([
    CONST.IOU.REPORT_ACTION_TYPE.CREATE,
    CONST.IOU.REPORT_ACTION_TYPE.SPLIT,
    CONST.IOU.REPORT_ACTION_TYPE.PAY,
    CONST.IOU.REPORT_ACTION_TYPE.TRACK,
]);

/**
 * Gets the reportID for the transaction thread associated with a report by iterating over the reportActions and identifying the IOU report actions.
 * Returns a reportID if there is exactly one transaction thread for the report, and null otherwise.
 */
function getOneTransactionThreadReportID(
    reportID: string | undefined,
    reportActions: OnyxEntry<ReportActions> | ReportAction[],
    isOffline: boolean | undefined = undefined,
): string | undefined {
    // If the report is not an IOU, Expense report, or Invoice, it shouldn't be treated as one-transaction report.
    const report = allReports?.[`${ONYXKEYS.COLLECTION.REPORT}${reportID}`];
    if (report?.type !== CONST.REPORT.TYPE.IOU && report?.type !== CONST.REPORT.TYPE.EXPENSE && report?.type !== CONST.REPORT.TYPE.INVOICE) {
        return;
    }

    const reportActionsArray = Array.isArray(reportActions) ? reportActions : Object.values(reportActions ?? {});
    if (!reportActionsArray.length) {
        return;
    }

    const iouRequestActions = [];
    for (const action of reportActionsArray) {
        if (!isMoneyRequestAction(action)) {
            // eslint-disable-next-line no-continue
            continue;
        }

        const originalMessage = getOriginalMessage(action);
        const actionType = originalMessage?.type;
        if (
            actionType &&
            iouRequestTypes.has(actionType) &&
            action.childReportID &&
            // Include deleted IOU reportActions if:
            // - they have an assocaited IOU transaction ID or
            // - they have visibile childActions (like comments) that we'd want to display
            // - the action is pending deletion and the user is offline
            (!!originalMessage?.IOUTransactionID ||
                // eslint-disable-next-line @typescript-eslint/prefer-nullish-coalescing
                (isMessageDeleted(action) && action.childVisibleActionCount) ||
                (action.pendingAction === CONST.RED_BRICK_ROAD_PENDING_ACTION.DELETE && (isOffline ?? isNetworkOffline)))
        ) {
            iouRequestActions.push(action);
        }
    }

    // If we don't have any IOU request actions, or we have more than one IOU request actions, this isn't a oneTransaction report
    if (!iouRequestActions.length || iouRequestActions.length > 1) {
        return;
    }

    const singleAction = iouRequestActions.at(0);
    const originalMessage = getOriginalMessage(singleAction);

    // If there's only one IOU request action associated with the report but it's been deleted, then we don't consider this a oneTransaction report
    // and want to display it using the standard view
    if (((originalMessage?.deleted ?? '') !== '' || isDeletedAction(singleAction)) && isMoneyRequestAction(singleAction)) {
        return;
    }

    // Ensure we have a childReportID associated with the IOU report action
    return singleAction?.childReportID;
}

/**
 * When we delete certain reports, we want to check whether there are any visible actions left to display.
 * If there are no visible actions left (including system messages), we can hide the report from view entirely
 */
function doesReportHaveVisibleActions(reportID: string, canUserPerformWriteAction?: boolean, actionsToMerge: ReportActions = {}): boolean {
    const reportActions = Object.values(fastMerge(allReportActions?.[`${ONYXKEYS.COLLECTION.REPORT_ACTIONS}${reportID}`] ?? {}, actionsToMerge, true));
    const visibleReportActions = Object.values(reportActions ?? {}).filter((action) => shouldReportActionBeVisibleAsLastAction(action, canUserPerformWriteAction));

    // Exclude the task system message and the created message
    const visibleReportActionsWithoutTaskSystemMessage = visibleReportActions.filter((action) => !isTaskAction(action) && !isCreatedAction(action));
    return visibleReportActionsWithoutTaskSystemMessage.length > 0;
}

function getAllReportActions(reportID: string | undefined): ReportActions {
    return allReportActions?.[`${ONYXKEYS.COLLECTION.REPORT_ACTIONS}${reportID}`] ?? {};
}

/**
 * Check whether a report action is an attachment (a file, such as an image or a zip).
 *
 */
function isReportActionAttachment(reportAction: OnyxInputOrEntry<ReportAction>): boolean {
    const message = getReportActionMessage(reportAction);

    if (reportAction && ('isAttachmentOnly' in reportAction || 'isAttachmentWithText' in reportAction)) {
        return reportAction.isAttachmentOnly ?? reportAction.isAttachmentWithText ?? false;
    }

    if (message) {
        return isReportMessageAttachment(message);
    }

    return false;
}

// eslint-disable-next-line rulesdir/no-negated-variables
function isNotifiableReportAction(reportAction: OnyxEntry<ReportAction>): boolean {
    if (!reportAction) {
        return false;
    }

    const actions: ReportActionName[] = [CONST.REPORT.ACTIONS.TYPE.ADD_COMMENT, CONST.REPORT.ACTIONS.TYPE.IOU, CONST.REPORT.ACTIONS.TYPE.MODIFIED_EXPENSE];

    return actions.includes(reportAction.actionName);
}

function getMemberChangeMessageElements(reportAction: OnyxEntry<ReportAction>): readonly MemberChangeMessageElement[] {
    const isInviteAction = isInviteMemberAction(reportAction);
    const isLeaveAction = isLeavePolicyAction(reportAction);

    if (!isMemberChangeAction(reportAction)) {
        return [];
    }

    // Currently, we only render messages when members are invited
    let verb = Localize.translateLocal('workspace.invite.removed');
    if (isInviteAction) {
        verb = Localize.translateLocal('workspace.invite.invited');
    }

    if (isLeaveAction) {
        verb = Localize.translateLocal('workspace.invite.leftWorkspace');
    }

    const originalMessage = getOriginalMessage(reportAction);
    const targetAccountIDs: number[] = originalMessage?.targetAccountIDs ?? [];
    const personalDetails = PersonalDetailsUtils.getPersonalDetailsByIDs({accountIDs: targetAccountIDs, currentUserAccountID: 0});

    const mentionElements = targetAccountIDs.map((accountID): MemberChangeMessageUserMentionElement => {
        const personalDetail = personalDetails.find((personal) => personal.accountID === accountID);
        const handleText = PersonalDetailsUtils.getEffectiveDisplayName(personalDetail) ?? Localize.translateLocal('common.hidden');

        return {
            kind: 'userMention',
            content: `@${handleText}`,
            accountID,
        };
    });

    const buildRoomElements = (): readonly MemberChangeMessageElement[] => {
        const roomName = originalMessage?.roomName;

        if (roomName) {
            const preposition = isInviteAction ? ` ${Localize.translateLocal('workspace.invite.to')} ` : ` ${Localize.translateLocal('workspace.invite.from')} `;

            if (originalMessage.reportID) {
                return [
                    {
                        kind: 'text',
                        content: preposition,
                    },
                    {
                        kind: 'roomReference',
                        roomName,
                        roomID: originalMessage.reportID,
                        content: roomName,
                    },
                ];
            }
        }

        return [];
    };

    return [
        {
            kind: 'text',
            content: `${verb} `,
        },
        ...Localize.formatMessageElementList(mentionElements),
        ...buildRoomElements(),
    ];
}

function getReportActionHtml(reportAction: PartialReportAction): string {
    return getReportActionMessage(reportAction)?.html ?? '';
}

function getReportActionText(reportAction: PartialReportAction): string {
    const message = getReportActionMessage(reportAction);
    // Sometime html can be an empty string
    // eslint-disable-next-line @typescript-eslint/prefer-nullish-coalescing
    const text = (message?.html || message?.text) ?? '';
    return text ? Parser.htmlToText(text) : '';
}

function getTextFromHtml(html?: string): string {
    return html ? Parser.htmlToText(html) : '';
}

function isOldDotLegacyAction(action: OldDotReportAction | PartialReportAction): action is PartialReportAction {
    return [
        CONST.REPORT.ACTIONS.TYPE.DELETED_ACCOUNT,
        CONST.REPORT.ACTIONS.TYPE.DONATION,
        CONST.REPORT.ACTIONS.TYPE.EXPORTED_TO_QUICK_BOOKS,
        CONST.REPORT.ACTIONS.TYPE.REIMBURSEMENT_REQUESTED,
        CONST.REPORT.ACTIONS.TYPE.REIMBURSEMENT_SETUP,
    ].some((oldDotActionName) => oldDotActionName === action?.actionName);
}

function isOldDotReportAction(action: ReportAction | OldDotReportAction) {
    if (!action || !action.actionName) {
        return false;
    }
    return [
        CONST.REPORT.ACTIONS.TYPE.CHANGE_FIELD,
        CONST.REPORT.ACTIONS.TYPE.CHANGE_POLICY,
        CONST.REPORT.ACTIONS.TYPE.CHANGE_TYPE,
        CONST.REPORT.ACTIONS.TYPE.DELEGATE_SUBMIT,
        CONST.REPORT.ACTIONS.TYPE.EXPORTED_TO_CSV,
        CONST.REPORT.ACTIONS.TYPE.INTEGRATIONS_MESSAGE,
        CONST.REPORT.ACTIONS.TYPE.MANAGER_ATTACH_RECEIPT,
        CONST.REPORT.ACTIONS.TYPE.MANAGER_DETACH_RECEIPT,
        CONST.REPORT.ACTIONS.TYPE.MARKED_REIMBURSED,
        CONST.REPORT.ACTIONS.TYPE.MARK_REIMBURSED_FROM_INTEGRATION,
        CONST.REPORT.ACTIONS.TYPE.OUTDATED_BANK_ACCOUNT,
        CONST.REPORT.ACTIONS.TYPE.REIMBURSEMENT_ACH_BOUNCE,
        CONST.REPORT.ACTIONS.TYPE.REIMBURSEMENT_ACH_CANCELLED,
        CONST.REPORT.ACTIONS.TYPE.REIMBURSEMENT_ACCOUNT_CHANGED,
        CONST.REPORT.ACTIONS.TYPE.REIMBURSEMENT_DELAYED,
        CONST.REPORT.ACTIONS.TYPE.SELECTED_FOR_RANDOM_AUDIT,
        CONST.REPORT.ACTIONS.TYPE.SHARE,
        CONST.REPORT.ACTIONS.TYPE.STRIPE_PAID,
        CONST.REPORT.ACTIONS.TYPE.TAKE_CONTROL,
        CONST.REPORT.ACTIONS.TYPE.UNSHARE,
        CONST.REPORT.ACTIONS.TYPE.DELETED_ACCOUNT,
        CONST.REPORT.ACTIONS.TYPE.DONATION,
        CONST.REPORT.ACTIONS.TYPE.EXPORTED_TO_QUICK_BOOKS,
        CONST.REPORT.ACTIONS.TYPE.REIMBURSEMENT_REQUESTED,
        CONST.REPORT.ACTIONS.TYPE.REIMBURSEMENT_SETUP,
    ].some((oldDotActionName) => oldDotActionName === action.actionName);
}

function getMessageOfOldDotLegacyAction(legacyAction: PartialReportAction) {
    if (!Array.isArray(legacyAction?.message)) {
        return getReportActionText(legacyAction);
    }
    if (legacyAction.message.length !== 0) {
        // Sometime html can be an empty string
        // eslint-disable-next-line @typescript-eslint/prefer-nullish-coalescing
        return legacyAction?.message?.map((element) => getTextFromHtml(element?.html || element?.text)).join('') ?? '';
    }
    return '';
}

/**
 * Helper method to format message of OldDot Actions.
 */
function getMessageOfOldDotReportAction(oldDotAction: PartialReportAction | OldDotReportAction, withMarkdown = true): string {
    if (isOldDotLegacyAction(oldDotAction)) {
        return getMessageOfOldDotLegacyAction(oldDotAction);
    }

    const {originalMessage, actionName} = oldDotAction;
    switch (actionName) {
        case CONST.REPORT.ACTIONS.TYPE.CHANGE_FIELD: {
            const {oldValue, newValue, fieldName} = originalMessage;
            if (!oldValue) {
                return Localize.translateLocal('report.actions.type.changeFieldEmpty', {newValue, fieldName});
            }
            return Localize.translateLocal('report.actions.type.changeField', {oldValue, newValue, fieldName});
        }
        case CONST.REPORT.ACTIONS.TYPE.CHANGE_POLICY: {
            const {fromPolicy, toPolicy} = originalMessage;
            return Localize.translateLocal('report.actions.type.changePolicy', {fromPolicy, toPolicy});
        }
        case CONST.REPORT.ACTIONS.TYPE.DELEGATE_SUBMIT: {
            const {delegateUser, originalManager} = originalMessage;
            return Localize.translateLocal('report.actions.type.delegateSubmit', {delegateUser, originalManager});
        }
        case CONST.REPORT.ACTIONS.TYPE.EXPORTED_TO_CSV:
            return Localize.translateLocal('report.actions.type.exportedToCSV');
        case CONST.REPORT.ACTIONS.TYPE.INTEGRATIONS_MESSAGE: {
            const {result, label} = originalMessage;
            const errorMessage = result?.messages?.join(', ') ?? '';
            return Localize.translateLocal('report.actions.type.integrationsMessage', {errorMessage, label});
        }
        case CONST.REPORT.ACTIONS.TYPE.MANAGER_ATTACH_RECEIPT:
            return Localize.translateLocal('report.actions.type.managerAttachReceipt');
        case CONST.REPORT.ACTIONS.TYPE.MANAGER_DETACH_RECEIPT:
            return Localize.translateLocal('report.actions.type.managerDetachReceipt');
        case CONST.REPORT.ACTIONS.TYPE.MARK_REIMBURSED_FROM_INTEGRATION: {
            const {amount, currency} = originalMessage;
            return Localize.translateLocal('report.actions.type.markedReimbursedFromIntegration', {amount, currency});
        }
        case CONST.REPORT.ACTIONS.TYPE.OUTDATED_BANK_ACCOUNT:
            return Localize.translateLocal('report.actions.type.outdatedBankAccount');
        case CONST.REPORT.ACTIONS.TYPE.REIMBURSEMENT_ACH_BOUNCE:
            return Localize.translateLocal('report.actions.type.reimbursementACHBounce');
        case CONST.REPORT.ACTIONS.TYPE.REIMBURSEMENT_ACH_CANCELLED:
            return Localize.translateLocal('report.actions.type.reimbursementACHCancelled');
        case CONST.REPORT.ACTIONS.TYPE.REIMBURSEMENT_ACCOUNT_CHANGED:
            return Localize.translateLocal('report.actions.type.reimbursementAccountChanged');
        case CONST.REPORT.ACTIONS.TYPE.REIMBURSEMENT_DELAYED:
            return Localize.translateLocal('report.actions.type.reimbursementDelayed');
        case CONST.REPORT.ACTIONS.TYPE.SELECTED_FOR_RANDOM_AUDIT:
            return Localize.translateLocal(`report.actions.type.selectedForRandomAudit${withMarkdown ? 'Markdown' : ''}`);
        case CONST.REPORT.ACTIONS.TYPE.SHARE:
            return Localize.translateLocal('report.actions.type.share', {to: originalMessage.to});
        case CONST.REPORT.ACTIONS.TYPE.UNSHARE:
            return Localize.translateLocal('report.actions.type.unshare', {to: originalMessage.to});
        case CONST.REPORT.ACTIONS.TYPE.TAKE_CONTROL:
            return Localize.translateLocal('report.actions.type.takeControl');
        default:
            return '';
    }
}

function getMemberChangeMessageFragment(reportAction: OnyxEntry<ReportAction>): Message {
    const messageElements: readonly MemberChangeMessageElement[] = getMemberChangeMessageElements(reportAction);
    const html = messageElements
        .map((messageElement) => {
            switch (messageElement.kind) {
                case 'userMention':
                    return `<mention-user accountID=${messageElement.accountID}>${messageElement.content}</mention-user>`;
                case 'roomReference':
                    return `<a href="${environmentURL}/r/${messageElement.roomID}" target="_blank">${messageElement.roomName}</a>`;
                default:
                    return messageElement.content;
            }
        })
        .join('');

    return {
        html: `<muted-text>${html}</muted-text>`,
        text: getReportActionMessage(reportAction) ? getReportActionText(reportAction) : '',
        type: CONST.REPORT.MESSAGE.TYPE.COMMENT,
    };
}

function getUpdateRoomDescriptionFragment(reportAction: ReportAction): Message {
    const html = getUpdateRoomDescriptionMessage(reportAction);
    return {
        html: `<muted-text>${html}</muted-text>`,
        text: getReportActionMessage(reportAction) ? getReportActionText(reportAction) : '',
        type: CONST.REPORT.MESSAGE.TYPE.COMMENT,
    };
}

function getMemberChangeMessagePlainText(reportAction: OnyxEntry<ReportAction>): string {
    const messageElements = getMemberChangeMessageElements(reportAction);
    return messageElements.map((element) => element.content).join('');
}

function getReportActionMessageFragments(action: ReportAction): Message[] {
    if (isOldDotReportAction(action)) {
        const oldDotMessage = getMessageOfOldDotReportAction(action);
        const html = isActionOfType(action, CONST.REPORT.ACTIONS.TYPE.SELECTED_FOR_RANDOM_AUDIT) ? Parser.replace(oldDotMessage) : oldDotMessage;
        return [{text: oldDotMessage, html: `<muted-text>${html}</muted-text>`, type: 'COMMENT'}];
    }

    if (isActionOfType(action, CONST.REPORT.ACTIONS.TYPE.ROOM_CHANGE_LOG.UPDATE_ROOM_DESCRIPTION)) {
        const message = getUpdateRoomDescriptionMessage(action);
        return [{text: message, html: `<muted-text>${message}</muted-text>`, type: 'COMMENT'}];
    }

    if (isActionOfType(action, CONST.REPORT.ACTIONS.TYPE.REIMBURSED)) {
        const message = getReportActionMessageText(action);
        return [{text: message, html: `<muted-text>${message}</muted-text>`, type: 'COMMENT'}];
    }

    const actionMessage = action.previousMessage ?? action.message;
    if (Array.isArray(actionMessage)) {
        return actionMessage.filter((item): item is Message => !!item);
    }
    return actionMessage ? [actionMessage] : [];
}

/**
 * Helper method to determine if the provided accountID has submitted an expense on the specified report.
 *
 * @param reportID
 * @param currentAccountID
 * @returns
 */
function hasRequestFromCurrentAccount(reportID: string, currentAccountID: number): boolean {
    if (!reportID) {
        return false;
    }

    const reportActions = Object.values(getAllReportActions(reportID));
    if (reportActions.length === 0) {
        return false;
    }

    return reportActions.some((action) => action.actionName === CONST.REPORT.ACTIONS.TYPE.IOU && action.actorAccountID === currentAccountID);
}

/**
 * Checks if a given report action corresponds to an actionable mention whisper.
 * @param reportAction
 */
function isActionableMentionWhisper(reportAction: OnyxEntry<ReportAction>): reportAction is ReportAction<typeof CONST.REPORT.ACTIONS.TYPE.ACTIONABLE_MENTION_WHISPER> {
    return isActionOfType(reportAction, CONST.REPORT.ACTIONS.TYPE.ACTIONABLE_MENTION_WHISPER);
}

/**
 * Checks if a given report action corresponds to an actionable report mention whisper.
 * @param reportAction
 */
function isActionableReportMentionWhisper(reportAction: OnyxEntry<ReportAction>): reportAction is ReportAction<typeof CONST.REPORT.ACTIONS.TYPE.ACTIONABLE_REPORT_MENTION_WHISPER> {
    return isActionOfType(reportAction, CONST.REPORT.ACTIONS.TYPE.ACTIONABLE_REPORT_MENTION_WHISPER);
}

/**
 * Constructs a message for an actionable mention whisper report action.
 * @param reportAction
 * @returns the actionable mention whisper message.
 */
function getActionableMentionWhisperMessage(reportAction: OnyxEntry<ReportAction<typeof CONST.REPORT.ACTIONS.TYPE.ACTIONABLE_MENTION_WHISPER>>): string {
    if (!reportAction) {
        return '';
    }
    const originalMessage = getOriginalMessage(reportAction);
    const targetAccountIDs: number[] = originalMessage?.inviteeAccountIDs ?? [];
    const personalDetails = PersonalDetailsUtils.getPersonalDetailsByIDs({accountIDs: targetAccountIDs, currentUserAccountID: 0});
    const mentionElements = targetAccountIDs.map((accountID): string => {
        const personalDetail = personalDetails.find((personal) => personal.accountID === accountID);
        const displayName = PersonalDetailsUtils.getEffectiveDisplayName(personalDetail);
        const handleText = isEmpty(displayName) ? Localize.translateLocal('common.hidden') : displayName;
        return `<mention-user accountID=${accountID}>@${handleText}</mention-user>`;
    });
    const preMentionsText = 'Heads up, ';
    const mentions = mentionElements.join(', ').replace(/, ([^,]*)$/, ' and $1');
    const postMentionsText = ` ${mentionElements.length > 1 ? "aren't members" : "isn't a member"} of this room.`;

    return `${preMentionsText}${mentions}${postMentionsText}`;
}

/**
 * Note: Prefer `ReportActionsUtils.isCurrentActionUnread` over this method, if applicable.
 * Check whether a specific report action is unread.
 */
function isReportActionUnread(reportAction: OnyxEntry<ReportAction>, lastReadTime?: string) {
    if (!lastReadTime) {
        return !isCreatedAction(reportAction);
    }

    return !!(reportAction && lastReadTime && reportAction.created && lastReadTime < reportAction.created);
}

/**
 * Check whether the current report action of the report is unread or not
 *
 */
function isCurrentActionUnread(report: OnyxEntry<Report>, reportAction: ReportAction): boolean {
    const lastReadTime = report?.lastReadTime ?? '';
    const sortedReportActions = getSortedReportActions(Object.values(getAllReportActions(report?.reportID)));
    const currentActionIndex = sortedReportActions.findIndex((action) => action.reportActionID === reportAction.reportActionID);
    if (currentActionIndex === -1) {
        return false;
    }
    const prevReportAction = sortedReportActions.at(currentActionIndex - 1);
    return isReportActionUnread(reportAction, lastReadTime) && (currentActionIndex === 0 || !prevReportAction || !isReportActionUnread(prevReportAction, lastReadTime));
}

/**
 * Checks if a given report action corresponds to a join request action.
 * @param reportAction
 */
function isActionableJoinRequest(reportAction: OnyxEntry<ReportAction>): reportAction is ReportAction<typeof CONST.REPORT.ACTIONS.TYPE.ACTIONABLE_JOIN_REQUEST> {
    return isActionOfType(reportAction, CONST.REPORT.ACTIONS.TYPE.ACTIONABLE_JOIN_REQUEST);
}

function isActionableJoinRequestPendingReportAction(reportAction: OnyxEntry<ReportAction>): boolean {
    return isActionableJoinRequest(reportAction) && getOriginalMessage(reportAction)?.choice === ('' as JoinWorkspaceResolution);
}

function getActionableJoinRequestPendingReportAction(reportID: string): OnyxEntry<ReportAction> {
    const findPendingRequest = Object.values(getAllReportActions(reportID)).find((reportActionItem) => isActionableJoinRequestPendingReportAction(reportActionItem));
    return findPendingRequest;
}

/**
 * Checks if any report actions correspond to a join request action that is still pending.
 * @param reportID
 */
function isActionableJoinRequestPending(reportID: string): boolean {
    return !!getActionableJoinRequestPendingReportAction(reportID);
}

function isApprovedOrSubmittedReportAction(action: OnyxEntry<ReportAction>) {
    return [CONST.REPORT.ACTIONS.TYPE.APPROVED, CONST.REPORT.ACTIONS.TYPE.SUBMITTED].some((type) => type === action?.actionName);
}

/**
 * Gets the text version of the message in a report action
 */
function getReportActionMessageText(reportAction: OnyxEntry<ReportAction>): string {
    if (!Array.isArray(reportAction?.message)) {
        return getReportActionText(reportAction);
    }
    // Sometime html can be an empty string
    // eslint-disable-next-line @typescript-eslint/prefer-nullish-coalescing
    return reportAction?.message?.reduce((acc, curr) => `${acc}${getTextFromHtml(curr?.html || curr?.text)}`, '') ?? '';
}

function getDismissedViolationMessageText(originalMessage: ReportAction<typeof CONST.REPORT.ACTIONS.TYPE.DISMISSED_VIOLATION>['originalMessage']): string {
    const reason = originalMessage?.reason;
    const violationName = originalMessage?.violationName;
    return Localize.translateLocal(`violationDismissal.${violationName}.${reason}` as TranslationPaths);
}

/**
 * Check if the linked transaction is on hold
 */
function isLinkedTransactionHeld(reportActionID: string, reportID: string): boolean {
    const linkedTransactionID = getLinkedTransactionID(reportActionID, reportID);
    return linkedTransactionID ? TransactionUtils.isOnHoldByTransactionID(linkedTransactionID) : false;
}

function getMentionedAccountIDsFromAction(reportAction: OnyxInputOrEntry<ReportAction>) {
    return isActionOfType(reportAction, CONST.REPORT.ACTIONS.TYPE.ADD_COMMENT) ? getOriginalMessage(reportAction)?.mentionedAccountIDs ?? [] : [];
}

function getMentionedEmailsFromMessage(message: string) {
    const mentionEmailRegex = /<mention-user>(.*?)<\/mention-user>/g;
    const matches = [...message.matchAll(mentionEmailRegex)];
    return matches.map((match) => Str.removeSMSDomain(match[1].substring(1)));
}

function didMessageMentionCurrentUser(reportAction: OnyxInputOrEntry<ReportAction>) {
    const accountIDsFromMessage = getMentionedAccountIDsFromAction(reportAction);
    const message = getReportActionMessage(reportAction)?.html ?? '';
    const emailsFromMessage = getMentionedEmailsFromMessage(message);
    return accountIDsFromMessage.includes(currentUserAccountID ?? CONST.DEFAULT_NUMBER_ID) || emailsFromMessage.includes(currentEmail) || message.includes('<mention-here>');
}

/**
 * Check if the current user is the requestor of the action
 */
function wasActionTakenByCurrentUser(reportAction: OnyxInputOrEntry<ReportAction>): boolean {
    return currentUserAccountID === reportAction?.actorAccountID;
}

/**
 * Get IOU action for a reportID and transactionID
 */
function getIOUActionForReportID(reportID: string, transactionID: string): OnyxEntry<ReportAction> {
    const report = allReports?.[`${ONYXKEYS.COLLECTION.REPORT}${reportID}`];
    const reportActions = getAllReportActions(report?.reportID);
    const action = Object.values(reportActions ?? {})?.find((reportAction) => {
        const IOUTransactionID = isMoneyRequestAction(reportAction) ? getOriginalMessage(reportAction)?.IOUTransactionID : undefined;
        return IOUTransactionID === transactionID;
    });
    return action;
}

/**
 * Get the track expense actionable whisper of the corresponding track expense
 */
function getTrackExpenseActionableWhisper(transactionID: string | undefined, chatReportID: string | undefined) {
    if (!transactionID || !chatReportID) {
        return undefined;
    }

    const chatReportActions = allReportActions?.[`${ONYXKEYS.COLLECTION.REPORT_ACTIONS}${chatReportID}`] ?? {};
    return Object.values(chatReportActions).find((action: ReportAction) => isActionableTrackExpense(action) && getOriginalMessage(action)?.transactionID === transactionID);
}

/**
 * Checks if a given report action corresponds to a add payment card action.
 * @param reportAction
 */
function isActionableAddPaymentCard(reportAction: OnyxEntry<ReportAction>): reportAction is ReportAction<typeof CONST.REPORT.ACTIONS.TYPE.ACTIONABLE_ADD_PAYMENT_CARD> {
    return reportAction?.actionName === CONST.REPORT.ACTIONS.TYPE.ACTIONABLE_ADD_PAYMENT_CARD;
}

function getExportIntegrationLastMessageText(reportAction: OnyxEntry<ReportAction>): string {
    const fragments = getExportIntegrationActionFragments(reportAction);
    return fragments.reduce((acc, fragment) => `${acc} ${fragment.text}`, '');
}

function getExportIntegrationMessageHTML(reportAction: OnyxEntry<ReportAction>): string {
    const fragments = getExportIntegrationActionFragments(reportAction);
    const htmlFragments = fragments.map((fragment) => (fragment.url ? `<a href="${fragment.url}">${fragment.text}</a>` : fragment.text));
    return htmlFragments.join(' ');
}

function getExportIntegrationActionFragments(reportAction: OnyxEntry<ReportAction>): Array<{text: string; url: string}> {
    if (reportAction?.actionName !== 'EXPORTINTEGRATION') {
        throw Error(`received wrong action type. actionName: ${reportAction?.actionName}`);
    }

    const isPending = reportAction?.pendingAction === CONST.RED_BRICK_ROAD_PENDING_ACTION.ADD;
    const originalMessage = (getOriginalMessage(reportAction) ?? {}) as OriginalMessageExportIntegration;
    const {label, markedManually} = originalMessage;
    const reimbursableUrls = originalMessage.reimbursableUrls ?? [];
    const nonReimbursableUrls = originalMessage.nonReimbursableUrls ?? [];
    const reportID = reportAction?.reportID;
    const wasExportedAfterBase62 = (reportAction?.created ?? '') > '2022-11-14';
    const base62ReportID = getBase62ReportID(Number(reportID));

    const result: Array<{text: string; url: string}> = [];
    if (isPending) {
        result.push({
            text: Localize.translateLocal('report.actions.type.exportedToIntegration.pending', {label}),
            url: '',
        });
    } else if (markedManually) {
        result.push({
            text: Localize.translateLocal('report.actions.type.exportedToIntegration.manual', {label}),
            url: '',
        });
    } else {
        result.push({
            text: Localize.translateLocal('report.actions.type.exportedToIntegration.automatic', {label}),
            url: '',
        });
    }

    if (reimbursableUrls.length === 1) {
        result.push({
            text: Localize.translateLocal('report.actions.type.exportedToIntegration.reimburseableLink'),
            url: reimbursableUrls.at(0) ?? '',
        });
    }

    if (nonReimbursableUrls.length) {
        const text = Localize.translateLocal('report.actions.type.exportedToIntegration.nonReimbursableLink');
        let url = '';

        if (nonReimbursableUrls.length === 1) {
            url = nonReimbursableUrls.at(0) ?? '';
        } else {
            switch (label) {
                case CONST.POLICY.CONNECTIONS.NAME_USER_FRIENDLY.xero:
                    url = XERO_NON_REIMBURSABLE_EXPENSES_URL;
                    break;
                case CONST.POLICY.CONNECTIONS.NAME_USER_FRIENDLY.netsuite:
                    url = NETSUITE_NON_REIMBURSABLE_EXPENSES_URL_PREFIX;
                    url += wasExportedAfterBase62 ? base62ReportID : reportID;
                    break;
                case CONST.POLICY.CONNECTIONS.NAME_USER_FRIENDLY.financialForce:
                    // The first three characters in a Salesforce ID is the expense type
                    url = nonReimbursableUrls.at(0)?.substring(0, SALESFORCE_EXPENSES_URL_PREFIX.length + 3) ?? '';
                    break;
                default:
                    url = QBO_EXPENSES_URL;
            }
        }

        result.push({text, url});
    }

    return result;
}

function getUpdateRoomDescriptionMessage(reportAction: ReportAction): string {
    const originalMessage = getOriginalMessage(reportAction) as OriginalMessageChangeLog;
    if (originalMessage?.description) {
        return `${Localize.translateLocal('roomChangeLog.updateRoomDescription')} ${originalMessage?.description}`;
    }

    return Localize.translateLocal('roomChangeLog.clearRoomDescription');
}

function isPolicyChangeLogAddEmployeeMessage(reportAction: OnyxInputOrEntry<ReportAction>): reportAction is ReportAction<typeof CONST.REPORT.ACTIONS.TYPE.POLICY_CHANGE_LOG.ADD_EMPLOYEE> {
    return isActionOfType(reportAction, CONST.REPORT.ACTIONS.TYPE.POLICY_CHANGE_LOG.ADD_EMPLOYEE);
}

function getPolicyChangeLogAddEmployeeMessage(reportAction: OnyxInputOrEntry<ReportAction>): string {
    if (!isPolicyChangeLogAddEmployeeMessage(reportAction)) {
        return '';
    }

    const originalMessage = getOriginalMessage(reportAction);
    const email = originalMessage?.email ?? '';
    const role = originalMessage?.role ?? '';
    const formattedEmail = formatPhoneNumber(email);
    return Localize.translateLocal('report.actions.type.addEmployee', {email: formattedEmail, role});
}

function isPolicyChangeLogChangeRoleMessage(reportAction: OnyxInputOrEntry<ReportAction>): reportAction is ReportAction<typeof CONST.REPORT.ACTIONS.TYPE.POLICY_CHANGE_LOG.UPDATE_EMPLOYEE> {
    return isActionOfType(reportAction, CONST.REPORT.ACTIONS.TYPE.POLICY_CHANGE_LOG.UPDATE_EMPLOYEE);
}

function getPolicyChangeLogChangeRoleMessage(reportAction: OnyxInputOrEntry<ReportAction>): string {
    if (!isPolicyChangeLogChangeRoleMessage(reportAction)) {
        return '';
    }
    const originalMessage = getOriginalMessage(reportAction);
    const email = originalMessage?.email ?? '';
    const newRole = originalMessage?.newValue ?? '';
    const oldRole = originalMessage?.oldValue ?? '';
    return Localize.translateLocal('report.actions.type.updateRole', {email, newRole, currentRole: oldRole});
}

function isPolicyChangeLogDeleteMemberMessage(
    reportAction: OnyxInputOrEntry<ReportAction>,
): reportAction is ReportAction<typeof CONST.REPORT.ACTIONS.TYPE.POLICY_CHANGE_LOG.DELETE_EMPLOYEE> {
    return isActionOfType(reportAction, CONST.REPORT.ACTIONS.TYPE.POLICY_CHANGE_LOG.DELETE_EMPLOYEE);
}

function getPolicyChangeLogDeleteMemberMessage(reportAction: OnyxInputOrEntry<ReportAction>): string {
    if (!isPolicyChangeLogDeleteMemberMessage(reportAction)) {
        return '';
    }
    const originalMessage = getOriginalMessage(reportAction);
    const email = originalMessage?.email ?? '';
    const role = originalMessage?.role ?? '';
    return Localize.translateLocal('report.actions.type.removeMember', {email, role});
}

function getRemovedConnectionMessage(reportAction: OnyxEntry<ReportAction>): string {
    if (!isActionOfType(reportAction, CONST.REPORT.ACTIONS.TYPE.POLICY_CHANGE_LOG.DELETE_INTEGRATION)) {
        return '';
    }
    const originalMessage = getOriginalMessage(reportAction);
    const connectionName = originalMessage?.connectionName;
    return connectionName ? Localize.translateLocal('report.actions.type.removedConnection', {connectionName}) : '';
}

function getRenamedAction(reportAction: OnyxEntry<ReportAction<typeof CONST.REPORT.ACTIONS.TYPE.RENAMED>>) {
    const originalMessage = getOriginalMessage(reportAction);
    return Localize.translateLocal('newRoomPage.renamedRoomAction', {
        oldName: originalMessage?.oldName ?? '',
        newName: originalMessage?.newName ?? '',
    });
}

function getRemovedFromApprovalChainMessage(reportAction: OnyxEntry<ReportAction<typeof CONST.REPORT.ACTIONS.TYPE.REMOVED_FROM_APPROVAL_CHAIN>>) {
    const originalMessage = getOriginalMessage(reportAction);
<<<<<<< HEAD
    const submittersNames = PersonalDetailsUtils.getPersonalDetailsByIDs({accountIDs: originalMessage?.submittersAccountIDs ?? [], currentUserAccountID: currentUserAccountID ?? -1}).map(
=======
    const submittersNames = PersonalDetailsUtils.getPersonalDetailsByIDs(originalMessage?.submittersAccountIDs ?? [], currentUserAccountID ?? CONST.DEFAULT_NUMBER_ID).map(
>>>>>>> 65291817
        ({displayName, login}) => displayName ?? login ?? 'Unknown Submitter',
    );
    return Localize.translateLocal('workspaceActions.removedFromApprovalWorkflow', {submittersNames, count: submittersNames.length});
}

function isCardIssuedAction(reportAction: OnyxEntry<ReportAction>) {
    return isActionOfType(
        reportAction,
        CONST.REPORT.ACTIONS.TYPE.CARD_ISSUED,
        CONST.REPORT.ACTIONS.TYPE.CARD_ISSUED_VIRTUAL,
        CONST.REPORT.ACTIONS.TYPE.CARD_MISSING_ADDRESS,
        CONST.REPORT.ACTIONS.TYPE.CARD_ASSIGNED,
    );
}

function getCardIssuedMessage({
    reportAction,
    shouldRenderHTML = false,
    policyID = '-1',
    shouldDisplayLinkToCard = false,
    personalDetails,
}: {
    reportAction: OnyxEntry<ReportAction>;
    shouldRenderHTML?: boolean;
    policyID?: string;
    shouldDisplayLinkToCard?: boolean;
    personalDetails?: OnyxEntry<PersonalDetailsList>;
}) {
    const cardIssuedActionOriginalMessage = isActionOfType(
        reportAction,
        CONST.REPORT.ACTIONS.TYPE.CARD_ISSUED,
        CONST.REPORT.ACTIONS.TYPE.CARD_ISSUED_VIRTUAL,
        CONST.REPORT.ACTIONS.TYPE.CARD_ASSIGNED,
        CONST.REPORT.ACTIONS.TYPE.CARD_MISSING_ADDRESS,
    )
        ? getOriginalMessage(reportAction)
        : undefined;

<<<<<<< HEAD
    const assigneeAccountID = cardIssuedActionOriginalMessage?.assigneeAccountID ?? -1;
    const cardID = cardIssuedActionOriginalMessage?.cardID ?? -1;
    const assigneeDetails = PersonalDetailsUtils.getPersonalDetailsByIDs({
        accountIDs: [assigneeAccountID],
        currentUserAccountID: currentUserAccountID ?? -1,
        personalDetailsParam: personalDetails,
    }).at(0);
=======
    const assigneeAccountID = cardIssuedActionOriginalMessage?.assigneeAccountID ?? CONST.DEFAULT_NUMBER_ID;
    const cardID = cardIssuedActionOriginalMessage?.cardID ?? CONST.DEFAULT_NUMBER_ID;
    const assigneeDetails = PersonalDetailsUtils.getPersonalDetailsByIDs([assigneeAccountID], currentUserAccountID ?? CONST.DEFAULT_NUMBER_ID).at(0);
>>>>>>> 65291817
    const isPolicyAdmin = PolicyUtils.isPolicyAdmin(PolicyUtils.getPolicy(policyID));
    const assignee = shouldRenderHTML ? `<mention-user accountID="${assigneeAccountID}"/>` : assigneeDetails?.firstName ?? assigneeDetails?.login ?? '';
    const navigateRoute = isPolicyAdmin ? ROUTES.EXPENSIFY_CARD_DETAILS.getRoute(policyID, String(cardID)) : ROUTES.SETTINGS_DOMAINCARD_DETAIL.getRoute(String(cardID));
    const expensifyCardLink =
        shouldRenderHTML && shouldDisplayLinkToCard
            ? `<a href='${environmentURL}/${navigateRoute}'>${Localize.translateLocal('cardPage.expensifyCard')}</a>`
            : Localize.translateLocal('cardPage.expensifyCard');
    const companyCardLink = shouldRenderHTML
        ? `<a href='${environmentURL}/${ROUTES.SETTINGS_WALLET}'>${Localize.translateLocal('workspace.companyCards.companyCard')}</a>`
        : Localize.translateLocal('workspace.companyCards.companyCard');

    const missingDetails =
        !privatePersonalDetails?.legalFirstName ||
        !privatePersonalDetails?.legalLastName ||
        !privatePersonalDetails?.dob ||
        !privatePersonalDetails?.phoneNumber ||
        isEmptyObject(privatePersonalDetails?.addresses) ||
        privatePersonalDetails.addresses.length === 0;

    const isAssigneeCurrentUser = currentUserAccountID === assigneeAccountID;

    const shouldShowAddMissingDetailsMessage = !isAssigneeCurrentUser || (reportAction?.actionName === CONST.REPORT.ACTIONS.TYPE.CARD_MISSING_ADDRESS && missingDetails);
    switch (reportAction?.actionName) {
        case CONST.REPORT.ACTIONS.TYPE.CARD_ISSUED:
            return Localize.translateLocal('workspace.expensifyCard.issuedCard', {assignee});
        case CONST.REPORT.ACTIONS.TYPE.CARD_ISSUED_VIRTUAL:
            return Localize.translateLocal('workspace.expensifyCard.issuedCardVirtual', {assignee, link: expensifyCardLink});
        case CONST.REPORT.ACTIONS.TYPE.CARD_ASSIGNED:
            return Localize.translateLocal('workspace.companyCards.assignedCard', {assignee, link: companyCardLink});
        case CONST.REPORT.ACTIONS.TYPE.CARD_MISSING_ADDRESS:
            return Localize.translateLocal(`workspace.expensifyCard.${shouldShowAddMissingDetailsMessage ? 'issuedCardNoShippingDetails' : 'addedShippingDetails'}`, {assignee});
        default:
            return '';
    }
}

function getReportActionsLength() {
    return Object.keys(allReportActions ?? {}).length;
}

function wasActionCreatedWhileOffline(action: ReportAction, isOffline: boolean, lastOfflineAt: Date | undefined, lastOnlineAt: Date | undefined, locale: Locale): boolean {
    // The user was never online.
    if (!lastOnlineAt) {
        return true;
    }

    // The user never was never offline.
    if (!lastOfflineAt) {
        return false;
    }

    const actionCreatedAt = DateUtils.getLocalDateFromDatetime(locale, action.created);

    // The action was created before the user went offline.
    if (actionCreatedAt <= lastOfflineAt) {
        return false;
    }

    // The action was created while the user was offline.
    if (isOffline || actionCreatedAt < lastOnlineAt) {
        return true;
    }

    // The action was created after the user went back online.
    return false;
}

export {
    doesReportHaveVisibleActions,
    extractLinksFromMessageHtml,
    formatLastMessageText,
    isReportActionUnread,
    getActionableMentionWhisperMessage,
    getAllReportActions,
    getCombinedReportActions,
    getDismissedViolationMessageText,
    getFirstVisibleReportActionID,
    getIOUActionForReportID,
    getIOUReportIDFromReportActionPreview,
    getLastClosedReportAction,
    getLastVisibleAction,
    getLastVisibleMessage,
    getLatestReportActionFromOnyxData,
    getLinkedTransactionID,
    getMemberChangeMessageFragment,
    getUpdateRoomDescriptionFragment,
    getMemberChangeMessagePlainText,
    getReportActionMessageFragments,
    getMessageOfOldDotReportAction,
    getMostRecentIOURequestActionID,
    getMostRecentReportActionLastModified,
    getNumberOfMoneyRequests,
    getOneTransactionThreadReportID,
    getOriginalMessage,
    getRemovedFromApprovalChainMessage,
    getReportAction,
    getReportActionHtml,
    getReportActionMessage,
    getReportActionMessageText,
    getReportActionText,
    getReportPreviewAction,
    getSortedReportActions,
    getSortedReportActionsForDisplay,
    getTextFromHtml,
    getTrackExpenseActionableWhisper,
    getWhisperedTo,
    hasRequestFromCurrentAccount,
    isActionOfType,
    isActionableJoinRequest,
    isActionableJoinRequestPending,
    isActionableMentionWhisper,
    isActionableReportMentionWhisper,
    isActionableTrackExpense,
    isAddCommentAction,
    isApprovedOrSubmittedReportAction,
    isChronosOOOListAction,
    isClosedAction,
    isConsecutiveActionMadeByPreviousActor,
    isConsecutiveChronosAutomaticTimerAction,
    isCreatedAction,
    isCreatedTaskReportAction,
    isCurrentActionUnread,
    isDeletedAction,
    isDeletedParentAction,
    isLinkedTransactionHeld,
    isMemberChangeAction,
    isExportIntegrationAction,
    isMessageDeleted,
    isModifiedExpenseAction,
    isMoneyRequestAction,
    isNotifiableReportAction,
    isOldDotReportAction,
    isPayAction,
    isPendingRemove,
    isPolicyChangeLogAction,
    isReimbursementDeQueuedAction,
    isReimbursementQueuedAction,
    isRenamedAction,
    isReportActionAttachment,
    isReportActionDeprecated,
    isReportPreviewAction,
    isResolvedActionTrackExpense,
    isReversedTransaction,
    isRoomChangeLogAction,
    isSentMoneyReportAction,
    isSplitBillAction,
    isTaskAction,
    isThreadParentMessage,
    isTrackExpenseAction,
    isTransactionThread,
    isTripPreview,
    isWhisperAction,
    isSubmittedAction,
    isSubmittedAndClosedAction,
    isApprovedAction,
    isUnapprovedAction,
    isForwardedAction,
    isWhisperActionTargetedToOthers,
    isTagModificationAction,
    shouldHideNewMarker,
    shouldReportActionBeVisible,
    shouldReportActionBeVisibleAsLastAction,
    wasActionTakenByCurrentUser,
    isInviteOrRemovedAction,
    isActionableAddPaymentCard,
    getExportIntegrationActionFragments,
    getExportIntegrationLastMessageText,
    getExportIntegrationMessageHTML,
    getUpdateRoomDescriptionMessage,
    didMessageMentionCurrentUser,
    getPolicyChangeLogAddEmployeeMessage,
    getPolicyChangeLogChangeRoleMessage,
    getPolicyChangeLogDeleteMemberMessage,
    getRenamedAction,
    isCardIssuedAction,
    getCardIssuedMessage,
    getRemovedConnectionMessage,
    getActionableJoinRequestPendingReportAction,
    getReportActionsLength,
    wasActionCreatedWhileOffline,
};

export type {LastVisibleMessage};<|MERGE_RESOLUTION|>--- conflicted
+++ resolved
@@ -772,16 +772,10 @@
 }
 
 function getLastVisibleAction(
-<<<<<<< HEAD
-    reportID: string,
+    reportID: string | undefined,
     canUserPerformWriteAction?: boolean,
     actionsToMerge: Record<string, NullishDeep<ReportAction> | null> = {},
     reportActionsParam: OnyxCollection<ReportActions> = allReportActions,
-=======
-    reportID: string | undefined,
-    canUserPerformWriteAction?: boolean,
-    actionsToMerge: Record<string, NullishDeep<ReportAction> | null> = {},
->>>>>>> 65291817
 ): OnyxEntry<ReportAction> {
     let reportActions: Array<ReportAction | null | undefined> = [];
     if (!isEmpty(actionsToMerge)) {
@@ -1791,13 +1785,10 @@
 
 function getRemovedFromApprovalChainMessage(reportAction: OnyxEntry<ReportAction<typeof CONST.REPORT.ACTIONS.TYPE.REMOVED_FROM_APPROVAL_CHAIN>>) {
     const originalMessage = getOriginalMessage(reportAction);
-<<<<<<< HEAD
-    const submittersNames = PersonalDetailsUtils.getPersonalDetailsByIDs({accountIDs: originalMessage?.submittersAccountIDs ?? [], currentUserAccountID: currentUserAccountID ?? -1}).map(
-=======
-    const submittersNames = PersonalDetailsUtils.getPersonalDetailsByIDs(originalMessage?.submittersAccountIDs ?? [], currentUserAccountID ?? CONST.DEFAULT_NUMBER_ID).map(
->>>>>>> 65291817
-        ({displayName, login}) => displayName ?? login ?? 'Unknown Submitter',
-    );
+    const submittersNames = PersonalDetailsUtils.getPersonalDetailsByIDs({
+        accountIDs: originalMessage?.submittersAccountIDs ?? [],
+        currentUserAccountID: currentUserAccountID ?? CONST.DEFAULT_NUMBER_ID,
+    }).map(({displayName, login}) => displayName ?? login ?? 'Unknown Submitter');
     return Localize.translateLocal('workspaceActions.removedFromApprovalWorkflow', {submittersNames, count: submittersNames.length});
 }
 
@@ -1834,19 +1825,13 @@
         ? getOriginalMessage(reportAction)
         : undefined;
 
-<<<<<<< HEAD
-    const assigneeAccountID = cardIssuedActionOriginalMessage?.assigneeAccountID ?? -1;
-    const cardID = cardIssuedActionOriginalMessage?.cardID ?? -1;
+    const assigneeAccountID = cardIssuedActionOriginalMessage?.assigneeAccountID ?? CONST.DEFAULT_NUMBER_ID;
+    const cardID = cardIssuedActionOriginalMessage?.cardID ?? CONST.DEFAULT_NUMBER_ID;
     const assigneeDetails = PersonalDetailsUtils.getPersonalDetailsByIDs({
         accountIDs: [assigneeAccountID],
-        currentUserAccountID: currentUserAccountID ?? -1,
+        currentUserAccountID: currentUserAccountID ?? CONST.DEFAULT_NUMBER_ID,
         personalDetailsParam: personalDetails,
     }).at(0);
-=======
-    const assigneeAccountID = cardIssuedActionOriginalMessage?.assigneeAccountID ?? CONST.DEFAULT_NUMBER_ID;
-    const cardID = cardIssuedActionOriginalMessage?.cardID ?? CONST.DEFAULT_NUMBER_ID;
-    const assigneeDetails = PersonalDetailsUtils.getPersonalDetailsByIDs([assigneeAccountID], currentUserAccountID ?? CONST.DEFAULT_NUMBER_ID).at(0);
->>>>>>> 65291817
     const isPolicyAdmin = PolicyUtils.isPolicyAdmin(PolicyUtils.getPolicy(policyID));
     const assignee = shouldRenderHTML ? `<mention-user accountID="${assigneeAccountID}"/>` : assigneeDetails?.firstName ?? assigneeDetails?.login ?? '';
     const navigateRoute = isPolicyAdmin ? ROUTES.EXPENSIFY_CARD_DETAILS.getRoute(policyID, String(cardID)) : ROUTES.SETTINGS_DOMAINCARD_DETAIL.getRoute(String(cardID));
