--- conflicted
+++ resolved
@@ -1747,15 +1747,9 @@
     }
     const originalMessage = getOriginalMessage(reportAction);
     const email = originalMessage?.email ?? '';
-<<<<<<< HEAD
-    const newRole = typeof originalMessage?.newValue === 'string' ? originalMessage?.newValue : '';
-    const oldRole = typeof originalMessage?.oldValue === 'string' ? originalMessage?.oldValue : '';
-    return Localize.translateLocal('report.actions.type.updateRole', {email, newRole, currentRole: oldRole});
-=======
     const newRole = originalMessage?.newValue ?? '';
     const oldRole = originalMessage?.oldValue ?? '';
     return translateLocal('report.actions.type.updateRole', {email, newRole, currentRole: oldRole});
->>>>>>> 3ade0898
 }
 
 function isPolicyChangeLogDeleteMemberMessage(
