--- conflicted
+++ resolved
@@ -1703,11 +1703,7 @@
     const email = originalMessage?.email ?? '';
     const newRole = originalMessage?.newValue ?? '';
     const oldRole = originalMessage?.oldValue ?? '';
-<<<<<<< HEAD
-    return Localize.translateLocal('report.actions.type.updateRole', {email, currentRole: oldRole, newRole});
-=======
     return Localize.translateLocal('report.actions.type.updateRole', {email, newRole, currentRole: oldRole});
->>>>>>> 33818a90
 }
 
 function isPolicyChangeLogDeleteMemberMessage(
@@ -1739,7 +1735,7 @@
     const submittersNames = PersonalDetailsUtils.getPersonalDetailsByIDs(originalMessage?.submittersAccountIDs ?? [], currentUserAccountID ?? -1).map(
         ({displayName, login}) => displayName ?? login ?? 'Unknown Submitter',
     );
-    return Localize.translateLocal('workspaceActions.removedFromApprovalWorkflow', {submittersNames});
+    return Localize.translateLocal('workspaceActions.removedFromApprovalWorkflow', {submittersNames, count: submittersNames.length});
 }
 
 function isCardIssuedAction(reportAction: OnyxEntry<ReportAction>) {
