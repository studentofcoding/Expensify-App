import _ from 'lodash';
import lodashFindLast from 'lodash/findLast';
import Onyx, {OnyxCollection, OnyxEntry, OnyxUpdate} from 'react-native-onyx';
import OnyxUtils from 'react-native-onyx/lib/utils';
import {ValueOf} from 'type-fest';
import CONST from '@src/CONST';
import ONYXKEYS from '@src/ONYXKEYS';
import {ActionName} from '@src/types/onyx/OriginalMessage';
import Report from '@src/types/onyx/Report';
import ReportAction, {ReportActions} from '@src/types/onyx/ReportAction';
import * as CollectionUtils from './CollectionUtils';
import * as Environment from './Environment/Environment';
import isReportMessageAttachment from './isReportMessageAttachment';
import Log from './Log';

type LastVisibleMessage = {
    lastMessageTranslationKey?: string;
    lastMessageText: string;
    lastMessageHtml?: string;
};

const allReports: OnyxCollection<Report> = {};
Onyx.connect({
    key: ONYXKEYS.COLLECTION.REPORT,
    callback: (report, key) => {
        if (!key || !report) {
            return;
        }

        const reportID = CollectionUtils.extractCollectionItemID(key);
        allReports[reportID] = report;
    },
});

const allReportActions: OnyxCollection<ReportActions> = {};
Onyx.connect({
    key: ONYXKEYS.COLLECTION.REPORT_ACTIONS,
    callback: (actions, key) => {
        if (!key || !actions) {
            return;
        }

        const reportID = CollectionUtils.extractCollectionItemID(key);
        allReportActions[reportID] = actions;
    },
});

let isNetworkOffline = false;
Onyx.connect({
    key: ONYXKEYS.NETWORK,
    callback: (val) => (isNetworkOffline = val?.isOffline ?? false),
});

let environmentURL: string;
Environment.getEnvironmentURL().then((url: string) => (environmentURL = url));

function isCreatedAction(reportAction: OnyxEntry<ReportAction>): boolean {
    return reportAction?.actionName === CONST.REPORT.ACTIONS.TYPE.CREATED;
}

function isDeletedAction(reportAction: OnyxEntry<ReportAction>): boolean {
    // A deleted comment has either an empty array or an object with html field with empty string as value
    const message = reportAction?.message ?? [];
    return message.length === 0 || message[0]?.html === '';
}

function isDeletedParentAction(reportAction: OnyxEntry<ReportAction>): boolean {
    return (reportAction?.message?.[0]?.isDeletedParentAction ?? false) && (reportAction?.childVisibleActionCount ?? 0) > 0;
}

function isReversedTransaction(reportAction: OnyxEntry<ReportAction>) {
    return (reportAction?.message?.[0].isReversedTransaction ?? false) && (reportAction?.childVisibleActionCount ?? 0) > 0;
}

function isPendingRemove(reportAction: OnyxEntry<ReportAction>): boolean {
    return reportAction?.message?.[0]?.moderationDecision?.decision === CONST.MODERATION.MODERATOR_DECISION_PENDING_REMOVE;
}

function isMoneyRequestAction(reportAction: OnyxEntry<ReportAction>): boolean {
    return reportAction?.actionName === CONST.REPORT.ACTIONS.TYPE.IOU;
}

function isReportPreviewAction(reportAction: OnyxEntry<ReportAction>): boolean {
    return reportAction?.actionName === CONST.REPORT.ACTIONS.TYPE.REPORTPREVIEW;
}

function isModifiedExpenseAction(reportAction: OnyxEntry<ReportAction>): boolean {
    return reportAction?.actionName === CONST.REPORT.ACTIONS.TYPE.MODIFIEDEXPENSE;
}

function isWhisperAction(reportAction: OnyxEntry<ReportAction>): boolean {
    return (reportAction?.whisperedToAccountIDs ?? []).length > 0;
}

function isReimbursementQueuedAction(reportAction: OnyxEntry<ReportAction>) {
    return reportAction?.actionName === CONST.REPORT.ACTIONS.TYPE.REIMBURSEMENTQUEUED;
}

function isChannelLogMemberAction(reportAction: OnyxEntry<ReportAction>) {
    return (
        reportAction?.actionName === CONST.REPORT.ACTIONS.TYPE.ROOMCHANGELOG.INVITE_TO_ROOM ||
        reportAction?.actionName === CONST.REPORT.ACTIONS.TYPE.ROOMCHANGELOG.REMOVE_FROM_ROOM ||
        reportAction?.actionName === CONST.REPORT.ACTIONS.TYPE.POLICYCHANGELOG.INVITE_TO_ROOM ||
        reportAction?.actionName === CONST.REPORT.ACTIONS.TYPE.POLICYCHANGELOG.REMOVE_FROM_ROOM
    );
}

/**
 * Returns whether the comment is a thread parent message/the first message in a thread
 */
function isThreadParentMessage(reportAction: OnyxEntry<ReportAction>, reportID: string): boolean {
    const {childType, childVisibleActionCount = 0, childReportID} = reportAction ?? {};
    return childType === CONST.REPORT.TYPE.CHAT && (childVisibleActionCount > 0 || String(childReportID) === reportID);
}

/**
 * Returns the parentReportAction if the given report is a thread/task.
 *
 * @deprecated Use Onyx.connect() or withOnyx() instead
 */
function getParentReportAction(report: OnyxEntry<Report>, allReportActionsParam?: OnyxCollection<ReportActions>): ReportAction | Record<string, never> {
    if (!report?.parentReportID || !report.parentReportActionID) {
        return {};
    }
    return (allReportActionsParam ?? allReportActions)?.[report.parentReportID]?.[report.parentReportActionID] ?? {};
}

/**
 * Determines if the given report action is sent money report action by checking for 'pay' type and presence of IOUDetails object.
 */
function isSentMoneyReportAction(reportAction: OnyxEntry<ReportAction>): boolean {
    return (
        reportAction?.actionName === CONST.REPORT.ACTIONS.TYPE.IOU && reportAction?.originalMessage?.type === CONST.IOU.REPORT_ACTION_TYPE.PAY && !!reportAction?.originalMessage?.IOUDetails
    );
}

/**
 * Returns whether the thread is a transaction thread, which is any thread with IOU parent
 * report action from requesting money (type - create) or from sending money (type - pay with IOUDetails field)
 */
function isTransactionThread(parentReportAction: OnyxEntry<ReportAction>): boolean {
    return (
        parentReportAction?.actionName === CONST.REPORT.ACTIONS.TYPE.IOU &&
        (parentReportAction.originalMessage.type === CONST.IOU.REPORT_ACTION_TYPE.CREATE ||
            (parentReportAction.originalMessage.type === CONST.IOU.REPORT_ACTION_TYPE.PAY && !!parentReportAction.originalMessage.IOUDetails))
    );
}

/**
 * Sort an array of reportActions by their created timestamp first, and reportActionID second
 * This gives us a stable order even in the case of multiple reportActions created on the same millisecond
 *
 */
function getSortedReportActions(reportActions: ReportAction[] | null, shouldSortInDescendingOrder = false): ReportAction[] {
    if (!Array.isArray(reportActions)) {
        throw new Error(`ReportActionsUtils.getSortedReportActions requires an array, received ${typeof reportActions}`);
    }

    const invertedMultiplier = shouldSortInDescendingOrder ? -1 : 1;

    return reportActions?.filter(Boolean).sort((first, second) => {
        // First sort by timestamp
        if (first.created !== second.created) {
            return (first.created < second.created ? -1 : 1) * invertedMultiplier;
        }

        // Then by action type, ensuring that `CREATED` actions always come first if they have the same timestamp as another action type
        if ((first.actionName === CONST.REPORT.ACTIONS.TYPE.CREATED || second.actionName === CONST.REPORT.ACTIONS.TYPE.CREATED) && first.actionName !== second.actionName) {
            return (first.actionName === CONST.REPORT.ACTIONS.TYPE.CREATED ? -1 : 1) * invertedMultiplier;
        }
        // Ensure that `REPORTPREVIEW` actions always come after if they have the same timestamp as another action type
        if ((first.actionName === CONST.REPORT.ACTIONS.TYPE.REPORTPREVIEW || second.actionName === CONST.REPORT.ACTIONS.TYPE.REPORTPREVIEW) && first.actionName !== second.actionName) {
            return (first.actionName === CONST.REPORT.ACTIONS.TYPE.REPORTPREVIEW ? 1 : -1) * invertedMultiplier;
        }

        // Then fallback on reportActionID as the final sorting criteria. It is a random number,
        // but using this will ensure that the order of reportActions with the same created time and action type
        // will be consistent across all users and devices
        return (first.reportActionID < second.reportActionID ? -1 : 1) * invertedMultiplier;
    });
}

/**
 * Finds most recent IOU request action ID.
 */
function getMostRecentIOURequestActionID(reportActions: ReportAction[] | null): string | null {
    if (!Array.isArray(reportActions)) {
        return null;
    }
    const iouRequestTypes: Array<ValueOf<typeof CONST.IOU.REPORT_ACTION_TYPE>> = [CONST.IOU.REPORT_ACTION_TYPE.CREATE, CONST.IOU.REPORT_ACTION_TYPE.SPLIT];
    const iouRequestActions = reportActions?.filter((action) => action.actionName === CONST.REPORT.ACTIONS.TYPE.IOU && iouRequestTypes.includes(action.originalMessage.type)) ?? [];

    if (iouRequestActions.length === 0) {
        return null;
    }

    const sortedReportActions = getSortedReportActions(iouRequestActions);
    return sortedReportActions.at(-1)?.reportActionID ?? null;
}

/**
 * Returns array of links inside a given report action
 */
function extractLinksFromMessageHtml(reportAction: OnyxEntry<ReportAction>): string[] {
    const htmlContent = reportAction?.message?.[0]?.html;

    // Regex to get link in href prop inside of <a/> component
    const regex = /<a\s+(?:[^>]*?\s+)?href="([^"]*)"/gi;

    if (!htmlContent) {
        return [];
    }

    return [...htmlContent.matchAll(regex)].map((match) => match[1]);
}

/**
 * Returns the report action immediately before the specified index.
 * @param reportActions - all actions
 * @param actionIndex - index of the action
 */
function findPreviousAction(reportActions: ReportAction[] | null, actionIndex: number): OnyxEntry<ReportAction> {
    if (!reportActions) {
        return null;
    }

    for (let i = actionIndex + 1; i < reportActions.length; i++) {
        // Find the next non-pending deletion report action, as the pending delete action means that it is not displayed in the UI, but still is in the report actions list.
        // If we are offline, all actions are pending but shown in the UI, so we take the previous action, even if it is a delete.
        if (isNetworkOffline || reportActions[i].pendingAction !== CONST.RED_BRICK_ROAD_PENDING_ACTION.DELETE) {
            return reportActions[i];
        }
    }

    return null;
}

/**
 * Returns true when the report action immediately before the specified index is a comment made by the same actor who who is leaving a comment in the action at the specified index.
 * Also checks to ensure that the comment is not too old to be shown as a grouped comment.
 *
 * @param actionIndex - index of the comment item in state to check
 */
function isConsecutiveActionMadeByPreviousActor(reportActions: ReportAction[] | null, actionIndex: number): boolean {
    const previousAction = findPreviousAction(reportActions, actionIndex);
    const currentAction = reportActions?.[actionIndex];

    // It's OK for there to be no previous action, and in that case, false will be returned
    // so that the comment isn't grouped
    if (!currentAction || !previousAction) {
        return false;
    }

    // Comments are only grouped if they happen within 5 minutes of each other
    if (new Date(currentAction.created).getTime() - new Date(previousAction.created).getTime() > 300000) {
        return false;
    }

    // Do not group if previous action was a created action
    if (previousAction.actionName === CONST.REPORT.ACTIONS.TYPE.CREATED) {
        return false;
    }

    // Do not group if previous or current action was a renamed action
    if (previousAction.actionName === CONST.REPORT.ACTIONS.TYPE.RENAMED || currentAction.actionName === CONST.REPORT.ACTIONS.TYPE.RENAMED) {
        return false;
    }

    // Do not group if the delegate account ID is different
    if (previousAction.delegateAccountID !== currentAction.delegateAccountID) {
        return false;
    }

    // Do not group if one of previous / current action is report preview and another one is not report preview
    if ((isReportPreviewAction(previousAction) && !isReportPreviewAction(currentAction)) || (isReportPreviewAction(currentAction) && !isReportPreviewAction(previousAction))) {
        return false;
    }

    return currentAction.actorAccountID === previousAction.actorAccountID;
}

/**
 * Checks if a reportAction is deprecated.
 */
function isReportActionDeprecated(reportAction: OnyxEntry<ReportAction>, key: string | number): boolean {
    if (!reportAction) {
        return true;
    }

    // HACK ALERT: We're temporarily filtering out any reportActions keyed by sequenceNumber
    // to prevent bugs during the migration from sequenceNumber -> reportActionID
    if (String(reportAction.sequenceNumber) === key) {
        Log.info('Front-end filtered out reportAction keyed by sequenceNumber!', false, reportAction);
        return true;
    }

    return false;
}

const {POLICYCHANGELOG: policyChangelogTypes, ROOMCHANGELOG: roomChangeLogTypes, ...otherActionTypes} = CONST.REPORT.ACTIONS.TYPE;
const supportedActionTypes: ActionName[] = [...Object.values(otherActionTypes), ...Object.values(policyChangelogTypes), ...Object.values(roomChangeLogTypes)];

/**
 * Checks if a reportAction is fit for display, meaning that it's not deprecated, is of a valid
 * and supported type, it's not deleted and also not closed.
 */
function shouldReportActionBeVisible(reportAction: OnyxEntry<ReportAction>, key: string | number): boolean {
    if (!reportAction) {
        return false;
    }

    if (isReportActionDeprecated(reportAction, key)) {
        return false;
    }

    if (reportAction.actionName === CONST.REPORT.ACTIONS.TYPE.TASKEDITED) {
        return false;
    }

    // Filter out any unsupported reportAction types
    if (!supportedActionTypes.includes(reportAction.actionName)) {
        return false;
    }

    // Ignore closed action here since we're already displaying a footer that explains why the report was closed
    if (reportAction.actionName === CONST.REPORT.ACTIONS.TYPE.CLOSED) {
        return false;
    }

    if (isPendingRemove(reportAction)) {
        return false;
    }

    // All other actions are displayed except thread parents, deleted, or non-pending actions
    const isDeleted = isDeletedAction(reportAction);
    const isPending = !!reportAction.pendingAction;
    return !isDeleted || isPending || isDeletedParentAction(reportAction) || isReversedTransaction(reportAction);
}

/**
 * Checks if a reportAction is fit for display as report last action, meaning that
 * it satisfies shouldReportActionBeVisible, it's not whisper action and not deleted.
 */
function shouldReportActionBeVisibleAsLastAction(reportAction: OnyxEntry<ReportAction>): boolean {
    if (!reportAction) {
        return false;
    }

    if (Object.keys(reportAction.errors ?? {}).length > 0) {
        return false;
    }

    // If a whisper action is the REPORTPREVIEW action, we are displaying it.
    // If the action's message text is empty and it is not a deleted parent with visible child actions, hide it. Else, consider the action to be displayable.
    return (
        shouldReportActionBeVisible(reportAction, reportAction.reportActionID) &&
        !(isWhisperAction(reportAction) && !isReportPreviewAction(reportAction) && !isMoneyRequestAction(reportAction)) &&
        !(isDeletedAction(reportAction) && !isDeletedParentAction(reportAction))
    );
}

/**
 * For invite to room and remove from room policy change logs, report URLs are generated in the server,
 * which includes a baseURL placeholder that's replaced in the client.
 */
function replaceBaseURL(reportAction: ReportAction): ReportAction {
    if (!reportAction) {
        return reportAction;
    }

    if (
        !reportAction ||
        (reportAction.actionName !== CONST.REPORT.ACTIONS.TYPE.POLICYCHANGELOG.INVITE_TO_ROOM && reportAction.actionName !== CONST.REPORT.ACTIONS.TYPE.POLICYCHANGELOG.REMOVE_FROM_ROOM)
    ) {
        return reportAction;
    }
    if (!reportAction.message) {
        return reportAction;
    }
    const updatedReportAction = _.clone(reportAction);
    if (!updatedReportAction.message) {
        return updatedReportAction;
    }
    updatedReportAction.message[0].html = reportAction.message[0].html?.replace('%baseURL', environmentURL);
    return updatedReportAction;
}

/**
 */
function getLastVisibleAction(reportID: string, actionsToMerge: ReportActions = {}): OnyxEntry<ReportAction> {
    const reportActions = Object.values(OnyxUtils.fastMerge(allReportActions?.[reportID] ?? {}, actionsToMerge));
    const visibleReportActions = Object.values(reportActions ?? {}).filter((action) => shouldReportActionBeVisibleAsLastAction(action));
    const sortedReportActions = getSortedReportActions(visibleReportActions, true);
    if (sortedReportActions.length === 0) {
        return null;
    }
    return sortedReportActions[0];
}

function getLastVisibleMessage(reportID: string, actionsToMerge: ReportActions = {}): LastVisibleMessage {
    const lastVisibleAction = getLastVisibleAction(reportID, actionsToMerge);
    const message = lastVisibleAction?.message?.[0];

    if (message && isReportMessageAttachment(message)) {
        return {
            lastMessageTranslationKey: CONST.TRANSLATION_KEYS.ATTACHMENT,
            lastMessageText: CONST.ATTACHMENT_MESSAGE_TEXT,
            lastMessageHtml: CONST.TRANSLATION_KEYS.ATTACHMENT,
        };
    }

    if (isCreatedAction(lastVisibleAction)) {
        return {
            lastMessageText: '',
        };
    }

    const messageText = message?.text ?? '';
    return {
        lastMessageText: String(messageText).replace(CONST.REGEX.AFTER_FIRST_LINE_BREAK, '').substring(0, CONST.REPORT.LAST_MESSAGE_TEXT_MAX_LENGTH).trim(),
    };
}

/**
 * A helper method to filter out report actions keyed by sequenceNumbers.
 */
function filterOutDeprecatedReportActions(reportActions: ReportActions | null): ReportAction[] {
    return Object.entries(reportActions ?? {})
        .filter(([key, reportAction]) => !isReportActionDeprecated(reportAction, key))
        .map((entry) => entry[1]);
}

/**
 * This method returns the report actions that are ready for display in the ReportActionsView.
 * The report actions need to be sorted by created timestamp first, and reportActionID second
 * to ensure they will always be displayed in the same order (in case multiple actions have the same timestamp).
 * This is all handled with getSortedReportActions() which is used by several other methods to keep the code DRY.
 */
function getSortedReportActionsForDisplay(reportActions: ReportActions | null): ReportAction[] {
    const filteredReportActions = Object.entries(reportActions ?? {})
        .filter(([key, reportAction]) => shouldReportActionBeVisible(reportAction, key))
        .map((entry) => entry[1]);
    const baseURLAdjustedReportActions = filteredReportActions.map((reportAction) => replaceBaseURL(reportAction));
    return getSortedReportActions(baseURLAdjustedReportActions, true);
}

/**
 * In some cases, there can be multiple closed report actions in a chat report.
 * This method returns the last closed report action so we can always show the correct archived report reason.
 * Additionally, archived #admins and #announce do not have the closed report action so we will return null if none is found.
 *
 */
function getLastClosedReportAction(reportActions: ReportActions | null): OnyxEntry<ReportAction> {
    // If closed report action is not present, return early
    if (!Object.values(reportActions ?? {}).some((action) => action.actionName === CONST.REPORT.ACTIONS.TYPE.CLOSED)) {
        return null;
    }

    const filteredReportActions = filterOutDeprecatedReportActions(reportActions);
    const sortedReportActions = getSortedReportActions(filteredReportActions);
    return lodashFindLast(sortedReportActions, (action) => action.actionName === CONST.REPORT.ACTIONS.TYPE.CLOSED) ?? null;
}

/**
 * The first visible action is the second last action in sortedReportActions which satisfy following conditions:
 * 1. That is not pending deletion as pending deletion actions are kept in sortedReportActions in memory.
 * 2. That has at least one visible child action.
 * 3. While offline all actions in `sortedReportActions` are visible.
 * 4. We will get the second last action from filtered actions because the last
 *    action is always the created action
 */
function getFirstVisibleReportActionID(sortedReportActions: ReportAction[], isOffline: boolean): string {
    if (!Array.isArray(sortedReportActions)) {
        return '';
    }
    const sortedFilterReportActions = sortedReportActions.filter((action) => !isDeletedAction(action) || (action?.childVisibleActionCount ?? 0) > 0 || isOffline);
    return sortedFilterReportActions.length > 1 ? sortedFilterReportActions[sortedFilterReportActions.length - 2].reportActionID : '';
}

/**
 * @returns The latest report action in the `onyxData` or `null` if one couldn't be found
 */
function getLatestReportActionFromOnyxData(onyxData: OnyxUpdate[] | null): OnyxEntry<ReportAction> {
    const reportActionUpdate = onyxData?.find((onyxUpdate) => onyxUpdate.key.startsWith(ONYXKEYS.COLLECTION.REPORT_ACTIONS));

    if (!reportActionUpdate) {
        return null;
    }

    const reportActions = Object.values((reportActionUpdate.value as ReportActions) ?? {});
    const sortedReportActions = getSortedReportActions(reportActions);
    return sortedReportActions.at(-1) ?? null;
}

/**
 * Find the transaction associated with this reportAction, if one exists.
 */
function getLinkedTransactionID(reportID: string, reportActionID: string): string | null {
    const reportAction = allReportActions?.[reportID]?.[reportActionID];
    if (!reportAction || reportAction.actionName !== CONST.REPORT.ACTIONS.TYPE.IOU) {
        return null;
    }
    return reportAction.originalMessage.IOUTransactionID ?? null;
}

function getReportAction(reportID: string, reportActionID: string): OnyxEntry<ReportAction> {
    return allReportActions?.[reportID]?.[reportActionID] ?? null;
}

function getMostRecentReportActionLastModified(): string {
    // Start with the oldest date possible
    let mostRecentReportActionLastModified = new Date(0).toISOString();

    // Flatten all the actions
    // Loop over them all to find the one that is the most recent
    const flatReportActions = Object.values(allReportActions ?? {})
        .flatMap((actions) => (actions ? Object.values(actions) : []))
        .filter(Boolean);
    flatReportActions.forEach((action) => {
        // Pending actions should not be counted here as a user could create a comment or some other action while offline and the server might know about
        // messages they have not seen yet.
        if (action.pendingAction) {
            return;
        }

        const lastModified = action.lastModified ?? action.created;

        if (lastModified < mostRecentReportActionLastModified) {
            return;
        }

        mostRecentReportActionLastModified = lastModified;
    });

    // We might not have actions so we also look at the report objects to see if any have a lastVisibleActionLastModified that is more recent. We don't need to get
    // any reports that have been updated before either a recently updated report or reportAction as we should be up to date on these
    Object.values(allReports ?? {}).forEach((report) => {
        const reportLastVisibleActionLastModified = report?.lastVisibleActionLastModified ?? report?.lastVisibleActionCreated;
        if (!reportLastVisibleActionLastModified || reportLastVisibleActionLastModified < mostRecentReportActionLastModified) {
            return;
        }

        mostRecentReportActionLastModified = reportLastVisibleActionLastModified;
    });

    return mostRecentReportActionLastModified;
}

/**
 * @returns The report preview action or `null` if one couldn't be found
 */
function getReportPreviewAction(chatReportID: string, iouReportID: string): OnyxEntry<ReportAction> {
    return (
        Object.values(allReportActions?.[chatReportID] ?? {}).find(
            (reportAction) => reportAction && reportAction.actionName === CONST.REPORT.ACTIONS.TYPE.REPORTPREVIEW && reportAction.originalMessage.linkedReportID === iouReportID,
        ) ?? null
    );
}

/**
 * Get the iouReportID for a given report action.
 */
function getIOUReportIDFromReportActionPreview(reportAction: OnyxEntry<ReportAction>): string {
    return reportAction?.actionName === CONST.REPORT.ACTIONS.TYPE.REPORTPREVIEW ? reportAction.originalMessage.linkedReportID : '';
}

function isCreatedTaskReportAction(reportAction: OnyxEntry<ReportAction>): boolean {
    return reportAction?.actionName === CONST.REPORT.ACTIONS.TYPE.ADDCOMMENT && !!reportAction.originalMessage?.taskReportID;
}

/**
 * A helper method to identify if the message is deleted or not.
 */
function isMessageDeleted(reportAction: OnyxEntry<ReportAction>): boolean {
    return reportAction?.message?.[0]?.isDeletedParentAction ?? false;
}

/**
 * Returns the number of money requests associated with a report preview
 */
function getNumberOfMoneyRequests(reportPreviewAction: OnyxEntry<ReportAction>): number {
    return reportPreviewAction?.childMoneyRequestCount ?? 0;
}

function isSplitBillAction(reportAction: OnyxEntry<ReportAction>): boolean {
    return reportAction?.actionName === CONST.REPORT.ACTIONS.TYPE.IOU && reportAction.originalMessage.type === CONST.IOU.REPORT_ACTION_TYPE.SPLIT;
}

function isTaskAction(reportAction: OnyxEntry<ReportAction>): boolean {
    const reportActionName = reportAction?.actionName;
    return (
        reportActionName === CONST.REPORT.ACTIONS.TYPE.TASKCOMPLETED ||
        reportActionName === CONST.REPORT.ACTIONS.TYPE.TASKCANCELLED ||
        reportActionName === CONST.REPORT.ACTIONS.TYPE.TASKREOPENED
    );
}

function getAllReportActions(reportID: string): ReportActions {
    return allReportActions?.[reportID] ?? {};
}

/**
 * Check whether a report action is an attachment (a file, such as an image or a zip).
 *
 */
function isReportActionAttachment(reportAction: OnyxEntry<ReportAction>): boolean {
    const message = reportAction?.message?.[0];

    if (reportAction && 'isAttachment' in reportAction) {
        return reportAction.isAttachment ?? false;
    }

    if (message) {
        return isReportMessageAttachment(message);
    }

    return false;
}

// eslint-disable-next-line rulesdir/no-negated-variables
function isNotifiableReportAction(reportAction: OnyxEntry<ReportAction>): boolean {
    if (!reportAction) {
        return false;
    }

    const actions: ActionName[] = [CONST.REPORT.ACTIONS.TYPE.ADDCOMMENT, CONST.REPORT.ACTIONS.TYPE.IOU, CONST.REPORT.ACTIONS.TYPE.MODIFIEDEXPENSE];

    return actions.includes(reportAction.actionName);
}

function isMemberRoomChangeLog(reportAction: OnyxEntry<ReportAction>): boolean {
    if (!reportAction) {
        return false;
    }

    const actions: ActionName[] = [CONST.REPORT.ACTIONS.TYPE.ROOMCHANGELOG.INVITE_TO_ROOM, CONST.REPORT.ACTIONS.TYPE.ROOMCHANGELOG.REMOVE_FROM_ROOM];
    return actions.includes(reportAction.actionName);
}

export {
    extractLinksFromMessageHtml,
    getAllReportActions,
    getIOUReportIDFromReportActionPreview,
    getLastClosedReportAction,
    getLastVisibleAction,
    getLastVisibleMessage,
    getLatestReportActionFromOnyxData,
    getLinkedTransactionID,
    getMostRecentIOURequestActionID,
    getMostRecentReportActionLastModified,
    getNumberOfMoneyRequests,
    getParentReportAction,
    getReportAction,
    getReportPreviewAction,
    getSortedReportActions,
    getSortedReportActionsForDisplay,
    isConsecutiveActionMadeByPreviousActor,
    isCreatedAction,
    isCreatedTaskReportAction,
    isDeletedAction,
    isDeletedParentAction,
    isMessageDeleted,
    isModifiedExpenseAction,
    isMoneyRequestAction,
    isNotifiableReportAction,
    isPendingRemove,
    isReversedTransaction,
    isReportActionAttachment,
    isReportActionDeprecated,
    isReportPreviewAction,
    isSentMoneyReportAction,
    isSplitBillAction,
    isTaskAction,
    isThreadParentMessage,
    isTransactionThread,
    isWhisperAction,
    isReimbursementQueuedAction,
    shouldReportActionBeVisible,
    shouldReportActionBeVisibleAsLastAction,
    getFirstVisibleReportActionID,
<<<<<<< HEAD
    isMemberRoomChangeLog,
=======
    isChannelLogMemberAction,
>>>>>>> 91ef6408
};<|MERGE_RESOLUTION|>--- conflicted
+++ resolved
@@ -678,9 +678,6 @@
     shouldReportActionBeVisible,
     shouldReportActionBeVisibleAsLastAction,
     getFirstVisibleReportActionID,
-<<<<<<< HEAD
     isMemberRoomChangeLog,
-=======
     isChannelLogMemberAction,
->>>>>>> 91ef6408
 };