--- conflicted
+++ resolved
@@ -64,15 +64,9 @@
  * @returns nextStep
  */
 function buildNextStep(
-<<<<<<< HEAD
     report: OnyxEntry<Report> | EmptyObject,
     predictedNextStatus: ValueOf<typeof CONST.REPORT.STATUS_NUM>,
-    {isPaidWithWallet}: BuildNextStepParameters = {},
-=======
-    report: Report | EmptyObject,
-    predictedNextStatus: ValueOf<typeof CONST.REPORT.STATUS_NUM>,
     {isPaidWithExpensify}: BuildNextStepParameters = {},
->>>>>>> 74540f8d
 ): ReportNextStep | null {
     if (!ReportUtils.isExpenseReport(report)) {
         return null;
