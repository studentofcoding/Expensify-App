import {parsePhoneNumber} from 'awesome-phonenumber';
import {addYears, endOfMonth, format, isAfter, isBefore, isSameDay, isValid, isWithinInterval, parse, startOfDay, subYears} from 'date-fns';
import {URL_REGEX_WITH_REQUIRED_PROTOCOL} from 'expensify-common/lib/Url';
import isDate from 'lodash/isDate';
import isEmpty from 'lodash/isEmpty';
import isObject from 'lodash/isObject';
import CONST from '@src/CONST';
import {Report} from '@src/types/onyx';
import * as OnyxCommon from '@src/types/onyx/OnyxCommon';
import * as CardUtils from './CardUtils';
import * as LoginUtils from './LoginUtils';
import StringUtils from './StringUtils';

/**
 * Implements the Luhn Algorithm, a checksum formula used to validate credit card
 * numbers.
 */
function validateCardNumber(value: string): boolean {
    let sum = 0;
    for (let i = 0; i < value.length; i++) {
        let intVal = parseInt(value.substr(i, 1), 10);
        if (i % 2 === 0) {
            intVal *= 2;
            if (intVal > 9) {
                intVal = 1 + (intVal % 10);
            }
        }
        sum += intVal;
    }
    return sum % 10 === 0;
}

function isValidName(value: string) {
    return /^[^\d\s!@#$%^&*(),.?":{}|<>]+$/.test(value);
}

/**
 * Validating that this is a valid address (PO boxes are not allowed)
 */
function isValidAddress(value: string): boolean {
    if (!CONST.REGEX.ANY_VALUE.test(value)) {
        return false;
    }

    return !CONST.REGEX.PO_BOX.test(value);
}

/**
 * Validate date fields
 */
function isValidDate(date: string | Date): boolean {
    if (!date) {
        return false;
    }

    const pastDate = subYears(new Date(), 1000);
    const futureDate = addYears(new Date(), 1000);
    const testDate = new Date(date);
    return isValid(testDate) && isAfter(testDate, pastDate) && isBefore(testDate, futureDate);
}

/**
 * Validate that date entered isn't a future date.
 */
function isValidPastDate(date: string | Date): boolean {
    if (!date) {
        return false;
    }

    const pastDate = subYears(new Date(), 1000);
    const currentDate = new Date();
    const testDate = startOfDay(new Date(date));
    return isValid(testDate) && isAfter(testDate, pastDate) && isBefore(testDate, currentDate);
}

/**
 * Used to validate a value that is "required".
 */
function isRequiredFulfilled(value: string | Date | unknown[] | Record<string, unknown>): boolean {
    if (typeof value === 'string') {
        return !StringUtils.isEmptyString(value);
    }

    if (isDate(value)) {
        return isValidDate(value);
    }
    if (Array.isArray(value) || isObject(value)) {
        return !isEmpty(value);
    }
    return Boolean(value);
}

/**
 * Used to add requiredField error to the fields passed.
 */
function getFieldRequiredErrors(values: OnyxCommon.Errors, requiredFields: string[]) {
    const errors: OnyxCommon.Errors = {};
    requiredFields.forEach((fieldKey) => {
        if (isRequiredFulfilled(values[fieldKey])) {
            return;
        }
        errors[fieldKey] = 'common.error.fieldRequired';
    });
    return errors;
}

/**
 * Validates that this is a valid expiration date. Supports the following formats:
 * 1. MM/YY
 * 2. MM/YYYY
 * 3. MMYY
 * 4. MMYYYY
 */
function isValidExpirationDate(string: string): boolean {
    if (!CONST.REGEX.CARD_EXPIRATION_DATE.test(string)) {
        return false;
    }

    // Use the last of the month to check if the expiration date is in the future or not
    const expirationDate = `${CardUtils.getYearFromExpirationDateString(string)}-${CardUtils.getMonthFromExpirationDateString(string)}-01`;
    return isAfter(new Date(expirationDate), endOfMonth(new Date()));
}

/**
 * Validates that this is a valid security code
 * in the XXX or XXXX format.
 */
function isValidSecurityCode(string: string): boolean {
    return CONST.REGEX.CARD_SECURITY_CODE.test(string);
}

/**
 * Validates a debit card number (15 or 16 digits).
 */
function isValidDebitCard(string: string): boolean {
    if (!CONST.REGEX.CARD_NUMBER.test(string)) {
        return false;
    }

    return validateCardNumber(string);
}

function isValidIndustryCode(code: string): boolean {
    return CONST.REGEX.INDUSTRY_CODE.test(code);
}

function isValidZipCode(zipCode: string): boolean {
    return CONST.REGEX.ZIP_CODE.test(zipCode);
}

function isValidSSNLastFour(ssnLast4: string): boolean {
    return CONST.REGEX.SSN_LAST_FOUR.test(ssnLast4);
}

function isValidSSNFullNine(ssnFull9: string): boolean {
    return CONST.REGEX.SSN_FULL_NINE.test(ssnFull9);
}

/**
 * Validate that a date meets the minimum age requirement.
 */
function meetsMinimumAgeRequirement(date: string): boolean {
    const testDate = new Date(date);
    const minDate = subYears(new Date(), CONST.DATE_BIRTH.MIN_AGE_FOR_PAYMENT);
    return isValid(testDate) && (isSameDay(testDate, minDate) || isBefore(testDate, minDate));
}

/**
 * Validate that a date meets the maximum age requirement.
 */
function meetsMaximumAgeRequirement(date: string): boolean {
    const testDate = new Date(date);
    const maxDate = subYears(new Date(), CONST.DATE_BIRTH.MAX_AGE);
    return isValid(testDate) && (isSameDay(testDate, maxDate) || isAfter(testDate, maxDate));
}

/**
 * Validate that given date is in a specified range of years before now.
 */
function getAgeRequirementError(date: string, minimumAge: number, maximumAge: number): string | Array<string | Record<string, string>> {
    const currentDate = startOfDay(new Date());
    const testDate = parse(date, CONST.DATE.FNS_FORMAT_STRING, currentDate);

    if (!isValid(testDate)) {
        return 'common.error.dateInvalid';
    }

    const maximalDate = subYears(currentDate, minimumAge);
    const minimalDate = subYears(currentDate, maximumAge);

    if (isWithinInterval(testDate, {start: minimalDate, end: maximalDate})) {
        return '';
    }

    if (isSameDay(testDate, maximalDate) || isAfter(testDate, maximalDate)) {
        return ['privatePersonalDetails.error.dateShouldBeBefore', {dateString: format(maximalDate, CONST.DATE.FNS_FORMAT_STRING)}];
    }

    return ['privatePersonalDetails.error.dateShouldBeAfter', {dateString: format(minimalDate, CONST.DATE.FNS_FORMAT_STRING)}];
}

/**
 * Similar to backend, checks whether a website has a valid URL or not.
 * http/https/ftp URL scheme required.
 */
function isValidWebsite(url: string): boolean {
    return new RegExp(`^${URL_REGEX_WITH_REQUIRED_PROTOCOL}$`, 'i').test(url);
}

function validateIdentity(identity: Record<string, string>): Record<string, boolean> {
    const requiredFields = ['firstName', 'lastName', 'street', 'city', 'zipCode', 'state', 'ssnLast4', 'dob'];
    const errors: Record<string, boolean> = {};

    // Check that all required fields are filled
    requiredFields.forEach((fieldName) => {
        if (isRequiredFulfilled(identity[fieldName])) {
            return;
        }
        errors[fieldName] = true;
    });

    if (!isValidAddress(identity.street)) {
        errors.street = true;
    }

    if (!isValidZipCode(identity.zipCode)) {
        errors.zipCode = true;
    }

    // dob field has multiple validations/errors, we are handling it temporarily like this.
    if (!isValidDate(identity.dob) || !meetsMaximumAgeRequirement(identity.dob)) {
        errors.dob = true;
    } else if (!meetsMinimumAgeRequirement(identity.dob)) {
        errors.dobAge = true;
    }

    if (!isValidSSNLastFour(identity.ssnLast4)) {
        errors.ssnLast4 = true;
    }

    return errors;
}

function isValidUSPhone(phoneNumber = '', isCountryCodeOptional?: boolean): boolean {
    const phone = phoneNumber || '';
    const regionCode = isCountryCodeOptional ? CONST.COUNTRY.US : undefined;

    const parsedPhoneNumber = parsePhoneNumber(phone, {regionCode});
    return parsedPhoneNumber.possible && parsedPhoneNumber.regionCode === CONST.COUNTRY.US;
}

function isValidValidateCode(validateCode: string): boolean {
    return Boolean(validateCode.match(CONST.VALIDATE_CODE_REGEX_STRING));
}

function isValidRecoveryCode(recoveryCode: string): boolean {
    return Boolean(recoveryCode.match(CONST.RECOVERY_CODE_REGEX_STRING));
}

function isValidTwoFactorCode(code: string): boolean {
    return Boolean(code.match(CONST.REGEX.CODE_2FA));
}

/**
 * Checks whether a value is a numeric string including `(`, `)`, `-` and optional leading `+`
 */
function isNumericWithSpecialChars(input: string): boolean {
    return /^\+?[\d\\+]*$/.test(LoginUtils.getPhoneNumberWithoutSpecialChars(input));
}

/**
 * Checks the given number is a valid US Routing Number
 * using ABA routingNumber checksum algorithm: http://www.brainjar.com/js/validation/
 */
function isValidRoutingNumber(routingNumber: string): boolean {
    let n = 0;
    for (let i = 0; i < routingNumber.length; i += 3) {
        n += parseInt(routingNumber.charAt(i), 10) * 3 + parseInt(routingNumber.charAt(i + 1), 10) * 7 + parseInt(routingNumber.charAt(i + 2), 10);
    }

    // If the resulting sum is an even multiple of ten (but not zero),
    // the ABA routing number is valid.
    if (n !== 0 && n % 10 === 0) {
        return true;
    }
    return false;
}

/**
 * Checks that the provided name doesn't contain any commas or semicolons
 */
function isValidDisplayName(name: string): boolean {
    return !name.includes(',') && !name.includes(';');
}

/**
 * Checks that the provided legal name doesn't contain special characters
 */
function isValidLegalName(name: string): boolean {
    return CONST.REGEX.ALPHABETIC_AND_LATIN_CHARS.test(name);
}

/**
 * Checks if the provided string includes any of the provided reserved words
 */
function doesContainReservedWord(value: string, reservedWords: string[]): boolean {
    const valueToCheck = value.trim().toLowerCase();
    return reservedWords.some((reservedWord) => valueToCheck.includes(reservedWord.toLowerCase()));
}

/**
 * Checks if is one of the certain names which are reserved for default rooms
 * and should not be used for policy rooms.
 */
function isReservedRoomName(roomName: string): boolean {
    return (CONST.REPORT.RESERVED_ROOM_NAMES as readonly string[]).includes(roomName);
}

/**
 * Checks if the room name already exists.
 */
function isExistingRoomName(roomName: string, reports: Record<string, Report>, policyID: string): boolean {
    return Object.values(reports).some((report) => report && report.policyID === policyID && report.reportName === roomName);
}

/**
 * Checks if a room name is valid by checking that:
 * - It starts with a hash '#'
 * - After the first character, it contains only lowercase letters, numbers, and dashes
 * - It's between 1 and MAX_ROOM_NAME_LENGTH characters long
 */
function isValidRoomName(roomName: string): boolean {
    return CONST.REGEX.ROOM_NAME.test(roomName);
}

/**
 * Checks if tax ID consists of 9 digits
 */
function isValidTaxID(taxID: string): boolean {
    return CONST.REGEX.TAX_ID.test(taxID);
}

/**
 * Checks if a string value is a number.
 */
function isNumeric(value: string): boolean {
    if (typeof value !== 'string') {
        return false;
    }
    return /^\d*$/.test(value);
}

/**
 * Checks that the provided accountID is a number and bigger than 0.
 */
function isValidAccountRoute(accountID: number): boolean {
    return CONST.REGEX.NUMBER.test(String(accountID)) && accountID > 0;
}

type ValuesType = Record<string, unknown>;

/**
 * This function is used to remove invisible characters from strings before validation and submission.
 */
function prepareValues(values: ValuesType): ValuesType {
    const trimmedStringValues: ValuesType = {};

    for (const [inputID, inputValue] of Object.entries(values)) {
        if (typeof inputValue === 'string') {
            trimmedStringValues[inputID] = StringUtils.removeInvisibleCharacters(inputValue);
        } else {
            trimmedStringValues[inputID] = inputValue;
        }
    }

    return trimmedStringValues;
}

export {
    meetsMinimumAgeRequirement,
    meetsMaximumAgeRequirement,
    getAgeRequirementError,
    isValidAddress,
    isValidDate,
    isValidPastDate,
    isValidSecurityCode,
    isValidExpirationDate,
    isValidDebitCard,
    isValidIndustryCode,
    isValidZipCode,
    isRequiredFulfilled,
    getFieldRequiredErrors,
    isValidUSPhone,
    isValidWebsite,
    validateIdentity,
    isValidTwoFactorCode,
    isNumericWithSpecialChars,
    isValidRoutingNumber,
    isValidSSNLastFour,
    isValidSSNFullNine,
    isReservedRoomName,
    isExistingRoomName,
    isValidRoomName,
    isValidTaxID,
    isValidValidateCode,
    isValidDisplayName,
    isValidLegalName,
    doesContainReservedWord,
    isNumeric,
    isValidAccountRoute,
    isValidRecoveryCode,
<<<<<<< HEAD
    isValidName,
=======
    prepareValues,
>>>>>>> 358c3bf4
};<|MERGE_RESOLUTION|>--- conflicted
+++ resolved
@@ -78,7 +78,7 @@
  */
 function isRequiredFulfilled(value: string | Date | unknown[] | Record<string, unknown>): boolean {
     if (typeof value === 'string') {
-        return !StringUtils.isEmptyString(value);
+        return value.trim().length > 0;
     }
 
     if (isDate(value)) {
@@ -355,25 +355,6 @@
  */
 function isValidAccountRoute(accountID: number): boolean {
     return CONST.REGEX.NUMBER.test(String(accountID)) && accountID > 0;
-}
-
-type ValuesType = Record<string, unknown>;
-
-/**
- * This function is used to remove invisible characters from strings before validation and submission.
- */
-function prepareValues(values: ValuesType): ValuesType {
-    const trimmedStringValues: ValuesType = {};
-
-    for (const [inputID, inputValue] of Object.entries(values)) {
-        if (typeof inputValue === 'string') {
-            trimmedStringValues[inputID] = StringUtils.removeInvisibleCharacters(inputValue);
-        } else {
-            trimmedStringValues[inputID] = inputValue;
-        }
-    }
-
-    return trimmedStringValues;
 }
 
 export {
@@ -409,9 +390,6 @@
     isNumeric,
     isValidAccountRoute,
     isValidRecoveryCode,
-<<<<<<< HEAD
+    prepareValues,
     isValidName,
-=======
-    prepareValues,
->>>>>>> 358c3bf4
 };