import {addYears, endOfMonth, format, isAfter, isBefore, isSameDay, isValid, isWithinInterval, parse, parseISO, startOfDay, subYears} from 'date-fns';
import Str from 'expensify-common/lib/str';
import {URL_REGEX_WITH_REQUIRED_PROTOCOL} from 'expensify-common/lib/Url';
import isDate from 'lodash/isDate';
import isEmpty from 'lodash/isEmpty';
import isObject from 'lodash/isObject';
import type {OnyxCollection} from 'react-native-onyx';
import CONST from '@src/CONST';
import type {Report} from '@src/types/onyx';
import type * as OnyxCommon from '@src/types/onyx/OnyxCommon';
import * as CardUtils from './CardUtils';
import DateUtils from './DateUtils';
import * as LoginUtils from './LoginUtils';
import {parsePhoneNumber} from './PhoneNumber';
import StringUtils from './StringUtils';

/**
 * Implements the Luhn Algorithm, a checksum formula used to validate credit card
 * numbers.
 */
function validateCardNumber(value: string): boolean {
    let sum = 0;
    for (let i = 0; i < value.length; i++) {
        let intVal = parseInt(value.substr(i, 1), 10);
        if (i % 2 === 0) {
            intVal *= 2;
            if (intVal > 9) {
                intVal = 1 + (intVal % 10);
            }
        }
        sum += intVal;
    }
    return sum % 10 === 0;
}

/**
 * Validating that this is a valid address (PO boxes are not allowed)
 */
function isValidAddress(value: string): boolean {
    if (!CONST.REGEX.ANY_VALUE.test(value) || value.match(CONST.REGEX.EMOJIS)) {
        return false;
    }

    return !CONST.REGEX.PO_BOX.test(value);
}

/**
 * Validate date fields
 */
function isValidDate(date: string | Date): boolean {
    if (!date) {
        return false;
    }

    const pastDate = subYears(new Date(), 1000);
    const futureDate = addYears(new Date(), 1000);
    const testDate = new Date(date);
    return isValid(testDate) && isAfter(testDate, pastDate) && isBefore(testDate, futureDate);
}

/**
 * Validate that date entered isn't a future date.
 */
function isValidPastDate(date: string | Date): boolean {
    if (!date) {
        return false;
    }

    const pastDate = subYears(new Date(), 1000);
    const currentDate = new Date();
    const testDate = startOfDay(new Date(date));
    return isValid(testDate) && isAfter(testDate, pastDate) && isBefore(testDate, currentDate);
}

/**
 * Used to validate a value that is "required".
 */
<<<<<<< HEAD
function isRequiredFulfilled(value: boolean | string | Date | unknown[] | Record<string, unknown>): boolean {
    if (typeof value === 'boolean') {
        return true;
    }

=======
function isRequiredFulfilled(value: string | Date | unknown[] | Record<string, unknown> | null): boolean {
>>>>>>> ff23077a
    if (typeof value === 'string') {
        return !StringUtils.isEmptyString(value);
    }

    if (isDate(value)) {
        return isValidDate(value);
    }
    if (Array.isArray(value) || isObject(value)) {
        return !isEmpty(value);
    }
    return Boolean(value);
}

/**
 * Used to add requiredField error to the fields passed.
 */
function getFieldRequiredErrors(values: OnyxCommon.Errors, requiredFields: string[]) {
    const errors: OnyxCommon.Errors = {};
    requiredFields.forEach((fieldKey) => {
        if (isRequiredFulfilled(values[fieldKey])) {
            return;
        }
        errors[fieldKey] = 'common.error.fieldRequired';
    });
    return errors;
}

/**
 * Validates that this is a valid expiration date. Supports the following formats:
 * 1. MM/YY
 * 2. MM/YYYY
 * 3. MMYY
 * 4. MMYYYY
 */
function isValidExpirationDate(string: string): boolean {
    if (!CONST.REGEX.CARD_EXPIRATION_DATE.test(string)) {
        return false;
    }

    // Use the last of the month to check if the expiration date is in the future or not
    const expirationDate = `${CardUtils.getYearFromExpirationDateString(string)}-${CardUtils.getMonthFromExpirationDateString(string)}-01`;
    return isAfter(new Date(expirationDate), endOfMonth(new Date()));
}

/**
 * Validates that this is a valid security code
 * in the XXX or XXXX format.
 */
function isValidSecurityCode(string: string): boolean {
    return CONST.REGEX.CARD_SECURITY_CODE.test(string);
}

/**
 * Validates a debit card number (15 or 16 digits).
 */
function isValidDebitCard(string: string): boolean {
    if (!CONST.REGEX.CARD_NUMBER.test(string)) {
        return false;
    }

    return validateCardNumber(string);
}

function isValidIndustryCode(code: string): boolean {
    return CONST.REGEX.INDUSTRY_CODE.test(code);
}

function isValidZipCode(zipCode: string): boolean {
    return CONST.REGEX.ZIP_CODE.test(zipCode);
}

function isValidSSNLastFour(ssnLast4: string): boolean {
    return CONST.REGEX.SSN_LAST_FOUR.test(ssnLast4);
}

function isValidSSNFullNine(ssnFull9: string): boolean {
    return CONST.REGEX.SSN_FULL_NINE.test(ssnFull9);
}

/**
 * Validate that a date meets the minimum age requirement.
 */
function meetsMinimumAgeRequirement(date: string): boolean {
    const testDate = new Date(date);
    const minDate = subYears(new Date(), CONST.DATE_BIRTH.MIN_AGE_FOR_PAYMENT);
    return isValid(testDate) && (isSameDay(testDate, minDate) || isBefore(testDate, minDate));
}

/**
 * Validate that a date meets the maximum age requirement.
 */
function meetsMaximumAgeRequirement(date: string): boolean {
    const testDate = new Date(date);
    const maxDate = subYears(new Date(), CONST.DATE_BIRTH.MAX_AGE);
    return isValid(testDate) && (isSameDay(testDate, maxDate) || isAfter(testDate, maxDate));
}

/**
 * Validate that given date is in a specified range of years before now.
 */
function getAgeRequirementError(date: string, minimumAge: number, maximumAge: number): string | Array<string | Record<string, string>> {
    const currentDate = startOfDay(new Date());
    const testDate = parse(date, CONST.DATE.FNS_FORMAT_STRING, currentDate);

    if (!isValid(testDate)) {
        return 'common.error.dateInvalid';
    }

    const maximalDate = subYears(currentDate, minimumAge);
    const minimalDate = subYears(currentDate, maximumAge);

    if (isWithinInterval(testDate, {start: minimalDate, end: maximalDate})) {
        return '';
    }

    if (isSameDay(testDate, maximalDate) || isAfter(testDate, maximalDate)) {
        return ['privatePersonalDetails.error.dateShouldBeBefore', {dateString: format(maximalDate, CONST.DATE.FNS_FORMAT_STRING)}];
    }

    return ['privatePersonalDetails.error.dateShouldBeAfter', {dateString: format(minimalDate, CONST.DATE.FNS_FORMAT_STRING)}];
}

/**
 * Validate that given date is not in the past.
 */
function getDatePassedError(inputDate: string): string {
    const currentDate = new Date();
    const parsedDate = new Date(`${inputDate}T00:00:00`); // set time to 00:00:00 for accurate comparison

    // If input date is not valid, return an error
    if (!isValid(parsedDate)) {
        return 'common.error.dateInvalid';
    }

    // Clear time for currentDate so comparison is based solely on the date
    currentDate.setHours(0, 0, 0, 0);

    if (parsedDate < currentDate) {
        return 'common.error.dateInvalid';
    }

    return '';
}

/**
 * Similar to backend, checks whether a website has a valid URL or not.
 * http/https/ftp URL scheme required.
 */
function isValidWebsite(url: string): boolean {
    const isLowerCase = url === url.toLowerCase();
    return new RegExp(`^${URL_REGEX_WITH_REQUIRED_PROTOCOL}$`, 'i').test(url) && isLowerCase;
}

function validateIdentity(identity: Record<string, string>): Record<string, boolean> {
    const requiredFields = ['firstName', 'lastName', 'street', 'city', 'zipCode', 'state', 'ssnLast4', 'dob'];
    const errors: Record<string, boolean> = {};

    // Check that all required fields are filled
    requiredFields.forEach((fieldName) => {
        if (isRequiredFulfilled(identity[fieldName])) {
            return;
        }
        errors[fieldName] = true;
    });

    if (!isValidAddress(identity.street)) {
        errors.street = true;
    }

    if (!isValidZipCode(identity.zipCode)) {
        errors.zipCode = true;
    }

    // dob field has multiple validations/errors, we are handling it temporarily like this.
    if (!isValidDate(identity.dob) || !meetsMaximumAgeRequirement(identity.dob)) {
        errors.dob = true;
    } else if (!meetsMinimumAgeRequirement(identity.dob)) {
        errors.dobAge = true;
    }

    if (!isValidSSNLastFour(identity.ssnLast4)) {
        errors.ssnLast4 = true;
    }

    return errors;
}

function isValidUSPhone(phoneNumber = '', isCountryCodeOptional?: boolean): boolean {
    const phone = phoneNumber || '';
    const regionCode = isCountryCodeOptional ? CONST.COUNTRY.US : undefined;

    // When we pass regionCode as an option to parsePhoneNumber it wrongly assumes inputs like '=15123456789' as valid
    // so we need to check if it is a valid phone.
    if (regionCode && !Str.isValidPhone(phone)) {
        return false;
    }

    const parsedPhoneNumber = parsePhoneNumber(phone, {regionCode});
    return parsedPhoneNumber.possible && parsedPhoneNumber.regionCode === CONST.COUNTRY.US;
}

function isValidValidateCode(validateCode: string): boolean {
    return Boolean(validateCode.match(CONST.VALIDATE_CODE_REGEX_STRING));
}

function isValidRecoveryCode(recoveryCode: string): boolean {
    return Boolean(recoveryCode.match(CONST.RECOVERY_CODE_REGEX_STRING));
}

function isValidTwoFactorCode(code: string): boolean {
    return Boolean(code.match(CONST.REGEX.CODE_2FA));
}

/**
 * Checks whether a value is a numeric string including `(`, `)`, `-` and optional leading `+`
 */
function isNumericWithSpecialChars(input: string): boolean {
    return /^\+?[\d\\+]*$/.test(LoginUtils.getPhoneNumberWithoutSpecialChars(input));
}

/**
 * Checks the given number is a valid US Routing Number
 * using ABA routingNumber checksum algorithm: http://www.brainjar.com/js/validation/
 */
function isValidRoutingNumber(routingNumber: string): boolean {
    let n = 0;
    for (let i = 0; i < routingNumber.length; i += 3) {
        n += parseInt(routingNumber.charAt(i), 10) * 3 + parseInt(routingNumber.charAt(i + 1), 10) * 7 + parseInt(routingNumber.charAt(i + 2), 10);
    }

    // If the resulting sum is an even multiple of ten (but not zero),
    // the ABA routing number is valid.
    if (n !== 0 && n % 10 === 0) {
        return true;
    }
    return false;
}

/**
 * Checks that the provided name doesn't contain any emojis
 */
function isValidCompanyName(name: string) {
    return !name.match(CONST.REGEX.EMOJIS);
}

/**
 * Checks that the provided name doesn't contain any commas or semicolons
 */
function isValidDisplayName(name: string): boolean {
    return !name.includes(',') && !name.includes(';');
}

/**
 * Checks that the provided legal name doesn't contain special characters
 */
function isValidLegalName(name: string): boolean {
    const hasAccentedChars = Boolean(name.match(CONST.REGEX.ACCENT_LATIN_CHARS));
    return CONST.REGEX.ALPHABETIC_AND_LATIN_CHARS.test(name) && !hasAccentedChars;
}

/**
 * Checks that the provided name doesn't contain special characters or numbers
 */
function isValidPersonName(value: string) {
    return /^[^\d^!#$%*=<>;{}"]+$/.test(value);
}

/**
 * Checks if the provided string includes any of the provided reserved words
 */
function doesContainReservedWord(value: string, reservedWords: string[]): boolean {
    const valueToCheck = value.trim().toLowerCase();
    return reservedWords.some((reservedWord) => valueToCheck.includes(reservedWord.toLowerCase()));
}

/**
 * Checks if is one of the certain names which are reserved for default rooms
 * and should not be used for policy rooms.
 */
function isReservedRoomName(roomName: string): boolean {
    return (CONST.REPORT.RESERVED_ROOM_NAMES as readonly string[]).includes(roomName);
}

/**
 * Checks if the room name already exists.
 */
function isExistingRoomName(roomName: string, reports: OnyxCollection<Report>, policyID: string): boolean {
    return Object.values(reports ?? {}).some((report) => report && report.policyID === policyID && report.reportName === roomName);
}

/**
 * Checks if a room name is valid by checking that:
 * - It starts with a hash '#'
 * - After the first character, it contains only lowercase letters, numbers, and dashes
 * - It's between 1 and MAX_ROOM_NAME_LENGTH characters long
 */
function isValidRoomName(roomName: string): boolean {
    return CONST.REGEX.ROOM_NAME.test(roomName);
}

/**
 * Checks if tax ID consists of 9 digits
 */
function isValidTaxID(taxID: string): boolean {
    return CONST.REGEX.TAX_ID.test(taxID);
}

/**
 * Checks if a string value is a number.
 */
function isNumeric(value: string): boolean {
    if (typeof value !== 'string') {
        return false;
    }
    return /^\d*$/.test(value);
}

/**
 * Checks that the provided accountID is a number and bigger than 0.
 */
function isValidAccountRoute(accountID: number): boolean {
    return CONST.REGEX.NUMBER.test(String(accountID)) && accountID > 0;
}

type DateTimeValidationErrorKeys = {
    dateValidationErrorKey: string;
    timeValidationErrorKey: string;
};
/**
 * Validates that the date and time are at least one minute in the future.
 * data - A date and time string in 'YYYY-MM-DD HH:mm:ss.sssZ' format
 * returns an object containing the error messages for the date and time
 */
const validateDateTimeIsAtLeastOneMinuteInFuture = (data: string): DateTimeValidationErrorKeys => {
    if (!data) {
        return {
            dateValidationErrorKey: '',
            timeValidationErrorKey: '',
        };
    }
    const parsedInputData = parseISO(data);

    const dateValidationErrorKey = DateUtils.getDayValidationErrorKey(parsedInputData);
    const timeValidationErrorKey = DateUtils.getTimeValidationErrorKey(parsedInputData);
    return {
        dateValidationErrorKey,
        timeValidationErrorKey,
    };
};

type ValuesType = Record<string, unknown>;

/**
 * This function is used to remove invisible characters from strings before validation and submission.
 */
function prepareValues(values: ValuesType): ValuesType {
    const trimmedStringValues: ValuesType = {};

    for (const [inputID, inputValue] of Object.entries(values)) {
        if (typeof inputValue === 'string') {
            trimmedStringValues[inputID] = StringUtils.removeInvisibleCharacters(inputValue);
        } else {
            trimmedStringValues[inputID] = inputValue;
        }
    }

    return trimmedStringValues;
}

export {
    meetsMinimumAgeRequirement,
    meetsMaximumAgeRequirement,
    getAgeRequirementError,
    isValidAddress,
    isValidDate,
    isValidPastDate,
    isValidSecurityCode,
    isValidExpirationDate,
    isValidDebitCard,
    isValidIndustryCode,
    isValidZipCode,
    isRequiredFulfilled,
    getFieldRequiredErrors,
    isValidUSPhone,
    isValidWebsite,
    validateIdentity,
    isValidTwoFactorCode,
    isNumericWithSpecialChars,
    isValidRoutingNumber,
    isValidSSNLastFour,
    isValidSSNFullNine,
    isReservedRoomName,
    isExistingRoomName,
    isValidRoomName,
    isValidTaxID,
    isValidValidateCode,
    isValidCompanyName,
    isValidDisplayName,
    isValidLegalName,
    doesContainReservedWord,
    isNumeric,
    isValidAccountRoute,
    getDatePassedError,
    isValidRecoveryCode,
    validateDateTimeIsAtLeastOneMinuteInFuture,
    prepareValues,
    isValidPersonName,
};<|MERGE_RESOLUTION|>--- conflicted
+++ resolved
@@ -75,15 +75,11 @@
 /**
  * Used to validate a value that is "required".
  */
-<<<<<<< HEAD
-function isRequiredFulfilled(value: boolean | string | Date | unknown[] | Record<string, unknown>): boolean {
+function isRequiredFulfilled(value: boolean | string | Date | unknown[] | Record<string, unknown> | null): boolean {
     if (typeof value === 'boolean') {
         return true;
     }
 
-=======
-function isRequiredFulfilled(value: string | Date | unknown[] | Record<string, unknown> | null): boolean {
->>>>>>> ff23077a
     if (typeof value === 'string') {
         return !StringUtils.isEmptyString(value);
     }
