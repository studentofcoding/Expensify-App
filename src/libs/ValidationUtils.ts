--- conflicted
+++ resolved
@@ -82,11 +82,7 @@
  * Used to validate a value that is "required".
  * @param value - field value
  */
-<<<<<<< HEAD
-function isRequiredFulfilled(value?: string | boolean | Date | number[] | string[] | Record<string, string>): boolean {
-=======
 function isRequiredFulfilled(value?: FormValue): boolean {
->>>>>>> 4231ac90
     if (!value) {
         return false;
     }
