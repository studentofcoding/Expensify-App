--- conflicted
+++ resolved
@@ -427,15 +427,9 @@
     };
 }
 
-<<<<<<< HEAD
 function getAllCardsForWorkspace(workspaceAccountID: number, workspaceCardFeeds: OnyxCollection<WorkspaceCardsList>): CardList {
     const cards = {};
     for (const [key, values] of Object.entries(workspaceCardFeeds ?? {})) {
-=======
-function getAllCardsForWorkspace(workspaceAccountID: number, allCardList: OnyxCollection<WorkspaceCardsList> = allWorkspaceCards): CardList {
-    const cards = {};
-    for (const [key, values] of Object.entries(allCardList ?? {})) {
->>>>>>> 49128c81
         if (key.includes(workspaceAccountID.toString()) && values) {
             const {cardList, ...rest} = values;
             Object.assign(cards, rest);
