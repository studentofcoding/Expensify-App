--- conflicted
+++ resolved
@@ -250,12 +250,6 @@
     return cards;
 }
 
-<<<<<<< HEAD
-function getSelectedFeed(lastSelectedFeed: OnyxEntry<CompanyCardFeed>, cardFeeds: OnyxEntry<CardFeeds>): CompanyCardFeed {
-    const defaultFeed = Object.keys(cardFeeds?.settings?.companyCards ?? {}).at(0) as CompanyCardFeed;
-    return lastSelectedFeed ?? defaultFeed;
-}
-=======
 const getBankCardDetailsImage = (bank: ValueOf<typeof CONST.COMPANY_CARDS.BANKS>): IconAsset => {
     const iconMap: Record<ValueOf<typeof CONST.COMPANY_CARDS.BANKS>, IconAsset> = {
         [CONST.COMPANY_CARDS.BANKS.AMEX]: Illustrations.AmexCardCompanyCardDetail,
@@ -270,7 +264,11 @@
     };
     return iconMap[bank];
 };
->>>>>>> e4969b22
+
+function getSelectedFeed(lastSelectedFeed: OnyxEntry<CompanyCardFeed>, cardFeeds: OnyxEntry<CardFeeds>): CompanyCardFeed {
+    const defaultFeed = Object.keys(cardFeeds?.settings?.companyCards ?? {}).at(0) as CompanyCardFeed;
+    return lastSelectedFeed ?? defaultFeed;
+}
 
 export {
     isExpensifyCard,
@@ -292,9 +290,6 @@
     getCardFeedName,
     getCardDetailsImage,
     getMemberCards,
-<<<<<<< HEAD
+    getBankCardDetailsImage,
     getSelectedFeed,
-=======
-    getBankCardDetailsImage,
->>>>>>> e4969b22
 };