--- conflicted
+++ resolved
@@ -441,7 +441,16 @@
     return cards;
 }
 
-<<<<<<< HEAD
+const getDescriptionForPolicyDomainCard = (domainName: string): string => {
+    // A domain name containing a policyID indicates that this is a workspace feed
+    const policyID = domainName.match(CONST.REGEX.EXPENSIFY_POLICY_DOMAIN_NAME)?.[1];
+    if (policyID) {
+        const policy = getPolicy(policyID.toUpperCase());
+        return policy?.name ?? domainName;
+    }
+    return domainName;
+};
+
 const CUSTOM_FEEDS = [CONST.COMPANY_CARD.FEED_BANK_NAME.MASTER_CARD, CONST.COMPANY_CARD.FEED_BANK_NAME.VISA, CONST.COMPANY_CARD.FEED_BANK_NAME.AMEX];
 
 function getFeedType(cardFeed: CompanyCardFeed, cardFeeds: OnyxEntry<CardFeeds>): CompanyCardFeedWithNumber {
@@ -463,17 +472,6 @@
     }
     return cardFeed;
 }
-=======
-const getDescriptionForPolicyDomainCard = (domainName: string): string => {
-    // A domain name containing a policyID indicates that this is a workspace feed
-    const policyID = domainName.match(CONST.REGEX.EXPENSIFY_POLICY_DOMAIN_NAME)?.[1];
-    if (policyID) {
-        const policy = getPolicy(policyID.toUpperCase());
-        return policy?.name ?? domainName;
-    }
-    return domainName;
-};
->>>>>>> 25cd9e58
 
 export {
     isExpensifyCard,
@@ -508,9 +506,6 @@
     isCard,
     getDescriptionForPolicyDomainCard,
     getAllCardsForWorkspace,
-<<<<<<< HEAD
+    isCardIssued,
     getFeedType,
-=======
-    isCardIssued,
->>>>>>> 25cd9e58
 };