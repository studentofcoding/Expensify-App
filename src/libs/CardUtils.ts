--- conflicted
+++ resolved
@@ -613,14 +613,10 @@
     getFeedType,
     flatAllCardsList,
     checkIfFeedConnectionIsBroken,
-<<<<<<< HEAD
-    generateDomainFeedData,
-};
-
-export type {DomainFeedData};
-=======
     hasIssuedExpensifyCard,
     hasCardListObject,
     isExpensifyCardFullySetUp,
+    generateDomainFeedData,
 };
->>>>>>> a018b5f9
+
+export type {DomainFeedData};