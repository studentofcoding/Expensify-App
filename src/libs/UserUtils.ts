import {Str} from 'expensify-common';
import type {OnyxEntry} from 'react-native-onyx';
import Onyx from 'react-native-onyx';
import type {ValueOf} from 'type-fest';
import * as defaultAvatars from '@components/Icon/DefaultAvatars';
import {ConciergeAvatar, NotificationsAvatar} from '@components/Icon/Expensicons';
import CONST from '@src/CONST';
import ONYXKEYS from '@src/ONYXKEYS';
<<<<<<< HEAD
import type {LoginList} from '@src/types/onyx';
=======
import type {Account, LoginList, Session} from '@src/types/onyx';
>>>>>>> d3db2a15
import type Login from '@src/types/onyx/Login';
import type IconAsset from '@src/types/utils/IconAsset';
import hashCode from './hashCode';

type AvatarRange = 1 | 2 | 3 | 4 | 5 | 6 | 7 | 8 | 9 | 10 | 11 | 12 | 13 | 14 | 15 | 16 | 17 | 18 | 19 | 20 | 21 | 22 | 23 | 24;

type AvatarSource = IconAsset | string;

type LoginListIndicator = ValueOf<typeof CONST.BRICK_ROAD_INDICATOR_STATUS> | undefined;

<<<<<<< HEAD
let currentUserLogin: string | undefined;
Onyx.connect({
    key: ONYXKEYS.SESSION,
    callback: (value) => {
        currentUserLogin = value?.email;
=======
let account: OnyxEntry<Account>;
Onyx.connect({
    key: ONYXKEYS.ACCOUNT,
    callback: (value) => {
        account = value ?? {};
    },
});

let session: OnyxEntry<Session>;
Onyx.connect({
    key: ONYXKEYS.SESSION,
    callback: (value) => {
        session = value ?? {};
>>>>>>> d3db2a15
    },
});

/**
 * Searches through given loginList for any contact method / login with an error.
 *
 * Example that should return false:
 * {{
 *      test@test.com: {
 *          errorFields: {
 *              validateCodeSent: null
 *          }
 *      }
 * }}
 *
 * Example that should return true:
 * {{
 *      test@test.com: {
 *          errorFields: {
 *              validateCodeSent: { 18092081290: 'An error' }
 *          }
 *      }
 * }}
 */
function hasLoginListError(loginList: OnyxEntry<LoginList>): boolean {
    return Object.values(loginList ?? {}).some((loginData) => Object.values(loginData.errorFields ?? {}).some((field) => Object.keys(field ?? {}).length > 0));
}

/**
 * Searches through given loginList for any contact method / login that requires
 * an Info brick road status indicator. Currently this only applies if the user
 * has an unvalidated contact method.
 */
function hasLoginListInfo(loginList: OnyxEntry<LoginList>): boolean {
    const filteredLoginList = Object.values(loginList ?? {}).filter((login) => {
        const pendingAction = login?.pendingFields?.deletedLogin ?? login?.pendingFields?.addedLogin ?? undefined;
        // eslint-disable-next-line @typescript-eslint/prefer-nullish-coalescing
        return currentUserLogin !== login.partnerUserID && (login.partnerUserID || pendingAction);
    });
    // eslint-disable-next-line @typescript-eslint/prefer-nullish-coalescing
    return !!filteredLoginList.length && filteredLoginList.every((field) => field.validatedDate || currentUserLogin === field.partnerUserID);
}

/**
 * Gets the appropriate brick road indicator status for a given loginList.
 * Error status is higher priority, so we check for that first.
 */
function getLoginListBrickRoadIndicator(loginList: OnyxEntry<LoginList>): LoginListIndicator {
    if (hasLoginListError(loginList)) {
        return CONST.BRICK_ROAD_INDICATOR_STATUS.ERROR;
    }
    if (hasLoginListInfo(loginList)) {
        return CONST.BRICK_ROAD_INDICATOR_STATUS.INFO;
    }
    return undefined;
}

/**
 * Hashes provided string and returns a value between [0, range)
 */
function hashText(text: string, range: number): number {
    return Math.abs(hashCode(text.toLowerCase())) % range;
}

/**
 * Generate a random accountID base on searchValue.
 */
function generateAccountID(searchValue: string): number {
    return hashText(searchValue, 2 ** 32);
}

/**
 * Helper method to return the default avatar associated with the given accountID
 */
function getDefaultAvatar(accountID = -1, avatarURL?: string): IconAsset | undefined {
    if (accountID === CONST.ACCOUNT_ID.CONCIERGE) {
        return ConciergeAvatar;
    }
    if (accountID === CONST.ACCOUNT_ID.NOTIFICATIONS) {
        return NotificationsAvatar;
    }

    // There are 24 possible default avatars, so we choose which one this user has based
    // on a simple modulo operation of their login number. Note that Avatar count starts at 1.

    // When creating a chat the backend response will return the actual user ID.
    // But the avatar link still corresponds to the original ID-generated link. So we extract the SVG image number from the backend's link instead of using the user ID directly
    let accountIDHashBucket: AvatarRange | undefined;
    if (avatarURL) {
        const match = avatarURL.match(/(default-avatar_|avatar_)(\d+)(?=\.)/);
        const lastDigit = match && parseInt(match[2], 10);
        accountIDHashBucket = lastDigit as AvatarRange;
    } else if (accountID > 0) {
        accountIDHashBucket = ((accountID % CONST.DEFAULT_AVATAR_COUNT) + 1) as AvatarRange;
    }

    if (!accountIDHashBucket) {
        return;
    }

    return defaultAvatars[`Avatar${accountIDHashBucket}`];
}

/**
 * Helper method to return default avatar URL associated with the accountID
 */
function getDefaultAvatarURL(accountID: string | number = ''): string {
    if (Number(accountID) === CONST.ACCOUNT_ID.CONCIERGE) {
        return CONST.CONCIERGE_ICON_URL;
    }

    // Note that Avatar count starts at 1 which is why 1 has to be added to the result (or else 0 would result in a broken avatar link)
    const accountIDHashBucket = (Number(accountID) % CONST.DEFAULT_AVATAR_COUNT) + 1;
    const avatarPrefix = `default-avatar`;

    return `${CONST.CLOUDFRONT_URL}/images/avatars/${avatarPrefix}_${accountIDHashBucket}.png`;
}

/**
 * * Given a user's avatar path, returns true if URL points to a default avatar, false otherwise
 * @param avatarSource - the avatar source from user's personalDetails
 */
function isDefaultAvatar(avatarSource?: AvatarSource): avatarSource is string | undefined {
    if (typeof avatarSource === 'string') {
        if (avatarSource.includes('images/avatars/avatar_') || avatarSource.includes('images/avatars/default-avatar_') || avatarSource.includes('images/avatars/user/default')) {
            return true;
        }

        // We use a hardcoded "default" Concierge avatar
        if (avatarSource === CONST.CONCIERGE_ICON_URL_2021 || avatarSource === CONST.CONCIERGE_ICON_URL) {
            return true;
        }
    }

    return false;
}

/**
 * Provided an avatar source, if source is a default avatar, return the associated SVG.
 * Otherwise, return the URL or SVG pointing to the user-uploaded avatar.
 *
 * @param avatarSource - the avatar source from user's personalDetails
 * @param accountID - the accountID of the user
 */
function getAvatar(avatarSource?: AvatarSource, accountID?: number): AvatarSource | undefined {
    return isDefaultAvatar(avatarSource) ? getDefaultAvatar(accountID, avatarSource) : avatarSource;
}

/**
 * Provided an avatar URL, if avatar is a default avatar, return NewDot default avatar URL.
 * Otherwise, return the URL pointing to a user-uploaded avatar.
 *
 * @param avatarSource - the avatar source from user's personalDetails
 * @param accountID - the accountID of the user
 */
function getAvatarUrl(avatarSource: AvatarSource | undefined, accountID: number): AvatarSource {
    return isDefaultAvatar(avatarSource) ? getDefaultAvatarURL(accountID) : avatarSource;
}

/**
 * Avatars uploaded by users will have a _128 appended so that the asset server returns a small version.
 * This removes that part of the URL so the full version of the image can load.
 */
function getFullSizeAvatar(avatarSource: AvatarSource | undefined, accountID?: number): AvatarSource | undefined {
    const source = getAvatar(avatarSource, accountID);
    if (typeof source !== 'string') {
        return source;
    }
    return source.replace('_128', '');
}

/**
 * Small sized avatars end with _128.<file-type>. This adds the _128 at the end of the
 * source URL (before the file type) if it doesn't exist there already.
 */
function getSmallSizeAvatar(avatarSource?: AvatarSource, accountID?: number): AvatarSource | undefined {
    const source = getAvatar(avatarSource, accountID);
    if (typeof source !== 'string') {
        return source;
    }

    // Because other urls than CloudFront do not support dynamic image sizing (_SIZE suffix), the current source is already what we want to use here.
    if (!CONST.CLOUDFRONT_DOMAIN_REGEX.test(source)) {
        return source;
    }

    // If image source already has _128 at the end, the given avatar URL is already what we want to use here.
    const lastPeriodIndex = source.lastIndexOf('.');
    if (source.substring(lastPeriodIndex - 4, lastPeriodIndex) === '_128') {
        return source;
    }
    return `${source.substring(0, lastPeriodIndex)}_128${source.substring(lastPeriodIndex)}`;
}

/**
 * Gets the secondary phone login number
 */
function getSecondaryPhoneLogin(loginList: OnyxEntry<Login>): string | undefined {
    const parsedLoginList = Object.keys(loginList ?? {}).map((login) => Str.removeSMSDomain(login));
    return parsedLoginList.find((login) => Str.isValidE164Phone(login));
}

/**
 * Gets the contact method
 */
function getContactMethod(): string {
    return account?.primaryLogin ?? session?.email ?? '';
}

export {
    generateAccountID,
    getAvatar,
    getAvatarUrl,
    getDefaultAvatarURL,
    getFullSizeAvatar,
    getLoginListBrickRoadIndicator,
    getSecondaryPhoneLogin,
    getSmallSizeAvatar,
    hasLoginListError,
    hasLoginListInfo,
    hashText,
    isDefaultAvatar,
    getContactMethod,
};
export type {AvatarSource, LoginListIndicator};<|MERGE_RESOLUTION|>--- conflicted
+++ resolved
@@ -6,11 +6,7 @@
 import {ConciergeAvatar, NotificationsAvatar} from '@components/Icon/Expensicons';
 import CONST from '@src/CONST';
 import ONYXKEYS from '@src/ONYXKEYS';
-<<<<<<< HEAD
-import type {LoginList} from '@src/types/onyx';
-=======
 import type {Account, LoginList, Session} from '@src/types/onyx';
->>>>>>> d3db2a15
 import type Login from '@src/types/onyx/Login';
 import type IconAsset from '@src/types/utils/IconAsset';
 import hashCode from './hashCode';
@@ -21,13 +17,6 @@
 
 type LoginListIndicator = ValueOf<typeof CONST.BRICK_ROAD_INDICATOR_STATUS> | undefined;
 
-<<<<<<< HEAD
-let currentUserLogin: string | undefined;
-Onyx.connect({
-    key: ONYXKEYS.SESSION,
-    callback: (value) => {
-        currentUserLogin = value?.email;
-=======
 let account: OnyxEntry<Account>;
 Onyx.connect({
     key: ONYXKEYS.ACCOUNT,
@@ -41,7 +30,6 @@
     key: ONYXKEYS.SESSION,
     callback: (value) => {
         session = value ?? {};
->>>>>>> d3db2a15
     },
 });
 
