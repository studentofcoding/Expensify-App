import {format} from 'date-fns';
import {Str} from 'expensify-common';
import lodashEscape from 'lodash/escape';
import lodashIntersection from 'lodash/intersection';
import isEmpty from 'lodash/isEmpty';
import lodashIsEqual from 'lodash/isEqual';
import isNumber from 'lodash/isNumber';
import lodashMaxBy from 'lodash/maxBy';
import type {OnyxCollection, OnyxEntry, OnyxUpdate} from 'react-native-onyx';
import Onyx from 'react-native-onyx';
import type {SvgProps} from 'react-native-svg';
import type {OriginalMessageIOU, OriginalMessageModifiedExpense} from 'src/types/onyx/OriginalMessage';
import type {TupleToUnion, ValueOf} from 'type-fest';
import type {FileObject} from '@components/AttachmentModal';
import {FallbackAvatar, IntacctSquare, NetSuiteSquare, QBOSquare, XeroSquare} from '@components/Icon/Expensicons';
import * as defaultGroupAvatars from '@components/Icon/GroupDefaultAvatars';
import * as defaultWorkspaceAvatars from '@components/Icon/WorkspaceDefaultAvatars';
import type {MoneyRequestAmountInputProps} from '@components/MoneyRequestAmountInput';
import type {IOUAction, IOUType} from '@src/CONST';
import CONST from '@src/CONST';
import type {ParentNavigationSummaryParams} from '@src/languages/params';
import type {TranslationPaths} from '@src/languages/types';
import ONYXKEYS from '@src/ONYXKEYS';
import type {Route} from '@src/ROUTES';
import ROUTES from '@src/ROUTES';
import SCREENS from '@src/SCREENS';
import type {
    Beta,
    OnyxInputOrEntry,
    PersonalDetails,
    PersonalDetailsList,
    Policy,
    PolicyReportField,
    Report,
    ReportAction,
    ReportMetadata,
    ReportNameValuePairs,
    ReportViolationName,
    ReportViolations,
    Session,
    Task,
    Transaction,
    TransactionViolation,
    UserWallet,
} from '@src/types/onyx';
import type {Attendee, Participant} from '@src/types/onyx/IOU';
import type {SelectedParticipant} from '@src/types/onyx/NewGroupChatDraft';
import type {OriginalMessageExportedToIntegration} from '@src/types/onyx/OldDotAction';
import type Onboarding from '@src/types/onyx/Onboarding';
import type {ErrorFields, Errors, Icon, PendingAction} from '@src/types/onyx/OnyxCommon';
import type {OriginalMessageChangeLog, PaymentMethodType} from '@src/types/onyx/OriginalMessage';
import type {Status} from '@src/types/onyx/PersonalDetails';
import type {ConnectionName} from '@src/types/onyx/Policy';
import type {InvoiceReceiverType, NotificationPreference, Participants, Participant as ReportParticipant} from '@src/types/onyx/Report';
import type {Message, OldDotReportAction, ReportActions} from '@src/types/onyx/ReportAction';
import type {PendingChatMember} from '@src/types/onyx/ReportMetadata';
import type {SearchPolicy, SearchReport, SearchTransaction} from '@src/types/onyx/SearchResults';
import type {Comment, TransactionChanges, WaypointCollection} from '@src/types/onyx/Transaction';
import {isEmptyObject} from '@src/types/utils/EmptyObject';
import type IconAsset from '@src/types/utils/IconAsset';
import * as IOU from './actions/IOU';
import * as PolicyActions from './actions/Policy/Policy';
import * as PriorityModeActions from './actions/PriorityMode';
import * as store from './actions/ReimbursementAccount/store';
import * as ReportHelperActions from './actions/Report';
import * as SessionUtils from './actions/Session';
import * as CurrencyUtils from './CurrencyUtils';
import DateUtils from './DateUtils';
import {hasValidDraftComment} from './DraftCommentUtils';
import * as ErrorUtils from './ErrorUtils';
import getAttachmentDetails from './fileDownload/getAttachmentDetails';
import isReportMessageAttachment from './isReportMessageAttachment';
import localeCompare from './LocaleCompare';
import * as LocalePhoneNumber from './LocalePhoneNumber';
import * as Localize from './Localize';
import Log from './Log';
import {isEmailPublicDomain} from './LoginUtils';
import ModifiedExpenseMessage from './ModifiedExpenseMessage';
import linkingConfig from './Navigation/linkingConfig';
import Navigation from './Navigation/Navigation';
import * as NumberUtils from './NumberUtils';
import Parser from './Parser';
import Permissions from './Permissions';
import * as PersonalDetailsUtils from './PersonalDetailsUtils';
import * as PhoneNumber from './PhoneNumber';
import * as PolicyUtils from './PolicyUtils';
import type {LastVisibleMessage} from './ReportActionsUtils';
import * as ReportActionsUtils from './ReportActionsUtils';
import * as TransactionUtils from './TransactionUtils';
import * as Url from './Url';
import type {AvatarSource} from './UserUtils';
import * as UserUtils from './UserUtils';

// Dynamic Import to avoid circular dependency
const UnreadIndicatorUpdaterHelper = () => import('./UnreadIndicatorUpdater');

type AvatarRange = 1 | 2 | 3 | 4 | 5 | 6 | 7 | 8 | 9 | 10 | 11 | 12 | 13 | 14 | 15 | 16 | 17 | 18;

type SpendBreakdown = {
    nonReimbursableSpend: number;
    reimbursableSpend: number;
    totalDisplaySpend: number;
};

type ParticipantDetails = [number, string, AvatarSource, AvatarSource];

type OptimisticAddCommentReportAction = Pick<
    ReportAction<typeof CONST.REPORT.ACTIONS.TYPE.ADD_COMMENT>,
    | 'reportActionID'
    | 'actionName'
    | 'actorAccountID'
    | 'person'
    | 'automatic'
    | 'avatar'
    | 'created'
    | 'message'
    | 'isFirstItem'
    | 'isAttachmentOnly'
    | 'isAttachmentWithText'
    | 'pendingAction'
    | 'shouldShow'
    | 'originalMessage'
    | 'childReportID'
    | 'parentReportID'
    | 'childType'
    | 'childReportName'
    | 'childManagerAccountID'
    | 'childStatusNum'
    | 'childStateNum'
    | 'errors'
    | 'childVisibleActionCount'
    | 'childCommenterCount'
    | 'childLastVisibleActionCreated'
    | 'childOldestFourAccountIDs'
    | 'delegateAccountID'
> & {isOptimisticAction: boolean};

type OptimisticReportAction = {
    commentText: string;
    reportAction: OptimisticAddCommentReportAction;
};

type UpdateOptimisticParentReportAction = {
    childVisibleActionCount: number;
    childCommenterCount: number;
    childLastVisibleActionCreated: string;
    childOldestFourAccountIDs: string | undefined;
};

type OptimisticExpenseReport = Pick<
    Report,
    | 'reportID'
    | 'chatReportID'
    | 'policyID'
    | 'type'
    | 'ownerAccountID'
    | 'managerID'
    | 'currency'
    | 'reportName'
    | 'stateNum'
    | 'statusNum'
    | 'total'
    | 'unheldTotal'
    | 'nonReimbursableTotal'
    | 'unheldNonReimbursableTotal'
    | 'parentReportID'
    | 'lastVisibleActionCreated'
    | 'parentReportActionID'
    | 'participants'
    | 'fieldList'
>;

type OptimisticIOUReportAction = Pick<
    ReportAction,
    | 'actionName'
    | 'actorAccountID'
    | 'automatic'
    | 'avatar'
    | 'isAttachmentOnly'
    | 'originalMessage'
    | 'message'
    | 'person'
    | 'reportActionID'
    | 'shouldShow'
    | 'created'
    | 'pendingAction'
    | 'receipt'
    | 'childReportID'
    | 'childVisibleActionCount'
    | 'childCommenterCount'
    | 'delegateAccountID'
>;

type PartialReportAction = OnyxInputOrEntry<ReportAction> | Partial<ReportAction> | OptimisticIOUReportAction | OptimisticApprovedReportAction | OptimisticSubmittedReportAction | undefined;

type ReportRouteParams = {
    reportID: string;
    isSubReportPageRoute: boolean;
};

type ReportOfflinePendingActionAndErrors = {
    reportPendingAction: PendingAction | undefined;
    reportErrors: Errors | null | undefined;
};

type OptimisticApprovedReportAction = Pick<
    ReportAction<typeof CONST.REPORT.ACTIONS.TYPE.APPROVED>,
    | 'actionName'
    | 'actorAccountID'
    | 'automatic'
    | 'avatar'
    | 'isAttachmentOnly'
    | 'originalMessage'
    | 'message'
    | 'person'
    | 'reportActionID'
    | 'shouldShow'
    | 'created'
    | 'pendingAction'
    | 'delegateAccountID'
>;

type OptimisticUnapprovedReportAction = Pick<
    ReportAction<typeof CONST.REPORT.ACTIONS.TYPE.UNAPPROVED>,
    | 'actionName'
    | 'actorAccountID'
    | 'automatic'
    | 'avatar'
    | 'isAttachmentOnly'
    | 'originalMessage'
    | 'message'
    | 'person'
    | 'reportActionID'
    | 'shouldShow'
    | 'created'
    | 'pendingAction'
    | 'delegateAccountID'
>;

type OptimisticSubmittedReportAction = Pick<
    ReportAction<typeof CONST.REPORT.ACTIONS.TYPE.SUBMITTED>,
    | 'actionName'
    | 'actorAccountID'
    | 'adminAccountID'
    | 'automatic'
    | 'avatar'
    | 'isAttachmentOnly'
    | 'originalMessage'
    | 'message'
    | 'person'
    | 'reportActionID'
    | 'shouldShow'
    | 'created'
    | 'pendingAction'
    | 'delegateAccountID'
>;

type OptimisticHoldReportAction = Pick<
    ReportAction,
    'actionName' | 'actorAccountID' | 'automatic' | 'avatar' | 'isAttachmentOnly' | 'originalMessage' | 'message' | 'person' | 'reportActionID' | 'shouldShow' | 'created' | 'pendingAction'
>;

type OptimisticCancelPaymentReportAction = Pick<
    ReportAction,
    'actionName' | 'actorAccountID' | 'message' | 'originalMessage' | 'person' | 'reportActionID' | 'shouldShow' | 'created' | 'pendingAction'
>;

type OptimisticChangeFieldAction = Pick<
    OldDotReportAction & ReportAction,
    'actionName' | 'actorAccountID' | 'originalMessage' | 'person' | 'reportActionID' | 'created' | 'pendingAction' | 'message'
>;

type OptimisticEditedTaskReportAction = Pick<
    ReportAction,
    'reportActionID' | 'actionName' | 'pendingAction' | 'actorAccountID' | 'automatic' | 'avatar' | 'created' | 'shouldShow' | 'message' | 'person' | 'delegateAccountID'
>;

type OptimisticClosedReportAction = Pick<
    ReportAction<typeof CONST.REPORT.ACTIONS.TYPE.CLOSED>,
    'actionName' | 'actorAccountID' | 'automatic' | 'avatar' | 'created' | 'message' | 'originalMessage' | 'pendingAction' | 'person' | 'reportActionID' | 'shouldShow'
>;

type OptimisticCardAssignedReportAction = Pick<
    ReportAction<typeof CONST.REPORT.ACTIONS.TYPE.CARD_ASSIGNED>,
    'actionName' | 'actorAccountID' | 'automatic' | 'avatar' | 'created' | 'message' | 'originalMessage' | 'pendingAction' | 'person' | 'reportActionID' | 'shouldShow'
>;

type OptimisticDismissedViolationReportAction = Pick<
    ReportAction,
    'actionName' | 'actorAccountID' | 'avatar' | 'created' | 'message' | 'originalMessage' | 'person' | 'reportActionID' | 'shouldShow' | 'pendingAction'
>;

type OptimisticCreatedReportAction = Pick<
    ReportAction<typeof CONST.REPORT.ACTIONS.TYPE.CREATED>,
    'actorAccountID' | 'automatic' | 'avatar' | 'created' | 'message' | 'person' | 'reportActionID' | 'shouldShow' | 'pendingAction' | 'actionName' | 'delegateAccountID'
>;

type OptimisticRenamedReportAction = Pick<
    ReportAction<typeof CONST.REPORT.ACTIONS.TYPE.RENAMED>,
    'actorAccountID' | 'automatic' | 'avatar' | 'created' | 'message' | 'person' | 'reportActionID' | 'shouldShow' | 'pendingAction' | 'actionName' | 'originalMessage'
>;

type OptimisticRoomDescriptionUpdatedReportAction = Pick<
    ReportAction<typeof CONST.REPORT.ACTIONS.TYPE.ROOM_CHANGE_LOG.UPDATE_ROOM_DESCRIPTION>,
    'actorAccountID' | 'created' | 'message' | 'person' | 'reportActionID' | 'pendingAction' | 'actionName' | 'originalMessage'
>;

type OptimisticChatReport = Pick<
    Report,
    | 'type'
    | 'chatType'
    | 'chatReportID'
    | 'iouReportID'
    | 'isOwnPolicyExpenseChat'
    | 'isPinned'
    | 'lastActorAccountID'
    | 'lastMessageHtml'
    | 'lastMessageText'
    | 'lastReadTime'
    | 'lastVisibleActionCreated'
    | 'oldPolicyName'
    | 'ownerAccountID'
    | 'pendingFields'
    | 'parentReportActionID'
    | 'parentReportID'
    | 'participants'
    | 'policyID'
    | 'reportID'
    | 'reportName'
    | 'stateNum'
    | 'statusNum'
    | 'visibility'
    | 'description'
    | 'writeCapability'
    | 'avatarUrl'
    | 'invoiceReceiver'
>;

type OptimisticExportIntegrationAction = OriginalMessageExportedToIntegration &
    Pick<
        ReportAction<typeof CONST.REPORT.ACTIONS.TYPE.EXPORTED_TO_INTEGRATION>,
        'reportActionID' | 'actorAccountID' | 'avatar' | 'created' | 'lastModified' | 'message' | 'person' | 'shouldShow' | 'pendingAction' | 'errors' | 'automatic'
    >;

type OptimisticTaskReportAction = Pick<
    ReportAction,
    | 'reportActionID'
    | 'actionName'
    | 'actorAccountID'
    | 'automatic'
    | 'avatar'
    | 'created'
    | 'isAttachmentOnly'
    | 'message'
    | 'originalMessage'
    | 'person'
    | 'pendingAction'
    | 'shouldShow'
    | 'isFirstItem'
    | 'previousMessage'
    | 'errors'
    | 'linkMetadata'
    | 'delegateAccountID'
>;

type AnnounceRoomOnyxData = {
    onyxOptimisticData: OnyxUpdate[];
    onyxSuccessData: OnyxUpdate[];
    onyxFailureData: OnyxUpdate[];
};

type OptimisticAnnounceChat = {
    announceChatReportID: string;
    announceChatReportActionID: string;
    announceChatData: AnnounceRoomOnyxData;
};

type OptimisticWorkspaceChats = {
    adminsChatReportID: string;
    adminsChatData: OptimisticChatReport;
    adminsReportActionData: Record<string, OptimisticCreatedReportAction>;
    adminsCreatedReportActionID: string;
    expenseChatReportID: string;
    expenseChatData: OptimisticChatReport;
    expenseReportActionData: Record<string, OptimisticCreatedReportAction>;
    expenseCreatedReportActionID: string;
    pendingChatMembers: PendingChatMember[];
};

type OptimisticModifiedExpenseReportAction = Pick<
    ReportAction<typeof CONST.REPORT.ACTIONS.TYPE.MODIFIED_EXPENSE>,
    | 'actionName'
    | 'actorAccountID'
    | 'automatic'
    | 'avatar'
    | 'created'
    | 'isAttachmentOnly'
    | 'message'
    | 'originalMessage'
    | 'person'
    | 'pendingAction'
    | 'reportActionID'
    | 'shouldShow'
    | 'delegateAccountID'
> & {reportID?: string};

type OptimisticTaskReport = Pick<
    Report,
    | 'reportID'
    | 'reportName'
    | 'description'
    | 'ownerAccountID'
    | 'participants'
    | 'managerID'
    | 'type'
    | 'parentReportID'
    | 'policyID'
    | 'stateNum'
    | 'statusNum'
    | 'parentReportActionID'
    | 'lastVisibleActionCreated'
    | 'hasParentAccess'
>;

type TransactionDetails = {
    created: string;
    amount: number;
    attendees: Attendee[];
    taxAmount?: number;
    taxCode?: string;
    currency: string;
    merchant: string;
    waypoints?: WaypointCollection | string;
    customUnitRateID?: string;
    comment: string;
    category: string;
    billable: boolean;
    tag: string;
    mccGroup?: ValueOf<typeof CONST.MCC_GROUPS>;
    cardID: number;
    originalAmount: number;
    originalCurrency: string;
    postedDate: string;
};

type OptimisticIOUReport = Pick<
    Report,
    | 'type'
    | 'chatReportID'
    | 'currency'
    | 'managerID'
    | 'policyID'
    | 'ownerAccountID'
    | 'participants'
    | 'reportID'
    | 'stateNum'
    | 'statusNum'
    | 'total'
    | 'unheldTotal'
    | 'nonReimbursableTotal'
    | 'unheldNonReimbursableTotal'
    | 'reportName'
    | 'parentReportID'
    | 'lastVisibleActionCreated'
    | 'fieldList'
    | 'parentReportActionID'
>;
type DisplayNameWithTooltips = Array<Pick<PersonalDetails, 'accountID' | 'pronouns' | 'displayName' | 'login' | 'avatar'>>;

type CustomIcon = {
    src: IconAsset;
    color?: string;
};

type OptionData = {
    text?: string;
    alternateText?: string;
    allReportErrors?: Errors;
    brickRoadIndicator?: ValueOf<typeof CONST.BRICK_ROAD_INDICATOR_STATUS> | '' | null;
    tooltipText?: string | null;
    alternateTextMaxLines?: number;
    boldStyle?: boolean;
    customIcon?: CustomIcon;
    subtitle?: string;
    login?: string;
    accountID?: number;
    pronouns?: string;
    status?: Status | null;
    phoneNumber?: string;
    isUnread?: boolean | null;
    isUnreadWithMention?: boolean | null;
    hasDraftComment?: boolean | null;
    keyForList?: string;
    searchText?: string;
    isIOUReportOwner?: boolean | null;
    shouldShowSubscript?: boolean | null;
    isPolicyExpenseChat?: boolean;
    isMoneyRequestReport?: boolean | null;
    isInvoiceReport?: boolean;
    isExpenseRequest?: boolean | null;
    isAllowedToComment?: boolean | null;
    isThread?: boolean | null;
    isTaskReport?: boolean | null;
    parentReportAction?: OnyxEntry<ReportAction>;
    displayNamesWithTooltips?: DisplayNameWithTooltips | null;
    isDefaultRoom?: boolean;
    isInvoiceRoom?: boolean;
    isExpenseReport?: boolean;
    isOptimisticPersonalDetail?: boolean;
    selected?: boolean;
    isOptimisticAccount?: boolean;
    isSelected?: boolean;
    descriptiveText?: string;
    notificationPreference?: NotificationPreference | null;
    isDisabled?: boolean | null;
    name?: string | null;
    isSelfDM?: boolean;
    isOneOnOneChat?: boolean;
    reportID?: string;
    enabled?: boolean;
    code?: string;
    transactionThreadReportID?: string | null;
    shouldShowAmountInput?: boolean;
    amountInputProps?: MoneyRequestAmountInputProps;
    tabIndex?: 0 | -1;
    isConciergeChat?: boolean;
    isBold?: boolean;
    lastIOUCreationDate?: string;
    isChatRoom?: boolean;
    participantsList?: PersonalDetails[];
    icons?: Icon[];
    iouReportAmount?: number;
    displayName?: string;
} & Report;

type OnyxDataTaskAssigneeChat = {
    optimisticData: OnyxUpdate[];
    successData: OnyxUpdate[];
    failureData: OnyxUpdate[];
    optimisticAssigneeAddComment?: OptimisticReportAction;
    optimisticChatCreatedReportAction?: OptimisticCreatedReportAction;
};

type Ancestor = {
    report: Report;
    reportAction: ReportAction;
    shouldDisplayNewMarker: boolean;
};

type AncestorIDs = {
    reportIDs: string[];
    reportActionsIDs: string[];
};

type MissingPaymentMethod = 'bankAccount' | 'wallet';

type OutstandingChildRequest = {
    hasOutstandingChildRequest?: boolean;
};

type ParsingDetails = {
    shouldEscapeText?: boolean;
    reportID?: string;
    policyID?: string;
};

type NonHeldAndFullAmount = {
    nonHeldAmount: string;
    fullAmount: string;
    /**
     * nonHeldAmount is valid if not negative;
     * It can be negative if the unheld transaction comes from the current user
     */
    hasValidNonHeldAmount: boolean;
};

type Thread = {
    parentReportID: string;
    parentReportActionID: string;
} & Report;

let currentUserEmail: string | undefined;
let currentUserPrivateDomain: string | undefined;
let currentUserAccountID: number | undefined;
let isAnonymousUser = false;

// This cache is used to save parse result of report action html message into text
// to prevent unnecessary parsing when the report action is not changed/modified.
// Example case: when we need to get a report name of a thread which is dependent on a report action message.
const parsedReportActionMessageCache: Record<string, string> = {};

const defaultAvatarBuildingIconTestID = 'SvgDefaultAvatarBuilding Icon';
Onyx.connect({
    key: ONYXKEYS.SESSION,
    callback: (value) => {
        // When signed out, val is undefined
        if (!value) {
            return;
        }

        currentUserEmail = value.email;
        currentUserAccountID = value.accountID;
        isAnonymousUser = value.authTokenType === CONST.AUTH_TOKEN_TYPES.ANONYMOUS;
        currentUserPrivateDomain = isEmailPublicDomain(currentUserEmail ?? '') ? '' : Str.extractEmailDomain(currentUserEmail ?? '');
    },
});

let allPersonalDetails: OnyxEntry<PersonalDetailsList>;
let allPersonalDetailLogins: string[];
let currentUserPersonalDetails: OnyxEntry<PersonalDetails>;
Onyx.connect({
    key: ONYXKEYS.PERSONAL_DETAILS_LIST,
    callback: (value) => {
        if (currentUserAccountID) {
            currentUserPersonalDetails = value?.[currentUserAccountID] ?? undefined;
        }
        allPersonalDetails = value ?? {};
        allPersonalDetailLogins = Object.values(allPersonalDetails).map((personalDetail) => personalDetail?.login ?? '');
    },
});

let allReportsDraft: OnyxCollection<Report>;
Onyx.connect({
    key: ONYXKEYS.COLLECTION.REPORT_DRAFT,
    waitForCollectionCallback: true,
    callback: (value) => (allReportsDraft = value),
});

let allPolicies: OnyxCollection<Policy>;
Onyx.connect({
    key: ONYXKEYS.COLLECTION.POLICY,
    waitForCollectionCallback: true,
    callback: (value) => (allPolicies = value),
});

let allReports: OnyxCollection<Report>;
Onyx.connect({
    key: ONYXKEYS.COLLECTION.REPORT,
    waitForCollectionCallback: true,
    callback: (value) => {
        allReports = value;
        UnreadIndicatorUpdaterHelper().then((module) => {
            module.triggerUnreadUpdate();
        });

        // Each time a new report is added we will check to see if the user should be switched
        PriorityModeActions.autoSwitchToFocusMode();

        if (!value) {
            return;
        }
        Object.values(value).forEach((report) => {
            if (!report) {
                return;
            }
            ReportHelperActions.handleReportChanged(report);
        });
    },
});

let allBetas: OnyxEntry<Beta[]>;
Onyx.connect({
    key: ONYXKEYS.BETAS,
    callback: (value) => (allBetas = value),
});

let allTransactions: OnyxCollection<Transaction> = {};
let reportsTransactions: Record<string, Transaction[]> = {};
Onyx.connect({
    key: ONYXKEYS.COLLECTION.TRANSACTION,
    waitForCollectionCallback: true,
    callback: (value) => {
        if (!value) {
            return;
        }
        allTransactions = Object.fromEntries(Object.entries(value).filter(([, transaction]) => transaction));

        reportsTransactions = Object.values(value).reduce<Record<string, Transaction[]>>((all, transaction) => {
            const reportsMap = all;
            if (!transaction) {
                return reportsMap;
            }

            if (!reportsMap[transaction.reportID]) {
                reportsMap[transaction.reportID] = [];
            }
            reportsMap[transaction.reportID].push(transaction);

            return all;
        }, {});
    },
});

let allReportActions: OnyxCollection<ReportActions>;
Onyx.connect({
    key: ONYXKEYS.COLLECTION.REPORT_ACTIONS,
    waitForCollectionCallback: true,
    callback: (actions) => {
        if (!actions) {
            return;
        }
        allReportActions = actions;
    },
});

let allReportMetadata: OnyxCollection<ReportMetadata>;
const allReportMetadataKeyValue: Record<string, ReportMetadata> = {};
Onyx.connect({
    key: ONYXKEYS.COLLECTION.REPORT_METADATA,
    waitForCollectionCallback: true,
    callback: (value) => {
        if (!value) {
            return;
        }
        allReportMetadata = value;

        Object.entries(value).forEach(([reportID, reportMetadata]) => {
            if (!reportMetadata) {
                return;
            }

            const [, id] = reportID.split('_');
            allReportMetadataKeyValue[id] = reportMetadata;
        });
    },
});

let allReportNameValuePair: OnyxCollection<ReportNameValuePairs>;
Onyx.connect({
    key: ONYXKEYS.COLLECTION.REPORT_NAME_VALUE_PAIRS,
    waitForCollectionCallback: true,
    callback: (value) => {
        if (!value) {
            return;
        }
        allReportNameValuePair = value;
    },
});

let allReportsViolations: OnyxCollection<ReportViolations>;
Onyx.connect({
    key: ONYXKEYS.COLLECTION.REPORT_VIOLATIONS,
    waitForCollectionCallback: true,
    callback: (value) => {
        if (!value) {
            return;
        }
        allReportsViolations = value;
    },
});

let onboarding: OnyxEntry<Onboarding>;
Onyx.connect({
    key: ONYXKEYS.NVP_ONBOARDING,
    callback: (value) => (onboarding = value),
});

let delegateEmail = '';
Onyx.connect({
    key: ONYXKEYS.ACCOUNT,
    callback: (value) => {
        delegateEmail = value?.delegatedAccess?.delegate ?? '';
    },
});

let activePolicyID: OnyxEntry<string>;
Onyx.connect({
    key: ONYXKEYS.NVP_ACTIVE_POLICY_ID,
    callback: (value) => (activePolicyID = value),
});

function getCurrentUserAvatar(): AvatarSource | undefined {
    return currentUserPersonalDetails?.avatar;
}

function getCurrentUserDisplayNameOrEmail(): string | undefined {
    return currentUserPersonalDetails?.displayName ?? currentUserEmail;
}

function getChatType(report: OnyxInputOrEntry<Report> | Participant): ValueOf<typeof CONST.REPORT.CHAT_TYPE> | undefined {
    return report?.chatType;
}

/**
 * Get the report or draft report given a reportID
 */
function getReportOrDraftReport(reportID: string | undefined): OnyxEntry<Report> {
    return allReports?.[`${ONYXKEYS.COLLECTION.REPORT}${reportID}`] ?? allReportsDraft?.[`${ONYXKEYS.COLLECTION.REPORT_DRAFT}${reportID}`];
}

function getReportTransactions(reportID: string | undefined): Transaction[] {
    if (!reportID) {
        return [];
    }

    return reportsTransactions[reportID] ?? [];
}

/**
 * Check if a report is a draft report
 */
function isDraftReport(reportID: string | undefined): boolean {
    const draftReport = allReportsDraft?.[`${ONYXKEYS.COLLECTION.REPORT_DRAFT}${reportID}`];

    return !!draftReport;
}

/**
 * Returns the report
 */
function getReport(reportID: string | undefined): OnyxEntry<Report> {
    return allReports?.[`${ONYXKEYS.COLLECTION.REPORT}${reportID}`];
}

/**
 * Returns the report
 */
function getReportNameValuePairs(reportID?: string): OnyxEntry<ReportNameValuePairs> {
    return allReportNameValuePair?.[`${ONYXKEYS.COLLECTION.REPORT_NAME_VALUE_PAIRS}${reportID}`];
}

/**
 * Returns the parentReport if the given report is a thread
 */
function getParentReport(report: OnyxEntry<Report>): OnyxEntry<Report> {
    if (!report?.parentReportID) {
        return undefined;
    }
    return getReport(report.parentReportID);
}

/**
 * Returns the root parentReport if the given report is nested.
 * Uses recursion to iterate any depth of nested reports.
 */
function getRootParentReport(report: OnyxEntry<Report>, visitedReportIDs: Set<string> = new Set<string>()): OnyxEntry<Report> {
    if (!report) {
        return undefined;
    }

    // Returns the current report as the root report, because it does not have a parentReportID
    if (!report?.parentReportID) {
        return report;
    }

    // Detect and prevent an infinite loop caused by a cycle in the ancestry. This should normally
    // never happen
    if (visitedReportIDs.has(report.reportID)) {
        Log.alert('Report ancestry cycle detected.', {reportID: report.reportID, ancestry: Array.from(visitedReportIDs)});
        return undefined;
    }
    visitedReportIDs.add(report.reportID);

    const parentReport = getReportOrDraftReport(report?.parentReportID);

    // Runs recursion to iterate a parent report
    return getRootParentReport(!isEmptyObject(parentReport) ? parentReport : undefined, visitedReportIDs);
}

/**
 * Returns the policy of the report
 */
function getPolicy(policyID: string | undefined): OnyxEntry<Policy> {
    if (!allPolicies || !policyID) {
        return undefined;
    }
    return allPolicies[`${ONYXKEYS.COLLECTION.POLICY}${policyID}`];
}

/**
 * Get the policy type from a given report
 * @param policies must have Onyxkey prefix (i.e 'policy_') for keys
 */
function getPolicyType(report: OnyxInputOrEntry<Report>, policies: OnyxCollection<Policy>): string {
    return policies?.[`${ONYXKEYS.COLLECTION.POLICY}${report?.policyID}`]?.type ?? '';
}

const unavailableTranslation = Localize.translateLocal('workspace.common.unavailable');
/**
 * Get the policy name from a given report
 */
function getPolicyName(report: OnyxInputOrEntry<Report>, returnEmptyIfNotFound = false, policy?: OnyxInputOrEntry<Policy>): string {
    const noPolicyFound = returnEmptyIfNotFound ? '' : unavailableTranslation;
    if (isEmptyObject(report) || (isEmptyObject(allPolicies) && !report?.policyName)) {
        return noPolicyFound;
    }

    const finalPolicy = policy ?? allPolicies?.[`${ONYXKEYS.COLLECTION.POLICY}${report?.policyID}`];

    const parentReport = getRootParentReport(report);

    // Rooms send back the policy name with the reportSummary,
    // since they can also be accessed by people who aren't in the workspace
    // eslint-disable-next-line @typescript-eslint/prefer-nullish-coalescing
    const policyName = finalPolicy?.name || report?.policyName || report?.oldPolicyName || parentReport?.oldPolicyName || noPolicyFound;

    return policyName;
}

/**
 * Returns the concatenated title for the PrimaryLogins of a report
 */
function getReportParticipantsTitle(accountIDs: number[]): string {
    // Somehow it's possible for the logins coming from report.participantAccountIDs to contain undefined values so we use .filter(Boolean) to remove them.
    return accountIDs.filter(Boolean).join(', ');
}

/**
 * Checks if a report is a chat report.
 */
function isChatReport(report: OnyxEntry<Report>): boolean {
    return report?.type === CONST.REPORT.TYPE.CHAT;
}

function isInvoiceReport(report: OnyxInputOrEntry<Report> | SearchReport): boolean {
    return report?.type === CONST.REPORT.TYPE.INVOICE;
}

/**
 * Checks if a report is an Expense report.
 */
function isExpenseReport(report: OnyxInputOrEntry<Report> | SearchReport): boolean {
    return report?.type === CONST.REPORT.TYPE.EXPENSE;
}

/**
 * Checks if a report is an IOU report using report or reportID
 */
function isIOUReport(reportOrID: OnyxInputOrEntry<Report> | SearchReport | string): boolean {
    const report = typeof reportOrID === 'string' ? getReport(reportOrID) ?? null : reportOrID;
    return report?.type === CONST.REPORT.TYPE.IOU;
}

/**
 * Checks if a report is an IOU report using report
 */
function isIOUReportUsingReport(report: OnyxEntry<Report>): report is Report {
    return report?.type === CONST.REPORT.TYPE.IOU;
}
/**
 * Checks if a report is a task report.
 */
function isTaskReport(report: OnyxInputOrEntry<Report>): boolean {
    return report?.type === CONST.REPORT.TYPE.TASK;
}

/**
 * Checks if a task has been cancelled
 * When a task is deleted, the parentReportAction is updated to have a isDeletedParentAction deleted flag
 * This is because when you delete a task, we still allow you to chat on the report itself
 * There's another situation where you don't have access to the parentReportAction (because it was created in a chat you don't have access to)
 * In this case, we have added the key to the report itself
 */
function isCanceledTaskReport(report: OnyxInputOrEntry<Report>, parentReportAction: OnyxInputOrEntry<ReportAction> = null): boolean {
    if (!isEmptyObject(parentReportAction) && (ReportActionsUtils.getReportActionMessage(parentReportAction)?.isDeletedParentAction ?? false)) {
        return true;
    }

    if (!isEmptyObject(report) && report?.isDeletedParentAction) {
        return true;
    }

    return false;
}

/**
 * Checks if a report is an open task report.
 *
 * @param parentReportAction - The parent report action of the report (Used to check if the task has been canceled)
 */
function isOpenTaskReport(report: OnyxInputOrEntry<Report>, parentReportAction: OnyxInputOrEntry<ReportAction> = null): boolean {
    return (
        isTaskReport(report) && !isCanceledTaskReport(report, parentReportAction) && report?.stateNum === CONST.REPORT.STATE_NUM.OPEN && report?.statusNum === CONST.REPORT.STATUS_NUM.OPEN
    );
}

/**
 * Checks if a report is a completed task report.
 */
function isCompletedTaskReport(report: OnyxEntry<Report>): boolean {
    return isTaskReport(report) && report?.stateNum === CONST.REPORT.STATE_NUM.APPROVED && report?.statusNum === CONST.REPORT.STATUS_NUM.APPROVED;
}

/**
 * Checks if the current user is the manager of the supplied report
 */
function isReportManager(report: OnyxEntry<Report>): boolean {
    return !!(report && report.managerID === currentUserAccountID);
}

/**
 * Checks if the supplied report has been approved
 */
function isReportApproved(reportOrID: OnyxInputOrEntry<Report> | string, parentReportAction: OnyxEntry<ReportAction> = undefined): boolean {
    const report = typeof reportOrID === 'string' ? getReport(reportOrID) ?? null : reportOrID;
    if (!report) {
        return parentReportAction?.childStateNum === CONST.REPORT.STATE_NUM.APPROVED && parentReportAction?.childStatusNum === CONST.REPORT.STATUS_NUM.APPROVED;
    }
    return report?.stateNum === CONST.REPORT.STATE_NUM.APPROVED && report?.statusNum === CONST.REPORT.STATUS_NUM.APPROVED;
}

/**
 * Checks if the supplied report has been manually reimbursed
 */
function isReportManuallyReimbursed(report: OnyxEntry<Report>): boolean {
    return report?.stateNum === CONST.REPORT.STATE_NUM.APPROVED && report?.statusNum === CONST.REPORT.STATUS_NUM.REIMBURSED;
}

/**
 * Checks if the supplied report is an expense report in Open state and status.
 */
function isOpenExpenseReport(report: OnyxInputOrEntry<Report>): boolean {
    return isExpenseReport(report) && report?.stateNum === CONST.REPORT.STATE_NUM.OPEN && report?.statusNum === CONST.REPORT.STATUS_NUM.OPEN;
}

/**
 * Checks if the supplied report has a member with the array passed in params.
 */
function hasParticipantInArray(report: OnyxEntry<Report>, memberAccountIDs: number[]) {
    if (!report?.participants) {
        return false;
    }

    const memberAccountIDsSet = new Set(memberAccountIDs);

    for (const accountID in report.participants) {
        if (memberAccountIDsSet.has(Number(accountID))) {
            return true;
        }
    }

    return false;
}

/**
 * Whether the Money Request report is settled
 */
function isSettled(reportOrID: OnyxInputOrEntry<Report> | SearchReport | string | undefined): boolean {
    if (!reportOrID) {
        return false;
    }
    const report = typeof reportOrID === 'string' ? getReport(reportOrID) ?? null : reportOrID;
    if (!report) {
        return false;
    }

    if (isEmptyObject(report) || report.isWaitingOnBankAccount) {
        return false;
    }

    // In case the payment is scheduled and we are waiting for the payee to set up their wallet,
    // consider the report as paid as well.
    if (report.isWaitingOnBankAccount && report.statusNum === CONST.REPORT.STATUS_NUM.APPROVED) {
        return true;
    }

    return report?.statusNum === CONST.REPORT.STATUS_NUM.REIMBURSED;
}

/**
 * Whether the current user is the submitter of the report
 */
function isCurrentUserSubmitter(reportID: string | undefined): boolean {
    if (!allReports || !reportID) {
        return false;
    }
    const report = allReports[`${ONYXKEYS.COLLECTION.REPORT}${reportID}`];
    return !!(report && report.ownerAccountID === currentUserAccountID);
}

/**
 * Whether the provided report is an Admin room
 */
function isAdminRoom(report: OnyxEntry<Report>): boolean {
    return getChatType(report) === CONST.REPORT.CHAT_TYPE.POLICY_ADMINS;
}

/**
 * Whether the provided report is an Admin-only posting room
 */
function isAdminsOnlyPostingRoom(report: OnyxEntry<Report>): boolean {
    return report?.writeCapability === CONST.REPORT.WRITE_CAPABILITIES.ADMINS;
}

/**
 * Whether the provided report is a Announce room
 */
function isAnnounceRoom(report: OnyxEntry<Report>): boolean {
    return getChatType(report) === CONST.REPORT.CHAT_TYPE.POLICY_ANNOUNCE;
}

/**
 * Whether the provided report is a default room
 */
function isDefaultRoom(report: OnyxEntry<Report>): boolean {
    return CONST.DEFAULT_POLICY_ROOM_CHAT_TYPES.some((type) => type === getChatType(report));
}

/**
 * Whether the provided report is a Domain room
 */
function isDomainRoom(report: OnyxEntry<Report>): boolean {
    return getChatType(report) === CONST.REPORT.CHAT_TYPE.DOMAIN_ALL;
}

/**
 * Whether the provided report is a user created policy room
 */
function isUserCreatedPolicyRoom(report: OnyxEntry<Report>): boolean {
    return getChatType(report) === CONST.REPORT.CHAT_TYPE.POLICY_ROOM;
}

/**
 * Whether the provided report is a Policy Expense chat.
 */
function isPolicyExpenseChat(option: OnyxInputOrEntry<Report> | OptionData | Participant): boolean {
    // eslint-disable-next-line @typescript-eslint/prefer-nullish-coalescing
    return getChatType(option) === CONST.REPORT.CHAT_TYPE.POLICY_EXPENSE_CHAT || (option && 'isPolicyExpenseChat' in option && option.isPolicyExpenseChat) || false;
}

function isInvoiceRoom(report: OnyxEntry<Report>): boolean {
    return getChatType(report) === CONST.REPORT.CHAT_TYPE.INVOICE;
}

function isInvoiceRoomWithID(reportID?: string): boolean {
    if (!reportID) {
        return false;
    }

    return isInvoiceRoom(getReport(reportID));
}

/**
 * Checks if a report is a completed task report.
 */
function isTripRoom(report: OnyxEntry<Report>): boolean {
    return isChatReport(report) && getChatType(report) === CONST.REPORT.CHAT_TYPE.TRIP_ROOM;
}

function isIndividualInvoiceRoom(report: OnyxEntry<Report>): boolean {
    return isInvoiceRoom(report) && report?.invoiceReceiver?.type === CONST.REPORT.INVOICE_RECEIVER_TYPE.INDIVIDUAL;
}

function isCurrentUserInvoiceReceiver(report: OnyxEntry<Report>): boolean {
    if (report?.invoiceReceiver?.type === CONST.REPORT.INVOICE_RECEIVER_TYPE.INDIVIDUAL) {
        return currentUserAccountID === report.invoiceReceiver.accountID;
    }

    if (report?.invoiceReceiver?.type === CONST.REPORT.INVOICE_RECEIVER_TYPE.BUSINESS) {
        const policy = PolicyUtils.getPolicy(report.invoiceReceiver.policyID);
        return PolicyUtils.isPolicyAdmin(policy);
    }

    return false;
}

/**
 * Whether the provided report belongs to a Control policy and is an expense chat
 */
function isControlPolicyExpenseChat(report: OnyxEntry<Report>): boolean {
    return isPolicyExpenseChat(report) && getPolicyType(report, allPolicies) === CONST.POLICY.TYPE.CORPORATE;
}

/**
 * Whether the provided policyType is a Free, Collect or Control policy type
 */
function isGroupPolicy(policyType: string): boolean {
    return policyType === CONST.POLICY.TYPE.CORPORATE || policyType === CONST.POLICY.TYPE.TEAM;
}

/**
 * Whether the provided report belongs to a Free, Collect or Control policy
 */
function isReportInGroupPolicy(report: OnyxInputOrEntry<Report>, policy?: OnyxInputOrEntry<Policy>): boolean {
    const policyType = policy?.type ?? getPolicyType(report, allPolicies);
    return isGroupPolicy(policyType);
}

/**
 * Whether the provided report belongs to a Control or Collect policy
 */
function isPaidGroupPolicy(report: OnyxEntry<Report>): boolean {
    const policyType = getPolicyType(report, allPolicies);
    return policyType === CONST.POLICY.TYPE.CORPORATE || policyType === CONST.POLICY.TYPE.TEAM;
}

/**
 * Whether the provided report belongs to a Control or Collect policy and is an expense chat
 */
function isPaidGroupPolicyExpenseChat(report: OnyxEntry<Report>): boolean {
    return isPolicyExpenseChat(report) && isPaidGroupPolicy(report);
}

/**
 * Whether the provided report belongs to a Control policy and is an expense report
 */
function isControlPolicyExpenseReport(report: OnyxEntry<Report>): boolean {
    return isExpenseReport(report) && getPolicyType(report, allPolicies) === CONST.POLICY.TYPE.CORPORATE;
}

/**
 * Whether the provided report belongs to a Control or Collect policy and is an expense report
 */
function isPaidGroupPolicyExpenseReport(report: OnyxEntry<Report>): boolean {
    return isExpenseReport(report) && isPaidGroupPolicy(report);
}

/**
 * Checks if the supplied report is an invoice report in Open state and status.
 */
function isOpenInvoiceReport(report: OnyxEntry<Report>): boolean {
    return isInvoiceReport(report) && report?.statusNum === CONST.REPORT.STATUS_NUM.OPEN;
}

/**
 * Whether the provided report is a chat room
 */
function isChatRoom(report: OnyxEntry<Report>): boolean {
    return isUserCreatedPolicyRoom(report) || isDefaultRoom(report) || isInvoiceRoom(report) || isTripRoom(report);
}

/**
 * Whether the provided report is a public room
 */
function isPublicRoom(report: OnyxEntry<Report>): boolean {
    return report?.visibility === CONST.REPORT.VISIBILITY.PUBLIC || report?.visibility === CONST.REPORT.VISIBILITY.PUBLIC_ANNOUNCE;
}

/**
 * Whether the provided report is a public announce room
 */
function isPublicAnnounceRoom(report: OnyxEntry<Report>): boolean {
    return report?.visibility === CONST.REPORT.VISIBILITY.PUBLIC_ANNOUNCE;
}

/**
 * If the report is a policy expense, the route should be for adding bank account for that policy
 * else since the report is a personal IOU, the route should be for personal bank account.
 */
function getBankAccountRoute(report: OnyxEntry<Report>): Route {
    return isPolicyExpenseChat(report) ? ROUTES.BANK_ACCOUNT_WITH_STEP_TO_OPEN.getRoute('', report?.policyID) : ROUTES.SETTINGS_ADD_BANK_ACCOUNT;
}

/**
 * Check if personal detail of accountID is empty or optimistic data
 */
function isOptimisticPersonalDetail(accountID: number): boolean {
    return isEmptyObject(allPersonalDetails?.[accountID]) || !!allPersonalDetails?.[accountID]?.isOptimisticPersonalDetail;
}

/**
 * Checks if a report is a task report from a policy expense chat.
 */
function isWorkspaceTaskReport(report: OnyxEntry<Report>): boolean {
    if (!isTaskReport(report)) {
        return false;
    }
    const parentReport = report?.parentReportID ? getReport(report?.parentReportID) : undefined;
    return isPolicyExpenseChat(parentReport);
}

/**
 * Returns true if report has a parent
 */
function isThread(report: OnyxInputOrEntry<Report>): report is Thread {
    return !!(report?.parentReportID && report?.parentReportActionID);
}

/**
 * Returns true if report is of type chat and has a parent and is therefore a Thread.
 */
function isChatThread(report: OnyxInputOrEntry<Report>): report is Thread {
    return isThread(report) && report?.type === CONST.REPORT.TYPE.CHAT;
}

function isDM(report: OnyxEntry<Report>): boolean {
    return isChatReport(report) && !getChatType(report) && !isThread(report);
}

function isSelfDM(report: OnyxInputOrEntry<Report>): boolean {
    return getChatType(report) === CONST.REPORT.CHAT_TYPE.SELF_DM;
}

function isGroupChat(report: OnyxEntry<Report> | Partial<Report>): boolean {
    return getChatType(report) === CONST.REPORT.CHAT_TYPE.GROUP;
}

/**
 * Only returns true if this is the Expensify DM report.
 *
 * Note that this chat is no longer used for new users. We still need this function for users who have this chat.
 */
function isSystemChat(report: OnyxEntry<Report>): boolean {
    return getChatType(report) === CONST.REPORT.CHAT_TYPE.SYSTEM;
}

function getDefaultNotificationPreferenceForReport(report: OnyxEntry<Report>): ValueOf<typeof CONST.REPORT.NOTIFICATION_PREFERENCE> {
    if (isAnnounceRoom(report)) {
        return CONST.REPORT.NOTIFICATION_PREFERENCE.ALWAYS;
    }
    if (isPublicRoom(report)) {
        return CONST.REPORT.NOTIFICATION_PREFERENCE.DAILY;
    }
    if (!getChatType(report) || isGroupChat(report)) {
        return CONST.REPORT.NOTIFICATION_PREFERENCE.ALWAYS;
    }
    if (isAdminRoom(report) || isPolicyExpenseChat(report) || isInvoiceRoom(report)) {
        return CONST.REPORT.NOTIFICATION_PREFERENCE.ALWAYS;
    }
    if (isSelfDM(report)) {
        return CONST.REPORT.NOTIFICATION_PREFERENCE.MUTE;
    }
    return CONST.REPORT.NOTIFICATION_PREFERENCE.DAILY;
}

/**
 * Get the notification preference given a report. This should ALWAYS default to 'hidden'. Do not change this!
 */
function getReportNotificationPreference(report: OnyxEntry<Report>): ValueOf<typeof CONST.REPORT.NOTIFICATION_PREFERENCE> {
    const participant = currentUserAccountID ? report?.participants?.[currentUserAccountID] : undefined;
    return participant?.notificationPreference ?? CONST.REPORT.NOTIFICATION_PREFERENCE.HIDDEN;
}

const CONCIERGE_ACCOUNT_ID_STRING = CONST.ACCOUNT_ID.CONCIERGE.toString();
/**
 * Only returns true if this is our main 1:1 DM report with Concierge.
 */
function isConciergeChatReport(report: OnyxInputOrEntry<Report>): boolean {
    if (!report?.participants || isThread(report)) {
        return false;
    }

    const participantAccountIDs = new Set(Object.keys(report.participants));
    if (participantAccountIDs.size !== 2) {
        return false;
    }

    return participantAccountIDs.has(CONCIERGE_ACCOUNT_ID_STRING);
}

function findSelfDMReportID(): string | undefined {
    if (!allReports) {
        return;
    }

    const selfDMReport = Object.values(allReports).find((report) => isSelfDM(report) && !isThread(report));
    return selfDMReport?.reportID;
}

/**
 * Checks if the supplied report is from a policy or is an invoice report from a policy
 */
function isPolicyRelatedReport(report: OnyxEntry<Report>, policyID?: string) {
    return report?.policyID === policyID || !!(report?.invoiceReceiver && 'policyID' in report.invoiceReceiver && report.invoiceReceiver.policyID === policyID);
}

/**
 * Checks if the supplied report belongs to workspace based on the provided params. If the report's policyID is _FAKE_ or has no value, it means this report is a DM.
 * In this case report and workspace members must be compared to determine whether the report belongs to the workspace.
 */
function doesReportBelongToWorkspace(report: OnyxEntry<Report>, policyMemberAccountIDs: number[], policyID?: string) {
    return (
        isConciergeChatReport(report) ||
        (report?.policyID === CONST.POLICY.ID_FAKE || !report?.policyID ? hasParticipantInArray(report, policyMemberAccountIDs) : isPolicyRelatedReport(report, policyID))
    );
}

/**
 * Given an array of reports, return them filtered by a policyID and policyMemberAccountIDs.
 */
function filterReportsByPolicyIDAndMemberAccountIDs(reports: Array<OnyxEntry<Report>>, policyMemberAccountIDs: number[] = [], policyID?: string) {
    return reports.filter((report) => !!report && doesReportBelongToWorkspace(report, policyMemberAccountIDs, policyID));
}

/**
 * Returns true if report is still being processed
 */
function isProcessingReport(report: OnyxEntry<Report>): boolean {
    return report?.stateNum === CONST.REPORT.STATE_NUM.SUBMITTED && report?.statusNum === CONST.REPORT.STATUS_NUM.SUBMITTED;
}

function isAwaitingFirstLevelApproval(report: OnyxEntry<Report>): boolean {
    if (!report) {
        return false;
    }

    const submitsToAccountID = PolicyUtils.getSubmitToAccountID(getPolicy(report.policyID), report);

    return isProcessingReport(report) && submitsToAccountID === report.managerID;
}

/**
 * Check if the report is a single chat report that isn't a thread
 * and personal detail of participant is optimistic data
 */
function shouldDisableDetailPage(report: OnyxEntry<Report>): boolean {
    if (isChatRoom(report) || isPolicyExpenseChat(report) || isChatThread(report) || isTaskReport(report)) {
        return false;
    }
    if (isOneOnOneChat(report)) {
        const participantAccountIDs = Object.keys(report?.participants ?? {})
            .map(Number)
            .filter((accountID) => accountID !== currentUserAccountID);
        return isOptimisticPersonalDetail(participantAccountIDs.at(0) ?? -1);
    }
    return false;
}

/**
 * Returns true if this report has only one participant and it's an Expensify account.
 */
function isExpensifyOnlyParticipantInReport(report: OnyxEntry<Report>): boolean {
    const otherParticipants = Object.keys(report?.participants ?? {})
        .map(Number)
        .filter((accountID) => accountID !== currentUserAccountID);
    return otherParticipants.length === 1 && otherParticipants.some((accountID) => CONST.EXPENSIFY_ACCOUNT_IDS.includes(accountID));
}

/**
 * Returns whether a given report can have tasks created in it.
 * We only prevent the task option if it's a DM/group-DM and the other users are all special Expensify accounts
 *
 */
function canCreateTaskInReport(report: OnyxEntry<Report>): boolean {
    const otherParticipants = Object.keys(report?.participants ?? {})
        .map(Number)
        .filter((accountID) => accountID !== currentUserAccountID);
    const areExpensifyAccountsOnlyOtherParticipants = otherParticipants.length >= 1 && otherParticipants.every((accountID) => CONST.EXPENSIFY_ACCOUNT_IDS.includes(accountID));
    if (areExpensifyAccountsOnlyOtherParticipants && isDM(report)) {
        return false;
    }

    return true;
}

/**
 * For all intents and purposes a report that has no notificationPreference at all should be considered "hidden".
 * We will remove the 'hidden' field entirely once the backend changes for https://github.com/Expensify/Expensify/issues/450891 are done.
 */
function isHiddenForCurrentUser(notificationPreference: string | null | undefined): boolean;
function isHiddenForCurrentUser(report: OnyxEntry<Report>): boolean;
function isHiddenForCurrentUser(reportOrPreference: OnyxEntry<Report> | string | null | undefined): boolean {
    if (typeof reportOrPreference === 'object' && reportOrPreference !== null) {
        const notificationPreference = getReportNotificationPreference(reportOrPreference);
        return isHiddenForCurrentUser(notificationPreference);
    }
    if (reportOrPreference === undefined || reportOrPreference === null || reportOrPreference === '') {
        return true;
    }
    return reportOrPreference === CONST.REPORT.NOTIFICATION_PREFERENCE.HIDDEN;
}

/**
 * Returns true if there are any guides accounts (team.expensify.com) in a list of accountIDs
 * by cross-referencing the accountIDs with personalDetails since guides that are participants
 * of the user's chats should have their personal details in Onyx.
 */
function hasExpensifyGuidesEmails(accountIDs: number[]): boolean {
    return accountIDs.some((accountID) => Str.extractEmailDomain(allPersonalDetails?.[accountID]?.login ?? '') === CONST.EMAIL.GUIDES_DOMAIN);
}

function getMostRecentlyVisitedReport(reports: Array<OnyxEntry<Report>>, reportMetadata: OnyxCollection<ReportMetadata>): OnyxEntry<Report> {
    const filteredReports = reports.filter((report) => {
        const shouldKeep = !isChatThread(report) || !isHiddenForCurrentUser(report);
        return shouldKeep && !!report?.reportID && !!(reportMetadata?.[`${ONYXKEYS.COLLECTION.REPORT_METADATA}${report.reportID}`]?.lastVisitTime ?? report?.lastReadTime);
    });
    return lodashMaxBy(filteredReports, (a) => [reportMetadata?.[`${ONYXKEYS.COLLECTION.REPORT_METADATA}${a?.reportID}`]?.lastVisitTime ?? '', a?.lastReadTime ?? '']);
}

function findLastAccessedReport(ignoreDomainRooms: boolean, openOnAdminRoom = false, policyID?: string, excludeReportID?: string): OnyxEntry<Report> {
    // If it's the user's first time using New Expensify, then they could either have:
    //   - just a Concierge report, if so we'll return that
    //   - their Concierge report, and a separate report that must have deeplinked them to the app before they created their account.
    // If it's the latter, we'll use the deeplinked report over the Concierge report,
    // since the Concierge report would be incorrectly selected over the deep-linked report in the logic below.

    const policyMemberAccountIDs = PolicyUtils.getPolicyEmployeeListByIdWithoutCurrentUser(allPolicies, policyID, currentUserAccountID);

    let reportsValues = Object.values(allReports ?? {});

    if (!!policyID || policyMemberAccountIDs.length > 0) {
        reportsValues = filterReportsByPolicyIDAndMemberAccountIDs(reportsValues, policyMemberAccountIDs, policyID);
    }

    let adminReport: OnyxEntry<Report>;
    if (openOnAdminRoom) {
        adminReport = reportsValues.find((report) => {
            const chatType = getChatType(report);
            return chatType === CONST.REPORT.CHAT_TYPE.POLICY_ADMINS;
        });
    }

    // eslint-disable-next-line @typescript-eslint/prefer-nullish-coalescing
    const shouldFilter = excludeReportID || ignoreDomainRooms;
    if (shouldFilter) {
        reportsValues = reportsValues.filter((report) => {
            if (excludeReportID && report?.reportID === excludeReportID) {
                return false;
            }

            // We allow public announce rooms, admins, and announce rooms through since we bypass the default rooms beta for them.
            // Check where findLastAccessedReport is called in MainDrawerNavigator.js for more context.
            // Domain rooms are now the only type of default room that are on the defaultRooms beta.
            if (ignoreDomainRooms && isDomainRoom(report) && !hasExpensifyGuidesEmails(Object.keys(report?.participants ?? {}).map(Number))) {
                return false;
            }

            return true;
        });
    }

    // Filter out the system chat (Expensify chat) because the composer is disabled in it,
    // and it prompts the user to use the Concierge chat instead.
    reportsValues = reportsValues.filter((report) => !isSystemChat(report)) ?? [];

    // At least two reports remain: self DM and Concierge chat.
    // Return the most recently visited report. Get the last read report from the report metadata.
    const lastRead = getMostRecentlyVisitedReport(reportsValues, allReportMetadata);
    return adminReport ?? lastRead;
}

/**
 * Whether the provided report has expenses
 */
function hasExpenses(reportID?: string): boolean {
    return !!Object.values(allTransactions ?? {}).find((transaction) => `${transaction?.reportID}` === `${reportID}`);
}

/**
 * Whether the provided report is a closed expense report with no expenses
 */
function isClosedExpenseReportWithNoExpenses(report: OnyxEntry<Report>): boolean {
    return report?.statusNum === CONST.REPORT.STATUS_NUM.CLOSED && isExpenseReport(report) && !hasExpenses(report.reportID);
}

/**
 * Whether the provided report is an archived room
 */
// eslint-disable-next-line @typescript-eslint/no-unused-vars
function isArchivedRoom(report: OnyxInputOrEntry<Report> | SearchReport, reportNameValuePairs?: OnyxInputOrEntry<ReportNameValuePairs>): boolean {
    return !!report?.private_isArchived;
}

/**
 * Whether the report with the provided reportID is an archived room
 */
function isArchivedRoomWithID(reportOrID?: string | SearchReport) {
    if (!reportOrID) {
        return false;
    }

    // eslint-disable-next-line @typescript-eslint/prefer-nullish-coalescing
    const report = typeof reportOrID === 'string' ? getReport(reportOrID) : reportOrID;
    return isArchivedRoom(report);
}

/**
 * Whether the provided report is a closed report
 */
function isClosedReport(report: OnyxEntry<Report> | SearchReport): boolean {
    return report?.statusNum === CONST.REPORT.STATUS_NUM.CLOSED;
}

/**
 * Whether the provided report is the admin's room
 */
function isJoinRequestInAdminRoom(report: OnyxEntry<Report>): boolean {
    if (!report) {
        return false;
    }
    // If this policy isn't owned by Expensify,
    // Account manager/guide should not have the workspace join request pinned to their LHN,
    // since they are not a part of the company, and should not action it on their behalf.
    if (report.policyID) {
        const policy = getPolicy(report.policyID);
        if (!PolicyUtils.isExpensifyTeam(policy?.owner) && PolicyUtils.isExpensifyTeam(currentUserPersonalDetails?.login)) {
            return false;
        }
    }
    return ReportActionsUtils.isActionableJoinRequestPending(report.reportID);
}

/**
 * Checks if the user has auditor permission in the provided report
 */
function isAuditor(report: OnyxEntry<Report>): boolean {
    if (report?.policyID) {
        const policy = getPolicy(report.policyID);
        return PolicyUtils.isPolicyAuditor(policy);
    }

    if (Array.isArray(report?.permissions) && report?.permissions.length > 0) {
        return report?.permissions?.includes(CONST.REPORT.PERMISSIONS.AUDITOR);
    }

    return false;
}

/**
 * Checks if the user can write in the provided report
 */
function canWriteInReport(report: OnyxEntry<Report>): boolean {
    if (Array.isArray(report?.permissions) && report?.permissions.length > 0 && !report?.permissions?.includes(CONST.REPORT.PERMISSIONS.AUDITOR)) {
        return report?.permissions?.includes(CONST.REPORT.PERMISSIONS.WRITE);
    }

    return true;
}

/**
 * Checks if the current user is allowed to comment on the given report.
 */
function isAllowedToComment(report: OnyxEntry<Report>): boolean {
    if (isAuditor(report)) {
        return true;
    }

    if (!canWriteInReport(report)) {
        return false;
    }

    // Default to allowing all users to post
    const capability = report?.writeCapability ?? CONST.REPORT.WRITE_CAPABILITIES.ALL;

    if (capability === CONST.REPORT.WRITE_CAPABILITIES.ALL) {
        return true;
    }

    // If unauthenticated user opens public chat room using deeplink, they do not have policies available and they cannot comment
    if (!allPolicies) {
        return false;
    }

    // If we've made it here, commenting on this report is restricted.
    // If the user is an admin, allow them to post.
    const policy = allPolicies[`${ONYXKEYS.COLLECTION.POLICY}${report?.policyID}`];
    return policy?.role === CONST.POLICY.ROLE.ADMIN;
}

/**
 * Checks if the current user is the admin of the policy given the policy expense chat.
 */
function isPolicyExpenseChatAdmin(report: OnyxEntry<Report>, policies: OnyxCollection<Policy>): boolean {
    if (!isPolicyExpenseChat(report)) {
        return false;
    }

    const policyRole = policies?.[`${ONYXKEYS.COLLECTION.POLICY}${report?.policyID}`]?.role;

    return policyRole === CONST.POLICY.ROLE.ADMIN;
}

/**
 * Checks if the current user is the admin of the policy.
 */
function isPolicyAdmin(policyID: string | undefined, policies: OnyxCollection<Policy>): boolean {
    if (!policyID) {
        return false;
    }

    const policyRole = policies?.[`${ONYXKEYS.COLLECTION.POLICY}${policyID}`]?.role;

    return policyRole === CONST.POLICY.ROLE.ADMIN;
}

/**
 * Checks whether all the transactions linked to the IOU report are of the Distance Request type with pending routes
 */
function hasOnlyTransactionsWithPendingRoutes(iouReportID: string | undefined): boolean {
    const transactions = getReportTransactions(iouReportID);

    // Early return false in case not having any transaction
    if (!transactions || transactions.length === 0) {
        return false;
    }

    return transactions.every((transaction) => TransactionUtils.isFetchingWaypointsFromServer(transaction));
}

/**
 * If the report is a thread and has a chat type set, it is a workspace chat.
 */
function isWorkspaceThread(report: OnyxEntry<Report>): boolean {
    const chatType = getChatType(report);
    return isThread(report) && isChatReport(report) && CONST.WORKSPACE_ROOM_TYPES.some((type) => chatType === type);
}

/**
 * Checks if a report is a child report.
 */
function isChildReport(report: OnyxEntry<Report>): boolean {
    return isThread(report) || isTaskReport(report);
}

/**
 * An Expense Request is a thread where the parent report is an Expense Report and
 * the parentReportAction is a transaction.
 */
function isExpenseRequest(report: OnyxInputOrEntry<Report>): report is Thread {
    if (isThread(report)) {
        const parentReportAction = allReportActions?.[`${ONYXKEYS.COLLECTION.REPORT_ACTIONS}${report.parentReportID}`]?.[report.parentReportActionID];
        const parentReport = getReport(report?.parentReportID);
        return isExpenseReport(parentReport) && !isEmptyObject(parentReportAction) && ReportActionsUtils.isTransactionThread(parentReportAction);
    }
    return false;
}

/**
 * An IOU Request is a thread where the parent report is an IOU Report and
 * the parentReportAction is a transaction.
 */
function isIOURequest(report: OnyxInputOrEntry<Report>): boolean {
    if (isThread(report)) {
        const parentReportAction = allReportActions?.[`${ONYXKEYS.COLLECTION.REPORT_ACTIONS}${report.parentReportID}`]?.[report.parentReportActionID];
        const parentReport = getReport(report?.parentReportID);
        return isIOUReport(parentReport) && !isEmptyObject(parentReportAction) && ReportActionsUtils.isTransactionThread(parentReportAction);
    }
    return false;
}

/**
 * A Track Expense Report is a thread where the parent the parentReportAction is a transaction, and
 * parentReportAction has type of track.
 */
function isTrackExpenseReport(report: OnyxInputOrEntry<Report>): boolean {
    if (isThread(report)) {
        const selfDMReportID = findSelfDMReportID();
        const parentReportAction = allReportActions?.[`${ONYXKEYS.COLLECTION.REPORT_ACTIONS}${report.parentReportID}`]?.[report.parentReportActionID];
        return !isEmptyObject(parentReportAction) && selfDMReportID === report.parentReportID && ReportActionsUtils.isTrackExpenseAction(parentReportAction);
    }
    return false;
}

/**
 * Checks if a report is an IOU or expense request.
 */
function isMoneyRequest(reportOrID: OnyxEntry<Report> | string): boolean {
    const report = typeof reportOrID === 'string' ? getReport(reportOrID) ?? null : reportOrID;
    return isIOURequest(report) || isExpenseRequest(report);
}

/**
 * Checks if a report is an IOU or expense report.
 */
function isMoneyRequestReport(reportOrID: OnyxInputOrEntry<Report> | SearchReport | string): boolean {
    const report = typeof reportOrID === 'string' ? getReport(reportOrID) ?? null : reportOrID;
    return isIOUReport(report) || isExpenseReport(report);
}

/**
 * Checks if a report contains only Non-Reimbursable transactions
 */
function hasOnlyNonReimbursableTransactions(iouReportID: string | undefined): boolean {
    const transactions = getReportTransactions(iouReportID);
    if (!transactions || transactions.length === 0) {
        return false;
    }

    return transactions.every((transaction) => !TransactionUtils.getReimbursable(transaction));
}

/**
 * Checks if a report has only one transaction associated with it
 */
function isOneTransactionReport(reportID: string | undefined): boolean {
    const reportActions = allReportActions?.[`${ONYXKEYS.COLLECTION.REPORT_ACTIONS}${reportID}`] ?? ([] as ReportAction[]);
    return ReportActionsUtils.getOneTransactionThreadReportID(reportID, reportActions) !== null;
}

/*
 * Whether the report contains only one expense and the expense should be paid later
 */
function isPayAtEndExpenseReport(reportID: string, transactions: Transaction[] | undefined): boolean {
    if ((!!transactions && transactions.length !== 1) || !isOneTransactionReport(reportID)) {
        return false;
    }

    return TransactionUtils.isPayAtEndExpense(transactions?.[0] ?? TransactionUtils.getAllReportTransactions(reportID).at(0));
}

/**
 * Checks if a report is a transaction thread associated with a report that has only one transaction
 */
function isOneTransactionThread(reportID: string | undefined, parentReportID: string | undefined, threadParentReportAction: OnyxEntry<ReportAction>): boolean {
    if (!reportID || !parentReportID) {
        return false;
    }

    const parentReportActions = allReportActions?.[`${ONYXKEYS.COLLECTION.REPORT_ACTIONS}${parentReportID}`] ?? ([] as ReportAction[]);
    const transactionThreadReportID = ReportActionsUtils.getOneTransactionThreadReportID(parentReportID, parentReportActions);
    return reportID === transactionThreadReportID && !ReportActionsUtils.isSentMoneyReportAction(threadParentReportAction);
}

/**
 * Get displayed report ID, it will be parentReportID if the report is one transaction thread
 */
function getDisplayedReportID(reportID: string): string {
    const report = getReport(reportID);
    const parentReportID = report?.parentReportID;
    const parentReportAction = ReportActionsUtils.getReportAction(parentReportID, report?.parentReportActionID);
    return parentReportID && isOneTransactionThread(reportID, parentReportID, parentReportAction) ? parentReportID : reportID;
}

/**
 * Should return true only for personal 1:1 report
 *
 */
function isOneOnOneChat(report: OnyxEntry<Report>): boolean {
    const participants = report?.participants ?? {};
    const participant = currentUserAccountID ? participants[currentUserAccountID] : undefined;
    const isCurrentUserParticipant = participant ? 1 : 0;
    const participantAmount = Object.keys(participants).length - isCurrentUserParticipant;
    if (participantAmount !== 1) {
        return false;
    }
    return !isChatRoom(report) && !isExpenseRequest(report) && !isMoneyRequestReport(report) && !isPolicyExpenseChat(report) && !isTaskReport(report) && isDM(report) && !isIOUReport(report);
}

/**
 * Checks if the current user is a payer of the expense
 */

function isPayer(session: OnyxEntry<Session>, iouReport: OnyxEntry<Report>, onlyShowPayElsewhere = false, reportPolicy?: OnyxInputOrEntry<Policy> | SearchPolicy) {
    const isApproved = isReportApproved(iouReport);
    const policy = reportPolicy ?? allPolicies?.[`${ONYXKEYS.COLLECTION.POLICY}${iouReport?.policyID}`] ?? null;
    const policyType = policy?.type;
    const isAdmin = policyType !== CONST.POLICY.TYPE.PERSONAL && policy?.role === CONST.POLICY.ROLE.ADMIN;
    const isManager = iouReport?.managerID === session?.accountID;
    if (isPaidGroupPolicy(iouReport)) {
        if (policy?.reimbursementChoice === CONST.POLICY.REIMBURSEMENT_CHOICES.REIMBURSEMENT_YES) {
            const isReimburser = session?.email === policy?.achAccount?.reimburser;
            return (!policy?.achAccount?.reimburser || isReimburser) && (isApproved || isManager);
        }
        if (policy?.reimbursementChoice === CONST.POLICY.REIMBURSEMENT_CHOICES.REIMBURSEMENT_MANUAL || onlyShowPayElsewhere) {
            return isAdmin && (isApproved || isManager);
        }
        return false;
    }
    return isAdmin || (isMoneyRequestReport(iouReport) && isManager);
}

/**
 * Checks if the current user is the action's author
 */
function isActionCreator(reportAction: OnyxInputOrEntry<ReportAction> | Partial<ReportAction>): boolean {
    return reportAction?.actorAccountID === currentUserAccountID;
}

/**
 * Returns the notification preference of the action's child report if it exists.
 * Otherwise, calculates it based on the action's authorship.
 */
function getChildReportNotificationPreference(reportAction: OnyxInputOrEntry<ReportAction> | Partial<ReportAction>): NotificationPreference {
    const childReportNotificationPreference = reportAction?.childReportNotificationPreference ?? '';
    if (childReportNotificationPreference) {
        return childReportNotificationPreference;
    }

    return isActionCreator(reportAction) ? CONST.REPORT.NOTIFICATION_PREFERENCE.ALWAYS : CONST.REPORT.NOTIFICATION_PREFERENCE.HIDDEN;
}

function canAddOrDeleteTransactions(moneyRequestReport: OnyxEntry<Report>): boolean {
    if (!isMoneyRequestReport(moneyRequestReport) || isArchivedRoom(moneyRequestReport)) {
        return false;
    }

    const policy = getPolicy(moneyRequestReport?.policyID);
    if (PolicyUtils.isInstantSubmitEnabled(policy) && PolicyUtils.isSubmitAndClose(policy) && hasOnlyNonReimbursableTransactions(moneyRequestReport?.reportID)) {
        return false;
    }

    if (PolicyUtils.isInstantSubmitEnabled(policy) && PolicyUtils.isSubmitAndClose(policy) && !PolicyUtils.arePaymentsEnabled(policy)) {
        return false;
    }

    if (PolicyUtils.isInstantSubmitEnabled(policy) && isProcessingReport(moneyRequestReport)) {
        return isAwaitingFirstLevelApproval(moneyRequestReport);
    }

    if (isReportApproved(moneyRequestReport) || isClosedReport(moneyRequestReport) || isSettled(moneyRequestReport?.reportID)) {
        return false;
    }

    return true;
}

/**
 * Checks whether the supplied report supports adding more transactions to it.
 * Return true if:
 * - report is a non-settled IOU
 * - report is a draft
 * - report is a processing expense report and its policy has Instant reporting frequency
 */
function canAddTransaction(moneyRequestReport: OnyxEntry<Report>): boolean {
    if (!isMoneyRequestReport(moneyRequestReport)) {
        return false;
    }

    if (isReportInGroupPolicy(moneyRequestReport) && isProcessingReport(moneyRequestReport) && !PolicyUtils.isInstantSubmitEnabled(getPolicy(moneyRequestReport?.policyID))) {
        return false;
    }

    return canAddOrDeleteTransactions(moneyRequestReport);
}

/**
 * Checks whether the supplied report supports deleting more transactions from it.
 * Return true if:
 * - report is a non-settled IOU
 * - report is a non-approved IOU
 */
function canDeleteTransaction(moneyRequestReport: OnyxEntry<Report>): boolean {
    return canAddOrDeleteTransactions(moneyRequestReport);
}

/**
 * Can only delete if the author is this user and the action is an ADD_COMMENT action or an IOU action in an unsettled report, or if the user is a
 * policy admin
 */
function canDeleteReportAction(reportAction: OnyxInputOrEntry<ReportAction>, reportID: string): boolean {
    const report = getReportOrDraftReport(reportID);

    const isActionOwner = reportAction?.actorAccountID === currentUserAccountID;
    const policy = allPolicies?.[`${ONYXKEYS.COLLECTION.POLICY}${report?.policyID}`] ?? null;

    if (ReportActionsUtils.isMoneyRequestAction(reportAction)) {
        // For now, users cannot delete split actions
        const isSplitAction = ReportActionsUtils.getOriginalMessage(reportAction)?.type === CONST.IOU.REPORT_ACTION_TYPE.SPLIT;

        if (isSplitAction) {
            return false;
        }

        if (isActionOwner) {
            if (!isEmptyObject(report) && (isMoneyRequestReport(report) || isInvoiceReport(report))) {
                return canDeleteTransaction(report);
            }
            return true;
        }
    }

    if (
        reportAction?.actionName !== CONST.REPORT.ACTIONS.TYPE.ADD_COMMENT ||
        reportAction?.pendingAction === CONST.RED_BRICK_ROAD_PENDING_ACTION.DELETE ||
        ReportActionsUtils.isCreatedTaskReportAction(reportAction) ||
        reportAction?.actorAccountID === CONST.ACCOUNT_ID.CONCIERGE
    ) {
        return false;
    }

    const isAdmin = policy?.role === CONST.POLICY.ROLE.ADMIN && !isEmptyObject(report) && !isDM(report);

    return isActionOwner || isAdmin;
}

/**
 * Returns true if Concierge is one of the chat participants (1:1 as well as group chats)
 */
function chatIncludesConcierge(report: Partial<OnyxEntry<Report>>): boolean {
    const participantAccountIDs = Object.keys(report?.participants ?? {}).map(Number);
    return participantAccountIDs.includes(CONST.ACCOUNT_ID.CONCIERGE);
}

/**
 * Returns true if there is any automated expensify account `in accountIDs
 */
function hasAutomatedExpensifyAccountIDs(accountIDs: number[]): boolean {
    return accountIDs.some((accountID) => CONST.EXPENSIFY_ACCOUNT_IDS.includes(accountID));
}

function getReportRecipientAccountIDs(report: OnyxEntry<Report>, currentLoginAccountID: number): number[] {
    let finalReport: OnyxEntry<Report> = report;
    // In 1:1 chat threads, the participants will be the same as parent report. If a report is specifically a 1:1 chat thread then we will
    // get parent report and use its participants array.
    if (isThread(report) && !(isTaskReport(report) || isMoneyRequestReport(report))) {
        const parentReport = getReport(report?.parentReportID);
        if (isOneOnOneChat(parentReport)) {
            finalReport = parentReport;
        }
    }

    let finalParticipantAccountIDs: number[] = [];
    if (isTaskReport(report)) {
        // Task reports `managerID` will change when assignee is changed, in that case the old `managerID` is still present in `participants`
        // along with the new one. We only need the `managerID` as a participant here.
        finalParticipantAccountIDs = report?.managerID ? [report?.managerID] : [];
    } else {
        finalParticipantAccountIDs = Object.keys(finalReport?.participants ?? {}).map(Number);
    }

    const otherParticipantsWithoutExpensifyAccountIDs = finalParticipantAccountIDs.filter((accountID) => {
        if (accountID === currentLoginAccountID) {
            return false;
        }
        if (CONST.EXPENSIFY_ACCOUNT_IDS.includes(accountID)) {
            return false;
        }
        return true;
    });

    return otherParticipantsWithoutExpensifyAccountIDs;
}

/**
 * Whether the time row should be shown for a report.
 */
function canShowReportRecipientLocalTime(personalDetails: OnyxEntry<PersonalDetailsList>, report: OnyxEntry<Report>, accountID: number): boolean {
    const reportRecipientAccountIDs = getReportRecipientAccountIDs(report, accountID);
    const hasMultipleParticipants = reportRecipientAccountIDs.length > 1;
    const reportRecipient = personalDetails?.[reportRecipientAccountIDs[0]];
    const reportRecipientTimezone = reportRecipient?.timezone ?? CONST.DEFAULT_TIME_ZONE;
    const isReportParticipantValidated = reportRecipient?.validated ?? false;
    return !!(
        !hasMultipleParticipants &&
        !isChatRoom(report) &&
        !isPolicyExpenseChat(getRootParentReport(report)) &&
        reportRecipient &&
        reportRecipientTimezone?.selected &&
        isReportParticipantValidated
    );
}

/**
 * Shorten last message text to fixed length and trim spaces.
 */
function formatReportLastMessageText(lastMessageText: string, isModifiedExpenseMessage = false): string {
    if (isModifiedExpenseMessage) {
        return String(lastMessageText).trim().replace(CONST.REGEX.LINE_BREAK, '').trim();
    }

    return ReportActionsUtils.formatLastMessageText(lastMessageText);
}

/**
 * Helper method to return the default avatar associated with the given login
 */
function getDefaultWorkspaceAvatar(workspaceName?: string): React.FC<SvgProps> {
    if (!workspaceName) {
        return defaultWorkspaceAvatars.WorkspaceBuilding;
    }

    // Remove all chars not A-Z or 0-9 including underscore
    const alphaNumeric = workspaceName
        .normalize('NFD')
        .replace(/[^0-9a-z]/gi, '')
        .toUpperCase();

    const workspace = `Workspace${alphaNumeric[0]}` as keyof typeof defaultWorkspaceAvatars;
    const defaultWorkspaceAvatar = defaultWorkspaceAvatars[workspace];

    return !alphaNumeric ? defaultWorkspaceAvatars.WorkspaceBuilding : defaultWorkspaceAvatar;
}

/**
 * Helper method to return the default avatar testID associated with the given login
 */
function getDefaultWorkspaceAvatarTestID(workspaceName: string): string {
    if (!workspaceName) {
        return defaultAvatarBuildingIconTestID;
    }

    // Remove all chars not A-Z or 0-9 including underscore
    const alphaNumeric = workspaceName
        .normalize('NFD')
        .replace(/[^0-9a-z]/gi, '')
        .toLowerCase();

    return !alphaNumeric ? defaultAvatarBuildingIconTestID : `SvgDefaultAvatar_${alphaNumeric[0]} Icon`;
}

/**
 * Helper method to return the default avatar associated with the given reportID
 */
function getDefaultGroupAvatar(reportID?: string): IconAsset {
    if (!reportID) {
        return defaultGroupAvatars.Avatar1;
    }
    const reportIDHashBucket: AvatarRange = ((Number(reportID) % CONST.DEFAULT_GROUP_AVATAR_COUNT) + 1) as AvatarRange;
    return defaultGroupAvatars[`Avatar${reportIDHashBucket}`];
}

/**
 * Returns the appropriate icons for the given chat report using the stored personalDetails.
 * The Avatar sources can be URLs or Icon components according to the chat type.
 */
function getIconsForParticipants(participants: number[], personalDetails: OnyxInputOrEntry<PersonalDetailsList>): Icon[] {
    const participantDetails: ParticipantDetails[] = [];
    const participantsList = participants || [];

    for (const accountID of participantsList) {
        const avatarSource = personalDetails?.[accountID]?.avatar ?? FallbackAvatar;
        const displayNameLogin = personalDetails?.[accountID]?.displayName ? personalDetails?.[accountID]?.displayName : personalDetails?.[accountID]?.login;
        participantDetails.push([accountID, displayNameLogin ?? '', avatarSource, personalDetails?.[accountID]?.fallbackIcon ?? '']);
    }

    const sortedParticipantDetails = participantDetails.sort((first, second) => {
        // First sort by displayName/login
        const displayNameLoginOrder = localeCompare(first[1], second[1]);
        if (displayNameLoginOrder !== 0) {
            return displayNameLoginOrder;
        }

        // Then fallback on accountID as the final sorting criteria.
        // This will ensure that the order of avatars with same login/displayName
        // stay consistent across all users and devices
        return first[0] - second[0];
    });

    // Now that things are sorted, gather only the avatars (second element in the array) and return those
    const avatars: Icon[] = [];

    for (const sortedParticipantDetail of sortedParticipantDetails) {
        const userIcon = {
            id: sortedParticipantDetail[0],
            source: sortedParticipantDetail[2],
            type: CONST.ICON_TYPE_AVATAR,
            name: sortedParticipantDetail[1],
            fallbackIcon: sortedParticipantDetail[3],
        };
        avatars.push(userIcon);
    }

    return avatars;
}

/**
 * Cache the workspace icons
 */
const workSpaceIconsCache = new Map<string, {name: string; icon: Icon}>();

/**
 * Given a report, return the associated workspace icon.
 */
function getWorkspaceIcon(report: OnyxInputOrEntry<Report>, policy?: OnyxInputOrEntry<Policy>): Icon {
    const workspaceName = getPolicyName(report, false, policy);
    const cacheKey = report?.policyID ?? workspaceName;
    const iconFromCache = workSpaceIconsCache.get(cacheKey);
    const reportPolicy = policy ?? allPolicies?.[`${ONYXKEYS.COLLECTION.POLICY}${report?.policyID}`];
    const policyAvatarURL = reportPolicy ? reportPolicy?.avatarURL : report?.policyAvatar;
    // eslint-disable-next-line @typescript-eslint/prefer-nullish-coalescing
    const policyExpenseChatAvatarSource = policyAvatarURL || getDefaultWorkspaceAvatar(workspaceName);

    const isSameAvatarURL = iconFromCache?.icon?.source === policyExpenseChatAvatarSource;
    const hasWorkSpaceNameChanged = iconFromCache?.name !== workspaceName;

    if (iconFromCache && (isSameAvatarURL || policyAvatarURL === undefined) && !hasWorkSpaceNameChanged) {
        return iconFromCache.icon;
    }

    const workspaceIcon: Icon = {
        source: policyExpenseChatAvatarSource ?? '',
        type: CONST.ICON_TYPE_WORKSPACE,
        name: workspaceName,
        id: report?.policyID,
    };
    workSpaceIconsCache.set(cacheKey, {name: workspaceName, icon: workspaceIcon});
    return workspaceIcon;
}

/**
 * Gets the personal details for a login by looking in the ONYXKEYS.PERSONAL_DETAILS_LIST Onyx key (stored in the local variable, allPersonalDetails). If it doesn't exist in Onyx,
 * then a default object is constructed.
 */
function getPersonalDetailsForAccountID(accountID: number | undefined, personalDetailsData?: Partial<PersonalDetailsList>): Partial<PersonalDetails> {
    if (!accountID) {
        return {};
    }

    const defaultDetails = {
        isOptimisticPersonalDetail: true,
    };

    if (!personalDetailsData) {
        return allPersonalDetails?.[accountID] ?? defaultDetails;
    }

    return personalDetailsData?.[accountID] ?? defaultDetails;
}

/**
 * Returns the personal details or a default object if the personal details are not available.
 */
function getPersonalDetailsOrDefault(personalDetails: Partial<PersonalDetails> | undefined | null): Partial<PersonalDetails> {
    return personalDetails ?? {isOptimisticPersonalDetail: true};
}

const hiddenTranslation = Localize.translateLocal('common.hidden');

const phoneNumberCache: Record<string, string> = {};

/**
 * Get the displayName for a single report participant.
 */
function getDisplayNameForParticipant(
    accountID?: number,
    shouldUseShortForm = false,
    shouldFallbackToHidden = true,
    shouldAddCurrentUserPostfix = false,
    personalDetailsData?: Partial<PersonalDetailsList>,
): string {
    if (!accountID) {
        return '';
    }

    const personalDetails = getPersonalDetailsOrDefault(personalDetailsData?.[accountID] ?? allPersonalDetails?.[accountID]);
    if (!personalDetails) {
        return '';
    }

    const login = personalDetails.login ?? '';

    // Check if the phone number is already cached
    let formattedLogin = phoneNumberCache[login];
    if (!formattedLogin) {
        formattedLogin = LocalePhoneNumber.formatPhoneNumber(login);
        // Store the formatted phone number in the cache
        phoneNumberCache[login] = formattedLogin;
    }

    // This is to check if account is an invite/optimistically created one
    // and prevent from falling back to 'Hidden', so a correct value is shown
    // when searching for a new user
    if (personalDetails.isOptimisticPersonalDetail === true) {
        return formattedLogin;
    }

    // For selfDM, we display the user's displayName followed by '(you)' as a postfix
    const shouldAddPostfix = shouldAddCurrentUserPostfix && accountID === currentUserAccountID;

    const longName = PersonalDetailsUtils.getDisplayNameOrDefault(personalDetails, formattedLogin, shouldFallbackToHidden, shouldAddPostfix);

    // If the user's personal details (first name) should be hidden, make sure we return "hidden" instead of the short name
    if (shouldFallbackToHidden && longName === hiddenTranslation) {
        return LocalePhoneNumber.formatPhoneNumber(longName);
    }

    const shortName = personalDetails.firstName ? personalDetails.firstName : longName;
    return shouldUseShortForm ? shortName : longName;
}

function getParticipantsAccountIDsForDisplay(report: OnyxEntry<Report>, shouldExcludeHidden = false, shouldExcludeDeleted = false, shouldForceExcludeCurrentUser = false): number[] {
    const reportParticipants = report?.participants ?? {};
    const reportMetadata = getReportMetadata(report?.reportID);
    let participantsEntries = Object.entries(reportParticipants);

    // We should not show participants that have an optimistic entry with the same login in the personal details
    const nonOptimisticLoginMap: Record<string, boolean | undefined> = {};

    for (const entry of participantsEntries) {
        const [accountID] = entry;
        const personalDetail = allPersonalDetails?.[accountID];
        if (personalDetail?.login && !personalDetail.isOptimisticPersonalDetail) {
            nonOptimisticLoginMap[personalDetail.login] = true;
        }
    }

    participantsEntries = participantsEntries.filter(([accountID]) => {
        const personalDetail = allPersonalDetails?.[accountID];
        if (personalDetail?.login && personalDetail.isOptimisticPersonalDetail) {
            return !nonOptimisticLoginMap[personalDetail.login];
        }
        return true;
    });

    let participantsIds = participantsEntries.map(([accountID]) => Number(accountID));

    // For 1:1 chat, we don't want to include the current user as a participant in order to not mark 1:1 chats as having multiple participants
    // For system chat, we want to display Expensify as the only participant
    const shouldExcludeCurrentUser = isOneOnOneChat(report) || isSystemChat(report) || shouldForceExcludeCurrentUser;

    if (shouldExcludeCurrentUser || shouldExcludeHidden || shouldExcludeDeleted) {
        participantsIds = participantsIds.filter((accountID) => {
            if (shouldExcludeCurrentUser && accountID === currentUserAccountID) {
                return false;
            }

            if (shouldExcludeHidden && isHiddenForCurrentUser(reportParticipants[accountID]?.notificationPreference)) {
                return false;
            }

            if (
                shouldExcludeDeleted &&
                reportMetadata?.pendingChatMembers?.findLast((member) => Number(member.accountID) === accountID)?.pendingAction === CONST.RED_BRICK_ROAD_PENDING_ACTION.DELETE
            ) {
                return false;
            }

            return true;
        });
    }

    return participantsIds.filter((accountID) => isNumber(accountID));
}

function getParticipantsList(report: Report, personalDetails: OnyxEntry<PersonalDetailsList>, isRoomMembersList = false): number[] {
    const isReportGroupChat = isGroupChat(report);
    const isReportIOU = isIOUReport(report);
    const shouldExcludeHiddenParticipants = !isReportGroupChat && !isReportIOU;
    const chatParticipants = getParticipantsAccountIDsForDisplay(report, isRoomMembersList || shouldExcludeHiddenParticipants);

    return chatParticipants.filter((accountID) => {
        const details = personalDetails?.[accountID];

        if (!isRoomMembersList) {
            if (!details) {
                Log.hmmm(`[ReportParticipantsPage] no personal details found for Group chat member with accountID: ${accountID}`);
                return false;
            }
        } else {
            // When adding a new member to a room (whose personal detail does not exist in Onyx), an optimistic personal detail
            // is created. However, when the real personal detail is returned from the backend, a duplicate member may appear
            // briefly before the optimistic personal detail is deleted. To address this, we filter out the optimistically created
            // member here.
            const isDuplicateOptimisticDetail =
                details?.isOptimisticPersonalDetail && chatParticipants.some((accID) => accID !== accountID && details.login === personalDetails?.[accID]?.login);

            if (!details || isDuplicateOptimisticDetail) {
                Log.hmmm(`[RoomMembersPage] no personal details found for room member with accountID: ${accountID}`);
                return false;
            }
        }
        return true;
    });
}

function buildParticipantsFromAccountIDs(accountIDs: number[]): Participants {
    const finalParticipants: Participants = {};
    return accountIDs.reduce((participants, accountID) => {
        // eslint-disable-next-line no-param-reassign
        participants[accountID] = {notificationPreference: CONST.REPORT.NOTIFICATION_PREFERENCE.ALWAYS};
        return participants;
    }, finalParticipants);
}

/**
 * Returns the report name if the report is a group chat
 */
function getGroupChatName(participants?: SelectedParticipant[], shouldApplyLimit = false, report?: OnyxEntry<Report>): string | undefined {
    // If we have a report always try to get the name from the report.
    if (report?.reportName) {
        return report.reportName;
    }

    const reportMetadata = getReportMetadata(report?.reportID);

    const pendingMemberAccountIDs = new Set(
        reportMetadata?.pendingChatMembers?.filter((member) => member.pendingAction === CONST.RED_BRICK_ROAD_PENDING_ACTION.DELETE).map((member) => member.accountID),
    );
    let participantAccountIDs =
        participants?.map((participant) => participant.accountID) ??
        Object.keys(report?.participants ?? {})
            .map(Number)
            .filter((accountID) => !pendingMemberAccountIDs.has(accountID.toString()));
    if (shouldApplyLimit) {
        participantAccountIDs = participantAccountIDs.slice(0, 5);
    }
    const isMultipleParticipantReport = participantAccountIDs.length > 1;

    if (isMultipleParticipantReport) {
        return participantAccountIDs
            .map(
                (participantAccountID, index) =>
                    getDisplayNameForParticipant(participantAccountID, isMultipleParticipantReport) || LocalePhoneNumber.formatPhoneNumber(participants?.[index]?.login ?? ''),
            )
            .sort((first, second) => localeCompare(first ?? '', second ?? ''))
            .filter(Boolean)
            .join(', ');
    }

    return Localize.translateLocal('groupChat.defaultReportName', {displayName: getDisplayNameForParticipant(participantAccountIDs.at(0), false)});
}

function getParticipants(reportID: string) {
    const report = getReportOrDraftReport(reportID);
    if (!report) {
        return {};
    }

    return report.participants;
}

/**
 * Returns the appropriate icons for the given chat report using the stored personalDetails.
 * The Avatar sources can be URLs or Icon components according to the chat type.
 */
function getIcons(
    report: OnyxInputOrEntry<Report>,
    personalDetails: OnyxInputOrEntry<PersonalDetailsList>,
    defaultIcon: AvatarSource | null = null,
    defaultName = '',
    defaultAccountID = -1,
    policy?: OnyxInputOrEntry<Policy>,
    invoiceReceiverPolicy?: OnyxInputOrEntry<Policy>,
): Icon[] {
    const ownerDetails = report?.ownerAccountID ? personalDetails?.[report.ownerAccountID] : undefined;

    if (isEmptyObject(report)) {
        const fallbackIcon: Icon = {
            source: defaultIcon ?? FallbackAvatar,
            type: CONST.ICON_TYPE_AVATAR,
            name: defaultName,
            id: defaultAccountID,
        };
        return [fallbackIcon];
    }
    if (isExpenseRequest(report)) {
        const parentReportAction = allReportActions?.[`${ONYXKEYS.COLLECTION.REPORT_ACTIONS}${report.parentReportID}`]?.[report.parentReportActionID];
        const workspaceIcon = getWorkspaceIcon(report, policy);
        const actorDetails = parentReportAction?.actorAccountID ? personalDetails?.[parentReportAction.actorAccountID] : undefined;
        const memberIcon = {
            source: actorDetails?.avatar ?? FallbackAvatar,
            id: parentReportAction?.actorAccountID,
            type: CONST.ICON_TYPE_AVATAR,
            name: actorDetails?.displayName ?? '',
            fallbackIcon: actorDetails?.fallbackIcon,
        };

        return [memberIcon, workspaceIcon];
    }
    if (isChatThread(report)) {
        const parentReportAction = allReportActions?.[`${ONYXKEYS.COLLECTION.REPORT_ACTIONS}${report.parentReportID}`]?.[report.parentReportActionID];

        const actorAccountID = getReportActionActorAccountID(parentReportAction, report, report);
        const actorDetails = actorAccountID ? personalDetails?.[actorAccountID] : undefined;
        const actorDisplayName = PersonalDetailsUtils.getDisplayNameOrDefault(actorDetails, '', false);
        const actorIcon = {
            id: actorAccountID,
            source: actorDetails?.avatar ?? FallbackAvatar,
            name: LocalePhoneNumber.formatPhoneNumber(actorDisplayName),
            type: CONST.ICON_TYPE_AVATAR,
            fallbackIcon: actorDetails?.fallbackIcon,
        };

        if (isWorkspaceThread(report)) {
            const workspaceIcon = getWorkspaceIcon(report, policy);
            return [actorIcon, workspaceIcon];
        }
        return [actorIcon];
    }
    if (isTaskReport(report)) {
        const ownerIcon = {
            id: report?.ownerAccountID,
            source: ownerDetails?.avatar ?? FallbackAvatar,
            type: CONST.ICON_TYPE_AVATAR,
            name: ownerDetails?.displayName ?? '',
            fallbackIcon: ownerDetails?.fallbackIcon,
        };

        if (isWorkspaceTaskReport(report)) {
            const workspaceIcon = getWorkspaceIcon(report, policy);
            return [ownerIcon, workspaceIcon];
        }

        return [ownerIcon];
    }
    if (isDomainRoom(report)) {
        // Get domain name after the #. Domain Rooms use our default workspace avatar pattern.
        const domainName = report?.reportName?.substring(1);
        const policyExpenseChatAvatarSource = getDefaultWorkspaceAvatar(domainName);
        const domainIcon: Icon = {
            source: policyExpenseChatAvatarSource,
            type: CONST.ICON_TYPE_WORKSPACE,
            name: domainName ?? '',
            id: report?.policyID,
        };
        return [domainIcon];
    }
    if (isAdminRoom(report) || isAnnounceRoom(report) || isChatRoom(report) || isArchivedRoom(report, getReportNameValuePairs(report?.reportID))) {
        const icons = [getWorkspaceIcon(report, policy)];

        if (isInvoiceRoom(report)) {
            if (report?.invoiceReceiver?.type === CONST.REPORT.INVOICE_RECEIVER_TYPE.INDIVIDUAL) {
                icons.push(...getIconsForParticipants([report?.invoiceReceiver.accountID], personalDetails));
            } else {
                const receiverPolicyID = report?.invoiceReceiver?.policyID;
                const receiverPolicy = invoiceReceiverPolicy ?? getPolicy(receiverPolicyID);
                if (!isEmptyObject(receiverPolicy)) {
                    icons.push({
                        source: receiverPolicy?.avatarURL ?? getDefaultWorkspaceAvatar(receiverPolicy.name),
                        type: CONST.ICON_TYPE_WORKSPACE,
                        name: receiverPolicy.name,
                        id: receiverPolicyID,
                    });
                }
            }
        }

        return icons;
    }
    if (isPolicyExpenseChat(report) || isExpenseReport(report)) {
        const workspaceIcon = getWorkspaceIcon(report, policy);
        const memberIcon = {
            source: ownerDetails?.avatar ?? FallbackAvatar,
            id: report?.ownerAccountID,
            type: CONST.ICON_TYPE_AVATAR,
            name: ownerDetails?.displayName ?? '',
            fallbackIcon: ownerDetails?.fallbackIcon,
        };
        return isExpenseReport(report) ? [memberIcon, workspaceIcon] : [workspaceIcon, memberIcon];
    }
    if (isIOUReport(report)) {
        const managerDetails = report?.managerID ? personalDetails?.[report.managerID] : undefined;
        const managerIcon = {
            source: managerDetails?.avatar ?? FallbackAvatar,
            id: report?.managerID,
            type: CONST.ICON_TYPE_AVATAR,
            name: managerDetails?.displayName ?? '',
            fallbackIcon: managerDetails?.fallbackIcon,
        };
        const ownerIcon = {
            id: report?.ownerAccountID,
            source: ownerDetails?.avatar ?? FallbackAvatar,
            type: CONST.ICON_TYPE_AVATAR,
            name: ownerDetails?.displayName ?? '',
            fallbackIcon: ownerDetails?.fallbackIcon,
        };
        const isManager = currentUserAccountID === report?.managerID;

        // For one transaction IOUs, display a simplified report icon
        if (isOneTransactionReport(report?.reportID)) {
            return [ownerIcon];
        }

        return isManager ? [managerIcon, ownerIcon] : [ownerIcon, managerIcon];
    }

    if (isSelfDM(report)) {
        return getIconsForParticipants(currentUserAccountID ? [currentUserAccountID] : [], personalDetails);
    }

    if (isSystemChat(report)) {
        return getIconsForParticipants([CONST.ACCOUNT_ID.NOTIFICATIONS ?? 0], personalDetails);
    }

    if (isGroupChat(report)) {
        const groupChatIcon = {
            // eslint-disable-next-line @typescript-eslint/prefer-nullish-coalescing
            source: report.avatarUrl || getDefaultGroupAvatar(report.reportID),
            id: -1,
            type: CONST.ICON_TYPE_AVATAR,
            name: getGroupChatName(undefined, true, report),
        };
        return [groupChatIcon];
    }

    if (isInvoiceReport(report)) {
        const invoiceRoomReport = getReportOrDraftReport(report.chatReportID);
        const icons = [getWorkspaceIcon(invoiceRoomReport, policy)];

        if (invoiceRoomReport?.invoiceReceiver?.type === CONST.REPORT.INVOICE_RECEIVER_TYPE.INDIVIDUAL) {
            icons.push(...getIconsForParticipants([invoiceRoomReport?.invoiceReceiver.accountID], personalDetails));

            return icons;
        }

        const receiverPolicyID = invoiceRoomReport?.invoiceReceiver?.policyID;
        const receiverPolicy = invoiceReceiverPolicy ?? getPolicy(receiverPolicyID);

        if (!isEmptyObject(receiverPolicy)) {
            icons.push({
                source: receiverPolicy?.avatarURL ?? getDefaultWorkspaceAvatar(receiverPolicy.name),
                type: CONST.ICON_TYPE_WORKSPACE,
                name: receiverPolicy.name,
                id: receiverPolicyID,
            });
        }

        return icons;
    }

    if (isOneOnOneChat(report)) {
        const otherParticipantsAccountIDs = Object.keys(report.participants ?? {})
            .map(Number)
            .filter((accountID) => accountID !== currentUserAccountID);
        return getIconsForParticipants(otherParticipantsAccountIDs, personalDetails);
    }

    const participantAccountIDs = Object.keys(report.participants ?? {}).map(Number);
    return getIconsForParticipants(participantAccountIDs, personalDetails);
}

function getDisplayNamesWithTooltips(
    personalDetailsList: PersonalDetails[] | PersonalDetailsList | OptionData[],
    shouldUseShortForm: boolean,
    shouldFallbackToHidden = true,
    shouldAddCurrentUserPostfix = false,
): DisplayNameWithTooltips {
    const personalDetailsListArray = Array.isArray(personalDetailsList) ? personalDetailsList : Object.values(personalDetailsList);

    return personalDetailsListArray
        .map((user) => {
            const accountID = Number(user?.accountID);
            // eslint-disable-next-line @typescript-eslint/prefer-nullish-coalescing
            const displayName = getDisplayNameForParticipant(accountID, shouldUseShortForm, shouldFallbackToHidden, shouldAddCurrentUserPostfix) || user?.login || '';
            const avatar = user && 'avatar' in user ? user.avatar : undefined;

            let pronouns = user?.pronouns ?? undefined;
            if (pronouns?.startsWith(CONST.PRONOUNS.PREFIX)) {
                const pronounTranslationKey = pronouns.replace(CONST.PRONOUNS.PREFIX, '');
                pronouns = Localize.translateLocal(`pronouns.${pronounTranslationKey}` as TranslationPaths);
            }

            return {
                displayName,
                avatar,
                login: user?.login ?? '',
                accountID,
                pronouns,
            };
        })
        .sort((first, second) => {
            // First sort by displayName/login
            const displayNameLoginOrder = localeCompare(first.displayName, second.displayName);
            if (displayNameLoginOrder !== 0) {
                return displayNameLoginOrder;
            }

            // Then fallback on accountID as the final sorting criteria.
            return first.accountID - second.accountID;
        });
}

/**
 * Returns the the display names of the given user accountIDs
 */
function getUserDetailTooltipText(accountID: number, fallbackUserDisplayName = ''): string {
    const displayNameForParticipant = getDisplayNameForParticipant(accountID);
    return displayNameForParticipant || fallbackUserDisplayName;
}

/**
 * For a deleted parent report action within a chat report,
 * let us return the appropriate display message
 *
 * @param reportAction - The deleted report action of a chat report for which we need to return message.
 */
function getDeletedParentActionMessageForChatReport(reportAction: OnyxEntry<ReportAction>): string {
    // By default, let us display [Deleted message]
    let deletedMessageText = Localize.translateLocal('parentReportAction.deletedMessage');
    if (ReportActionsUtils.isCreatedTaskReportAction(reportAction)) {
        // For canceled task report, let us display [Deleted task]
        deletedMessageText = Localize.translateLocal('parentReportAction.deletedTask');
    }
    return deletedMessageText;
}

/**
 * Returns the preview message for `REIMBURSEMENT_QUEUED` action
 */
function getReimbursementQueuedActionMessage(
    reportAction: OnyxEntry<ReportAction<typeof CONST.REPORT.ACTIONS.TYPE.REIMBURSEMENT_QUEUED>>,
    reportOrID: OnyxEntry<Report> | string | SearchReport,
    shouldUseShortDisplayName = true,
): string {
    const report = typeof reportOrID === 'string' ? getReport(reportOrID) : reportOrID;
    const submitterDisplayName = getDisplayNameForParticipant(report?.ownerAccountID, shouldUseShortDisplayName) ?? '';
    const originalMessage = ReportActionsUtils.getOriginalMessage(reportAction);
    let messageKey: TranslationPaths;
    if (originalMessage?.paymentType === CONST.IOU.PAYMENT_TYPE.EXPENSIFY) {
        messageKey = 'iou.waitingOnEnabledWallet';
    } else {
        messageKey = 'iou.waitingOnBankAccount';
    }

    return Localize.translateLocal(messageKey, {submitterDisplayName});
}

/**
 * Returns the preview message for `REIMBURSEMENT_DEQUEUED` action
 */
function getReimbursementDeQueuedActionMessage(
    reportAction: OnyxEntry<ReportAction<typeof CONST.REPORT.ACTIONS.TYPE.REIMBURSEMENT_DEQUEUED>>,
    reportOrID: OnyxEntry<Report> | string | SearchReport,
    isLHNPreview = false,
): string {
    const report = typeof reportOrID === 'string' ? getReport(reportOrID) : reportOrID;
    const originalMessage = ReportActionsUtils.getOriginalMessage(reportAction);
    const amount = originalMessage?.amount;
    const currency = originalMessage?.currency;
    const formattedAmount = CurrencyUtils.convertToDisplayString(amount, currency);
    if (originalMessage?.cancellationReason === CONST.REPORT.CANCEL_PAYMENT_REASONS.ADMIN) {
        const payerOrApproverName = report?.managerID === currentUserAccountID || !isLHNPreview ? '' : getDisplayNameForParticipant(report?.managerID, true);
        return Localize.translateLocal('iou.adminCanceledRequest', {manager: payerOrApproverName, amount: formattedAmount});
    }
    const submitterDisplayName = getDisplayNameForParticipant(report?.ownerAccountID, true) ?? '';
    return Localize.translateLocal('iou.canceledRequest', {submitterDisplayName, amount: formattedAmount});
}

/**
 * Builds an optimistic REIMBURSEMENT_DEQUEUED report action with a randomly generated reportActionID.
 *
 */
function buildOptimisticChangeFieldAction(reportField: PolicyReportField, previousReportField: PolicyReportField): OptimisticChangeFieldAction {
    return {
        actionName: CONST.REPORT.ACTIONS.TYPE.CHANGE_FIELD,
        actorAccountID: currentUserAccountID,
        message: [
            {
                type: 'TEXT',
                style: 'strong',
                text: 'You',
            },
            {
                type: 'TEXT',
                style: 'normal',
                text: ` modified field '${reportField.name}'.`,
            },
            {
                type: 'TEXT',
                style: 'normal',
                text: ` New value is '${reportField.value}'`,
            },
            {
                type: 'TEXT',
                style: 'normal',
                text: ` (previously '${previousReportField.value}').`,
            },
        ],
        originalMessage: {
            fieldName: reportField.name,
            newType: reportField.type,
            newValue: reportField.value,
            oldType: previousReportField.type,
            oldValue: previousReportField.value,
        },
        person: [
            {
                style: 'strong',
                text: getCurrentUserDisplayNameOrEmail(),
                type: 'TEXT',
            },
        ],
        reportActionID: NumberUtils.rand64(),
        created: DateUtils.getDBTime(),
        pendingAction: CONST.RED_BRICK_ROAD_PENDING_ACTION.ADD,
    };
}

/**
 * Builds an optimistic REIMBURSEMENT_DEQUEUED report action with a randomly generated reportActionID.
 *
 */
function buildOptimisticCancelPaymentReportAction(expenseReportID: string, amount: number, currency: string): OptimisticCancelPaymentReportAction {
    return {
        actionName: CONST.REPORT.ACTIONS.TYPE.REIMBURSEMENT_DEQUEUED,
        actorAccountID: currentUserAccountID,
        message: [
            {
                cancellationReason: CONST.REPORT.CANCEL_PAYMENT_REASONS.ADMIN,
                expenseReportID,
                type: CONST.REPORT.MESSAGE.TYPE.COMMENT,
                text: '',
                amount,
                currency,
            },
        ],
        originalMessage: {
            cancellationReason: CONST.REPORT.CANCEL_PAYMENT_REASONS.ADMIN,
            expenseReportID,
            amount,
            currency,
        },
        person: [
            {
                style: 'strong',
                text: getCurrentUserDisplayNameOrEmail(),
                type: 'TEXT',
            },
        ],
        reportActionID: NumberUtils.rand64(),
        shouldShow: true,
        created: DateUtils.getDBTime(),
        pendingAction: CONST.RED_BRICK_ROAD_PENDING_ACTION.ADD,
    };
}

/**
 * Returns the last visible message for a given report after considering the given optimistic actions
 *
 * @param reportID - the report for which last visible message has to be fetched
 * @param [actionsToMerge] - the optimistic merge actions that needs to be considered while fetching last visible message

 */
function getLastVisibleMessage(reportID: string | undefined, actionsToMerge: ReportActions = {}): LastVisibleMessage {
    const report = getReportOrDraftReport(reportID);
    const lastVisibleAction = ReportActionsUtils.getLastVisibleAction(reportID, canUserPerformWriteAction(report), actionsToMerge);

    // For Chat Report with deleted parent actions, let us fetch the correct message
    if (ReportActionsUtils.isDeletedParentAction(lastVisibleAction) && !isEmptyObject(report) && isChatReport(report)) {
        const lastMessageText = getDeletedParentActionMessageForChatReport(lastVisibleAction);
        return {
            lastMessageText,
        };
    }

    // Fetch the last visible message for report represented by reportID and based on actions to merge.
    return ReportActionsUtils.getLastVisibleMessage(reportID, canUserPerformWriteAction(report), actionsToMerge);
}

/**
 * Checks if a report is waiting for the manager to complete an action.
 * Example: the assignee of an open task report or the manager of a processing expense report.
 *
 * @param [parentReportAction] - The parent report action of the report (Used to check if the task has been canceled)
 */
function isWaitingForAssigneeToCompleteAction(report: OnyxEntry<Report>, parentReportAction: OnyxEntry<ReportAction>): boolean {
    if (report?.hasOutstandingChildTask) {
        return true;
    }

    if (!report?.hasParentAccess && isReportManager(report)) {
        if (isOpenTaskReport(report, parentReportAction)) {
            return true;
        }

        if (isProcessingReport(report) && isExpenseReport(report)) {
            return true;
        }
    }

    return false;
}

function isUnreadWithMention(reportOrOption: OnyxEntry<Report> | OptionData): boolean {
    if (!reportOrOption) {
        return false;
    }
    // lastMentionedTime and lastReadTime are both datetime strings and can be compared directly
    const lastMentionedTime = reportOrOption.lastMentionedTime ?? '';
    const lastReadTime = reportOrOption.lastReadTime ?? '';
    return !!('isUnreadWithMention' in reportOrOption && reportOrOption.isUnreadWithMention) || lastReadTime < lastMentionedTime;
}

type ReasonAndReportActionThatRequiresAttention = {
    reason: ValueOf<typeof CONST.REQUIRES_ATTENTION_REASONS>;
    reportAction?: OnyxEntry<ReportAction>;
};

function getReasonAndReportActionThatRequiresAttention(
    optionOrReport: OnyxEntry<Report> | OptionData,
    parentReportAction?: OnyxEntry<ReportAction>,
): ReasonAndReportActionThatRequiresAttention | null {
    if (!optionOrReport) {
        return null;
    }

    const reportActions = ReportActionsUtils.getAllReportActions(optionOrReport.reportID);

    if (isJoinRequestInAdminRoom(optionOrReport)) {
        return {
            reason: CONST.REQUIRES_ATTENTION_REASONS.HAS_JOIN_REQUEST,
            reportAction: ReportActionsUtils.getActionableJoinRequestPendingReportAction(optionOrReport.reportID),
        };
    }

    if (
        isArchivedRoom(optionOrReport, getReportNameValuePairs(optionOrReport?.reportID)) ||
        isArchivedRoom(getReportOrDraftReport(optionOrReport.parentReportID), getReportNameValuePairs(optionOrReport?.reportID))
    ) {
        return null;
    }

    if (isUnreadWithMention(optionOrReport)) {
        return {
            reason: CONST.REQUIRES_ATTENTION_REASONS.IS_UNREAD_WITH_MENTION,
        };
    }

    if (isWaitingForAssigneeToCompleteAction(optionOrReport, parentReportAction)) {
        return {
            reason: CONST.REQUIRES_ATTENTION_REASONS.IS_WAITING_FOR_ASSIGNEE_TO_COMPLETE_ACTION,
            reportAction: Object.values(reportActions).find((action) => action.childType === CONST.REPORT.TYPE.TASK),
        };
    }

    // Has a child report that is awaiting action (e.g. approve, pay, add bank account) from current user
    if (optionOrReport.hasOutstandingChildRequest) {
        return {
            reason: CONST.REQUIRES_ATTENTION_REASONS.HAS_CHILD_REPORT_AWAITING_ACTION,
            reportAction: IOU.getIOUReportActionToApproveOrPay(optionOrReport, optionOrReport.reportID),
        };
    }

    if (hasMissingInvoiceBankAccount(optionOrReport.reportID) && !isSettled(optionOrReport.reportID)) {
        return {
            reason: CONST.REQUIRES_ATTENTION_REASONS.HAS_MISSING_INVOICE_BANK_ACCOUNT,
        };
    }

    if (isInvoiceRoom(optionOrReport)) {
        const reportAction = Object.values(reportActions).find(
            (action) =>
                action.actionName === CONST.REPORT.ACTIONS.TYPE.REPORT_PREVIEW &&
                action.childReportID &&
                hasMissingInvoiceBankAccount(action.childReportID) &&
                !isSettled(action.childReportID),
        );

        return reportAction
            ? {
                  reason: CONST.REQUIRES_ATTENTION_REASONS.HAS_MISSING_INVOICE_BANK_ACCOUNT,
                  reportAction,
              }
            : null;
    }

    return null;
}

/**
 * Determines if the option requires action from the current user. This can happen when it:
 *  - is unread and the user was mentioned in one of the unread comments
 *  - is for an outstanding task waiting on the user
 *  - has an outstanding child expense that is waiting for an action from the current user (e.g. pay, approve, add bank account)
 *  - is either the system or concierge chat, the user free trial has ended and it didn't add a payment card yet
 *
 * @param option (report or optionItem)
 * @param parentReportAction (the report action the current report is a thread of)
 */
function requiresAttentionFromCurrentUser(optionOrReport: OnyxEntry<Report> | OptionData, parentReportAction?: OnyxEntry<ReportAction>) {
    return !!getReasonAndReportActionThatRequiresAttention(optionOrReport, parentReportAction);
}

/**
 * Checks if the report contains at least one Non-Reimbursable transaction
 */
function hasNonReimbursableTransactions(iouReportID: string | undefined): boolean {
    const transactions = getReportTransactions(iouReportID);
    return transactions.filter((transaction) => transaction.reimbursable === false).length > 0;
}

function getMoneyRequestSpendBreakdown(report: OnyxInputOrEntry<Report>, allReportsDict?: OnyxCollection<Report>): SpendBreakdown {
    const allAvailableReports = allReportsDict ?? allReports;
    let moneyRequestReport: OnyxEntry<Report>;
    if (report && (isMoneyRequestReport(report) || isInvoiceReport(report))) {
        moneyRequestReport = report;
    }
    if (allAvailableReports && report?.iouReportID) {
        moneyRequestReport = allAvailableReports[`${ONYXKEYS.COLLECTION.REPORT}${report.iouReportID}`];
    }
    if (moneyRequestReport) {
        let nonReimbursableSpend = moneyRequestReport.nonReimbursableTotal ?? 0;
        let totalSpend = moneyRequestReport.total ?? 0;

        if (nonReimbursableSpend + totalSpend !== 0) {
            // There is a possibility that if the Expense report has a negative total.
            // This is because there are instances where you can get a credit back on your card,
            // or you enter a negative expense to “offset” future expenses
            nonReimbursableSpend = isExpenseReport(moneyRequestReport) ? nonReimbursableSpend * -1 : Math.abs(nonReimbursableSpend);
            totalSpend = isExpenseReport(moneyRequestReport) ? totalSpend * -1 : Math.abs(totalSpend);

            const totalDisplaySpend = totalSpend;
            const reimbursableSpend = totalDisplaySpend - nonReimbursableSpend;

            return {
                nonReimbursableSpend,
                reimbursableSpend,
                totalDisplaySpend,
            };
        }
    }
    return {
        nonReimbursableSpend: 0,
        reimbursableSpend: 0,
        totalDisplaySpend: 0,
    };
}

/**
 * Get the title for a policy expense chat which depends on the role of the policy member seeing this report
 */
function getPolicyExpenseChatName(report: OnyxEntry<Report>, policy?: OnyxEntry<Policy>): string | undefined {
    const ownerAccountID = report?.ownerAccountID;
    const personalDetails = ownerAccountID ? allPersonalDetails?.[ownerAccountID] : undefined;
    const login = personalDetails ? personalDetails.login : null;
    // eslint-disable-next-line @typescript-eslint/prefer-nullish-coalescing
    const reportOwnerDisplayName = getDisplayNameForParticipant(ownerAccountID) || login || report?.reportName;

    // If the policy expense chat is owned by this user, use the name of the policy as the report name.
    if (report?.isOwnPolicyExpenseChat) {
        return getPolicyName(report, false, policy);
    }

    let policyExpenseChatRole = 'user';
    const policyItem = allPolicies?.[`${ONYXKEYS.COLLECTION.POLICY}${report?.policyID}`];
    if (policyItem) {
        policyExpenseChatRole = policyItem.role || 'user';
    }

    // If this user is not admin and this policy expense chat has been archived because of account merging, this must be an old workspace chat
    // of the account which was merged into the current user's account. Use the name of the policy as the name of the report.
    if (isArchivedRoom(report, getReportNameValuePairs(report?.reportID))) {
        const lastAction = ReportActionsUtils.getLastVisibleAction(report?.reportID);
        const archiveReason = ReportActionsUtils.isClosedAction(lastAction) ? ReportActionsUtils.getOriginalMessage(lastAction)?.reason : CONST.REPORT.ARCHIVE_REASON.DEFAULT;
        if (archiveReason === CONST.REPORT.ARCHIVE_REASON.ACCOUNT_MERGED && policyExpenseChatRole !== CONST.POLICY.ROLE.ADMIN) {
            return getPolicyName(report, false, policy);
        }
    }

    // If user can see this report and they are not its owner, they must be an admin and the report name should be the name of the policy member
    return reportOwnerDisplayName;
}

function getArchiveReason(reportActions: OnyxEntry<ReportActions>): ValueOf<typeof CONST.REPORT.ARCHIVE_REASON> | undefined {
    const lastClosedReportAction = ReportActionsUtils.getLastClosedReportAction(reportActions);

    if (!lastClosedReportAction) {
        return undefined;
    }

    return ReportActionsUtils.isClosedAction(lastClosedReportAction) ? ReportActionsUtils.getOriginalMessage(lastClosedReportAction)?.reason : CONST.REPORT.ARCHIVE_REASON.DEFAULT;
}

/**
 * Given a report field, check if the field is for the report title.
 */
function isReportFieldOfTypeTitle(reportField: OnyxEntry<PolicyReportField>): boolean {
    return reportField?.type === 'formula' && reportField?.fieldID === CONST.REPORT_FIELD_TITLE_FIELD_ID;
}

/**
 * Check if Report has any held expenses
 */
function isHoldCreator(transaction: OnyxEntry<Transaction>, reportID: string | undefined): boolean {
    const holdReportAction = ReportActionsUtils.getReportAction(reportID, `${transaction?.comment?.hold ?? ''}`);
    return isActionCreator(holdReportAction);
}

/**
 * Given a report field, check if the field can be edited or not.
 * For title fields, its considered disabled if `deletable` prop is `true` (https://github.com/Expensify/App/issues/35043#issuecomment-1911275433)
 * For non title fields, its considered disabled if:
 * 1. The user is not admin of the report
 * 2. Report is settled or it is closed
 */
function isReportFieldDisabled(report: OnyxEntry<Report>, reportField: OnyxEntry<PolicyReportField>, policy: OnyxEntry<Policy>): boolean {
    const isReportSettled = isSettled(report?.reportID);
    const isReportClosed = isClosedReport(report);
    const isTitleField = isReportFieldOfTypeTitle(reportField);
    const isAdmin = isPolicyAdmin(report?.policyID, {[`${ONYXKEYS.COLLECTION.POLICY}${policy?.id}`]: policy});
    return isTitleField ? !reportField?.deletable : !isAdmin && (isReportSettled || isReportClosed);
}

/**
 * Given a set of report fields, return the field that refers to title
 */
function getTitleReportField(reportFields: Record<string, PolicyReportField>) {
    return Object.values(reportFields).find((field) => isReportFieldOfTypeTitle(field));
}

/**
 * Get the key for a report field
 */
function getReportFieldKey(reportFieldId: string | undefined) {
    if (!reportFieldId) {
        return '';
    }

    // We don't need to add `expensify_` prefix to the title field key, because backend stored title under a unique key `text_title`,
    // and all the other report field keys are stored under `expensify_FIELD_ID`.
    if (reportFieldId === CONST.REPORT_FIELD_TITLE_FIELD_ID) {
        return reportFieldId;
    }

    return `expensify_${reportFieldId}`;
}

/**
 * Get the report fields attached to the policy given policyID
 */
function getReportFieldsByPolicyID(policyID: string | undefined): Record<string, PolicyReportField> {
    const policyReportFields = Object.entries(allPolicies ?? {}).find(([key]) => key.replace(ONYXKEYS.COLLECTION.POLICY, '') === policyID);
    const fieldList = policyReportFields?.[1]?.fieldList;

    if (!policyReportFields || !fieldList) {
        return {};
    }

    return fieldList;
}

/**
 * Get the report fields that we should display a MoneyReportView gets opened
 */

function getAvailableReportFields(report: Report, policyReportFields: PolicyReportField[]): PolicyReportField[] {
    // Get the report fields that are attached to a report. These will persist even if a field is deleted from the policy.
    const reportFields = Object.values(report.fieldList ?? {});
    const reportIsSettled = isSettled(report.reportID);

    // If the report is settled, we don't want to show any new field that gets added to the policy.
    if (reportIsSettled) {
        return reportFields;
    }

    // If the report is unsettled, we want to merge the new fields that get added to the policy with the fields that
    // are attached to the report.
    const mergedFieldIds = Array.from(new Set([...policyReportFields.map(({fieldID}) => fieldID), ...reportFields.map(({fieldID}) => fieldID)]));

    const fields = mergedFieldIds.map((id) => {
        const field = report?.fieldList?.[getReportFieldKey(id)];

        if (field) {
            return field;
        }

        const policyReportField = policyReportFields.find(({fieldID}) => fieldID === id);

        if (policyReportField) {
            return policyReportField;
        }

        return null;
    });

    return fields.filter(Boolean) as PolicyReportField[];
}

/**
 * Get the title for an IOU or expense chat which will be showing the payer and the amount
 */
function getMoneyRequestReportName(report: OnyxEntry<Report>, policy?: OnyxEntry<Policy>, invoiceReceiverPolicy?: OnyxEntry<Policy>): string {
    const isReportSettled = isSettled(report?.reportID);
    const reportFields = isReportSettled ? report?.fieldList : getReportFieldsByPolicyID(report?.policyID);
    const titleReportField = Object.values(reportFields ?? {}).find((reportField) => reportField?.fieldID === CONST.REPORT_FIELD_TITLE_FIELD_ID);

    if (titleReportField && report?.reportName && isPaidGroupPolicyExpenseReport(report)) {
        return report.reportName;
    }

    const moneyRequestTotal = getMoneyRequestSpendBreakdown(report).totalDisplaySpend;
    const formattedAmount = CurrencyUtils.convertToDisplayString(moneyRequestTotal, report?.currency);

    let payerOrApproverName;
    if (isExpenseReport(report)) {
        const parentReport = getParentReport(report);
        payerOrApproverName = getPolicyName(parentReport ?? report, false, policy);
    } else if (isInvoiceReport(report)) {
        const chatReport = getReportOrDraftReport(report?.chatReportID);
        payerOrApproverName = getInvoicePayerName(chatReport, invoiceReceiverPolicy);
    } else {
        payerOrApproverName = getDisplayNameForParticipant(report?.managerID) ?? '';
    }

    const payerPaidAmountMessage = Localize.translateLocal('iou.payerPaidAmount', {
        payer: payerOrApproverName,
        amount: formattedAmount,
    });

    if (isReportApproved(report)) {
        return Localize.translateLocal('iou.managerApprovedAmount', {
            manager: payerOrApproverName,
            amount: formattedAmount,
        });
    }

    if (report?.isWaitingOnBankAccount) {
        return `${payerPaidAmountMessage} ${CONST.DOT_SEPARATOR} ${Localize.translateLocal('iou.pending')}`;
    }

    if (!isSettled(report?.reportID) && hasNonReimbursableTransactions(report?.reportID)) {
        payerOrApproverName = getDisplayNameForParticipant(report?.ownerAccountID) ?? '';
        return Localize.translateLocal('iou.payerSpentAmount', {payer: payerOrApproverName, amount: formattedAmount});
    }

    if (isProcessingReport(report) || isOpenExpenseReport(report) || isOpenInvoiceReport(report) || moneyRequestTotal === 0) {
        return Localize.translateLocal('iou.payerOwesAmount', {payer: payerOrApproverName, amount: formattedAmount});
    }

    return payerPaidAmountMessage;
}

/**
 * Gets transaction created, amount, currency, comment, and waypoints (for distance expense)
 * into a flat object. Used for displaying transactions and sending them in API commands
 */

function getTransactionDetails(transaction: OnyxInputOrEntry<Transaction>, createdDateFormat: string = CONST.DATE.FNS_FORMAT_STRING): TransactionDetails | undefined {
    if (!transaction) {
        return;
    }
    const report = getReportOrDraftReport(transaction?.reportID);
    return {
        created: TransactionUtils.getFormattedCreated(transaction, createdDateFormat),
        amount: TransactionUtils.getAmount(transaction, !isEmptyObject(report) && isExpenseReport(report)),
        attendees: TransactionUtils.getAttendees(transaction),
        taxAmount: TransactionUtils.getTaxAmount(transaction, !isEmptyObject(report) && isExpenseReport(report)),
        taxCode: TransactionUtils.getTaxCode(transaction),
        currency: TransactionUtils.getCurrency(transaction),
        comment: TransactionUtils.getDescription(transaction),
        merchant: TransactionUtils.getMerchant(transaction),
        waypoints: TransactionUtils.getWaypoints(transaction),
        customUnitRateID: TransactionUtils.getRateID(transaction),
        category: TransactionUtils.getCategory(transaction),
        billable: TransactionUtils.getBillable(transaction),
        tag: TransactionUtils.getTag(transaction),
        mccGroup: TransactionUtils.getMCCGroup(transaction),
        cardID: TransactionUtils.getCardID(transaction),
        originalAmount: TransactionUtils.getOriginalAmount(transaction),
        originalCurrency: TransactionUtils.getOriginalCurrency(transaction),
        postedDate: TransactionUtils.getFormattedPostedDate(transaction),
    };
}

function getTransactionCommentObject(transaction: OnyxEntry<Transaction>): Comment {
    return {
        ...transaction?.comment,
        waypoints: TransactionUtils.getWaypoints(transaction),
    };
}

/**
 * Can only edit if:
 *
 * - in case of IOU report
 *    - the current user is the requestor and is not settled yet
 * - in case of expense report
 *    - the current user is the requestor and is not settled yet
 *    - the current user is the manager of the report
 *    - or the current user is an admin on the policy the expense report is tied to
 *
 *    This is used in conjunction with canEditRestrictedField to control editing of specific fields like amount, currency, created, receipt, and distance.
 *    On its own, it only controls allowing/disallowing navigating to the editing pages or showing/hiding the 'Edit' icon on report actions
 */
function canEditMoneyRequest(reportAction: OnyxInputOrEntry<ReportAction<typeof CONST.REPORT.ACTIONS.TYPE.IOU>>, linkedTransaction?: OnyxEntry<Transaction>): boolean {
    const isDeleted = ReportActionsUtils.isDeletedAction(reportAction);

    if (isDeleted) {
        return false;
    }

    const allowedReportActionType: Array<ValueOf<typeof CONST.IOU.REPORT_ACTION_TYPE>> = [CONST.IOU.REPORT_ACTION_TYPE.TRACK, CONST.IOU.REPORT_ACTION_TYPE.CREATE];
    const originalMessage = ReportActionsUtils.getOriginalMessage(reportAction);
    const actionType = originalMessage?.type;

    if (!actionType || !allowedReportActionType.includes(actionType)) {
        return false;
    }

    const transaction = linkedTransaction ?? getLinkedTransaction(reportAction ?? undefined);

    // In case the transaction is failed to be created, we should disable editing the money request
    if (!transaction?.transactionID || (transaction?.pendingAction === CONST.RED_BRICK_ROAD_PENDING_ACTION.ADD && !isEmptyObject(transaction.errors))) {
        return false;
    }

    const moneyRequestReportID = originalMessage?.IOUReportID;

    if (!moneyRequestReportID) {
        return actionType === CONST.IOU.REPORT_ACTION_TYPE.TRACK;
    }

    const moneyRequestReport = getReportOrDraftReport(String(moneyRequestReportID));
    const isRequestor = currentUserAccountID === reportAction?.actorAccountID;

    const isSubmitted = isProcessingReport(moneyRequestReport);
    if (isIOUReport(moneyRequestReport)) {
        return isSubmitted && isRequestor;
    }

    const policy = getPolicy(moneyRequestReport?.policyID);
    const isAdmin = policy?.role === CONST.POLICY.ROLE.ADMIN;
    const isManager = currentUserAccountID === moneyRequestReport?.managerID;

    if (isInvoiceReport(moneyRequestReport) && isManager) {
        return false;
    }

    // Admin & managers can always edit coding fields such as tag, category, billable, etc. As long as the report has a state higher than OPEN.
    if ((isAdmin || isManager) && !isOpenExpenseReport(moneyRequestReport)) {
        return true;
    }

    if (policy?.type === CONST.POLICY.TYPE.CORPORATE && moneyRequestReport && isSubmitted && isCurrentUserSubmitter(moneyRequestReport.reportID)) {
        const isForwarded = PolicyUtils.getSubmitToAccountID(policy, moneyRequestReport) !== moneyRequestReport.managerID;
        return !isForwarded;
    }

    return !isReportApproved(moneyRequestReport) && !isSettled(moneyRequestReport?.reportID) && !isClosedReport(moneyRequestReport) && isRequestor;
}

/**
 * Checks if the current user can edit the provided property of an expense
 *
 */
function canEditFieldOfMoneyRequest(reportAction: OnyxInputOrEntry<ReportAction>, fieldToEdit: ValueOf<typeof CONST.EDIT_REQUEST_FIELD>): boolean {
    // A list of fields that cannot be edited by anyone, once an expense has been settled
    const restrictedFields: string[] = [
        CONST.EDIT_REQUEST_FIELD.AMOUNT,
        CONST.EDIT_REQUEST_FIELD.CURRENCY,
        CONST.EDIT_REQUEST_FIELD.MERCHANT,
        CONST.EDIT_REQUEST_FIELD.DATE,
        CONST.EDIT_REQUEST_FIELD.RECEIPT,
        CONST.EDIT_REQUEST_FIELD.DISTANCE,
        CONST.EDIT_REQUEST_FIELD.DISTANCE_RATE,
    ];

    if (!ReportActionsUtils.isMoneyRequestAction(reportAction) || !canEditMoneyRequest(reportAction)) {
        return false;
    }

    // If we're editing fields such as category, tag, description, etc. the check above should be enough for handling the permission
    if (!restrictedFields.includes(fieldToEdit)) {
        return true;
    }

    const iouMessage = ReportActionsUtils.getOriginalMessage(reportAction);
    const moneyRequestReport = iouMessage?.IOUReportID ? getReport(iouMessage?.IOUReportID) ?? ({} as Report) : ({} as Report);
    const transaction = allTransactions?.[`${ONYXKEYS.COLLECTION.TRANSACTION}${iouMessage?.IOUTransactionID}`] ?? ({} as Transaction);

    if (isSettled(String(moneyRequestReport.reportID)) || isReportApproved(String(moneyRequestReport.reportID))) {
        return false;
    }

    if (
        (fieldToEdit === CONST.EDIT_REQUEST_FIELD.AMOUNT || fieldToEdit === CONST.EDIT_REQUEST_FIELD.CURRENCY || fieldToEdit === CONST.EDIT_REQUEST_FIELD.DATE) &&
        TransactionUtils.isCardTransaction(transaction)
    ) {
        return false;
    }

    const policy = getPolicy(moneyRequestReport?.policyID);
    const isAdmin = isExpenseReport(moneyRequestReport) && policy?.role === CONST.POLICY.ROLE.ADMIN;
    const isManager = isExpenseReport(moneyRequestReport) && currentUserAccountID === moneyRequestReport?.managerID;

    if ((fieldToEdit === CONST.EDIT_REQUEST_FIELD.AMOUNT || fieldToEdit === CONST.EDIT_REQUEST_FIELD.CURRENCY) && TransactionUtils.isDistanceRequest(transaction)) {
        return isAdmin || isManager;
    }

    if (fieldToEdit === CONST.EDIT_REQUEST_FIELD.RECEIPT) {
        const isRequestor = currentUserAccountID === reportAction?.actorAccountID;
        return (
            !isInvoiceReport(moneyRequestReport) &&
            !TransactionUtils.isReceiptBeingScanned(transaction) &&
            !TransactionUtils.isDistanceRequest(transaction) &&
            (isAdmin || isManager || isRequestor)
        );
    }

    if (fieldToEdit === CONST.EDIT_REQUEST_FIELD.DISTANCE_RATE) {
        // The distance rate can be modified only on the distance expense reports
        return isExpenseReport(moneyRequestReport) && TransactionUtils.isDistanceRequest(transaction);
    }

    return true;
}

/**
 * Can only edit if:
 *
 * - It was written by the current user
 * - It's an ADD_COMMENT that is not an attachment
 * - It's an expense where conditions for editability are defined in canEditMoneyRequest method
 * - It's not pending deletion
 */
function canEditReportAction(reportAction: OnyxInputOrEntry<ReportAction>): boolean {
    const isCommentOrIOU = reportAction?.actionName === CONST.REPORT.ACTIONS.TYPE.ADD_COMMENT || reportAction?.actionName === CONST.REPORT.ACTIONS.TYPE.IOU;
    const message = reportAction ? ReportActionsUtils.getReportActionMessage(reportAction) : undefined;

    return !!(
        reportAction?.actorAccountID === currentUserAccountID &&
        isCommentOrIOU &&
        (!ReportActionsUtils.isMoneyRequestAction(reportAction) || canEditMoneyRequest(reportAction)) && // Returns true for non-IOU actions
        !isReportMessageAttachment(message) &&
        ((!reportAction.isAttachmentWithText && !reportAction.isAttachmentOnly) || !reportAction.isOptimisticAction) &&
        !ReportActionsUtils.isDeletedAction(reportAction) &&
        !ReportActionsUtils.isCreatedTaskReportAction(reportAction) &&
        reportAction?.pendingAction !== CONST.RED_BRICK_ROAD_PENDING_ACTION.DELETE
    );
}

function canHoldUnholdReportAction(reportAction: OnyxInputOrEntry<ReportAction>): {canHoldRequest: boolean; canUnholdRequest: boolean} {
    if (!ReportActionsUtils.isMoneyRequestAction(reportAction)) {
        return {canHoldRequest: false, canUnholdRequest: false};
    }

    const moneyRequestReportID = ReportActionsUtils.getOriginalMessage(reportAction)?.IOUReportID;
    const moneyRequestReport = getReportOrDraftReport(String(moneyRequestReportID));

    if (!moneyRequestReportID || !moneyRequestReport) {
        return {canHoldRequest: false, canUnholdRequest: false};
    }

    if (isInvoiceReport(moneyRequestReport)) {
        return {
            canHoldRequest: false,
            canUnholdRequest: false,
        };
    }

    const isRequestSettled = isSettled(moneyRequestReport?.reportID);
    const isApproved = isReportApproved(moneyRequestReport);
    const transactionID = moneyRequestReport ? ReportActionsUtils.getOriginalMessage(reportAction)?.IOUTransactionID : undefined;
    const transaction = allTransactions?.[`${ONYXKEYS.COLLECTION.TRANSACTION}${transactionID}`] ?? ({} as Transaction);

    const parentReportAction = isThread(moneyRequestReport)
        ? allReportActions?.[`${ONYXKEYS.COLLECTION.REPORT_ACTIONS}${moneyRequestReport.parentReportID}`]?.[moneyRequestReport.parentReportActionID]
        : undefined;

    const isRequestIOU = isIOUReport(moneyRequestReport);
    const isHoldActionCreator = isHoldCreator(transaction, reportAction.childReportID);

    const isTrackExpenseMoneyReport = isTrackExpenseReport(moneyRequestReport);
    const isActionOwner =
        typeof parentReportAction?.actorAccountID === 'number' &&
        typeof currentUserPersonalDetails?.accountID === 'number' &&
        parentReportAction.actorAccountID === currentUserPersonalDetails?.accountID;
    const isApprover = isMoneyRequestReport(moneyRequestReport) && moneyRequestReport?.managerID !== null && currentUserPersonalDetails?.accountID === moneyRequestReport?.managerID;
    const isAdmin = isPolicyAdmin(moneyRequestReport.policyID, allPolicies);
    const isOnHold = TransactionUtils.isOnHold(transaction);
    const isScanning = TransactionUtils.hasReceipt(transaction) && TransactionUtils.isReceiptBeingScanned(transaction);
    const isClosed = isClosedReport(moneyRequestReport);

    const canModifyStatus = !isTrackExpenseMoneyReport && (isAdmin || isActionOwner || isApprover);
    const canModifyUnholdStatus = !isTrackExpenseMoneyReport && (isAdmin || (isActionOwner && isHoldActionCreator) || isApprover);
    const isDeletedParentAction = isEmptyObject(parentReportAction) || ReportActionsUtils.isDeletedAction(parentReportAction);

    const canHoldOrUnholdRequest = !isRequestSettled && !isApproved && !isDeletedParentAction && !isClosed;
    const canHoldRequest = canHoldOrUnholdRequest && !isOnHold && (isRequestIOU || canModifyStatus) && !isScanning && !!transaction?.reimbursable;
    const canUnholdRequest =
        !!(canHoldOrUnholdRequest && isOnHold && !TransactionUtils.isDuplicate(transaction.transactionID, true) && (isRequestIOU ? isHoldActionCreator : canModifyUnholdStatus)) &&
        !!transaction?.reimbursable;

    return {canHoldRequest, canUnholdRequest};
}

const changeMoneyRequestHoldStatus = (reportAction: OnyxEntry<ReportAction>, backTo?: string, searchHash?: number): void => {
    if (!ReportActionsUtils.isMoneyRequestAction(reportAction)) {
        return;
    }
    const moneyRequestReportID = ReportActionsUtils.getOriginalMessage(reportAction)?.IOUReportID;

    const moneyRequestReport = getReportOrDraftReport(String(moneyRequestReportID));
    if (!moneyRequestReportID || !moneyRequestReport) {
        return;
    }

    const transactionID = ReportActionsUtils.getOriginalMessage(reportAction)?.IOUTransactionID;

    if (!transactionID || !reportAction.childReportID) {
        Log.warn('Missing transactionID and reportAction.childReportID during the change of the money request hold status');
        return;
    }

    const transaction = allTransactions?.[`${ONYXKEYS.COLLECTION.TRANSACTION}${transactionID}`] ?? ({} as Transaction);
    const isOnHold = TransactionUtils.isOnHold(transaction);
    const policy = allPolicies?.[`${ONYXKEYS.COLLECTION.POLICY}${moneyRequestReport.policyID}`] ?? null;

    if (isOnHold) {
        IOU.unholdRequest(transactionID, reportAction.childReportID, searchHash);
    } else {
        const activeRoute = encodeURIComponent(Navigation.getActiveRouteWithoutParams());
        Navigation.navigate(
            // eslint-disable-next-line @typescript-eslint/prefer-nullish-coalescing
            ROUTES.MONEY_REQUEST_HOLD_REASON.getRoute(policy?.type ?? CONST.POLICY.TYPE.PERSONAL, transactionID, reportAction.childReportID, backTo || activeRoute, searchHash),
        );
    }
};

/**
 * Gets all transactions on an IOU report with a receipt
 */
function getTransactionsWithReceipts(iouReportID: string | undefined): Transaction[] {
    const transactions = getReportTransactions(iouReportID);
    return transactions.filter((transaction) => TransactionUtils.hasReceipt(transaction));
}

/**
 * For report previews, we display a "Receipt scan in progress" indicator
 * instead of the report total only when we have no report total ready to show. This is the case when
 * all requests are receipts that are being SmartScanned. As soon as we have a non-receipt request,
 * or as soon as one receipt request is done scanning, we have at least one
 * "ready" expense, and we remove this indicator to show the partial report total.
 */
function areAllRequestsBeingSmartScanned(iouReportID: string, reportPreviewAction: OnyxEntry<ReportAction>): boolean {
    const transactionsWithReceipts = getTransactionsWithReceipts(iouReportID);
    // If we have more requests than requests with receipts, we have some manual requests
    if (ReportActionsUtils.getNumberOfMoneyRequests(reportPreviewAction) > transactionsWithReceipts.length) {
        return false;
    }
    return transactionsWithReceipts.every((transaction) => TransactionUtils.isReceiptBeingScanned(transaction));
}

/**
 * Get the transactions related to a report preview with receipts
 * Get the details linked to the IOU reportAction
 *
 * NOTE: This method is only meant to be used inside this action file. Do not export and use it elsewhere. Use withOnyx or Onyx.connect() instead.
 */
function getLinkedTransaction(reportAction: OnyxEntry<ReportAction | OptimisticIOUReportAction>): OnyxEntry<Transaction> {
    let transactionID;

    if (ReportActionsUtils.isMoneyRequestAction(reportAction)) {
        transactionID = ReportActionsUtils.getOriginalMessage(reportAction)?.IOUTransactionID;
    }

    return allTransactions?.[`${ONYXKEYS.COLLECTION.TRANSACTION}${transactionID}`];
}

/**
 * Check if any of the transactions in the report has required missing fields
 */
function hasMissingSmartscanFields(iouReportID: string): boolean {
    const reportTransactions = getReportTransactions(iouReportID);

    return reportTransactions.some(TransactionUtils.hasMissingSmartscanFields);
}

/**
 * Get report action which is missing smartscan fields
 */
function getReportActionWithMissingSmartscanFields(iouReportID: string | undefined): ReportAction | undefined {
    const reportActions = Object.values(ReportActionsUtils.getAllReportActions(iouReportID));
    return reportActions.find((action) => {
        if (!ReportActionsUtils.isMoneyRequestAction(action)) {
            return false;
        }
        const transaction = getLinkedTransaction(action);
        if (isEmptyObject(transaction)) {
            return false;
        }
        if (!ReportActionsUtils.wasActionTakenByCurrentUser(action)) {
            return false;
        }
        return TransactionUtils.hasMissingSmartscanFields(transaction);
    });
}

/**
 * Check if iouReportID has required missing fields
 */
function shouldShowRBRForMissingSmartscanFields(iouReportID: string | undefined): boolean {
    return !!getReportActionWithMissingSmartscanFields(iouReportID);
}

/**
 * Given a parent IOU report action get report name for the LHN.
 */
function getTransactionReportName(reportAction: OnyxEntry<ReportAction | OptimisticIOUReportAction>): string {
    if (ReportActionsUtils.isReversedTransaction(reportAction)) {
        return Localize.translateLocal('parentReportAction.reversedTransaction');
    }

    if (ReportActionsUtils.isDeletedAction(reportAction)) {
        return Localize.translateLocal('parentReportAction.deletedExpense');
    }

    const transaction = getLinkedTransaction(reportAction);

    if (isEmptyObject(transaction)) {
        // Transaction data might be empty on app's first load, if so we fallback to Expense/Track Expense
        return ReportActionsUtils.isTrackExpenseAction(reportAction) ? Localize.translateLocal('iou.trackExpense') : Localize.translateLocal('iou.expense');
    }

    if (TransactionUtils.hasReceipt(transaction) && TransactionUtils.isReceiptBeingScanned(transaction)) {
        return Localize.translateLocal('iou.receiptScanning');
    }

    if (TransactionUtils.hasMissingSmartscanFields(transaction)) {
        return Localize.translateLocal('iou.receiptMissingDetails');
    }

    if (TransactionUtils.isFetchingWaypointsFromServer(transaction) && TransactionUtils.getMerchant(transaction) === Localize.translateLocal('iou.fieldPending')) {
        return Localize.translateLocal('iou.fieldPending');
    }

    if (ReportActionsUtils.isSentMoneyReportAction(reportAction)) {
        return getIOUReportActionDisplayMessage(reportAction as ReportAction, transaction);
    }

    const report = getReportOrDraftReport(transaction?.reportID);
    const amount = TransactionUtils.getAmount(transaction, !isEmptyObject(report) && isExpenseReport(report)) ?? 0;
    const formattedAmount = CurrencyUtils.convertToDisplayString(amount, TransactionUtils.getCurrency(transaction)) ?? '';
    const comment = TransactionUtils.getMerchantOrDescription(transaction);
    if (ReportActionsUtils.isTrackExpenseAction(reportAction)) {
        return Localize.translateLocal('iou.threadTrackReportName', {formattedAmount, comment});
    }
    return Localize.translateLocal('iou.threadExpenseReportName', {formattedAmount, comment});
}

/**
 * Get expense message for an IOU report
 *
 * @param [iouReportAction] This is always an IOU action. When necessary, report preview actions will be unwrapped and the child iou report action is passed here (the original report preview
 *     action will be passed as `originalReportAction` in this case).
 * @param [originalReportAction] This can be either a report preview action or the IOU action. This will be the original report preview action in cases where `iouReportAction` was unwrapped
 *     from a report preview action. Otherwise, it will be the same as `iouReportAction`.
 */
function getReportPreviewMessage(
    reportOrID: OnyxInputOrEntry<Report> | string,
    iouReportAction: OnyxInputOrEntry<ReportAction> = null,
    shouldConsiderScanningReceiptOrPendingRoute = false,
    isPreviewMessageForParentChatReport = false,
    policy?: OnyxInputOrEntry<Policy>,
    isForListPreview = false,
    originalReportAction: OnyxInputOrEntry<ReportAction> = iouReportAction,
): string {
    const report = typeof reportOrID === 'string' ? getReport(reportOrID) : reportOrID;
    const reportActionMessage = ReportActionsUtils.getReportActionHtml(iouReportAction);

    if (isEmptyObject(report) || !report?.reportID) {
        // The iouReport is not found locally after SignIn because the OpenApp API won't return iouReports if they're settled
        // As a temporary solution until we know how to solve this the best, we just use the message that returned from BE
        return reportActionMessage;
    }

    if (!isEmptyObject(iouReportAction) && !isIOUReport(report) && iouReportAction && ReportActionsUtils.isSplitBillAction(iouReportAction)) {
        // This covers group chats where the last action is a split expense action
        const linkedTransaction = getLinkedTransaction(iouReportAction);
        if (isEmptyObject(linkedTransaction)) {
            return reportActionMessage;
        }

        if (!isEmptyObject(linkedTransaction)) {
            if (TransactionUtils.isReceiptBeingScanned(linkedTransaction)) {
                return Localize.translateLocal('iou.receiptScanning');
            }

            if (TransactionUtils.hasMissingSmartscanFields(linkedTransaction)) {
                return Localize.translateLocal('iou.receiptMissingDetails');
            }

            const amount = TransactionUtils.getAmount(linkedTransaction, !isEmptyObject(report) && isExpenseReport(report)) ?? 0;
            const formattedAmount = CurrencyUtils.convertToDisplayString(amount, TransactionUtils.getCurrency(linkedTransaction)) ?? '';
            return Localize.translateLocal('iou.didSplitAmount', {formattedAmount, comment: TransactionUtils.getMerchantOrDescription(linkedTransaction)});
        }
    }

    if (!isEmptyObject(iouReportAction) && !isIOUReport(report) && iouReportAction && ReportActionsUtils.isTrackExpenseAction(iouReportAction)) {
        // This covers group chats where the last action is a track expense action
        const linkedTransaction = getLinkedTransaction(iouReportAction);
        if (isEmptyObject(linkedTransaction)) {
            return reportActionMessage;
        }

        if (!isEmptyObject(linkedTransaction)) {
            if (TransactionUtils.isReceiptBeingScanned(linkedTransaction)) {
                return Localize.translateLocal('iou.receiptScanning');
            }

            if (TransactionUtils.hasMissingSmartscanFields(linkedTransaction)) {
                return Localize.translateLocal('iou.receiptMissingDetails');
            }

            const amount = TransactionUtils.getAmount(linkedTransaction, !isEmptyObject(report) && isExpenseReport(report)) ?? 0;
            const formattedAmount = CurrencyUtils.convertToDisplayString(amount, TransactionUtils.getCurrency(linkedTransaction)) ?? '';
            return Localize.translateLocal('iou.trackedAmount', {formattedAmount, comment: TransactionUtils.getMerchantOrDescription(linkedTransaction)});
        }
    }

    const containsNonReimbursable = hasNonReimbursableTransactions(report.reportID);
    const totalAmount = getMoneyRequestSpendBreakdown(report).totalDisplaySpend;

    const parentReport = getParentReport(report);
    const policyName = getPolicyName(parentReport ?? report, false, policy);
    const payerName = isExpenseReport(report) ? policyName : getDisplayNameForParticipant(report.managerID, !isPreviewMessageForParentChatReport);

    const formattedAmount = CurrencyUtils.convertToDisplayString(totalAmount, report.currency);

    if (isReportApproved(report) && isPaidGroupPolicy(report)) {
        return Localize.translateLocal('iou.managerApprovedAmount', {
            manager: payerName ?? '',
            amount: formattedAmount,
        });
    }

    let linkedTransaction;
    if (!isEmptyObject(iouReportAction) && shouldConsiderScanningReceiptOrPendingRoute && iouReportAction && ReportActionsUtils.isMoneyRequestAction(iouReportAction)) {
        linkedTransaction = getLinkedTransaction(iouReportAction);
    }

    if (!isEmptyObject(linkedTransaction) && TransactionUtils.hasReceipt(linkedTransaction) && TransactionUtils.isReceiptBeingScanned(linkedTransaction)) {
        return Localize.translateLocal('iou.receiptScanning');
    }

    if (!isEmptyObject(linkedTransaction) && TransactionUtils.isFetchingWaypointsFromServer(linkedTransaction) && !TransactionUtils.getAmount(linkedTransaction)) {
        return Localize.translateLocal('iou.fieldPending');
    }

    const originalMessage = !isEmptyObject(iouReportAction) && ReportActionsUtils.isMoneyRequestAction(iouReportAction) ? ReportActionsUtils.getOriginalMessage(iouReportAction) : undefined;

    // Show Paid preview message if it's settled or if the amount is paid & stuck at receivers end for only chat reports.
    if (isSettled(report.reportID) || (report.isWaitingOnBankAccount && isPreviewMessageForParentChatReport)) {
        // A settled report preview message can come in three formats "paid ... elsewhere" or "paid ... with Expensify"
        let translatePhraseKey: TranslationPaths = 'iou.paidElsewhereWithAmount';
        if (isPreviewMessageForParentChatReport) {
            translatePhraseKey = 'iou.payerPaidAmount';
        } else if (
            [CONST.IOU.PAYMENT_TYPE.VBBA, CONST.IOU.PAYMENT_TYPE.EXPENSIFY].some((paymentType) => paymentType === originalMessage?.paymentType) ||
            !!reportActionMessage.match(/ (with Expensify|using Expensify)$/) ||
            report.isWaitingOnBankAccount
        ) {
            translatePhraseKey = 'iou.paidWithExpensifyWithAmount';
            if (originalMessage?.automaticAction) {
                translatePhraseKey = 'iou.automaticallyPaidWithExpensify';
            }
        }

        let actualPayerName = report.managerID === currentUserAccountID ? '' : getDisplayNameForParticipant(report.managerID, true);
        actualPayerName = actualPayerName && isForListPreview && !isPreviewMessageForParentChatReport ? `${actualPayerName}:` : actualPayerName;
        const payerDisplayName = isPreviewMessageForParentChatReport ? payerName : actualPayerName;

        return Localize.translateLocal(translatePhraseKey, {amount: formattedAmount, payer: payerDisplayName ?? ''});
    }

    if (report.isWaitingOnBankAccount) {
        const submitterDisplayName = getDisplayNameForParticipant(report.ownerAccountID, true) ?? '';
        return Localize.translateLocal('iou.waitingOnBankAccount', {submitterDisplayName});
    }

    const lastActorID = iouReportAction?.actorAccountID;
    let amount = originalMessage?.amount;
    let currency = originalMessage?.currency ? originalMessage?.currency : report.currency;

    if (!isEmptyObject(linkedTransaction)) {
        amount = TransactionUtils.getAmount(linkedTransaction, isExpenseReport(report));
        currency = TransactionUtils.getCurrency(linkedTransaction);
    }

    if (isEmptyObject(linkedTransaction) && !isEmptyObject(iouReportAction)) {
        linkedTransaction = getLinkedTransaction(iouReportAction);
    }

    let comment = !isEmptyObject(linkedTransaction) ? TransactionUtils.getMerchantOrDescription(linkedTransaction) : undefined;
    if (!isEmptyObject(originalReportAction) && ReportActionsUtils.isReportPreviewAction(originalReportAction) && ReportActionsUtils.getNumberOfMoneyRequests(originalReportAction) !== 1) {
        comment = undefined;
    }

    // if we have the amount in the originalMessage and lastActorID, we can use that to display the preview message for the latest expense
    if (amount !== undefined && lastActorID && !isPreviewMessageForParentChatReport) {
        const amountToDisplay = CurrencyUtils.convertToDisplayString(Math.abs(amount), currency);

        // We only want to show the actor name in the preview if it's not the current user who took the action
        const requestorName = lastActorID && lastActorID !== currentUserAccountID ? getDisplayNameForParticipant(lastActorID, !isPreviewMessageForParentChatReport) : '';
        return `${requestorName ? `${requestorName}: ` : ''}${Localize.translateLocal('iou.submittedAmount', {formattedAmount: amountToDisplay, comment})}`;
    }

    if (containsNonReimbursable) {
        return Localize.translateLocal('iou.payerSpentAmount', {payer: getDisplayNameForParticipant(report.ownerAccountID) ?? '', amount: formattedAmount});
    }

    return Localize.translateLocal('iou.payerOwesAmount', {payer: payerName ?? '', amount: formattedAmount, comment});
}

/**
 * Given the updates user made to the expense, compose the originalMessage
 * object of the modified expense action.
 *
 * At the moment, we only allow changing one transaction field at a time.
 */
function getModifiedExpenseOriginalMessage(
    oldTransaction: OnyxInputOrEntry<Transaction>,
    transactionChanges: TransactionChanges,
    isFromExpenseReport: boolean,
    policy: OnyxInputOrEntry<Policy>,
    updatedTransaction?: OnyxInputOrEntry<Transaction>,
): OriginalMessageModifiedExpense {
    const originalMessage: OriginalMessageModifiedExpense = {};
    // Remark: Comment field is the only one which has new/old prefixes for the keys (newComment/ oldComment),
    // all others have old/- pattern such as oldCreated/created
    if ('comment' in transactionChanges) {
        originalMessage.oldComment = TransactionUtils.getDescription(oldTransaction);
        originalMessage.newComment = transactionChanges?.comment;
    }
    if ('created' in transactionChanges) {
        originalMessage.oldCreated = TransactionUtils.getFormattedCreated(oldTransaction);
        originalMessage.created = transactionChanges?.created;
    }
    if ('merchant' in transactionChanges) {
        originalMessage.oldMerchant = TransactionUtils.getMerchant(oldTransaction);
        originalMessage.merchant = transactionChanges?.merchant;
    }
    if ('attendees' in transactionChanges) {
        [originalMessage.oldAttendees, originalMessage.attendees] = TransactionUtils.getFormattedAttendees(transactionChanges?.attendees, TransactionUtils.getAttendees(oldTransaction));
    }

    // The amount is always a combination of the currency and the number value so when one changes we need to store both
    // to match how we handle the modified expense action in oldDot
    const didAmountOrCurrencyChange = 'amount' in transactionChanges || 'currency' in transactionChanges;
    if (didAmountOrCurrencyChange) {
        originalMessage.oldAmount = TransactionUtils.getAmount(oldTransaction, isFromExpenseReport);
        originalMessage.amount = transactionChanges?.amount ?? transactionChanges.oldAmount;
        originalMessage.oldCurrency = TransactionUtils.getCurrency(oldTransaction);
        originalMessage.currency = transactionChanges?.currency ?? transactionChanges.oldCurrency;
    }

    if ('category' in transactionChanges) {
        originalMessage.oldCategory = TransactionUtils.getCategory(oldTransaction);
        originalMessage.category = transactionChanges?.category;
    }

    if ('tag' in transactionChanges) {
        originalMessage.oldTag = TransactionUtils.getTag(oldTransaction);
        originalMessage.tag = transactionChanges?.tag;
    }

    // We only want to display a tax rate update system message when tax rate is updated by user.
    // Tax rate can change as a result of currency update. In such cases, we want to skip displaying a system message, as discussed.
    const didTaxCodeChange = 'taxCode' in transactionChanges;
    if (didTaxCodeChange && !didAmountOrCurrencyChange) {
        originalMessage.oldTaxRate = policy?.taxRates?.taxes[TransactionUtils.getTaxCode(oldTransaction)]?.value;
        originalMessage.taxRate = transactionChanges?.taxCode && policy?.taxRates?.taxes[transactionChanges?.taxCode]?.value;
    }

    // We only want to display a tax amount update system message when tax amount is updated by user.
    // Tax amount can change as a result of amount, currency or tax rate update. In such cases, we want to skip displaying a system message, as discussed.
    if ('taxAmount' in transactionChanges && !(didAmountOrCurrencyChange || didTaxCodeChange)) {
        originalMessage.oldTaxAmount = TransactionUtils.getTaxAmount(oldTransaction, isFromExpenseReport);
        originalMessage.taxAmount = transactionChanges?.taxAmount;
        originalMessage.currency = TransactionUtils.getCurrency(oldTransaction);
    }

    if ('billable' in transactionChanges) {
        const oldBillable = TransactionUtils.getBillable(oldTransaction);
        originalMessage.oldBillable = oldBillable ? Localize.translateLocal('common.billable').toLowerCase() : Localize.translateLocal('common.nonBillable').toLowerCase();
        originalMessage.billable = transactionChanges?.billable ? Localize.translateLocal('common.billable').toLowerCase() : Localize.translateLocal('common.nonBillable').toLowerCase();
    }

    if ('customUnitRateID' in transactionChanges && updatedTransaction?.comment?.customUnit?.customUnitRateID) {
        originalMessage.oldAmount = TransactionUtils.getAmount(oldTransaction, isFromExpenseReport);
        originalMessage.oldCurrency = TransactionUtils.getCurrency(oldTransaction);
        originalMessage.oldMerchant = TransactionUtils.getMerchant(oldTransaction);

        // For the originalMessage, we should use the non-negative amount, similar to what TransactionUtils.getAmount does for oldAmount
        originalMessage.amount = Math.abs(updatedTransaction.modifiedAmount ?? 0);
        originalMessage.currency = updatedTransaction.modifiedCurrency ?? CONST.CURRENCY.USD;
        originalMessage.merchant = updatedTransaction.modifiedMerchant;
    }

    return originalMessage;
}

/**
 * Check if original message is an object and can be used as a ChangeLog type
 * @param originalMessage
 */
function isChangeLogObject(originalMessage?: OriginalMessageChangeLog): OriginalMessageChangeLog | undefined {
    if (originalMessage && typeof originalMessage === 'object') {
        return originalMessage;
    }
    return undefined;
}

/**
 * Build invited usernames for admin chat threads
 * @param parentReportAction
 * @param parentReportActionMessage
 */
function getAdminRoomInvitedParticipants(parentReportAction: OnyxEntry<ReportAction>, parentReportActionMessage: string) {
    if (isEmptyObject(parentReportAction)) {
        return parentReportActionMessage || Localize.translateLocal('parentReportAction.deletedMessage');
    }
    if (!ReportActionsUtils.getOriginalMessage(parentReportAction)) {
        return parentReportActionMessage || Localize.translateLocal('parentReportAction.deletedMessage');
    }
    if (!ReportActionsUtils.isPolicyChangeLogAction(parentReportAction) || !ReportActionsUtils.isRoomChangeLogAction(parentReportAction)) {
        return parentReportActionMessage || Localize.translateLocal('parentReportAction.deletedMessage');
    }

    const originalMessage = isChangeLogObject(ReportActionsUtils.getOriginalMessage(parentReportAction));
    const participantAccountIDs = originalMessage?.targetAccountIDs ?? [];

    const participants = participantAccountIDs.map((id: number) => {
        const name = getDisplayNameForParticipant(id);
        if (name && name?.length > 0) {
            return name;
        }
        return Localize.translateLocal('common.hidden');
    });
    const users = participants.length > 1 ? participants.join(` ${Localize.translateLocal('common.and')} `) : participants.at(0);
    if (!users) {
        return parentReportActionMessage;
    }
    const actionType = parentReportAction.actionName;
    const isInviteAction = actionType === CONST.REPORT.ACTIONS.TYPE.ROOM_CHANGE_LOG.INVITE_TO_ROOM || actionType === CONST.REPORT.ACTIONS.TYPE.POLICY_CHANGE_LOG.INVITE_TO_ROOM;

    const verbKey = isInviteAction ? 'workspace.invite.invited' : 'workspace.invite.removed';
    const prepositionKey = isInviteAction ? 'workspace.invite.to' : 'workspace.invite.from';

    const verb = Localize.translateLocal(verbKey);
    const preposition = Localize.translateLocal(prepositionKey);

    const roomName = originalMessage?.roomName ?? '';

    return roomName ? `${verb} ${users} ${preposition} ${roomName}` : `${verb} ${users}`;
}

/**
 * Get the invoice payer name based on its type:
 * - Individual - a receiver display name.
 * - Policy - a receiver policy name.
 */
function getInvoicePayerName(report: OnyxEntry<Report>, invoiceReceiverPolicy?: OnyxEntry<Policy>): string {
    const invoiceReceiver = report?.invoiceReceiver;
    const isIndividual = invoiceReceiver?.type === CONST.REPORT.INVOICE_RECEIVER_TYPE.INDIVIDUAL;

    if (isIndividual) {
        return LocalePhoneNumber.formatPhoneNumber(PersonalDetailsUtils.getDisplayNameOrDefault(allPersonalDetails?.[invoiceReceiver.accountID]));
    }

    return getPolicyName(report, false, invoiceReceiverPolicy ?? allPolicies?.[`${ONYXKEYS.COLLECTION.POLICY}${invoiceReceiver?.policyID}`]);
}

/**
 * Parse html of reportAction into text
 */
function parseReportActionHtmlToText(reportAction: OnyxEntry<ReportAction>, reportID: string | undefined, childReportID?: string): string {
    if (!reportAction) {
        return '';
    }
    const key = `${reportID}_${reportAction.reportActionID}_${reportAction.lastModified}`;
    const cachedText = parsedReportActionMessageCache[key];
    if (cachedText !== undefined) {
        return cachedText;
    }

    const {html, text} = ReportActionsUtils.getReportActionMessage(reportAction) ?? {};

    if (!html) {
        return text ?? '';
    }

    const mentionReportRegex = /<mention-report reportID="(\d+)" *\/>/gi;
    const matches = html.matchAll(mentionReportRegex);

    const reportIDToName: Record<string, string> = {};
    for (const match of matches) {
        if (match[1] !== childReportID) {
            // eslint-disable-next-line @typescript-eslint/no-use-before-define
            reportIDToName[match[1]] = getReportName(getReportOrDraftReport(match[1])) ?? '';
        }
    }

    const mentionUserRegex = /<mention-user accountID="(\d+)" *\/>/gi;
    const accountIDToName: Record<string, string> = {};
    const accountIDs = Array.from(html.matchAll(mentionUserRegex), (mention) => Number(mention[1]));
    const logins = PersonalDetailsUtils.getLoginsByAccountIDs(accountIDs);
    accountIDs.forEach((id, index) => (accountIDToName[id] = logins.at(index) ?? ''));

    const textMessage = Str.removeSMSDomain(Parser.htmlToText(html, {reportIDToName, accountIDToName}));
    parsedReportActionMessageCache[key] = textMessage;

    return textMessage;
}

/**
 * Get the report action message for a report action.
 */
function getReportActionMessage(reportAction: OnyxEntry<ReportAction>, reportID?: string, childReportID?: string) {
    if (isEmptyObject(reportAction)) {
        return '';
    }
    if (reportAction.actionName === CONST.REPORT.ACTIONS.TYPE.HOLD) {
        return Localize.translateLocal('iou.heldExpense');
    }

    if (reportAction.actionName === CONST.REPORT.ACTIONS.TYPE.EXPORTED_TO_INTEGRATION) {
        return ReportActionsUtils.getExportIntegrationLastMessageText(reportAction);
    }

    if (reportAction.actionName === CONST.REPORT.ACTIONS.TYPE.UNHOLD) {
        return Localize.translateLocal('iou.unheldExpense');
    }
    if (ReportActionsUtils.isApprovedOrSubmittedReportAction(reportAction) || ReportActionsUtils.isActionOfType(reportAction, CONST.REPORT.ACTIONS.TYPE.REIMBURSED)) {
        return ReportActionsUtils.getReportActionMessageText(reportAction);
    }
    if (ReportActionsUtils.isReimbursementQueuedAction(reportAction)) {
        return getReimbursementQueuedActionMessage(reportAction, getReportOrDraftReport(reportID), false);
    }

    return parseReportActionHtmlToText(reportAction, reportID, childReportID);
}

/**
 * Get the title for an invoice room.
 */
function getInvoicesChatName(report: OnyxEntry<Report>, receiverPolicy: OnyxEntry<Policy>): string {
    const invoiceReceiver = report?.invoiceReceiver;
    const isIndividual = invoiceReceiver?.type === CONST.REPORT.INVOICE_RECEIVER_TYPE.INDIVIDUAL;
    const invoiceReceiverAccountID = isIndividual ? invoiceReceiver.accountID : CONST.DEFAULT_NUMBER_ID;
    const invoiceReceiverPolicyID = isIndividual ? undefined : invoiceReceiver?.policyID;
    const invoiceReceiverPolicy = receiverPolicy ?? getPolicy(invoiceReceiverPolicyID);
    const isCurrentUserReceiver = (isIndividual && invoiceReceiverAccountID === currentUserAccountID) || (!isIndividual && PolicyUtils.isPolicyAdmin(invoiceReceiverPolicy));

    if (isCurrentUserReceiver) {
        return getPolicyName(report);
    }

    if (isIndividual) {
        return LocalePhoneNumber.formatPhoneNumber(PersonalDetailsUtils.getDisplayNameOrDefault(allPersonalDetails?.[invoiceReceiverAccountID]));
    }

    return getPolicyName(report, false, invoiceReceiverPolicy);
}

const reportNameCache = new Map<string, {lastVisibleActionCreated: string; reportName: string}>();

/**
 * Get a cache key for the report name.
 */
const getCacheKey = (report: OnyxEntry<Report>): string => `${report?.reportID}-${report?.lastVisibleActionCreated}-${report?.reportName}`;

/**
 * Get the title for a report.
 */
function getReportName(
    report: OnyxEntry<Report>,
    policy?: OnyxEntry<Policy>,
    parentReportActionParam?: OnyxInputOrEntry<ReportAction>,
    personalDetails?: Partial<PersonalDetailsList>,
    invoiceReceiverPolicy?: OnyxEntry<Policy>,
): string {
    const reportID = report?.reportID;
    const cacheKey = getCacheKey(report);

    if (reportID) {
        const reportNameFromCache = reportNameCache.get(cacheKey);

        if (reportNameFromCache?.reportName && reportNameFromCache.reportName === report?.reportName && reportNameFromCache.reportName !== CONST.REPORT.DEFAULT_REPORT_NAME) {
            return reportNameFromCache.reportName;
        }
    }

    let formattedName: string | undefined;
    let parentReportAction: OnyxEntry<ReportAction>;
    if (parentReportActionParam) {
        parentReportAction = parentReportActionParam;
    } else {
        parentReportAction = isThread(report) ? allReportActions?.[`${ONYXKEYS.COLLECTION.REPORT_ACTIONS}${report.parentReportID}`]?.[report.parentReportActionID] : undefined;
    }
    const parentReportActionMessage = ReportActionsUtils.getReportActionMessage(parentReportAction);

    if (
        ReportActionsUtils.isActionOfType(parentReportAction, CONST.REPORT.ACTIONS.TYPE.SUBMITTED) ||
        ReportActionsUtils.isActionOfType(parentReportAction, CONST.REPORT.ACTIONS.TYPE.SUBMITTED_AND_CLOSED)
    ) {
        const {harvesting} = ReportActionsUtils.getOriginalMessage(parentReportAction) ?? {};
        if (harvesting) {
            return Parser.htmlToText(getReportAutomaticallySubmittedMessage(parentReportAction));
        }
        return getIOUSubmittedMessage(parentReportAction);
    }
    if (ReportActionsUtils.isActionOfType(parentReportAction, CONST.REPORT.ACTIONS.TYPE.FORWARDED)) {
        const {automaticAction} = ReportActionsUtils.getOriginalMessage(parentReportAction) ?? {};
        if (automaticAction) {
            return Parser.htmlToText(getReportAutomaticallyForwardedMessage(parentReportAction, reportID));
        }
        return getIOUForwardedMessage(parentReportAction, report);
    }
    if (parentReportAction?.actionName === CONST.REPORT.ACTIONS.TYPE.REJECTED) {
        return getRejectedReportMessage();
    }
    if (ReportActionsUtils.isActionOfType(parentReportAction, CONST.REPORT.ACTIONS.TYPE.APPROVED)) {
        const {automaticAction} = ReportActionsUtils.getOriginalMessage(parentReportAction) ?? {};
        if (automaticAction) {
            return Parser.htmlToText(getReportAutomaticallyApprovedMessage(parentReportAction));
        }
        return getIOUApprovedMessage(parentReportAction);
    }
    if (ReportActionsUtils.isUnapprovedAction(parentReportAction)) {
        return getIOUUnapprovedMessage(parentReportAction);
    }

    if (isChatThread(report)) {
        if (!isEmptyObject(parentReportAction) && ReportActionsUtils.isTransactionThread(parentReportAction)) {
            formattedName = getTransactionReportName(parentReportAction);
            if (isArchivedRoom(report, getReportNameValuePairs(report?.reportID))) {
                formattedName += ` (${Localize.translateLocal('common.archived')})`;
            }
            return formatReportLastMessageText(formattedName);
        }

        if (!isEmptyObject(parentReportAction) && ReportActionsUtils.isOldDotReportAction(parentReportAction)) {
            return ReportActionsUtils.getMessageOfOldDotReportAction(parentReportAction);
        }

        if (parentReportActionMessage?.isDeletedParentAction) {
            return Localize.translateLocal('parentReportAction.deletedMessage');
        }

        const isAttachment = ReportActionsUtils.isReportActionAttachment(!isEmptyObject(parentReportAction) ? parentReportAction : undefined);
        const reportActionMessage = getReportActionMessage(parentReportAction, report?.parentReportID, report?.reportID).replace(/(\n+|\r\n|\n|\r)/gm, ' ');
        if (isAttachment && reportActionMessage) {
            return `[${Localize.translateLocal('common.attachment')}]`;
        }
        if (
            parentReportActionMessage?.moderationDecision?.decision === CONST.MODERATION.MODERATOR_DECISION_PENDING_HIDE ||
            parentReportActionMessage?.moderationDecision?.decision === CONST.MODERATION.MODERATOR_DECISION_HIDDEN ||
            parentReportActionMessage?.moderationDecision?.decision === CONST.MODERATION.MODERATOR_DECISION_PENDING_REMOVE
        ) {
            return Localize.translateLocal('parentReportAction.hiddenMessage');
        }
        if (isAdminRoom(report) || isUserCreatedPolicyRoom(report)) {
            return getAdminRoomInvitedParticipants(parentReportAction, reportActionMessage);
        }
        if (reportActionMessage && isArchivedRoom(report, getReportNameValuePairs(report?.reportID))) {
            return `${reportActionMessage} (${Localize.translateLocal('common.archived')})`;
        }
        if (!isEmptyObject(parentReportAction) && ReportActionsUtils.isModifiedExpenseAction(parentReportAction)) {
            const modifiedMessage = ModifiedExpenseMessage.getForReportAction(report?.reportID, parentReportAction);
            return formatReportLastMessageText(modifiedMessage);
        }
        if (isTripRoom(report)) {
            return report?.reportName ?? '';
        }

        if (ReportActionsUtils.isCardIssuedAction(parentReportAction)) {
            return ReportActionsUtils.getCardIssuedMessage(parentReportAction);
        }
        return reportActionMessage;
    }

    if (isClosedExpenseReportWithNoExpenses(report)) {
        return Localize.translateLocal('parentReportAction.deletedReport');
    }

    if (isTaskReport(report) && isCanceledTaskReport(report, parentReportAction)) {
        return Localize.translateLocal('parentReportAction.deletedTask');
    }

    if (isGroupChat(report)) {
        return getGroupChatName(undefined, true, report) ?? '';
    }

    if (isChatRoom(report) || isTaskReport(report)) {
        formattedName = report?.reportName;
    }

    if (isPolicyExpenseChat(report)) {
        formattedName = getPolicyExpenseChatName(report, policy);
    }

    if (isMoneyRequestReport(report)) {
        formattedName = getMoneyRequestReportName(report, policy);
    }

    if (isInvoiceReport(report)) {
        formattedName = report?.reportName ?? getMoneyRequestReportName(report, policy, invoiceReceiverPolicy);
    }

    if (isInvoiceRoom(report)) {
        formattedName = getInvoicesChatName(report, invoiceReceiverPolicy);
    }

    if (isArchivedRoom(report, getReportNameValuePairs(report?.reportID))) {
        formattedName += ` (${Localize.translateLocal('common.archived')})`;
    }

    if (isSelfDM(report)) {
        formattedName = getDisplayNameForParticipant(currentUserAccountID, undefined, undefined, true, personalDetails);
    }

    if (formattedName) {
        if (reportID) {
            reportNameCache.set(cacheKey, {lastVisibleActionCreated: report?.lastVisibleActionCreated ?? '', reportName: formattedName});
        }

        return formatReportLastMessageText(formattedName);
    }

    // Not a room or PolicyExpenseChat, generate title from first 5 other participants
    const participantsWithoutCurrentUser: number[] = [];
    Object.keys(report?.participants ?? {}).forEach((accountID) => {
        const accID = Number(accountID);
        if (accID !== currentUserAccountID && participantsWithoutCurrentUser.length < 5) {
            participantsWithoutCurrentUser.push(accID);
        }
    });
    const isMultipleParticipantReport = participantsWithoutCurrentUser.length > 1;
    const participantNames = participantsWithoutCurrentUser.map((accountID) => getDisplayNameForParticipant(accountID, isMultipleParticipantReport, true, false, personalDetails)).join(', ');
    formattedName = participantNames;

    if (reportID) {
        reportNameCache.set(cacheKey, {lastVisibleActionCreated: report?.lastVisibleActionCreated ?? '', reportName: formattedName});
    }

    return formattedName;
}

/**
 * Get the payee name given a report.
 */
function getPayeeName(report: OnyxEntry<Report>): string | undefined {
    if (isEmptyObject(report)) {
        return undefined;
    }

    const participantsWithoutCurrentUser = Object.keys(report?.participants ?? {})
        .map(Number)
        .filter((accountID) => accountID !== currentUserAccountID);

    if (participantsWithoutCurrentUser.length === 0) {
        return undefined;
    }
    return getDisplayNameForParticipant(participantsWithoutCurrentUser.at(0), true);
}

/**
 * Get either the policyName or domainName the chat is tied to
 */
function getChatRoomSubtitle(report: OnyxEntry<Report>): string | undefined {
    if (isChatThread(report)) {
        return '';
    }
    if (isSelfDM(report)) {
        return Localize.translateLocal('reportActionsView.yourSpace');
    }
    if (isInvoiceRoom(report)) {
        return Localize.translateLocal('workspace.common.invoices');
    }
    if (isConciergeChatReport(report)) {
        return Localize.translateLocal('reportActionsView.conciergeSupport');
    }
    if (!isDefaultRoom(report) && !isUserCreatedPolicyRoom(report) && !isPolicyExpenseChat(report)) {
        return '';
    }
    if (getChatType(report) === CONST.REPORT.CHAT_TYPE.DOMAIN_ALL) {
        // The domainAll rooms are just #domainName, so we ignore the prefix '#' to get the domainName
        return report?.reportName?.substring(1) ?? '';
    }
    if ((isPolicyExpenseChat(report) && !!report?.isOwnPolicyExpenseChat) || isExpenseReport(report)) {
        return Localize.translateLocal('workspace.common.workspace');
    }
    if (isArchivedRoom(report, getReportNameValuePairs(report?.reportID))) {
        return report?.oldPolicyName ?? '';
    }
    return getPolicyName(report);
}

/**
 * Get pending members for reports
 */
function getPendingChatMembers(accountIDs: number[], previousPendingChatMembers: PendingChatMember[], pendingAction: PendingAction): PendingChatMember[] {
    const pendingChatMembers = accountIDs.map((accountID) => ({accountID: accountID.toString(), pendingAction}));
    return [...previousPendingChatMembers, ...pendingChatMembers];
}

/**
 * Gets the parent navigation subtitle for the report
 */
function getParentNavigationSubtitle(report: OnyxEntry<Report>, invoiceReceiverPolicy?: OnyxEntry<Policy>): ParentNavigationSummaryParams {
    const parentReport = getParentReport(report);
    if (isEmptyObject(parentReport)) {
        return {};
    }

    if (isInvoiceReport(report) || isInvoiceRoom(parentReport)) {
        let reportName = `${getPolicyName(parentReport)} & ${getInvoicePayerName(parentReport, invoiceReceiverPolicy)}`;

        if (isArchivedRoom(parentReport, getReportNameValuePairs(parentReport?.reportID))) {
            reportName += ` (${Localize.translateLocal('common.archived')})`;
        }

        return {
            reportName,
        };
    }

    return {
        reportName: getReportName(parentReport),
        workspaceName: getPolicyName(parentReport, true),
    };
}

/**
 * Navigate to the details page of a given report
 */
function navigateToDetailsPage(report: OnyxEntry<Report>, backTo?: string) {
    const isSelfDMReport = isSelfDM(report);
    const isOneOnOneChatReport = isOneOnOneChat(report);
    const participantAccountID = getParticipantsAccountIDsForDisplay(report);

    if (isSelfDMReport || isOneOnOneChatReport) {
        Navigation.navigate(ROUTES.PROFILE.getRoute(participantAccountID.at(0), backTo));
        return;
    }

    if (report?.reportID) {
        Navigation.navigate(ROUTES.REPORT_WITH_ID_DETAILS.getRoute(report?.reportID, backTo));
    }
}

/**
 * Go back to the details page of a given report
 */
function goBackToDetailsPage(report: OnyxEntry<Report>, backTo?: string) {
    const isOneOnOneChatReport = isOneOnOneChat(report);
    const participantAccountID = getParticipantsAccountIDsForDisplay(report);

    if (isOneOnOneChatReport) {
        Navigation.goBack(ROUTES.PROFILE.getRoute(participantAccountID.at(0), backTo));
        return;
    }

    if (report?.reportID) {
        Navigation.goBack(ROUTES.REPORT_SETTINGS.getRoute(report.reportID, backTo));
    } else {
        Log.warn('Missing reportID during navigation back to the details page');
    }
}

function navigateBackOnDeleteTransaction(backRoute: Route | undefined, isFromRHP?: boolean) {
    if (!backRoute) {
        return;
    }
    const topmostCentralPaneRoute = Navigation.getTopMostCentralPaneRouteFromRootState();
    if (topmostCentralPaneRoute?.name === SCREENS.SEARCH.CENTRAL_PANE) {
        Navigation.dismissModal();
        return;
    }
    if (isFromRHP) {
        Navigation.dismissModal();
    }
    Navigation.isNavigationReady().then(() => {
        Navigation.goBack(backRoute);
    });
}

/**
 * Go back to the previous page from the edit private page of a given report
 */
function goBackFromPrivateNotes(report: OnyxEntry<Report>, accountID?: number, backTo?: string) {
    if (isEmpty(report) || !accountID) {
        return;
    }
    const currentUserPrivateNote = report.privateNotes?.[accountID]?.note ?? '';
    if (isEmpty(currentUserPrivateNote)) {
        const participantAccountIDs = getParticipantsAccountIDsForDisplay(report);

        if (isOneOnOneChat(report)) {
            Navigation.goBack(ROUTES.PROFILE.getRoute(participantAccountIDs.at(0), backTo));
            return;
        }

        if (report?.reportID) {
            Navigation.goBack(ROUTES.REPORT_WITH_ID_DETAILS.getRoute(report?.reportID, backTo));
            return;
        }
    }
    Navigation.goBack(ROUTES.PRIVATE_NOTES_LIST.getRoute(report.reportID, backTo));
}

/**
 * Generate a random reportID up to 53 bits aka 9,007,199,254,740,991 (Number.MAX_SAFE_INTEGER).
 * There were approximately 98,000,000 reports with sequential IDs generated before we started using this approach, those make up roughly one billionth of the space for these numbers,
 * so we live with the 1 in a billion chance of a collision with an older ID until we can switch to 64-bit IDs.
 *
 * In a test of 500M reports (28 years of reports at our current max rate) we got 20-40 collisions meaning that
 * this is more than random enough for our needs.
 */
function generateReportID(): string {
    return (Math.floor(Math.random() * 2 ** 21) * 2 ** 32 + Math.floor(Math.random() * 2 ** 32)).toString();
}

function hasReportNameError(report: OnyxEntry<Report>): boolean {
    return !isEmptyObject(report?.errorFields?.reportName);
}

/**
 * Adds a domain to a short mention, converting it into a full mention with email or SMS domain.
 * @param mention The user mention to be converted.
 * @returns The converted mention as a full mention string or undefined if conversion is not applicable.
 */
function addDomainToShortMention(mention: string): string | undefined {
    if (!Str.isValidEmail(mention) && currentUserPrivateDomain) {
        const mentionWithEmailDomain = `${mention}@${currentUserPrivateDomain}`;
        if (allPersonalDetailLogins.includes(mentionWithEmailDomain)) {
            return mentionWithEmailDomain;
        }
    }
    if (Str.isValidE164Phone(mention)) {
        const mentionWithSmsDomain = PhoneNumber.addSMSDomainIfPhoneNumber(mention);
        if (allPersonalDetailLogins.includes(mentionWithSmsDomain)) {
            return mentionWithSmsDomain;
        }
    }
    return undefined;
}

/**
 * Replaces all valid short mention found in a text to a full mention
 *
 * Example:
 * "Hello \@example -> Hello \@example\@expensify.com"
 */
function completeShortMention(text: string): string {
    return text.replace(CONST.REGEX.SHORT_MENTION, (match) => {
        if (!Str.isValidMention(match)) {
            return match;
        }
        const mention = match.substring(1);
        const mentionWithDomain = addDomainToShortMention(mention);
        return mentionWithDomain ? `@${mentionWithDomain}` : match;
    });
}

/**
 * For comments shorter than or equal to 10k chars, convert the comment from MD into HTML because that's how it is stored in the database
 * For longer comments, skip parsing, but still escape the text, and display plaintext for performance reasons. It takes over 40s to parse a 100k long string!!
 */
function getParsedComment(text: string, parsingDetails?: ParsingDetails): string {
    let isGroupPolicyReport = false;
    if (parsingDetails?.reportID) {
        const currentReport = getReportOrDraftReport(parsingDetails?.reportID);
        isGroupPolicyReport = isReportInGroupPolicy(currentReport);
    }

    if (parsingDetails?.policyID) {
        const policyType = getPolicy(parsingDetails?.policyID)?.type;
        if (policyType) {
            isGroupPolicyReport = isGroupPolicy(policyType);
        }
    }

    const textWithMention = completeShortMention(text);

    return text.length <= CONST.MAX_MARKUP_LENGTH
        ? Parser.replace(textWithMention, {shouldEscapeText: parsingDetails?.shouldEscapeText, disabledRules: isGroupPolicyReport ? [] : ['reportMentions']})
        : lodashEscape(text);
}

function getUploadingAttachmentHtml(file?: FileObject): string {
    if (!file || typeof file.uri !== 'string') {
        return '';
    }

    const dataAttributes = [
        `${CONST.ATTACHMENT_OPTIMISTIC_SOURCE_ATTRIBUTE}="${file.uri}"`,
        `${CONST.ATTACHMENT_SOURCE_ATTRIBUTE}="${file.uri}"`,
        `${CONST.ATTACHMENT_ORIGINAL_FILENAME_ATTRIBUTE}="${file.name}"`,
        'width' in file && `${CONST.ATTACHMENT_THUMBNAIL_WIDTH_ATTRIBUTE}="${file.width}"`,
        'height' in file && `${CONST.ATTACHMENT_THUMBNAIL_HEIGHT_ATTRIBUTE}="${file.height}"`,
    ]
        .filter((x) => !!x)
        .join(' ');

    // file.type is a known mime type like image/png, image/jpeg, video/mp4 etc.
    if (file.type?.startsWith('image')) {
        return `<img src="${file.uri}" alt="${file.name}" ${dataAttributes} />`;
    }
    if (file.type?.startsWith('video')) {
        return `<video src="${file.uri}" ${dataAttributes}>${file.name}</video>`;
    }

    // For all other types, we present a generic download link
    return `<a href="${file.uri}" ${dataAttributes}>${file.name}</a>`;
}

function getReportDescription(report: OnyxEntry<Report>): string {
    if (!report?.description) {
        return '';
    }
    try {
        const reportDescription = report?.description;
        const objectDescription = JSON.parse(reportDescription) as {html: string};
        return objectDescription.html ?? reportDescription ?? '';
    } catch (error) {
        return report?.description ?? '';
    }
}

function getPolicyDescriptionText(policy: OnyxEntry<Policy>): string {
    if (!policy?.description) {
        return '';
    }

    return Parser.htmlToText(policy.description);
}

function buildOptimisticAddCommentReportAction(
    text?: string,
    file?: FileObject,
    actorAccountID?: number,
    createdOffset = 0,
    shouldEscapeText?: boolean,
    reportID?: string,
): OptimisticReportAction {
    const commentText = getParsedComment(text ?? '', {shouldEscapeText, reportID});
    const attachmentHtml = getUploadingAttachmentHtml(file);

    const htmlForNewComment = `${commentText}${commentText && attachmentHtml ? '<br /><br />' : ''}${attachmentHtml}`;
    const textForNewComment = Parser.htmlToText(htmlForNewComment);

    const isAttachmentOnly = file && !text;
    const isAttachmentWithText = !!text && file !== undefined;
    const accountID = actorAccountID ?? currentUserAccountID ?? CONST.DEFAULT_NUMBER_ID;
    const delegateAccountDetails = PersonalDetailsUtils.getPersonalDetailByEmail(delegateEmail);

    // Remove HTML from text when applying optimistic offline comment
    return {
        commentText,
        reportAction: {
            reportActionID: NumberUtils.rand64(),
            actionName: CONST.REPORT.ACTIONS.TYPE.ADD_COMMENT,
            actorAccountID: accountID,
            person: [
                {
                    style: 'strong',
                    text: allPersonalDetails?.[accountID]?.displayName ?? currentUserEmail,
                    type: 'TEXT',
                },
            ],
            automatic: false,
            avatar: allPersonalDetails?.[accountID]?.avatar,
            created: DateUtils.getDBTimeWithSkew(Date.now() + createdOffset),
            message: [
                {
                    translationKey: isAttachmentOnly ? CONST.TRANSLATION_KEYS.ATTACHMENT : '',
                    type: CONST.REPORT.MESSAGE.TYPE.COMMENT,
                    html: htmlForNewComment,
                    text: textForNewComment,
                },
            ],
            originalMessage: {
                html: htmlForNewComment,
                whisperedTo: [],
            },
            isFirstItem: false,
            isAttachmentOnly,
            isAttachmentWithText,
            pendingAction: CONST.RED_BRICK_ROAD_PENDING_ACTION.ADD,
            shouldShow: true,
            isOptimisticAction: true,
            delegateAccountID: delegateAccountDetails?.accountID,
        },
    };
}

/**
 * update optimistic parent reportAction when a comment is added or remove in the child report
 * @param parentReportAction - Parent report action of the child report
 * @param lastVisibleActionCreated - Last visible action created of the child report
 * @param type - The type of action in the child report
 */

function updateOptimisticParentReportAction(parentReportAction: OnyxEntry<ReportAction>, lastVisibleActionCreated: string, type: string): UpdateOptimisticParentReportAction {
    let childVisibleActionCount = parentReportAction?.childVisibleActionCount ?? 0;
    let childCommenterCount = parentReportAction?.childCommenterCount ?? 0;
    let childOldestFourAccountIDs = parentReportAction?.childOldestFourAccountIDs;

    if (type === CONST.RED_BRICK_ROAD_PENDING_ACTION.ADD) {
        childVisibleActionCount += 1;
        const oldestFourAccountIDs = childOldestFourAccountIDs ? childOldestFourAccountIDs.split(',') : [];
        if (oldestFourAccountIDs.length < 4) {
            const index = oldestFourAccountIDs.findIndex((accountID) => accountID === currentUserAccountID?.toString());
            if (index === -1) {
                childCommenterCount += 1;
                oldestFourAccountIDs.push(currentUserAccountID?.toString() ?? '');
            }
        }
        childOldestFourAccountIDs = oldestFourAccountIDs.join(',');
    } else if (type === CONST.RED_BRICK_ROAD_PENDING_ACTION.DELETE) {
        if (childVisibleActionCount > 0) {
            childVisibleActionCount -= 1;
        }

        if (childVisibleActionCount === 0) {
            childCommenterCount = 0;
            childOldestFourAccountIDs = '';
        }
    }

    return {
        childVisibleActionCount,
        childCommenterCount,
        childLastVisibleActionCreated: lastVisibleActionCreated,
        childOldestFourAccountIDs,
    };
}

/**
 * Builds an optimistic reportAction for the parent report when a task is created
 * @param taskReportID - Report ID of the task
 * @param taskTitle - Title of the task
 * @param taskAssigneeAccountID - AccountID of the person assigned to the task
 * @param text - Text of the comment
 * @param parentReportID - Report ID of the parent report
 * @param createdOffset - The offset for task's created time that created via a loop
 */
function buildOptimisticTaskCommentReportAction(
    taskReportID: string,
    taskTitle: string,
    taskAssigneeAccountID: number,
    text: string,
    parentReportID: string,
    actorAccountID?: number,
    createdOffset = 0,
): OptimisticReportAction {
    const reportAction = buildOptimisticAddCommentReportAction(text, undefined, undefined, createdOffset, undefined, taskReportID);
    if (Array.isArray(reportAction.reportAction.message)) {
        const message = reportAction.reportAction.message.at(0);
        if (message) {
            message.taskReportID = taskReportID;
        }
    } else if (!Array.isArray(reportAction.reportAction.message) && reportAction.reportAction.message) {
        reportAction.reportAction.message.taskReportID = taskReportID;
    }

    // These parameters are not saved on the reportAction, but are used to display the task in the UI
    // Added when we fetch the reportActions on a report
    // eslint-disable-next-line
    reportAction.reportAction.originalMessage = {
        html: ReportActionsUtils.getReportActionHtml(reportAction.reportAction),
        taskReportID: ReportActionsUtils.getReportActionMessage(reportAction.reportAction)?.taskReportID,
        whisperedTo: [],
    };
    reportAction.reportAction.childReportID = taskReportID;
    reportAction.reportAction.parentReportID = parentReportID;
    reportAction.reportAction.childType = CONST.REPORT.TYPE.TASK;
    reportAction.reportAction.childReportName = taskTitle;
    reportAction.reportAction.childManagerAccountID = taskAssigneeAccountID;
    reportAction.reportAction.childStatusNum = CONST.REPORT.STATUS_NUM.OPEN;
    reportAction.reportAction.childStateNum = CONST.REPORT.STATE_NUM.OPEN;

    if (actorAccountID) {
        reportAction.reportAction.actorAccountID = actorAccountID;
    }

    return reportAction;
}

function buildOptimisticSelfDMReport(created: string): Report {
    return {
        reportID: generateReportID(),
        participants: {
            [currentUserAccountID ?? CONST.DEFAULT_NUMBER_ID]: {
                notificationPreference: CONST.REPORT.NOTIFICATION_PREFERENCE.MUTE,
            },
        },
        type: CONST.REPORT.TYPE.CHAT,
        chatType: CONST.REPORT.CHAT_TYPE.SELF_DM,
        isOwnPolicyExpenseChat: false,
        isPinned: true,
        lastActorAccountID: 0,
        lastMessageHtml: '',
        lastMessageText: undefined,
        lastReadTime: created,
        lastVisibleActionCreated: created,
        ownerAccountID: currentUserAccountID,
        reportName: '',
        stateNum: 0,
        statusNum: 0,
        writeCapability: CONST.REPORT.WRITE_CAPABILITIES.ALL,
    };
}

/**
 * Builds an optimistic IOU report with a randomly generated reportID
 *
 * @param payeeAccountID - AccountID of the person generating the IOU.
 * @param payerAccountID - AccountID of the other person participating in the IOU.
 * @param total - IOU amount in the smallest unit of the currency.
 * @param chatReportID - Report ID of the chat where the IOU is.
 * @param currency - IOU currency.
 * @param isSendingMoney - If we pay someone the IOU should be created as settled
 * @param parentReportActionID - The parent report action ID of the IOU report
 */

function buildOptimisticIOUReport(
    payeeAccountID: number,
    payerAccountID: number,
    total: number,
    chatReportID: string,
    currency: string,
    isSendingMoney = false,
    parentReportActionID?: string,
): OptimisticIOUReport {
    const formattedTotal = CurrencyUtils.convertToDisplayString(total, currency);
    const personalDetails = getPersonalDetailsForAccountID(payerAccountID);
    const payerEmail = 'login' in personalDetails ? personalDetails.login : '';
    const policyID = getReport(chatReportID)?.policyID;
    const policy = getPolicy(policyID);

    const participants: Participants = {
        [payeeAccountID]: {notificationPreference: CONST.REPORT.NOTIFICATION_PREFERENCE.HIDDEN},
        [payerAccountID]: {notificationPreference: CONST.REPORT.NOTIFICATION_PREFERENCE.HIDDEN},
    };

    return {
        type: CONST.REPORT.TYPE.IOU,
        chatReportID,
        currency,
        managerID: payerAccountID,
        ownerAccountID: payeeAccountID,
        participants,
        reportID: generateReportID(),
        stateNum: isSendingMoney ? CONST.REPORT.STATE_NUM.APPROVED : CONST.REPORT.STATE_NUM.SUBMITTED,
        statusNum: isSendingMoney ? CONST.REPORT.STATUS_NUM.REIMBURSED : CONST.REPORT.STATE_NUM.SUBMITTED,
        total,
        unheldTotal: total,
        nonReimbursableTotal: 0,
        unheldNonReimbursableTotal: 0,

        // We don't translate reportName because the server response is always in English
        reportName: `${payerEmail} owes ${formattedTotal}`,
        parentReportID: chatReportID,
        lastVisibleActionCreated: DateUtils.getDBTime(),
        fieldList: policy?.fieldList,
        parentReportActionID,
    };
}

function getHumanReadableStatus(statusNum: number): string {
    const status = Object.keys(CONST.REPORT.STATUS_NUM).find((key) => CONST.REPORT.STATUS_NUM[key as keyof typeof CONST.REPORT.STATUS_NUM] === statusNum);
    return status ? `${status.charAt(0)}${status.slice(1).toLowerCase()}` : '';
}

/**
 * Populates the report field formula with the values from the report and policy.
 * Currently, this only supports optimistic expense reports.
 * Each formula field is either replaced with a value, or removed.
 * If after all replacements the formula is empty, the original formula is returned.
 * See {@link https://help.expensify.com/articles/expensify-classic/insights-and-custom-reporting/Custom-Templates}
 */
function populateOptimisticReportFormula(formula: string, report: OptimisticExpenseReport, policy: OnyxEntry<Policy>): string {
    const createdDate = report.lastVisibleActionCreated ? new Date(report.lastVisibleActionCreated) : undefined;
    const result = formula
        // We don't translate because the server response is always in English
        .replaceAll('{report:type}', 'Expense Report')
        .replaceAll('{report:startdate}', createdDate ? format(createdDate, CONST.DATE.FNS_FORMAT_STRING) : '')
        .replaceAll('{report:total}', report.total !== undefined ? CurrencyUtils.convertToDisplayString(Math.abs(report.total), report.currency).toString() : '')
        .replaceAll('{report:currency}', report.currency ?? '')
        .replaceAll('{report:policyname}', policy?.name ?? '')
        .replaceAll('{report:created}', createdDate ? format(createdDate, CONST.DATE.FNS_DATE_TIME_FORMAT_STRING) : '')
        .replaceAll('{report:created:yyyy-MM-dd}', createdDate ? format(createdDate, CONST.DATE.FNS_FORMAT_STRING) : '')
        .replaceAll('{report:status}', report.statusNum !== undefined ? getHumanReadableStatus(report.statusNum) : '')
        .replaceAll('{user:email}', currentUserEmail ?? '')
        .replaceAll('{user:email|frontPart}', (currentUserEmail ? currentUserEmail.split('@').at(0) : '') ?? '')
        .replaceAll(/\{report:(.+)}/g, '');

    return result.trim().length ? result : formula;
}

/** Builds an optimistic invoice report with a randomly generated reportID */
function buildOptimisticInvoiceReport(chatReportID: string, policyID: string, receiverAccountID: number, receiverName: string, total: number, currency: string): OptimisticExpenseReport {
    const formattedTotal = CurrencyUtils.convertToDisplayString(total, currency);
    const invoiceReport = {
        reportID: generateReportID(),
        chatReportID,
        policyID,
        type: CONST.REPORT.TYPE.INVOICE,
        ownerAccountID: currentUserAccountID,
        managerID: receiverAccountID,
        currency,
        // We don’t translate reportName because the server response is always in English
        reportName: `${receiverName} owes ${formattedTotal}`,
        stateNum: CONST.REPORT.STATE_NUM.SUBMITTED,
        statusNum: CONST.REPORT.STATUS_NUM.OPEN,
        total,
        participants: {
            [receiverAccountID]: {
                notificationPreference: CONST.REPORT.NOTIFICATION_PREFERENCE.HIDDEN,
            },
        },
        parentReportID: chatReportID,
        lastVisibleActionCreated: DateUtils.getDBTime(),
    };

    if (currentUserAccountID) {
        invoiceReport.participants[currentUserAccountID] = {notificationPreference: CONST.REPORT.NOTIFICATION_PREFERENCE.HIDDEN};
    }

    return invoiceReport;
}

/**
 * Returns the stateNum and statusNum for an expense report based on the policy settings
 * @param policy
 */
function getExpenseReportStateAndStatus(policy: OnyxEntry<Policy>) {
    const isInstantSubmitEnabled = PolicyUtils.isInstantSubmitEnabled(policy);
    const isSubmitAndClose = PolicyUtils.isSubmitAndClose(policy);
    const arePaymentsDisabled = policy?.reimbursementChoice === CONST.POLICY.REIMBURSEMENT_CHOICES.REIMBURSEMENT_NO;

    if (isInstantSubmitEnabled && arePaymentsDisabled && isSubmitAndClose) {
        return {
            stateNum: CONST.REPORT.STATE_NUM.APPROVED,
            statusNum: CONST.REPORT.STATUS_NUM.CLOSED,
        };
    }

    if (isInstantSubmitEnabled) {
        return {
            stateNum: CONST.REPORT.STATE_NUM.SUBMITTED,
            statusNum: CONST.REPORT.STATUS_NUM.SUBMITTED,
        };
    }

    return {
        stateNum: CONST.REPORT.STATE_NUM.OPEN,
        statusNum: CONST.REPORT.STATUS_NUM.OPEN,
    };
}

/**
 * Builds an optimistic Expense report with a randomly generated reportID
 *
 * @param chatReportID - Report ID of the PolicyExpenseChat where the Expense Report is
 * @param policyID - The policy ID of the PolicyExpenseChat
 * @param payeeAccountID - AccountID of the employee (payee)
 * @param total - Amount in cents
 * @param currency
 * @param reimbursable – Whether the expense is reimbursable
 * @param parentReportActionID – The parent ReportActionID of the PolicyExpenseChat
 */
function buildOptimisticExpenseReport(
    chatReportID: string,
    policyID: string,
    payeeAccountID: number,
    total: number,
    currency: string,
    nonReimbursableTotal = 0,
    parentReportActionID?: string,
): OptimisticExpenseReport {
    // The amount for Expense reports are stored as negative value in the database
    const storedTotal = total * -1;
    const storedNonReimbursableTotal = nonReimbursableTotal * -1;
    const policyName = getPolicyName(getReport(chatReportID));
    const formattedTotal = CurrencyUtils.convertToDisplayString(storedTotal, currency);
    const policy = getPolicy(policyID);

    const {stateNum, statusNum} = getExpenseReportStateAndStatus(policy);

    const expenseReport: OptimisticExpenseReport = {
        reportID: generateReportID(),
        chatReportID,
        policyID,
        type: CONST.REPORT.TYPE.EXPENSE,
        ownerAccountID: payeeAccountID,
        currency,
        // We don't translate reportName because the server response is always in English
        reportName: `${policyName} owes ${formattedTotal}`,
        stateNum,
        statusNum,
        total: storedTotal,
        unheldTotal: storedTotal,
        nonReimbursableTotal: storedNonReimbursableTotal,
        unheldNonReimbursableTotal: storedNonReimbursableTotal,
        participants: {
            [payeeAccountID]: {
                notificationPreference: CONST.REPORT.NOTIFICATION_PREFERENCE.HIDDEN,
            },
        },
        parentReportID: chatReportID,
        lastVisibleActionCreated: DateUtils.getDBTime(),
        parentReportActionID,
    };

    // Get the approver/manager for this report to properly display the optimistic data
    const submitToAccountID = PolicyUtils.getSubmitToAccountID(policy, expenseReport);
    if (submitToAccountID) {
        expenseReport.managerID = submitToAccountID;
    }

    const titleReportField = getTitleReportField(getReportFieldsByPolicyID(policyID) ?? {});
    if (!!titleReportField && isPaidGroupPolicyExpenseReport(expenseReport)) {
        expenseReport.reportName = populateOptimisticReportFormula(titleReportField.defaultValue, expenseReport, policy);
    }

    expenseReport.fieldList = policy?.fieldList;

    return expenseReport;
}

function getFormattedAmount(reportAction: ReportAction) {
    if (
        !ReportActionsUtils.isSubmittedAction(reportAction) &&
        !ReportActionsUtils.isForwardedAction(reportAction) &&
        !ReportActionsUtils.isApprovedAction(reportAction) &&
        !ReportActionsUtils.isUnapprovedAction(reportAction) &&
        !ReportActionsUtils.isSubmittedAndClosedAction(reportAction)
    ) {
        return '';
    }
    const originalMessage = ReportActionsUtils.getOriginalMessage(reportAction);
    const formattedAmount = CurrencyUtils.convertToDisplayString(Math.abs(originalMessage?.amount ?? 0), originalMessage?.currency);
    return formattedAmount;
}

function getReportAutomaticallySubmittedMessage(
    reportAction: ReportAction<typeof CONST.REPORT.ACTIONS.TYPE.SUBMITTED> | ReportAction<typeof CONST.REPORT.ACTIONS.TYPE.SUBMITTED_AND_CLOSED>,
) {
    return Localize.translateLocal('iou.automaticallySubmittedAmount', {formattedAmount: getFormattedAmount(reportAction)});
}

function getIOUSubmittedMessage(reportAction: ReportAction<typeof CONST.REPORT.ACTIONS.TYPE.SUBMITTED> | ReportAction<typeof CONST.REPORT.ACTIONS.TYPE.SUBMITTED_AND_CLOSED>) {
    return Localize.translateLocal('iou.submittedAmount', {formattedAmount: getFormattedAmount(reportAction)});
}

function getReportAutomaticallyApprovedMessage(reportAction: ReportAction<typeof CONST.REPORT.ACTIONS.TYPE.APPROVED>) {
    return Localize.translateLocal('iou.automaticallyApprovedAmount', {amount: getFormattedAmount(reportAction)});
}

function getIOUUnapprovedMessage(reportAction: ReportAction<typeof CONST.REPORT.ACTIONS.TYPE.UNAPPROVED>) {
    return Localize.translateLocal('iou.unapprovedAmount', {amount: getFormattedAmount(reportAction)});
}

function getIOUApprovedMessage(reportAction: ReportAction<typeof CONST.REPORT.ACTIONS.TYPE.APPROVED>) {
    return Localize.translateLocal('iou.approvedAmount', {amount: getFormattedAmount(reportAction)});
}

/**
 * We pass the reportID as older FORWARDED actions do not have the amount & currency stored in the message
 * so we retrieve the amount from the report instead
 */
function getReportAutomaticallyForwardedMessage(reportAction: ReportAction<typeof CONST.REPORT.ACTIONS.TYPE.FORWARDED>, reportOrID: OnyxInputOrEntry<Report> | string | SearchReport) {
    const expenseReport = typeof reportOrID === 'string' ? getReport(reportOrID) : reportOrID;
    const originalMessage = ReportActionsUtils.getOriginalMessage(reportAction) as OriginalMessageIOU;
    let formattedAmount;

    // Older FORWARDED action might not have the amount stored in the original message, we'll fallback to getting the amount from the report instead.
    if (originalMessage?.amount) {
        formattedAmount = getFormattedAmount(reportAction);
    } else {
        formattedAmount = CurrencyUtils.convertToDisplayString(getMoneyRequestSpendBreakdown(expenseReport).totalDisplaySpend, expenseReport?.currency);
    }

    return Localize.translateLocal('iou.automaticallyForwardedAmount', {amount: formattedAmount});
}

/**
 * We pass the reportID as older FORWARDED actions do not have the amount & currency stored in the message
 * so we retrieve the amount from the report instead
 */
function getIOUForwardedMessage(reportAction: ReportAction<typeof CONST.REPORT.ACTIONS.TYPE.FORWARDED>, reportOrID: OnyxInputOrEntry<Report> | string | SearchReport) {
    const expenseReport = typeof reportOrID === 'string' ? getReport(reportOrID) : reportOrID;
    const originalMessage = ReportActionsUtils.getOriginalMessage(reportAction) as OriginalMessageIOU;
    let formattedAmount;

    // Older FORWARDED action might not have the amount stored in the original message, we'll fallback to getting the amount from the report instead.
    if (originalMessage?.amount) {
        formattedAmount = getFormattedAmount(reportAction);
    } else {
        formattedAmount = CurrencyUtils.convertToDisplayString(getMoneyRequestSpendBreakdown(expenseReport).totalDisplaySpend, expenseReport?.currency);
    }

    return Localize.translateLocal('iou.forwardedAmount', {amount: formattedAmount});
}

function getRejectedReportMessage() {
    return Localize.translateLocal('iou.rejectedThisReport');
}

function getWorkspaceNameUpdatedMessage(action: ReportAction) {
    const {oldName, newName} = ReportActionsUtils.getOriginalMessage(action as ReportAction<typeof CONST.REPORT.ACTIONS.TYPE.POLICY_CHANGE_LOG.UPDATE_NAME>) ?? {};
    const message = oldName && newName ? Localize.translateLocal('workspaceActions.renamedWorkspaceNameAction', {oldName, newName}) : ReportActionsUtils.getReportActionText(action);
    return message;
}

/**
 * @param iouReportID - the report ID of the IOU report the action belongs to
 * @param type - IOUReportAction type. Can be oneOf(create, decline, cancel, pay, split)
 * @param total - IOU total in cents
 * @param comment - IOU comment
 * @param currency - IOU currency
 * @param paymentType - IOU paymentMethodType. Can be oneOf(Elsewhere, Expensify)
 * @param isSettlingUp - Whether we are settling up an IOU
 */
function getIOUReportActionMessage(iouReportID: string, type: string, total: number, comment: string, currency: string, paymentType = '', isSettlingUp = false): Message[] {
    const report = getReportOrDraftReport(iouReportID);
    const amount =
        type === CONST.IOU.REPORT_ACTION_TYPE.PAY && !isEmptyObject(report)
            ? CurrencyUtils.convertToDisplayString(getMoneyRequestSpendBreakdown(report).totalDisplaySpend, currency)
            : CurrencyUtils.convertToDisplayString(total, currency);

    let paymentMethodMessage;
    switch (paymentType) {
        case CONST.IOU.PAYMENT_TYPE.VBBA:
        case CONST.IOU.PAYMENT_TYPE.EXPENSIFY:
            paymentMethodMessage = ' with Expensify';
            break;
        default:
            paymentMethodMessage = ` elsewhere`;
            break;
    }

    let iouMessage;
    switch (type) {
        case CONST.REPORT.ACTIONS.TYPE.APPROVED:
            iouMessage = `approved ${amount}`;
            break;
        case CONST.REPORT.ACTIONS.TYPE.FORWARDED:
            iouMessage = Localize.translateLocal('iou.forwardedAmount', {amount});
            break;
        case CONST.REPORT.ACTIONS.TYPE.UNAPPROVED:
            iouMessage = `unapproved ${amount}`;
            break;
        case CONST.IOU.REPORT_ACTION_TYPE.CREATE:
            iouMessage = `submitted ${amount}${comment && ` for ${comment}`}`;
            break;
        case CONST.IOU.REPORT_ACTION_TYPE.TRACK:
            iouMessage = `tracking ${amount}${comment && ` for ${comment}`}`;
            break;
        case CONST.IOU.REPORT_ACTION_TYPE.SPLIT:
            iouMessage = `split ${amount}${comment && ` for ${comment}`}`;
            break;
        case CONST.IOU.REPORT_ACTION_TYPE.DELETE:
            iouMessage = `deleted the ${amount} expense${comment && ` for ${comment}`}`;
            break;
        case CONST.IOU.REPORT_ACTION_TYPE.PAY:
            iouMessage = isSettlingUp ? `paid ${amount}${paymentMethodMessage}` : `sent ${amount}${comment && ` for ${comment}`}${paymentMethodMessage}`;
            break;
        case CONST.REPORT.ACTIONS.TYPE.SUBMITTED:
            iouMessage = Localize.translateLocal('iou.submittedAmount', {formattedAmount: amount});
            break;
        default:
            break;
    }

    return [
        {
            html: lodashEscape(iouMessage),
            text: iouMessage ?? '',
            isEdited: false,
            type: CONST.REPORT.MESSAGE.TYPE.COMMENT,
        },
    ];
}

/**
 * Builds an optimistic IOU reportAction object
 *
 * @param type - IOUReportAction type. Can be oneOf(create, delete, pay, split).
 * @param amount - IOU amount in cents.
 * @param currency
 * @param comment - User comment for the IOU.
 * @param participants - An array with participants details.
 * @param [transactionID] - Not required if the IOUReportAction type is 'pay'
 * @param [paymentType] - Only required if the IOUReportAction type is 'pay'. Can be oneOf(elsewhere, Expensify).
 * @param [iouReportID] - Only required if the IOUReportActions type is oneOf(decline, cancel, pay). Generates a randomID as default.
 * @param [isSettlingUp] - Whether we are settling up an IOU.
 * @param [isSendMoneyFlow] - Whether this is pay someone flow
 * @param [receipt]
 * @param [isOwnPolicyExpenseChat] - Whether this is an expense report create from the current user's policy expense chat
 */
function buildOptimisticIOUReportAction(
    type: ValueOf<typeof CONST.IOU.REPORT_ACTION_TYPE>,
    amount: number,
    currency: string,
    comment: string,
    participants: Participant[],
    transactionID: string,
    paymentType?: PaymentMethodType,
    iouReportID = '',
    isSettlingUp = false,
    isSendMoneyFlow = false,
    isOwnPolicyExpenseChat = false,
    created = DateUtils.getDBTime(),
    linkedExpenseReportAction?: OnyxEntry<ReportAction>,
): OptimisticIOUReportAction {
    const IOUReportID = iouReportID || generateReportID();

    const originalMessage: ReportAction<typeof CONST.REPORT.ACTIONS.TYPE.IOU>['originalMessage'] = {
        amount,
        comment,
        currency,
        IOUTransactionID: transactionID,
        IOUReportID,
        type,
    };

    const delegateAccountDetails = PersonalDetailsUtils.getPersonalDetailByEmail(delegateEmail);

    if (type === CONST.IOU.REPORT_ACTION_TYPE.PAY) {
        // In pay someone flow, we store amount, comment, currency in IOUDetails when type = pay
        if (isSendMoneyFlow) {
            const keys = ['amount', 'comment', 'currency'] as const;
            keys.forEach((key) => {
                delete originalMessage[key];
            });
            originalMessage.IOUDetails = {amount, comment, currency};
            originalMessage.paymentType = paymentType;
        } else {
            // In case of pay someone action, we dont store the comment
            // and there is no single transctionID to link the action to.
            delete originalMessage.IOUTransactionID;
            delete originalMessage.comment;
            originalMessage.paymentType = paymentType;
        }
    }

    // IOUs of type split only exist in group DMs and those don't have an iouReport so we need to delete the IOUReportID key
    if (type === CONST.IOU.REPORT_ACTION_TYPE.SPLIT) {
        delete originalMessage.IOUReportID;
        // Split expense made from a policy expense chat only have the payee's accountID as the participant because the payer could be any policy admin
        if (isOwnPolicyExpenseChat) {
            originalMessage.participantAccountIDs = currentUserAccountID ? [currentUserAccountID] : [];
        } else {
            originalMessage.participantAccountIDs = currentUserAccountID
                ? [currentUserAccountID, ...participants.map((participant) => participant.accountID ?? CONST.DEFAULT_NUMBER_ID)]
                : participants.map((participant) => participant.accountID ?? CONST.DEFAULT_NUMBER_ID);
        }
    }

    return {
        ...linkedExpenseReportAction,
        actionName: CONST.REPORT.ACTIONS.TYPE.IOU,
        actorAccountID: currentUserAccountID,
        automatic: false,
        avatar: getCurrentUserAvatar(),
        isAttachmentOnly: false,
        originalMessage,
        message: getIOUReportActionMessage(iouReportID, type, amount, comment, currency, paymentType, isSettlingUp),
        person: [
            {
                style: 'strong',
                text: getCurrentUserDisplayNameOrEmail(),
                type: 'TEXT',
            },
        ],
        reportActionID: NumberUtils.rand64(),
        shouldShow: true,
        created,
        pendingAction: CONST.RED_BRICK_ROAD_PENDING_ACTION.ADD,
        delegateAccountID: delegateAccountDetails?.accountID,
    };
}

/**
 * Builds an optimistic APPROVED report action with a randomly generated reportActionID.
 */
function buildOptimisticApprovedReportAction(amount: number, currency: string, expenseReportID: string): OptimisticApprovedReportAction {
    const originalMessage = {
        amount,
        currency,
        expenseReportID,
    };
    const delegateAccountDetails = PersonalDetailsUtils.getPersonalDetailByEmail(delegateEmail);

    return {
        actionName: CONST.REPORT.ACTIONS.TYPE.APPROVED,
        actorAccountID: currentUserAccountID,
        automatic: false,
        avatar: getCurrentUserAvatar(),
        isAttachmentOnly: false,
        originalMessage,
        message: getIOUReportActionMessage(expenseReportID, CONST.REPORT.ACTIONS.TYPE.APPROVED, Math.abs(amount), '', currency),
        person: [
            {
                style: 'strong',
                text: getCurrentUserDisplayNameOrEmail(),
                type: 'TEXT',
            },
        ],
        reportActionID: NumberUtils.rand64(),
        shouldShow: true,
        created: DateUtils.getDBTime(),
        pendingAction: CONST.RED_BRICK_ROAD_PENDING_ACTION.ADD,
        delegateAccountID: delegateAccountDetails?.accountID,
    };
}

/**
 * Builds an optimistic APPROVED report action with a randomly generated reportActionID.
 */
function buildOptimisticUnapprovedReportAction(amount: number, currency: string, expenseReportID: string): OptimisticUnapprovedReportAction {
    const delegateAccountDetails = PersonalDetailsUtils.getPersonalDetailByEmail(delegateEmail);
    return {
        actionName: CONST.REPORT.ACTIONS.TYPE.UNAPPROVED,
        actorAccountID: currentUserAccountID,
        automatic: false,
        avatar: getCurrentUserAvatar(),
        isAttachmentOnly: false,
        originalMessage: {
            amount,
            currency,
            expenseReportID,
        },
        message: getIOUReportActionMessage(expenseReportID, CONST.REPORT.ACTIONS.TYPE.UNAPPROVED, Math.abs(amount), '', currency),
        person: [
            {
                style: 'strong',
                text: getCurrentUserDisplayNameOrEmail(),
                type: 'TEXT',
            },
        ],
        reportActionID: NumberUtils.rand64(),
        shouldShow: true,
        created: DateUtils.getDBTime(),
        pendingAction: CONST.RED_BRICK_ROAD_PENDING_ACTION.ADD,
        delegateAccountID: delegateAccountDetails?.accountID,
    };
}

/**
 * Builds an optimistic MOVED report action with a randomly generated reportActionID.
 * This action is used when we move reports across workspaces.
 */
function buildOptimisticMovedReportAction(fromPolicyID: string, toPolicyID: string, newParentReportID: string, movedReportID: string, policyName: string): ReportAction {
    const originalMessage = {
        fromPolicyID,
        toPolicyID,
        newParentReportID,
        movedReportID,
    };

    const movedActionMessage = [
        {
            html: `moved the report to the <a href='${CONST.NEW_EXPENSIFY_URL}r/${newParentReportID}' target='_blank' rel='noreferrer noopener'>${policyName}</a> workspace`,
            text: `moved the report to the ${policyName} workspace`,
            type: CONST.REPORT.MESSAGE.TYPE.COMMENT,
        },
    ];

    return {
        actionName: CONST.REPORT.ACTIONS.TYPE.MOVED,
        actorAccountID: currentUserAccountID,
        automatic: false,
        avatar: getCurrentUserAvatar(),
        isAttachmentOnly: false,
        originalMessage,
        message: movedActionMessage,
        person: [
            {
                style: 'strong',
                text: getCurrentUserDisplayNameOrEmail(),
                type: 'TEXT',
            },
        ],
        reportActionID: NumberUtils.rand64(),
        shouldShow: true,
        created: DateUtils.getDBTime(),
        pendingAction: CONST.RED_BRICK_ROAD_PENDING_ACTION.ADD,
    };
}

/**
 * Builds an optimistic SUBMITTED report action with a randomly generated reportActionID.
 *
 */
function buildOptimisticSubmittedReportAction(amount: number, currency: string, expenseReportID: string, adminAccountID: number | undefined): OptimisticSubmittedReportAction {
    const originalMessage = {
        amount,
        currency,
        expenseReportID,
    };

    const delegateAccountDetails = PersonalDetailsUtils.getPersonalDetailByEmail(delegateEmail);

    return {
        actionName: CONST.REPORT.ACTIONS.TYPE.SUBMITTED,
        actorAccountID: currentUserAccountID,
        adminAccountID,
        automatic: false,
        avatar: getCurrentUserAvatar(),
        isAttachmentOnly: false,
        originalMessage,
        message: getIOUReportActionMessage(expenseReportID, CONST.REPORT.ACTIONS.TYPE.SUBMITTED, Math.abs(amount), '', currency),
        person: [
            {
                style: 'strong',
                text: getCurrentUserDisplayNameOrEmail(),
                type: 'TEXT',
            },
        ],
        reportActionID: NumberUtils.rand64(),
        shouldShow: true,
        created: DateUtils.getDBTime(),
        pendingAction: CONST.RED_BRICK_ROAD_PENDING_ACTION.ADD,
        delegateAccountID: delegateAccountDetails?.accountID,
    };
}

/**
 * Builds an optimistic report preview action with a randomly generated reportActionID.
 *
 * @param chatReport
 * @param iouReport
 * @param [comment] - User comment for the IOU.
 * @param [transaction] - optimistic first transaction of preview
 * @param reportActionID
 */
function buildOptimisticReportPreview(
    chatReport: OnyxInputOrEntry<Report>,
    iouReport: Report,
    comment = '',
    transaction: OnyxInputOrEntry<Transaction> = null,
    childReportID?: string,
    reportActionID?: string,
): ReportAction<typeof CONST.REPORT.ACTIONS.TYPE.REPORT_PREVIEW> {
    const hasReceipt = TransactionUtils.hasReceipt(transaction);
    const message = getReportPreviewMessage(iouReport);
    const created = DateUtils.getDBTime();
    const reportActorAccountID = (isInvoiceReport(iouReport) || isExpenseReport(iouReport) ? iouReport?.ownerAccountID : iouReport?.managerID) ?? -1;
    return {
        reportActionID: reportActionID ?? NumberUtils.rand64(),
        reportID: chatReport?.reportID,
        actionName: CONST.REPORT.ACTIONS.TYPE.REPORT_PREVIEW,
        pendingAction: CONST.RED_BRICK_ROAD_PENDING_ACTION.ADD,
        originalMessage: {
            linkedReportID: iouReport?.reportID,
        },
        message: [
            {
                html: message,
                text: message,
                isEdited: false,
                type: CONST.REPORT.MESSAGE.TYPE.COMMENT,
            },
        ],
        created,
        accountID: iouReport?.managerID,
        // The preview is initially whispered if created with a receipt, so the actor is the current user as well
        actorAccountID: hasReceipt ? currentUserAccountID : reportActorAccountID,
        childReportID: childReportID ?? iouReport?.reportID,
        childMoneyRequestCount: 1,
        childLastActorAccountID: currentUserAccountID,
        childLastMoneyRequestComment: comment,
        childRecentReceiptTransactionIDs: hasReceipt && !isEmptyObject(transaction) && transaction?.transactionID ? {[transaction.transactionID]: created} : undefined,
    };
}

/**
 * Builds an optimistic ACTIONABLETRACKEXPENSEWHISPER action with a randomly generated reportActionID.
 */
function buildOptimisticActionableTrackExpenseWhisper(iouAction: OptimisticIOUReportAction, transactionID: string): ReportAction {
    const currentTime = DateUtils.getDBTime();
    const targetEmail = CONST.EMAIL.CONCIERGE;
    const actorAccountID = PersonalDetailsUtils.getAccountIDsByLogins([targetEmail]).at(0);
    const reportActionID = NumberUtils.rand64();
    return {
        actionName: CONST.REPORT.ACTIONS.TYPE.ACTIONABLE_TRACK_EXPENSE_WHISPER,
        actorAccountID,
        avatar: UserUtils.getDefaultAvatarURL(actorAccountID),
        created: DateUtils.addMillisecondsFromDateTime(currentTime, 1),
        lastModified: DateUtils.addMillisecondsFromDateTime(currentTime, 1),
        message: [
            {
                html: CONST.ACTIONABLE_TRACK_EXPENSE_WHISPER_MESSAGE,
                text: CONST.ACTIONABLE_TRACK_EXPENSE_WHISPER_MESSAGE,
                whisperedTo: [],
                type: CONST.REPORT.MESSAGE.TYPE.COMMENT,
            },
        ],
        originalMessage: {
            lastModified: DateUtils.addMillisecondsFromDateTime(currentTime, 1),
            transactionID,
        },
        person: [
            {
                text: CONST.DISPLAY_NAME.EXPENSIFY_CONCIERGE,
                type: 'TEXT',
            },
        ],
        reportActionID,
        shouldShow: true,
        pendingAction: CONST.RED_BRICK_ROAD_PENDING_ACTION.ADD,
    };
}

/**
 * Builds an optimistic modified expense action with a randomly generated reportActionID.
 */
function buildOptimisticModifiedExpenseReportAction(
    transactionThread: OnyxInputOrEntry<Report>,
    oldTransaction: OnyxInputOrEntry<Transaction>,
    transactionChanges: TransactionChanges,
    isFromExpenseReport: boolean,
    policy: OnyxInputOrEntry<Policy>,
    updatedTransaction?: OnyxInputOrEntry<Transaction>,
): OptimisticModifiedExpenseReportAction {
    const originalMessage = getModifiedExpenseOriginalMessage(oldTransaction, transactionChanges, isFromExpenseReport, policy, updatedTransaction);
    const delegateAccountDetails = PersonalDetailsUtils.getPersonalDetailByEmail(delegateEmail);

    return {
        actionName: CONST.REPORT.ACTIONS.TYPE.MODIFIED_EXPENSE,
        actorAccountID: currentUserAccountID,
        automatic: false,
        avatar: getCurrentUserAvatar(),
        created: DateUtils.getDBTime(),
        isAttachmentOnly: false,
        message: [
            {
                // Currently we are composing the message from the originalMessage and message is only used in OldDot and not in the App
                text: 'You',
                style: 'strong',
                type: CONST.REPORT.MESSAGE.TYPE.TEXT,
            },
        ],
        originalMessage,
        person: [
            {
                style: 'strong',
                text: currentUserPersonalDetails?.displayName ?? String(currentUserAccountID),
                type: 'TEXT',
            },
        ],
        pendingAction: CONST.RED_BRICK_ROAD_PENDING_ACTION.ADD,
        reportActionID: NumberUtils.rand64(),
        reportID: transactionThread?.reportID,
        shouldShow: true,
        delegateAccountID: delegateAccountDetails?.accountID,
    };
}

/**
 * Builds an optimistic modified expense action for a tracked expense move with a randomly generated reportActionID.
 * @param transactionThreadID - The reportID of the transaction thread
 * @param movedToReportID - The reportID of the report the transaction is moved to
 */
function buildOptimisticMovedTrackedExpenseModifiedReportAction(transactionThreadID: string, movedToReportID: string): OptimisticModifiedExpenseReportAction {
    const delegateAccountDetails = PersonalDetailsUtils.getPersonalDetailByEmail(delegateEmail);

    return {
        actionName: CONST.REPORT.ACTIONS.TYPE.MODIFIED_EXPENSE,
        actorAccountID: currentUserAccountID,
        automatic: false,
        avatar: getCurrentUserAvatar(),
        created: DateUtils.getDBTime(),
        isAttachmentOnly: false,
        message: [
            {
                // Currently we are composing the message from the originalMessage and message is only used in OldDot and not in the App
                text: 'You',
                style: 'strong',
                type: CONST.REPORT.MESSAGE.TYPE.TEXT,
            },
        ],
        originalMessage: {
            movedToReportID,
        },
        person: [
            {
                style: 'strong',
                text: currentUserPersonalDetails?.displayName ?? String(currentUserAccountID),
                type: 'TEXT',
            },
        ],
        pendingAction: CONST.RED_BRICK_ROAD_PENDING_ACTION.ADD,
        reportActionID: NumberUtils.rand64(),
        reportID: transactionThreadID,
        shouldShow: true,
        delegateAccountID: delegateAccountDetails?.accountID,
    };
}

/**
 * Updates a report preview action that exists for an IOU report.
 *
 * @param [comment] - User comment for the IOU.
 * @param [transaction] - optimistic newest transaction of a report preview
 *
 */
function updateReportPreview(
    iouReport: OnyxEntry<Report>,
    reportPreviewAction: ReportAction<typeof CONST.REPORT.ACTIONS.TYPE.REPORT_PREVIEW>,
    isPayRequest = false,
    comment = '',
    transaction?: OnyxEntry<Transaction>,
): ReportAction<typeof CONST.REPORT.ACTIONS.TYPE.REPORT_PREVIEW> {
    const hasReceipt = TransactionUtils.hasReceipt(transaction);
    const recentReceiptTransactions = reportPreviewAction?.childRecentReceiptTransactionIDs ?? {};
    const transactionsToKeep = TransactionUtils.getRecentTransactions(recentReceiptTransactions);
    const previousTransactionsArray = Object.entries(recentReceiptTransactions ?? {}).map(([key, value]) => (transactionsToKeep.includes(key) ? {[key]: value} : null));
    const previousTransactions: Record<string, string> = {};

    for (const obj of previousTransactionsArray) {
        for (const key in obj) {
            if (obj) {
                previousTransactions[key] = obj[key];
            }
        }
    }

    const message = getReportPreviewMessage(iouReport, reportPreviewAction);
    const originalMessage = ReportActionsUtils.getOriginalMessage(reportPreviewAction);
    return {
        ...reportPreviewAction,
        message: [
            {
                html: message,
                text: message,
                isEdited: false,
                type: CONST.REPORT.MESSAGE.TYPE.COMMENT,
            },
        ],
        childLastMoneyRequestComment: comment || reportPreviewAction?.childLastMoneyRequestComment,
        childMoneyRequestCount: (reportPreviewAction?.childMoneyRequestCount ?? 0) + (isPayRequest ? 0 : 1),
        childRecentReceiptTransactionIDs: hasReceipt
            ? {
                  ...(transaction && {[transaction.transactionID]: transaction?.created}),
                  ...previousTransactions,
              }
            : recentReceiptTransactions,
        // As soon as we add a transaction without a receipt to the report, it will have ready expenses,
        // so we remove the whisper
        originalMessage: originalMessage
            ? {
                  ...originalMessage,
                  whisperedTo: hasReceipt ? originalMessage.whisperedTo : [],
                  linkedReportID: originalMessage.linkedReportID,
              }
            : undefined,
    };
}

function buildOptimisticTaskReportAction(
    taskReportID: string,
    actionName: typeof CONST.REPORT.ACTIONS.TYPE.TASK_COMPLETED | typeof CONST.REPORT.ACTIONS.TYPE.TASK_REOPENED | typeof CONST.REPORT.ACTIONS.TYPE.TASK_CANCELLED,
    message = '',
    actorAccountID = currentUserAccountID,
    createdOffset = 0,
): OptimisticTaskReportAction {
    const originalMessage = {
        taskReportID,
        type: actionName,
        text: message,
        html: message,
        whisperedTo: [],
    };
    const delegateAccountDetails = PersonalDetailsUtils.getPersonalDetailByEmail(delegateEmail);

    return {
        actionName,
        actorAccountID,
        automatic: false,
        avatar: getCurrentUserAvatar(),
        isAttachmentOnly: false,
        originalMessage,
        message: [
            {
                text: message,
                taskReportID,
                type: CONST.REPORT.MESSAGE.TYPE.TEXT,
            },
        ],
        person: [
            {
                style: 'strong',
                text: currentUserPersonalDetails?.displayName ?? String(currentUserAccountID),
                type: 'TEXT',
            },
        ],
        reportActionID: NumberUtils.rand64(),
        shouldShow: true,
        created: DateUtils.getDBTimeWithSkew(Date.now() + createdOffset),
        isFirstItem: false,
        pendingAction: CONST.RED_BRICK_ROAD_PENDING_ACTION.ADD,
        delegateAccountID: delegateAccountDetails?.accountID,
    };
}

function isWorkspaceChat(chatType: string) {
    return chatType === CONST.REPORT.CHAT_TYPE.POLICY_ADMINS || chatType === CONST.REPORT.CHAT_TYPE.POLICY_ANNOUNCE || chatType === CONST.REPORT.CHAT_TYPE.POLICY_EXPENSE_CHAT;
}

/**
 * Builds an optimistic chat report with a randomly generated reportID and as much information as we currently have
 */
function buildOptimisticChatReport(
    participantList: number[],
    reportName: string = CONST.REPORT.DEFAULT_REPORT_NAME,
    chatType?: ValueOf<typeof CONST.REPORT.CHAT_TYPE>,
    policyID: string = CONST.POLICY.OWNER_EMAIL_FAKE,
    ownerAccountID: number = CONST.REPORT.OWNER_ACCOUNT_ID_FAKE,
    isOwnPolicyExpenseChat = false,
    oldPolicyName = '',
    visibility?: ValueOf<typeof CONST.REPORT.VISIBILITY>,
    writeCapability?: ValueOf<typeof CONST.REPORT.WRITE_CAPABILITIES>,
    notificationPreference: NotificationPreference = CONST.REPORT.NOTIFICATION_PREFERENCE.ALWAYS,
    parentReportActionID = '',
    parentReportID = '',
    description = '',
    avatarUrl = '',
    optimisticReportID = '',
): OptimisticChatReport {
    const isWorkspaceChatType = chatType && isWorkspaceChat(chatType);
    const participants = participantList.reduce((reportParticipants: Participants, accountID: number) => {
        const participant: ReportParticipant = {
            notificationPreference,
            ...(!isWorkspaceChatType && {role: accountID === currentUserAccountID ? CONST.REPORT.ROLE.ADMIN : CONST.REPORT.ROLE.MEMBER}),
        };
        // eslint-disable-next-line no-param-reassign
        reportParticipants[accountID] = participant;
        return reportParticipants;
    }, {} as Participants);
    const currentTime = DateUtils.getDBTime();
    const isNewlyCreatedWorkspaceChat = chatType === CONST.REPORT.CHAT_TYPE.POLICY_EXPENSE_CHAT && isOwnPolicyExpenseChat;
    const optimisticChatReport: OptimisticChatReport = {
        type: CONST.REPORT.TYPE.CHAT,
        chatType,
        isOwnPolicyExpenseChat,
        isPinned: isNewlyCreatedWorkspaceChat,
        lastActorAccountID: 0,
        lastMessageHtml: '',
        lastMessageText: undefined,
        lastReadTime: currentTime,
        lastVisibleActionCreated: currentTime,
        oldPolicyName,
        ownerAccountID: ownerAccountID || CONST.REPORT.OWNER_ACCOUNT_ID_FAKE,
        parentReportActionID,
        parentReportID,
        participants,
        policyID,
        reportID: optimisticReportID || generateReportID(),
        reportName,
        stateNum: 0,
        statusNum: 0,
        visibility,
        description,
        writeCapability,
        avatarUrl,
    };

    if (chatType === CONST.REPORT.CHAT_TYPE.INVOICE) {
        // TODO: update to support workspace as an invoice receiver when workspace-to-workspace invoice room implemented
        optimisticChatReport.invoiceReceiver = {
            type: 'individual',
            accountID: participantList.at(0) ?? -1,
        };
    }

    return optimisticChatReport;
}

function buildOptimisticGroupChatReport(
    participantAccountIDs: number[],
    reportName: string,
    avatarUri: string,
    optimisticReportID?: string,
    notificationPreference?: NotificationPreference,
) {
    return buildOptimisticChatReport(
        participantAccountIDs,
        reportName,
        CONST.REPORT.CHAT_TYPE.GROUP,
        undefined,
        undefined,
        undefined,
        undefined,
        undefined,
        undefined,
        notificationPreference,
        undefined,
        undefined,
        undefined,
        avatarUri,
        optimisticReportID,
    );
}

/**
 * Returns the necessary reportAction onyx data to indicate that the chat has been created optimistically
 * @param [created] - Action created time
 */
function buildOptimisticCreatedReportAction(emailCreatingAction: string, created = DateUtils.getDBTime()): OptimisticCreatedReportAction {
    return {
        reportActionID: NumberUtils.rand64(),
        actionName: CONST.REPORT.ACTIONS.TYPE.CREATED,
        pendingAction: CONST.RED_BRICK_ROAD_PENDING_ACTION.ADD,
        actorAccountID: currentUserAccountID,
        message: [
            {
                type: CONST.REPORT.MESSAGE.TYPE.TEXT,
                style: 'strong',
                text: emailCreatingAction,
            },
            {
                type: CONST.REPORT.MESSAGE.TYPE.TEXT,
                style: 'normal',
                text: ' created this report',
            },
        ],
        person: [
            {
                type: CONST.REPORT.MESSAGE.TYPE.TEXT,
                style: 'strong',
                text: getCurrentUserDisplayNameOrEmail(),
            },
        ],
        automatic: false,
        avatar: getCurrentUserAvatar(),
        created,
        shouldShow: true,
    };
}

/**
 * Returns the necessary reportAction onyx data to indicate that the room has been renamed
 */
function buildOptimisticRenamedRoomReportAction(newName: string, oldName: string): OptimisticRenamedReportAction {
    const now = DateUtils.getDBTime();
    return {
        reportActionID: NumberUtils.rand64(),
        actionName: CONST.REPORT.ACTIONS.TYPE.RENAMED,
        pendingAction: CONST.RED_BRICK_ROAD_PENDING_ACTION.ADD,
        actorAccountID: currentUserAccountID,
        message: [
            {
                type: CONST.REPORT.MESSAGE.TYPE.TEXT,
                style: 'strong',
                text: 'You',
            },
            {
                type: CONST.REPORT.MESSAGE.TYPE.TEXT,
                style: 'normal',
                text: ` renamed this report. New title is '${newName}' (previously '${oldName}').`,
            },
        ],
        person: [
            {
                type: CONST.REPORT.MESSAGE.TYPE.TEXT,
                style: 'strong',
                text: getCurrentUserDisplayNameOrEmail(),
            },
        ],
        originalMessage: {
            oldName,
            newName,
            html: `Room renamed to ${newName}`,
            lastModified: now,
        },
        automatic: false,
        avatar: getCurrentUserAvatar(),
        created: now,
        shouldShow: true,
    };
}

/**
 * Returns the necessary reportAction onyx data to indicate that the room description has been updated
 */
function buildOptimisticRoomDescriptionUpdatedReportAction(description: string): OptimisticRoomDescriptionUpdatedReportAction {
    const now = DateUtils.getDBTime();
    return {
        reportActionID: NumberUtils.rand64(),
        actionName: CONST.REPORT.ACTIONS.TYPE.ROOM_CHANGE_LOG.UPDATE_ROOM_DESCRIPTION,
        pendingAction: CONST.RED_BRICK_ROAD_PENDING_ACTION.ADD,
        actorAccountID: currentUserAccountID,
        message: [
            {
                type: CONST.REPORT.MESSAGE.TYPE.COMMENT,
                text: description ? `set the room description to: ${Parser.htmlToText(description)}` : 'cleared the room description',
                html: description ? `<muted-text>set the room description to: ${description}</muted-text>` : '<muted-text>cleared the room description</muted-text>',
            },
        ],
        person: [
            {
                type: CONST.REPORT.MESSAGE.TYPE.TEXT,
                style: 'strong',
                text: getCurrentUserDisplayNameOrEmail(),
            },
        ],
        originalMessage: {
            description,
            lastModified: now,
        },
        created: now,
    };
}

/**
 * Returns the necessary reportAction onyx data to indicate that the transaction has been put on hold optimistically
 * @param [created] - Action created time
 */
function buildOptimisticHoldReportAction(created = DateUtils.getDBTime()): OptimisticHoldReportAction {
    return {
        reportActionID: NumberUtils.rand64(),
        actionName: CONST.REPORT.ACTIONS.TYPE.HOLD,
        pendingAction: CONST.RED_BRICK_ROAD_PENDING_ACTION.ADD,
        actorAccountID: currentUserAccountID,
        message: [
            {
                type: CONST.REPORT.MESSAGE.TYPE.TEXT,
                style: 'normal',
                text: Localize.translateLocal('iou.heldExpense'),
            },
        ],
        person: [
            {
                type: CONST.REPORT.MESSAGE.TYPE.TEXT,
                style: 'strong',
                text: getCurrentUserDisplayNameOrEmail(),
            },
        ],
        automatic: false,
        avatar: getCurrentUserAvatar(),
        created,
        shouldShow: true,
    };
}

/**
 * Returns the necessary reportAction onyx data to indicate that the transaction has been put on hold optimistically
 * @param [created] - Action created time
 */
function buildOptimisticHoldReportActionComment(comment: string, created = DateUtils.getDBTime()): OptimisticHoldReportAction {
    return {
        reportActionID: NumberUtils.rand64(),
        actionName: CONST.REPORT.ACTIONS.TYPE.ADD_COMMENT,
        pendingAction: CONST.RED_BRICK_ROAD_PENDING_ACTION.ADD,
        actorAccountID: currentUserAccountID,
        message: [
            {
                type: CONST.REPORT.MESSAGE.TYPE.COMMENT,
                text: comment,
                html: comment, // as discussed on https://github.com/Expensify/App/pull/39452 we will not support HTML for now
            },
        ],
        person: [
            {
                type: CONST.REPORT.MESSAGE.TYPE.TEXT,
                style: 'strong',
                text: getCurrentUserDisplayNameOrEmail(),
            },
        ],
        automatic: false,
        avatar: getCurrentUserAvatar(),
        created,
        shouldShow: true,
    };
}

/**
 * Returns the necessary reportAction onyx data to indicate that the transaction has been removed from hold optimistically
 * @param [created] - Action created time
 */
function buildOptimisticUnHoldReportAction(created = DateUtils.getDBTime()): OptimisticHoldReportAction {
    return {
        reportActionID: NumberUtils.rand64(),
        actionName: CONST.REPORT.ACTIONS.TYPE.UNHOLD,
        pendingAction: CONST.RED_BRICK_ROAD_PENDING_ACTION.ADD,
        actorAccountID: currentUserAccountID,
        message: [
            {
                type: CONST.REPORT.MESSAGE.TYPE.TEXT,
                style: 'normal',
                text: Localize.translateLocal('iou.unheldExpense'),
            },
        ],
        person: [
            {
                type: CONST.REPORT.MESSAGE.TYPE.TEXT,
                style: 'normal',
                text: getCurrentUserDisplayNameOrEmail(),
            },
        ],
        automatic: false,
        avatar: getCurrentUserAvatar(),
        created,
        shouldShow: true,
    };
}

function buildOptimisticEditedTaskFieldReportAction({title, description}: Task): OptimisticEditedTaskReportAction {
    // We do not modify title & description in one request, so we need to create a different optimistic action for each field modification
    let field = '';
    let value = '';
    if (title !== undefined) {
        field = 'task title';
        value = title;
    } else if (description !== undefined) {
        field = 'description';
        value = description;
    }

    let changelog = 'edited this task';
    if (field && value) {
        changelog = `updated the ${field} to ${value}`;
    } else if (field) {
        changelog = `removed the ${field}`;
    }
    const delegateAccountDetails = PersonalDetailsUtils.getPersonalDetailByEmail(delegateEmail);

    return {
        reportActionID: NumberUtils.rand64(),
        actionName: CONST.REPORT.ACTIONS.TYPE.TASK_EDITED,
        pendingAction: CONST.RED_BRICK_ROAD_PENDING_ACTION.ADD,
        actorAccountID: currentUserAccountID,
        message: [
            {
                type: CONST.REPORT.MESSAGE.TYPE.COMMENT,
                text: changelog,
                html: description ? getParsedComment(changelog) : changelog,
            },
        ],
        person: [
            {
                type: CONST.REPORT.MESSAGE.TYPE.TEXT,
                style: 'strong',
                text: getCurrentUserDisplayNameOrEmail(),
            },
        ],
        automatic: false,
        avatar: getCurrentUserAvatar(),
        created: DateUtils.getDBTime(),
        shouldShow: false,
        delegateAccountID: delegateAccountDetails?.accountID,
    };
}

function buildOptimisticCardAssignedReportAction(assigneeAccountID: number): OptimisticCardAssignedReportAction {
    return {
        actionName: CONST.REPORT.ACTIONS.TYPE.CARD_ASSIGNED,
        actorAccountID: currentUserAccountID,
        avatar: getCurrentUserAvatar(),
        created: DateUtils.getDBTime(),
        originalMessage: {assigneeAccountID, cardID: -1},
        message: [{type: CONST.REPORT.MESSAGE.TYPE.COMMENT, text: '', html: ''}],
        pendingAction: CONST.RED_BRICK_ROAD_PENDING_ACTION.ADD,
        person: [
            {
                type: CONST.REPORT.MESSAGE.TYPE.TEXT,
                style: 'strong',
                text: getCurrentUserDisplayNameOrEmail(),
            },
        ],
        reportActionID: NumberUtils.rand64(),
        shouldShow: true,
    };
}

function buildOptimisticChangedTaskAssigneeReportAction(assigneeAccountID: number): OptimisticEditedTaskReportAction {
    const delegateAccountDetails = PersonalDetailsUtils.getPersonalDetailByEmail(delegateEmail);

    return {
        reportActionID: NumberUtils.rand64(),
        actionName: CONST.REPORT.ACTIONS.TYPE.TASK_EDITED,
        pendingAction: CONST.RED_BRICK_ROAD_PENDING_ACTION.ADD,
        actorAccountID: currentUserAccountID,
        message: [
            {
                type: CONST.REPORT.MESSAGE.TYPE.COMMENT,
                text: `assigned to ${getDisplayNameForParticipant(assigneeAccountID)}`,
                html: `assigned to <mention-user accountID="${assigneeAccountID}"/>`,
            },
        ],
        person: [
            {
                type: CONST.REPORT.MESSAGE.TYPE.TEXT,
                style: 'strong',
                text: getCurrentUserDisplayNameOrEmail(),
            },
        ],
        automatic: false,
        avatar: getCurrentUserAvatar(),
        created: DateUtils.getDBTime(),
        shouldShow: false,
        delegateAccountID: delegateAccountDetails?.accountID,
    };
}

/**
 * Returns the necessary reportAction onyx data to indicate that a chat has been archived
 *
 * @param reason - A reason why the chat has been archived
 */
function buildOptimisticClosedReportAction(
    emailClosingReport: string,
    policyName: string,
    reason: ValueOf<typeof CONST.REPORT.ARCHIVE_REASON> = CONST.REPORT.ARCHIVE_REASON.DEFAULT,
): OptimisticClosedReportAction {
    return {
        actionName: CONST.REPORT.ACTIONS.TYPE.CLOSED,
        actorAccountID: currentUserAccountID,
        automatic: false,
        avatar: getCurrentUserAvatar(),
        created: DateUtils.getDBTime(),
        message: [
            {
                type: CONST.REPORT.MESSAGE.TYPE.TEXT,
                style: 'strong',
                text: emailClosingReport,
            },
            {
                type: CONST.REPORT.MESSAGE.TYPE.TEXT,
                style: 'normal',
                text: ' closed this report',
            },
        ],
        originalMessage: {
            policyName,
            reason,
        },
        pendingAction: CONST.RED_BRICK_ROAD_PENDING_ACTION.ADD,
        person: [
            {
                type: CONST.REPORT.MESSAGE.TYPE.TEXT,
                style: 'strong',
                text: getCurrentUserDisplayNameOrEmail(),
            },
        ],
        reportActionID: NumberUtils.rand64(),
        shouldShow: true,
    };
}

/**
 * Returns an optimistic Dismissed Violation Report Action. Use the originalMessage customize this to the type of
 * violation being dismissed.
 */
function buildOptimisticDismissedViolationReportAction(
    originalMessage: ReportAction<typeof CONST.REPORT.ACTIONS.TYPE.DISMISSED_VIOLATION>['originalMessage'],
): OptimisticDismissedViolationReportAction {
    return {
        actionName: CONST.REPORT.ACTIONS.TYPE.DISMISSED_VIOLATION,
        actorAccountID: currentUserAccountID,
        avatar: getCurrentUserAvatar(),
        created: DateUtils.getDBTime(),
        message: [
            {
                type: CONST.REPORT.MESSAGE.TYPE.TEXT,
                style: 'normal',
                text: ReportActionsUtils.getDismissedViolationMessageText(originalMessage),
            },
        ],
        originalMessage,
        pendingAction: CONST.RED_BRICK_ROAD_PENDING_ACTION.ADD,
        person: [
            {
                type: CONST.REPORT.MESSAGE.TYPE.TEXT,
                style: 'strong',
                text: getCurrentUserDisplayNameOrEmail(),
            },
        ],
        reportActionID: NumberUtils.rand64(),
        shouldShow: true,
    };
}

function buildOptimisticAnnounceChat(policyID: string, accountIDs: number[]): OptimisticAnnounceChat {
    const announceReport = getRoom(CONST.REPORT.CHAT_TYPE.POLICY_ANNOUNCE, policyID);
    const policy = getPolicy(policyID);
    const announceRoomOnyxData: AnnounceRoomOnyxData = {
        onyxOptimisticData: [],
        onyxSuccessData: [],
        onyxFailureData: [],
    };

    // Do not create #announce room if the room already exists or if there are less than 3 participants in workspace
    if (accountIDs.length < 3 || announceReport) {
        return {
            announceChatReportID: '',
            announceChatReportActionID: '',
            announceChatData: announceRoomOnyxData,
        };
    }

    const announceChatData = buildOptimisticChatReport(
        accountIDs,
        CONST.REPORT.WORKSPACE_CHAT_ROOMS.ANNOUNCE,
        CONST.REPORT.CHAT_TYPE.POLICY_ANNOUNCE,
        policyID,
        CONST.POLICY.OWNER_ACCOUNT_ID_FAKE,
        false,
        policy?.name,
        undefined,
        CONST.REPORT.WRITE_CAPABILITIES.ADMINS,
        CONST.REPORT.NOTIFICATION_PREFERENCE.ALWAYS,
    );
    const announceCreatedAction = buildOptimisticCreatedReportAction(CONST.POLICY.OWNER_EMAIL_FAKE);
    announceRoomOnyxData.onyxOptimisticData.push(
        {
            onyxMethod: Onyx.METHOD.SET,
            key: `${ONYXKEYS.COLLECTION.REPORT}${announceChatData.reportID}`,
            value: {
                pendingFields: {
                    addWorkspaceRoom: CONST.RED_BRICK_ROAD_PENDING_ACTION.ADD,
                },
                ...announceChatData,
            },
        },
        {
            onyxMethod: Onyx.METHOD.SET,
            key: `${ONYXKEYS.COLLECTION.REPORT_DRAFT}${announceChatData.reportID}`,
            value: null,
        },
        {
            onyxMethod: Onyx.METHOD.SET,
            key: `${ONYXKEYS.COLLECTION.REPORT_ACTIONS}${announceChatData.reportID}`,
            value: {
                [announceCreatedAction.reportActionID]: announceCreatedAction,
            },
        },
    );
    announceRoomOnyxData.onyxSuccessData.push(
        {
            onyxMethod: Onyx.METHOD.MERGE,
            key: `${ONYXKEYS.COLLECTION.REPORT}${announceChatData.reportID}`,
            value: {
                pendingFields: {
                    addWorkspaceRoom: null,
                },
                pendingAction: null,
            },
        },
        {
            onyxMethod: Onyx.METHOD.MERGE,
            key: `${ONYXKEYS.COLLECTION.REPORT_METADATA}${announceChatData.reportID}`,
            value: {
                isOptimisticReport: false,
            },
        },
        {
            onyxMethod: Onyx.METHOD.MERGE,
            key: `${ONYXKEYS.COLLECTION.REPORT_ACTIONS}${announceChatData.reportID}`,
            value: {
                [announceCreatedAction.reportActionID]: {
                    pendingAction: null,
                },
            },
        },
    );
    announceRoomOnyxData.onyxFailureData.push(
        {
            onyxMethod: Onyx.METHOD.MERGE,
            key: `${ONYXKEYS.COLLECTION.REPORT}${announceChatData.reportID}`,
            value: {
                pendingFields: {
                    addWorkspaceRoom: null,
                },
                pendingAction: null,
            },
        },
        {
            onyxMethod: Onyx.METHOD.MERGE,
            key: `${ONYXKEYS.COLLECTION.REPORT_METADATA}${announceChatData.reportID}`,
            value: {
                isOptimisticReport: false,
            },
        },
        {
            onyxMethod: Onyx.METHOD.MERGE,
            key: `${ONYXKEYS.COLLECTION.REPORT_ACTIONS}${announceChatData.reportID}`,
            value: {
                [announceCreatedAction.reportActionID]: {
                    pendingAction: null,
                },
            },
        },
    );
    return {
        announceChatReportID: announceChatData.reportID,
        announceChatReportActionID: announceCreatedAction.reportActionID,
        announceChatData: announceRoomOnyxData,
    };
}

function buildOptimisticWorkspaceChats(policyID: string, policyName: string, expenseReportId?: string): OptimisticWorkspaceChats {
    const pendingChatMembers = getPendingChatMembers(currentUserAccountID ? [currentUserAccountID] : [], [], CONST.RED_BRICK_ROAD_PENDING_ACTION.ADD);
    const adminsChatData = {
        ...buildOptimisticChatReport(
            currentUserAccountID ? [currentUserAccountID] : [],
            CONST.REPORT.WORKSPACE_CHAT_ROOMS.ADMINS,
            CONST.REPORT.CHAT_TYPE.POLICY_ADMINS,
            policyID,
            CONST.POLICY.OWNER_ACCOUNT_ID_FAKE,
            false,
            policyName,
        ),
    };
    const adminsChatReportID = adminsChatData.reportID;
    const adminsCreatedAction = buildOptimisticCreatedReportAction(CONST.POLICY.OWNER_EMAIL_FAKE);
    const adminsReportActionData = {
        [adminsCreatedAction.reportActionID]: adminsCreatedAction,
    };

    const expenseChatData = buildOptimisticChatReport(
        currentUserAccountID ? [currentUserAccountID] : [],
        '',
        CONST.REPORT.CHAT_TYPE.POLICY_EXPENSE_CHAT,
        policyID,
        currentUserAccountID,
        true,
        policyName,
        undefined,
        undefined,
        undefined,
        undefined,
        undefined,
        undefined,
        undefined,
        expenseReportId,
    );
    const expenseChatReportID = expenseChatData.reportID;
    const expenseReportCreatedAction = buildOptimisticCreatedReportAction(currentUserEmail ?? '');
    const expenseReportActionData = {
        [expenseReportCreatedAction.reportActionID]: expenseReportCreatedAction,
    };

    return {
        adminsChatReportID,
        adminsChatData,
        adminsReportActionData,
        adminsCreatedReportActionID: adminsCreatedAction.reportActionID,
        expenseChatReportID,
        expenseChatData,
        expenseReportActionData,
        expenseCreatedReportActionID: expenseReportCreatedAction.reportActionID,
        pendingChatMembers,
    };
}

/**
 * Builds an optimistic Task Report with a randomly generated reportID
 *
 * @param ownerAccountID - Account ID of the person generating the Task.
 * @param assigneeAccountID - AccountID of the other person participating in the Task.
 * @param parentReportID - Report ID of the chat where the Task is.
 * @param title - Task title.
 * @param description - Task description.
 * @param policyID - PolicyID of the parent report
 */

function buildOptimisticTaskReport(
    ownerAccountID: number,
    assigneeAccountID = 0,
    parentReportID?: string,
    title?: string,
    description?: string,
    policyID: string = CONST.POLICY.OWNER_EMAIL_FAKE,
    notificationPreference: NotificationPreference = CONST.REPORT.NOTIFICATION_PREFERENCE.HIDDEN,
): OptimisticTaskReport {
    const participants: Participants = {
        [ownerAccountID]: {
            notificationPreference,
        },
    };

    if (assigneeAccountID) {
        participants[assigneeAccountID] = {notificationPreference};
    }

    return {
        reportID: generateReportID(),
        reportName: title,
        description: getParsedComment(description ?? ''),
        ownerAccountID,
        participants,
        managerID: assigneeAccountID,
        type: CONST.REPORT.TYPE.TASK,
        parentReportID,
        policyID,
        stateNum: CONST.REPORT.STATE_NUM.OPEN,
        statusNum: CONST.REPORT.STATUS_NUM.OPEN,
        lastVisibleActionCreated: DateUtils.getDBTime(),
        hasParentAccess: true,
    };
}

/**
 * Builds an optimistic EXPORTED_TO_INTEGRATION report action
 *
 * @param integration - The connectionName of the integration
 * @param markedManually - Whether the integration was marked as manually exported
 */
function buildOptimisticExportIntegrationAction(integration: ConnectionName, markedManually = false): OptimisticExportIntegrationAction {
    const label = CONST.POLICY.CONNECTIONS.NAME_USER_FRIENDLY[integration];
    return {
        reportActionID: NumberUtils.rand64(),
        actionName: CONST.REPORT.ACTIONS.TYPE.EXPORTED_TO_INTEGRATION,
        pendingAction: CONST.RED_BRICK_ROAD_PENDING_ACTION.ADD,
        actorAccountID: currentUserAccountID,
        message: [],
        person: [
            {
                type: CONST.REPORT.MESSAGE.TYPE.TEXT,
                style: 'strong',
                text: getCurrentUserDisplayNameOrEmail(),
            },
        ],
        automatic: false,
        avatar: getCurrentUserAvatar(),
        created: DateUtils.getDBTime(),
        shouldShow: true,
        originalMessage: {
            label,
            lastModified: DateUtils.getDBTime(),
            markedManually,
            inProgress: true,
        },
    };
}

/**
 * A helper method to create transaction thread
 *
 * @param reportAction - the parent IOU report action from which to create the thread
 * @param moneyRequestReport - the report which the report action belongs to
 */
function buildTransactionThread(
    reportAction: OnyxEntry<ReportAction | OptimisticIOUReportAction>,
    moneyRequestReport: OnyxEntry<Report>,
    existingTransactionThreadReportID?: string,
): OptimisticChatReport {
    const participantAccountIDs = [...new Set([currentUserAccountID, Number(reportAction?.actorAccountID)])].filter(Boolean) as number[];
    const existingTransactionThreadReport = getReportOrDraftReport(existingTransactionThreadReportID);

    if (existingTransactionThreadReportID && existingTransactionThreadReport) {
        return {
            ...existingTransactionThreadReport,
            parentReportActionID: reportAction?.reportActionID,
            parentReportID: moneyRequestReport?.reportID,
            reportName: getTransactionReportName(reportAction),
            policyID: moneyRequestReport?.policyID,
        };
    }

    return buildOptimisticChatReport(
        participantAccountIDs,
        getTransactionReportName(reportAction),
        undefined,
        moneyRequestReport?.policyID,
        CONST.POLICY.OWNER_ACCOUNT_ID_FAKE,
        false,
        '',
        undefined,
        undefined,
        CONST.REPORT.NOTIFICATION_PREFERENCE.HIDDEN,
        reportAction?.reportActionID,
        moneyRequestReport?.reportID,
    );
}

/**
 * Build optimistic expense entities:
 *
 * 1. CREATED action for the chatReport
 * 2. CREATED action for the iouReport
 * 3. IOU action for the iouReport linked to the transaction thread via `childReportID`
 * 4. Transaction Thread linked to the IOU action via `parentReportActionID`
 * 5. CREATED action for the Transaction Thread
 */
function buildOptimisticMoneyRequestEntities(
    iouReport: Report,
    type: ValueOf<typeof CONST.IOU.REPORT_ACTION_TYPE>,
    amount: number,
    currency: string,
    comment: string,
    payeeEmail: string,
    participants: Participant[],
    transactionID: string,
    paymentType?: PaymentMethodType,
    isSettlingUp = false,
    isSendMoneyFlow = false,
    isOwnPolicyExpenseChat = false,
    isPersonalTrackingExpense?: boolean,
    existingTransactionThreadReportID?: string,
    linkedTrackedExpenseReportAction?: ReportAction,
): [OptimisticCreatedReportAction, OptimisticCreatedReportAction, OptimisticIOUReportAction, OptimisticChatReport, OptimisticCreatedReportAction | null] {
    const createdActionForChat = buildOptimisticCreatedReportAction(payeeEmail);

    // The `CREATED` action must be optimistically generated before the IOU action so that it won't appear after the IOU action in the chat.
    const iouActionCreationTime = DateUtils.getDBTime();
    const createdActionForIOUReport = buildOptimisticCreatedReportAction(payeeEmail, DateUtils.subtractMillisecondsFromDateTime(iouActionCreationTime, 1));

    const iouAction = buildOptimisticIOUReportAction(
        type,
        amount,
        currency,
        comment,
        participants,
        transactionID,
        paymentType,
        isPersonalTrackingExpense ? '0' : iouReport.reportID,
        isSettlingUp,
        isSendMoneyFlow,
        isOwnPolicyExpenseChat,
        iouActionCreationTime,
        linkedTrackedExpenseReportAction,
    );

    // Create optimistic transactionThread and the `CREATED` action for it, if existingTransactionThreadReportID is undefined
    const transactionThread = buildTransactionThread(iouAction, iouReport, existingTransactionThreadReportID);
    const createdActionForTransactionThread = existingTransactionThreadReportID ? null : buildOptimisticCreatedReportAction(payeeEmail);

    // The IOU action and the transactionThread are co-dependent as parent-child, so we need to link them together
    iouAction.childReportID = existingTransactionThreadReportID ?? transactionThread.reportID;

    return [createdActionForChat, createdActionForIOUReport, iouAction, transactionThread, createdActionForTransactionThread];
}

// Check if the report is empty, meaning it has no visible messages (i.e. only a "created" report action).
function isEmptyReport(report: OnyxEntry<Report>): boolean {
    if (!report) {
        return true;
    }

    if (report.lastMessageText) {
        return false;
    }

    const lastVisibleMessage = getLastVisibleMessage(report.reportID);
    return !lastVisibleMessage.lastMessageText;
}

function isUnread(report: OnyxEntry<Report>): boolean {
    if (!report) {
        return false;
    }

    if (isEmptyReport(report)) {
        return false;
    }
    // lastVisibleActionCreated and lastReadTime are both datetime strings and can be compared directly
    const lastVisibleActionCreated = report.lastVisibleActionCreated ?? '';
    const lastReadTime = report.lastReadTime ?? '';
    const lastMentionedTime = report.lastMentionedTime ?? '';

    // If the user was mentioned and the comment got deleted the lastMentionedTime will be more recent than the lastVisibleActionCreated
    return lastReadTime < lastVisibleActionCreated || lastReadTime < lastMentionedTime;
}

function isIOUOwnedByCurrentUser(report: OnyxEntry<Report>, allReportsDict?: OnyxCollection<Report>): boolean {
    const allAvailableReports = allReportsDict ?? allReports;
    if (!report || !allAvailableReports) {
        return false;
    }

    let reportToLook = report;
    if (report.iouReportID) {
        const iouReport = allAvailableReports[`${ONYXKEYS.COLLECTION.REPORT}${report.iouReportID}`];
        if (iouReport) {
            reportToLook = iouReport;
        }
    }

    return reportToLook.ownerAccountID === currentUserAccountID;
}

/**
 * Assuming the passed in report is a default room, lets us know whether we can see it or not, based on permissions and
 * the various subsets of users we've allowed to use default rooms.
 */
function canSeeDefaultRoom(report: OnyxEntry<Report>, policies: OnyxCollection<Policy>, betas: OnyxEntry<Beta[]>): boolean {
    // Include archived rooms
    if (isArchivedRoom(report, getReportNameValuePairs(report?.reportID))) {
        return true;
    }

    // If the room has an assigned guide, it can be seen.
    if (hasExpensifyGuidesEmails(Object.keys(report?.participants ?? {}).map(Number))) {
        return true;
    }

    // Include any admins and announce rooms, since only non partner-managed domain rooms are on the beta now.
    if (isAdminRoom(report) || isAnnounceRoom(report)) {
        return true;
    }

    // For all other cases, just check that the user belongs to the default rooms beta
    return Permissions.canUseDefaultRooms(betas ?? []);
}

function canAccessReport(report: OnyxEntry<Report>, policies: OnyxCollection<Policy>, betas: OnyxEntry<Beta[]>): boolean {
    // We hide default rooms (it's basically just domain rooms now) from people who aren't on the defaultRooms beta.
    if (isDefaultRoom(report) && !canSeeDefaultRoom(report, policies, betas)) {
        return false;
    }

    if (report?.errorFields?.notFound) {
        return false;
    }

    return true;
}

// eslint-disable-next-line rulesdir/no-negated-variables
function isReportNotFound(report: OnyxEntry<Report>): boolean {
    return !!report?.errorFields?.notFound;
}

/**
 * Check if the report is the parent report of the currently viewed report or at least one child report has report action
 */
function shouldHideReport(report: OnyxEntry<Report>, currentReportId: string): boolean {
    const currentReport = getReportOrDraftReport(currentReportId);
    const parentReport = getParentReport(!isEmptyObject(currentReport) ? currentReport : undefined);
    const reportActions = allReportActions?.[`${ONYXKEYS.COLLECTION.REPORT_ACTIONS}${report?.reportID}`] ?? {};
    const isChildReportHasComment = Object.values(reportActions ?? {})?.some((reportAction) => (reportAction?.childVisibleActionCount ?? 0) > 0);
    return parentReport?.reportID !== report?.reportID && !isChildReportHasComment;
}

/**
 * Should we display a RBR on the LHN on this report due to violations?
 */
function shouldDisplayViolationsRBRInLHN(report: OnyxEntry<Report>, transactionViolations: OnyxCollection<TransactionViolation[]>): boolean {
    // We only show the RBR in the highest level, which is the workspace chat
    if (!report || !isPolicyExpenseChat(report)) {
        return false;
    }

    // We only show the RBR to the submitter
    if (!isCurrentUserSubmitter(report.reportID)) {
        return false;
    }

    // Get all potential reports, which are the ones that are:
    // - Owned by the same user
    // - Are either open or submitted
    // - Belong to the same workspace
    // And if any have a violation, then it should have a RBR
    const reports = Object.values(allReports ?? {}) as Report[];
    const potentialReports = reports.filter((r) => r?.ownerAccountID === currentUserAccountID && (r?.stateNum ?? 0) <= 1 && r?.policyID === report.policyID);
    return potentialReports.some(
        (potentialReport) => hasViolations(potentialReport.reportID, transactionViolations) || hasWarningTypeViolations(potentialReport.reportID, transactionViolations),
    );
}

/**
 * Checks to see if a report contains a violation
 */
function hasViolations(reportID: string, transactionViolations: OnyxCollection<TransactionViolation[]>, shouldShowInReview?: boolean): boolean {
    const transactions = getReportTransactions(reportID);
    return transactions.some((transaction) => TransactionUtils.hasViolation(transaction.transactionID, transactionViolations, shouldShowInReview));
}

/**
 * Checks to see if a report contains a violation of type `warning`
 */
function hasWarningTypeViolations(reportID: string, transactionViolations: OnyxCollection<TransactionViolation[]>, shouldShowInReview?: boolean): boolean {
    const transactions = getReportTransactions(reportID);
    return transactions.some((transaction) => TransactionUtils.hasWarningTypeViolation(transaction.transactionID, transactionViolations, shouldShowInReview));
}

/**
 * Checks to see if a report contains a violation of type `notice`
 */
function hasNoticeTypeViolations(reportID: string, transactionViolations: OnyxCollection<TransactionViolation[]>, shouldShowInReview?: boolean): boolean {
    const transactions = getReportTransactions(reportID);
    return transactions.some((transaction) => TransactionUtils.hasNoticeTypeViolation(transaction.transactionID, transactionViolations, shouldShowInReview));
}

function hasReportViolations(reportID: string) {
    const reportViolations = allReportsViolations?.[`${ONYXKEYS.COLLECTION.REPORT_VIOLATIONS}${reportID}`];
    return Object.values(reportViolations ?? {}).some((violations) => !isEmptyObject(violations));
}

/**
 * Checks if #admins room chan be shown
 * We show #admin rooms when a) More than one admin exists or b) There exists policy audit log for review.
 */
function shouldAdminsRoomBeVisible(report: OnyxEntry<Report>): boolean {
    const accountIDs = Object.entries(report?.participants ?? {}).map(([accountID]) => Number(accountID));
    const adminAccounts = PersonalDetailsUtils.getLoginsByAccountIDs(accountIDs).filter((login) => !PolicyUtils.isExpensifyTeam(login));
    const lastVisibleAction = ReportActionsUtils.getLastVisibleAction(report?.reportID);
    if ((lastVisibleAction ? ReportActionsUtils.isCreatedAction(lastVisibleAction) : report?.lastActionType === CONST.REPORT.ACTIONS.TYPE.CREATED) && adminAccounts.length <= 1) {
        return false;
    }
    return true;
}

type ReportErrorsAndReportActionThatRequiresAttention = {
    errors: ErrorFields;
    reportAction?: OnyxEntry<ReportAction>;
};

function getAllReportActionsErrorsAndReportActionThatRequiresAttention(report: OnyxEntry<Report>, reportActions: OnyxEntry<ReportActions>): ReportErrorsAndReportActionThatRequiresAttention {
    const reportActionsArray = Object.values(reportActions ?? {}).filter((action) => !ReportActionsUtils.isDeletedAction(action));
    const reportActionErrors: ErrorFields = {};
    let reportAction: OnyxEntry<ReportAction>;

    for (const action of reportActionsArray) {
        if (action && !isEmptyObject(action.errors)) {
            Object.assign(reportActionErrors, action.errors);

            if (!reportAction) {
                reportAction = action;
            }
        }
    }
    const parentReportAction: OnyxEntry<ReportAction> =
        !report?.parentReportID || !report?.parentReportActionID
            ? undefined
            : allReportActions?.[`${ONYXKEYS.COLLECTION.REPORT_ACTIONS}${report.parentReportID}`]?.[report.parentReportActionID];

    if (!isArchivedRoom(report)) {
        if (ReportActionsUtils.wasActionTakenByCurrentUser(parentReportAction) && ReportActionsUtils.isTransactionThread(parentReportAction)) {
            const transactionID = ReportActionsUtils.isMoneyRequestAction(parentReportAction) ? ReportActionsUtils.getOriginalMessage(parentReportAction)?.IOUTransactionID : null;
            const transaction = allTransactions?.[`${ONYXKEYS.COLLECTION.TRANSACTION}${transactionID}`];
            if (TransactionUtils.hasMissingSmartscanFields(transaction ?? null) && !isSettled(transaction?.reportID)) {
                reportActionErrors.smartscan = ErrorUtils.getMicroSecondOnyxErrorWithTranslationKey('iou.error.genericSmartscanFailureMessage');
                reportAction = undefined;
            }
        } else if ((isIOUReport(report) || isExpenseReport(report)) && report?.ownerAccountID === currentUserAccountID) {
            if (shouldShowRBRForMissingSmartscanFields(report?.reportID) && !isSettled(report?.reportID)) {
                reportActionErrors.smartscan = ErrorUtils.getMicroSecondOnyxErrorWithTranslationKey('iou.error.genericSmartscanFailureMessage');
                reportAction = getReportActionWithMissingSmartscanFields(report?.reportID);
            }
        } else if (hasSmartscanError(reportActionsArray)) {
            reportActionErrors.smartscan = ErrorUtils.getMicroSecondOnyxErrorWithTranslationKey('iou.error.genericSmartscanFailureMessage');
            reportAction = getReportActionWithSmartscanError(reportActionsArray);
        }
    }

    return {
        errors: reportActionErrors,
        reportAction,
    };
}

/**
 * Get an object of error messages keyed by microtime by combining all error objects related to the report.
 */
function getAllReportErrors(report: OnyxEntry<Report>, reportActions: OnyxEntry<ReportActions>): Errors {
    const reportErrorFields = report?.errorFields ?? {};
    const {errors: reportActionErrors} = getAllReportActionsErrorsAndReportActionThatRequiresAttention(report, reportActions);

    // All error objects related to the report. Each object in the sources contains error messages keyed by microtime
    const errorSources = {
        ...reportErrorFields,
        ...reportActionErrors,
    };

    // Combine all error messages keyed by microtime into one object
    const errorSourcesArray = Object.values(errorSources ?? {});
    const allReportErrors = {};

    for (const errors of errorSourcesArray) {
        if (!isEmptyObject(errors)) {
            Object.assign(allReportErrors, errors);
        }
    }
    return allReportErrors;
}

function hasReportErrorsOtherThanFailedReceipt(report: Report, doesReportHaveViolations: boolean, transactionViolations: OnyxCollection<TransactionViolation[]>) {
    const reportActions = allReportActions?.[`${ONYXKEYS.COLLECTION.REPORT_ACTIONS}${report.reportID}`] ?? {};
    const allReportErrors = getAllReportErrors(report, reportActions) ?? {};
    const transactionReportActions = ReportActionsUtils.getAllReportActions(report.reportID);
    const oneTransactionThreadReportID = ReportActionsUtils.getOneTransactionThreadReportID(report.reportID, transactionReportActions, undefined);
    let doesTransactionThreadReportHasViolations = false;
    if (oneTransactionThreadReportID) {
        const transactionReport = getReport(oneTransactionThreadReportID);
        doesTransactionThreadReportHasViolations = !!transactionReport && shouldDisplayViolationsRBRInLHN(transactionReport, transactionViolations);
    }
    return (
        doesTransactionThreadReportHasViolations ||
        doesReportHaveViolations ||
        Object.values(allReportErrors).some((error) => error?.[0] !== Localize.translateLocal('iou.error.genericSmartscanFailureMessage'))
    );
}

type ShouldReportBeInOptionListParams = {
    report: OnyxEntry<Report>;
    currentReportId: string;
    isInFocusMode: boolean;
    betas: OnyxEntry<Beta[]>;
    policies: OnyxCollection<Policy>;
    excludeEmptyChats: boolean;
    doesReportHaveViolations: boolean;
    includeSelfDM?: boolean;
    login?: string;
    includeDomainEmail?: boolean;
};

function reasonForReportToBeInOptionList({
    report,
    currentReportId,
    isInFocusMode,
    betas,
    policies,
    excludeEmptyChats,
    doesReportHaveViolations,
    includeSelfDM = false,
    login,
    includeDomainEmail = false,
}: ShouldReportBeInOptionListParams): ValueOf<typeof CONST.REPORT_IN_LHN_REASONS> | null {
    const isInDefaultMode = !isInFocusMode;
    // Exclude reports that have no data because there wouldn't be anything to show in the option item.
    // This can happen if data is currently loading from the server or a report is in various stages of being created.
    // This can also happen for anyone accessing a public room or archived room for which they don't have access to the underlying policy.
    // Optionally exclude reports that do not belong to currently active workspace

    const parentReportAction = isThread(report) ? allReportActions?.[`${ONYXKEYS.COLLECTION.REPORT_ACTIONS}${report.parentReportID}`]?.[report.parentReportActionID] : undefined;

    if (
        !report?.reportID ||
        !report?.type ||
        report?.reportName === undefined ||
        (!report?.participants &&
            // We omit sending back participants for chat rooms when searching for reports since they aren't needed to display the results and can get very large.
            // So we allow showing rooms with no participants–in any other circumstances we should never have these reports with no participants in Onyx.
            !isChatRoom(report) &&
            !isChatThread(report) &&
            !isArchivedRoom(report, getReportNameValuePairs(report?.reportID)) &&
            !isMoneyRequestReport(report) &&
            !isTaskReport(report) &&
            !isSelfDM(report) &&
            !isSystemChat(report) &&
            !isGroupChat(report))
    ) {
        return null;
    }

    // We used to use the system DM for A/B testing onboarding tasks, but now only create them in the Concierge chat. We
    // still need to allow existing users who have tasks in the system DM to see them, but otherwise we don't need to
    // show that chat
    if (report?.participants?.[CONST.ACCOUNT_ID.NOTIFICATIONS] && isEmptyReport(report)) {
        return null;
    }

    if (!canAccessReport(report, policies, betas)) {
        return null;
    }

    // If this is a transaction thread associated with a report that only has one transaction, omit it
    if (isOneTransactionThread(report.reportID, report.parentReportID, parentReportAction)) {
        return null;
    }

    if ((Object.values(CONST.REPORT.UNSUPPORTED_TYPE) as string[]).includes(report?.type ?? '')) {
        return null;
    }

    // Include the currently viewed report. If we excluded the currently viewed report, then there
    // would be no way to highlight it in the options list and it would be confusing to users because they lose
    // a sense of context.
    if (report.reportID === currentReportId) {
        return CONST.REPORT_IN_LHN_REASONS.IS_FOCUSED;
    }

    // Retrieve the draft comment for the report and convert it to a boolean
    const hasDraftComment = hasValidDraftComment(report.reportID);

    // Include reports that are relevant to the user in any view mode. Criteria include having a draft or having a GBR showing.
    // eslint-disable-next-line @typescript-eslint/prefer-nullish-coalescing
    if (hasDraftComment) {
        return CONST.REPORT_IN_LHN_REASONS.HAS_DRAFT_COMMENT;
    }

    if (requiresAttentionFromCurrentUser(report)) {
        return CONST.REPORT_IN_LHN_REASONS.HAS_GBR;
    }

    const isEmptyChat = isEmptyReport(report);
    const canHideReport = shouldHideReport(report, currentReportId);

    // Include reports if they are pinned
    if (report.isPinned) {
        return CONST.REPORT_IN_LHN_REASONS.PINNED_BY_USER;
    }

    const reportIsSettled = report.statusNum === CONST.REPORT.STATUS_NUM.REIMBURSED;

    // Always show IOU reports with violations unless they are reimbursed
    if (isExpenseRequest(report) && doesReportHaveViolations && !reportIsSettled) {
        return CONST.REPORT_IN_LHN_REASONS.HAS_IOU_VIOLATIONS;
    }

    // Hide only chat threads that haven't been commented on (other threads are actionable)
    if (isChatThread(report) && canHideReport && isEmptyChat) {
        return null;
    }

    // Show #admins room only when it has some value to the user.
    if (isAdminRoom(report) && !shouldAdminsRoomBeVisible(report)) {
        return null;
    }

    // Include reports that have errors from trying to add a workspace
    // If we excluded it, then the red-brock-road pattern wouldn't work for the user to resolve the error
    if (report.errorFields?.addWorkspaceRoom) {
        return CONST.REPORT_IN_LHN_REASONS.HAS_ADD_WORKSPACE_ROOM_ERRORS;
    }

    // All unread chats (even archived ones) in GSD mode will be shown. This is because GSD mode is specifically for focusing the user on the most relevant chats, primarily, the unread ones
    if (isInFocusMode) {
        return isUnread(report) && getReportNotificationPreference(report) !== CONST.REPORT.NOTIFICATION_PREFERENCE.MUTE ? CONST.REPORT_IN_LHN_REASONS.IS_UNREAD : null;
    }

    // Archived reports should always be shown when in default (most recent) mode. This is because you should still be able to access and search for the chats to find them.
    if (isInDefaultMode && isArchivedRoom(report, getReportNameValuePairs(report?.reportID))) {
        return CONST.REPORT_IN_LHN_REASONS.IS_ARCHIVED;
    }

    // Hide chats between two users that haven't been commented on from the LNH
    if (excludeEmptyChats && isEmptyChat && isChatReport(report) && !isChatRoom(report) && !isPolicyExpenseChat(report) && !isSystemChat(report) && !isGroupChat(report) && canHideReport) {
        return null;
    }

    if (isSelfDM(report)) {
        return includeSelfDM ? CONST.REPORT_IN_LHN_REASONS.IS_SELF_DM : null;
    }

    if (Str.isDomainEmail(login ?? '') && !includeDomainEmail) {
        return null;
    }

    // Hide chat threads where the parent message is pending removal
    if (!isEmptyObject(parentReportAction) && ReportActionsUtils.isPendingRemove(parentReportAction) && ReportActionsUtils.isThreadParentMessage(parentReportAction, report?.reportID)) {
        return null;
    }

    return CONST.REPORT_IN_LHN_REASONS.DEFAULT;
}

/**
 * Takes several pieces of data from Onyx and evaluates if a report should be shown in the option list (either when searching
 * for reports or the reports shown in the LHN).
 *
 * This logic is very specific and the order of the logic is very important. It should fail quickly in most cases and also
 * filter out the majority of reports before filtering out very specific minority of reports.
 */
function shouldReportBeInOptionList(params: ShouldReportBeInOptionListParams) {
    return reasonForReportToBeInOptionList(params) !== null;
}

/**
 * Attempts to find a report in onyx with the provided list of participants. Does not include threads, task, expense, room, and policy expense chat.
 */
function getChatByParticipants(newParticipantList: number[], reports: OnyxCollection<Report> = allReports, shouldIncludeGroupChats = false): OnyxEntry<Report> {
    const sortedNewParticipantList = newParticipantList.sort();
    return Object.values(reports ?? {}).find((report) => {
        const participantAccountIDs = Object.keys(report?.participants ?? {});

        // Skip if it's not a 1:1 chat
        if (!shouldIncludeGroupChats && !isOneOnOneChat(report) && !isSystemChat(report)) {
            return false;
        }

        // If we are looking for a group chat, then skip non-group chat report
        if (shouldIncludeGroupChats && !isGroupChat(report)) {
            return false;
        }

        const sortedParticipantsAccountIDs = participantAccountIDs.map(Number).sort();

        // Only return the chat if it has all the participants
        return lodashIsEqual(sortedNewParticipantList, sortedParticipantsAccountIDs);
    });
}

/**
 * Attempts to find an invoice chat report in onyx with the provided policyID and receiverID.
 */
function getInvoiceChatByParticipants(receiverID: string | number, receiverType: InvoiceReceiverType, policyID?: string, reports: OnyxCollection<Report> = allReports): OnyxEntry<Report> {
    return Object.values(reports ?? {}).find((report) => {
        if (!report || !isInvoiceRoom(report) || isArchivedRoom(report)) {
            return false;
        }

        const isSameReceiver =
            report.invoiceReceiver &&
            report.invoiceReceiver.type === receiverType &&
            (('accountID' in report.invoiceReceiver && report.invoiceReceiver.accountID === receiverID) ||
                ('policyID' in report.invoiceReceiver && report.invoiceReceiver.policyID === receiverID));

        return report.policyID === policyID && isSameReceiver;
    });
}

/**
 * Attempts to find a policy expense report in onyx that is owned by ownerAccountID in a given policy
 */
function getPolicyExpenseChat(ownerAccountID: number | undefined, policyID: string | undefined): OnyxEntry<Report> {
    if (!ownerAccountID || !policyID) {
        return;
    }

    return Object.values(allReports ?? {}).find((report: OnyxEntry<Report>) => {
        // If the report has been deleted, then skip it
        if (!report) {
            return false;
        }

        return report.policyID === policyID && isPolicyExpenseChat(report) && report.ownerAccountID === ownerAccountID;
    });
}

function getAllPolicyReports(policyID: string): Array<OnyxEntry<Report>> {
    return Object.values(allReports ?? {}).filter((report) => report?.policyID === policyID);
}

/**
 * Returns true if Chronos is one of the chat participants (1:1)
 */
function chatIncludesChronos(report: OnyxInputOrEntry<Report> | SearchReport): boolean {
    const participantAccountIDs = Object.keys(report?.participants ?? {}).map(Number);
    return participantAccountIDs.includes(CONST.ACCOUNT_ID.CHRONOS);
}

function chatIncludesChronosWithID(reportOrID?: string | SearchReport): boolean {
    if (!reportOrID) {
        return false;
    }

    const report = typeof reportOrID === 'string' ? getReport(reportOrID) : reportOrID;
    return chatIncludesChronos(report);
}

/**
 * Can only flag if:
 *
 * - It was written by someone else and isn't a whisper
 * - It's a welcome message whisper
 * - It's an ADD_COMMENT that is not an attachment
 */
function canFlagReportAction(reportAction: OnyxInputOrEntry<ReportAction>, reportID: string | undefined): boolean {
    let report = getReportOrDraftReport(reportID);

    // If the childReportID exists in reportAction and is equal to the reportID,
    // the report action being evaluated is the parent report action in a thread, and we should get the parent report to evaluate instead.
    if (reportAction?.childReportID?.toString() === reportID?.toString()) {
        report = getReportOrDraftReport(report?.parentReportID);
    }
    const isCurrentUserAction = reportAction?.actorAccountID === currentUserAccountID;
    if (ReportActionsUtils.isWhisperAction(reportAction)) {
        // Allow flagging whispers that are sent by other users
        if (!isCurrentUserAction && reportAction?.actorAccountID !== CONST.ACCOUNT_ID.CONCIERGE) {
            return true;
        }

        // Disallow flagging the rest of whisper as they are sent by us
        return false;
    }

    return !!(
        !isCurrentUserAction &&
        reportAction?.actionName === CONST.REPORT.ACTIONS.TYPE.ADD_COMMENT &&
        !ReportActionsUtils.isDeletedAction(reportAction) &&
        !ReportActionsUtils.isCreatedTaskReportAction(reportAction) &&
        !isEmptyObject(report) &&
        report &&
        isAllowedToComment(report)
    );
}

/**
 * Whether flag comment page should show
 */
function shouldShowFlagComment(reportAction: OnyxInputOrEntry<ReportAction>, report: OnyxInputOrEntry<Report>): boolean {
    return (
        canFlagReportAction(reportAction, report?.reportID) &&
        !isArchivedRoom(report, getReportNameValuePairs(report?.reportID)) &&
        !chatIncludesChronos(report) &&
        !isConciergeChatReport(report) &&
        reportAction?.actorAccountID !== CONST.ACCOUNT_ID.CONCIERGE
    );
}

/**
 * Performs the markdown conversion, and replaces code points > 127 with C escape sequences
 * Used for compatibility with the backend auth validator for AddComment, and to account for MD in comments
 * @returns The comment's total length as seen from the backend
 */
function getCommentLength(textComment: string, parsingDetails?: ParsingDetails): number {
    return getParsedComment(textComment, parsingDetails)
        .replace(/[^ -~]/g, '\\u????')
        .trim().length;
}

function getRouteFromLink(url: string | null): string {
    if (!url) {
        return '';
    }

    // Get the reportID from URL
    let route = url;
    const localWebAndroidRegEx = /^(https:\/\/([0-9]{1,3})\.([0-9]{1,3})\.([0-9]{1,3})\.([0-9]{1,3}))/;
    linkingConfig.prefixes.forEach((prefix) => {
        if (route.startsWith(prefix)) {
            route = route.replace(prefix, '');
        } else if (localWebAndroidRegEx.test(route)) {
            route = route.replace(localWebAndroidRegEx, '');
        } else {
            return;
        }

        // Remove the port if it's a localhost URL
        if (/^:\d+/.test(route)) {
            route = route.replace(/:\d+/, '');
        }

        // Remove the leading slash if exists
        if (route.startsWith('/')) {
            route = route.replace('/', '');
        }
    });
    return route;
}

function parseReportRouteParams(route: string): ReportRouteParams {
    let parsingRoute = route;
    if (parsingRoute.at(0) === '/') {
        // remove the first slash
        parsingRoute = parsingRoute.slice(1);
    }

    if (!parsingRoute.startsWith(Url.addTrailingForwardSlash(ROUTES.REPORT))) {
        return {reportID: '', isSubReportPageRoute: false};
    }

    const pathSegments = parsingRoute.split('/');

    const reportIDSegment = pathSegments.at(1);
    const hasRouteReportActionID = !Number.isNaN(Number(reportIDSegment));

    // Check for "undefined" or any other unwanted string values
    if (!reportIDSegment || reportIDSegment === 'undefined') {
        return {reportID: '', isSubReportPageRoute: false};
    }

    return {
        reportID: reportIDSegment,
        isSubReportPageRoute: pathSegments.length > 2 && !hasRouteReportActionID,
    };
}

function getReportIDFromLink(url: string | null): string {
    const route = getRouteFromLink(url);
    const {reportID, isSubReportPageRoute} = parseReportRouteParams(route);
    if (isSubReportPageRoute) {
        // We allow the Sub-Report deep link routes (settings, details, etc.) to be handled by their respective component pages
        return '';
    }
    return reportID;
}

/**
 * Check if the chat report is linked to an iou that is waiting for the current user to add a credit bank account.
 */
function hasIOUWaitingOnCurrentUserBankAccount(chatReport: OnyxInputOrEntry<Report>): boolean {
    if (chatReport?.iouReportID) {
        const iouReport = getReport(chatReport.iouReportID);
        if (iouReport?.isWaitingOnBankAccount && iouReport?.ownerAccountID === currentUserAccountID) {
            return true;
        }
    }

    return false;
}

/**
 * Users can submit an expense:
 * - in policy expense chats only if they are in a role of a member in the chat (in other words, if it's their policy expense chat)
 * - in an open or submitted expense report tied to a policy expense chat the user owns
 *     - employee can submit expenses in a submitted expense report only if the policy has Instant Submit settings turned on
 * - in an IOU report, which is not settled yet
 * - in a 1:1 DM chat
 */
function canRequestMoney(report: OnyxEntry<Report>, policy: OnyxEntry<Policy>, otherParticipants: number[]): boolean {
    // User cannot submit expenses in a chat thread, task report or in a chat room
    if (isChatThread(report) || isTaskReport(report) || isChatRoom(report) || isSelfDM(report) || isGroupChat(report)) {
        return false;
    }

    // Users can only submit expenses in DMs if they are a 1:1 DM
    if (isDM(report)) {
        return otherParticipants.length === 1;
    }

    // Prevent requesting money if pending IOU report waiting for their bank account already exists
    if (hasIOUWaitingOnCurrentUserBankAccount(report)) {
        return false;
    }

    let isOwnPolicyExpenseChat = report?.isOwnPolicyExpenseChat ?? false;
    if (isExpenseReport(report) && getParentReport(report)) {
        isOwnPolicyExpenseChat = !!getParentReport(report)?.isOwnPolicyExpenseChat;
    }

    // In case there are no other participants than the current user and it's not user's own policy expense chat, they can't submit expenses from such report
    if (otherParticipants.length === 0 && !isOwnPolicyExpenseChat) {
        return false;
    }

    // Current user must be a manager or owner of this IOU
    if (isIOUReport(report) && currentUserAccountID !== report?.managerID && currentUserAccountID !== report?.ownerAccountID) {
        return false;
    }

    // User can submit expenses in any IOU report, unless paid, but the user can only submit expenses in an expense report
    // which is tied to their workspace chat.
    if (isMoneyRequestReport(report)) {
        const canAddTransactions = canAddTransaction(report);
        return isReportInGroupPolicy(report) ? isOwnPolicyExpenseChat && canAddTransactions : canAddTransactions;
    }

    // In the case of policy expense chat, users can only submit expenses from their own policy expense chat
    return !isPolicyExpenseChat(report) || isOwnPolicyExpenseChat;
}

function isGroupChatAdmin(report: OnyxEntry<Report>, accountID: number) {
    if (!report?.participants) {
        return false;
    }

    const reportParticipants = report.participants ?? {};
    const participant = reportParticipants[accountID];
    return participant?.role === CONST.REPORT.ROLE.ADMIN;
}

/**
 * Helper method to define what expense options we want to show for particular method.
 * There are 4 expense options: Submit, Split, Pay and Track expense:
 * - Submit option should show for:
 *     - DMs
 *     - own policy expense chats
 *     - open and processing expense reports tied to own policy expense chat
 *     - unsettled IOU reports
 * - Pay option should show for:
 *     - DMs
 * - Split options should show for:
 *     - DMs
 *     - chat/policy rooms with more than 1 participant
 *     - groups chats with 2 and more participants
 *     - corporate workspace chats
 * - Track expense option should show for:
 *    - Self DMs
 *    - own policy expense chats
 *    - open and processing expense reports tied to own policy expense chat
 * - Send invoice option should show for:
 *    - invoice rooms if the user is an admin of the sender workspace
 * None of the options should show in chat threads or if there is some special Expensify account
 * as a participant of the report.
 */
function getMoneyRequestOptions(report: OnyxEntry<Report>, policy: OnyxEntry<Policy>, reportParticipants: number[], filterDeprecatedTypes = false): IOUType[] {
    // In any thread or task report, we do not allow any new expenses yet
    if (isChatThread(report) || isTaskReport(report) || isInvoiceReport(report) || isSystemChat(report)) {
        return [];
    }

    if (isInvoiceRoom(report)) {
        if (PolicyUtils.canSendInvoiceFromWorkspace(policy?.id) && isPolicyAdmin(report?.policyID, allPolicies)) {
            return [CONST.IOU.TYPE.INVOICE];
        }
        return [];
    }

    // We don't allow IOU actions if an Expensify account is a participant of the report, unless the policy that the report is on is owned by an Expensify account
    const doParticipantsIncludeExpensifyAccounts = lodashIntersection(reportParticipants, CONST.EXPENSIFY_ACCOUNT_IDS).length > 0;
    const policyOwnerAccountID = getPolicy(report?.policyID)?.ownerAccountID;
    const isPolicyOwnedByExpensifyAccounts = policyOwnerAccountID ? CONST.EXPENSIFY_ACCOUNT_IDS.includes(policyOwnerAccountID) : false;
    if (doParticipantsIncludeExpensifyAccounts && !isPolicyOwnedByExpensifyAccounts) {
        return [];
    }

    const otherParticipants = reportParticipants.filter((accountID) => currentUserPersonalDetails?.accountID !== accountID);
    const hasSingleParticipantInReport = otherParticipants.length === 1;
    let options: IOUType[] = [];

    if (isSelfDM(report)) {
        options = [CONST.IOU.TYPE.TRACK];
    }

    // User created policy rooms and default rooms like #admins or #announce will always have the Split Expense option
    // unless there are no other participants at all (e.g. #admins room for a policy with only 1 admin)
    // DM chats will have the Split Expense option.
    // Your own workspace chats will have the split expense option.
    if (
        (isChatRoom(report) && !isAnnounceRoom(report) && otherParticipants.length > 0) ||
        (isDM(report) && otherParticipants.length > 0) ||
        (isGroupChat(report) && otherParticipants.length > 0) ||
        (isPolicyExpenseChat(report) && report?.isOwnPolicyExpenseChat)
    ) {
        options = [CONST.IOU.TYPE.SPLIT];
    }

    if (canRequestMoney(report, policy, otherParticipants)) {
        options = [...options, CONST.IOU.TYPE.SUBMIT];
        if (!filterDeprecatedTypes) {
            options = [...options, CONST.IOU.TYPE.REQUEST];
        }

        // If the user can request money from the workspace report, they can also track expenses
        if (isPolicyExpenseChat(report) || isExpenseReport(report)) {
            options = [...options, CONST.IOU.TYPE.TRACK];
        }
    }

    // Pay someone option should be visible only in 1:1 DMs
    if (isDM(report) && hasSingleParticipantInReport) {
        options = [...options, CONST.IOU.TYPE.PAY];
        if (!filterDeprecatedTypes) {
            options = [...options, CONST.IOU.TYPE.SEND];
        }
    }

    return options;
}

/**
 * This is a temporary function to help with the smooth transition with the oldDot.
 * This function will be removed once the transition occurs in oldDot to new links.
 */
// eslint-disable-next-line @typescript-eslint/naming-convention
function temporary_getMoneyRequestOptions(
    report: OnyxEntry<Report>,
    policy: OnyxEntry<Policy>,
    reportParticipants: number[],
): Array<Exclude<IOUType, typeof CONST.IOU.TYPE.REQUEST | typeof CONST.IOU.TYPE.SEND | typeof CONST.IOU.TYPE.CREATE>> {
    return getMoneyRequestOptions(report, policy, reportParticipants, true) as Array<
        Exclude<IOUType, typeof CONST.IOU.TYPE.REQUEST | typeof CONST.IOU.TYPE.SEND | typeof CONST.IOU.TYPE.CREATE>
    >;
}

/**
 * Invoice sender, invoice receiver and auto-invited admins cannot leave
 */
function canLeaveInvoiceRoom(report: OnyxEntry<Report>): boolean {
    if (!report || !report?.invoiceReceiver) {
        return false;
    }

    if (report?.statusNum === CONST.REPORT.STATUS_NUM.CLOSED) {
        return false;
    }

    const isSenderPolicyAdmin = getPolicy(report.policyID)?.role === CONST.POLICY.ROLE.ADMIN;

    if (isSenderPolicyAdmin) {
        return false;
    }

    if (report.invoiceReceiver.type === CONST.REPORT.INVOICE_RECEIVER_TYPE.INDIVIDUAL) {
        return report?.invoiceReceiver?.accountID !== currentUserAccountID;
    }

    const isReceiverPolicyAdmin = getPolicy(report.invoiceReceiver.policyID)?.role === CONST.POLICY.ROLE.ADMIN;

    if (isReceiverPolicyAdmin) {
        return false;
    }

    return true;
}

/**
 * Allows a user to leave a policy room according to the following conditions of the visibility or chatType rNVP:
 * `public` - Anyone can leave (because anybody can join)
 * `public_announce` - Only non-policy members can leave (it's auto-shared with policy members)
 * `policy_admins` - Nobody can leave (it's auto-shared with all policy admins)
 * `policy_announce` - Nobody can leave (it's auto-shared with all policy members)
 * `policyExpenseChat` - Nobody can leave (it's auto-shared with all policy members)
 * `policy` - Anyone can leave (though only policy members can join)
 * `domain` - Nobody can leave (it's auto-shared with domain members)
 * `dm` - Nobody can leave (it's auto-shared with users)
 * `private` - Anybody can leave (though you can only be invited to join)
 * `invoice` - Invoice sender, invoice receiver and auto-invited admins cannot leave
 */
function canLeaveRoom(report: OnyxEntry<Report>, isPolicyEmployee: boolean): boolean {
    if (isInvoiceRoom(report)) {
        if (isArchivedRoom(report, getReportNameValuePairs(report?.reportID))) {
            return false;
        }

        const invoiceReport = getReportOrDraftReport(report?.iouReportID);

        if (invoiceReport?.ownerAccountID === currentUserAccountID) {
            return false;
        }

        if (invoiceReport?.managerID === currentUserAccountID) {
            return false;
        }

        const isSenderPolicyAdmin = getPolicy(report?.policyID)?.role === CONST.POLICY.ROLE.ADMIN;

        if (isSenderPolicyAdmin) {
            return false;
        }

        const isReceiverPolicyAdmin =
            report?.invoiceReceiver?.type === CONST.REPORT.INVOICE_RECEIVER_TYPE.BUSINESS ? getPolicy(report?.invoiceReceiver?.policyID)?.role === CONST.POLICY.ROLE.ADMIN : false;

        if (isReceiverPolicyAdmin) {
            return false;
        }

        return true;
    }

    if (!report?.visibility) {
        if (
            report?.chatType === CONST.REPORT.CHAT_TYPE.POLICY_ADMINS ||
            report?.chatType === CONST.REPORT.CHAT_TYPE.POLICY_ANNOUNCE ||
            report?.chatType === CONST.REPORT.CHAT_TYPE.POLICY_EXPENSE_CHAT ||
            report?.chatType === CONST.REPORT.CHAT_TYPE.DOMAIN_ALL ||
            report?.chatType === CONST.REPORT.CHAT_TYPE.SELF_DM ||
            !report?.chatType
        ) {
            // DM chats don't have a chatType
            return false;
        }
    } else if (isPublicAnnounceRoom(report) && isPolicyEmployee) {
        return false;
    }
    return true;
}

function isCurrentUserTheOnlyParticipant(participantAccountIDs?: number[]): boolean {
    return !!(participantAccountIDs?.length === 1 && participantAccountIDs?.at(0) === currentUserAccountID);
}

/**
 * Returns display names for those that can see the whisper.
 * However, it returns "you" if the current user is the only one who can see it besides the person that sent it.
 */
function getWhisperDisplayNames(participantAccountIDs?: number[]): string | undefined {
    const isWhisperOnlyVisibleToCurrentUser = isCurrentUserTheOnlyParticipant(participantAccountIDs);

    // When the current user is the only participant, the display name needs to be "you" because that's the only person reading it
    if (isWhisperOnlyVisibleToCurrentUser) {
        return Localize.translateLocal('common.youAfterPreposition');
    }

    return participantAccountIDs?.map((accountID) => getDisplayNameForParticipant(accountID, !isWhisperOnlyVisibleToCurrentUser)).join(', ');
}

/**
 * Show subscript on workspace chats / threads and expense requests
 */
function shouldReportShowSubscript(report: OnyxEntry<Report>): boolean {
    if (isArchivedRoom(report, getReportNameValuePairs(report?.reportID)) && !isWorkspaceThread(report)) {
        return false;
    }

    if (isPolicyExpenseChat(report) && !isChatThread(report) && !isTaskReport(report) && !report?.isOwnPolicyExpenseChat) {
        return true;
    }

    if (isPolicyExpenseChat(report) && !isThread(report) && !isTaskReport(report)) {
        return true;
    }

    if (isExpenseRequest(report)) {
        return true;
    }

    if (isExpenseReport(report) && isOneTransactionReport(report?.reportID)) {
        return true;
    }

    if (isWorkspaceTaskReport(report)) {
        return true;
    }

    if (isWorkspaceThread(report)) {
        return true;
    }

    if (isInvoiceRoom(report) || isInvoiceReport(report)) {
        return true;
    }

    return false;
}

/**
 * Return true if reports data exists
 */
function isReportDataReady(): boolean {
    return !isEmptyObject(allReports) && Object.keys(allReports ?? {}).some((key) => allReports?.[key]?.reportID);
}

/**
 * Return true if reportID from path is valid
 */
function isValidReportIDFromPath(reportIDFromPath: string): boolean {
    return !['', 'null', '0', '-1'].includes(reportIDFromPath);
}

/**
 * Return the errors we have when creating a chat or a workspace room
 */
function getAddWorkspaceRoomOrChatReportErrors(report: OnyxEntry<Report>): Errors | null | undefined {
    // We are either adding a workspace room, or we're creating a chat, it isn't possible for both of these to have errors for the same report at the same time, so
    // simply looking up the first truthy value will get the relevant property if it's set.
    return report?.errorFields?.addWorkspaceRoom ?? report?.errorFields?.createChat;
}

/**
 * Return true if the expense report is marked for deletion.
 */
function isMoneyRequestReportPendingDeletion(reportOrID: OnyxEntry<Report> | string): boolean {
    const report = typeof reportOrID === 'string' ? getReport(reportOrID) : reportOrID;
    if (!isMoneyRequestReport(report)) {
        return false;
    }

    const parentReportAction = ReportActionsUtils.getReportAction(report?.parentReportID, report?.parentReportActionID);
    return parentReportAction?.pendingAction === CONST.RED_BRICK_ROAD_PENDING_ACTION.DELETE;
}

function canUserPerformWriteAction(report: OnyxEntry<Report>) {
    const reportErrors = getAddWorkspaceRoomOrChatReportErrors(report);

    // If the expense report is marked for deletion, let us prevent any further write action.
    if (isMoneyRequestReportPendingDeletion(report)) {
        return false;
    }

    const reportNameValuePairs = getReportNameValuePairs(report?.reportID);
    return !isArchivedRoom(report, reportNameValuePairs) && isEmptyObject(reportErrors) && report && isAllowedToComment(report) && !isAnonymousUser && canWriteInReport(report);
}

/**
 * Returns ID of the original report from which the given reportAction is first created.
 */
function getOriginalReportID(reportID: string, reportAction: OnyxInputOrEntry<ReportAction>): string | undefined {
    const reportActions = allReportActions?.[`${ONYXKEYS.COLLECTION.REPORT_ACTIONS}${reportID}`];
    const currentReportAction = reportAction?.reportActionID ? reportActions?.[reportAction.reportActionID] : undefined;
    const transactionThreadReportID = ReportActionsUtils.getOneTransactionThreadReportID(reportID, reportActions ?? ([] as ReportAction[]));
    const isThreadReportParentAction = reportAction?.childReportID?.toString() === reportID;
    if (Object.keys(currentReportAction ?? {}).length === 0) {
        return isThreadReportParentAction ? getReport(reportID)?.parentReportID : transactionThreadReportID ?? reportID;
    }
    return reportID;
}

/**
 * Return the pendingAction and the errors resulting from either
 *
 * - creating a workspace room
 * - starting a chat
 * - paying the expense
 *
 * while being offline
 */
function getReportOfflinePendingActionAndErrors(report: OnyxEntry<Report>): ReportOfflinePendingActionAndErrors {
    // It shouldn't be possible for all of these actions to be pending (or to have errors) for the same report at the same time, so just take the first that exists
    const reportPendingAction = report?.pendingFields?.addWorkspaceRoom ?? report?.pendingFields?.createChat ?? report?.pendingFields?.reimbursed;

    const reportErrors = getAddWorkspaceRoomOrChatReportErrors(report);
    return {reportPendingAction, reportErrors};
}

/**
 * Check if the report can create the expense with type is iouType
 */
function canCreateRequest(report: OnyxEntry<Report>, policy: OnyxEntry<Policy>, iouType: ValueOf<typeof CONST.IOU.TYPE>): boolean {
    const participantAccountIDs = Object.keys(report?.participants ?? {}).map(Number);

    if (!canUserPerformWriteAction(report)) {
        return false;
    }

    const requestOptions = getMoneyRequestOptions(report, policy, participantAccountIDs);
    if (Permissions.canUseCombinedTrackSubmit()) {
        requestOptions.push(CONST.IOU.TYPE.CREATE);
    }

    return requestOptions.includes(iouType);
}

function getWorkspaceChats(policyID: string, accountIDs: number[], reports: OnyxCollection<Report> = allReports): Array<OnyxEntry<Report>> {
    return Object.values(reports ?? {}).filter(
        (report) => isPolicyExpenseChat(report) && report?.policyID === policyID && report?.ownerAccountID && accountIDs.includes(report?.ownerAccountID),
    );
}

/**
 * Gets all reports that relate to the policy
 *
 * @param policyID - the workspace ID to get all associated reports
 */
<<<<<<< HEAD
function getAllWorkspaceReports(policyID?: string): Array<OnyxEntry<Report>> {
    if (!policyID) {
        return [];
    }
    return Object.values(allReports ?? {}).filter((report) => report?.policyID && report?.policyID === policyID);
=======
function getAllWorkspaceReports(policyID: string): Array<OnyxEntry<Report>> {
    return Object.values(allReports ?? {}).filter((report) => report?.policyID === policyID);
>>>>>>> 548b23f4
}

/**
 * @param policy - the workspace the report is on, null if the user isn't a member of the workspace
 */
function shouldDisableRename(report: OnyxEntry<Report>): boolean {
    if (
        isDefaultRoom(report) ||
        isArchivedRoom(report, getReportNameValuePairs(report?.reportID)) ||
        isPublicRoom(report) ||
        isThread(report) ||
        isMoneyRequest(report) ||
        isMoneyRequestReport(report) ||
        isPolicyExpenseChat(report) ||
        isInvoiceRoom(report) ||
        isInvoiceReport(report) ||
        isSystemChat(report)
    ) {
        return true;
    }

    if (isGroupChat(report)) {
        return false;
    }

    if (isDeprecatedGroupDM(report) || isTaskReport(report)) {
        return true;
    }

    return false;
}

/**
 * @param policy - the workspace the report is on, null if the user isn't a member of the workspace
 */
function canEditWriteCapability(report: OnyxEntry<Report>, policy: OnyxEntry<Policy>): boolean {
    return PolicyUtils.isPolicyAdmin(policy) && !isAdminRoom(report) && !isArchivedRoom(report, getReportNameValuePairs(report?.reportID)) && !isThread(report) && !isInvoiceRoom(report);
}

/**
 * @param policy - the workspace the report is on, null if the user isn't a member of the workspace
 */
function canEditRoomVisibility(report: OnyxEntry<Report>, policy: OnyxEntry<Policy>): boolean {
    return PolicyUtils.isPolicyAdmin(policy) && !isArchivedRoom(report, getReportNameValuePairs(report?.reportID));
}

/**
 * Returns the onyx data needed for the task assignee chat
 */
function getTaskAssigneeChatOnyxData(
    accountID: number,
    assigneeAccountID: number,
    taskReportID: string,
    assigneeChatReportID: string,
    parentReportID: string,
    title: string,
    assigneeChatReport: OnyxEntry<Report>,
): OnyxDataTaskAssigneeChat {
    // Set if we need to add a comment to the assignee chat notifying them that they have been assigned a task
    let optimisticAssigneeAddComment: OptimisticReportAction | undefined;
    // Set if this is a new chat that needs to be created for the assignee
    let optimisticChatCreatedReportAction: OptimisticCreatedReportAction | undefined;
    const assigneeChatReportMetadata = getReportMetadata(assigneeChatReportID);
    const currentTime = DateUtils.getDBTime();
    const optimisticData: OnyxUpdate[] = [];
    const successData: OnyxUpdate[] = [];
    const failureData: OnyxUpdate[] = [];

    // You're able to assign a task to someone you haven't chatted with before - so we need to optimistically create the chat and the chat reportActions
    // Only add the assignee chat report to onyx if we haven't already set it optimistically
    if (assigneeChatReportMetadata?.isOptimisticReport && assigneeChatReport?.pendingFields?.createChat !== CONST.RED_BRICK_ROAD_PENDING_ACTION.ADD) {
        optimisticChatCreatedReportAction = buildOptimisticCreatedReportAction(assigneeChatReportID);
        optimisticData.push(
            {
                onyxMethod: Onyx.METHOD.MERGE,
                key: `${ONYXKEYS.COLLECTION.REPORT}${assigneeChatReportID}`,
                value: {
                    pendingFields: {
                        createChat: CONST.RED_BRICK_ROAD_PENDING_ACTION.ADD,
                    },
                },
            },
            {
                onyxMethod: Onyx.METHOD.MERGE,
                key: `${ONYXKEYS.COLLECTION.REPORT_ACTIONS}${assigneeChatReportID}`,
                value: {[optimisticChatCreatedReportAction.reportActionID]: optimisticChatCreatedReportAction as Partial<ReportAction>},
            },
        );

        successData.push(
            {
                onyxMethod: Onyx.METHOD.MERGE,
                key: `${ONYXKEYS.COLLECTION.REPORT}${assigneeChatReportID}`,
                value: {
                    pendingFields: {
                        createChat: null,
                    },
                    // BE will send a different participant. We clear the optimistic one to avoid duplicated entries
                    participants: {[assigneeAccountID]: null},
                },
            },
            {
                onyxMethod: Onyx.METHOD.MERGE,
                key: `${ONYXKEYS.COLLECTION.REPORT_METADATA}${assigneeChatReportID}`,
                value: {
                    isOptimisticReport: false,
                },
            },
        );

        failureData.push(
            {
                onyxMethod: Onyx.METHOD.SET,
                key: `${ONYXKEYS.COLLECTION.REPORT}${assigneeChatReportID}`,
                value: null,
            },
            {
                onyxMethod: Onyx.METHOD.MERGE,
                key: `${ONYXKEYS.COLLECTION.REPORT_ACTIONS}${assigneeChatReportID}`,
                value: {[optimisticChatCreatedReportAction.reportActionID]: {pendingAction: null}},
            },
            // If we failed, we want to remove the optimistic personal details as it was likely due to an invalid login
            {
                onyxMethod: Onyx.METHOD.MERGE,
                key: ONYXKEYS.PERSONAL_DETAILS_LIST,
                value: {
                    [assigneeAccountID]: null,
                },
            },
        );
    }

    // If you're choosing to share the task in the same DM as the assignee then we don't need to create another reportAction indicating that you've been assigned
    if (assigneeChatReportID !== parentReportID) {
        // eslint-disable-next-line @typescript-eslint/prefer-nullish-coalescing
        const displayname = allPersonalDetails?.[assigneeAccountID]?.displayName || allPersonalDetails?.[assigneeAccountID]?.login || '';
        optimisticAssigneeAddComment = buildOptimisticTaskCommentReportAction(taskReportID, title, assigneeAccountID, `assigned to ${displayname}`, parentReportID);
        const lastAssigneeCommentText = formatReportLastMessageText(ReportActionsUtils.getReportActionText(optimisticAssigneeAddComment.reportAction as ReportAction));
        const optimisticAssigneeReport = {
            lastVisibleActionCreated: currentTime,
            lastMessageText: lastAssigneeCommentText,
            lastActorAccountID: accountID,
            lastReadTime: currentTime,
        };

        optimisticData.push(
            {
                onyxMethod: Onyx.METHOD.MERGE,
                key: `${ONYXKEYS.COLLECTION.REPORT_ACTIONS}${assigneeChatReportID}`,
                value: {[optimisticAssigneeAddComment.reportAction.reportActionID]: optimisticAssigneeAddComment.reportAction as ReportAction},
            },
            {
                onyxMethod: Onyx.METHOD.MERGE,
                key: `${ONYXKEYS.COLLECTION.REPORT}${assigneeChatReportID}`,
                value: optimisticAssigneeReport,
            },
        );
        successData.push({
            onyxMethod: Onyx.METHOD.MERGE,
            key: `${ONYXKEYS.COLLECTION.REPORT_ACTIONS}${assigneeChatReportID}`,
            value: {[optimisticAssigneeAddComment.reportAction.reportActionID]: {isOptimisticAction: null}},
        });
        failureData.push({
            onyxMethod: Onyx.METHOD.MERGE,
            key: `${ONYXKEYS.COLLECTION.REPORT_ACTIONS}${assigneeChatReportID}`,
            value: {[optimisticAssigneeAddComment.reportAction.reportActionID]: {pendingAction: null}},
        });
    }

    return {
        optimisticData,
        successData,
        failureData,
        optimisticAssigneeAddComment,
        optimisticChatCreatedReportAction,
    };
}

/**
 * Return iou report action display message
 */
function getIOUReportActionDisplayMessage(reportAction: OnyxEntry<ReportAction>, transaction?: OnyxEntry<Transaction>): string {
    if (!ReportActionsUtils.isMoneyRequestAction(reportAction)) {
        return '';
    }
    const originalMessage = ReportActionsUtils.getOriginalMessage(reportAction);
    const {IOUReportID, automaticAction} = originalMessage ?? {};
    const iouReport = getReportOrDraftReport(IOUReportID);
    let translationKey: TranslationPaths;
    if (originalMessage?.type === CONST.IOU.REPORT_ACTION_TYPE.PAY) {
        // The `REPORT_ACTION_TYPE.PAY` action type is used for both fulfilling existing requests and sending money. To
        // differentiate between these two scenarios, we check if the `originalMessage` contains the `IOUDetails`
        // property. If it does, it indicates that this is a 'Pay someone' action.
        const {amount, currency} = originalMessage?.IOUDetails ?? originalMessage ?? {};
        const formattedAmount = CurrencyUtils.convertToDisplayString(Math.abs(amount), currency) ?? '';

        switch (originalMessage.paymentType) {
            case CONST.IOU.PAYMENT_TYPE.ELSEWHERE:
                translationKey = hasMissingInvoiceBankAccount(IOUReportID) ? 'iou.payerSettledWithMissingBankAccount' : 'iou.paidElsewhereWithAmount';
                break;
            case CONST.IOU.PAYMENT_TYPE.EXPENSIFY:
            case CONST.IOU.PAYMENT_TYPE.VBBA:
                translationKey = 'iou.paidWithExpensifyWithAmount';
                if (automaticAction) {
                    translationKey = 'iou.automaticallyPaidWithExpensify';
                }
                break;
            default:
                translationKey = 'iou.payerPaidAmount';
                break;
        }
        return Localize.translateLocal(translationKey, {amount: formattedAmount, payer: ''});
    }

    const amount = TransactionUtils.getAmount(transaction, !isEmptyObject(iouReport) && isExpenseReport(iouReport)) ?? 0;
    const formattedAmount = CurrencyUtils.convertToDisplayString(amount, TransactionUtils.getCurrency(transaction)) ?? '';
    const isRequestSettled = isSettled(IOUReportID);
    const isApproved = isReportApproved(iouReport);
    if (isRequestSettled) {
        return Localize.translateLocal('iou.payerSettled', {
            amount: formattedAmount,
        });
    }
    if (isApproved) {
        return Localize.translateLocal('iou.approvedAmount', {
            amount: formattedAmount,
        });
    }
    if (ReportActionsUtils.isSplitBillAction(reportAction)) {
        translationKey = 'iou.didSplitAmount';
    } else if (ReportActionsUtils.isTrackExpenseAction(reportAction)) {
        translationKey = 'iou.trackedAmount';
    } else {
        translationKey = 'iou.submittedAmount';
    }
    return Localize.translateLocal(translationKey, {
        formattedAmount,
        comment: TransactionUtils.getMerchantOrDescription(transaction),
    });
}

/**
 * Checks if a report is a group chat.
 *
 * A report is a group chat if it meets the following conditions:
 * - Not a chat thread.
 * - Not a task report.
 * - Not an expense / IOU report.
 * - Not an archived room.
 * - Not a public / admin / announce chat room (chat type doesn't match any of the specified types).
 * - More than 2 participants.
 *
 */
function isDeprecatedGroupDM(report: OnyxEntry<Report>): boolean {
    return !!(
        report &&
        !isChatThread(report) &&
        !isTaskReport(report) &&
        !isInvoiceReport(report) &&
        !isMoneyRequestReport(report) &&
        !isArchivedRoom(report, getReportNameValuePairs(report?.reportID)) &&
        !Object.values(CONST.REPORT.CHAT_TYPE).some((chatType) => chatType === getChatType(report)) &&
        Object.keys(report.participants ?? {})
            .map(Number)
            .filter((accountID) => accountID !== currentUserAccountID).length > 1
    );
}

/**
 * A "root" group chat is the top level group chat and does not refer to any threads off of a Group Chat
 */
function isRootGroupChat(report: OnyxEntry<Report>): boolean {
    return !isChatThread(report) && (isGroupChat(report) || isDeprecatedGroupDM(report));
}

/**
 * Assume any report without a reportID is unusable.
 */
function isValidReport(report?: OnyxEntry<Report>): boolean {
    return !!report?.reportID;
}

/**
 * Check to see if we are a participant of this report.
 */
function isReportParticipant(accountID: number | undefined, report: OnyxEntry<Report>): boolean {
    if (!accountID) {
        return false;
    }

    const possibleAccountIDs = Object.keys(report?.participants ?? {}).map(Number);
    if (report?.ownerAccountID) {
        possibleAccountIDs.push(report?.ownerAccountID);
    }
    if (report?.managerID) {
        possibleAccountIDs.push(report?.managerID);
    }
    return possibleAccountIDs.includes(accountID);
}

/**
 * Check to see if the current user has access to view the report.
 */
function canCurrentUserOpenReport(report: OnyxEntry<Report>): boolean {
    return (isReportParticipant(currentUserAccountID, report) || isPublicRoom(report)) && canAccessReport(report, allPolicies, allBetas);
}

function shouldUseFullTitleToDisplay(report: OnyxEntry<Report>): boolean {
    return (
        isMoneyRequestReport(report) || isPolicyExpenseChat(report) || isChatRoom(report) || isChatThread(report) || isTaskReport(report) || isGroupChat(report) || isInvoiceReport(report)
    );
}

function getRoom(type: ValueOf<typeof CONST.REPORT.CHAT_TYPE>, policyID: string): OnyxEntry<Report> {
    const room = Object.values(allReports ?? {}).find((report) => report?.policyID === policyID && report?.chatType === type && !isThread(report));
    return room;
}

/**
 *  We only want policy members who are members of the report to be able to modify the report description, but not in thread chat.
 */
function canEditReportDescription(report: OnyxEntry<Report>, policy: OnyxEntry<Policy>): boolean {
    return (
        !isMoneyRequestReport(report) &&
        !isArchivedRoom(report, getReportNameValuePairs(report?.reportID)) &&
        isChatRoom(report) &&
        !isChatThread(report) &&
        !isEmpty(policy) &&
        hasParticipantInArray(report, currentUserAccountID ? [currentUserAccountID] : []) &&
        !isAuditor(report)
    );
}

function canEditPolicyDescription(policy: OnyxEntry<Policy>): boolean {
    return PolicyUtils.isPolicyAdmin(policy);
}

function getReportActionWithSmartscanError(reportActions: ReportAction[]): ReportAction | undefined {
    return reportActions.find((action) => {
        const isReportPreview = ReportActionsUtils.isReportPreviewAction(action);
        const isSplitReportAction = ReportActionsUtils.isSplitBillAction(action);
        if (!isSplitReportAction && !isReportPreview) {
            return false;
        }
        const IOUReportID = ReportActionsUtils.getIOUReportIDFromReportActionPreview(action);
        const isReportPreviewError = isReportPreview && shouldShowRBRForMissingSmartscanFields(IOUReportID) && !isSettled(IOUReportID);
        if (isReportPreviewError) {
            return true;
        }

        const transactionID = ReportActionsUtils.isMoneyRequestAction(action) ? ReportActionsUtils.getOriginalMessage(action)?.IOUTransactionID : undefined;
        const transaction = allTransactions?.[`${ONYXKEYS.COLLECTION.TRANSACTION}${transactionID}`] ?? {};
        const isSplitBillError = isSplitReportAction && TransactionUtils.hasMissingSmartscanFields(transaction as Transaction);

        return isSplitBillError;
    });
}

/**
 * Checks if report action has error when smart scanning
 */
function hasSmartscanError(reportActions: ReportAction[]): boolean {
    return !!getReportActionWithSmartscanError(reportActions);
}

function shouldAutoFocusOnKeyPress(event: KeyboardEvent): boolean {
    if (event.key.length > 1) {
        return false;
    }

    // If a key is pressed in combination with Meta, Control or Alt do not focus
    if (event.ctrlKey || event.metaKey) {
        return false;
    }

    if (event.code === 'Space') {
        return false;
    }

    return true;
}

/**
 * Navigates to the appropriate screen based on the presence of a private note for the current user.
 */
function navigateToPrivateNotes(report: OnyxEntry<Report>, session: OnyxEntry<Session>, backTo?: string) {
    if (isEmpty(report) || isEmpty(session) || !session.accountID) {
        return;
    }
    const currentUserPrivateNote = report.privateNotes?.[session.accountID]?.note ?? '';
    if (isEmpty(currentUserPrivateNote)) {
        Navigation.navigate(ROUTES.PRIVATE_NOTES_EDIT.getRoute(report.reportID, session.accountID, backTo));
        return;
    }
    Navigation.navigate(ROUTES.PRIVATE_NOTES_LIST.getRoute(report.reportID, backTo));
}

/**
 * Get all held transactions of a iouReport
 */
function getAllHeldTransactions(iouReportID?: string): Transaction[] {
    const transactions = getReportTransactions(iouReportID);
    return transactions.filter((transaction) => TransactionUtils.isOnHold(transaction));
}

/**
 * Check if Report has any held expenses
 */
function hasHeldExpenses(iouReportID?: string, allReportTransactions?: SearchTransaction[]): boolean {
    const iouReportTransactions = getReportTransactions(iouReportID);
    const transactions = allReportTransactions ?? iouReportTransactions;
    return transactions.some((transaction) => TransactionUtils.isOnHold(transaction));
}

/**
 * Check if all expenses in the Report are on hold
 */
function hasOnlyHeldExpenses(iouReportID?: string, allReportTransactions?: SearchTransaction[]): boolean {
    const transactionsByIouReportID = getReportTransactions(iouReportID);
    const reportTransactions = allReportTransactions ?? transactionsByIouReportID;
    return reportTransactions.length > 0 && !reportTransactions.some((transaction) => !TransactionUtils.isOnHold(transaction));
}

/**
 * Checks if thread replies should be displayed
 */
function shouldDisplayThreadReplies(reportAction: OnyxInputOrEntry<ReportAction>, isThreadReportParentAction: boolean): boolean {
    const hasReplies = (reportAction?.childVisibleActionCount ?? 0) > 0;
    return hasReplies && !!reportAction?.childCommenterCount && !isThreadReportParentAction;
}

/**
 * Check if money report has any transactions updated optimistically
 */
function hasUpdatedTotal(report: OnyxInputOrEntry<Report>, policy: OnyxInputOrEntry<Policy>): boolean {
    if (!report) {
        return true;
    }

    const allReportTransactions = getReportTransactions(report.reportID);

    const hasPendingTransaction = allReportTransactions.some((transaction) => !!transaction.pendingAction);
    const hasTransactionWithDifferentCurrency = allReportTransactions.some((transaction) => transaction.currency !== report.currency);
    const hasDifferentWorkspaceCurrency = report.pendingFields?.createChat && isExpenseReport(report) && report.currency !== policy?.outputCurrency;
    const hasOptimisticHeldExpense = hasHeldExpenses(report.reportID) && report?.unheldTotal === undefined;

    return !(hasPendingTransaction && (hasTransactionWithDifferentCurrency || hasDifferentWorkspaceCurrency)) && !hasOptimisticHeldExpense;
}

/**
 * Return held and full amount formatted with used currency
 */
function getNonHeldAndFullAmount(iouReport: OnyxEntry<Report>, shouldExcludeNonReimbursables: boolean): NonHeldAndFullAmount {
    // if the report is an expense report, the total amount should be negated
    const coefficient = isExpenseReport(iouReport) ? -1 : 1;

    let total = iouReport?.total ?? 0;
    let unheldTotal = iouReport?.unheldTotal ?? 0;
    if (shouldExcludeNonReimbursables) {
        total -= iouReport?.nonReimbursableTotal ?? 0;
        unheldTotal -= iouReport?.unheldNonReimbursableTotal ?? 0;
    }

    return {
        nonHeldAmount: CurrencyUtils.convertToDisplayString(unheldTotal * coefficient, iouReport?.currency),
        fullAmount: CurrencyUtils.convertToDisplayString(total * coefficient, iouReport?.currency),
        hasValidNonHeldAmount: unheldTotal * coefficient >= 0,
    };
}

/**
 * Disable reply in thread action if:
 *
 * - The action is listed in the thread-disabled list
 * - The action is a split expense action
 * - The action is deleted and is not threaded
 * - The report is archived and the action is not threaded
 * - The action is a whisper action and it's neither a report preview nor IOU action
 * - The action is the thread's first chat
 */
function shouldDisableThread(reportAction: OnyxInputOrEntry<ReportAction>, reportID: string, isThreadReportParentAction: boolean): boolean {
    const isSplitBillAction = ReportActionsUtils.isSplitBillAction(reportAction);
    const isDeletedAction = ReportActionsUtils.isDeletedAction(reportAction);
    const isReportPreviewAction = ReportActionsUtils.isReportPreviewAction(reportAction);
    const isIOUAction = ReportActionsUtils.isMoneyRequestAction(reportAction);
    const isWhisperAction = ReportActionsUtils.isWhisperAction(reportAction) || ReportActionsUtils.isActionableTrackExpense(reportAction);
    const isArchivedReport = isArchivedRoom(getReportOrDraftReport(reportID), getReportNameValuePairs(reportID));
    const isActionDisabled = CONST.REPORT.ACTIONS.THREAD_DISABLED.some((action: string) => action === reportAction?.actionName);

    return (
        isActionDisabled ||
        isSplitBillAction ||
        (isDeletedAction && !reportAction?.childVisibleActionCount) ||
        (isArchivedReport && !reportAction?.childVisibleActionCount) ||
        (isWhisperAction && !isReportPreviewAction && !isIOUAction) ||
        isThreadReportParentAction
    );
}

function getAllAncestorReportActions(report: Report | null | undefined, currentUpdatedReport?: OnyxEntry<Report>): Ancestor[] {
    if (!report) {
        return [];
    }
    const allAncestors: Ancestor[] = [];
    let parentReportID = report.parentReportID;
    let parentReportActionID = report.parentReportActionID;

    while (parentReportID) {
        const parentReport = currentUpdatedReport && currentUpdatedReport.reportID === parentReportID ? currentUpdatedReport : getReportOrDraftReport(parentReportID);
        const parentReportAction = ReportActionsUtils.getReportAction(parentReportID, parentReportActionID);

        if (
            !parentReport ||
            !parentReportAction ||
            (ReportActionsUtils.isTransactionThread(parentReportAction) && !ReportActionsUtils.isSentMoneyReportAction(parentReportAction)) ||
            ReportActionsUtils.isReportPreviewAction(parentReportAction)
        ) {
            break;
        }

        const isParentReportActionUnread = ReportActionsUtils.isCurrentActionUnread(parentReport, parentReportAction);
        allAncestors.push({
            report: parentReport,
            reportAction: parentReportAction,
            shouldDisplayNewMarker: isParentReportActionUnread,
        });

        parentReportID = parentReport?.parentReportID;
        parentReportActionID = parentReport?.parentReportActionID;
    }

    return allAncestors.reverse();
}

function getAllAncestorReportActionIDs(report: Report | null | undefined, includeTransactionThread = false): AncestorIDs {
    if (!report) {
        return {
            reportIDs: [],
            reportActionsIDs: [],
        };
    }

    const allAncestorIDs: AncestorIDs = {
        reportIDs: [],
        reportActionsIDs: [],
    };
    let parentReportID = report.parentReportID;
    let parentReportActionID = report.parentReportActionID;

    while (parentReportID) {
        const parentReport = getReportOrDraftReport(parentReportID);
        const parentReportAction = ReportActionsUtils.getReportAction(parentReportID, parentReportActionID);

        if (
            !parentReportAction ||
            (!includeTransactionThread &&
                ((ReportActionsUtils.isTransactionThread(parentReportAction) && !ReportActionsUtils.isSentMoneyReportAction(parentReportAction)) ||
                    ReportActionsUtils.isReportPreviewAction(parentReportAction)))
        ) {
            break;
        }

        allAncestorIDs.reportIDs.push(parentReportID);
        if (parentReportActionID) {
            allAncestorIDs.reportActionsIDs.push(parentReportActionID);
        }

        if (!parentReport) {
            break;
        }

        parentReportID = parentReport?.parentReportID;
        parentReportActionID = parentReport?.parentReportActionID;
    }

    return allAncestorIDs;
}

/**
 * Get optimistic data of parent report action
 * @param reportID The reportID of the report that is updated
 * @param lastVisibleActionCreated Last visible action created of the child report
 * @param type The type of action in the child report
 */
function getOptimisticDataForParentReportAction(reportID: string, lastVisibleActionCreated: string, type: string): Array<OnyxUpdate | null> {
    const report = getReportOrDraftReport(reportID);

    if (!report || isEmptyObject(report)) {
        return [];
    }

    const ancestors = getAllAncestorReportActionIDs(report, true);
    const totalAncestor = ancestors.reportIDs.length;

    return Array.from(Array(totalAncestor), (_, index) => {
        const ancestorReport = getReportOrDraftReport(ancestors.reportIDs.at(index));

        if (!ancestorReport || isEmptyObject(ancestorReport)) {
            return null;
        }

        const ancestorReportAction = ReportActionsUtils.getReportAction(ancestorReport.reportID, ancestors.reportActionsIDs.at(index) ?? '');

        if (!ancestorReportAction?.reportActionID || isEmptyObject(ancestorReportAction)) {
            return null;
        }

        return {
            onyxMethod: Onyx.METHOD.MERGE,
            key: `${ONYXKEYS.COLLECTION.REPORT_ACTIONS}${ancestorReport.reportID}`,
            value: {
                [ancestorReportAction.reportActionID]: updateOptimisticParentReportAction(ancestorReportAction, lastVisibleActionCreated, type),
            },
        };
    });
}

function getQuickActionDetails(
    quickActionReport: Report,
    personalDetails: PersonalDetailsList | undefined,
    policyChatForActivePolicy: Report | undefined,
    reportNameValuePairs: ReportNameValuePairs,
): {quickActionAvatars: Icon[]; hideQABSubtitle: boolean} {
    const isValidQuickActionReport = !(isEmptyObject(quickActionReport) || isArchivedRoom(quickActionReport, reportNameValuePairs));
    let hideQABSubtitle = false;
    let quickActionAvatars: Icon[] = [];
    if (isValidQuickActionReport) {
        const avatars = getIcons(quickActionReport, personalDetails);
        quickActionAvatars = avatars.length <= 1 || isPolicyExpenseChat(quickActionReport) ? avatars : avatars.filter((avatar) => avatar.id !== currentUserAccountID);
    } else {
        hideQABSubtitle = true;
    }
    if (!isEmptyObject(policyChatForActivePolicy)) {
        quickActionAvatars = getIcons(policyChatForActivePolicy, personalDetails);
    }
    return {
        quickActionAvatars,
        hideQABSubtitle,
    };
}

function canBeAutoReimbursed(report: OnyxInputOrEntry<Report>, policy: OnyxInputOrEntry<Policy> | SearchPolicy): boolean {
    if (isEmptyObject(policy)) {
        return false;
    }
    type CurrencyType = TupleToUnion<typeof CONST.DIRECT_REIMBURSEMENT_CURRENCIES>;
    const reimbursableTotal = getMoneyRequestSpendBreakdown(report).totalDisplaySpend;
    const autoReimbursementLimit = policy?.autoReimbursement?.limit ?? policy?.autoReimbursementLimit ?? 0;
    const isAutoReimbursable =
        isReportInGroupPolicy(report) &&
        policy.reimbursementChoice === CONST.POLICY.REIMBURSEMENT_CHOICES.REIMBURSEMENT_YES &&
        autoReimbursementLimit >= reimbursableTotal &&
        reimbursableTotal > 0 &&
        CONST.DIRECT_REIMBURSEMENT_CURRENCIES.includes(report?.currency as CurrencyType);
    return isAutoReimbursable;
}

/** Check if the current user is an owner of the report */
function isReportOwner(report: OnyxInputOrEntry<Report>): boolean {
    return report?.ownerAccountID === currentUserPersonalDetails?.accountID;
}

function isAllowedToApproveExpenseReport(report: OnyxEntry<Report>, approverAccountID?: number, reportPolicy?: OnyxEntry<Policy> | SearchPolicy): boolean {
    const policy = reportPolicy ?? getPolicy(report?.policyID);
    const isOwner = (approverAccountID ?? currentUserAccountID) === report?.ownerAccountID;
    return !(policy?.preventSelfApproval && isOwner);
}

function isAllowedToSubmitDraftExpenseReport(report: OnyxEntry<Report>): boolean {
    const policy = getPolicy(report?.policyID);
    const submitToAccountID = PolicyUtils.getSubmitToAccountID(policy, report);

    return isAllowedToApproveExpenseReport(report, submitToAccountID);
}

/**
 * What missing payment method does this report action indicate, if any?
 */
function getIndicatedMissingPaymentMethod(userWallet: OnyxEntry<UserWallet>, reportId: string, reportAction: ReportAction): MissingPaymentMethod | undefined {
    const isSubmitterOfUnsettledReport = isCurrentUserSubmitter(reportId) && !isSettled(reportId);
    if (!isSubmitterOfUnsettledReport || !ReportActionsUtils.isReimbursementQueuedAction(reportAction)) {
        return undefined;
    }
    const paymentType = ReportActionsUtils.getOriginalMessage(reportAction)?.paymentType;
    if (paymentType === CONST.IOU.PAYMENT_TYPE.EXPENSIFY) {
        return isEmpty(userWallet) || userWallet.tierName === CONST.WALLET.TIER_NAME.SILVER ? 'wallet' : undefined;
    }

    return !store.hasCreditBankAccount() ? 'bankAccount' : undefined;
}

/**
 * Checks if report chat contains missing payment method
 */
function hasMissingPaymentMethod(userWallet: OnyxEntry<UserWallet>, iouReportID: string): boolean {
    const reportActions = allReportActions?.[`${ONYXKEYS.COLLECTION.REPORT_ACTIONS}${iouReportID}`] ?? {};
    return Object.values(reportActions)
        .filter(Boolean)
        .some((action) => getIndicatedMissingPaymentMethod(userWallet, iouReportID, action) !== undefined);
}

/**
 * Used from expense actions to decide if we need to build an optimistic expense report.
 * Create a new report if:
 * - we don't have an iouReport set in the chatReport
 * - we have one, but it's waiting on the payee adding a bank account
 * - we have one, but we can't add more transactions to it due to: report is approved or settled, or report is processing and policy isn't on Instant submit reporting frequency
 */
function shouldCreateNewMoneyRequestReport(existingIOUReport: OnyxInputOrEntry<Report> | undefined, chatReport: OnyxInputOrEntry<Report>): boolean {
    return !existingIOUReport || hasIOUWaitingOnCurrentUserBankAccount(chatReport) || !canAddTransaction(existingIOUReport);
}

function getTripTransactions(tripRoomReportID: string | undefined, reportFieldToCompare: 'parentReportID' | 'reportID' = 'parentReportID'): Transaction[] {
    const tripTransactionReportIDs = Object.values(allReports ?? {})
        .filter((report) => report && report?.[reportFieldToCompare] === tripRoomReportID)
        .map((report) => report?.reportID);
    return tripTransactionReportIDs.flatMap((reportID) => getReportTransactions(reportID));
}

function getTripIDFromTransactionParentReportID(transactionParentReportID: string | undefined): string | undefined {
    return getReportOrDraftReport(transactionParentReportID)?.tripData?.tripID;
}

/**
 * Checks if report contains actions with errors
 */
function hasActionsWithErrors(reportID: string): boolean {
    const reportActions = allReportActions?.[`${ONYXKEYS.COLLECTION.REPORT_ACTIONS}${reportID}`] ?? {};
    return Object.values(reportActions)
        .filter(Boolean)
        .some((action) => !isEmptyObject(action.errors));
}

function isNonAdminOrOwnerOfPolicyExpenseChat(report: OnyxInputOrEntry<Report>, policy: OnyxInputOrEntry<Policy>): boolean {
    return isPolicyExpenseChat(report) && !(PolicyUtils.isPolicyAdmin(policy) || PolicyUtils.isPolicyOwner(policy, currentUserAccountID) || isReportOwner(report));
}

function isAdminOwnerApproverOrReportOwner(report: OnyxEntry<Report>, policy: OnyxEntry<Policy>): boolean {
    const isApprover = isMoneyRequestReport(report) && report?.managerID !== null && currentUserPersonalDetails?.accountID === report?.managerID;

    return PolicyUtils.isPolicyAdmin(policy) || PolicyUtils.isPolicyOwner(policy, currentUserAccountID) || isReportOwner(report) || isApprover;
}

/**
 * Whether the user can join a report
 */
function canJoinChat(report: OnyxEntry<Report>, parentReportAction: OnyxInputOrEntry<ReportAction>, policy: OnyxInputOrEntry<Policy>): boolean {
    // We disabled thread functions for whisper action
    // So we should not show join option for existing thread on whisper message that has already been left, or manually leave it
    if (ReportActionsUtils.isWhisperAction(parentReportAction)) {
        return false;
    }

    // If the notification preference of the chat is not hidden that means we have already joined the chat
    if (!isHiddenForCurrentUser(report)) {
        return false;
    }

    const isExpenseChat = isMoneyRequestReport(report) || isMoneyRequest(report) || isInvoiceReport(report) || isTrackExpenseReport(report);
    // Anyone viewing these chat types is already a participant and therefore cannot join
    if (isRootGroupChat(report) || isSelfDM(report) || isInvoiceRoom(report) || isSystemChat(report) || isExpenseChat) {
        return false;
    }

    // The user who is a member of the workspace has already joined the public announce room.
    if (isPublicAnnounceRoom(report) && !isEmptyObject(policy)) {
        return false;
    }

    return isChatThread(report) || isUserCreatedPolicyRoom(report) || isNonAdminOrOwnerOfPolicyExpenseChat(report, policy);
}

/**
 * Whether the user can leave a report
 */
function canLeaveChat(report: OnyxEntry<Report>, policy: OnyxEntry<Policy>): boolean {
    if (isRootGroupChat(report)) {
        return true;
    }

    if (isPolicyExpenseChat(report) && !report?.isOwnPolicyExpenseChat && !PolicyUtils.isPolicyAdmin(policy)) {
        return true;
    }

    if (isPublicRoom(report) && SessionUtils.isAnonymousUser()) {
        return false;
    }

    if (isHiddenForCurrentUser(report)) {
        return false;
    }

    // Anyone viewing these chat types is already a participant and therefore cannot leave
    if (isSelfDM(report)) {
        return false;
    }

    // The user who is a member of the workspace cannot leave the public announce room.
    if (isPublicAnnounceRoom(report) && !isEmptyObject(policy)) {
        return false;
    }

    if (isInvoiceRoom(report)) {
        return canLeaveInvoiceRoom(report);
    }

    return (isChatThread(report) && !!getReportNotificationPreference(report)) || isUserCreatedPolicyRoom(report) || isNonAdminOrOwnerOfPolicyExpenseChat(report, policy);
}

function getReportActionActorAccountID(
    reportAction: OnyxInputOrEntry<ReportAction>,
    iouReport: OnyxInputOrEntry<Report> | undefined,
    report: OnyxInputOrEntry<Report> | undefined,
): number | undefined {
    switch (reportAction?.actionName) {
        case CONST.REPORT.ACTIONS.TYPE.REPORT_PREVIEW: {
            const ownerAccountID = iouReport?.ownerAccountID ?? reportAction?.childOwnerAccountID;
            const actorAccountID = iouReport?.managerID ?? reportAction?.childManagerAccountID;
            return isPolicyExpenseChat(report) ? ownerAccountID : actorAccountID;
        }

        case CONST.REPORT.ACTIONS.TYPE.SUBMITTED:
            return reportAction?.adminAccountID ?? reportAction?.actorAccountID;

        default:
            return reportAction?.actorAccountID;
    }
}
function createDraftWorkspaceAndNavigateToConfirmationScreen(transactionID: string, actionName: IOUAction): void {
    const isCategorizing = actionName === CONST.IOU.ACTION.CATEGORIZE;
    const {expenseChatReportID, policyID, policyName} = PolicyActions.createDraftWorkspace();
    IOU.setMoneyRequestParticipants(transactionID, [
        {
            selected: true,
            accountID: 0,
            isPolicyExpenseChat: true,
            reportID: expenseChatReportID,
            policyID,
            searchText: policyName,
        },
    ]);
    if (isCategorizing) {
        Navigation.navigate(ROUTES.MONEY_REQUEST_STEP_CATEGORY.getRoute(actionName, CONST.IOU.TYPE.SUBMIT, transactionID, expenseChatReportID));
    } else {
        Navigation.navigate(ROUTES.MONEY_REQUEST_STEP_CONFIRMATION.getRoute(actionName, CONST.IOU.TYPE.SUBMIT, transactionID, expenseChatReportID, true));
    }
}

function createDraftTransactionAndNavigateToParticipantSelector(
    transactionID: string | undefined,
    reportID: string | undefined,
    actionName: IOUAction,
    reportActionID: string | undefined,
): void {
    if (!transactionID || !reportID || !reportActionID) {
        return;
    }

    const transaction = allTransactions?.[`${ONYXKEYS.COLLECTION.TRANSACTION}${transactionID}`] ?? ({} as Transaction);
    const reportActions = allReportActions?.[`${ONYXKEYS.COLLECTION.REPORT_ACTIONS}${reportID}`] ?? ([] as ReportAction[]);

    if (!transaction || !reportActions) {
        return;
    }

    const linkedTrackedExpenseReportAction = Object.values(reportActions)
        .filter(Boolean)
        .find((action) => ReportActionsUtils.isMoneyRequestAction(action) && ReportActionsUtils.getOriginalMessage(action)?.IOUTransactionID === transactionID);

    const {created, amount, currency, merchant, mccGroup} = getTransactionDetails(transaction) ?? {};
    const comment = getTransactionCommentObject(transaction);

    IOU.createDraftTransaction({
        ...transaction,
        actionableWhisperReportActionID: reportActionID,
        linkedTrackedExpenseReportAction,
        linkedTrackedExpenseReportID: reportID,
        created,
        modifiedCreated: undefined,
        modifiedAmount: undefined,
        modifiedCurrency: undefined,
        amount,
        currency,
        comment,
        merchant,
        modifiedMerchant: '',
        mccGroup,
    } as Transaction);

    const filteredPolicies = Object.values(allPolicies ?? {}).filter(
        (policy) => policy && policy.type !== CONST.POLICY.TYPE.PERSONAL && policy.pendingAction !== CONST.RED_BRICK_ROAD_PENDING_ACTION.DELETE,
    );

    if (actionName === CONST.IOU.ACTION.CATEGORIZE) {
        const activePolicy = getPolicy(activePolicyID);
        if (activePolicy && activePolicy?.type !== CONST.POLICY.TYPE.PERSONAL && activePolicy?.pendingAction !== CONST.RED_BRICK_ROAD_PENDING_ACTION.DELETE) {
            const policyExpenseReportID = getPolicyExpenseChat(currentUserAccountID, activePolicyID)?.reportID;
            IOU.setMoneyRequestParticipants(transactionID, [
                {
                    selected: true,
                    accountID: 0,
                    isPolicyExpenseChat: true,
                    reportID: policyExpenseReportID,
                    policyID: activePolicyID,
                    searchText: activePolicy?.name,
                },
            ]);
            if (policyExpenseReportID) {
                Navigation.navigate(ROUTES.MONEY_REQUEST_STEP_CATEGORY.getRoute(actionName, CONST.IOU.TYPE.SUBMIT, transactionID, policyExpenseReportID));
            } else {
                Log.warn('policyExpenseReportID is not valid during expense categorizing');
            }
            return;
        }
        if (filteredPolicies.length === 0 || filteredPolicies.length > 1) {
            Navigation.navigate(ROUTES.MONEY_REQUEST_UPGRADE.getRoute(actionName, CONST.IOU.TYPE.SUBMIT, transactionID, reportID));
            return;
        }

        const policyID = filteredPolicies.at(0)?.id;
        const policyExpenseReportID = getPolicyExpenseChat(currentUserAccountID, policyID)?.reportID;
        IOU.setMoneyRequestParticipants(transactionID, [
            {
                selected: true,
                accountID: 0,
                isPolicyExpenseChat: true,
                reportID: policyExpenseReportID,
                policyID,
                searchText: activePolicy?.name,
            },
        ]);
        if (policyExpenseReportID) {
            Navigation.navigate(ROUTES.MONEY_REQUEST_STEP_CATEGORY.getRoute(actionName, CONST.IOU.TYPE.SUBMIT, transactionID, policyExpenseReportID));
        } else {
            Log.warn('policyExpenseReportID is not valid during expense categorizing');
        }
        return;
    }

    if (actionName === CONST.IOU.ACTION.SUBMIT || (allPolicies && filteredPolicies.length > 0)) {
        Navigation.navigate(ROUTES.MONEY_REQUEST_STEP_PARTICIPANTS.getRoute(CONST.IOU.TYPE.SUBMIT, transactionID, reportID, undefined, actionName));
        return;
    }

    return createDraftWorkspaceAndNavigateToConfirmationScreen(transactionID, actionName);
}

/**
 * @returns the object to update `report.hasOutstandingChildRequest`
 */
function getOutstandingChildRequest(iouReport: OnyxInputOrEntry<Report>): OutstandingChildRequest {
    if (!iouReport || isEmptyObject(iouReport)) {
        return {};
    }

    if (!isExpenseReport(iouReport)) {
        const {reimbursableSpend} = getMoneyRequestSpendBreakdown(iouReport);
        return {
            hasOutstandingChildRequest: iouReport.managerID === currentUserAccountID && reimbursableSpend !== 0,
        };
    }

    const policy = getPolicy(iouReport.policyID);
    const shouldBeManuallySubmitted = PolicyUtils.isPaidGroupPolicy(policy) && !policy?.harvesting?.enabled;
    if (shouldBeManuallySubmitted) {
        return {
            hasOutstandingChildRequest: true,
        };
    }

    // We don't need to update hasOutstandingChildRequest in this case
    return {};
}

function canReportBeMentionedWithinPolicy(report: OnyxEntry<Report>, policyID: string): boolean {
    if (report?.policyID !== policyID) {
        return false;
    }

    return isChatRoom(report) && !isInvoiceRoom(report) && !isThread(report);
}

function shouldShowMerchantColumn(transactions: Transaction[]) {
    return transactions.some((transaction) => isExpenseReport(allReports?.[transaction.reportID] ?? null));
}

/**
 * Whether a given report is used for onboarding tasks. In the past, it could be either the Concierge chat or the system
 * DM, and we saved the report ID in the user's `onboarding` NVP. As a fallback for users who don't have the NVP, we now
 * only use the Concierge chat.
 */
function isChatUsedForOnboarding(optionOrReport: OnyxEntry<Report> | OptionData): boolean {
    // onboarding can be an empty object for old accounts and accounts created from olddot
    if (onboarding && !isEmptyObject(onboarding) && onboarding.chatReportID) {
        return onboarding.chatReportID === optionOrReport?.reportID;
    }

    return (optionOrReport as OptionData)?.isConciergeChat ?? isConciergeChatReport(optionOrReport);
}

/**
 * Get the report used for the user's onboarding process. For most users it is the Concierge chat, however in the past
 * we also used the system DM for A/B tests.
 */
function getChatUsedForOnboarding(): OnyxEntry<Report> {
    return Object.values(allReports ?? {}).find(isChatUsedForOnboarding);
}

/**
 * Checks if given field has any violations and returns name of the first encountered one
 */
function getFieldViolation(violations: OnyxEntry<ReportViolations>, reportField: PolicyReportField): ReportViolationName | undefined {
    if (!violations || !reportField) {
        return undefined;
    }

    return Object.values(CONST.REPORT_VIOLATIONS).find((violation) => !!violations[violation] && violations[violation][reportField.fieldID]);
}

/**
 * Returns translation for given field violation
 */
function getFieldViolationTranslation(reportField: PolicyReportField, violation?: ReportViolationName): string {
    if (!violation) {
        return '';
    }

    switch (violation) {
        case 'fieldRequired':
            return Localize.translateLocal('reportViolations.fieldRequired', {fieldName: reportField.name});
        default:
            return '';
    }
}

/**
 * Returns all violations for report
 */
function getReportViolations(reportID: string): ReportViolations | undefined {
    if (!allReportsViolations) {
        return undefined;
    }

    return allReportsViolations[`${ONYXKEYS.COLLECTION.REPORT_VIOLATIONS}${reportID}`];
}

function findPolicyExpenseChatByPolicyID(policyID: string): OnyxEntry<Report> {
    return Object.values(allReports ?? {}).find((report) => isPolicyExpenseChat(report) && report?.policyID === policyID);
}

/**
 * A function to get the report last message. This is usually used to restore the report message preview in LHN after report actions change.
 * @param reportID
 * @param actionsToMerge
 * @param canUserPerformWriteActionInReport
 * @returns containing the calculated message preview data of the report
 */
function getReportLastMessage(reportID: string, actionsToMerge?: ReportActions) {
    let result: Partial<Report> = {
        lastMessageText: '',
        lastVisibleActionCreated: '',
    };

    const {lastMessageText = ''} = getLastVisibleMessage(reportID, actionsToMerge);

    if (lastMessageText) {
        const report = getReport(reportID);
        const lastVisibleAction = ReportActionsUtils.getLastVisibleAction(reportID, canUserPerformWriteAction(report), actionsToMerge);
        const lastVisibleActionCreated = lastVisibleAction?.created;
        const lastActorAccountID = lastVisibleAction?.actorAccountID;
        result = {
            lastMessageText,
            lastVisibleActionCreated,
            lastActorAccountID,
        };
    }

    return result;
}

function getSourceIDFromReportAction(reportAction: OnyxEntry<ReportAction>): string {
    const message = Array.isArray(reportAction?.message) ? reportAction?.message?.at(-1) ?? null : reportAction?.message ?? null;
    const html = message?.html ?? '';
    const {sourceURL} = getAttachmentDetails(html);
    const sourceID = (sourceURL?.match(CONST.REGEX.ATTACHMENT_ID) ?? [])[1];
    return sourceID;
}

function getIntegrationIcon(connectionName?: ConnectionName) {
    if (connectionName === CONST.POLICY.CONNECTIONS.NAME.XERO) {
        return XeroSquare;
    }
    if (connectionName === CONST.POLICY.CONNECTIONS.NAME.QBO) {
        return QBOSquare;
    }
    if (connectionName === CONST.POLICY.CONNECTIONS.NAME.NETSUITE) {
        return NetSuiteSquare;
    }
    if (connectionName === CONST.POLICY.CONNECTIONS.NAME.SAGE_INTACCT) {
        return IntacctSquare;
    }

    return undefined;
}

function canBeExported(report: OnyxEntry<Report>) {
    if (!report?.statusNum) {
        return false;
    }
    const isCorrectState = [CONST.REPORT.STATUS_NUM.APPROVED, CONST.REPORT.STATUS_NUM.CLOSED, CONST.REPORT.STATUS_NUM.REIMBURSED].some((status) => status === report.statusNum);
    return isExpenseReport(report) && isCorrectState;
}

function isExported(reportActions: OnyxEntry<ReportActions>) {
    if (!reportActions) {
        return false;
    }
    return Object.values(reportActions).some((action) => ReportActionsUtils.isExportIntegrationAction(action));
}

function getApprovalChain(policy: OnyxEntry<Policy>, expenseReport: OnyxEntry<Report>): string[] {
    const approvalChain: string[] = [];
    const fullApprovalChain: string[] = [];
    const reportTotal = expenseReport?.total ?? 0;
    const submitterEmail = PersonalDetailsUtils.getLoginsByAccountIDs([expenseReport?.ownerAccountID ?? CONST.DEFAULT_NUMBER_ID]).at(0) ?? '';

    if (PolicyUtils.isSubmitAndClose(policy)) {
        return approvalChain;
    }

    // Get category/tag approver list
    const ruleApprovers = PolicyUtils.getRuleApprovers(policy, expenseReport);

    // Push rule approvers to approvalChain list before submitsTo/forwardsTo approvers
    ruleApprovers.forEach((ruleApprover) => {
        // Don't push submiiter to approve as a rule approver
        if (fullApprovalChain.includes(ruleApprover) || ruleApprover === submitterEmail) {
            return;
        }
        fullApprovalChain.push(ruleApprover);
    });

    let nextApproverEmail = PolicyUtils.getManagerAccountEmail(policy, expenseReport);

    while (nextApproverEmail && !approvalChain.includes(nextApproverEmail)) {
        approvalChain.push(nextApproverEmail);
        nextApproverEmail = PolicyUtils.getForwardsToAccount(policy, nextApproverEmail, reportTotal);
    }

    approvalChain.forEach((approver) => {
        if (fullApprovalChain.includes(approver)) {
            return;
        }

        fullApprovalChain.push(approver);
    });
    return fullApprovalChain;
}

/**
 * Checks if the user has missing bank account for the invoice room.
 */
function hasMissingInvoiceBankAccount(iouReportID: string | undefined): boolean {
    const invoiceReport = getReport(iouReportID);

    if (!isInvoiceReport(invoiceReport)) {
        return false;
    }

    return invoiceReport?.ownerAccountID === currentUserAccountID && !getPolicy(invoiceReport?.policyID)?.invoice?.bankAccount?.transferBankAccountID && isSettled(iouReportID);
}

function hasInvoiceReports() {
    const reports = Object.values(allReports ?? {});
    return reports.some((report) => isInvoiceReport(report));
}

function getReportMetadata(reportID: string | undefined) {
    return reportID ? allReportMetadataKeyValue[reportID] : undefined;
}

export {
    addDomainToShortMention,
    completeShortMention,
    areAllRequestsBeingSmartScanned,
    buildOptimisticAddCommentReportAction,
    buildOptimisticApprovedReportAction,
    buildOptimisticUnapprovedReportAction,
    buildOptimisticCancelPaymentReportAction,
    buildOptimisticChangedTaskAssigneeReportAction,
    buildOptimisticChatReport,
    buildOptimisticClosedReportAction,
    buildOptimisticCreatedReportAction,
    buildOptimisticDismissedViolationReportAction,
    buildOptimisticEditedTaskFieldReportAction,
    buildOptimisticExpenseReport,
    buildOptimisticGroupChatReport,
    buildOptimisticHoldReportAction,
    buildOptimisticHoldReportActionComment,
    buildOptimisticIOUReport,
    buildOptimisticIOUReportAction,
    buildOptimisticModifiedExpenseReportAction,
    buildOptimisticMoneyRequestEntities,
    buildOptimisticMovedReportAction,
    buildOptimisticMovedTrackedExpenseModifiedReportAction,
    buildOptimisticRenamedRoomReportAction,
    buildOptimisticRoomDescriptionUpdatedReportAction,
    buildOptimisticReportPreview,
    buildOptimisticActionableTrackExpenseWhisper,
    buildOptimisticSubmittedReportAction,
    buildOptimisticTaskCommentReportAction,
    buildOptimisticTaskReport,
    buildOptimisticTaskReportAction,
    buildOptimisticUnHoldReportAction,
    buildOptimisticAnnounceChat,
    buildOptimisticWorkspaceChats,
    buildOptimisticCardAssignedReportAction,
    buildParticipantsFromAccountIDs,
    buildTransactionThread,
    canAccessReport,
    isReportNotFound,
    canAddTransaction,
    canDeleteTransaction,
    canBeAutoReimbursed,
    canCreateRequest,
    canCreateTaskInReport,
    canCurrentUserOpenReport,
    canDeleteReportAction,
    canHoldUnholdReportAction,
    canEditFieldOfMoneyRequest,
    canEditMoneyRequest,
    canEditPolicyDescription,
    canEditReportAction,
    canEditReportDescription,
    canEditRoomVisibility,
    canEditWriteCapability,
    canFlagReportAction,
    isNonAdminOrOwnerOfPolicyExpenseChat,
    canLeaveRoom,
    canJoinChat,
    canLeaveChat,
    canReportBeMentionedWithinPolicy,
    canRequestMoney,
    canSeeDefaultRoom,
    canShowReportRecipientLocalTime,
    canUserPerformWriteAction,
    chatIncludesChronos,
    chatIncludesChronosWithID,
    chatIncludesConcierge,
    createDraftTransactionAndNavigateToParticipantSelector,
    doesReportBelongToWorkspace,
    findLastAccessedReport,
    findSelfDMReportID,
    formatReportLastMessageText,
    generateReportID,
    getAddWorkspaceRoomOrChatReportErrors,
    getAllAncestorReportActionIDs,
    getAllAncestorReportActions,
    getAllHeldTransactions,
    getAllPolicyReports,
    getAllWorkspaceReports,
    getAvailableReportFields,
    getBankAccountRoute,
    getChatByParticipants,
    getChatRoomSubtitle,
    getChildReportNotificationPreference,
    getCommentLength,
    getDefaultGroupAvatar,
    getDefaultWorkspaceAvatar,
    getDefaultWorkspaceAvatarTestID,
    getDeletedParentActionMessageForChatReport,
    getDisplayNameForParticipant,
    getDisplayNamesWithTooltips,
    getGroupChatName,
    getIOUReportActionDisplayMessage,
    getIOUReportActionMessage,
    getReportAutomaticallyApprovedMessage,
    getIOUUnapprovedMessage,
    getIOUApprovedMessage,
    getReportAutomaticallyForwardedMessage,
    getIOUForwardedMessage,
    getRejectedReportMessage,
    getWorkspaceNameUpdatedMessage,
    getReportAutomaticallySubmittedMessage,
    getIOUSubmittedMessage,
    getIcons,
    getIconsForParticipants,
    getIndicatedMissingPaymentMethod,
    getLastVisibleMessage,
    getMoneyRequestOptions,
    getMoneyRequestSpendBreakdown,
    getNonHeldAndFullAmount,
    getOptimisticDataForParentReportAction,
    getOriginalReportID,
    getOutstandingChildRequest,
    getParentNavigationSubtitle,
    getParsedComment,
    getParticipantsAccountIDsForDisplay,
    getParticipantsList,
    getParticipants,
    getPendingChatMembers,
    getPersonalDetailsForAccountID,
    getPolicyDescriptionText,
    getPolicyExpenseChat,
    getPolicyName,
    getPolicyType,
    getReimbursementDeQueuedActionMessage,
    getReimbursementQueuedActionMessage,
    getReportActionActorAccountID,
    getReportDescription,
    getReportFieldKey,
    getReportIDFromLink,
    getReportName,
    getReportNotificationPreference,
    getReportOfflinePendingActionAndErrors,
    getReportParticipantsTitle,
    getReportPreviewMessage,
    getReportRecipientAccountIDs,
    getReportOrDraftReport,
    getRoom,
    getRootParentReport,
    getRouteFromLink,
    getTaskAssigneeChatOnyxData,
    getTransactionDetails,
    getTransactionReportName,
    getDisplayedReportID,
    getTransactionsWithReceipts,
    getUserDetailTooltipText,
    getWhisperDisplayNames,
    getWorkspaceChats,
    getWorkspaceIcon,
    goBackToDetailsPage,
    goBackFromPrivateNotes,
    getInvoicePayerName,
    getInvoicesChatName,
    getPayeeName,
    getQuickActionDetails,
    hasActionsWithErrors,
    hasAutomatedExpensifyAccountIDs,
    hasExpensifyGuidesEmails,
    hasHeldExpenses,
    hasIOUWaitingOnCurrentUserBankAccount,
    hasMissingPaymentMethod,
    hasMissingSmartscanFields,
    hasNonReimbursableTransactions,
    hasOnlyHeldExpenses,
    hasOnlyTransactionsWithPendingRoutes,
    hasReportNameError,
    getReportActionWithSmartscanError,
    hasSmartscanError,
    hasUpdatedTotal,
    hasViolations,
    hasWarningTypeViolations,
    hasNoticeTypeViolations,
    isActionCreator,
    isAdminRoom,
    isAdminsOnlyPostingRoom,
    isAllowedToApproveExpenseReport,
    isAllowedToComment,
    isAllowedToSubmitDraftExpenseReport,
    isAnnounceRoom,
    isArchivedRoom,
    isArchivedRoomWithID,
    isClosedReport,
    isCanceledTaskReport,
    isChatReport,
    isChatRoom,
    isTripRoom,
    isChatThread,
    isChildReport,
    isClosedExpenseReportWithNoExpenses,
    isCompletedTaskReport,
    isConciergeChatReport,
    isControlPolicyExpenseChat,
    isControlPolicyExpenseReport,
    isCurrentUserSubmitter,
    isCurrentUserTheOnlyParticipant,
    isDM,
    isDefaultRoom,
    isDeprecatedGroupDM,
    isEmptyReport,
    isRootGroupChat,
    isExpenseReport,
    isExpenseRequest,
    isExpensifyOnlyParticipantInReport,
    isGroupChat,
    isGroupChatAdmin,
    isGroupPolicy,
    isReportInGroupPolicy,
    isHoldCreator,
    isIOUOwnedByCurrentUser,
    isIOUReport,
    isIOUReportUsingReport,
    isJoinRequestInAdminRoom,
    isDomainRoom,
    isMoneyRequest,
    isMoneyRequestReport,
    isMoneyRequestReportPendingDeletion,
    isOneOnOneChat,
    isOneTransactionThread,
    isOpenExpenseReport,
    isOpenTaskReport,
    isOptimisticPersonalDetail,
    isPaidGroupPolicy,
    isPaidGroupPolicyExpenseChat,
    isPaidGroupPolicyExpenseReport,
    isPayer,
    isPolicyAdmin,
    isPolicyExpenseChat,
    isPolicyExpenseChatAdmin,
    isProcessingReport,
    isAwaitingFirstLevelApproval,
    isPublicAnnounceRoom,
    isPublicRoom,
    isReportApproved,
    isReportManuallyReimbursed,
    isReportDataReady,
    isReportFieldDisabled,
    isReportFieldOfTypeTitle,
    isReportManager,
    isReportMessageAttachment,
    isReportOwner,
    isReportParticipant,
    isSelfDM,
    isSettled,
    isSystemChat,
    isTaskReport,
    isThread,
    isTrackExpenseReport,
    isUnread,
    isUnreadWithMention,
    isUserCreatedPolicyRoom,
    isValidReport,
    isValidReportIDFromPath,
    isWaitingForAssigneeToCompleteAction,
    isInvoiceRoom,
    isInvoiceRoomWithID,
    isInvoiceReport,
    isOpenInvoiceReport,
    getDefaultNotificationPreferenceForReport,
    canWriteInReport,
    navigateToDetailsPage,
    navigateToPrivateNotes,
    navigateBackOnDeleteTransaction,
    parseReportRouteParams,
    parseReportActionHtmlToText,
    requiresAttentionFromCurrentUser,
    shouldAutoFocusOnKeyPress,
    shouldCreateNewMoneyRequestReport,
    shouldDisableDetailPage,
    shouldDisableRename,
    shouldDisableThread,
    shouldDisplayThreadReplies,
    shouldDisplayViolationsRBRInLHN,
    shouldReportBeInOptionList,
    shouldReportShowSubscript,
    shouldShowFlagComment,
    getReportActionWithMissingSmartscanFields,
    shouldShowRBRForMissingSmartscanFields,
    shouldUseFullTitleToDisplay,
    updateOptimisticParentReportAction,
    updateReportPreview,
    temporary_getMoneyRequestOptions,
    getTripTransactions,
    getTripIDFromTransactionParentReportID,
    buildOptimisticInvoiceReport,
    getInvoiceChatByParticipants,
    shouldShowMerchantColumn,
    isCurrentUserInvoiceReceiver,
    isDraftReport,
    changeMoneyRequestHoldStatus,
    isAdminOwnerApproverOrReportOwner,
    createDraftWorkspaceAndNavigateToConfirmationScreen,
    isChatUsedForOnboarding,
    buildOptimisticExportIntegrationAction,
    getChatUsedForOnboarding,
    getFieldViolationTranslation,
    getFieldViolation,
    getReportViolations,
    findPolicyExpenseChatByPolicyID,
    getIntegrationIcon,
    canBeExported,
    isExported,
    hasOnlyNonReimbursableTransactions,
    getReportLastMessage,
    getMostRecentlyVisitedReport,
    getSourceIDFromReportAction,
    getReportNameValuePairs,
    hasReportViolations,
    isPayAtEndExpenseReport,
    getArchiveReason,
    getApprovalChain,
    isIndividualInvoiceRoom,
    isAuditor,
    hasMissingInvoiceBankAccount,
    reasonForReportToBeInOptionList,
    getReasonAndReportActionThatRequiresAttention,
    buildOptimisticChangeFieldAction,
    isPolicyRelatedReport,
    hasReportErrorsOtherThanFailedReceipt,
    getAllReportErrors,
    getAllReportActionsErrorsAndReportActionThatRequiresAttention,
    hasInvoiceReports,
    getReportMetadata,
    buildOptimisticSelfDMReport,
    isHiddenForCurrentUser,
};

export type {
    Ancestor,
    DisplayNameWithTooltips,
    OptimisticAddCommentReportAction,
    OptimisticChatReport,
    OptimisticClosedReportAction,
    OptimisticCreatedReportAction,
    OptimisticIOUReportAction,
    OptimisticTaskReportAction,
    OptionData,
    TransactionDetails,
    PartialReportAction,
    ParsingDetails,
    MissingPaymentMethod,
};<|MERGE_RESOLUTION|>--- conflicted
+++ resolved
@@ -7445,16 +7445,11 @@
  *
  * @param policyID - the workspace ID to get all associated reports
  */
-<<<<<<< HEAD
 function getAllWorkspaceReports(policyID?: string): Array<OnyxEntry<Report>> {
     if (!policyID) {
         return [];
     }
-    return Object.values(allReports ?? {}).filter((report) => report?.policyID && report?.policyID === policyID);
-=======
-function getAllWorkspaceReports(policyID: string): Array<OnyxEntry<Report>> {
     return Object.values(allReports ?? {}).filter((report) => report?.policyID === policyID);
->>>>>>> 548b23f4
 }
 
 /**
