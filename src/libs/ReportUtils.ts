--- conflicted
+++ resolved
@@ -5798,7 +5798,19 @@
     return Object.values(reportActions ?? {}).some((action) => !isEmptyObject(action.errors));
 }
 
-<<<<<<< HEAD
+function getReportActionActorAccountID(reportAction: OnyxEntry<ReportAction>, iouReport: OnyxEntry<Report> | undefined): number | undefined {
+    switch (reportAction?.actionName) {
+        case CONST.REPORT.ACTIONS.TYPE.REPORTPREVIEW:
+            return iouReport ? iouReport.managerID : reportAction?.actorAccountID;
+
+        case CONST.REPORT.ACTIONS.TYPE.SUBMITTED:
+            return reportAction?.adminAccountID ?? reportAction?.actorAccountID;
+
+        default:
+            return reportAction?.actorAccountID;
+    }
+}
+
 function createDraftTransactionAndNavigateToParticipantSelector(transactionID: string, reportID: string, actionName: ValueOf<typeof CONST.IOU.ACTION>, reportActionID: string): void {
     const transaction = allTransactions?.[`${ONYXKEYS.COLLECTION.TRANSACTION}${transactionID}`] ?? ({} as Transaction);
     const reportActions = ReportActionsUtils.getAllReportActions(reportID);
@@ -5817,19 +5829,6 @@
     } as Transaction);
 
     Navigation.navigate(ROUTES.MONEY_REQUEST_STEP_PARTICIPANTS.getRoute(CONST.IOU.TYPE.REQUEST, transactionID, reportID, undefined, actionName));
-=======
-function getReportActionActorAccountID(reportAction: OnyxEntry<ReportAction>, iouReport: OnyxEntry<Report> | undefined): number | undefined {
-    switch (reportAction?.actionName) {
-        case CONST.REPORT.ACTIONS.TYPE.REPORTPREVIEW:
-            return iouReport ? iouReport.managerID : reportAction?.actorAccountID;
-
-        case CONST.REPORT.ACTIONS.TYPE.SUBMITTED:
-            return reportAction?.adminAccountID ?? reportAction?.actorAccountID;
-
-        default:
-            return reportAction?.actorAccountID;
-    }
->>>>>>> e3a235cb
 }
 
 /**
@@ -6084,11 +6083,8 @@
     isGroupChat,
     isTrackExpenseReport,
     hasActionsWithErrors,
-<<<<<<< HEAD
     createDraftTransactionAndNavigateToParticipantSelector,
-=======
     getReportActionActorAccountID,
->>>>>>> e3a235cb
     getGroupChatName,
     getOutstandingChildRequest,
 };
