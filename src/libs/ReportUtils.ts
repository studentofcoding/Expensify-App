--- conflicted
+++ resolved
@@ -5682,17 +5682,7 @@
         return false;
     }
 
-<<<<<<< HEAD
-    const invoiceReport = getReport(report?.iouReportID ?? '-1');
-
-    if (invoiceReport?.ownerAccountID === currentUserAccountID) {
-        return false;
-    }
-
-    if (invoiceReport?.managerID === currentUserAccountID) {
-=======
     if (report?.statusNum === CONST.REPORT.STATUS_NUM.CLOSED) {
->>>>>>> 25c54389
         return false;
     }
 
@@ -5730,15 +5720,11 @@
  */
 function canLeaveRoom(report: OnyxEntry<Report>, isPolicyEmployee: boolean): boolean {
     if (isInvoiceRoom(report)) {
-<<<<<<< HEAD
-        const invoiceReport = getReport(report?.iouReportID ?? '-1');
-=======
         if (isArchivedRoom(report)) {
             return false;
         }
 
-        const invoiceReport = getReport(report?.iouReportID ?? '');
->>>>>>> 25c54389
+        const invoiceReport = getReport(report?.iouReportID ?? '-1');
 
         if (invoiceReport?.ownerAccountID === currentUserAccountID) {
             return false;
