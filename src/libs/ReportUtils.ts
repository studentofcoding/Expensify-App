--- conflicted
+++ resolved
@@ -9845,14 +9845,11 @@
     buildOptimisticChangePolicyReportAction,
     getPolicyChangeMessage,
     getExpenseReportStateAndStatus,
-<<<<<<< HEAD
     navigateToLinkedReportAction,
-=======
     buildOptimisticResolvedDuplicatesReportAction,
     populateOptimisticReportFormula,
     getTitleReportField,
     getReportFieldsByPolicyID,
->>>>>>> 9eb1310f
 };
 
 export type {
