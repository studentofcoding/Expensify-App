import {format} from 'date-fns';
import {Str} from 'expensify-common';
import lodashEscape from 'lodash/escape';
import lodashIntersection from 'lodash/intersection';
import isEmpty from 'lodash/isEmpty';
import lodashIsEqual from 'lodash/isEqual';
import isNumber from 'lodash/isNumber';
import mapValues from 'lodash/mapValues';
import lodashMaxBy from 'lodash/maxBy';
import type {OnyxCollection, OnyxEntry, OnyxUpdate} from 'react-native-onyx';
import Onyx from 'react-native-onyx';
import type {SvgProps} from 'react-native-svg';
import type {
    OriginalMessageChangePolicy,
    OriginalMessageIOU,
    OriginalMessageModifiedExpense,
    OriginalMessageMovedTransaction,
    OriginalMessageUnreportedTransaction,
} from 'src/types/onyx/OriginalMessage';
import type {SetRequired, TupleToUnion, ValueOf} from 'type-fest';
import type {FileObject} from '@components/AttachmentModal';
import {FallbackAvatar, IntacctSquare, NetSuiteSquare, QBOSquare, XeroSquare} from '@components/Icon/Expensicons';
import * as defaultGroupAvatars from '@components/Icon/GroupDefaultAvatars';
import * as defaultWorkspaceAvatars from '@components/Icon/WorkspaceDefaultAvatars';
import type {MoneyRequestAmountInputProps} from '@components/MoneyRequestAmountInput';
<<<<<<< HEAD
import type {IOUAction, IOUType, OnboardingAccounting, OnboardingPurpose, OnboardingTaskLinks} from '@src/CONST';
=======
import type {IOUAction, IOUType, OnboardingAccounting, OnboardingCompanySize, OnboardingPurpose} from '@src/CONST';
>>>>>>> d629de01
import CONST from '@src/CONST';
import type {ParentNavigationSummaryParams} from '@src/languages/params';
import type {TranslationPaths} from '@src/languages/types';
import NAVIGATORS from '@src/NAVIGATORS';
import ONYXKEYS from '@src/ONYXKEYS';
import type {Route} from '@src/ROUTES';
import ROUTES from '@src/ROUTES';
import SCREENS from '@src/SCREENS';
import type {
    Beta,
    IntroSelected,
    NewGroupChatDraft,
    OnyxInputOrEntry,
    PersonalDetails,
    PersonalDetailsList,
    Policy,
    PolicyReportField,
    Report,
    ReportAction,
    ReportAttributes,
    ReportMetadata,
    ReportNameValuePairs,
    ReportViolationName,
    ReportViolations,
    Session,
    Task,
    Transaction,
    TransactionViolation,
    UserWallet,
} from '@src/types/onyx';
import type {Attendee, Participant} from '@src/types/onyx/IOU';
import type {SelectedParticipant} from '@src/types/onyx/NewGroupChatDraft';
import type {OriginalMessageExportedToIntegration} from '@src/types/onyx/OldDotAction';
import type Onboarding from '@src/types/onyx/Onboarding';
import type {ErrorFields, Errors, Icon, PendingAction} from '@src/types/onyx/OnyxCommon';
import type {OriginalMessageChangeLog, PaymentMethodType} from '@src/types/onyx/OriginalMessage';
import type {Status} from '@src/types/onyx/PersonalDetails';
import type {ConnectionName} from '@src/types/onyx/Policy';
import type {InvoiceReceiverType, NotificationPreference, Participants, Participant as ReportParticipant} from '@src/types/onyx/Report';
import type {Message, OldDotReportAction, ReportActions} from '@src/types/onyx/ReportAction';
import type {PendingChatMember} from '@src/types/onyx/ReportMetadata';
import type {SearchPolicy, SearchReport, SearchTransaction} from '@src/types/onyx/SearchResults';
import type {Comment, TransactionChanges, WaypointCollection} from '@src/types/onyx/Transaction';
import {isEmptyObject} from '@src/types/utils/EmptyObject';
import type IconAsset from '@src/types/utils/IconAsset';
import {createDraftTransaction, getIOUReportActionToApproveOrPay, setMoneyRequestParticipants, unholdRequest} from './actions/IOU';
import {createDraftWorkspace} from './actions/Policy/Policy';
import {autoSwitchToFocusMode} from './actions/PriorityMode';
import {hasCreditBankAccount} from './actions/ReimbursementAccount/store';
import {handleReportChanged} from './actions/Report';
import type {GuidedSetupData, TaskForParameters} from './actions/Report';
import {isAnonymousUser as isAnonymousUserSession} from './actions/Session';
import type {AddCommentOrAttachementParams} from './API/parameters';
import {convertToDisplayString} from './CurrencyUtils';
import DateUtils from './DateUtils';
import {hasValidDraftComment} from './DraftCommentUtils';
import {getEnvironment, getEnvironmentURL} from './Environment/Environment';
import type EnvironmentType from './Environment/getEnvironment/types';
import {getMicroSecondOnyxErrorWithTranslationKey, isReceiptError} from './ErrorUtils';
import getAttachmentDetails from './fileDownload/getAttachmentDetails';
import {isReportMessageAttachment} from './isReportMessageAttachment';
import localeCompare from './LocaleCompare';
import {formatPhoneNumber} from './LocalePhoneNumber';
import {translateLocal} from './Localize';
import Log from './Log';
import {isEmailPublicDomain} from './LoginUtils';
// eslint-disable-next-line import/no-cycle
import ModifiedExpenseMessage from './ModifiedExpenseMessage';
import {isFullScreenName} from './Navigation/helpers/isNavigatorName';
import {linkingConfig} from './Navigation/linkingConfig';
import Navigation, {navigationRef} from './Navigation/Navigation';
import {rand64} from './NumberUtils';
import Parser from './Parser';
import Permissions from './Permissions';
import {
    getAccountIDsByLogins,
    getDisplayNameOrDefault,
    getEffectiveDisplayName,
    getLoginsByAccountIDs,
    getPersonalDetailByEmail,
    getPersonalDetailsByIDs,
    getShortMentionIfFound,
} from './PersonalDetailsUtils';
import {addSMSDomainIfPhoneNumber} from './PhoneNumber';
import {
    arePaymentsEnabled,
    canSendInvoiceFromWorkspace,
    getForwardsToAccount,
    getManagerAccountEmail,
    getPolicyEmployeeListByIdWithoutCurrentUser,
    getPolicyNameByID,
    getRuleApprovers,
    getSubmitToAccountID,
    isExpensifyTeam,
    isInstantSubmitEnabled,
    isPaidGroupPolicy as isPaidGroupPolicyPolicyUtils,
    isPolicyAdmin as isPolicyAdminPolicyUtils,
    isPolicyAuditor,
    isPolicyOwner,
    isSubmitAndClose,
    shouldShowPolicy,
} from './PolicyUtils';
import {
    formatLastMessageText,
    getActionableJoinRequestPendingReportAction,
    getAllReportActions,
    getCardIssuedMessage,
    getDismissedViolationMessageText,
    getExportIntegrationLastMessageText,
    getIOUReportIDFromReportActionPreview,
    getLastClosedReportAction,
    getLastVisibleAction,
    getLastVisibleAction as getLastVisibleActionReportActionsUtils,
    getLastVisibleMessage as getLastVisibleMessageActionUtils,
    getLastVisibleMessage as getLastVisibleMessageReportActionsUtils,
    getMessageOfOldDotReportAction,
    getNumberOfMoneyRequests,
    getOneTransactionThreadReportID,
    getOriginalMessage,
    getPolicyChangeLogDefaultBillableMessage,
    getPolicyChangeLogDefaultTitleEnforcedMessage,
    getPolicyChangeLogMaxExpesnseAmountNoReceiptMessage,
    getRenamedAction,
    getReportAction,
    getReportActionHtml,
    getReportActionMessage as getReportActionMessageReportUtils,
    getReportActionMessageText,
    getReportActionText,
    getWorkspaceCurrencyUpdateMessage,
    getWorkspaceFrequencyUpdateMessage,
    getWorkspaceReportFieldAddMessage,
    getWorkspaceReportFieldDeleteMessage,
    getWorkspaceReportFieldUpdateMessage,
    getWorkspaceUpdateFieldMessage,
    isActionableJoinRequestPending,
    isActionableTrackExpense,
    isActionOfType,
    isApprovedAction,
    isApprovedOrSubmittedReportAction,
    isCardIssuedAction,
    isClosedAction,
    isCreatedTaskReportAction,
    isCurrentActionUnread,
    isDeletedAction,
    isDeletedParentAction,
    isExportIntegrationAction,
    isForwardedAction,
    isModifiedExpenseAction,
    isMoneyRequestAction,
    isOldDotReportAction,
    isPendingRemove,
    isPolicyChangeLogAction,
    isReimbursementQueuedAction,
    isRenamedAction,
    isReportActionAttachment,
    isReportPreviewAction,
    isReversedTransaction,
    isRoomChangeLogAction,
    isSentMoneyReportAction,
    isSplitBillAction as isSplitBillReportAction,
    isSubmittedAction,
    isSubmittedAndClosedAction,
    isThreadParentMessage,
    isTrackExpenseAction,
    isTransactionThread,
    isTripPreview,
    isUnapprovedAction,
    isWhisperAction,
    shouldReportActionBeVisible,
    wasActionTakenByCurrentUser,
} from './ReportActionsUtils';
import type {LastVisibleMessage} from './ReportActionsUtils';
import {shouldRestrictUserBillableActions} from './SubscriptionUtils';
import {getNavatticURL} from './TourUtils';
import {
    getAttendees,
    getBillable,
    getCardID,
    getCategory,
    getCurrency,
    getDescription,
    getFormattedCreated,
    getFormattedPostedDate,
    getMCCGroup,
    getMerchant,
    getMerchantOrDescription,
    getOriginalAmount,
    getOriginalCurrency,
    getRateID,
    getRecentTransactions,
    getReimbursable,
    getTag,
    getTaxAmount,
    getTaxCode,
    getTransaction,
    getAmount as getTransactionAmount,
    getWaypoints,
    hasMissingSmartscanFields as hasMissingSmartscanFieldsTransactionUtils,
    hasNoticeTypeViolation,
    hasReceipt as hasReceiptTransactionUtils,
    hasViolation,
    hasWarningTypeViolation,
    isCardTransaction as isCardTransactionTransactionUtils,
    isDistanceRequest,
    isDuplicate,
    isExpensifyCardTransaction,
    isFetchingWaypointsFromServer,
    isOnHold as isOnHoldTransactionUtils,
    isPayAtEndExpense,
    isPending,
    isPerDiemRequest,
    isReceiptBeingScanned,
    isScanRequest as isScanRequestTransactionUtils,
} from './TransactionUtils';
import {addTrailingForwardSlash} from './Url';
import type {AvatarSource} from './UserUtils';
import {generateAccountID, getDefaultAvatarURL} from './UserUtils';

// Dynamic Import to avoid circular dependency
const UnreadIndicatorUpdaterHelper = () => import('./UnreadIndicatorUpdater');

type AvatarRange = 1 | 2 | 3 | 4 | 5 | 6 | 7 | 8 | 9 | 10 | 11 | 12 | 13 | 14 | 15 | 16 | 17 | 18;

type SpendBreakdown = {
    nonReimbursableSpend: number;
    reimbursableSpend: number;
    totalDisplaySpend: number;
};

type ParticipantDetails = [number, string, AvatarSource, AvatarSource];

type OptimisticAddCommentReportAction = Pick<
    ReportAction<typeof CONST.REPORT.ACTIONS.TYPE.ADD_COMMENT>,
    | 'reportActionID'
    | 'actionName'
    | 'actorAccountID'
    | 'person'
    | 'automatic'
    | 'avatar'
    | 'created'
    | 'message'
    | 'isFirstItem'
    | 'isAttachmentOnly'
    | 'isAttachmentWithText'
    | 'pendingAction'
    | 'shouldShow'
    | 'originalMessage'
    | 'childReportID'
    | 'parentReportID'
    | 'childType'
    | 'childReportName'
    | 'childManagerAccountID'
    | 'childStatusNum'
    | 'childStateNum'
    | 'errors'
    | 'childVisibleActionCount'
    | 'childCommenterCount'
    | 'childLastVisibleActionCreated'
    | 'childOldestFourAccountIDs'
    | 'delegateAccountID'
> & {isOptimisticAction: boolean};

type OptimisticReportAction = {
    commentText: string;
    reportAction: OptimisticAddCommentReportAction;
};

type UpdateOptimisticParentReportAction = {
    childVisibleActionCount: number;
    childCommenterCount: number;
    childLastVisibleActionCreated: string;
    childOldestFourAccountIDs: string | undefined;
};

type OptimisticExpenseReport = Pick<
    Report,
    | 'reportID'
    | 'chatReportID'
    | 'policyID'
    | 'type'
    | 'ownerAccountID'
    | 'managerID'
    | 'currency'
    | 'reportName'
    | 'stateNum'
    | 'statusNum'
    | 'total'
    | 'unheldTotal'
    | 'nonReimbursableTotal'
    | 'unheldNonReimbursableTotal'
    | 'parentReportID'
    | 'lastVisibleActionCreated'
    | 'parentReportActionID'
    | 'participants'
    | 'fieldList'
>;

type OptimisticNewReport = Pick<
    Report,
    | 'reportID'
    | 'policyID'
    | 'type'
    | 'ownerAccountID'
    | 'reportName'
    | 'stateNum'
    | 'statusNum'
    | 'currency'
    | 'total'
    | 'nonReimbursableTotal'
    | 'parentReportID'
    | 'lastVisibleActionCreated'
    | 'parentReportActionID'
    | 'participants'
    | 'managerID'
    | 'pendingFields'
    | 'chatReportID'
> & {reportName: string};

type BuildOptimisticIOUReportActionParams = {
    type: ValueOf<typeof CONST.IOU.REPORT_ACTION_TYPE>;
    amount: number;
    currency: string;
    comment: string;
    participants: Participant[];
    transactionID: string;
    paymentType?: PaymentMethodType;
    iouReportID?: string;
    isSettlingUp?: boolean;
    isSendMoneyFlow?: boolean;
    isOwnPolicyExpenseChat?: boolean;
    created?: string;
    linkedExpenseReportAction?: OnyxEntry<ReportAction>;
    isPersonalTrackingExpense?: boolean;
};

type OptimisticIOUReportAction = Pick<
    ReportAction,
    | 'actionName'
    | 'actorAccountID'
    | 'automatic'
    | 'avatar'
    | 'isAttachmentOnly'
    | 'originalMessage'
    | 'message'
    | 'person'
    | 'reportActionID'
    | 'shouldShow'
    | 'created'
    | 'pendingAction'
    | 'receipt'
    | 'childReportID'
    | 'childVisibleActionCount'
    | 'childCommenterCount'
    | 'delegateAccountID'
>;

type PartialReportAction = OnyxInputOrEntry<ReportAction> | Partial<ReportAction> | OptimisticIOUReportAction | OptimisticApprovedReportAction | OptimisticSubmittedReportAction | undefined;

type ReportRouteParams = {
    reportID: string;
    isSubReportPageRoute: boolean;
};

type ReportOfflinePendingActionAndErrors = {
    reportPendingAction: PendingAction | undefined;
    reportErrors: Errors | null | undefined;
};

type OptimisticApprovedReportAction = Pick<
    ReportAction<typeof CONST.REPORT.ACTIONS.TYPE.APPROVED>,
    | 'actionName'
    | 'actorAccountID'
    | 'automatic'
    | 'avatar'
    | 'isAttachmentOnly'
    | 'originalMessage'
    | 'message'
    | 'person'
    | 'reportActionID'
    | 'shouldShow'
    | 'created'
    | 'pendingAction'
    | 'delegateAccountID'
>;

type OptimisticUnapprovedReportAction = Pick<
    ReportAction<typeof CONST.REPORT.ACTIONS.TYPE.UNAPPROVED>,
    | 'actionName'
    | 'actorAccountID'
    | 'automatic'
    | 'avatar'
    | 'isAttachmentOnly'
    | 'originalMessage'
    | 'message'
    | 'person'
    | 'reportActionID'
    | 'shouldShow'
    | 'created'
    | 'pendingAction'
    | 'delegateAccountID'
>;

type OptimisticSubmittedReportAction = Pick<
    ReportAction<typeof CONST.REPORT.ACTIONS.TYPE.SUBMITTED>,
    | 'actionName'
    | 'actorAccountID'
    | 'adminAccountID'
    | 'automatic'
    | 'avatar'
    | 'isAttachmentOnly'
    | 'originalMessage'
    | 'message'
    | 'person'
    | 'reportActionID'
    | 'shouldShow'
    | 'created'
    | 'pendingAction'
    | 'delegateAccountID'
>;

type OptimisticHoldReportAction = Pick<
    ReportAction,
    'actionName' | 'actorAccountID' | 'automatic' | 'avatar' | 'isAttachmentOnly' | 'originalMessage' | 'message' | 'person' | 'reportActionID' | 'shouldShow' | 'created' | 'pendingAction'
>;

type OptimisticCancelPaymentReportAction = Pick<
    ReportAction,
    'actionName' | 'actorAccountID' | 'message' | 'originalMessage' | 'person' | 'reportActionID' | 'shouldShow' | 'created' | 'pendingAction'
>;

type OptimisticChangeFieldAction = Pick<
    OldDotReportAction & ReportAction,
    'actionName' | 'actorAccountID' | 'originalMessage' | 'person' | 'reportActionID' | 'created' | 'pendingAction' | 'message'
>;

type OptimisticEditedTaskReportAction = Pick<
    ReportAction,
    'reportActionID' | 'actionName' | 'pendingAction' | 'actorAccountID' | 'automatic' | 'avatar' | 'created' | 'shouldShow' | 'message' | 'person' | 'delegateAccountID'
>;

type OptimisticClosedReportAction = Pick<
    ReportAction<typeof CONST.REPORT.ACTIONS.TYPE.CLOSED>,
    'actionName' | 'actorAccountID' | 'automatic' | 'avatar' | 'created' | 'message' | 'originalMessage' | 'pendingAction' | 'person' | 'reportActionID' | 'shouldShow'
>;

type OptimisticCardAssignedReportAction = Pick<
    ReportAction<typeof CONST.REPORT.ACTIONS.TYPE.CARD_ASSIGNED>,
    'actionName' | 'actorAccountID' | 'automatic' | 'avatar' | 'created' | 'message' | 'originalMessage' | 'pendingAction' | 'person' | 'reportActionID' | 'shouldShow'
>;

type OptimisticDismissedViolationReportAction = Pick<
    ReportAction,
    'actionName' | 'actorAccountID' | 'avatar' | 'created' | 'message' | 'originalMessage' | 'person' | 'reportActionID' | 'shouldShow' | 'pendingAction'
>;

type OptimisticCreatedReportAction = Pick<
    ReportAction<typeof CONST.REPORT.ACTIONS.TYPE.CREATED>,
    'actorAccountID' | 'automatic' | 'avatar' | 'created' | 'message' | 'person' | 'reportActionID' | 'shouldShow' | 'pendingAction' | 'actionName' | 'delegateAccountID'
>;

type OptimisticRenamedReportAction = Pick<
    ReportAction<typeof CONST.REPORT.ACTIONS.TYPE.RENAMED>,
    'actorAccountID' | 'automatic' | 'avatar' | 'created' | 'message' | 'person' | 'reportActionID' | 'shouldShow' | 'pendingAction' | 'actionName' | 'originalMessage'
>;

type OptimisticRoomDescriptionUpdatedReportAction = Pick<
    ReportAction<typeof CONST.REPORT.ACTIONS.TYPE.ROOM_CHANGE_LOG.UPDATE_ROOM_DESCRIPTION>,
    'actorAccountID' | 'created' | 'message' | 'person' | 'reportActionID' | 'pendingAction' | 'actionName' | 'originalMessage'
>;

type OptimisticChatReport = Pick<
    Report,
    | 'type'
    | 'chatType'
    | 'chatReportID'
    | 'iouReportID'
    | 'isOwnPolicyExpenseChat'
    | 'isPinned'
    | 'lastActorAccountID'
    | 'lastMessageHtml'
    | 'lastMessageText'
    | 'lastReadTime'
    | 'lastVisibleActionCreated'
    | 'oldPolicyName'
    | 'ownerAccountID'
    | 'pendingFields'
    | 'parentReportActionID'
    | 'parentReportID'
    | 'participants'
    | 'policyID'
    | 'reportID'
    | 'reportName'
    | 'stateNum'
    | 'statusNum'
    | 'visibility'
    | 'description'
    | 'writeCapability'
    | 'avatarUrl'
    | 'invoiceReceiver'
>;

type OptimisticExportIntegrationAction = OriginalMessageExportedToIntegration &
    Pick<
        ReportAction<typeof CONST.REPORT.ACTIONS.TYPE.EXPORTED_TO_INTEGRATION>,
        'reportActionID' | 'actorAccountID' | 'avatar' | 'created' | 'lastModified' | 'message' | 'person' | 'shouldShow' | 'pendingAction' | 'errors' | 'automatic'
    >;

type OptimisticTaskReportAction = Pick<
    ReportAction,
    | 'reportActionID'
    | 'actionName'
    | 'actorAccountID'
    | 'automatic'
    | 'avatar'
    | 'created'
    | 'isAttachmentOnly'
    | 'message'
    | 'originalMessage'
    | 'person'
    | 'pendingAction'
    | 'shouldShow'
    | 'isFirstItem'
    | 'previousMessage'
    | 'errors'
    | 'linkMetadata'
    | 'delegateAccountID'
>;

type AnnounceRoomOnyxData = {
    onyxOptimisticData: OnyxUpdate[];
    onyxSuccessData: OnyxUpdate[];
    onyxFailureData: OnyxUpdate[];
};

type OptimisticAnnounceChat = {
    announceChatReportID: string;
    announceChatReportActionID: string;
    announceChatData: AnnounceRoomOnyxData;
};

type OptimisticWorkspaceChats = {
    adminsChatReportID: string;
    adminsChatData: OptimisticChatReport;
    adminsReportActionData: Record<string, OptimisticCreatedReportAction>;
    adminsCreatedReportActionID: string;
    expenseChatReportID: string;
    expenseChatData: OptimisticChatReport;
    expenseReportActionData: Record<string, OptimisticCreatedReportAction>;
    expenseCreatedReportActionID: string;
    pendingChatMembers: PendingChatMember[];
};

type OptimisticModifiedExpenseReportAction = Pick<
    ReportAction<typeof CONST.REPORT.ACTIONS.TYPE.MODIFIED_EXPENSE>,
    | 'actionName'
    | 'actorAccountID'
    | 'automatic'
    | 'avatar'
    | 'created'
    | 'isAttachmentOnly'
    | 'message'
    | 'originalMessage'
    | 'person'
    | 'pendingAction'
    | 'reportActionID'
    | 'shouldShow'
    | 'delegateAccountID'
> & {reportID?: string};

type OptimisticMoneyRequestEntities = {
    iouReport: Report;
    type: ValueOf<typeof CONST.IOU.REPORT_ACTION_TYPE>;
    amount: number;
    currency: string;
    comment: string;
    payeeEmail: string;
    participants: Participant[];
    transactionID: string;
    paymentType?: PaymentMethodType;
    isSettlingUp?: boolean;
    isSendMoneyFlow?: boolean;
    isOwnPolicyExpenseChat?: boolean;
    isPersonalTrackingExpense?: boolean;
    existingTransactionThreadReportID?: string;
    linkedTrackedExpenseReportAction?: ReportAction;
};

type OptimisticTaskReport = SetRequired<
    Pick<
        Report,
        | 'reportID'
        | 'reportName'
        | 'description'
        | 'ownerAccountID'
        | 'participants'
        | 'managerID'
        | 'type'
        | 'parentReportID'
        | 'policyID'
        | 'stateNum'
        | 'statusNum'
        | 'parentReportActionID'
        | 'lastVisibleActionCreated'
        | 'hasParentAccess'
    >,
    'parentReportID'
>;

type TransactionDetails = {
    created: string;
    amount: number;
    attendees: Attendee[] | string;
    taxAmount?: number;
    taxCode?: string;
    currency: string;
    merchant: string;
    waypoints?: WaypointCollection | string;
    customUnitRateID?: string;
    comment: string;
    category: string;
    billable: boolean;
    tag: string;
    mccGroup?: ValueOf<typeof CONST.MCC_GROUPS>;
    description?: string;
    cardID: number;
    originalAmount: number;
    originalCurrency: string;
    postedDate: string;
};

type OptimisticIOUReport = Pick<
    Report,
    | 'type'
    | 'chatReportID'
    | 'currency'
    | 'managerID'
    | 'policyID'
    | 'ownerAccountID'
    | 'participants'
    | 'reportID'
    | 'stateNum'
    | 'statusNum'
    | 'total'
    | 'unheldTotal'
    | 'nonReimbursableTotal'
    | 'unheldNonReimbursableTotal'
    | 'reportName'
    | 'parentReportID'
    | 'lastVisibleActionCreated'
    | 'fieldList'
    | 'parentReportActionID'
>;
type DisplayNameWithTooltips = Array<Pick<PersonalDetails, 'accountID' | 'pronouns' | 'displayName' | 'login' | 'avatar'>>;

type CustomIcon = {
    src: IconAsset;
    color?: string;
};

type OptionData = {
    text?: string;
    alternateText?: string;
    allReportErrors?: Errors;
    brickRoadIndicator?: ValueOf<typeof CONST.BRICK_ROAD_INDICATOR_STATUS> | '' | null;
    tooltipText?: string | null;
    alternateTextMaxLines?: number;
    boldStyle?: boolean;
    customIcon?: CustomIcon;
    subtitle?: string;
    login?: string;
    accountID?: number;
    pronouns?: string;
    status?: Status | null;
    phoneNumber?: string;
    isUnread?: boolean | null;
    isUnreadWithMention?: boolean | null;
    hasDraftComment?: boolean | null;
    keyForList?: string;
    searchText?: string;
    isIOUReportOwner?: boolean | null;
    shouldShowSubscript?: boolean | null;
    isPolicyExpenseChat?: boolean;
    isMoneyRequestReport?: boolean | null;
    isInvoiceReport?: boolean;
    isExpenseRequest?: boolean | null;
    isAllowedToComment?: boolean | null;
    isThread?: boolean | null;
    isTaskReport?: boolean | null;
    parentReportAction?: OnyxEntry<ReportAction>;
    displayNamesWithTooltips?: DisplayNameWithTooltips | null;
    isDefaultRoom?: boolean;
    isInvoiceRoom?: boolean;
    isExpenseReport?: boolean;
    isOptimisticPersonalDetail?: boolean;
    selected?: boolean;
    isOptimisticAccount?: boolean;
    isSelected?: boolean;
    descriptiveText?: string;
    notificationPreference?: NotificationPreference | null;
    isDisabled?: boolean | null;
    name?: string | null;
    isSelfDM?: boolean;
    isOneOnOneChat?: boolean;
    reportID?: string;
    enabled?: boolean;
    code?: string;
    transactionThreadReportID?: string | null;
    shouldShowAmountInput?: boolean;
    amountInputProps?: MoneyRequestAmountInputProps;
    tabIndex?: 0 | -1;
    isConciergeChat?: boolean;
    isBold?: boolean;
    lastIOUCreationDate?: string;
    isChatRoom?: boolean;
    participantsList?: PersonalDetails[];
    icons?: Icon[];
    iouReportAmount?: number;
    displayName?: string;
} & Report &
    ReportNameValuePairs;

type OnyxDataTaskAssigneeChat = {
    optimisticData: OnyxUpdate[];
    successData: OnyxUpdate[];
    failureData: OnyxUpdate[];
    optimisticAssigneeAddComment?: OptimisticReportAction;
    optimisticChatCreatedReportAction?: OptimisticCreatedReportAction;
};

type Ancestor = {
    report: Report;
    reportAction: ReportAction;
    shouldDisplayNewMarker: boolean;
};

type AncestorIDs = {
    reportIDs: string[];
    reportActionsIDs: string[];
};

type MissingPaymentMethod = 'bankAccount' | 'wallet';

type OutstandingChildRequest = {
    hasOutstandingChildRequest?: boolean;
};

type ParsingDetails = {
    shouldEscapeText?: boolean;
    reportID?: string;
    policyID?: string;
};

type NonHeldAndFullAmount = {
    nonHeldAmount: string;
    fullAmount: string;
    /**
     * nonHeldAmount is valid if not negative;
     * It can be negative if the unheld transaction comes from the current user
     */
    hasValidNonHeldAmount: boolean;
};

type Thread = {
    parentReportID: string;
    parentReportActionID: string;
} & Report;

type GetChatRoomSubtitleConfig = {
    isCreateExpenseFlow?: boolean;
};

type GetPolicyNameParams = {
    report: OnyxInputOrEntry<Report>;
    returnEmptyIfNotFound?: boolean;
    policy?: OnyxInputOrEntry<Policy> | SearchPolicy;
    policies?: SearchPolicy[];
    reports?: SearchReport[];
};

type GetReportNameParams = {
    report: OnyxEntry<Report>;
    policy?: OnyxEntry<Policy> | SearchPolicy;
    parentReportActionParam?: OnyxInputOrEntry<ReportAction>;
    personalDetails?: Partial<PersonalDetailsList>;
    invoiceReceiverPolicy?: OnyxEntry<Policy> | SearchPolicy;
    transactions?: SearchTransaction[];
    reports?: SearchReport[];
    draftReports?: OnyxCollection<Report>;
    reportNameValuePairs?: OnyxCollection<ReportNameValuePairs>;
    policies?: SearchPolicy[];
};

type ReportByPolicyMap = Record<string, Report[]>;

let currentUserEmail: string | undefined;
let currentUserPrivateDomain: string | undefined;
let currentUserAccountID: number | undefined;
let isAnonymousUser = false;

let environmentURL: string;
getEnvironmentURL().then((url: string) => (environmentURL = url));
let environment: EnvironmentType;
getEnvironment().then((env) => {
    environment = env;
});

// This cache is used to save parse result of report action html message into text
// to prevent unnecessary parsing when the report action is not changed/modified.
// Example case: when we need to get a report name of a thread which is dependent on a report action message.
const parsedReportActionMessageCache: Record<string, string> = {};

let conciergeChatReportID: OnyxEntry<string>;
Onyx.connect({
    key: ONYXKEYS.DERIVED.CONCIERGE_CHAT_REPORT_ID,
    callback: (value) => {
        conciergeChatReportID = value;
    },
});

const defaultAvatarBuildingIconTestID = 'SvgDefaultAvatarBuilding Icon';
Onyx.connect({
    key: ONYXKEYS.SESSION,
    callback: (value) => {
        // When signed out, val is undefined
        if (!value) {
            return;
        }

        currentUserEmail = value.email;
        currentUserAccountID = value.accountID;
        isAnonymousUser = value.authTokenType === CONST.AUTH_TOKEN_TYPES.ANONYMOUS;
        currentUserPrivateDomain = isEmailPublicDomain(currentUserEmail ?? '') ? '' : Str.extractEmailDomain(currentUserEmail ?? '');
    },
});

let allPersonalDetails: OnyxEntry<PersonalDetailsList>;
let allPersonalDetailLogins: string[];
let currentUserPersonalDetails: OnyxEntry<PersonalDetails>;
Onyx.connect({
    key: ONYXKEYS.PERSONAL_DETAILS_LIST,
    callback: (value) => {
        if (currentUserAccountID) {
            currentUserPersonalDetails = value?.[currentUserAccountID] ?? undefined;
        }
        allPersonalDetails = value ?? {};
        allPersonalDetailLogins = Object.values(allPersonalDetails).map((personalDetail) => personalDetail?.login ?? '');
    },
});

let allReportsDraft: OnyxCollection<Report>;
Onyx.connect({
    key: ONYXKEYS.COLLECTION.REPORT_DRAFT,
    waitForCollectionCallback: true,
    callback: (value) => (allReportsDraft = value),
});

let allPolicies: OnyxCollection<Policy>;
Onyx.connect({
    key: ONYXKEYS.COLLECTION.POLICY,
    waitForCollectionCallback: true,
    callback: (value) => (allPolicies = value),
});

let allReports: OnyxCollection<Report>;
let reportsByPolicyID: ReportByPolicyMap;
Onyx.connect({
    key: ONYXKEYS.COLLECTION.REPORT,
    waitForCollectionCallback: true,
    callback: (value) => {
        allReports = value;
        UnreadIndicatorUpdaterHelper().then((module) => {
            module.triggerUnreadUpdate();
        });

        // Each time a new report is added we will check to see if the user should be switched
        autoSwitchToFocusMode();

        if (!value) {
            return;
        }

        reportsByPolicyID = Object.values(value).reduce<ReportByPolicyMap>((acc, report) => {
            if (!report) {
                return acc;
            }

            handleReportChanged(report);

            // Get all reports, which are the ones that are:
            // - Owned by the same user
            // - Are either open or submitted
            // - Belong to the same workspace
            if (report.policyID && report.ownerAccountID === currentUserAccountID && (report.stateNum ?? 0) <= 1) {
                if (!acc[report.policyID]) {
                    acc[report.policyID] = [];
                }
                acc[report.policyID].push(report);
            }

            return acc;
        }, {});
    },
});

let allBetas: OnyxEntry<Beta[]>;
Onyx.connect({
    key: ONYXKEYS.BETAS,
    callback: (value) => (allBetas = value),
});

let allTransactions: OnyxCollection<Transaction> = {};
let reportsTransactions: Record<string, Transaction[]> = {};
Onyx.connect({
    key: ONYXKEYS.COLLECTION.TRANSACTION,
    waitForCollectionCallback: true,
    callback: (value) => {
        if (!value) {
            return;
        }
        allTransactions = Object.fromEntries(Object.entries(value).filter(([, transaction]) => transaction));

        reportsTransactions = Object.values(value).reduce<Record<string, Transaction[]>>((all, transaction) => {
            const reportsMap = all;
            if (!transaction?.reportID) {
                return reportsMap;
            }

            if (!reportsMap[transaction.reportID]) {
                reportsMap[transaction.reportID] = [];
            }
            reportsMap[transaction.reportID].push(transaction);

            return all;
        }, {});
    },
});

let allReportActions: OnyxCollection<ReportActions>;
Onyx.connect({
    key: ONYXKEYS.COLLECTION.REPORT_ACTIONS,
    waitForCollectionCallback: true,
    callback: (actions) => {
        if (!actions) {
            return;
        }
        allReportActions = actions;
    },
});

let allReportMetadata: OnyxCollection<ReportMetadata>;
const allReportMetadataKeyValue: Record<string, ReportMetadata> = {};
Onyx.connect({
    key: ONYXKEYS.COLLECTION.REPORT_METADATA,
    waitForCollectionCallback: true,
    callback: (value) => {
        if (!value) {
            return;
        }
        allReportMetadata = value;

        Object.entries(value).forEach(([reportID, reportMetadata]) => {
            if (!reportMetadata) {
                return;
            }

            const [, id] = reportID.split('_');
            allReportMetadataKeyValue[id] = reportMetadata;
        });
    },
});

let allReportNameValuePair: OnyxCollection<ReportNameValuePairs>;
Onyx.connect({
    key: ONYXKEYS.COLLECTION.REPORT_NAME_VALUE_PAIRS,
    waitForCollectionCallback: true,
    callback: (value) => {
        if (!value) {
            return;
        }
        allReportNameValuePair = value;
    },
});

let allReportsViolations: OnyxCollection<ReportViolations>;
Onyx.connect({
    key: ONYXKEYS.COLLECTION.REPORT_VIOLATIONS,
    waitForCollectionCallback: true,
    callback: (value) => {
        if (!value) {
            return;
        }
        allReportsViolations = value;
    },
});

let onboarding: OnyxEntry<Onboarding>;
Onyx.connect({
    key: ONYXKEYS.NVP_ONBOARDING,
    callback: (value) => (onboarding = value),
});

let delegateEmail = '';
Onyx.connect({
    key: ONYXKEYS.ACCOUNT,
    callback: (value) => {
        delegateEmail = value?.delegatedAccess?.delegate ?? '';
    },
});

let activePolicyID: OnyxEntry<string>;
Onyx.connect({
    key: ONYXKEYS.NVP_ACTIVE_POLICY_ID,
    callback: (value) => (activePolicyID = value),
});

let reportAttributes: OnyxEntry<Record<string, ReportAttributes>>;
Onyx.connect({
    key: ONYXKEYS.DERIVED.REPORT_ATTRIBUTES,
    callback: (value) => {
        if (!value) {
            return;
        }
        reportAttributes = value;
    },
});

let newGroupChatDraft: OnyxEntry<NewGroupChatDraft>;
Onyx.connect({
    key: ONYXKEYS.NEW_GROUP_CHAT_DRAFT,
    callback: (value) => (newGroupChatDraft = value),
});

let onboardingCompanySize: OnyxEntry<OnboardingCompanySize>;
Onyx.connect({
    key: ONYXKEYS.ONBOARDING_COMPANY_SIZE,
    callback: (value) => {
        onboardingCompanySize = value;
    },
});

function getCurrentUserAvatar(): AvatarSource | undefined {
    return currentUserPersonalDetails?.avatar;
}

function getCurrentUserDisplayNameOrEmail(): string | undefined {
    return currentUserPersonalDetails?.displayName ?? currentUserEmail;
}

function getChatType(report: OnyxInputOrEntry<Report> | Participant): ValueOf<typeof CONST.REPORT.CHAT_TYPE> | undefined {
    return report?.chatType;
}

/**
 * Get the report or draft report given a reportID
 */
function getReportOrDraftReport(reportID: string | undefined, searchReports?: SearchReport[]): OnyxEntry<Report> | SearchReport {
    const searchReport = searchReports?.find((report) => report.reportID === reportID);
    const onyxReport = allReports?.[`${ONYXKEYS.COLLECTION.REPORT}${reportID}`];
    return searchReport ?? onyxReport ?? allReportsDraft?.[`${ONYXKEYS.COLLECTION.REPORT_DRAFT}${reportID}`];
}

function reportTransactionsSelector(transactions: OnyxCollection<Transaction>, reportID: string | undefined): Transaction[] {
    if (!transactions || !reportID) {
        return [];
    }

    return Object.values(transactions).filter((transaction): transaction is Transaction => !!transaction && transaction.reportID === reportID);
}

function getReportTransactions(reportID: string | undefined, allReportsTransactions: Record<string, Transaction[]> = reportsTransactions): Transaction[] {
    if (!reportID) {
        return [];
    }

    return allReportsTransactions[reportID] ?? [];
}

/**
 * Check if a report is a draft report
 */
function isDraftReport(reportID: string | undefined): boolean {
    const draftReport = allReportsDraft?.[`${ONYXKEYS.COLLECTION.REPORT_DRAFT}${reportID}`];

    return !!draftReport;
}
/**
 * @private
 */
function isSearchReportArray(object: SearchReport[] | OnyxCollection<Report>): object is SearchReport[] {
    if (!Array.isArray(object)) {
        return false;
    }
    const firstItem = object.at(0);
    return firstItem !== undefined && 'private_isArchived' in firstItem;
}

/**
 * @private
 * Returns the report
 */
function getReport(reportID: string, reports: SearchReport[] | OnyxCollection<Report>): OnyxEntry<Report> | SearchReport {
    if (isSearchReportArray(reports)) {
        reports?.find((report) => report.reportID === reportID);
    } else {
        return reports?.[`${ONYXKEYS.COLLECTION.REPORT}${reportID}`];
    }
}

/**
 * Returns the report
 * @deprecated Get the data straight from Onyx
 */
function getReportNameValuePairs(reportID?: string, reportNameValuePairs: OnyxCollection<ReportNameValuePairs> = allReportNameValuePair): OnyxEntry<ReportNameValuePairs> {
    return reportNameValuePairs?.[`${ONYXKEYS.COLLECTION.REPORT_NAME_VALUE_PAIRS}${reportID}`];
}

/**
 * Returns the parentReport if the given report is a thread
 */
function getParentReport(report: OnyxEntry<Report>): OnyxEntry<Report> {
    if (!report?.parentReportID) {
        return undefined;
    }
    return getReport(report.parentReportID, allReports);
}

/**
 * Returns the root parentReport if the given report is nested.
 * Uses recursion to iterate any depth of nested reports.
 */

function getRootParentReport({
    report,
    reports,
    visitedReportIDs = new Set<string>(),
}: {
    report: OnyxEntry<Report>;
    reports?: SearchReport[];
    visitedReportIDs?: Set<string>;
}): OnyxEntry<Report> {
    if (!report) {
        return undefined;
    }

    // Returns the current report as the root report, because it does not have a parentReportID
    if (!report?.parentReportID) {
        return report;
    }

    // Detect and prevent an infinite loop caused by a cycle in the ancestry. This should normally
    // never happen
    if (visitedReportIDs.has(report.reportID)) {
        Log.alert('Report ancestry cycle detected.', {reportID: report.reportID, ancestry: Array.from(visitedReportIDs)});
        return undefined;
    }
    visitedReportIDs.add(report.reportID);

    const parentReport = getReportOrDraftReport(report?.parentReportID, reports);

    // Runs recursion to iterate a parent report
    return getRootParentReport({report: !isEmptyObject(parentReport) ? parentReport : undefined, visitedReportIDs, reports});
}

/**
 * Returns the policy of the report
 */
function getPolicy(policyID: string | undefined): OnyxEntry<Policy> {
    if (!allPolicies || !policyID) {
        return undefined;
    }
    return allPolicies[`${ONYXKEYS.COLLECTION.POLICY}${policyID}`];
}

/**
 * Get the policy type from a given report
 * @param policies must have Onyxkey prefix (i.e 'policy_') for keys
 */
function getPolicyType(report: OnyxInputOrEntry<Report>, policies: OnyxCollection<Policy>): string {
    return policies?.[`${ONYXKEYS.COLLECTION.POLICY}${report?.policyID}`]?.type ?? '';
}

const unavailableTranslation = translateLocal('workspace.common.unavailable');
/**
 * Get the policy name from a given report
 */
function getPolicyName({report, returnEmptyIfNotFound = false, policy, policies, reports}: GetPolicyNameParams): string {
    const noPolicyFound = returnEmptyIfNotFound ? '' : unavailableTranslation;
    if (isEmptyObject(report) || (isEmptyObject(policies) && isEmptyObject(allPolicies) && !report?.policyName)) {
        return noPolicyFound;
    }
    const finalPolicy = (() => {
        if (isEmptyObject(policy)) {
            if (policies) {
                return policies.find((p) => p.id === report.policyID);
            }
            return allPolicies?.[`${ONYXKEYS.COLLECTION.POLICY}${report.policyID}`];
        }
        return policy ?? policies?.find((p) => p.id === report.policyID);
    })();

    const parentReport = getRootParentReport({report, reports});

    // Rooms send back the policy name with the reportSummary,
    // since they can also be accessed by people who aren't in the workspace
    // eslint-disable-next-line @typescript-eslint/prefer-nullish-coalescing
    const policyName = finalPolicy?.name || report?.policyName || report?.oldPolicyName || parentReport?.oldPolicyName || noPolicyFound;

    return policyName;
}

/**
 * Returns the concatenated title for the PrimaryLogins of a report
 */
function getReportParticipantsTitle(accountIDs: number[]): string {
    // Somehow it's possible for the logins coming from report.participantAccountIDs to contain undefined values so we use .filter(Boolean) to remove them.
    return accountIDs.filter(Boolean).join(', ');
}

/**
 * Checks if a report is a chat report.
 */
function isChatReport(report: OnyxEntry<Report>): boolean {
    return report?.type === CONST.REPORT.TYPE.CHAT;
}

function isInvoiceReport(report: OnyxInputOrEntry<Report> | SearchReport): boolean {
    return report?.type === CONST.REPORT.TYPE.INVOICE;
}

function isNewDotInvoice(invoiceRoomID: string | undefined): boolean {
    if (!invoiceRoomID) {
        return false;
    }

    return isInvoiceRoom(getReport(invoiceRoomID, allReports));
}

/**
 * Checks if the report with supplied ID has been approved or not
 */
function isReportIDApproved(reportID: string | undefined) {
    if (!reportID) {
        return;
    }
    const report = getReport(reportID, allReports);
    if (!report) {
        return;
    }
    return isReportApproved({report});
}

/**
 * Checks if a report is an Expense report.
 */
function isExpenseReport(report: OnyxInputOrEntry<Report> | SearchReport): boolean {
    return report?.type === CONST.REPORT.TYPE.EXPENSE;
}

/**
 * Checks if a report is an IOU report using report or reportID
 */
function isIOUReport(reportOrID: OnyxInputOrEntry<Report> | SearchReport | string): boolean {
    const report = typeof reportOrID === 'string' ? getReport(reportOrID, allReports) ?? null : reportOrID;
    return report?.type === CONST.REPORT.TYPE.IOU;
}

/**
 * Checks if a report is an IOU report using report
 */
function isIOUReportUsingReport(report: OnyxEntry<Report>): report is Report {
    return report?.type === CONST.REPORT.TYPE.IOU;
}
/**
 * Checks if a report is a task report.
 */
function isTaskReport(report: OnyxInputOrEntry<Report>): boolean {
    return report?.type === CONST.REPORT.TYPE.TASK;
}

/**
 * Checks if a task has been cancelled
 * When a task is deleted, the parentReportAction is updated to have a isDeletedParentAction deleted flag
 * This is because when you delete a task, we still allow you to chat on the report itself
 * There's another situation where you don't have access to the parentReportAction (because it was created in a chat you don't have access to)
 * In this case, we have added the key to the report itself
 */
function isCanceledTaskReport(report: OnyxInputOrEntry<Report>, parentReportAction: OnyxInputOrEntry<ReportAction> = null): boolean {
    if (!isEmptyObject(parentReportAction) && (getReportActionMessageReportUtils(parentReportAction)?.isDeletedParentAction ?? false)) {
        return true;
    }

    if (!isEmptyObject(report) && report?.isDeletedParentAction) {
        return true;
    }

    return false;
}

/**
 * Checks if a report is an open task report.
 *
 * @param parentReportAction - The parent report action of the report (Used to check if the task has been canceled)
 */
function isOpenTaskReport(report: OnyxInputOrEntry<Report>, parentReportAction: OnyxInputOrEntry<ReportAction> = null): boolean {
    return (
        isTaskReport(report) && !isCanceledTaskReport(report, parentReportAction) && report?.stateNum === CONST.REPORT.STATE_NUM.OPEN && report?.statusNum === CONST.REPORT.STATUS_NUM.OPEN
    );
}

/**
 * Checks if a report is a completed task report.
 */
function isCompletedTaskReport(report: OnyxEntry<Report>): boolean {
    return isTaskReport(report) && report?.stateNum === CONST.REPORT.STATE_NUM.APPROVED && report?.statusNum === CONST.REPORT.STATUS_NUM.APPROVED;
}

/**
 * Checks if the current user is the manager of the supplied report
 */
function isReportManager(report: OnyxEntry<Report>): boolean {
    return !!(report && report.managerID === currentUserAccountID);
}

/**
 * Checks if the supplied report has been approved
 */
function isReportApproved({report, parentReportAction = undefined}: {report: OnyxInputOrEntry<Report>; parentReportAction?: OnyxEntry<ReportAction> | undefined}): boolean {
    if (!report) {
        return parentReportAction?.childStateNum === CONST.REPORT.STATE_NUM.APPROVED && parentReportAction?.childStatusNum === CONST.REPORT.STATUS_NUM.APPROVED;
    }
    return report?.stateNum === CONST.REPORT.STATE_NUM.APPROVED && report?.statusNum === CONST.REPORT.STATUS_NUM.APPROVED;
}

/**
 * Checks if the supplied report has been manually reimbursed
 */
function isReportManuallyReimbursed(report: OnyxEntry<Report>): boolean {
    return report?.stateNum === CONST.REPORT.STATE_NUM.APPROVED && report?.statusNum === CONST.REPORT.STATUS_NUM.REIMBURSED;
}

/**
 * Checks if the supplied report is an expense report in Open state and status.
 */
function isOpenExpenseReport(report: OnyxInputOrEntry<Report>): boolean {
    return isExpenseReport(report) && report?.stateNum === CONST.REPORT.STATE_NUM.OPEN && report?.statusNum === CONST.REPORT.STATUS_NUM.OPEN;
}

/**
 * Checks if the supplied report has a member with the array passed in params.
 */
function hasParticipantInArray(report: OnyxEntry<Report>, memberAccountIDs: number[]) {
    if (!report?.participants) {
        return false;
    }

    const memberAccountIDsSet = new Set(memberAccountIDs);

    for (const accountID in report.participants) {
        if (memberAccountIDsSet.has(Number(accountID))) {
            return true;
        }
    }

    return false;
}

/**
 * Whether the Money Request report is settled
 */
function isSettled(reportOrID: OnyxInputOrEntry<Report> | SearchReport | string | undefined, reports?: SearchReport[] | OnyxCollection<Report>): boolean {
    if (!reportOrID) {
        return false;
    }
    const report = typeof reportOrID === 'string' ? getReport(reportOrID, reports ?? allReports) ?? null : reportOrID;
    if (!report) {
        return false;
    }

    if (isEmptyObject(report)) {
        return false;
    }

    // In case the payment is scheduled and we are waiting for the payee to set up their wallet,
    // consider the report as paid as well.
    if (report.isWaitingOnBankAccount && report.statusNum === CONST.REPORT.STATUS_NUM.APPROVED) {
        return false;
    }

    return report?.statusNum === CONST.REPORT.STATUS_NUM.REIMBURSED;
}

/**
 * Whether the current user is the submitter of the report
 */
function isCurrentUserSubmitter(reportID: string | undefined): boolean {
    if (!allReports || !reportID) {
        return false;
    }
    const report = allReports[`${ONYXKEYS.COLLECTION.REPORT}${reportID}`];
    return !!(report && report.ownerAccountID === currentUserAccountID);
}

/**
 * Whether the provided report is an Admin room
 */
function isAdminRoom(report: OnyxEntry<Report>): boolean {
    return getChatType(report) === CONST.REPORT.CHAT_TYPE.POLICY_ADMINS;
}

/**
 * Whether the provided report is an Admin-only posting room
 */
function isAdminsOnlyPostingRoom(report: OnyxEntry<Report>): boolean {
    return report?.writeCapability === CONST.REPORT.WRITE_CAPABILITIES.ADMINS;
}

/**
 * Whether the provided report is a Announce room
 */
function isAnnounceRoom(report: OnyxEntry<Report>): boolean {
    return getChatType(report) === CONST.REPORT.CHAT_TYPE.POLICY_ANNOUNCE;
}

/**
 * Whether the provided report is a default room
 */
function isDefaultRoom(report: OnyxEntry<Report>): boolean {
    return CONST.DEFAULT_POLICY_ROOM_CHAT_TYPES.some((type) => type === getChatType(report));
}

/**
 * Whether the provided report is a Domain room
 */
function isDomainRoom(report: OnyxEntry<Report>): boolean {
    return getChatType(report) === CONST.REPORT.CHAT_TYPE.DOMAIN_ALL;
}

/**
 * Whether the provided report is a user created policy room
 */
function isUserCreatedPolicyRoom(report: OnyxEntry<Report>): boolean {
    return getChatType(report) === CONST.REPORT.CHAT_TYPE.POLICY_ROOM;
}

/**
 * Whether the provided report is a Policy Expense chat.
 */
function isPolicyExpenseChat(option: OnyxInputOrEntry<Report> | OptionData | Participant): boolean {
    return getChatType(option) === CONST.REPORT.CHAT_TYPE.POLICY_EXPENSE_CHAT || !!(option && 'isPolicyExpenseChat' in option && option.isPolicyExpenseChat);
}

function isInvoiceRoom(report: OnyxEntry<Report>): boolean {
    return getChatType(report) === CONST.REPORT.CHAT_TYPE.INVOICE;
}

function isInvoiceRoomWithID(reportID?: string): boolean {
    if (!reportID) {
        return false;
    }
    const report = getReport(reportID, allReports);
    return isInvoiceRoom(report);
}

/**
 * Checks if a report is a completed task report.
 */
function isTripRoom(report: OnyxEntry<Report>): boolean {
    return isChatReport(report) && getChatType(report) === CONST.REPORT.CHAT_TYPE.TRIP_ROOM;
}

function isIndividualInvoiceRoom(report: OnyxEntry<Report>): boolean {
    return isInvoiceRoom(report) && report?.invoiceReceiver?.type === CONST.REPORT.INVOICE_RECEIVER_TYPE.INDIVIDUAL;
}

function isCurrentUserInvoiceReceiver(report: OnyxEntry<Report>): boolean {
    if (report?.invoiceReceiver?.type === CONST.REPORT.INVOICE_RECEIVER_TYPE.INDIVIDUAL) {
        return currentUserAccountID === report.invoiceReceiver.accountID;
    }

    if (report?.invoiceReceiver?.type === CONST.REPORT.INVOICE_RECEIVER_TYPE.BUSINESS) {
        const policy = getPolicy(report.invoiceReceiver.policyID);
        return isPolicyAdminPolicyUtils(policy);
    }

    return false;
}

/**
 * Whether the provided report belongs to a Control policy and is an expense chat
 */
function isControlPolicyExpenseChat(report: OnyxEntry<Report>): boolean {
    return isPolicyExpenseChat(report) && getPolicyType(report, allPolicies) === CONST.POLICY.TYPE.CORPORATE;
}

/**
 * Whether the provided policyType is a Free, Collect or Control policy type
 */
function isGroupPolicy(policyType: string): boolean {
    return policyType === CONST.POLICY.TYPE.CORPORATE || policyType === CONST.POLICY.TYPE.TEAM;
}

/**
 * Whether the provided report belongs to a Free, Collect or Control policy
 */
function isReportInGroupPolicy(report: OnyxInputOrEntry<Report>, policy?: OnyxInputOrEntry<Policy>): boolean {
    const policyType = policy?.type ?? getPolicyType(report, allPolicies);
    return isGroupPolicy(policyType);
}

/**
 * Whether the provided report belongs to a Control or Collect policy
 */
function isPaidGroupPolicy(report: OnyxEntry<Report>): boolean {
    const policyType = getPolicyType(report, allPolicies);
    return policyType === CONST.POLICY.TYPE.CORPORATE || policyType === CONST.POLICY.TYPE.TEAM;
}

/**
 * Whether the provided report belongs to a Control or Collect policy and is an expense chat
 */
function isPaidGroupPolicyExpenseChat(report: OnyxEntry<Report>): boolean {
    return isPolicyExpenseChat(report) && isPaidGroupPolicy(report);
}

/**
 * Whether the provided report belongs to a Control policy and is an expense report
 */
function isControlPolicyExpenseReport(report: OnyxEntry<Report>): boolean {
    return isExpenseReport(report) && getPolicyType(report, allPolicies) === CONST.POLICY.TYPE.CORPORATE;
}

/**
 * Whether the provided report belongs to a Control or Collect policy and is an expense report
 */
function isPaidGroupPolicyExpenseReport(report: OnyxEntry<Report>): boolean {
    return isExpenseReport(report) && isPaidGroupPolicy(report);
}

/**
 * Checks if the supplied report is an invoice report in Open state and status.
 */
function isOpenInvoiceReport(report: OnyxEntry<Report>): boolean {
    return isInvoiceReport(report) && report?.statusNum === CONST.REPORT.STATUS_NUM.OPEN;
}

/**
 * Whether the provided report is a chat room
 */
function isChatRoom(report: OnyxEntry<Report>): boolean {
    return isUserCreatedPolicyRoom(report) || isDefaultRoom(report) || isInvoiceRoom(report) || isTripRoom(report);
}

/**
 * Whether the provided report is a public room
 */
function isPublicRoom(report: OnyxEntry<Report>): boolean {
    return report?.visibility === CONST.REPORT.VISIBILITY.PUBLIC || report?.visibility === CONST.REPORT.VISIBILITY.PUBLIC_ANNOUNCE;
}

/**
 * Whether the provided report is a public announce room
 */
function isPublicAnnounceRoom(report: OnyxEntry<Report>): boolean {
    return report?.visibility === CONST.REPORT.VISIBILITY.PUBLIC_ANNOUNCE;
}

/**
 * If the report is a policy expense, the route should be for adding bank account for that policy
 * else since the report is a personal IOU, the route should be for personal bank account.
 */
function getBankAccountRoute(report: OnyxEntry<Report>): Route {
    if (isPolicyExpenseChat(report)) {
        return ROUTES.BANK_ACCOUNT_WITH_STEP_TO_OPEN.getRoute(report?.policyID);
    }

    if (isInvoiceRoom(report) && report?.invoiceReceiver?.type === CONST.REPORT.INVOICE_RECEIVER_TYPE.BUSINESS) {
        return ROUTES.WORKSPACE_INVOICES.getRoute(report?.invoiceReceiver?.policyID);
    }

    return ROUTES.SETTINGS_ADD_BANK_ACCOUNT;
}

/**
 * Check if personal detail of accountID is empty or optimistic data
 */
function isOptimisticPersonalDetail(accountID: number): boolean {
    return isEmptyObject(allPersonalDetails?.[accountID]) || !!allPersonalDetails?.[accountID]?.isOptimisticPersonalDetail;
}

/**
 * Checks if a report is a task report from a policy expense chat.
 */
function isWorkspaceTaskReport(report: OnyxEntry<Report>): boolean {
    if (!isTaskReport(report)) {
        return false;
    }
    const parentReport = report?.parentReportID ? getReport(report?.parentReportID, allReports) : undefined;
    return isPolicyExpenseChat(parentReport);
}

/**
 * Returns true if report has a parent
 */
function isThread(report: OnyxInputOrEntry<Report>): report is Thread {
    return !!(report?.parentReportID && report?.parentReportActionID);
}

/**
 * Returns true if report is of type chat and has a parent and is therefore a Thread.
 */
function isChatThread(report: OnyxInputOrEntry<Report>): report is Thread {
    return isThread(report) && report?.type === CONST.REPORT.TYPE.CHAT;
}

function isDM(report: OnyxEntry<Report>): boolean {
    return isChatReport(report) && !getChatType(report) && !isThread(report);
}

function isSelfDM(report: OnyxInputOrEntry<Report>): boolean {
    return getChatType(report) === CONST.REPORT.CHAT_TYPE.SELF_DM;
}

function isGroupChat(report: OnyxEntry<Report> | Partial<Report>): boolean {
    return getChatType(report) === CONST.REPORT.CHAT_TYPE.GROUP;
}

/**
 * Only returns true if this is the Expensify DM report.
 *
 * Note that this chat is no longer used for new users. We still need this function for users who have this chat.
 */
function isSystemChat(report: OnyxEntry<Report>): boolean {
    return getChatType(report) === CONST.REPORT.CHAT_TYPE.SYSTEM;
}

function getDefaultNotificationPreferenceForReport(report: OnyxEntry<Report>): ValueOf<typeof CONST.REPORT.NOTIFICATION_PREFERENCE> {
    if (isAnnounceRoom(report)) {
        return CONST.REPORT.NOTIFICATION_PREFERENCE.ALWAYS;
    }
    if (isPublicRoom(report)) {
        return CONST.REPORT.NOTIFICATION_PREFERENCE.DAILY;
    }
    if (!getChatType(report) || isGroupChat(report)) {
        return CONST.REPORT.NOTIFICATION_PREFERENCE.ALWAYS;
    }
    if (isAdminRoom(report) || isPolicyExpenseChat(report) || isInvoiceRoom(report)) {
        return CONST.REPORT.NOTIFICATION_PREFERENCE.ALWAYS;
    }
    if (isSelfDM(report)) {
        return CONST.REPORT.NOTIFICATION_PREFERENCE.MUTE;
    }
    return CONST.REPORT.NOTIFICATION_PREFERENCE.DAILY;
}

/**
 * Get the notification preference given a report. This should ALWAYS default to 'hidden'. Do not change this!
 */
function getReportNotificationPreference(report: OnyxEntry<Report>): ValueOf<typeof CONST.REPORT.NOTIFICATION_PREFERENCE> {
    const participant = currentUserAccountID ? report?.participants?.[currentUserAccountID] : undefined;
    return participant?.notificationPreference ?? CONST.REPORT.NOTIFICATION_PREFERENCE.HIDDEN;
}

/**
 * Only returns true if this is our main 1:1 DM report with Concierge.
 */
function isConciergeChatReport(report: OnyxInputOrEntry<Report>): boolean {
    return !!report && report?.reportID === conciergeChatReportID;
}

function findSelfDMReportID(): string | undefined {
    if (!allReports) {
        return;
    }

    const selfDMReport = Object.values(allReports).find((report) => isSelfDM(report) && !isThread(report));
    return selfDMReport?.reportID;
}

/**
 * Checks if the supplied report is from a policy or is an invoice report from a policy
 */
function isPolicyRelatedReport(report: OnyxEntry<Report>, policyID?: string) {
    return report?.policyID === policyID || !!(report?.invoiceReceiver && 'policyID' in report.invoiceReceiver && report.invoiceReceiver.policyID === policyID);
}

/**
 * Checks if the supplied report belongs to workspace based on the provided params. If the report's policyID is _FAKE_ or has no value, it means this report is a DM.
 * In this case report and workspace members must be compared to determine whether the report belongs to the workspace.
 */
function doesReportBelongToWorkspace(report: OnyxEntry<Report>, policyMemberAccountIDs: number[], policyID?: string) {
    return (
        isConciergeChatReport(report) ||
        (report?.policyID === CONST.POLICY.ID_FAKE || !report?.policyID ? hasParticipantInArray(report, policyMemberAccountIDs) : isPolicyRelatedReport(report, policyID))
    );
}

/**
 * Given an array of reports, return them filtered by a policyID and policyMemberAccountIDs.
 */
function filterReportsByPolicyIDAndMemberAccountIDs(reports: Array<OnyxEntry<Report>>, policyMemberAccountIDs: number[] = [], policyID?: string) {
    return reports.filter((report) => !!report && doesReportBelongToWorkspace(report, policyMemberAccountIDs, policyID));
}

/**
 * Returns true if report is still being processed
 */
function isProcessingReport(report: OnyxEntry<Report>): boolean {
    return report?.stateNum === CONST.REPORT.STATE_NUM.SUBMITTED && report?.statusNum === CONST.REPORT.STATUS_NUM.SUBMITTED;
}

function isOpenReport(report: OnyxEntry<Report>): boolean {
    return report?.stateNum === CONST.REPORT.STATE_NUM.OPEN && report?.statusNum === CONST.REPORT.STATUS_NUM.OPEN;
}

function isAwaitingFirstLevelApproval(report: OnyxEntry<Report>): boolean {
    if (!report) {
        return false;
    }

    const submitsToAccountID = getSubmitToAccountID(getPolicy(report.policyID), report);

    return isProcessingReport(report) && submitsToAccountID === report.managerID;
}

/**
 * Check if the report is a single chat report that isn't a thread
 * and personal detail of participant is optimistic data
 */
function shouldDisableDetailPage(report: OnyxEntry<Report>): boolean {
    if (isChatRoom(report) || isPolicyExpenseChat(report) || isChatThread(report) || isTaskReport(report)) {
        return false;
    }
    if (isOneOnOneChat(report)) {
        const participantAccountIDs = Object.keys(report?.participants ?? {})
            .map(Number)
            .filter((accountID) => accountID !== currentUserAccountID);
        return isOptimisticPersonalDetail(participantAccountIDs.at(0) ?? -1);
    }
    return false;
}

/**
 * Returns true if this report has only one participant and it's an Expensify account.
 */
function isExpensifyOnlyParticipantInReport(report: OnyxEntry<Report>): boolean {
    const otherParticipants = Object.keys(report?.participants ?? {})
        .map(Number)
        .filter((accountID) => accountID !== currentUserAccountID);
    return otherParticipants.length === 1 && otherParticipants.some((accountID) => CONST.EXPENSIFY_ACCOUNT_IDS.includes(accountID));
}

/**
 * Returns whether a given report can have tasks created in it.
 * We only prevent the task option if it's a DM/group-DM and the other users are all special Expensify accounts
 *
 */
function canCreateTaskInReport(report: OnyxEntry<Report>): boolean {
    const otherParticipants = Object.keys(report?.participants ?? {})
        .map(Number)
        .filter((accountID) => accountID !== currentUserAccountID);
    const areExpensifyAccountsOnlyOtherParticipants = otherParticipants.length >= 1 && otherParticipants.every((accountID) => CONST.EXPENSIFY_ACCOUNT_IDS.includes(accountID));
    if (areExpensifyAccountsOnlyOtherParticipants && isDM(report)) {
        return false;
    }

    return true;
}

/**
 * For all intents and purposes a report that has no notificationPreference at all should be considered "hidden".
 * We will remove the 'hidden' field entirely once the backend changes for https://github.com/Expensify/Expensify/issues/450891 are done.
 */
function isHiddenForCurrentUser(notificationPreference: string | null | undefined): boolean;
function isHiddenForCurrentUser(report: OnyxEntry<Report>): boolean;
function isHiddenForCurrentUser(reportOrPreference: OnyxEntry<Report> | string | null | undefined): boolean {
    if (typeof reportOrPreference === 'object' && reportOrPreference !== null) {
        const notificationPreference = getReportNotificationPreference(reportOrPreference);
        return isHiddenForCurrentUser(notificationPreference);
    }
    if (reportOrPreference === undefined || reportOrPreference === null || reportOrPreference === '') {
        return true;
    }
    return reportOrPreference === CONST.REPORT.NOTIFICATION_PREFERENCE.HIDDEN;
}

/**
 * Returns true if there are any guides accounts (team.expensify.com) in a list of accountIDs
 * by cross-referencing the accountIDs with personalDetails since guides that are participants
 * of the user's chats should have their personal details in Onyx.
 */
function hasExpensifyGuidesEmails(accountIDs: number[]): boolean {
    return accountIDs.some((accountID) => Str.extractEmailDomain(allPersonalDetails?.[accountID]?.login ?? '') === CONST.EMAIL.GUIDES_DOMAIN);
}

function getMostRecentlyVisitedReport(reports: Array<OnyxEntry<Report>>, reportMetadata: OnyxCollection<ReportMetadata>): OnyxEntry<Report> {
    const filteredReports = reports.filter((report) => {
        const shouldKeep = !isChatThread(report) || !isHiddenForCurrentUser(report);
        return shouldKeep && !!report?.reportID && !!(reportMetadata?.[`${ONYXKEYS.COLLECTION.REPORT_METADATA}${report.reportID}`]?.lastVisitTime ?? report?.lastReadTime);
    });
    return lodashMaxBy(filteredReports, (a) => [reportMetadata?.[`${ONYXKEYS.COLLECTION.REPORT_METADATA}${a?.reportID}`]?.lastVisitTime ?? '', a?.lastReadTime ?? '']);
}

function findLastAccessedReport(ignoreDomainRooms: boolean, openOnAdminRoom = false, policyID?: string, excludeReportID?: string): OnyxEntry<Report> {
    // If it's the user's first time using New Expensify, then they could either have:
    //   - just a Concierge report, if so we'll return that
    //   - their Concierge report, and a separate report that must have deeplinked them to the app before they created their account.
    // If it's the latter, we'll use the deeplinked report over the Concierge report,
    // since the Concierge report would be incorrectly selected over the deep-linked report in the logic below.

    const policyMemberAccountIDs = getPolicyEmployeeListByIdWithoutCurrentUser(allPolicies, policyID, currentUserAccountID);

    let reportsValues = Object.values(allReports ?? {});

    if (!!policyID || policyMemberAccountIDs.length > 0) {
        reportsValues = filterReportsByPolicyIDAndMemberAccountIDs(reportsValues, policyMemberAccountIDs, policyID);
    }

    let adminReport: OnyxEntry<Report>;
    if (openOnAdminRoom) {
        adminReport = reportsValues.find((report) => {
            const chatType = getChatType(report);
            return chatType === CONST.REPORT.CHAT_TYPE.POLICY_ADMINS;
        });
    }
    if (adminReport) {
        return adminReport;
    }

    // eslint-disable-next-line @typescript-eslint/prefer-nullish-coalescing
    const shouldFilter = excludeReportID || ignoreDomainRooms;
    if (shouldFilter) {
        reportsValues = reportsValues.filter((report) => {
            if (excludeReportID && report?.reportID === excludeReportID) {
                return false;
            }

            // We allow public announce rooms, admins, and announce rooms through since we bypass the default rooms beta for them.
            // Check where findLastAccessedReport is called in MainDrawerNavigator.js for more context.
            // Domain rooms are now the only type of default room that are on the defaultRooms beta.
            if (ignoreDomainRooms && isDomainRoom(report) && !hasExpensifyGuidesEmails(Object.keys(report?.participants ?? {}).map(Number))) {
                return false;
            }

            return true;
        });
    }

    // Filter out the system chat (Expensify chat) because the composer is disabled in it,
    // and it prompts the user to use the Concierge chat instead.
    reportsValues = reportsValues.filter((report) => !isSystemChat(report) && !isArchivedReportWithID(report?.reportID)) ?? [];

    // At least two reports remain: self DM and Concierge chat.
    // Return the most recently visited report. Get the last read report from the report metadata.
    // If allReportMetadata is empty we'll return most recent report owned by user
    if (isEmptyObject(allReportMetadata)) {
        const ownedReports = reportsValues.filter((report) => report?.ownerAccountID === currentUserAccountID);
        if (ownedReports.length > 0) {
            return lodashMaxBy(ownedReports, (a) => a?.lastReadTime ?? '');
        }
        return lodashMaxBy(reportsValues, (a) => a?.lastReadTime ?? '');
    }
    return getMostRecentlyVisitedReport(reportsValues, allReportMetadata);
}

/**
 * Whether the provided report has expenses
 */
function hasExpenses(reportID?: string, transactions?: SearchTransaction[]): boolean {
    if (transactions) {
        return !!transactions?.find((transaction) => transaction?.reportID === reportID);
    }
    return !!Object.values(allTransactions ?? {}).find((transaction) => transaction?.reportID === reportID);
}

/**
 * Whether the provided report is a closed expense report with no expenses
 */
function isClosedExpenseReportWithNoExpenses(report: OnyxEntry<Report>, transactions?: SearchTransaction[]): boolean {
    return report?.statusNum === CONST.REPORT.STATUS_NUM.CLOSED && isExpenseReport(report) && !hasExpenses(report.reportID, transactions);
}

/**
 * Whether the provided report is an archived room
 */
// eslint-disable-next-line @typescript-eslint/no-unused-vars
function isArchivedNonExpenseReport(report: OnyxInputOrEntry<Report> | SearchReport, reportNameValuePairs?: OnyxInputOrEntry<ReportNameValuePairs>): boolean {
    return !(isExpenseReport(report) || isExpenseRequest(report)) && !!reportNameValuePairs?.private_isArchived;
}

/**
 * Whether the provided report is an archived report
 */
// eslint-disable-next-line @typescript-eslint/no-unused-vars
function isArchivedReport(reportNameValuePairs?: OnyxInputOrEntry<ReportNameValuePairs>): boolean {
    return !!reportNameValuePairs?.private_isArchived;
}

/**
 * Whether the report with the provided reportID is an archived non-expense report
 */
function isArchivedNonExpenseReportWithID(reportOrID?: string | SearchReport) {
    if (!reportOrID) {
        return false;
    }

    const report = typeof reportOrID === 'string' ? getReport(reportOrID, allReports) : reportOrID;

    // This will get removed as part of https://github.com/Expensify/App/issues/59961
    // eslint-disable-next-line deprecation/deprecation
    const reportNameValuePairs = typeof reportOrID === 'string' ? getReportNameValuePairs(reportOrID) : getReportNameValuePairs(reportOrID.reportID);
    return isArchivedNonExpenseReport(report, reportNameValuePairs);
}

/**
 * Whether the report with the provided reportID is an archived report
 */
function isArchivedReportWithID(reportOrID?: string | SearchReport) {
    if (!reportOrID) {
        return false;
    }

    // This will get removed as part of https://github.com/Expensify/App/issues/59961
    // eslint-disable-next-line deprecation/deprecation
    const reportNameValuePairs = typeof reportOrID === 'string' ? getReportNameValuePairs(reportOrID) : getReportNameValuePairs(reportOrID.reportID);
    return isArchivedReport(reportNameValuePairs);
}

/**
 * Whether the provided report is a closed report
 */
function isClosedReport(report: OnyxInputOrEntry<Report> | SearchReport): boolean {
    return report?.statusNum === CONST.REPORT.STATUS_NUM.CLOSED;
}
/**
 * Whether the provided report is the admin's room
 */
function isJoinRequestInAdminRoom(report: OnyxEntry<Report>): boolean {
    if (!report) {
        return false;
    }
    // If this policy isn't owned by Expensify,
    // Account manager/guide should not have the workspace join request pinned to their LHN,
    // since they are not a part of the company, and should not action it on their behalf.
    if (report.policyID) {
        const policy = getPolicy(report.policyID);
        if (!isExpensifyTeam(policy?.owner) && isExpensifyTeam(currentUserPersonalDetails?.login)) {
            return false;
        }
    }
    return isActionableJoinRequestPending(report.reportID);
}

/**
 * Checks if the user has auditor permission in the provided report
 */
function isAuditor(report: OnyxEntry<Report>): boolean {
    if (report?.policyID) {
        const policy = getPolicy(report.policyID);
        return isPolicyAuditor(policy);
    }

    if (Array.isArray(report?.permissions) && report?.permissions.length > 0) {
        return report?.permissions?.includes(CONST.REPORT.PERMISSIONS.AUDITOR);
    }

    return false;
}

/**
 * Checks if the user can write in the provided report
 */
function canWriteInReport(report: OnyxEntry<Report>): boolean {
    if (Array.isArray(report?.permissions) && report?.permissions.length > 0 && !report?.permissions?.includes(CONST.REPORT.PERMISSIONS.AUDITOR)) {
        return report?.permissions?.includes(CONST.REPORT.PERMISSIONS.WRITE);
    }

    return true;
}

/**
 * Checks if the current user is allowed to comment on the given report.
 */
function isAllowedToComment(report: OnyxEntry<Report>): boolean {
    if (isAuditor(report)) {
        return true;
    }

    if (!canWriteInReport(report)) {
        return false;
    }

    // Default to allowing all users to post
    const capability = report?.writeCapability ?? CONST.REPORT.WRITE_CAPABILITIES.ALL;

    if (capability === CONST.REPORT.WRITE_CAPABILITIES.ALL) {
        return true;
    }

    // If unauthenticated user opens public chat room using deeplink, they do not have policies available and they cannot comment
    if (!allPolicies) {
        return false;
    }

    // If we've made it here, commenting on this report is restricted.
    // If the user is an admin, allow them to post.
    const policy = allPolicies[`${ONYXKEYS.COLLECTION.POLICY}${report?.policyID}`];
    return policy?.role === CONST.POLICY.ROLE.ADMIN;
}

/**
 * Checks if the current user is the admin of the policy given the policy expense chat.
 */
function isPolicyExpenseChatAdmin(report: OnyxEntry<Report>, policies: OnyxCollection<Policy>): boolean {
    if (!isPolicyExpenseChat(report)) {
        return false;
    }

    const policyRole = policies?.[`${ONYXKEYS.COLLECTION.POLICY}${report?.policyID}`]?.role;

    return policyRole === CONST.POLICY.ROLE.ADMIN;
}

/**
 * Checks if the current user is the admin of the policy.
 */
function isPolicyAdmin(policyID: string | undefined, policies: OnyxCollection<Policy>): boolean {
    if (!policyID) {
        return false;
    }

    const policyRole = policies?.[`${ONYXKEYS.COLLECTION.POLICY}${policyID}`]?.role;

    return policyRole === CONST.POLICY.ROLE.ADMIN;
}

/**
 * Checks whether all the transactions linked to the IOU report are of the Distance Request type with pending routes
 */
function hasOnlyTransactionsWithPendingRoutes(iouReportID: string | undefined): boolean {
    const transactions = getReportTransactions(iouReportID);

    // Early return false in case not having any transaction
    if (!transactions || transactions.length === 0) {
        return false;
    }

    return transactions.every((transaction) => isFetchingWaypointsFromServer(transaction));
}

/**
 * If the report is a thread and has a chat type set, it is a workspace chat.
 */
function isWorkspaceThread(report: OnyxEntry<Report>): boolean {
    const chatType = getChatType(report);
    return isThread(report) && isChatReport(report) && CONST.WORKSPACE_ROOM_TYPES.some((type) => chatType === type);
}

/**
 * Checks if a report is a child report.
 */
function isChildReport(report: OnyxEntry<Report>): boolean {
    return isThread(report) || isTaskReport(report);
}

/**
 * An Expense Request is a thread where the parent report is an Expense Report and
 * the parentReportAction is a transaction.
 */
function isExpenseRequest(report: OnyxInputOrEntry<Report>): report is Thread {
    if (isThread(report)) {
        const parentReportAction = allReportActions?.[`${ONYXKEYS.COLLECTION.REPORT_ACTIONS}${report.parentReportID}`]?.[report.parentReportActionID];
        const parentReport = getReport(report?.parentReportID, allReports);
        return isExpenseReport(parentReport) && !isEmptyObject(parentReportAction) && isTransactionThread(parentReportAction);
    }
    return false;
}

/**
 * An IOU Request is a thread where the parent report is an IOU Report and
 * the parentReportAction is a transaction.
 */
function isIOURequest(report: OnyxInputOrEntry<Report>): boolean {
    if (isThread(report)) {
        const parentReportAction = allReportActions?.[`${ONYXKEYS.COLLECTION.REPORT_ACTIONS}${report.parentReportID}`]?.[report.parentReportActionID];
        const parentReport = getReport(report?.parentReportID, allReports);
        return isIOUReport(parentReport) && !isEmptyObject(parentReportAction) && isTransactionThread(parentReportAction);
    }
    return false;
}

/**
 * A Track Expense Report is a thread where the parent the parentReportAction is a transaction, and
 * parentReportAction has type of track.
 */
function isTrackExpenseReport(report: OnyxInputOrEntry<Report>): boolean {
    if (isThread(report)) {
        const selfDMReportID = findSelfDMReportID();
        const parentReportAction = allReportActions?.[`${ONYXKEYS.COLLECTION.REPORT_ACTIONS}${report.parentReportID}`]?.[report.parentReportActionID];
        return !isEmptyObject(parentReportAction) && selfDMReportID === report.parentReportID && isTrackExpenseAction(parentReportAction);
    }
    return false;
}

/**
 * Checks if a report is an IOU or expense request.
 */
function isMoneyRequest(reportOrID: OnyxEntry<Report> | string): boolean {
    const report = typeof reportOrID === 'string' ? getReport(reportOrID, allReports) ?? null : reportOrID;
    return isIOURequest(report) || isExpenseRequest(report);
}

/**
 * Checks if a report is an IOU or expense report.
 */
function isMoneyRequestReport(reportOrID: OnyxInputOrEntry<Report> | SearchReport | string, reports?: SearchReport[]): boolean {
    const report = typeof reportOrID === 'string' ? getReport(reportOrID, reports ?? allReports) ?? null : reportOrID;
    return isIOUReport(report) || isExpenseReport(report);
}

/**
 * Determines the Help Panel report type based on the given report.
 */
function getHelpPaneReportType(report: OnyxEntry<Report>): ValueOf<typeof CONST.REPORT.HELP_TYPE> | undefined {
    if (!report) {
        return undefined;
    }

    if (isConciergeChatReport(report)) {
        return CONST.REPORT.HELP_TYPE.CHAT_CONCIERGE;
    }

    if (report?.chatType) {
        return getChatType(report);
    }

    switch (report?.type) {
        case CONST.REPORT.TYPE.EXPENSE:
            return CONST.REPORT.HELP_TYPE.EXPENSE_REPORT;
        case CONST.REPORT.TYPE.CHAT:
            return CONST.REPORT.HELP_TYPE.CHAT;
        case CONST.REPORT.TYPE.IOU:
            return CONST.REPORT.HELP_TYPE.IOU;
        case CONST.REPORT.TYPE.INVOICE:
            return CONST.REPORT.HELP_TYPE.INVOICE;
        case CONST.REPORT.TYPE.TASK:
            return CONST.REPORT.HELP_TYPE.TASK;
        default:
            return undefined;
    }
}

/**
 * Checks if a report contains only Non-Reimbursable transactions
 */
function hasOnlyNonReimbursableTransactions(iouReportID: string | undefined): boolean {
    const transactions = getReportTransactions(iouReportID);
    if (!transactions || transactions.length === 0) {
        return false;
    }

    return transactions.every((transaction) => !getReimbursable(transaction));
}

/**
 * Checks if a report has only one transaction associated with it
 */
function isOneTransactionReport(reportID: string | undefined): boolean {
    const reportActions = allReportActions?.[`${ONYXKEYS.COLLECTION.REPORT_ACTIONS}${reportID}`] ?? ([] as ReportAction[]);
    return getOneTransactionThreadReportID(reportID, reportActions) !== null;
}

/*
 * Whether the report contains only one expense and the expense should be paid later
 */
function isPayAtEndExpenseReport(reportID: string | undefined, transactions: Transaction[] | undefined): boolean {
    if ((!!transactions && transactions.length !== 1) || !isOneTransactionReport(reportID)) {
        return false;
    }

    return isPayAtEndExpense(transactions?.[0] ?? getReportTransactions(reportID).at(0));
}

/**
 * Checks if a report is a transaction thread associated with a report that has only one transaction
 */
function isOneTransactionThread(reportID: string | undefined, parentReportID: string | undefined, threadParentReportAction: OnyxEntry<ReportAction>): boolean {
    if (!reportID || !parentReportID) {
        return false;
    }

    const parentReportActions = allReportActions?.[`${ONYXKEYS.COLLECTION.REPORT_ACTIONS}${parentReportID}`] ?? ([] as ReportAction[]);
    const transactionThreadReportID = getOneTransactionThreadReportID(parentReportID, parentReportActions);
    return reportID === transactionThreadReportID && !isSentMoneyReportAction(threadParentReportAction);
}

/**
 * Checks if given report is a transaction thread
 */
function isReportTransactionThread(report: OnyxEntry<Report>) {
    return isMoneyRequest(report) || isTrackExpenseReport(report);
}

/**
 * Get displayed report ID, it will be parentReportID if the report is one transaction thread
 */
function getDisplayedReportID(reportID: string): string {
    const report = getReport(reportID, allReports);
    const parentReportID = report?.parentReportID;
    const parentReportAction = getReportAction(parentReportID, report?.parentReportActionID);
    return parentReportID && isOneTransactionThread(reportID, parentReportID, parentReportAction) ? parentReportID : reportID;
}

/**
 * Should return true only for personal 1:1 report
 *
 */
function isOneOnOneChat(report: OnyxEntry<Report>): boolean {
    const participants = report?.participants ?? {};
    const participant = currentUserAccountID ? participants[currentUserAccountID] : undefined;
    const isCurrentUserParticipant = participant ? 1 : 0;
    const participantAmount = Object.keys(participants).length - isCurrentUserParticipant;
    if (participantAmount !== 1) {
        return false;
    }
    return !isChatRoom(report) && !isExpenseRequest(report) && !isMoneyRequestReport(report) && !isPolicyExpenseChat(report) && !isTaskReport(report) && isDM(report) && !isIOUReport(report);
}

/**
 * Checks if the current user is a payer of the expense
 */

function isPayer(session: OnyxEntry<Session>, iouReport: OnyxEntry<Report>, onlyShowPayElsewhere = false, reportPolicy?: OnyxInputOrEntry<Policy> | SearchPolicy) {
    const isApproved = isReportApproved({report: iouReport});
    const policy = reportPolicy ?? allPolicies?.[`${ONYXKEYS.COLLECTION.POLICY}${iouReport?.policyID}`] ?? null;
    const policyType = policy?.type;
    const isAdmin = policyType !== CONST.POLICY.TYPE.PERSONAL && policy?.role === CONST.POLICY.ROLE.ADMIN;
    const isManager = iouReport?.managerID === session?.accountID;
    if (isPaidGroupPolicy(iouReport)) {
        if (policy?.reimbursementChoice === CONST.POLICY.REIMBURSEMENT_CHOICES.REIMBURSEMENT_YES) {
            // If we get here without a reimburser only show the pay button if we are the manager.
            if (!policy?.achAccount?.reimburser) {
                return isManager;
            }

            // If we are the reimburser and the report is approved or we are the manager then we can pay it.
            const isReimburser = session?.email === policy?.achAccount?.reimburser;
            return isReimburser && (isApproved || isManager);
        }
        if (policy?.reimbursementChoice === CONST.POLICY.REIMBURSEMENT_CHOICES.REIMBURSEMENT_MANUAL || onlyShowPayElsewhere) {
            return isAdmin && (isApproved || isManager);
        }
        return false;
    }
    return isAdmin || (isMoneyRequestReport(iouReport) && isManager);
}

/**
 * Checks if the current user is the action's author
 */
function isActionCreator(reportAction: OnyxInputOrEntry<ReportAction> | Partial<ReportAction>): boolean {
    return reportAction?.actorAccountID === currentUserAccountID;
}

/**
 * Returns the notification preference of the action's child report if it exists.
 * Otherwise, calculates it based on the action's authorship.
 */
function getChildReportNotificationPreference(reportAction: OnyxInputOrEntry<ReportAction> | Partial<ReportAction>): NotificationPreference {
    const childReportNotificationPreference = reportAction?.childReportNotificationPreference ?? '';
    if (childReportNotificationPreference) {
        return childReportNotificationPreference;
    }

    return isActionCreator(reportAction) ? CONST.REPORT.NOTIFICATION_PREFERENCE.ALWAYS : CONST.REPORT.NOTIFICATION_PREFERENCE.HIDDEN;
}

function canAddOrDeleteTransactions(moneyRequestReport: OnyxEntry<Report>): boolean {
    if (!isMoneyRequestReport(moneyRequestReport) || isArchivedReportWithID(moneyRequestReport?.reportID)) {
        return false;
    }

    const policy = getPolicy(moneyRequestReport?.policyID);

    if (isInstantSubmitEnabled(policy) && isSubmitAndClose(policy) && !arePaymentsEnabled(policy)) {
        return false;
    }

    if (isInstantSubmitEnabled(policy) && isProcessingReport(moneyRequestReport)) {
        return isAwaitingFirstLevelApproval(moneyRequestReport);
    }

    if (isReportApproved({report: moneyRequestReport}) || isClosedReport(moneyRequestReport) || isSettled(moneyRequestReport?.reportID)) {
        return false;
    }

    return true;
}

/**
 * Checks whether the supplied report supports adding more transactions to it.
 * Return true if:
 * - report is a non-settled IOU
 * - report is a draft
 * - report is a processing expense report and its policy has Instant reporting frequency
 */
function canAddTransaction(moneyRequestReport: OnyxEntry<Report>): boolean {
    if (!isMoneyRequestReport(moneyRequestReport)) {
        return false;
    }

    if (isReportInGroupPolicy(moneyRequestReport) && isProcessingReport(moneyRequestReport) && !isInstantSubmitEnabled(getPolicy(moneyRequestReport?.policyID))) {
        return false;
    }

    const policy = getPolicy(moneyRequestReport?.policyID);
    if (isInstantSubmitEnabled(policy) && isSubmitAndClose(policy) && hasOnlyNonReimbursableTransactions(moneyRequestReport?.reportID)) {
        return false;
    }

    return canAddOrDeleteTransactions(moneyRequestReport);
}

/**
 * Checks whether the supplied report supports deleting more transactions from it.
 * Return true if:
 * - report is a non-settled IOU
 * - report is a non-approved IOU
 */
function canDeleteTransaction(moneyRequestReport: OnyxEntry<Report>): boolean {
    return canAddOrDeleteTransactions(moneyRequestReport);
}

/**
 * Checks whether the card transaction support deleting based on liability type
 */
function canDeleteCardTransactionByLiabilityType(iouTransactionID?: string): boolean {
    const transaction = getTransaction(iouTransactionID ?? CONST.DEFAULT_NUMBER_ID);
    const isCardTransaction = isCardTransactionTransactionUtils(transaction);
    if (!isCardTransaction) {
        return true;
    }
    return transaction?.comment?.liabilityType === CONST.TRANSACTION.LIABILITY_TYPE.ALLOW;
}

/**
 * Can only delete if the author is this user and the action is an ADD_COMMENT action or an IOU action in an unsettled report, or if the user is a
 * policy admin
 */
function canDeleteReportAction(reportAction: OnyxInputOrEntry<ReportAction>, reportID: string | undefined): boolean {
    const report = getReportOrDraftReport(reportID);
    const isActionOwner = reportAction?.actorAccountID === currentUserAccountID;
    const policy = allPolicies?.[`${ONYXKEYS.COLLECTION.POLICY}${report?.policyID}`] ?? null;

    if (isMoneyRequestAction(reportAction)) {
        const iouTransactionID = getOriginalMessage(reportAction)?.IOUTransactionID;
        const isCardTransactionCanBeDeleted = canDeleteCardTransactionByLiabilityType(iouTransactionID);
        // For now, users cannot delete split actions
        const isSplitAction = getOriginalMessage(reportAction)?.type === CONST.IOU.REPORT_ACTION_TYPE.SPLIT;

        if (isSplitAction) {
            return false;
        }

        if (isActionOwner) {
            if (!isEmptyObject(report) && (isMoneyRequestReport(report) || isInvoiceReport(report))) {
                return canDeleteTransaction(report) && isCardTransactionCanBeDeleted;
            }
            return true;
        }
    }

    if (
        reportAction?.actionName !== CONST.REPORT.ACTIONS.TYPE.ADD_COMMENT ||
        reportAction?.pendingAction === CONST.RED_BRICK_ROAD_PENDING_ACTION.DELETE ||
        isCreatedTaskReportAction(reportAction) ||
        reportAction?.actorAccountID === CONST.ACCOUNT_ID.CONCIERGE
    ) {
        return false;
    }

    const isAdmin = policy?.role === CONST.POLICY.ROLE.ADMIN && !isEmptyObject(report) && !isDM(report);

    return isActionOwner || isAdmin;
}

/**
 * Returns true if Concierge is one of the chat participants (1:1 as well as group chats)
 */
function chatIncludesConcierge(report: Partial<OnyxEntry<Report>>): boolean {
    const participantAccountIDs = Object.keys(report?.participants ?? {}).map(Number);
    return participantAccountIDs.includes(CONST.ACCOUNT_ID.CONCIERGE);
}

/**
 * Returns true if there is any automated expensify account `in accountIDs
 */
function hasAutomatedExpensifyAccountIDs(accountIDs: number[]): boolean {
    return accountIDs.some((accountID) => CONST.EXPENSIFY_ACCOUNT_IDS.includes(accountID));
}

function getReportRecipientAccountIDs(report: OnyxEntry<Report>, currentLoginAccountID: number): number[] {
    let finalReport: OnyxEntry<Report> = report;
    // In 1:1 chat threads, the participants will be the same as parent report. If a report is specifically a 1:1 chat thread then we will
    // get parent report and use its participants array.
    if (isThread(report) && !(isTaskReport(report) || isMoneyRequestReport(report))) {
        const parentReport = getReport(report?.parentReportID, allReports);
        if (isOneOnOneChat(parentReport)) {
            finalReport = parentReport;
        }
    }

    let finalParticipantAccountIDs: number[] = [];
    if (isTaskReport(report)) {
        // Task reports `managerID` will change when assignee is changed, in that case the old `managerID` is still present in `participants`
        // along with the new one. We only need the `managerID` as a participant here.
        finalParticipantAccountIDs = report?.managerID ? [report?.managerID] : [];
    } else {
        finalParticipantAccountIDs = Object.keys(finalReport?.participants ?? {}).map(Number);
    }

    const otherParticipantsWithoutExpensifyAccountIDs = finalParticipantAccountIDs.filter((accountID) => {
        if (accountID === currentLoginAccountID) {
            return false;
        }
        if (CONST.EXPENSIFY_ACCOUNT_IDS.includes(accountID)) {
            return false;
        }
        return true;
    });

    return otherParticipantsWithoutExpensifyAccountIDs;
}

/**
 * Whether the time row should be shown for a report.
 */
function canShowReportRecipientLocalTime(personalDetails: OnyxEntry<PersonalDetailsList>, report: OnyxEntry<Report>, accountID: number): boolean {
    const reportRecipientAccountIDs = getReportRecipientAccountIDs(report, accountID);
    const hasMultipleParticipants = reportRecipientAccountIDs.length > 1;
    const reportRecipient = personalDetails?.[reportRecipientAccountIDs[0]];
    const reportRecipientTimezone = reportRecipient?.timezone ?? CONST.DEFAULT_TIME_ZONE;
    const isReportParticipantValidated = reportRecipient?.validated ?? false;
    return !!(
        !hasMultipleParticipants &&
        !isChatRoom(report) &&
        !isPolicyExpenseChat(getRootParentReport({report})) &&
        reportRecipient &&
        reportRecipientTimezone?.selected &&
        isReportParticipantValidated
    );
}

/**
 * Shorten last message text to fixed length and trim spaces.
 */
function formatReportLastMessageText(lastMessageText: string | undefined, isModifiedExpenseMessage = false): string {
    if (isModifiedExpenseMessage) {
        return String(lastMessageText).trim().replace(CONST.REGEX.LINE_BREAK, '').trim();
    }

    return formatLastMessageText(lastMessageText);
}

/**
 * Helper method to return the default avatar associated with the given login
 */
function getDefaultWorkspaceAvatar(workspaceName?: string): React.FC<SvgProps> {
    if (!workspaceName) {
        return defaultWorkspaceAvatars.WorkspaceBuilding;
    }

    // Remove all chars not A-Z or 0-9 including underscore
    const alphaNumeric = workspaceName
        .normalize('NFD')
        .replace(/[^0-9a-z]/gi, '')
        .toUpperCase();

    const workspace = `Workspace${alphaNumeric[0]}` as keyof typeof defaultWorkspaceAvatars;
    const defaultWorkspaceAvatar = defaultWorkspaceAvatars[workspace];

    return !alphaNumeric ? defaultWorkspaceAvatars.WorkspaceBuilding : defaultWorkspaceAvatar;
}

/**
 * Helper method to return the default avatar testID associated with the given login
 */
function getDefaultWorkspaceAvatarTestID(workspaceName: string): string {
    if (!workspaceName) {
        return defaultAvatarBuildingIconTestID;
    }

    // Remove all chars not A-Z or 0-9 including underscore
    const alphaNumeric = workspaceName
        .normalize('NFD')
        .replace(/[^0-9a-z]/gi, '')
        .toLowerCase();

    return !alphaNumeric ? defaultAvatarBuildingIconTestID : `SvgDefaultAvatar_${alphaNumeric[0]} Icon`;
}

/**
 * Helper method to return the default avatar associated with the given reportID
 */
function getDefaultGroupAvatar(reportID?: string): IconAsset {
    if (!reportID) {
        return defaultGroupAvatars.Avatar1;
    }
    const reportIDHashBucket: AvatarRange = ((Number(reportID) % CONST.DEFAULT_GROUP_AVATAR_COUNT) + 1) as AvatarRange;
    return defaultGroupAvatars[`Avatar${reportIDHashBucket}`];
}

/**
 * Returns the appropriate icons for the given chat report using the stored personalDetails.
 * The Avatar sources can be URLs or Icon components according to the chat type.
 */
function getIconsForParticipants(participants: number[], personalDetails: OnyxInputOrEntry<PersonalDetailsList>): Icon[] {
    const participantDetails: ParticipantDetails[] = [];
    const participantsList = participants || [];

    for (const accountID of participantsList) {
        const avatarSource = personalDetails?.[accountID]?.avatar ?? FallbackAvatar;
        const displayNameLogin = personalDetails?.[accountID]?.displayName ? personalDetails?.[accountID]?.displayName : personalDetails?.[accountID]?.login;
        participantDetails.push([accountID, displayNameLogin ?? '', avatarSource, personalDetails?.[accountID]?.fallbackIcon ?? '']);
    }

    const sortedParticipantDetails = participantDetails.sort((first, second) => {
        // First sort by displayName/login
        const displayNameLoginOrder = localeCompare(first[1], second[1]);
        if (displayNameLoginOrder !== 0) {
            return displayNameLoginOrder;
        }

        // Then fallback on accountID as the final sorting criteria.
        // This will ensure that the order of avatars with same login/displayName
        // stay consistent across all users and devices
        return first[0] - second[0];
    });

    // Now that things are sorted, gather only the avatars (second element in the array) and return those
    const avatars: Icon[] = [];

    for (const sortedParticipantDetail of sortedParticipantDetails) {
        const userIcon = {
            id: sortedParticipantDetail[0],
            source: sortedParticipantDetail[2],
            type: CONST.ICON_TYPE_AVATAR,
            name: sortedParticipantDetail[1],
            fallbackIcon: sortedParticipantDetail[3],
        };
        avatars.push(userIcon);
    }

    return avatars;
}

/**
 * Cache the workspace icons
 */
const workSpaceIconsCache = new Map<string, {name: string; icon: Icon}>();

/**
 * Given a report, return the associated workspace icon.
 */
function getWorkspaceIcon(report: OnyxInputOrEntry<Report>, policy?: OnyxInputOrEntry<Policy>): Icon {
    const workspaceName = getPolicyName({report, policy});
    const cacheKey = report?.policyID ?? workspaceName;
    const iconFromCache = workSpaceIconsCache.get(cacheKey);
    const reportPolicy = policy ?? allPolicies?.[`${ONYXKEYS.COLLECTION.POLICY}${report?.policyID}`];
    const policyAvatarURL = reportPolicy ? reportPolicy?.avatarURL : report?.policyAvatar;
    // eslint-disable-next-line @typescript-eslint/prefer-nullish-coalescing
    const policyExpenseChatAvatarSource = policyAvatarURL || getDefaultWorkspaceAvatar(workspaceName);

    const isSameAvatarURL = iconFromCache?.icon?.source === policyExpenseChatAvatarSource;
    const hasWorkSpaceNameChanged = iconFromCache?.name !== workspaceName;

    if (iconFromCache && (isSameAvatarURL || policyAvatarURL === undefined) && !hasWorkSpaceNameChanged) {
        return iconFromCache.icon;
    }

    const workspaceIcon: Icon = {
        source: policyExpenseChatAvatarSource ?? '',
        type: CONST.ICON_TYPE_WORKSPACE,
        name: workspaceName,
        id: report?.policyID,
    };
    workSpaceIconsCache.set(cacheKey, {name: workspaceName, icon: workspaceIcon});
    return workspaceIcon;
}

/**
 * Gets the personal details for a login by looking in the ONYXKEYS.PERSONAL_DETAILS_LIST Onyx key (stored in the local variable, allPersonalDetails). If it doesn't exist in Onyx,
 * then a default object is constructed.
 */
function getPersonalDetailsForAccountID(accountID: number | undefined, personalDetailsData?: Partial<PersonalDetailsList>): Partial<PersonalDetails> {
    if (!accountID) {
        return {};
    }

    const defaultDetails = {
        isOptimisticPersonalDetail: true,
    };

    if (!personalDetailsData) {
        return allPersonalDetails?.[accountID] ?? defaultDetails;
    }

    return personalDetailsData?.[accountID] ?? defaultDetails;
}

/**
 * Returns the personal details or a default object if the personal details are not available.
 */
function getPersonalDetailsOrDefault(personalDetails: Partial<PersonalDetails> | undefined | null): Partial<PersonalDetails> {
    return personalDetails ?? {isOptimisticPersonalDetail: true};
}

const hiddenTranslation = translateLocal('common.hidden');

const phoneNumberCache: Record<string, string> = {};

/**
 * Get the displayName for a single report participant.
 */
function getDisplayNameForParticipant({
    accountID,
    shouldUseShortForm = false,
    shouldFallbackToHidden = true,
    shouldAddCurrentUserPostfix = false,
    personalDetailsData = allPersonalDetails,
    shouldRemoveDomain = false,
}: {
    accountID?: number;
    shouldUseShortForm?: boolean;
    shouldFallbackToHidden?: boolean;
    shouldAddCurrentUserPostfix?: boolean;
    personalDetailsData?: Partial<PersonalDetailsList>;
    shouldRemoveDomain?: boolean;
}): string {
    if (!accountID) {
        return '';
    }

    const personalDetails = getPersonalDetailsOrDefault(personalDetailsData?.[accountID]);
    if (!personalDetails) {
        return '';
    }

    const login = personalDetails.login ?? '';

    // Check if the phone number is already cached
    let formattedLogin = phoneNumberCache[login];
    if (!formattedLogin) {
        formattedLogin = formatPhoneNumber(login);
        // Store the formatted phone number in the cache
        phoneNumberCache[login] = formattedLogin;
    }

    // This is to check if account is an invite/optimistically created one
    // and prevent from falling back to 'Hidden', so a correct value is shown
    // when searching for a new user
    if (personalDetails.isOptimisticPersonalDetail === true) {
        return formattedLogin;
    }

    // For selfDM, we display the user's displayName followed by '(you)' as a postfix
    const shouldAddPostfix = shouldAddCurrentUserPostfix && accountID === currentUserAccountID;

    let longName = getDisplayNameOrDefault(personalDetails, formattedLogin, shouldFallbackToHidden, shouldAddPostfix);

    if (shouldRemoveDomain && longName === formattedLogin) {
        longName = longName.split('@').at(0) ?? '';
    }

    // If the user's personal details (first name) should be hidden, make sure we return "hidden" instead of the short name
    if (shouldFallbackToHidden && longName === hiddenTranslation) {
        return formatPhoneNumber(longName);
    }

    const shortName = personalDetails.firstName ? personalDetails.firstName : longName;
    return shouldUseShortForm ? shortName : longName;
}

function getParticipantsAccountIDsForDisplay(report: OnyxEntry<Report>, shouldExcludeHidden = false, shouldExcludeDeleted = false, shouldForceExcludeCurrentUser = false): number[] {
    const reportParticipants = report?.participants ?? {};
    const reportMetadata = getReportMetadata(report?.reportID);
    let participantsEntries = Object.entries(reportParticipants);

    // We should not show participants that have an optimistic entry with the same login in the personal details
    const nonOptimisticLoginMap: Record<string, boolean | undefined> = {};

    for (const entry of participantsEntries) {
        const [accountID] = entry;
        const personalDetail = allPersonalDetails?.[accountID];
        if (personalDetail?.login && !personalDetail.isOptimisticPersonalDetail) {
            nonOptimisticLoginMap[personalDetail.login] = true;
        }
    }

    participantsEntries = participantsEntries.filter(([accountID]) => {
        const personalDetail = allPersonalDetails?.[accountID];
        if (personalDetail?.login && personalDetail.isOptimisticPersonalDetail) {
            return !nonOptimisticLoginMap[personalDetail.login];
        }
        return true;
    });

    let participantsIds = participantsEntries.map(([accountID]) => Number(accountID));

    // For 1:1 chat, we don't want to include the current user as a participant in order to not mark 1:1 chats as having multiple participants
    // For system chat, we want to display Expensify as the only participant
    const shouldExcludeCurrentUser = isOneOnOneChat(report) || isSystemChat(report) || shouldForceExcludeCurrentUser;

    if (shouldExcludeCurrentUser || shouldExcludeHidden || shouldExcludeDeleted) {
        participantsIds = participantsIds.filter((accountID) => {
            if (shouldExcludeCurrentUser && accountID === currentUserAccountID) {
                return false;
            }

            if (shouldExcludeHidden && isHiddenForCurrentUser(reportParticipants[accountID]?.notificationPreference)) {
                return false;
            }

            if (
                shouldExcludeDeleted &&
                reportMetadata?.pendingChatMembers?.findLast((member) => Number(member.accountID) === accountID)?.pendingAction === CONST.RED_BRICK_ROAD_PENDING_ACTION.DELETE
            ) {
                return false;
            }

            return true;
        });
    }

    return participantsIds.filter((accountID) => isNumber(accountID));
}

function getParticipantsList(report: Report, personalDetails: OnyxEntry<PersonalDetailsList>, isRoomMembersList = false): number[] {
    const isReportGroupChat = isGroupChat(report);
    const isReportIOU = isIOUReport(report);
    const shouldExcludeHiddenParticipants = !isReportGroupChat && !isReportIOU;
    const chatParticipants = getParticipantsAccountIDsForDisplay(report, isRoomMembersList || shouldExcludeHiddenParticipants);

    return chatParticipants.filter((accountID) => {
        const details = personalDetails?.[accountID];

        if (!isRoomMembersList) {
            if (!details) {
                Log.hmmm(`[ReportParticipantsPage] no personal details found for Group chat member with accountID: ${accountID}`);
                return false;
            }
        } else {
            // When adding a new member to a room (whose personal detail does not exist in Onyx), an optimistic personal detail
            // is created. However, when the real personal detail is returned from the backend, a duplicate member may appear
            // briefly before the optimistic personal detail is deleted. To address this, we filter out the optimistically created
            // member here.
            const isDuplicateOptimisticDetail =
                details?.isOptimisticPersonalDetail && chatParticipants.some((accID) => accID !== accountID && details.login === personalDetails?.[accID]?.login);

            if (!details || isDuplicateOptimisticDetail) {
                Log.hmmm(`[RoomMembersPage] no personal details found for room member with accountID: ${accountID}`);
                return false;
            }
        }
        return true;
    });
}

function buildParticipantsFromAccountIDs(accountIDs: number[]): Participants {
    const finalParticipants: Participants = {};
    return accountIDs.reduce((participants, accountID) => {
        // eslint-disable-next-line no-param-reassign
        participants[accountID] = {notificationPreference: CONST.REPORT.NOTIFICATION_PREFERENCE.ALWAYS};
        return participants;
    }, finalParticipants);
}

/**
 * Returns the report name if the report is a group chat
 */
function getGroupChatName(participants?: SelectedParticipant[], shouldApplyLimit = false, report?: OnyxEntry<Report>): string | undefined {
    // If we have a report always try to get the name from the report.
    if (report?.reportName) {
        return report.reportName;
    }

    const reportMetadata = getReportMetadata(report?.reportID);

    const pendingMemberAccountIDs = new Set(
        reportMetadata?.pendingChatMembers?.filter((member) => member.pendingAction === CONST.RED_BRICK_ROAD_PENDING_ACTION.DELETE).map((member) => member.accountID),
    );
    let participantAccountIDs =
        participants?.map((participant) => participant.accountID) ??
        Object.keys(report?.participants ?? {})
            .map(Number)
            .filter((accountID) => !pendingMemberAccountIDs.has(accountID.toString()));
    const shouldAddEllipsis = participantAccountIDs.length > CONST.DISPLAY_PARTICIPANTS_LIMIT && shouldApplyLimit;
    if (shouldApplyLimit) {
        participantAccountIDs = participantAccountIDs.slice(0, CONST.DISPLAY_PARTICIPANTS_LIMIT);
    }
    const isMultipleParticipantReport = participantAccountIDs.length > 1;

    if (isMultipleParticipantReport) {
        return participantAccountIDs
            .map(
                (participantAccountID, index) =>
                    getDisplayNameForParticipant({accountID: participantAccountID, shouldUseShortForm: isMultipleParticipantReport}) || formatPhoneNumber(participants?.[index]?.login ?? ''),
            )
            .sort((first, second) => localeCompare(first ?? '', second ?? ''))
            .filter(Boolean)
            .join(', ')
            .slice(0, CONST.REPORT_NAME_LIMIT)
            .concat(shouldAddEllipsis ? '...' : '');
    }

    return translateLocal('groupChat.defaultReportName', {displayName: getDisplayNameForParticipant({accountID: participantAccountIDs.at(0)})});
}

function getParticipants(reportID: string) {
    const report = getReportOrDraftReport(reportID);
    if (!report) {
        return {};
    }

    return report.participants;
}

/**
 * Returns the appropriate icons for the given chat report using the stored personalDetails.
 * The Avatar sources can be URLs or Icon components according to the chat type.
 */
function getIcons(
    report: OnyxInputOrEntry<Report>,
    personalDetails: OnyxInputOrEntry<PersonalDetailsList>,
    defaultIcon: AvatarSource | null = null,
    defaultName = '',
    defaultAccountID = -1,
    policy?: OnyxInputOrEntry<Policy>,
    invoiceReceiverPolicy?: OnyxInputOrEntry<Policy>,
): Icon[] {
    const ownerDetails = report?.ownerAccountID ? personalDetails?.[report.ownerAccountID] : undefined;

    if (isEmptyObject(report)) {
        const fallbackIcon: Icon = {
            source: defaultIcon ?? FallbackAvatar,
            type: CONST.ICON_TYPE_AVATAR,
            name: defaultName,
            id: defaultAccountID,
        };
        return [fallbackIcon];
    }
    if (isExpenseRequest(report)) {
        const parentReportAction = allReportActions?.[`${ONYXKEYS.COLLECTION.REPORT_ACTIONS}${report.parentReportID}`]?.[report.parentReportActionID];
        const workspaceIcon = getWorkspaceIcon(report, policy);
        const actorDetails = parentReportAction?.actorAccountID ? personalDetails?.[parentReportAction.actorAccountID] : undefined;
        const memberIcon = {
            source: actorDetails?.avatar ?? FallbackAvatar,
            id: parentReportAction?.actorAccountID,
            type: CONST.ICON_TYPE_AVATAR,
            name: actorDetails?.displayName ?? '',
            fallbackIcon: actorDetails?.fallbackIcon,
        };

        return [memberIcon, workspaceIcon];
    }
    if (isChatThread(report)) {
        const parentReportAction = allReportActions?.[`${ONYXKEYS.COLLECTION.REPORT_ACTIONS}${report.parentReportID}`]?.[report.parentReportActionID];

        const actorAccountID = getReportActionActorAccountID(parentReportAction, report, report);
        const actorDetails = actorAccountID ? personalDetails?.[actorAccountID] : undefined;
        const actorDisplayName = getDisplayNameOrDefault(actorDetails, '', false);
        const actorIcon = {
            id: actorAccountID,
            source: actorDetails?.avatar ?? FallbackAvatar,
            name: formatPhoneNumber(actorDisplayName),
            type: CONST.ICON_TYPE_AVATAR,
            fallbackIcon: actorDetails?.fallbackIcon,
        };

        if (isWorkspaceThread(report)) {
            const workspaceIcon = getWorkspaceIcon(report, policy);
            return [actorIcon, workspaceIcon];
        }
        return [actorIcon];
    }
    if (isTaskReport(report)) {
        const ownerIcon = {
            id: report?.ownerAccountID,
            source: ownerDetails?.avatar ?? FallbackAvatar,
            type: CONST.ICON_TYPE_AVATAR,
            name: ownerDetails?.displayName ?? '',
            fallbackIcon: ownerDetails?.fallbackIcon,
        };

        if (isWorkspaceTaskReport(report)) {
            const workspaceIcon = getWorkspaceIcon(report, policy);
            return [ownerIcon, workspaceIcon];
        }

        return [ownerIcon];
    }
    if (isDomainRoom(report)) {
        // Get domain name after the #. Domain Rooms use our default workspace avatar pattern.
        const domainName = report?.reportName?.substring(1);
        const policyExpenseChatAvatarSource = getDefaultWorkspaceAvatar(domainName);
        const domainIcon: Icon = {
            source: policyExpenseChatAvatarSource,
            type: CONST.ICON_TYPE_WORKSPACE,
            name: domainName ?? '',
            id: report?.policyID,
        };
        return [domainIcon];
    }

    // This will get removed as part of https://github.com/Expensify/App/issues/59961
    // eslint-disable-next-line deprecation/deprecation
    if (isAdminRoom(report) || isAnnounceRoom(report) || isChatRoom(report) || isArchivedNonExpenseReport(report, getReportNameValuePairs(report?.reportID))) {
        const icons = [getWorkspaceIcon(report, policy)];

        if (isInvoiceRoom(report)) {
            if (report?.invoiceReceiver?.type === CONST.REPORT.INVOICE_RECEIVER_TYPE.INDIVIDUAL) {
                icons.push(...getIconsForParticipants([report?.invoiceReceiver.accountID], personalDetails));
            } else {
                const receiverPolicyID = report?.invoiceReceiver?.policyID;
                const receiverPolicy = invoiceReceiverPolicy ?? getPolicy(receiverPolicyID);
                if (!isEmptyObject(receiverPolicy)) {
                    icons.push({
                        source: receiverPolicy?.avatarURL ?? getDefaultWorkspaceAvatar(receiverPolicy.name),
                        type: CONST.ICON_TYPE_WORKSPACE,
                        name: receiverPolicy.name,
                        id: receiverPolicyID,
                    });
                }
            }
        }

        return icons;
    }
    if (isPolicyExpenseChat(report) || isExpenseReport(report)) {
        const workspaceIcon = getWorkspaceIcon(report, policy);
        const memberIcon = {
            source: ownerDetails?.avatar ?? FallbackAvatar,
            id: report?.ownerAccountID,
            type: CONST.ICON_TYPE_AVATAR,
            name: ownerDetails?.displayName ?? '',
            fallbackIcon: ownerDetails?.fallbackIcon,
        };
        return isExpenseReport(report) ? [memberIcon, workspaceIcon] : [workspaceIcon, memberIcon];
    }
    if (isIOUReport(report)) {
        const managerDetails = report?.managerID ? personalDetails?.[report.managerID] : undefined;
        const managerIcon = {
            source: managerDetails?.avatar ?? FallbackAvatar,
            id: report?.managerID,
            type: CONST.ICON_TYPE_AVATAR,
            name: managerDetails?.displayName ?? '',
            fallbackIcon: managerDetails?.fallbackIcon,
        };
        const ownerIcon = {
            id: report?.ownerAccountID,
            source: ownerDetails?.avatar ?? FallbackAvatar,
            type: CONST.ICON_TYPE_AVATAR,
            name: ownerDetails?.displayName ?? '',
            fallbackIcon: ownerDetails?.fallbackIcon,
        };
        const isManager = currentUserAccountID === report?.managerID;

        // For one transaction IOUs, display a simplified report icon
        if (isOneTransactionReport(report?.reportID)) {
            return [ownerIcon];
        }

        return isManager ? [managerIcon, ownerIcon] : [ownerIcon, managerIcon];
    }

    if (isSelfDM(report)) {
        return getIconsForParticipants(currentUserAccountID ? [currentUserAccountID] : [], personalDetails);
    }

    if (isSystemChat(report)) {
        return getIconsForParticipants([CONST.ACCOUNT_ID.NOTIFICATIONS ?? 0], personalDetails);
    }

    if (isGroupChat(report)) {
        const groupChatIcon = {
            // eslint-disable-next-line @typescript-eslint/prefer-nullish-coalescing
            source: report.avatarUrl || getDefaultGroupAvatar(report.reportID),
            id: -1,
            type: CONST.ICON_TYPE_AVATAR,
            name: getGroupChatName(undefined, true, report),
        };
        return [groupChatIcon];
    }

    if (isInvoiceReport(report)) {
        const invoiceRoomReport = getReportOrDraftReport(report.chatReportID);
        const icons = [getWorkspaceIcon(invoiceRoomReport, policy)];

        if (invoiceRoomReport?.invoiceReceiver?.type === CONST.REPORT.INVOICE_RECEIVER_TYPE.INDIVIDUAL) {
            icons.push(...getIconsForParticipants([invoiceRoomReport?.invoiceReceiver.accountID], personalDetails));

            return icons;
        }

        const receiverPolicyID = invoiceRoomReport?.invoiceReceiver?.policyID;
        const receiverPolicy = invoiceReceiverPolicy ?? getPolicy(receiverPolicyID);

        if (!isEmptyObject(receiverPolicy)) {
            icons.push({
                source: receiverPolicy?.avatarURL ?? getDefaultWorkspaceAvatar(receiverPolicy.name),
                type: CONST.ICON_TYPE_WORKSPACE,
                name: receiverPolicy.name,
                id: receiverPolicyID,
            });
        }

        return icons;
    }

    if (isOneOnOneChat(report)) {
        const otherParticipantsAccountIDs = Object.keys(report.participants ?? {})
            .map(Number)
            .filter((accountID) => accountID !== currentUserAccountID);
        return getIconsForParticipants(otherParticipantsAccountIDs, personalDetails);
    }

    const participantAccountIDs = Object.keys(report.participants ?? {}).map(Number);
    return getIconsForParticipants(participantAccountIDs, personalDetails);
}

function getDisplayNamesWithTooltips(
    personalDetailsList: PersonalDetails[] | PersonalDetailsList | OptionData[],
    shouldUseShortForm: boolean,
    shouldFallbackToHidden = true,
    shouldAddCurrentUserPostfix = false,
): DisplayNameWithTooltips {
    const personalDetailsListArray = Array.isArray(personalDetailsList) ? personalDetailsList : Object.values(personalDetailsList);

    return personalDetailsListArray
        .map((user) => {
            const accountID = Number(user?.accountID);
            // eslint-disable-next-line @typescript-eslint/prefer-nullish-coalescing
            const displayName = getDisplayNameForParticipant({accountID, shouldUseShortForm, shouldFallbackToHidden, shouldAddCurrentUserPostfix}) || user?.login || '';
            const avatar = user && 'avatar' in user ? user.avatar : undefined;

            let pronouns = user?.pronouns ?? undefined;
            if (pronouns?.startsWith(CONST.PRONOUNS.PREFIX)) {
                const pronounTranslationKey = pronouns.replace(CONST.PRONOUNS.PREFIX, '');
                pronouns = translateLocal(`pronouns.${pronounTranslationKey}` as TranslationPaths);
            }

            return {
                displayName,
                avatar,
                login: user?.login ?? '',
                accountID,
                pronouns,
            };
        })
        .sort((first, second) => {
            // First sort by displayName/login
            const displayNameLoginOrder = localeCompare(first.displayName, second.displayName);
            if (displayNameLoginOrder !== 0) {
                return displayNameLoginOrder;
            }

            // Then fallback on accountID as the final sorting criteria.
            return first.accountID - second.accountID;
        });
}

/**
 * Returns the the display names of the given user accountIDs
 */
function getUserDetailTooltipText(accountID: number, fallbackUserDisplayName = ''): string {
    const displayNameForParticipant = getDisplayNameForParticipant({accountID});
    return displayNameForParticipant || fallbackUserDisplayName;
}

/**
 * For a deleted parent report action within a chat report,
 * let us return the appropriate display message
 *
 * @param reportAction - The deleted report action of a chat report for which we need to return message.
 */
function getDeletedParentActionMessageForChatReport(reportAction: OnyxEntry<ReportAction>): string {
    // By default, let us display [Deleted message]
    let deletedMessageText = translateLocal('parentReportAction.deletedMessage');
    if (isCreatedTaskReportAction(reportAction)) {
        // For canceled task report, let us display [Deleted task]
        deletedMessageText = translateLocal('parentReportAction.deletedTask');
    }
    return deletedMessageText;
}

/**
 * Returns the preview message for `REIMBURSEMENT_QUEUED` action
 */
function getReimbursementQueuedActionMessage({
    reportAction,
    reportOrID,
    shouldUseShortDisplayName = true,
    reports,
    personalDetails,
}: {
    reportAction: OnyxEntry<ReportAction<typeof CONST.REPORT.ACTIONS.TYPE.REIMBURSEMENT_QUEUED>>;
    reportOrID: OnyxEntry<Report> | string | SearchReport;
    shouldUseShortDisplayName?: boolean;
    reports?: SearchReport[];
    personalDetails?: Partial<PersonalDetailsList>;
}): string {
    const report = typeof reportOrID === 'string' ? getReport(reportOrID, reports ?? allReports) : reportOrID;
    const submitterDisplayName = getDisplayNameForParticipant({accountID: report?.ownerAccountID, shouldUseShortForm: shouldUseShortDisplayName, personalDetailsData: personalDetails}) ?? '';
    const originalMessage = getOriginalMessage(reportAction);
    let messageKey: TranslationPaths;
    if (originalMessage?.paymentType === CONST.IOU.PAYMENT_TYPE.EXPENSIFY) {
        messageKey = 'iou.waitingOnEnabledWallet';
    } else {
        messageKey = 'iou.waitingOnBankAccount';
    }

    return translateLocal(messageKey, {submitterDisplayName});
}

/**
 * Returns the preview message for `REIMBURSEMENT_DEQUEUED` or `REIMBURSEMENT_ACH_CANCELED` action
 */
function getReimbursementDeQueuedOrCanceledActionMessage(
    reportAction: OnyxEntry<ReportAction<typeof CONST.REPORT.ACTIONS.TYPE.REIMBURSEMENT_DEQUEUED | typeof CONST.REPORT.ACTIONS.TYPE.REIMBURSEMENT_ACH_CANCELED>>,
    reportOrID: OnyxEntry<Report> | string | SearchReport,
    isLHNPreview = false,
): string {
    const report = typeof reportOrID === 'string' ? getReport(reportOrID, allReports) : reportOrID;
    const originalMessage = getOriginalMessage(reportAction);
    const amount = originalMessage?.amount;
    const currency = originalMessage?.currency;
    const formattedAmount = convertToDisplayString(amount, currency);
    if (originalMessage?.cancellationReason === CONST.REPORT.CANCEL_PAYMENT_REASONS.ADMIN || originalMessage?.cancellationReason === CONST.REPORT.CANCEL_PAYMENT_REASONS.USER) {
        const payerOrApproverName = report?.managerID === currentUserAccountID || !isLHNPreview ? '' : getDisplayNameForParticipant({accountID: report?.managerID, shouldUseShortForm: true});
        return translateLocal('iou.adminCanceledRequest', {manager: payerOrApproverName, amount: formattedAmount});
    }
    const submitterDisplayName = getDisplayNameForParticipant({accountID: report?.ownerAccountID, shouldUseShortForm: true}) ?? '';
    return translateLocal('iou.canceledRequest', {submitterDisplayName, amount: formattedAmount});
}

/**
 * Builds an optimistic REIMBURSEMENT_DEQUEUED report action with a randomly generated reportActionID.
 *
 */
function buildOptimisticChangeFieldAction(reportField: PolicyReportField, previousReportField: PolicyReportField): OptimisticChangeFieldAction {
    return {
        actionName: CONST.REPORT.ACTIONS.TYPE.CHANGE_FIELD,
        actorAccountID: currentUserAccountID,
        message: [
            {
                type: 'TEXT',
                style: 'strong',
                text: 'You',
            },
            {
                type: 'TEXT',
                style: 'normal',
                text: ` modified field '${reportField.name}'.`,
            },
            {
                type: 'TEXT',
                style: 'normal',
                text: ` New value is '${reportField.value}'`,
            },
            {
                type: 'TEXT',
                style: 'normal',
                text: ` (previously '${previousReportField.value}').`,
            },
        ],
        originalMessage: {
            fieldName: reportField.name,
            newType: reportField.type,
            newValue: reportField.value,
            oldType: previousReportField.type,
            oldValue: previousReportField.value,
        },
        person: [
            {
                style: 'strong',
                text: getCurrentUserDisplayNameOrEmail(),
                type: 'TEXT',
            },
        ],
        reportActionID: rand64(),
        created: DateUtils.getDBTime(),
        pendingAction: CONST.RED_BRICK_ROAD_PENDING_ACTION.ADD,
    };
}

/**
 * Builds an optimistic REIMBURSEMENT_DEQUEUED report action with a randomly generated reportActionID.
 *
 */
function buildOptimisticCancelPaymentReportAction(expenseReportID: string, amount: number, currency: string): OptimisticCancelPaymentReportAction {
    return {
        actionName: CONST.REPORT.ACTIONS.TYPE.REIMBURSEMENT_DEQUEUED,
        actorAccountID: currentUserAccountID,
        message: [
            {
                cancellationReason: CONST.REPORT.CANCEL_PAYMENT_REASONS.ADMIN,
                expenseReportID,
                type: CONST.REPORT.MESSAGE.TYPE.COMMENT,
                text: '',
                amount,
                currency,
            },
        ],
        originalMessage: {
            cancellationReason: CONST.REPORT.CANCEL_PAYMENT_REASONS.ADMIN,
            expenseReportID,
            amount,
            currency,
        },
        person: [
            {
                style: 'strong',
                text: getCurrentUserDisplayNameOrEmail(),
                type: 'TEXT',
            },
        ],
        reportActionID: rand64(),
        shouldShow: true,
        created: DateUtils.getDBTime(),
        pendingAction: CONST.RED_BRICK_ROAD_PENDING_ACTION.ADD,
    };
}

/**
 * Returns the last visible message for a given report after considering the given optimistic actions
 *
 * @param reportID - the report for which last visible message has to be fetched
 * @param [actionsToMerge] - the optimistic merge actions that needs to be considered while fetching last visible message

 */
function getLastVisibleMessage(reportID: string | undefined, actionsToMerge: ReportActions = {}): LastVisibleMessage {
    const report = getReportOrDraftReport(reportID);
    const lastVisibleAction = getLastVisibleActionReportActionsUtils(reportID, canUserPerformWriteAction(report), actionsToMerge);

    // For Chat Report with deleted parent actions, let us fetch the correct message
    if (isDeletedParentAction(lastVisibleAction) && !isEmptyObject(report) && isChatReport(report)) {
        const lastMessageText = getDeletedParentActionMessageForChatReport(lastVisibleAction);
        return {
            lastMessageText,
        };
    }

    // Fetch the last visible message for report represented by reportID and based on actions to merge.
    return getLastVisibleMessageReportActionsUtils(reportID, canUserPerformWriteAction(report), actionsToMerge);
}

/**
 * Checks if a report is waiting for the manager to complete an action.
 * Example: the assignee of an open task report or the manager of a processing expense report.
 *
 * @param [parentReportAction] - The parent report action of the report (Used to check if the task has been canceled)
 */
function isWaitingForAssigneeToCompleteAction(report: OnyxEntry<Report>, parentReportAction: OnyxEntry<ReportAction>): boolean {
    if (report?.hasOutstandingChildTask) {
        return true;
    }

    if (report?.hasParentAccess === false && isReportManager(report)) {
        if (isOpenTaskReport(report, parentReportAction)) {
            return true;
        }

        if (isProcessingReport(report) && isExpenseReport(report)) {
            return true;
        }
    }

    return false;
}

function isUnreadWithMention(reportOrOption: OnyxEntry<Report> | OptionData): boolean {
    if (!reportOrOption) {
        return false;
    }
    // lastMentionedTime and lastReadTime are both datetime strings and can be compared directly
    const lastMentionedTime = reportOrOption.lastMentionedTime ?? '';
    const lastReadTime = reportOrOption.lastReadTime ?? '';
    return !!('isUnreadWithMention' in reportOrOption && reportOrOption.isUnreadWithMention) || lastReadTime < lastMentionedTime;
}

type ReasonAndReportActionThatRequiresAttention = {
    reason: ValueOf<typeof CONST.REQUIRES_ATTENTION_REASONS>;
    reportAction?: OnyxEntry<ReportAction>;
};

function getReasonAndReportActionThatRequiresAttention(
    optionOrReport: OnyxEntry<Report> | OptionData,
    parentReportAction?: OnyxEntry<ReportAction>,
): ReasonAndReportActionThatRequiresAttention | null {
    if (!optionOrReport) {
        return null;
    }

    const reportActions = getAllReportActions(optionOrReport.reportID);

    if (isJoinRequestInAdminRoom(optionOrReport)) {
        return {
            reason: CONST.REQUIRES_ATTENTION_REASONS.HAS_JOIN_REQUEST,
            reportAction: getActionableJoinRequestPendingReportAction(optionOrReport.reportID),
        };
    }

    // This will get removed as part of https://github.com/Expensify/App/issues/59961
    // eslint-disable-next-line deprecation/deprecation
    if (isArchivedReport(getReportNameValuePairs(optionOrReport?.reportID)) || isArchivedReport(getReportNameValuePairs(optionOrReport?.reportID))) {
        return null;
    }

    if (isUnreadWithMention(optionOrReport)) {
        return {
            reason: CONST.REQUIRES_ATTENTION_REASONS.IS_UNREAD_WITH_MENTION,
        };
    }

    if (isWaitingForAssigneeToCompleteAction(optionOrReport, parentReportAction)) {
        return {
            reason: CONST.REQUIRES_ATTENTION_REASONS.IS_WAITING_FOR_ASSIGNEE_TO_COMPLETE_ACTION,
            reportAction: Object.values(reportActions).find((action) => action.childType === CONST.REPORT.TYPE.TASK),
        };
    }

    const iouReportActionToApproveOrPay = getIOUReportActionToApproveOrPay(optionOrReport, optionOrReport.reportID);
    const iouReportID = getIOUReportIDFromReportActionPreview(iouReportActionToApproveOrPay);
    const transactions = getReportTransactions(iouReportID);
    const hasOnlyPendingTransactions = transactions.length > 0 && transactions.every((t) => isExpensifyCardTransaction(t) && isPending(t));

    // Has a child report that is awaiting action (e.g. approve, pay, add bank account) from current user
    if (optionOrReport.hasOutstandingChildRequest && !hasOnlyPendingTransactions) {
        return {
            reason: CONST.REQUIRES_ATTENTION_REASONS.HAS_CHILD_REPORT_AWAITING_ACTION,
            reportAction: iouReportActionToApproveOrPay,
        };
    }

    if (hasMissingInvoiceBankAccount(optionOrReport.reportID) && !isSettled(optionOrReport.reportID)) {
        return {
            reason: CONST.REQUIRES_ATTENTION_REASONS.HAS_MISSING_INVOICE_BANK_ACCOUNT,
        };
    }

    if (isInvoiceRoom(optionOrReport)) {
        const reportAction = Object.values(reportActions).find(
            (action) =>
                action.actionName === CONST.REPORT.ACTIONS.TYPE.REPORT_PREVIEW &&
                action.childReportID &&
                hasMissingInvoiceBankAccount(action.childReportID) &&
                !isSettled(action.childReportID),
        );

        return reportAction
            ? {
                  reason: CONST.REQUIRES_ATTENTION_REASONS.HAS_MISSING_INVOICE_BANK_ACCOUNT,
                  reportAction,
              }
            : null;
    }

    return null;
}

/**
 * Determines if the option requires action from the current user. This can happen when it:
 *  - is unread and the user was mentioned in one of the unread comments
 *  - is for an outstanding task waiting on the user
 *  - has an outstanding child expense that is waiting for an action from the current user (e.g. pay, approve, add bank account)
 *  - is either the system or concierge chat, the user free trial has ended and it didn't add a payment card yet
 *
 * @param option (report or optionItem)
 * @param parentReportAction (the report action the current report is a thread of)
 */
function requiresAttentionFromCurrentUser(optionOrReport: OnyxEntry<Report> | OptionData, parentReportAction?: OnyxEntry<ReportAction>) {
    return !!getReasonAndReportActionThatRequiresAttention(optionOrReport, parentReportAction);
}

/**
 * Checks if the report contains at least one Non-Reimbursable transaction
 */
function hasNonReimbursableTransactions(iouReportID: string | undefined, reportsTransactionsParam: Record<string, Transaction[]> = reportsTransactions): boolean {
    const transactions = getReportTransactions(iouReportID, reportsTransactionsParam);
    return transactions.filter((transaction) => transaction.reimbursable === false).length > 0;
}

function getMoneyRequestSpendBreakdown(report: OnyxInputOrEntry<Report>, searchReports?: SearchReport[]): SpendBreakdown {
    const reports = searchReports ?? allReports;
    let moneyRequestReport: OnyxEntry<Report>;
    if (report && (isMoneyRequestReport(report, searchReports) || isInvoiceReport(report))) {
        moneyRequestReport = report;
    }
    if (reports && report?.iouReportID) {
        moneyRequestReport = getReport(report.iouReportID, allReports);
    }
    if (moneyRequestReport) {
        let nonReimbursableSpend = moneyRequestReport.nonReimbursableTotal ?? 0;
        let totalSpend = moneyRequestReport.total ?? 0;

        if (nonReimbursableSpend + totalSpend !== 0) {
            // There is a possibility that if the Expense report has a negative total.
            // This is because there are instances where you can get a credit back on your card,
            // or you enter a negative expense to “offset” future expenses
            nonReimbursableSpend = isExpenseReport(moneyRequestReport) ? nonReimbursableSpend * -1 : Math.abs(nonReimbursableSpend);
            totalSpend = isExpenseReport(moneyRequestReport) ? totalSpend * -1 : Math.abs(totalSpend);

            const totalDisplaySpend = totalSpend;
            const reimbursableSpend = totalDisplaySpend - nonReimbursableSpend;

            return {
                nonReimbursableSpend,
                reimbursableSpend,
                totalDisplaySpend,
            };
        }
    }
    return {
        nonReimbursableSpend: 0,
        reimbursableSpend: 0,
        totalDisplaySpend: 0,
    };
}

/**
 * Get the title for a policy expense chat which depends on the role of the policy member seeing this report
 */
function getPolicyExpenseChatName({
    report,
    policy,
    personalDetailsList = allPersonalDetails,
    policies,
    reports,
}: {
    report: OnyxEntry<Report>;
    policy?: OnyxEntry<Policy> | SearchPolicy;
    personalDetailsList?: Partial<PersonalDetailsList>;
    policies?: SearchPolicy[];
    reports?: SearchReport[];
}): string | undefined {
    const ownerAccountID = report?.ownerAccountID;
    const personalDetails = ownerAccountID ? personalDetailsList?.[ownerAccountID] : undefined;
    const login = personalDetails ? personalDetails.login : null;
    // eslint-disable-next-line @typescript-eslint/prefer-nullish-coalescing
    const reportOwnerDisplayName = getDisplayNameForParticipant({accountID: ownerAccountID, shouldRemoveDomain: true}) || login;

    if (reportOwnerDisplayName) {
        return translateLocal('workspace.common.policyExpenseChatName', {displayName: reportOwnerDisplayName});
    }

    let policyExpenseChatRole = 'user';

    const policyItem = policies ? policies.find((p) => p.id === report?.policyID) : allPolicies?.[`${ONYXKEYS.COLLECTION.POLICY}${report?.policyID}`];
    if (policyItem) {
        policyExpenseChatRole = policyItem.role || 'user';
    }

    // If this user is not admin and this policy expense chat has been archived because of account merging, this must be an old workspace chat
    // of the account which was merged into the current user's account. Use the name of the policy as the name of the report.
    // This will get removed as part of https://github.com/Expensify/App/issues/59961
    // eslint-disable-next-line deprecation/deprecation
    if (isArchivedNonExpenseReport(report, getReportNameValuePairs(report?.reportID))) {
        const lastAction = getLastVisibleActionReportActionsUtils(report?.reportID);
        const archiveReason = isClosedAction(lastAction) ? getOriginalMessage(lastAction)?.reason : CONST.REPORT.ARCHIVE_REASON.DEFAULT;
        if (archiveReason === CONST.REPORT.ARCHIVE_REASON.ACCOUNT_MERGED && policyExpenseChatRole !== CONST.POLICY.ROLE.ADMIN) {
            return getPolicyName({report, policy, policies, reports});
        }
    }
    return report?.reportName;
}

function getArchiveReason(reportActions: OnyxEntry<ReportActions>): ValueOf<typeof CONST.REPORT.ARCHIVE_REASON> | undefined {
    const lastClosedReportAction = getLastClosedReportAction(reportActions);

    if (!lastClosedReportAction) {
        return undefined;
    }

    return isClosedAction(lastClosedReportAction) ? getOriginalMessage(lastClosedReportAction)?.reason : CONST.REPORT.ARCHIVE_REASON.DEFAULT;
}

/**
 * Given a report field, check if the field is for the report title.
 */
function isReportFieldOfTypeTitle(reportField: OnyxEntry<PolicyReportField>): boolean {
    return reportField?.fieldID === CONST.REPORT_FIELD_TITLE_FIELD_ID;
}

/**
 * Check if Report has any held expenses
 */
function isHoldCreator(transaction: OnyxEntry<Transaction>, reportID: string | undefined): boolean {
    const holdReportAction = getReportAction(reportID, `${transaction?.comment?.hold ?? ''}`);
    return isActionCreator(holdReportAction);
}

/**
 * Given a report field, check if the field can be edited or not.
 * For title fields, its considered disabled if `deletable` prop is `true` (https://github.com/Expensify/App/issues/35043#issuecomment-1911275433)
 * For non title fields, its considered disabled if:
 * 1. The user is not admin of the report
 * 2. Report is settled or it is closed
 */
function isReportFieldDisabled(report: OnyxEntry<Report>, reportField: OnyxEntry<PolicyReportField>, policy: OnyxEntry<Policy>): boolean {
    if (isInvoiceReport(report)) {
        return true;
    }
    const isReportSettled = isSettled(report?.reportID);
    const isReportClosed = isClosedReport(report);
    const isTitleField = isReportFieldOfTypeTitle(reportField);
    const isAdmin = isPolicyAdmin(report?.policyID, {[`${ONYXKEYS.COLLECTION.POLICY}${policy?.id}`]: policy});
    return isTitleField ? !reportField?.deletable : !isAdmin && (isReportSettled || isReportClosed);
}

/**
 * Given a set of report fields, return the field that refers to title
 */
function getTitleReportField(reportFields: Record<string, PolicyReportField>) {
    return Object.values(reportFields).find((field) => isReportFieldOfTypeTitle(field));
}

/**
 * Get the key for a report field
 */
function getReportFieldKey(reportFieldId: string | undefined) {
    if (!reportFieldId) {
        return '';
    }

    // We don't need to add `expensify_` prefix to the title field key, because backend stored title under a unique key `text_title`,
    // and all the other report field keys are stored under `expensify_FIELD_ID`.
    if (reportFieldId === CONST.REPORT_FIELD_TITLE_FIELD_ID) {
        return reportFieldId;
    }

    return `expensify_${reportFieldId}`;
}

/**
 * Get the report fields attached to the policy given policyID
 */
function getReportFieldsByPolicyID(policyID: string | undefined): Record<string, PolicyReportField> {
    if (!policyID) {
        return {};
    }

    const policyReportFields = Object.entries(allPolicies ?? {}).find(([key]) => key.replace(ONYXKEYS.COLLECTION.POLICY, '') === policyID);
    const fieldList = policyReportFields?.[1]?.fieldList;

    if (!policyReportFields || !fieldList) {
        return {};
    }

    return fieldList;
}

/**
 * Get the report fields that we should display a MoneyReportView gets opened
 */

function getAvailableReportFields(report: OnyxEntry<Report>, policyReportFields: PolicyReportField[]): PolicyReportField[] {
    // Get the report fields that are attached to a report. These will persist even if a field is deleted from the policy.
    const reportFields = Object.values(report?.fieldList ?? {});
    const reportIsSettled = isSettled(report?.reportID);

    // If the report is settled, we don't want to show any new field that gets added to the policy.
    if (reportIsSettled) {
        return reportFields;
    }

    // If the report is unsettled, we want to merge the new fields that get added to the policy with the fields that
    // are attached to the report.
    const mergedFieldIds = Array.from(new Set([...policyReportFields.map(({fieldID}) => fieldID), ...reportFields.map(({fieldID}) => fieldID)]));

    const fields = mergedFieldIds.map((id) => {
        const field = report?.fieldList?.[getReportFieldKey(id)];

        if (field) {
            return field;
        }

        const policyReportField = policyReportFields.find(({fieldID}) => fieldID === id);

        if (policyReportField) {
            return policyReportField;
        }

        return null;
    });

    return fields.filter(Boolean) as PolicyReportField[];
}

/**
 * Get the title for an IOU or expense chat which will be showing the payer and the amount
 */
function getMoneyRequestReportName({
    report,
    policy,
    invoiceReceiverPolicy,
}: {
    report: OnyxEntry<Report>;
    policy?: OnyxEntry<Policy> | SearchPolicy;
    invoiceReceiverPolicy?: OnyxEntry<Policy> | SearchPolicy;
}): string {
    const reportFields = getReportFieldsByPolicyID(report?.policyID);
    const titleReportField = Object.values(reportFields ?? {}).find((reportField) => reportField?.fieldID === CONST.REPORT_FIELD_TITLE_FIELD_ID);

    if (titleReportField && report?.reportName && isPaidGroupPolicyExpenseReport(report)) {
        return report.reportName;
    }

    const moneyRequestTotal = getMoneyRequestSpendBreakdown(report).totalDisplaySpend;
    const formattedAmount = convertToDisplayString(moneyRequestTotal, report?.currency);

    let payerOrApproverName;
    if (isExpenseReport(report)) {
        const parentReport = getParentReport(report);
        payerOrApproverName = getPolicyName({report: parentReport ?? report, policy});
    } else if (isInvoiceReport(report)) {
        const chatReport = getReportOrDraftReport(report?.chatReportID);
        payerOrApproverName = getInvoicePayerName(chatReport, invoiceReceiverPolicy);
    } else {
        payerOrApproverName = getDisplayNameForParticipant({accountID: report?.managerID}) ?? '';
    }

    const payerPaidAmountMessage = translateLocal('iou.payerPaidAmount', {
        payer: payerOrApproverName,
        amount: formattedAmount,
    });

    if (isReportApproved({report})) {
        return translateLocal('iou.managerApprovedAmount', {
            manager: payerOrApproverName,
            amount: formattedAmount,
        });
    }

    if (report?.isWaitingOnBankAccount) {
        return `${payerPaidAmountMessage} ${CONST.DOT_SEPARATOR} ${translateLocal('iou.pending')}`;
    }

    if (!isSettled(report?.reportID) && hasNonReimbursableTransactions(report?.reportID)) {
        payerOrApproverName = getDisplayNameForParticipant({accountID: report?.ownerAccountID}) ?? '';
        return translateLocal('iou.payerSpentAmount', {payer: payerOrApproverName, amount: formattedAmount});
    }

    if (isProcessingReport(report) || isOpenExpenseReport(report) || isOpenInvoiceReport(report) || moneyRequestTotal === 0) {
        return translateLocal('iou.payerOwesAmount', {payer: payerOrApproverName, amount: formattedAmount});
    }

    return payerPaidAmountMessage;
}

/**
 * Gets transaction created, amount, currency, comment, and waypoints (for distance expense)
 * into a flat object. Used for displaying transactions and sending them in API commands
 */

function getTransactionDetails(transaction: OnyxInputOrEntry<Transaction>, createdDateFormat: string = CONST.DATE.FNS_FORMAT_STRING): TransactionDetails | undefined {
    if (!transaction) {
        return;
    }
    const report = getReportOrDraftReport(transaction?.reportID);
    return {
        created: getFormattedCreated(transaction, createdDateFormat),
        amount: getTransactionAmount(transaction, !isEmptyObject(report) && isExpenseReport(report)),
        attendees: getAttendees(transaction),
        taxAmount: getTaxAmount(transaction, !isEmptyObject(report) && isExpenseReport(report)),
        taxCode: getTaxCode(transaction),
        currency: getCurrency(transaction),
        comment: getDescription(transaction),
        merchant: getMerchant(transaction),
        waypoints: getWaypoints(transaction),
        customUnitRateID: getRateID(transaction),
        category: getCategory(transaction),
        billable: getBillable(transaction),
        tag: getTag(transaction),
        mccGroup: getMCCGroup(transaction),
        cardID: getCardID(transaction),
        originalAmount: getOriginalAmount(transaction),
        originalCurrency: getOriginalCurrency(transaction),
        postedDate: getFormattedPostedDate(transaction),
    };
}

function getTransactionCommentObject(transaction: OnyxEntry<Transaction>): Comment {
    return {
        ...transaction?.comment,
        comment: Parser.htmlToMarkdown(transaction?.comment?.comment ?? ''),
        waypoints: getWaypoints(transaction),
    };
}

/**
 * Can only edit if:
 *
 * - in case of IOU report
 *    - the current user is the requestor and is not settled yet
 * - in case of expense report
 *    - the current user is the requestor and is not settled yet
 *    - the current user is the manager of the report
 *    - or the current user is an admin on the policy the expense report is tied to
 *
 *    This is used in conjunction with canEditRestrictedField to control editing of specific fields like amount, currency, created, receipt, and distance.
 *    On its own, it only controls allowing/disallowing navigating to the editing pages or showing/hiding the 'Edit' icon on report actions
 */
function canEditMoneyRequest(reportAction: OnyxInputOrEntry<ReportAction<typeof CONST.REPORT.ACTIONS.TYPE.IOU>>, linkedTransaction?: OnyxEntry<Transaction>): boolean {
    const isDeleted = isDeletedAction(reportAction);

    if (isDeleted) {
        return false;
    }

    const allowedReportActionType: Array<ValueOf<typeof CONST.IOU.REPORT_ACTION_TYPE>> = [CONST.IOU.REPORT_ACTION_TYPE.TRACK, CONST.IOU.REPORT_ACTION_TYPE.CREATE];
    const originalMessage = getOriginalMessage(reportAction);
    const actionType = originalMessage?.type;

    if (!actionType || !allowedReportActionType.includes(actionType)) {
        return false;
    }

    const transaction = linkedTransaction ?? getLinkedTransaction(reportAction ?? undefined);

    // In case the transaction is failed to be created, we should disable editing the money request
    if (!transaction?.transactionID || (transaction?.pendingAction === CONST.RED_BRICK_ROAD_PENDING_ACTION.ADD && !isEmptyObject(transaction.errors))) {
        return false;
    }

    const moneyRequestReportID = originalMessage?.IOUReportID;

    if (!moneyRequestReportID) {
        return actionType === CONST.IOU.REPORT_ACTION_TYPE.TRACK;
    }

    const moneyRequestReport = getReportOrDraftReport(String(moneyRequestReportID));
    const isRequestor = currentUserAccountID === reportAction?.actorAccountID;

    const isSubmitted = isProcessingReport(moneyRequestReport);
    if (isIOUReport(moneyRequestReport)) {
        return isSubmitted && isRequestor;
    }

    const policy = getPolicy(moneyRequestReport?.policyID);
    const isAdmin = policy?.role === CONST.POLICY.ROLE.ADMIN;
    const isManager = currentUserAccountID === moneyRequestReport?.managerID;

    if (isInvoiceReport(moneyRequestReport) && isManager) {
        return false;
    }

    // Admin & managers can always edit coding fields such as tag, category, billable, etc.
    if (isAdmin || isManager) {
        return true;
    }

    if (policy?.type === CONST.POLICY.TYPE.CORPORATE && moneyRequestReport && isSubmitted && isCurrentUserSubmitter(moneyRequestReport.reportID)) {
        const isForwarded = getSubmitToAccountID(policy, moneyRequestReport) !== moneyRequestReport.managerID;
        return !isForwarded;
    }

    return !isReportApproved({report: moneyRequestReport}) && !isSettled(moneyRequestReport?.reportID) && !isClosedReport(moneyRequestReport) && isRequestor;
}

/**
 * Checks if the current user can edit the provided property of an expense
 *
 */
function canEditFieldOfMoneyRequest(reportAction: OnyxInputOrEntry<ReportAction>, fieldToEdit: ValueOf<typeof CONST.EDIT_REQUEST_FIELD>, isDeleteAction?: boolean): boolean {
    // A list of fields that cannot be edited by anyone, once an expense has been settled
    const restrictedFields: string[] = [
        CONST.EDIT_REQUEST_FIELD.AMOUNT,
        CONST.EDIT_REQUEST_FIELD.CURRENCY,
        CONST.EDIT_REQUEST_FIELD.MERCHANT,
        CONST.EDIT_REQUEST_FIELD.DATE,
        CONST.EDIT_REQUEST_FIELD.RECEIPT,
        CONST.EDIT_REQUEST_FIELD.DISTANCE,
        CONST.EDIT_REQUEST_FIELD.DISTANCE_RATE,
        CONST.EDIT_REQUEST_FIELD.REPORT,
    ];

    if (!isMoneyRequestAction(reportAction) || !canEditMoneyRequest(reportAction)) {
        return false;
    }

    // If we're editing fields such as category, tag, description, etc. the check above should be enough for handling the permission
    if (!restrictedFields.includes(fieldToEdit)) {
        return true;
    }

    const iouMessage = getOriginalMessage(reportAction);
    const moneyRequestReport = iouMessage?.IOUReportID ? getReport(iouMessage?.IOUReportID, allReports) ?? ({} as Report) : ({} as Report);
    const transaction = allTransactions?.[`${ONYXKEYS.COLLECTION.TRANSACTION}${iouMessage?.IOUTransactionID}`] ?? ({} as Transaction);

    if (isSettled(String(moneyRequestReport.reportID)) || isReportIDApproved(String(moneyRequestReport.reportID))) {
        return false;
    }

    if (
        (fieldToEdit === CONST.EDIT_REQUEST_FIELD.AMOUNT || fieldToEdit === CONST.EDIT_REQUEST_FIELD.CURRENCY || fieldToEdit === CONST.EDIT_REQUEST_FIELD.DATE) &&
        isCardTransactionTransactionUtils(transaction)
    ) {
        return false;
    }

    const policy = getPolicy(moneyRequestReport?.policyID);
    const isAdmin = isExpenseReport(moneyRequestReport) && policy?.role === CONST.POLICY.ROLE.ADMIN;
    const isManager = isExpenseReport(moneyRequestReport) && currentUserAccountID === moneyRequestReport?.managerID;

    if ((fieldToEdit === CONST.EDIT_REQUEST_FIELD.AMOUNT || fieldToEdit === CONST.EDIT_REQUEST_FIELD.CURRENCY) && isDistanceRequest(transaction)) {
        return isAdmin || isManager;
    }

    if (
        (fieldToEdit === CONST.EDIT_REQUEST_FIELD.AMOUNT || fieldToEdit === CONST.EDIT_REQUEST_FIELD.CURRENCY || fieldToEdit === CONST.EDIT_REQUEST_FIELD.MERCHANT) &&
        isPerDiemRequest(transaction)
    ) {
        return false;
    }

    if (fieldToEdit === CONST.EDIT_REQUEST_FIELD.RECEIPT) {
        const isRequestor = currentUserAccountID === reportAction?.actorAccountID;
        return (
            !isInvoiceReport(moneyRequestReport) &&
            !isReceiptBeingScanned(transaction) &&
            !isDistanceRequest(transaction) &&
            !isPerDiemRequest(transaction) &&
            (isAdmin || isManager || isRequestor) &&
            (isDeleteAction ? isRequestor : true)
        );
    }

    if (fieldToEdit === CONST.EDIT_REQUEST_FIELD.DISTANCE_RATE) {
        // The distance rate can be modified only on the distance expense reports
        return isExpenseReport(moneyRequestReport) && isDistanceRequest(transaction);
    }

    if (fieldToEdit === CONST.EDIT_REQUEST_FIELD.REPORT) {
        return getOutstandingReports(moneyRequestReport?.policyID, allReports ?? {}).length > 0;
    }

    return true;
}

/**
 * Can only edit if:
 *
 * - It was written by the current user
 * - It's an ADD_COMMENT that is not an attachment
 * - It's an expense where conditions for editability are defined in canEditMoneyRequest method
 * - It's not pending deletion
 */
function canEditReportAction(reportAction: OnyxInputOrEntry<ReportAction>): boolean {
    const isCommentOrIOU = reportAction?.actionName === CONST.REPORT.ACTIONS.TYPE.ADD_COMMENT || reportAction?.actionName === CONST.REPORT.ACTIONS.TYPE.IOU;
    const message = reportAction ? getReportActionMessageReportUtils(reportAction) : undefined;

    return !!(
        reportAction?.actorAccountID === currentUserAccountID &&
        isCommentOrIOU &&
        (!isMoneyRequestAction(reportAction) || canEditMoneyRequest(reportAction)) && // Returns true for non-IOU actions
        !isReportMessageAttachment(message) &&
        ((!reportAction.isAttachmentWithText && !reportAction.isAttachmentOnly) || !reportAction.isOptimisticAction) &&
        !isDeletedAction(reportAction) &&
        !isCreatedTaskReportAction(reportAction) &&
        reportAction?.pendingAction !== CONST.RED_BRICK_ROAD_PENDING_ACTION.DELETE
    );
}

function canHoldUnholdReportAction(reportAction: OnyxInputOrEntry<ReportAction>): {canHoldRequest: boolean; canUnholdRequest: boolean} {
    if (!isMoneyRequestAction(reportAction)) {
        return {canHoldRequest: false, canUnholdRequest: false};
    }

    const moneyRequestReportID = getOriginalMessage(reportAction)?.IOUReportID;
    const moneyRequestReport = getReportOrDraftReport(String(moneyRequestReportID));

    if (!moneyRequestReportID || !moneyRequestReport) {
        return {canHoldRequest: false, canUnholdRequest: false};
    }

    if (isInvoiceReport(moneyRequestReport)) {
        return {
            canHoldRequest: false,
            canUnholdRequest: false,
        };
    }

    const isRequestSettled = isSettled(moneyRequestReport?.reportID);
    const isApproved = isReportApproved({report: moneyRequestReport});
    const transactionID = moneyRequestReport ? getOriginalMessage(reportAction)?.IOUTransactionID : undefined;
    const transaction = allTransactions?.[`${ONYXKEYS.COLLECTION.TRANSACTION}${transactionID}`] ?? ({} as Transaction);

    const parentReportAction = isThread(moneyRequestReport)
        ? allReportActions?.[`${ONYXKEYS.COLLECTION.REPORT_ACTIONS}${moneyRequestReport.parentReportID}`]?.[moneyRequestReport.parentReportActionID]
        : undefined;

    const isRequestIOU = isIOUReport(moneyRequestReport);
    const isHoldActionCreator = isHoldCreator(transaction, reportAction.childReportID);

    const isTrackExpenseMoneyReport = isTrackExpenseReport(moneyRequestReport);
    const isActionOwner =
        typeof parentReportAction?.actorAccountID === 'number' &&
        typeof currentUserPersonalDetails?.accountID === 'number' &&
        parentReportAction.actorAccountID === currentUserPersonalDetails?.accountID;
    const isApprover = isMoneyRequestReport(moneyRequestReport) && moneyRequestReport?.managerID !== null && currentUserPersonalDetails?.accountID === moneyRequestReport?.managerID;
    const isAdmin = isPolicyAdmin(moneyRequestReport.policyID, allPolicies);
    const isOnHold = isOnHoldTransactionUtils(transaction);
    const isScanning = hasReceiptTransactionUtils(transaction) && isReceiptBeingScanned(transaction);
    const isClosed = isClosedReport(moneyRequestReport);

    const canModifyStatus = !isTrackExpenseMoneyReport && (isAdmin || isActionOwner || isApprover);
    const canModifyUnholdStatus = !isTrackExpenseMoneyReport && (isAdmin || (isActionOwner && isHoldActionCreator) || isApprover);
    const isDeletedParentActionLocal = isEmptyObject(parentReportAction) || isDeletedAction(parentReportAction);

    const canHoldOrUnholdRequest = !isRequestSettled && !isApproved && !isDeletedParentActionLocal && !isClosed && !isDeletedParentAction(reportAction);
    const canHoldRequest = canHoldOrUnholdRequest && !isOnHold && (isRequestIOU || canModifyStatus) && !isScanning;
    const canUnholdRequest = !!(canHoldOrUnholdRequest && isOnHold && !isDuplicate(transaction.transactionID, true) && (isRequestIOU ? isHoldActionCreator : canModifyUnholdStatus));

    return {canHoldRequest, canUnholdRequest};
}

const changeMoneyRequestHoldStatus = (reportAction: OnyxEntry<ReportAction>, searchHash?: number): void => {
    if (!isMoneyRequestAction(reportAction)) {
        return;
    }
    const moneyRequestReportID = getOriginalMessage(reportAction)?.IOUReportID;

    const moneyRequestReport = getReportOrDraftReport(String(moneyRequestReportID));
    if (!moneyRequestReportID || !moneyRequestReport) {
        return;
    }

    const transactionID = getOriginalMessage(reportAction)?.IOUTransactionID;

    if (!transactionID || !reportAction.childReportID) {
        Log.warn('Missing transactionID and reportAction.childReportID during the change of the money request hold status');
        return;
    }

    const transaction = allTransactions?.[`${ONYXKEYS.COLLECTION.TRANSACTION}${transactionID}`] ?? ({} as Transaction);
    const isOnHold = isOnHoldTransactionUtils(transaction);
    const policy = allPolicies?.[`${ONYXKEYS.COLLECTION.POLICY}${moneyRequestReport.policyID}`] ?? null;

    if (isOnHold) {
        unholdRequest(transactionID, reportAction.childReportID, searchHash);
    } else {
        const activeRoute = encodeURIComponent(Navigation.getActiveRoute());
        Navigation.navigate(ROUTES.MONEY_REQUEST_HOLD_REASON.getRoute(policy?.type ?? CONST.POLICY.TYPE.PERSONAL, transactionID, reportAction.childReportID, activeRoute, searchHash));
    }
};

/**
 * Gets all transactions on an IOU report with a receipt
 */
function getTransactionsWithReceipts(iouReportID: string | undefined): Transaction[] {
    const transactions = getReportTransactions(iouReportID);
    return transactions.filter((transaction) => hasReceiptTransactionUtils(transaction));
}

/**
 * For report previews, we display a "Receipt scan in progress" indicator
 * instead of the report total only when we have no report total ready to show. This is the case when
 * all requests are receipts that are being SmartScanned. As soon as we have a non-receipt request,
 * or as soon as one receipt request is done scanning, we have at least one
 * "ready" expense, and we remove this indicator to show the partial report total.
 */
function areAllRequestsBeingSmartScanned(iouReportID: string | undefined, reportPreviewAction: OnyxEntry<ReportAction>): boolean {
    const transactionsWithReceipts = getTransactionsWithReceipts(iouReportID);
    // If we have more requests than requests with receipts, we have some manual requests
    if (getNumberOfMoneyRequests(reportPreviewAction) > transactionsWithReceipts.length) {
        return false;
    }
    return transactionsWithReceipts.every((transaction) => isReceiptBeingScanned(transaction));
}

/**
 * Get the transactions related to a report preview with receipts
 * Get the details linked to the IOU reportAction
 *
 * NOTE: This method is only meant to be used inside this action file. Do not export and use it elsewhere. Use withOnyx or Onyx.connect() instead.
 */
function getLinkedTransaction(reportAction: OnyxEntry<ReportAction | OptimisticIOUReportAction>, transactions?: SearchTransaction[]): OnyxEntry<Transaction> | SearchTransaction {
    let transactionID: string | undefined;

    if (isMoneyRequestAction(reportAction)) {
        transactionID = getOriginalMessage(reportAction)?.IOUTransactionID;
    }

    return transactions ? transactions.find((transaction) => transaction.transactionID === transactionID) : allTransactions?.[`${ONYXKEYS.COLLECTION.TRANSACTION}${transactionID}`];
}

/**
 * Check if any of the transactions in the report has required missing fields
 */
function hasMissingSmartscanFields(iouReportID: string | undefined, transactions?: Transaction[]): boolean {
    const reportTransactions = transactions ?? getReportTransactions(iouReportID);

    return reportTransactions.some(hasMissingSmartscanFieldsTransactionUtils);
}

/**
 * Get report action which is missing smartscan fields
 */
function getReportActionWithMissingSmartscanFields(iouReportID: string | undefined): ReportAction | undefined {
    const reportActions = Object.values(getAllReportActions(iouReportID));
    return reportActions.find((action) => {
        if (!isMoneyRequestAction(action)) {
            return false;
        }
        const transaction = getLinkedTransaction(action);
        if (isEmptyObject(transaction)) {
            return false;
        }
        if (!wasActionTakenByCurrentUser(action)) {
            return false;
        }
        return hasMissingSmartscanFieldsTransactionUtils(transaction);
    });
}

/**
 * Check if iouReportID has required missing fields
 */
function shouldShowRBRForMissingSmartscanFields(iouReportID: string | undefined): boolean {
    return !!getReportActionWithMissingSmartscanFields(iouReportID);
}

/**
 * Given a parent IOU report action get report name for the LHN.
 */
function getTransactionReportName({
    reportAction,
    transactions,
    reports,
}: {
    reportAction: OnyxEntry<ReportAction | OptimisticIOUReportAction>;
    transactions?: SearchTransaction[];
    reports?: SearchReport[];
}): string {
    if (isReversedTransaction(reportAction)) {
        return translateLocal('parentReportAction.reversedTransaction');
    }

    if (isDeletedAction(reportAction)) {
        return translateLocal('parentReportAction.deletedExpense');
    }

    const transaction = getLinkedTransaction(reportAction, transactions);

    if (isEmptyObject(transaction)) {
        // Transaction data might be empty on app's first load, if so we fallback to Expense/Track Expense
        return isTrackExpenseAction(reportAction) ? translateLocal('iou.createExpense') : translateLocal('iou.expense');
    }

    if (hasReceiptTransactionUtils(transaction) && isReceiptBeingScanned(transaction)) {
        return translateLocal('iou.receiptScanning', {count: 1});
    }

    if (hasMissingSmartscanFieldsTransactionUtils(transaction)) {
        return translateLocal('iou.receiptMissingDetails');
    }

    if (isFetchingWaypointsFromServer(transaction) && getMerchant(transaction) === translateLocal('iou.fieldPending')) {
        return translateLocal('iou.fieldPending');
    }

    if (isSentMoneyReportAction(reportAction)) {
        return getIOUReportActionDisplayMessage(reportAction as ReportAction, transaction);
    }

    const report = getReportOrDraftReport(transaction?.reportID, reports);
    const amount = getTransactionAmount(transaction, !isEmptyObject(report) && isExpenseReport(report)) ?? 0;
    const formattedAmount = convertToDisplayString(amount, getCurrency(transaction)) ?? '';
    const comment = getMerchantOrDescription(transaction);
    if (isTrackExpenseAction(reportAction)) {
        return translateLocal('iou.threadTrackReportName', {formattedAmount, comment});
    }
    return translateLocal('iou.threadExpenseReportName', {formattedAmount, comment});
}

/**
 * Get expense message for an IOU report
 *
 * @param [iouReportAction] This is always an IOU action. When necessary, report preview actions will be unwrapped and the child iou report action is passed here (the original report preview
 *     action will be passed as `originalReportAction` in this case).
 * @param [originalReportAction] This can be either a report preview action or the IOU action. This will be the original report preview action in cases where `iouReportAction` was unwrapped
 *     from a report preview action. Otherwise, it will be the same as `iouReportAction`.
 */
function getReportPreviewMessage(
    reportOrID: OnyxInputOrEntry<Report> | string,
    iouReportAction: OnyxInputOrEntry<ReportAction> = null,
    shouldConsiderScanningReceiptOrPendingRoute = false,
    isPreviewMessageForParentChatReport = false,
    policy?: OnyxInputOrEntry<Policy>,
    isForListPreview = false,
    originalReportAction: OnyxInputOrEntry<ReportAction> = iouReportAction,
): string {
    const report = typeof reportOrID === 'string' ? getReport(reportOrID, allReports) : reportOrID;
    const reportActionMessage = getReportActionHtml(iouReportAction);

    if (isEmptyObject(report) || !report?.reportID) {
        // This iouReport may be unavailable for one of the following reasons:
        // 1. After SignIn, the OpenApp API won't return iouReports if they're settled.
        // 2. The iouReport exists in local storage but hasn't been loaded into the allReports. It will be loaded automatically when the user opens the iouReport.
        // Until we know how to solve this the best, we just display the report action message.
        return reportActionMessage;
    }

    const allReportTransactions = getReportTransactions(report.reportID);
    const transactionsWithReceipts = allReportTransactions.filter(hasReceiptTransactionUtils);
    const numberOfScanningReceipts = transactionsWithReceipts.filter(isReceiptBeingScanned).length;

    if (!isEmptyObject(iouReportAction) && !isIOUReport(report) && iouReportAction && isSplitBillReportAction(iouReportAction)) {
        // This covers group chats where the last action is a split expense action
        const linkedTransaction = getLinkedTransaction(iouReportAction);
        if (isEmptyObject(linkedTransaction)) {
            return reportActionMessage;
        }

        if (!isEmptyObject(linkedTransaction)) {
            if (isReceiptBeingScanned(linkedTransaction)) {
                return translateLocal('iou.receiptScanning', {count: 1});
            }

            if (hasMissingSmartscanFieldsTransactionUtils(linkedTransaction)) {
                return translateLocal('iou.receiptMissingDetails');
            }

            const amount = getTransactionAmount(linkedTransaction, !isEmptyObject(report) && isExpenseReport(report)) ?? 0;
            const formattedAmount = convertToDisplayString(amount, getCurrency(linkedTransaction)) ?? '';
            return translateLocal('iou.didSplitAmount', {formattedAmount, comment: getMerchantOrDescription(linkedTransaction)});
        }
    }

    if (!isEmptyObject(iouReportAction) && !isIOUReport(report) && iouReportAction && isTrackExpenseAction(iouReportAction)) {
        // This covers group chats where the last action is a track expense action
        const linkedTransaction = getLinkedTransaction(iouReportAction);
        if (isEmptyObject(linkedTransaction)) {
            return reportActionMessage;
        }

        if (!isEmptyObject(linkedTransaction)) {
            if (isReceiptBeingScanned(linkedTransaction)) {
                return translateLocal('iou.receiptScanning', {count: 1});
            }

            if (hasMissingSmartscanFieldsTransactionUtils(linkedTransaction)) {
                return translateLocal('iou.receiptMissingDetails');
            }

            const amount = getTransactionAmount(linkedTransaction, !isEmptyObject(report) && isExpenseReport(report)) ?? 0;
            const formattedAmount = convertToDisplayString(amount, getCurrency(linkedTransaction)) ?? '';
            return translateLocal('iou.trackedAmount', {formattedAmount, comment: getMerchantOrDescription(linkedTransaction)});
        }
    }

    const containsNonReimbursable = hasNonReimbursableTransactions(report.reportID);
    const totalAmount = getMoneyRequestSpendBreakdown(report).totalDisplaySpend;

    const parentReport = getParentReport(report);
    const policyName = getPolicyName({report: parentReport ?? report, policy});
    const payerName = isExpenseReport(report) ? policyName : getDisplayNameForParticipant({accountID: report.managerID, shouldUseShortForm: !isPreviewMessageForParentChatReport});

    const formattedAmount = convertToDisplayString(totalAmount, report.currency);

    if (isReportApproved({report}) && isPaidGroupPolicy(report)) {
        return translateLocal('iou.managerApprovedAmount', {
            manager: payerName ?? '',
            amount: formattedAmount,
        });
    }

    let linkedTransaction;
    if (!isEmptyObject(iouReportAction) && shouldConsiderScanningReceiptOrPendingRoute && iouReportAction && isMoneyRequestAction(iouReportAction)) {
        linkedTransaction = getLinkedTransaction(iouReportAction);
    }

    if (!isEmptyObject(linkedTransaction) && hasReceiptTransactionUtils(linkedTransaction) && isReceiptBeingScanned(linkedTransaction)) {
        return translateLocal('iou.receiptScanning', {count: numberOfScanningReceipts});
    }

    if (!isEmptyObject(linkedTransaction) && isFetchingWaypointsFromServer(linkedTransaction) && !getTransactionAmount(linkedTransaction)) {
        return translateLocal('iou.fieldPending');
    }

    const originalMessage = !isEmptyObject(iouReportAction) && isMoneyRequestAction(iouReportAction) ? getOriginalMessage(iouReportAction) : undefined;

    // Show Paid preview message if it's settled or if the amount is paid & stuck at receivers end for only chat reports.
    if (isSettled(report.reportID) || (report.isWaitingOnBankAccount && isPreviewMessageForParentChatReport)) {
        // A settled report preview message can come in three formats "paid ... elsewhere" or "paid ... with Expensify"
        let translatePhraseKey: TranslationPaths = 'iou.paidElsewhereWithAmount';
        if (isPreviewMessageForParentChatReport) {
            translatePhraseKey = 'iou.payerPaidAmount';
        } else if (
            [CONST.IOU.PAYMENT_TYPE.VBBA, CONST.IOU.PAYMENT_TYPE.EXPENSIFY].some((paymentType) => paymentType === originalMessage?.paymentType) ||
            !!reportActionMessage.match(/ (with Expensify|using Expensify)$/) ||
            report.isWaitingOnBankAccount
        ) {
            translatePhraseKey = 'iou.paidWithExpensifyWithAmount';
            if (originalMessage?.automaticAction) {
                translatePhraseKey = 'iou.automaticallyPaidWithExpensify';
            }
        }

        let actualPayerName = report.managerID === currentUserAccountID ? '' : getDisplayNameForParticipant({accountID: report.managerID, shouldUseShortForm: true});
        actualPayerName = actualPayerName && isForListPreview && !isPreviewMessageForParentChatReport ? `${actualPayerName}:` : actualPayerName;
        const payerDisplayName = isPreviewMessageForParentChatReport ? payerName : actualPayerName;
        if (isForListPreview && report?.parentReportID != null) {
            const payerText = isDM(parentReport) && translatePhraseKey === 'iou.payerPaidAmount' ? '' : payerDisplayName;
            return translateLocal(translatePhraseKey, {amount: formattedAmount, payer: payerText});
        }

        return translateLocal(translatePhraseKey, {amount: formattedAmount, payer: payerDisplayName ?? ''});
    }

    if (report.isWaitingOnBankAccount) {
        const submitterDisplayName = getDisplayNameForParticipant({accountID: report.ownerAccountID, shouldUseShortForm: true}) ?? '';
        return translateLocal('iou.waitingOnBankAccount', {submitterDisplayName});
    }

    const lastActorID = iouReportAction?.actorAccountID;
    let amount = originalMessage?.amount;
    let currency = originalMessage?.currency ? originalMessage?.currency : report.currency;

    if (!isEmptyObject(linkedTransaction)) {
        amount = getTransactionAmount(linkedTransaction, isExpenseReport(report));
        currency = getCurrency(linkedTransaction);
    }

    if (isEmptyObject(linkedTransaction) && !isEmptyObject(iouReportAction)) {
        linkedTransaction = getLinkedTransaction(iouReportAction);
    }

    let comment = !isEmptyObject(linkedTransaction) ? getMerchantOrDescription(linkedTransaction) : undefined;
    if (!isEmptyObject(originalReportAction) && isReportPreviewAction(originalReportAction) && getNumberOfMoneyRequests(originalReportAction) !== 1) {
        comment = undefined;
    }

    // if we have the amount in the originalMessage and lastActorID, we can use that to display the preview message for the latest expense
    if (amount !== undefined && lastActorID && !isPreviewMessageForParentChatReport) {
        const amountToDisplay = convertToDisplayString(Math.abs(amount), currency);

        // We only want to show the actor name in the preview if it's not the current user who took the action
        const requestorName =
            lastActorID && lastActorID !== currentUserAccountID ? getDisplayNameForParticipant({accountID: lastActorID, shouldUseShortForm: !isPreviewMessageForParentChatReport}) : '';
        return `${requestorName ? `${requestorName}: ` : ''}${translateLocal('iou.submittedAmount', {formattedAmount: amountToDisplay, comment})}`;
    }

    if (containsNonReimbursable) {
        return translateLocal('iou.payerSpentAmount', {payer: getDisplayNameForParticipant({accountID: report.ownerAccountID}) ?? '', amount: formattedAmount});
    }

    return translateLocal('iou.payerOwesAmount', {payer: payerName ?? '', amount: formattedAmount, comment});
}

/**
 * Given the updates user made to the expense, compose the originalMessage
 * object of the modified expense action.
 *
 * At the moment, we only allow changing one transaction field at a time.
 */
function getModifiedExpenseOriginalMessage(
    oldTransaction: OnyxInputOrEntry<Transaction>,
    transactionChanges: TransactionChanges,
    isFromExpenseReport: boolean,
    policy: OnyxInputOrEntry<Policy>,
    updatedTransaction?: OnyxInputOrEntry<Transaction>,
): OriginalMessageModifiedExpense {
    const originalMessage: OriginalMessageModifiedExpense = {};
    // Remark: Comment field is the only one which has new/old prefixes for the keys (newComment/ oldComment),
    // all others have old/- pattern such as oldCreated/created
    if ('comment' in transactionChanges) {
        originalMessage.oldComment = getDescription(oldTransaction);
        originalMessage.newComment = transactionChanges?.comment;
    }
    if ('created' in transactionChanges) {
        originalMessage.oldCreated = getFormattedCreated(oldTransaction);
        originalMessage.created = transactionChanges?.created;
    }
    if ('merchant' in transactionChanges) {
        originalMessage.oldMerchant = getMerchant(oldTransaction);
        originalMessage.merchant = transactionChanges?.merchant;
    }
    if ('attendees' in transactionChanges) {
        originalMessage.oldAttendees = getAttendees(oldTransaction);
        originalMessage.newAttendees = transactionChanges?.attendees;
    }

    // The amount is always a combination of the currency and the number value so when one changes we need to store both
    // to match how we handle the modified expense action in oldDot
    const didAmountOrCurrencyChange = 'amount' in transactionChanges || 'currency' in transactionChanges;
    if (didAmountOrCurrencyChange) {
        originalMessage.oldAmount = getTransactionAmount(oldTransaction, isFromExpenseReport);
        originalMessage.amount = transactionChanges?.amount ?? transactionChanges.oldAmount;
        originalMessage.oldCurrency = getCurrency(oldTransaction);
        originalMessage.currency = transactionChanges?.currency ?? transactionChanges.oldCurrency;
    }

    if ('category' in transactionChanges) {
        originalMessage.oldCategory = getCategory(oldTransaction);
        originalMessage.category = transactionChanges?.category;
    }

    if ('tag' in transactionChanges) {
        originalMessage.oldTag = getTag(oldTransaction);
        originalMessage.tag = transactionChanges?.tag;
    }

    // We only want to display a tax rate update system message when tax rate is updated by user.
    // Tax rate can change as a result of currency update. In such cases, we want to skip displaying a system message, as discussed.
    const didTaxCodeChange = 'taxCode' in transactionChanges;
    if (didTaxCodeChange && !didAmountOrCurrencyChange) {
        originalMessage.oldTaxRate = policy?.taxRates?.taxes[getTaxCode(oldTransaction)]?.value;
        originalMessage.taxRate = transactionChanges?.taxCode && policy?.taxRates?.taxes[transactionChanges?.taxCode]?.value;
    }

    // We only want to display a tax amount update system message when tax amount is updated by user.
    // Tax amount can change as a result of amount, currency or tax rate update. In such cases, we want to skip displaying a system message, as discussed.
    if ('taxAmount' in transactionChanges && !(didAmountOrCurrencyChange || didTaxCodeChange)) {
        originalMessage.oldTaxAmount = getTaxAmount(oldTransaction, isFromExpenseReport);
        originalMessage.taxAmount = transactionChanges?.taxAmount;
        originalMessage.currency = getCurrency(oldTransaction);
    }

    if ('billable' in transactionChanges) {
        const oldBillable = getBillable(oldTransaction);
        originalMessage.oldBillable = oldBillable ? translateLocal('common.billable').toLowerCase() : translateLocal('common.nonBillable').toLowerCase();
        originalMessage.billable = transactionChanges?.billable ? translateLocal('common.billable').toLowerCase() : translateLocal('common.nonBillable').toLowerCase();
    }

    if ('customUnitRateID' in transactionChanges && updatedTransaction?.comment?.customUnit?.customUnitRateID) {
        originalMessage.oldAmount = getTransactionAmount(oldTransaction, isFromExpenseReport);
        originalMessage.oldCurrency = getCurrency(oldTransaction);
        originalMessage.oldMerchant = getMerchant(oldTransaction);

        // For the originalMessage, we should use the non-negative amount, similar to what getAmount does for oldAmount
        originalMessage.amount = Math.abs(updatedTransaction.modifiedAmount ?? 0);
        originalMessage.currency = updatedTransaction.modifiedCurrency ?? CONST.CURRENCY.USD;
        originalMessage.merchant = updatedTransaction.modifiedMerchant;
    }

    return originalMessage;
}

/**
 * Check if original message is an object and can be used as a ChangeLog type
 * @param originalMessage
 */
function isChangeLogObject(originalMessage?: OriginalMessageChangeLog): OriginalMessageChangeLog | undefined {
    if (originalMessage && typeof originalMessage === 'object') {
        return originalMessage;
    }
    return undefined;
}

/**
 * Build invited usernames for admin chat threads
 * @param parentReportAction
 * @param parentReportActionMessage
 */
function getAdminRoomInvitedParticipants(parentReportAction: OnyxEntry<ReportAction>, parentReportActionMessage: string) {
    if (isEmptyObject(parentReportAction)) {
        return parentReportActionMessage || translateLocal('parentReportAction.deletedMessage');
    }
    if (!getOriginalMessage(parentReportAction)) {
        return parentReportActionMessage || translateLocal('parentReportAction.deletedMessage');
    }
    if (!isPolicyChangeLogAction(parentReportAction) && !isRoomChangeLogAction(parentReportAction)) {
        return parentReportActionMessage || translateLocal('parentReportAction.deletedMessage');
    }

    const originalMessage = isChangeLogObject(getOriginalMessage(parentReportAction));
    const personalDetails = getPersonalDetailsByIDs({accountIDs: originalMessage?.targetAccountIDs ?? [], currentUserAccountID: 0});

    const participants = personalDetails.map((personalDetail) => {
        const name = getEffectiveDisplayName(personalDetail);
        if (name && name?.length > 0) {
            return name;
        }
        return translateLocal('common.hidden');
    });
    const users = participants.length > 1 ? participants.join(` ${translateLocal('common.and')} `) : participants.at(0);
    if (!users) {
        return parentReportActionMessage;
    }
    const actionType = parentReportAction.actionName;
    const isInviteAction = actionType === CONST.REPORT.ACTIONS.TYPE.ROOM_CHANGE_LOG.INVITE_TO_ROOM || actionType === CONST.REPORT.ACTIONS.TYPE.POLICY_CHANGE_LOG.INVITE_TO_ROOM;

    const verbKey = isInviteAction ? 'workspace.invite.invited' : 'workspace.invite.removed';
    const prepositionKey = isInviteAction ? 'workspace.invite.to' : 'workspace.invite.from';

    const verb = translateLocal(verbKey);
    const preposition = translateLocal(prepositionKey);

    const roomName = originalMessage?.roomName ?? '';

    return roomName ? `${verb} ${users} ${preposition} ${roomName}` : `${verb} ${users}`;
}

/**
 * Get the invoice payer name based on its type:
 * - Individual - a receiver display name.
 * - Policy - a receiver policy name.
 */
function getInvoicePayerName(report: OnyxEntry<Report>, invoiceReceiverPolicy?: OnyxEntry<Policy> | SearchPolicy, invoiceReceiverPersonalDetail?: PersonalDetails): string {
    const invoiceReceiver = report?.invoiceReceiver;
    const isIndividual = invoiceReceiver?.type === CONST.REPORT.INVOICE_RECEIVER_TYPE.INDIVIDUAL;

    if (isIndividual) {
        return formatPhoneNumber(getDisplayNameOrDefault(invoiceReceiverPersonalDetail ?? allPersonalDetails?.[invoiceReceiver.accountID]));
    }

    return getPolicyName({report, policy: invoiceReceiverPolicy ?? allPolicies?.[`${ONYXKEYS.COLLECTION.POLICY}${invoiceReceiver?.policyID}`]});
}

/**
 * Parse html of reportAction into text
 */
function parseReportActionHtmlToText(reportAction: OnyxEntry<ReportAction>, reportID: string | undefined, childReportID?: string): string {
    if (!reportAction) {
        return '';
    }
    const key = `${reportID}_${reportAction.reportActionID}_${reportAction.lastModified}`;
    const cachedText = parsedReportActionMessageCache[key];
    if (cachedText !== undefined) {
        return cachedText;
    }

    const {html, text} = getReportActionMessageReportUtils(reportAction) ?? {};

    if (!html) {
        return text ?? '';
    }

    const mentionReportRegex = /<mention-report reportID="?(\d+)"?(?: *\/>|><\/mention-report>)/gi;
    const matches = html.matchAll(mentionReportRegex);

    const reportIDToName: Record<string, string> = {};
    for (const match of matches) {
        if (match[1] !== childReportID) {
            // eslint-disable-next-line @typescript-eslint/no-use-before-define
            reportIDToName[match[1]] = getReportName(getReportOrDraftReport(match[1])) ?? '';
        }
    }

    const mentionUserRegex = /(?:<mention-user accountID="?(\d+)"?(?: *\/>|><\/mention-user>))/gi;
    const accountIDToName: Record<string, string> = {};
    const accountIDs = Array.from(html.matchAll(mentionUserRegex), (mention) => Number(mention[1]));
    const logins = getLoginsByAccountIDs(accountIDs);
    accountIDs.forEach((id, index) => {
        const login = logins.at(index);
        const user = allPersonalDetails?.[id];
        const displayName = formatPhoneNumber(login ?? '') || getDisplayNameOrDefault(user);
        accountIDToName[id] = getShortMentionIfFound(displayName, id.toString(), currentUserPersonalDetails, login) ?? '';
    });

    const textMessage = Str.removeSMSDomain(Parser.htmlToText(html, {reportIDToName, accountIDToName}));
    parsedReportActionMessageCache[key] = textMessage;

    return textMessage;
}

/**
 * Get the report action message for a report action.
 */
function getReportActionMessage({
    reportAction,
    reportID,
    childReportID,
    reports,
    personalDetails,
}: {
    reportAction: OnyxEntry<ReportAction>;
    reportID?: string;
    childReportID?: string;
    reports?: SearchReport[];
    personalDetails?: Partial<PersonalDetailsList>;
}) {
    if (isEmptyObject(reportAction)) {
        return '';
    }
    if (reportAction.actionName === CONST.REPORT.ACTIONS.TYPE.HOLD) {
        return translateLocal('iou.heldExpense');
    }

    if (reportAction.actionName === CONST.REPORT.ACTIONS.TYPE.EXPORTED_TO_INTEGRATION) {
        return getExportIntegrationLastMessageText(reportAction);
    }

    if (reportAction.actionName === CONST.REPORT.ACTIONS.TYPE.UNHOLD) {
        return translateLocal('iou.unheldExpense');
    }
    if (isApprovedOrSubmittedReportAction(reportAction) || isActionOfType(reportAction, CONST.REPORT.ACTIONS.TYPE.REIMBURSED)) {
        return getReportActionMessageText(reportAction);
    }
    if (isReimbursementQueuedAction(reportAction)) {
        return getReimbursementQueuedActionMessage({
            reportAction,
            reportOrID: getReportOrDraftReport(reportID, reports),
            shouldUseShortDisplayName: false,
            reports,
            personalDetails,
        });
    }

    return parseReportActionHtmlToText(reportAction, reportID, childReportID);
}

/**
 * Get the title for an invoice room.
 */
function getInvoicesChatName({
    report,
    receiverPolicy,
    personalDetails,
    policies,
}: {
    report: OnyxEntry<Report>;
    receiverPolicy: OnyxEntry<Policy> | SearchPolicy;
    personalDetails?: Partial<PersonalDetailsList>;
    policies?: SearchPolicy[];
}): string {
    const invoiceReceiver = report?.invoiceReceiver;
    const isIndividual = invoiceReceiver?.type === CONST.REPORT.INVOICE_RECEIVER_TYPE.INDIVIDUAL;
    const invoiceReceiverAccountID = isIndividual ? invoiceReceiver.accountID : CONST.DEFAULT_NUMBER_ID;
    const invoiceReceiverPolicyID = isIndividual ? undefined : invoiceReceiver?.policyID;
    const invoiceReceiverPolicy = receiverPolicy ?? getPolicy(invoiceReceiverPolicyID);
    const isCurrentUserReceiver = (isIndividual && invoiceReceiverAccountID === currentUserAccountID) || (!isIndividual && isPolicyAdminPolicyUtils(invoiceReceiverPolicy));

    if (isCurrentUserReceiver) {
        return getPolicyName({report, policies});
    }

    if (isIndividual) {
        return formatPhoneNumber(getDisplayNameOrDefault((personalDetails ?? allPersonalDetails)?.[invoiceReceiverAccountID]));
    }

    return getPolicyName({report, policy: invoiceReceiverPolicy, policies});
}

/**
 * Get the title for a report using only participant names. This may be used for 1:1 DMs and other non-categorized chats.
 */
function buildReportNameFromParticipantNames({report, personalDetails}: {report: OnyxEntry<Report>; personalDetails?: Partial<PersonalDetailsList>}) {
    const participantsWithoutCurrentUser: number[] = [];
    Object.keys(report?.participants ?? {}).forEach((accountID) => {
        const accID = Number(accountID);
        if (accID !== currentUserAccountID && participantsWithoutCurrentUser.length < 5) {
            participantsWithoutCurrentUser.push(accID);
        }
    });
    const isMultipleParticipantReport = participantsWithoutCurrentUser.length > 1;
    return participantsWithoutCurrentUser
        .map((accountID) => getDisplayNameForParticipant({accountID, shouldUseShortForm: isMultipleParticipantReport, personalDetailsData: personalDetails}))
        .join(', ');
}

function generateReportName(report: OnyxEntry<Report>): string {
    if (!report) {
        return '';
    }
    return getReportNameInternal({report});
}

/**
 * Get the title for a report.
 */
function getReportName(
    report: OnyxEntry<Report>,
    policy?: OnyxEntry<Policy>,
    parentReportActionParam?: OnyxInputOrEntry<ReportAction>,
    personalDetails?: Partial<PersonalDetailsList>,
    invoiceReceiverPolicy?: OnyxEntry<Policy>,
): string {
    // Check if we can use report name in derived values - only when we have report but no other params
    const canUseDerivedValue = report && policy === undefined && parentReportActionParam === undefined && personalDetails === undefined && invoiceReceiverPolicy === undefined;

    if (canUseDerivedValue && reportAttributes?.[report.reportID]) {
        return reportAttributes[report.reportID].reportName;
    }
    return getReportNameInternal({report, policy, parentReportActionParam, personalDetails, invoiceReceiverPolicy});
}

function getSearchReportName(props: GetReportNameParams): string {
    const {report, policy} = props;
    if (isChatThread(report) && policy?.name) {
        return policy.name;
    }
    return getReportNameInternal(props);
}

function getInvoiceReportName(report: OnyxEntry<Report>, policy?: OnyxEntry<Policy | SearchPolicy>, invoiceReceiverPolicy?: OnyxEntry<Policy | SearchPolicy>): string {
    const moneyRequestReportName = getMoneyRequestReportName({report, policy, invoiceReceiverPolicy});
    const oldDotInvoiceName = report?.reportName ?? moneyRequestReportName;
    return isNewDotInvoice(report?.chatReportID) ? moneyRequestReportName : oldDotInvoiceName;
}

function getReportNameInternal({
    report,
    policy,
    parentReportActionParam,
    personalDetails,
    invoiceReceiverPolicy,
    transactions,
    reports,
    reportNameValuePairs,
    policies,
}: GetReportNameParams): string {
    const reportID = report?.reportID;

    let formattedName: string | undefined;
    let parentReportAction: OnyxEntry<ReportAction>;
    if (parentReportActionParam) {
        parentReportAction = parentReportActionParam;
    } else {
        parentReportAction = isThread(report) ? allReportActions?.[`${ONYXKEYS.COLLECTION.REPORT_ACTIONS}${report.parentReportID}`]?.[report.parentReportActionID] : undefined;
    }
    const parentReportActionMessage = getReportActionMessageReportUtils(parentReportAction);

    if (isActionOfType(parentReportAction, CONST.REPORT.ACTIONS.TYPE.SUBMITTED) || isActionOfType(parentReportAction, CONST.REPORT.ACTIONS.TYPE.SUBMITTED_AND_CLOSED)) {
        const {harvesting} = getOriginalMessage(parentReportAction) ?? {};
        if (harvesting) {
            return Parser.htmlToText(getReportAutomaticallySubmittedMessage(parentReportAction));
        }
        return getIOUSubmittedMessage(parentReportAction);
    }
    if (isActionOfType(parentReportAction, CONST.REPORT.ACTIONS.TYPE.FORWARDED)) {
        const {automaticAction} = getOriginalMessage(parentReportAction) ?? {};
        if (automaticAction) {
            return Parser.htmlToText(getReportAutomaticallyForwardedMessage(parentReportAction, reportID));
        }
        return getIOUForwardedMessage(parentReportAction, report, reports);
    }
    if (parentReportAction?.actionName === CONST.REPORT.ACTIONS.TYPE.REJECTED) {
        return getRejectedReportMessage();
    }
    if (parentReportAction?.actionName === CONST.REPORT.ACTIONS.TYPE.POLICY_CHANGE_LOG.CORPORATE_UPGRADE) {
        return getUpgradeWorkspaceMessage();
    }
    if (parentReportAction?.actionName === CONST.REPORT.ACTIONS.TYPE.POLICY_CHANGE_LOG.TEAM_DOWNGRADE) {
        return getDowngradeWorkspaceMessage();
    }
    if (parentReportAction?.actionName === CONST.REPORT.ACTIONS.TYPE.POLICY_CHANGE_LOG.UPDATE_CURRENCY) {
        return getWorkspaceCurrencyUpdateMessage(parentReportAction);
    }
    if (parentReportAction?.actionName === CONST.REPORT.ACTIONS.TYPE.POLICY_CHANGE_LOG.UPDATE_FIELD) {
        return getWorkspaceUpdateFieldMessage(parentReportAction);
    }
    if (parentReportAction?.actionName === CONST.REPORT.ACTIONS.TYPE.MERGED_WITH_CASH_TRANSACTION) {
        return translateLocal('systemMessage.mergedWithCashTransaction');
    }
    if (parentReportAction?.actionName === CONST.REPORT.ACTIONS.TYPE.POLICY_CHANGE_LOG.UPDATE_NAME) {
        return Str.htmlDecode(getWorkspaceNameUpdatedMessage(parentReportAction));
    }
    if (parentReportAction?.actionName === CONST.REPORT.ACTIONS.TYPE.POLICY_CHANGE_LOG.UPDATE_AUTO_REPORTING_FREQUENCY) {
        return getWorkspaceFrequencyUpdateMessage(parentReportAction);
    }
    if (parentReportAction?.actionName === CONST.REPORT.ACTIONS.TYPE.POLICY_CHANGE_LOG.ADD_REPORT_FIELD) {
        return getWorkspaceReportFieldAddMessage(parentReportAction);
    }
    if (parentReportAction?.actionName === CONST.REPORT.ACTIONS.TYPE.POLICY_CHANGE_LOG.UPDATE_REPORT_FIELD) {
        return getWorkspaceReportFieldUpdateMessage(parentReportAction);
    }
    if (parentReportAction?.actionName === CONST.REPORT.ACTIONS.TYPE.POLICY_CHANGE_LOG.DELETE_REPORT_FIELD) {
        return getWorkspaceReportFieldDeleteMessage(parentReportAction);
    }

    if (isActionOfType(parentReportAction, CONST.REPORT.ACTIONS.TYPE.POLICY_CHANGE_LOG.UPDATE_MAX_EXPENSE_AMOUNT_NO_RECEIPT)) {
        return getPolicyChangeLogMaxExpesnseAmountNoReceiptMessage(parentReportAction);
    }

    if (isActionOfType(parentReportAction, CONST.REPORT.ACTIONS.TYPE.POLICY_CHANGE_LOG.UPDATE_DEFAULT_BILLABLE)) {
        return getPolicyChangeLogDefaultBillableMessage(parentReportAction);
    }
    if (isActionOfType(parentReportAction, CONST.REPORT.ACTIONS.TYPE.POLICY_CHANGE_LOG.UPDATE_DEFAULT_TITLE_ENFORCED)) {
        return getPolicyChangeLogDefaultTitleEnforcedMessage(parentReportAction);
    }

    if (isActionOfType(parentReportAction, CONST.REPORT.ACTIONS.TYPE.APPROVED)) {
        const {automaticAction} = getOriginalMessage(parentReportAction) ?? {};
        if (automaticAction) {
            return Parser.htmlToText(getReportAutomaticallyApprovedMessage(parentReportAction));
        }
        return getIOUApprovedMessage(parentReportAction);
    }
    if (isUnapprovedAction(parentReportAction)) {
        return getIOUUnapprovedMessage(parentReportAction);
    }

    if (isTaskReport(report) && isCanceledTaskReport(report, parentReportAction)) {
        return translateLocal('parentReportAction.deletedTask');
    }

    if (isTaskReport(report)) {
        return Parser.htmlToText(report?.reportName ?? '').trim();
    }

    if (isChatThread(report)) {
        if (!isEmptyObject(parentReportAction) && isTransactionThread(parentReportAction)) {
            formattedName = getTransactionReportName({reportAction: parentReportAction, transactions, reports});

            // This will get removed as part of https://github.com/Expensify/App/issues/59961
            // eslint-disable-next-line deprecation/deprecation
            if (isArchivedNonExpenseReport(report, getReportNameValuePairs(report?.reportID, reportNameValuePairs))) {
                formattedName += ` (${translateLocal('common.archived')})`;
            }
            return formatReportLastMessageText(formattedName);
        }

        if (!isEmptyObject(parentReportAction) && isOldDotReportAction(parentReportAction)) {
            return getMessageOfOldDotReportAction(parentReportAction);
        }

        if (isRenamedAction(parentReportAction)) {
            return getRenamedAction(parentReportAction);
        }

        if (parentReportActionMessage?.isDeletedParentAction) {
            return translateLocal('parentReportAction.deletedMessage');
        }

        if (parentReportAction?.actionName === CONST.REPORT.ACTIONS.TYPE.RESOLVED_DUPLICATES) {
            return translateLocal('violations.resolvedDuplicates');
        }

        const isAttachment = isReportActionAttachment(!isEmptyObject(parentReportAction) ? parentReportAction : undefined);
        const reportActionMessage = getReportActionMessage({
            reportAction: parentReportAction,
            reportID: report?.parentReportID,
            childReportID: report?.reportID,
            reports,
            personalDetails,
        }).replace(/(\n+|\r\n|\n|\r)/gm, ' ');
        if (isAttachment && reportActionMessage) {
            return `[${translateLocal('common.attachment')}]`;
        }
        if (
            parentReportActionMessage?.moderationDecision?.decision === CONST.MODERATION.MODERATOR_DECISION_PENDING_HIDE ||
            parentReportActionMessage?.moderationDecision?.decision === CONST.MODERATION.MODERATOR_DECISION_HIDDEN ||
            parentReportActionMessage?.moderationDecision?.decision === CONST.MODERATION.MODERATOR_DECISION_PENDING_REMOVE
        ) {
            return translateLocal('parentReportAction.hiddenMessage');
        }
        if (isAdminRoom(report) || isUserCreatedPolicyRoom(report)) {
            return getAdminRoomInvitedParticipants(parentReportAction, reportActionMessage);
        }

        // This will get removed as part of https://github.com/Expensify/App/issues/59961
        // eslint-disable-next-line deprecation/deprecation
        if (reportActionMessage && isArchivedNonExpenseReport(report, getReportNameValuePairs(report?.reportID, reportNameValuePairs))) {
            return `${reportActionMessage} (${translateLocal('common.archived')})`;
        }
        if (!isEmptyObject(parentReportAction) && isModifiedExpenseAction(parentReportAction)) {
            const modifiedMessage = ModifiedExpenseMessage.getForReportAction({reportOrID: report?.reportID, reportAction: parentReportAction, searchReports: reports});
            return formatReportLastMessageText(modifiedMessage);
        }
        if (isTripRoom(report) && report?.reportName !== CONST.REPORT.DEFAULT_REPORT_NAME) {
            return report?.reportName ?? '';
        }
        if (isCardIssuedAction(parentReportAction)) {
            return getCardIssuedMessage({reportAction: parentReportAction});
        }
        return reportActionMessage;
    }

    if (isClosedExpenseReportWithNoExpenses(report, transactions)) {
        return translateLocal('parentReportAction.deletedReport');
    }

    if (isGroupChat(report)) {
        return getGroupChatName(undefined, true, report) ?? '';
    }

    if (isChatRoom(report)) {
        formattedName = report?.reportName;
    }

    if (isPolicyExpenseChat(report)) {
        formattedName = getPolicyExpenseChatName({report, policy, personalDetailsList: personalDetails, reports});
    }

    if (isMoneyRequestReport(report)) {
        formattedName = getMoneyRequestReportName({report, policy});
    }

    if (isInvoiceReport(report)) {
        formattedName = getInvoiceReportName(report, policy, invoiceReceiverPolicy);
    }

    if (isInvoiceRoom(report)) {
        formattedName = getInvoicesChatName({report, receiverPolicy: invoiceReceiverPolicy, personalDetails, policies});
    }

    // This will get removed as part of https://github.com/Expensify/App/issues/59961
    // eslint-disable-next-line deprecation/deprecation
    if (isArchivedNonExpenseReport(report, getReportNameValuePairs(report?.reportID))) {
        formattedName += ` (${translateLocal('common.archived')})`;
    }

    if (isSelfDM(report)) {
        formattedName = getDisplayNameForParticipant({accountID: currentUserAccountID, shouldAddCurrentUserPostfix: true, personalDetailsData: personalDetails});
    }

    if (formattedName) {
        return formatReportLastMessageText(formattedName);
    }

    // Not a room or PolicyExpenseChat, generate title from first 5 other participants
    formattedName = buildReportNameFromParticipantNames({report, personalDetails});

    return formattedName;
}

/**
 * Get the payee name given a report.
 */
function getPayeeName(report: OnyxEntry<Report>): string | undefined {
    if (isEmptyObject(report)) {
        return undefined;
    }

    const participantsWithoutCurrentUser = Object.keys(report?.participants ?? {})
        .map(Number)
        .filter((accountID) => accountID !== currentUserAccountID);

    if (participantsWithoutCurrentUser.length === 0) {
        return undefined;
    }
    return getDisplayNameForParticipant({accountID: participantsWithoutCurrentUser.at(0), shouldUseShortForm: true});
}

function getReportSubtitlePrefix(report: OnyxEntry<Report>): string {
    if ((!isChatRoom(report) && !isPolicyExpenseChat(report)) || isThread(report)) {
        return '';
    }

    const filteredPolicies = Object.values(allPolicies ?? {}).filter((policy) => shouldShowPolicy(policy, false, currentUserEmail));
    if (filteredPolicies.length < 2) {
        return '';
    }

    const policyName = getPolicyName({report, returnEmptyIfNotFound: true});
    if (!policyName) {
        return '';
    }
    return `${policyName} ${CONST.DOT_SEPARATOR} `;
}

/**
 * Get either the policyName or domainName the chat is tied to
 */
function getChatRoomSubtitle(report: OnyxEntry<Report>, config: GetChatRoomSubtitleConfig = {isCreateExpenseFlow: false}): string | undefined {
    if (isChatThread(report)) {
        return '';
    }
    if (isSelfDM(report)) {
        return translateLocal('reportActionsView.yourSpace');
    }
    if (isInvoiceRoom(report)) {
        return translateLocal('workspace.common.invoices');
    }
    if (isConciergeChatReport(report)) {
        return translateLocal('reportActionsView.conciergeSupport');
    }
    if (!isDefaultRoom(report) && !isUserCreatedPolicyRoom(report) && !isPolicyExpenseChat(report)) {
        return '';
    }
    if (getChatType(report) === CONST.REPORT.CHAT_TYPE.DOMAIN_ALL) {
        // The domainAll rooms are just #domainName, so we ignore the prefix '#' to get the domainName
        return report?.reportName?.substring(1) ?? '';
    }
    if ((isPolicyExpenseChat(report) && !!report?.isOwnPolicyExpenseChat) || isExpenseReport(report)) {
        const policy = allPolicies?.[`${ONYXKEYS.COLLECTION.POLICY}${report?.policyID}`];
        const submitToAccountID = getSubmitToAccountID(policy, report);
        const submitsToAccountDetails = allPersonalDetails?.[submitToAccountID];
        const subtitle = submitsToAccountDetails?.displayName ?? submitsToAccountDetails?.login;

        if (!subtitle || !config.isCreateExpenseFlow) {
            return getPolicyName({report});
        }

        return `${getReportSubtitlePrefix(report)}${translateLocal('iou.submitsTo', {name: subtitle ?? ''})}`;
    }

    // This will get removed as part of https://github.com/Expensify/App/issues/59961
    // eslint-disable-next-line deprecation/deprecation
    if (isArchivedReport(getReportNameValuePairs(report?.reportID))) {
        return report?.oldPolicyName ?? '';
    }
    return getPolicyName({report});
}

/**
 * Get pending members for reports
 */
function getPendingChatMembers(accountIDs: number[], previousPendingChatMembers: PendingChatMember[], pendingAction: PendingAction): PendingChatMember[] {
    const pendingChatMembers = accountIDs.map((accountID) => ({accountID: accountID.toString(), pendingAction}));
    return [...previousPendingChatMembers, ...pendingChatMembers];
}

/**
 * Gets the parent navigation subtitle for the report
 */
function getParentNavigationSubtitle(report: OnyxEntry<Report>, invoiceReceiverPolicy?: OnyxEntry<Policy>): ParentNavigationSummaryParams {
    const parentReport = getParentReport(report);
    if (isEmptyObject(parentReport)) {
        return {};
    }

    if (isInvoiceReport(report) || isInvoiceRoom(parentReport)) {
        let reportName = `${getPolicyName({report: parentReport})} & ${getInvoicePayerName(parentReport, invoiceReceiverPolicy)}`;

        // This will get removed as part of https://github.com/Expensify/App/issues/59961
        // eslint-disable-next-line deprecation/deprecation
        if (isArchivedNonExpenseReport(parentReport, getReportNameValuePairs(parentReport?.reportID))) {
            reportName += ` (${translateLocal('common.archived')})`;
        }

        return {
            reportName,
        };
    }

    return {
        reportName: getReportName(parentReport),
        workspaceName: getPolicyName({report: parentReport, returnEmptyIfNotFound: true}),
    };
}

/**
 * Navigate to the details page of a given report
 */
function navigateToDetailsPage(report: OnyxEntry<Report>, backTo?: string) {
    const isSelfDMReport = isSelfDM(report);
    const isOneOnOneChatReport = isOneOnOneChat(report);
    const participantAccountID = getParticipantsAccountIDsForDisplay(report);

    if (isSelfDMReport || isOneOnOneChatReport) {
        Navigation.navigate(ROUTES.PROFILE.getRoute(participantAccountID.at(0), isSelfDMReport ? Navigation.getActiveRoute() : backTo));
        return;
    }

    if (report?.reportID) {
        Navigation.navigate(ROUTES.REPORT_WITH_ID_DETAILS.getRoute(report?.reportID, backTo));
    }
}

/**
 * Go back to the details page of a given report
 */
function goBackToDetailsPage(report: OnyxEntry<Report>, backTo?: string, shouldGoBackToDetailsPage = false) {
    const isOneOnOneChatReport = isOneOnOneChat(report);
    const participantAccountID = getParticipantsAccountIDsForDisplay(report);

    if (isOneOnOneChatReport) {
        Navigation.goBack(ROUTES.PROFILE.getRoute(participantAccountID.at(0), backTo));
        return;
    }

    if (report?.reportID) {
        if (shouldGoBackToDetailsPage) {
            Navigation.goBack(ROUTES.REPORT_WITH_ID_DETAILS.getRoute(report.reportID, backTo));
        } else {
            Navigation.goBack(ROUTES.REPORT_SETTINGS.getRoute(report.reportID, backTo));
        }
    } else {
        Log.warn('Missing reportID during navigation back to the details page');
    }
}

function navigateBackOnDeleteTransaction(backRoute: Route | undefined, isFromRHP?: boolean) {
    if (!backRoute) {
        return;
    }

    const rootState = navigationRef.current?.getRootState();
    const lastFullScreenRoute = rootState?.routes.findLast((route) => isFullScreenName(route.name));
    if (lastFullScreenRoute?.name === NAVIGATORS.SEARCH_FULLSCREEN_NAVIGATOR) {
        Navigation.dismissModal();
        return;
    }
    if (isFromRHP) {
        Navigation.dismissModal();
    }
    Navigation.isNavigationReady().then(() => {
        Navigation.goBack(backRoute);
    });
}

/**
 * Go back to the previous page from the edit private page of a given report
 */
function goBackFromPrivateNotes(report: OnyxEntry<Report>, accountID?: number, backTo?: string) {
    if (isEmpty(report) || !accountID) {
        return;
    }
    const currentUserPrivateNote = report.privateNotes?.[accountID]?.note ?? '';
    if (isEmpty(currentUserPrivateNote)) {
        const participantAccountIDs = getParticipantsAccountIDsForDisplay(report);

        if (isOneOnOneChat(report)) {
            Navigation.goBack(ROUTES.PROFILE.getRoute(participantAccountIDs.at(0), backTo));
            return;
        }

        if (report?.reportID) {
            Navigation.goBack(ROUTES.REPORT_WITH_ID_DETAILS.getRoute(report?.reportID, backTo));
            return;
        }
    }
    Navigation.goBack(ROUTES.PRIVATE_NOTES_LIST.getRoute(report.reportID, backTo));
}

/**
 * Generate a random reportID up to 53 bits aka 9,007,199,254,740,991 (Number.MAX_SAFE_INTEGER).
 * There were approximately 98,000,000 reports with sequential IDs generated before we started using this approach, those make up roughly one billionth of the space for these numbers,
 * so we live with the 1 in a billion chance of a collision with an older ID until we can switch to 64-bit IDs.
 *
 * In a test of 500M reports (28 years of reports at our current max rate) we got 20-40 collisions meaning that
 * this is more than random enough for our needs.
 */
function generateReportID(): string {
    return (Math.floor(Math.random() * 2 ** 21) * 2 ** 32 + Math.floor(Math.random() * 2 ** 32)).toString();
}

function hasReportNameError(report: OnyxEntry<Report>): boolean {
    return !isEmptyObject(report?.errorFields?.reportName);
}

/**
 * Adds a domain to a short mention, converting it into a full mention with email or SMS domain.
 * @param mention The user mention to be converted.
 * @returns The converted mention as a full mention string or undefined if conversion is not applicable.
 */
function addDomainToShortMention(mention: string): string | undefined {
    if (!Str.isValidEmail(mention) && currentUserPrivateDomain) {
        const mentionWithEmailDomain = `${mention}@${currentUserPrivateDomain}`;
        if (allPersonalDetailLogins.includes(mentionWithEmailDomain)) {
            return mentionWithEmailDomain;
        }
    }
    if (Str.isValidE164Phone(mention)) {
        const mentionWithSmsDomain = addSMSDomainIfPhoneNumber(mention);
        if (allPersonalDetailLogins.includes(mentionWithSmsDomain)) {
            return mentionWithSmsDomain;
        }
    }
    return undefined;
}

/**
 * Replaces all valid short mention found in a text to a full mention
 *
 * Example:
 * "Hello \@example -> Hello \@example\@expensify.com"
 */
function completeShortMention(text: string): string {
    return text.replace(CONST.REGEX.SHORT_MENTION, (match) => {
        if (!Str.isValidMention(match)) {
            return match;
        }
        const mention = match.substring(1);
        const mentionWithDomain = addDomainToShortMention(mention);
        return mentionWithDomain ? `@${mentionWithDomain}` : match;
    });
}

/**
 * For comments shorter than or equal to 10k chars, convert the comment from MD into HTML because that's how it is stored in the database
 * For longer comments, skip parsing, but still escape the text, and display plaintext for performance reasons. It takes over 40s to parse a 100k long string!!
 */
function getParsedComment(text: string, parsingDetails?: ParsingDetails, mediaAttributes?: Record<string, string>, disabledRules?: string[]): string {
    let isGroupPolicyReport = false;
    if (parsingDetails?.reportID) {
        const currentReport = getReportOrDraftReport(parsingDetails?.reportID);
        isGroupPolicyReport = isReportInGroupPolicy(currentReport);
    }

    if (parsingDetails?.policyID) {
        const policyType = getPolicy(parsingDetails?.policyID)?.type;
        if (policyType) {
            isGroupPolicyReport = isGroupPolicy(policyType);
        }
    }

    const textWithMention = completeShortMention(text);
    const rules = disabledRules ?? [];

    return text.length <= CONST.MAX_MARKUP_LENGTH
        ? Parser.replace(textWithMention, {
              shouldEscapeText: parsingDetails?.shouldEscapeText,
              disabledRules: isGroupPolicyReport ? [...rules] : ['reportMentions', ...rules],
              extras: {mediaAttributeCache: mediaAttributes},
          })
        : lodashEscape(text);
}

function getUploadingAttachmentHtml(file?: FileObject): string {
    if (!file || typeof file.uri !== 'string') {
        return '';
    }

    const dataAttributes = [
        `${CONST.ATTACHMENT_OPTIMISTIC_SOURCE_ATTRIBUTE}="${file.uri}"`,
        `${CONST.ATTACHMENT_SOURCE_ATTRIBUTE}="${file.uri}"`,
        `${CONST.ATTACHMENT_ORIGINAL_FILENAME_ATTRIBUTE}="${file.name}"`,
        'width' in file && `${CONST.ATTACHMENT_THUMBNAIL_WIDTH_ATTRIBUTE}="${file.width}"`,
        'height' in file && `${CONST.ATTACHMENT_THUMBNAIL_HEIGHT_ATTRIBUTE}="${file.height}"`,
    ]
        .filter((x) => !!x)
        .join(' ');

    // file.type is a known mime type like image/png, image/jpeg, video/mp4 etc.
    if (file.type?.startsWith('image')) {
        return `<img src="${file.uri}" alt="${file.name}" ${dataAttributes} />`;
    }
    if (file.type?.startsWith('video')) {
        return `<video src="${file.uri}" ${dataAttributes}>${file.name}</video>`;
    }

    // For all other types, we present a generic download link
    return `<a href="${file.uri}" ${dataAttributes}>${file.name}</a>`;
}

function getReportDescription(report: OnyxEntry<Report>): string {
    if (!report?.description) {
        return '';
    }
    try {
        const reportDescription = report?.description;
        const objectDescription = JSON.parse(reportDescription) as {html: string};
        return objectDescription.html ?? reportDescription ?? '';
    } catch (error) {
        return report?.description ?? '';
    }
}

function getPolicyDescriptionText(policy: OnyxEntry<Policy>): string {
    if (!policy?.description) {
        return '';
    }

    return Parser.htmlToText(policy.description);
}

function buildOptimisticAddCommentReportAction(
    text?: string,
    file?: FileObject,
    actorAccountID?: number,
    createdOffset = 0,
    shouldEscapeText?: boolean,
    reportID?: string,
): OptimisticReportAction {
    const commentText = getParsedComment(text ?? '', {shouldEscapeText, reportID});
    const attachmentHtml = getUploadingAttachmentHtml(file);

    const htmlForNewComment = `${commentText}${commentText && attachmentHtml ? '<br /><br />' : ''}${attachmentHtml}`;
    const textForNewComment = Parser.htmlToText(htmlForNewComment);

    const isAttachmentOnly = file && !text;
    const isAttachmentWithText = !!text && file !== undefined;
    const accountID = actorAccountID ?? currentUserAccountID ?? CONST.DEFAULT_NUMBER_ID;
    const delegateAccountDetails = getPersonalDetailByEmail(delegateEmail);

    // Remove HTML from text when applying optimistic offline comment
    return {
        commentText,
        reportAction: {
            reportActionID: rand64(),
            actionName: CONST.REPORT.ACTIONS.TYPE.ADD_COMMENT,
            actorAccountID: accountID,
            person: [
                {
                    style: 'strong',
                    text: allPersonalDetails?.[accountID]?.displayName ?? currentUserEmail,
                    type: 'TEXT',
                },
            ],
            automatic: false,
            avatar: allPersonalDetails?.[accountID]?.avatar,
            created: DateUtils.getDBTimeWithSkew(Date.now() + createdOffset),
            message: [
                {
                    translationKey: isAttachmentOnly ? CONST.TRANSLATION_KEYS.ATTACHMENT : '',
                    type: CONST.REPORT.MESSAGE.TYPE.COMMENT,
                    html: htmlForNewComment,
                    text: textForNewComment,
                },
            ],
            originalMessage: {
                html: htmlForNewComment,
                whisperedTo: [],
            },
            isFirstItem: false,
            isAttachmentOnly,
            isAttachmentWithText,
            pendingAction: CONST.RED_BRICK_ROAD_PENDING_ACTION.ADD,
            shouldShow: true,
            isOptimisticAction: true,
            delegateAccountID: delegateAccountDetails?.accountID,
        },
    };
}

/**
 * update optimistic parent reportAction when a comment is added or remove in the child report
 * @param parentReportAction - Parent report action of the child report
 * @param lastVisibleActionCreated - Last visible action created of the child report
 * @param type - The type of action in the child report
 */

function updateOptimisticParentReportAction(parentReportAction: OnyxEntry<ReportAction>, lastVisibleActionCreated: string, type: string): UpdateOptimisticParentReportAction {
    let childVisibleActionCount = parentReportAction?.childVisibleActionCount ?? 0;
    let childCommenterCount = parentReportAction?.childCommenterCount ?? 0;
    let childOldestFourAccountIDs = parentReportAction?.childOldestFourAccountIDs;

    if (type === CONST.RED_BRICK_ROAD_PENDING_ACTION.ADD) {
        childVisibleActionCount += 1;
        const oldestFourAccountIDs = childOldestFourAccountIDs ? childOldestFourAccountIDs.split(',') : [];
        if (oldestFourAccountIDs.length < 4) {
            const index = oldestFourAccountIDs.findIndex((accountID) => accountID === currentUserAccountID?.toString());
            if (index === -1) {
                childCommenterCount += 1;
                oldestFourAccountIDs.push(currentUserAccountID?.toString() ?? '');
            }
        }
        childOldestFourAccountIDs = oldestFourAccountIDs.join(',');
    } else if (type === CONST.RED_BRICK_ROAD_PENDING_ACTION.DELETE) {
        if (childVisibleActionCount > 0) {
            childVisibleActionCount -= 1;
        }

        if (childVisibleActionCount === 0) {
            childCommenterCount = 0;
            childOldestFourAccountIDs = '';
        }
    }

    return {
        childVisibleActionCount,
        childCommenterCount,
        childLastVisibleActionCreated: lastVisibleActionCreated,
        childOldestFourAccountIDs,
    };
}

/**
 * Builds an optimistic reportAction for the parent report when a task is created
 * @param taskReportID - Report ID of the task
 * @param taskTitle - Title of the task
 * @param taskAssigneeAccountID - AccountID of the person assigned to the task
 * @param text - Text of the comment
 * @param parentReportID - Report ID of the parent report
 * @param createdOffset - The offset for task's created time that created via a loop
 */
function buildOptimisticTaskCommentReportAction(
    taskReportID: string,
    taskTitle: string,
    taskAssigneeAccountID: number,
    text: string,
    parentReportID: string | undefined,
    actorAccountID?: number,
    createdOffset = 0,
): OptimisticReportAction {
    const reportAction = buildOptimisticAddCommentReportAction(text, undefined, undefined, createdOffset, undefined, taskReportID);
    if (Array.isArray(reportAction.reportAction.message)) {
        const message = reportAction.reportAction.message.at(0);
        if (message) {
            message.taskReportID = taskReportID;
        }
    } else if (!Array.isArray(reportAction.reportAction.message) && reportAction.reportAction.message) {
        reportAction.reportAction.message.taskReportID = taskReportID;
    }

    // These parameters are not saved on the reportAction, but are used to display the task in the UI
    // Added when we fetch the reportActions on a report
    // eslint-disable-next-line
    reportAction.reportAction.originalMessage = {
        html: getReportActionHtml(reportAction.reportAction),
        taskReportID: getReportActionMessageReportUtils(reportAction.reportAction)?.taskReportID,
        whisperedTo: [],
    };
    reportAction.reportAction.childReportID = taskReportID;
    reportAction.reportAction.parentReportID = parentReportID;
    reportAction.reportAction.childType = CONST.REPORT.TYPE.TASK;
    reportAction.reportAction.childReportName = taskTitle;
    reportAction.reportAction.childManagerAccountID = taskAssigneeAccountID;
    reportAction.reportAction.childStatusNum = CONST.REPORT.STATUS_NUM.OPEN;
    reportAction.reportAction.childStateNum = CONST.REPORT.STATE_NUM.OPEN;

    if (actorAccountID) {
        reportAction.reportAction.actorAccountID = actorAccountID;
    }

    return reportAction;
}

function buildOptimisticSelfDMReport(created: string): Report {
    return {
        reportID: generateReportID(),
        participants: {
            [currentUserAccountID ?? CONST.DEFAULT_NUMBER_ID]: {
                notificationPreference: CONST.REPORT.NOTIFICATION_PREFERENCE.MUTE,
            },
        },
        type: CONST.REPORT.TYPE.CHAT,
        chatType: CONST.REPORT.CHAT_TYPE.SELF_DM,
        isOwnPolicyExpenseChat: false,
        lastActorAccountID: 0,
        lastMessageHtml: '',
        lastMessageText: undefined,
        lastReadTime: created,
        lastVisibleActionCreated: created,
        ownerAccountID: currentUserAccountID,
        reportName: '',
        stateNum: 0,
        statusNum: 0,
        writeCapability: CONST.REPORT.WRITE_CAPABILITIES.ALL,
    };
}

/**
 * Builds an optimistic IOU report with a randomly generated reportID
 *
 * @param payeeAccountID - AccountID of the person generating the IOU.
 * @param payerAccountID - AccountID of the other person participating in the IOU.
 * @param total - IOU amount in the smallest unit of the currency.
 * @param chatReportID - Report ID of the chat where the IOU is.
 * @param currency - IOU currency.
 * @param isSendingMoney - If we pay someone the IOU should be created as settled
 * @param parentReportActionID - The parent report action ID of the IOU report
 */

function buildOptimisticIOUReport(
    payeeAccountID: number,
    payerAccountID: number,
    total: number,
    chatReportID: string | undefined,
    currency: string,
    isSendingMoney = false,
    parentReportActionID?: string,
): OptimisticIOUReport {
    const formattedTotal = convertToDisplayString(total, currency);
    const personalDetails = getPersonalDetailsForAccountID(payerAccountID);
    const payerEmail = 'login' in personalDetails ? personalDetails.login : '';
    const policyID = chatReportID ? getReport(chatReportID, allReports)?.policyID : undefined;
    const policy = getPolicy(policyID);

    const participants: Participants = {
        [payeeAccountID]: {notificationPreference: CONST.REPORT.NOTIFICATION_PREFERENCE.HIDDEN},
        [payerAccountID]: {notificationPreference: CONST.REPORT.NOTIFICATION_PREFERENCE.HIDDEN},
    };

    return {
        type: CONST.REPORT.TYPE.IOU,
        chatReportID,
        currency,
        managerID: payerAccountID,
        ownerAccountID: payeeAccountID,
        participants,
        reportID: generateReportID(),
        stateNum: isSendingMoney ? CONST.REPORT.STATE_NUM.APPROVED : CONST.REPORT.STATE_NUM.SUBMITTED,
        statusNum: isSendingMoney ? CONST.REPORT.STATUS_NUM.REIMBURSED : CONST.REPORT.STATE_NUM.SUBMITTED,
        total,
        unheldTotal: total,
        nonReimbursableTotal: 0,
        unheldNonReimbursableTotal: 0,

        // We don't translate reportName because the server response is always in English
        reportName: `${payerEmail} owes ${formattedTotal}`,
        parentReportID: chatReportID,
        lastVisibleActionCreated: DateUtils.getDBTime(),
        fieldList: policy?.fieldList,
        parentReportActionID,
    };
}

function getHumanReadableStatus(statusNum: number): string {
    const status = Object.keys(CONST.REPORT.STATUS_NUM).find((key) => CONST.REPORT.STATUS_NUM[key as keyof typeof CONST.REPORT.STATUS_NUM] === statusNum);
    return status ? `${status.charAt(0)}${status.slice(1).toLowerCase()}` : '';
}

/**
 * Populates the report field formula with the values from the report and policy.
 * Currently, this only supports optimistic expense reports.
 * Each formula field is either replaced with a value, or removed.
 * If after all replacements the formula is empty, the original formula is returned.
 * See {@link https://help.expensify.com/articles/expensify-classic/insights-and-custom-reporting/Custom-Templates}
 */
function populateOptimisticReportFormula(formula: string, report: OptimisticExpenseReport, policy: OnyxEntry<Policy>): string {
    const createdDate = report.lastVisibleActionCreated ? new Date(report.lastVisibleActionCreated) : undefined;
    const result = formula
        // We don't translate because the server response is always in English
        .replaceAll('{report:type}', 'Expense Report')
        .replaceAll('{report:startdate}', createdDate ? format(createdDate, CONST.DATE.FNS_FORMAT_STRING) : '')
        .replaceAll('{report:total}', report.total !== undefined ? convertToDisplayString(Math.abs(report.total), report.currency).toString() : '')
        .replaceAll('{report:currency}', report.currency ?? '')
        .replaceAll('{report:policyname}', policy?.name ?? '')
        .replaceAll('{report:created}', createdDate ? format(createdDate, CONST.DATE.FNS_DATE_TIME_FORMAT_STRING) : '')
        .replaceAll('{report:created:yyyy-MM-dd}', createdDate ? format(createdDate, CONST.DATE.FNS_FORMAT_STRING) : '')
        .replaceAll('{report:status}', report.statusNum !== undefined ? getHumanReadableStatus(report.statusNum) : '')
        .replaceAll('{user:email}', currentUserEmail ?? '')
        .replaceAll('{user:email|frontPart}', (currentUserEmail ? currentUserEmail.split('@').at(0) : '') ?? '')
        .replaceAll(/\{report:(.+)}/g, '');

    return result.trim().length ? result : formula;
}

/** Builds an optimistic invoice report with a randomly generated reportID */
function buildOptimisticInvoiceReport(
    chatReportID: string,
    policyID: string | undefined,
    receiverAccountID: number,
    receiverName: string,
    total: number,
    currency: string,
): OptimisticExpenseReport {
    const formattedTotal = convertToDisplayString(total, currency);
    const invoiceReport = {
        reportID: generateReportID(),
        chatReportID,
        policyID,
        type: CONST.REPORT.TYPE.INVOICE,
        ownerAccountID: currentUserAccountID,
        managerID: receiverAccountID,
        currency,
        // We don’t translate reportName because the server response is always in English
        reportName: `${receiverName} owes ${formattedTotal}`,
        stateNum: CONST.REPORT.STATE_NUM.SUBMITTED,
        statusNum: CONST.REPORT.STATUS_NUM.OPEN,
        total,
        participants: {
            [receiverAccountID]: {
                notificationPreference: CONST.REPORT.NOTIFICATION_PREFERENCE.HIDDEN,
            },
        },
        parentReportID: chatReportID,
        lastVisibleActionCreated: DateUtils.getDBTime(),
    };

    if (currentUserAccountID) {
        invoiceReport.participants[currentUserAccountID] = {notificationPreference: CONST.REPORT.NOTIFICATION_PREFERENCE.HIDDEN};
    }

    return invoiceReport;
}

/**
 * Returns the stateNum and statusNum for an expense report based on the policy settings
 * @param policy
 */
function getExpenseReportStateAndStatus(policy: OnyxEntry<Policy>) {
    const isInstantSubmitEnabledLocal = isInstantSubmitEnabled(policy);
    const isSubmitAndCloseLocal = isSubmitAndClose(policy);
    const arePaymentsDisabled = policy?.reimbursementChoice === CONST.POLICY.REIMBURSEMENT_CHOICES.REIMBURSEMENT_NO;

    if (isInstantSubmitEnabledLocal && arePaymentsDisabled && isSubmitAndCloseLocal) {
        return {
            stateNum: CONST.REPORT.STATE_NUM.APPROVED,
            statusNum: CONST.REPORT.STATUS_NUM.CLOSED,
        };
    }

    if (isInstantSubmitEnabledLocal) {
        return {
            stateNum: CONST.REPORT.STATE_NUM.SUBMITTED,
            statusNum: CONST.REPORT.STATUS_NUM.SUBMITTED,
        };
    }

    return {
        stateNum: CONST.REPORT.STATE_NUM.OPEN,
        statusNum: CONST.REPORT.STATUS_NUM.OPEN,
    };
}

/**
 * Builds an optimistic Expense report with a randomly generated reportID
 *
 * @param chatReportID - Report ID of the PolicyExpenseChat where the Expense Report is
 * @param policyID - The policy ID of the PolicyExpenseChat
 * @param payeeAccountID - AccountID of the employee (payee)
 * @param total - Amount in cents
 * @param currency
 * @param reimbursable – Whether the expense is reimbursable
 * @param parentReportActionID – The parent ReportActionID of the PolicyExpenseChat
 */
function buildOptimisticExpenseReport(
    chatReportID: string | undefined,
    policyID: string | undefined,
    payeeAccountID: number,
    total: number,
    currency: string,
    nonReimbursableTotal = 0,
    parentReportActionID?: string,
): OptimisticExpenseReport {
    // The amount for Expense reports are stored as negative value in the database
    const storedTotal = total * -1;
    const storedNonReimbursableTotal = nonReimbursableTotal * -1;
    const report = chatReportID ? getReport(chatReportID, allReports) : undefined;
    const policyName = getPolicyName({report});
    const formattedTotal = convertToDisplayString(storedTotal, currency);
    const policy = getPolicy(policyID);

    const {stateNum, statusNum} = getExpenseReportStateAndStatus(policy);

    const expenseReport: OptimisticExpenseReport = {
        reportID: generateReportID(),
        chatReportID,
        policyID,
        type: CONST.REPORT.TYPE.EXPENSE,
        ownerAccountID: payeeAccountID,
        currency,
        // We don't translate reportName because the server response is always in English
        reportName: `${policyName} owes ${formattedTotal}`,
        stateNum,
        statusNum,
        total: storedTotal,
        unheldTotal: storedTotal,
        nonReimbursableTotal: storedNonReimbursableTotal,
        unheldNonReimbursableTotal: storedNonReimbursableTotal,
        participants: {
            [payeeAccountID]: {
                notificationPreference: CONST.REPORT.NOTIFICATION_PREFERENCE.HIDDEN,
            },
        },
        parentReportID: chatReportID,
        lastVisibleActionCreated: DateUtils.getDBTime(),
        parentReportActionID,
    };

    // Get the approver/manager for this report to properly display the optimistic data
    const submitToAccountID = getSubmitToAccountID(policy, expenseReport);
    if (submitToAccountID) {
        expenseReport.managerID = submitToAccountID;
    }

    const titleReportField = getTitleReportField(getReportFieldsByPolicyID(policyID) ?? {});
    if (!!titleReportField && isPaidGroupPolicyExpenseReport(expenseReport)) {
        expenseReport.reportName = populateOptimisticReportFormula(titleReportField.defaultValue, expenseReport, policy);
    }

    expenseReport.fieldList = policy?.fieldList;

    return expenseReport;
}

function buildOptimisticEmptyReport(reportID: string, accountID: number, parentReport: OnyxEntry<Report>, parentReportActionID: string, policy: OnyxEntry<Policy>, timeOfCreation: string) {
    const {stateNum, statusNum} = getExpenseReportStateAndStatus(policy);
    const titleReportField = getTitleReportField(getReportFieldsByPolicyID(policy?.id) ?? {});
    const optimisticEmptyReport: OptimisticNewReport = {
        reportName: '',
        reportID,
        policyID: policy?.id,
        type: CONST.REPORT.TYPE.EXPENSE,
        currency: policy?.outputCurrency,
        ownerAccountID: accountID,
        stateNum,
        statusNum,
        total: 0,
        nonReimbursableTotal: 0,
        participants: {},
        lastVisibleActionCreated: timeOfCreation,
        pendingFields: {createReport: CONST.RED_BRICK_ROAD_PENDING_ACTION.ADD},
        parentReportID: parentReport?.reportID,
        parentReportActionID,
        chatReportID: parentReport?.reportID,
        managerID: getSubmitToAccountID(policy, undefined),
    };

    const optimisticReportName = populateOptimisticReportFormula(titleReportField?.defaultValue ?? CONST.POLICY.DEFAULT_REPORT_NAME_PATTERN, optimisticEmptyReport, policy);
    optimisticEmptyReport.reportName = optimisticReportName;

    optimisticEmptyReport.participants = accountID
        ? {
              [accountID]: {
                  notificationPreference: CONST.REPORT.NOTIFICATION_PREFERENCE.HIDDEN,
              },
          }
        : {};
    optimisticEmptyReport.ownerAccountID = accountID;
    return optimisticEmptyReport;
}

function getFormattedAmount(reportAction: ReportAction, report?: Report | null) {
    if (
        !isSubmittedAction(reportAction) &&
        !isForwardedAction(reportAction) &&
        !isApprovedAction(reportAction) &&
        !isUnapprovedAction(reportAction) &&
        !isSubmittedAndClosedAction(reportAction)
    ) {
        return '';
    }
    const originalMessage = getOriginalMessage(reportAction);

    // Expense reports can have a negative amount and we need to display it as negative in the UI
    // the amount found in originalMessage does not accurately track this so we need to use the total from the report instead
    const amount = report && isExpenseReport(report) ? (report?.total ?? 0) * -1 : Math.abs(originalMessage?.amount ?? 0);
    const formattedAmount = convertToDisplayString(amount, originalMessage?.currency);
    return formattedAmount;
}

function getActorDisplayName(action: ReportAction) {
    const actorAccountID = getReportActionActorAccountID(action, undefined, undefined, undefined);

    return getDisplayNameForParticipant({accountID: actorAccountID});
}

function getReportAutomaticallySubmittedMessage(
    reportAction: ReportAction<typeof CONST.REPORT.ACTIONS.TYPE.SUBMITTED> | ReportAction<typeof CONST.REPORT.ACTIONS.TYPE.SUBMITTED_AND_CLOSED>,
) {
    return translateLocal('iou.automaticallySubmitted', {displayName: getActorDisplayName(reportAction)});
}

function getIOUSubmittedMessage(reportAction: ReportAction<typeof CONST.REPORT.ACTIONS.TYPE.SUBMITTED> | ReportAction<typeof CONST.REPORT.ACTIONS.TYPE.SUBMITTED_AND_CLOSED>) {
    return translateLocal('iou.submittedWithDisplayName', {displayName: getActorDisplayName(reportAction)});
}

function getReportAutomaticallyApprovedMessage(reportAction: ReportAction<typeof CONST.REPORT.ACTIONS.TYPE.APPROVED>) {
    return translateLocal('iou.automaticallyApproved', {displayName: getActorDisplayName(reportAction)});
}

function getIOUUnapprovedMessage(reportAction: ReportAction<typeof CONST.REPORT.ACTIONS.TYPE.UNAPPROVED>) {
    return translateLocal('iou.unapproved', {displayName: getActorDisplayName(reportAction)});
}

function getIOUApprovedMessage(reportAction: ReportAction<typeof CONST.REPORT.ACTIONS.TYPE.APPROVED>) {
    return translateLocal('iou.approvedWithDisplayName', {displayName: getActorDisplayName(reportAction)});
}

/**
 * We pass the reportID as older FORWARDED actions do not have the amount & currency stored in the message
 * so we retrieve the amount from the report instead
 */
function getReportAutomaticallyForwardedMessage(reportAction: ReportAction<typeof CONST.REPORT.ACTIONS.TYPE.FORWARDED>, reportOrID: OnyxInputOrEntry<Report> | string | SearchReport) {
    const expenseReport = typeof reportOrID === 'string' ? getReport(reportOrID, allReports) : reportOrID;
    const originalMessage = getOriginalMessage(reportAction) as OriginalMessageIOU;
    let formattedAmount;

    // Older FORWARDED action might not have the amount stored in the original message, we'll fallback to getting the amount from the report instead.
    if (originalMessage?.amount) {
        formattedAmount = getFormattedAmount(reportAction, expenseReport);
    } else {
        formattedAmount = convertToDisplayString(getMoneyRequestSpendBreakdown(expenseReport).totalDisplaySpend, expenseReport?.currency);
    }

    return translateLocal('iou.automaticallyForwardedAmount', {amount: formattedAmount});
}

/**
 * We pass the reportID as older FORWARDED actions do not have the amount & currency stored in the message
 * so we retrieve the amount from the report instead
 */
function getIOUForwardedMessage(
    reportAction: ReportAction<typeof CONST.REPORT.ACTIONS.TYPE.FORWARDED>,
    reportOrID: OnyxInputOrEntry<Report> | string | SearchReport,
    reports?: SearchReport[],
) {
    const expenseReport = typeof reportOrID === 'string' ? getReport(reportOrID, reports ?? allReports) : reportOrID;
    const originalMessage = getOriginalMessage(reportAction) as OriginalMessageIOU;
    let formattedAmount;

    // Older FORWARDED action might not have the amount stored in the original message, we'll fallback to getting the amount from the report instead.
    if (originalMessage?.amount) {
        formattedAmount = getFormattedAmount(reportAction, expenseReport);
    } else {
        formattedAmount = convertToDisplayString(getMoneyRequestSpendBreakdown(expenseReport, reports).totalDisplaySpend, expenseReport?.currency);
    }

    return translateLocal('iou.forwardedAmount', {amount: formattedAmount});
}

function getRejectedReportMessage() {
    return translateLocal('iou.rejectedThisReport');
}

function getUpgradeWorkspaceMessage() {
    return translateLocal('workspaceActions.upgradedWorkspace');
}

function getDowngradeWorkspaceMessage() {
    return translateLocal('workspaceActions.downgradedWorkspace');
}

function getWorkspaceNameUpdatedMessage(action: ReportAction) {
    const {oldName, newName} = getOriginalMessage(action as ReportAction<typeof CONST.REPORT.ACTIONS.TYPE.POLICY_CHANGE_LOG.UPDATE_NAME>) ?? {};
    const message = oldName && newName ? translateLocal('workspaceActions.renamedWorkspaceNameAction', {oldName, newName}) : getReportActionText(action);
    return Str.htmlEncode(message);
}

function getDeletedTransactionMessage(action: ReportAction) {
    const deletedTransactionOriginalMessage = getOriginalMessage(action as ReportAction<typeof CONST.REPORT.ACTIONS.TYPE.DELETED_TRANSACTION>) ?? {};
    const amount = Math.abs(deletedTransactionOriginalMessage.amount ?? 0);
    const currency = deletedTransactionOriginalMessage.currency ?? '';
    const formattedAmount = convertToDisplayString(amount, currency) ?? '';
    const message = translateLocal('iou.deletedTransaction', {
        amount: formattedAmount,
        merchant: deletedTransactionOriginalMessage.merchant ?? '',
    });
    return message;
}

function getReportDetails(reportID: string): {reportName: string; reportUrl: string} {
    const report = allReports?.[`${ONYXKEYS.COLLECTION.REPORT}${reportID}`];
    return {
        reportName: report?.reportName ?? '',
        reportUrl: `${environmentURL}/r/${reportID}`,
    };
}

function getMovedTransactionMessage(action: ReportAction) {
    const movedTransactionOriginalMessage = getOriginalMessage(action as ReportAction<typeof CONST.REPORT.ACTIONS.TYPE.MOVED_TRANSACTION>) ?? {};
    const {toReportID} = movedTransactionOriginalMessage as OriginalMessageMovedTransaction;
    const {reportName, reportUrl} = getReportDetails(toReportID);
    const message = translateLocal('iou.movedTransaction', {
        reportUrl,
        reportName,
    });
    return message;
}

function getUnreportedTransactionMessage(action: ReportAction) {
    const unreportedTransactionOriginalMessage = getOriginalMessage(action as ReportAction<typeof CONST.REPORT.ACTIONS.TYPE.UNREPORTED_TRANSACTION>) ?? {};
    const {fromReportID} = unreportedTransactionOriginalMessage as OriginalMessageUnreportedTransaction;
    const {reportName, reportUrl} = getReportDetails(fromReportID);
    const message = translateLocal('iou.unreportedTransaction', {
        reportUrl,
        reportName,
    });
    return message;
}

function getPolicyChangeMessage(action: ReportAction) {
    const PolicyChangeOriginalMessage = getOriginalMessage(action as ReportAction<typeof CONST.REPORT.ACTIONS.TYPE.CHANGE_POLICY>) ?? {};
    const {fromPolicy: fromPolicyID, toPolicy: toPolicyID} = PolicyChangeOriginalMessage as OriginalMessageChangePolicy;
    const message = translateLocal('report.actions.type.changeReportPolicy', {
        fromPolicyName: fromPolicyID ? getPolicyNameByID(fromPolicyID) : undefined,
        toPolicyName: getPolicyNameByID(toPolicyID),
    });
    return message;
}

/**
 * @param iouReportID - the report ID of the IOU report the action belongs to
 * @param type - IOUReportAction type. Can be oneOf(create, decline, cancel, pay, split)
 * @param total - IOU total in cents
 * @param comment - IOU comment
 * @param currency - IOU currency
 * @param paymentType - IOU paymentMethodType. Can be oneOf(Elsewhere, Expensify)
 * @param isSettlingUp - Whether we are settling up an IOU
 */
function getIOUReportActionMessage(iouReportID: string, type: string, total: number, comment: string, currency: string, paymentType = '', isSettlingUp = false): Message[] {
    const report = getReportOrDraftReport(iouReportID);
    const amount =
        type === CONST.IOU.REPORT_ACTION_TYPE.PAY && !isEmptyObject(report)
            ? convertToDisplayString(getMoneyRequestSpendBreakdown(report).totalDisplaySpend, currency)
            : convertToDisplayString(total, currency);

    let paymentMethodMessage;
    switch (paymentType) {
        case CONST.IOU.PAYMENT_TYPE.VBBA:
        case CONST.IOU.PAYMENT_TYPE.EXPENSIFY:
            paymentMethodMessage = ' with Expensify';
            break;
        default:
            paymentMethodMessage = ` elsewhere`;
            break;
    }

    let iouMessage;
    switch (type) {
        case CONST.REPORT.ACTIONS.TYPE.APPROVED:
            iouMessage = `approved ${amount}`;
            break;
        case CONST.REPORT.ACTIONS.TYPE.FORWARDED:
            iouMessage = translateLocal('iou.forwardedAmount', {amount});
            break;
        case CONST.REPORT.ACTIONS.TYPE.UNAPPROVED:
            iouMessage = `unapproved ${amount}`;
            break;
        case CONST.IOU.REPORT_ACTION_TYPE.CREATE:
            iouMessage = `submitted ${amount}${comment && ` for ${comment}`}`;
            break;
        case CONST.IOU.REPORT_ACTION_TYPE.TRACK:
            iouMessage = `tracking ${amount}${comment && ` for ${comment}`}`;
            break;
        case CONST.IOU.REPORT_ACTION_TYPE.SPLIT:
            iouMessage = `split ${amount}${comment && ` for ${comment}`}`;
            break;
        case CONST.IOU.REPORT_ACTION_TYPE.DELETE:
            iouMessage = `deleted the ${amount} expense${comment && ` for ${comment}`}`;
            break;
        case CONST.IOU.REPORT_ACTION_TYPE.PAY:
            iouMessage = isSettlingUp ? `paid ${amount}${paymentMethodMessage}` : `sent ${amount}${comment && ` for ${comment}`}${paymentMethodMessage}`;
            break;
        case CONST.REPORT.ACTIONS.TYPE.SUBMITTED:
            iouMessage = translateLocal('iou.submittedAmount', {formattedAmount: amount});
            break;
        default:
            break;
    }

    return [
        {
            html: lodashEscape(iouMessage),
            text: iouMessage ?? '',
            isEdited: false,
            type: CONST.REPORT.MESSAGE.TYPE.COMMENT,
        },
    ];
}

/**
 * Builds an optimistic IOU reportAction object
 *
 * @param type - IOUReportAction type. Can be oneOf(create, delete, pay, split).
 * @param amount - IOU amount in cents.
 * @param currency
 * @param comment - User comment for the IOU.
 * @param participants - An array with participants details.
 * @param [transactionID] - Not required if the IOUReportAction type is 'pay'
 * @param [paymentType] - Only required if the IOUReportAction type is 'pay'. Can be oneOf(elsewhere, Expensify).
 * @param [iouReportID] - Only required if the IOUReportActions type is oneOf(decline, cancel, pay). Generates a randomID as default.
 * @param [isSettlingUp] - Whether we are settling up an IOU.
 * @param [isSendMoneyFlow] - Whether this is pay someone flow
 * @param [receipt]
 * @param [isOwnPolicyExpenseChat] - Whether this is an expense report create from the current user's policy expense chat
 */
function buildOptimisticIOUReportAction(params: BuildOptimisticIOUReportActionParams): OptimisticIOUReportAction {
    const {
        type,
        amount,
        currency,
        comment,
        participants,
        transactionID,
        paymentType,
        iouReportID = '',
        isSettlingUp = false,
        isSendMoneyFlow = false,
        isOwnPolicyExpenseChat = false,
        created = DateUtils.getDBTime(),
        linkedExpenseReportAction,
        isPersonalTrackingExpense = false,
    } = params;

    const IOUReportID = isPersonalTrackingExpense ? undefined : iouReportID || generateReportID();

    const originalMessage: ReportAction<typeof CONST.REPORT.ACTIONS.TYPE.IOU>['originalMessage'] = {
        amount,
        comment,
        currency,
        IOUTransactionID: transactionID,
        IOUReportID,
        type,
    };

    const delegateAccountDetails = getPersonalDetailByEmail(delegateEmail);

    if (type === CONST.IOU.REPORT_ACTION_TYPE.PAY) {
        // In pay someone flow, we store amount, comment, currency in IOUDetails when type = pay
        if (isSendMoneyFlow) {
            const keys = ['amount', 'comment', 'currency'] as const;
            keys.forEach((key) => {
                delete originalMessage[key];
            });
            originalMessage.IOUDetails = {amount, comment, currency};
            originalMessage.paymentType = paymentType;
        } else {
            // In case of pay someone action, we dont store the comment
            // and there is no single transctionID to link the action to.
            delete originalMessage.IOUTransactionID;
            delete originalMessage.comment;
            originalMessage.paymentType = paymentType;
        }
    }

    // IOUs of type split only exist in group DMs and those don't have an iouReport so we need to delete the IOUReportID key
    if (type === CONST.IOU.REPORT_ACTION_TYPE.SPLIT) {
        delete originalMessage.IOUReportID;
        // Split expense made from a policy expense chat only have the payee's accountID as the participant because the payer could be any policy admin
        if (isOwnPolicyExpenseChat) {
            originalMessage.participantAccountIDs = currentUserAccountID ? [currentUserAccountID] : [];
        } else {
            originalMessage.participantAccountIDs = currentUserAccountID
                ? [currentUserAccountID, ...participants.map((participant) => participant.accountID ?? CONST.DEFAULT_NUMBER_ID)]
                : participants.map((participant) => participant.accountID ?? CONST.DEFAULT_NUMBER_ID);
        }
    }

    const iouReportAction = {
        ...linkedExpenseReportAction,
        actionName: CONST.REPORT.ACTIONS.TYPE.IOU,
        actorAccountID: currentUserAccountID,
        automatic: false,
        isAttachmentOnly: false,
        originalMessage,
        reportActionID: rand64(),
        shouldShow: true,
        created,
        pendingAction: CONST.RED_BRICK_ROAD_PENDING_ACTION.ADD,
        delegateAccountID: delegateAccountDetails?.accountID,
        person: [
            {
                style: 'strong',
                text: getCurrentUserDisplayNameOrEmail(),
                type: 'TEXT',
            },
        ],
        avatar: getCurrentUserAvatar(),
        message: getIOUReportActionMessage(iouReportID, type, amount, comment, currency, paymentType, isSettlingUp),
    };

    const managerMcTestParticipant = participants.find((participant) => isSelectedManagerMcTest(participant.login));
    if (managerMcTestParticipant) {
        return {
            ...iouReportAction,
            actorAccountID: managerMcTestParticipant.accountID,
            avatar: managerMcTestParticipant.icons?.[0]?.source,
            person: [
                {
                    style: 'strong',
                    text: getDisplayNameForParticipant(managerMcTestParticipant),
                    type: 'TEXT',
                },
            ],
        };
    }

    return iouReportAction;
}

/**
 * Builds an optimistic APPROVED report action with a randomly generated reportActionID.
 */
function buildOptimisticApprovedReportAction(amount: number, currency: string, expenseReportID: string): OptimisticApprovedReportAction {
    const originalMessage = {
        amount,
        currency,
        expenseReportID,
    };
    const delegateAccountDetails = getPersonalDetailByEmail(delegateEmail);

    return {
        actionName: CONST.REPORT.ACTIONS.TYPE.APPROVED,
        actorAccountID: currentUserAccountID,
        automatic: false,
        avatar: getCurrentUserAvatar(),
        isAttachmentOnly: false,
        originalMessage,
        message: getIOUReportActionMessage(expenseReportID, CONST.REPORT.ACTIONS.TYPE.APPROVED, Math.abs(amount), '', currency),
        person: [
            {
                style: 'strong',
                text: getCurrentUserDisplayNameOrEmail(),
                type: 'TEXT',
            },
        ],
        reportActionID: rand64(),
        shouldShow: true,
        created: DateUtils.getDBTime(),
        pendingAction: CONST.RED_BRICK_ROAD_PENDING_ACTION.ADD,
        delegateAccountID: delegateAccountDetails?.accountID,
    };
}

/**
 * Builds an optimistic APPROVED report action with a randomly generated reportActionID.
 */
function buildOptimisticUnapprovedReportAction(amount: number, currency: string, expenseReportID: string): OptimisticUnapprovedReportAction {
    const delegateAccountDetails = getPersonalDetailByEmail(delegateEmail);
    return {
        actionName: CONST.REPORT.ACTIONS.TYPE.UNAPPROVED,
        actorAccountID: currentUserAccountID,
        automatic: false,
        avatar: getCurrentUserAvatar(),
        isAttachmentOnly: false,
        originalMessage: {
            amount,
            currency,
            expenseReportID,
        },
        message: getIOUReportActionMessage(expenseReportID, CONST.REPORT.ACTIONS.TYPE.UNAPPROVED, Math.abs(amount), '', currency),
        person: [
            {
                style: 'strong',
                text: getCurrentUserDisplayNameOrEmail(),
                type: 'TEXT',
            },
        ],
        reportActionID: rand64(),
        shouldShow: true,
        created: DateUtils.getDBTime(),
        pendingAction: CONST.RED_BRICK_ROAD_PENDING_ACTION.ADD,
        delegateAccountID: delegateAccountDetails?.accountID,
    };
}

/**
 * Builds an optimistic MOVED report action with a randomly generated reportActionID.
 * This action is used when we move reports across workspaces.
 */
function buildOptimisticMovedReportAction(fromPolicyID: string | undefined, toPolicyID: string, newParentReportID: string, movedReportID: string, policyName: string): ReportAction {
    const originalMessage = {
        fromPolicyID,
        toPolicyID,
        newParentReportID,
        movedReportID,
    };

    const movedActionMessage = [
        {
            html: `moved the report to the <a href='${CONST.NEW_EXPENSIFY_URL}r/${newParentReportID}' target='_blank' rel='noreferrer noopener'>${policyName}</a> workspace`,
            text: `moved the report to the ${policyName} workspace`,
            type: CONST.REPORT.MESSAGE.TYPE.COMMENT,
        },
    ];

    return {
        actionName: CONST.REPORT.ACTIONS.TYPE.MOVED,
        actorAccountID: currentUserAccountID,
        automatic: false,
        avatar: getCurrentUserAvatar(),
        isAttachmentOnly: false,
        originalMessage,
        message: movedActionMessage,
        person: [
            {
                style: 'strong',
                text: getCurrentUserDisplayNameOrEmail(),
                type: 'TEXT',
            },
        ],
        reportActionID: rand64(),
        shouldShow: true,
        created: DateUtils.getDBTime(),
        pendingAction: CONST.RED_BRICK_ROAD_PENDING_ACTION.ADD,
    };
}

/**
 * Builds an optimistic CHANGEPOLICY report action with a randomly generated reportActionID.
 * This action is used when we change the workspace of a report.
 */
function buildOptimisticChangePolicyReportAction(fromPolicyID: string | undefined, toPolicyID: string, automaticAction = false): ReportAction {
    const originalMessage = {
        fromPolicy: fromPolicyID,
        toPolicy: toPolicyID,
        automaticAction,
    };

    const fromPolicy = getPolicy(fromPolicyID);
    const toPolicy = getPolicy(toPolicyID);

    const changePolicyReportActionMessage = [
        {
            type: CONST.REPORT.MESSAGE.TYPE.TEXT,
            text: `changed the workspace to ${toPolicy?.name}`,
        },
        ...(fromPolicyID
            ? [
                  {
                      type: CONST.REPORT.MESSAGE.TYPE.TEXT,
                      text: ` (previously ${fromPolicy?.name})`,
                  },
              ]
            : []),
    ];

    return {
        actionName: CONST.REPORT.ACTIONS.TYPE.CHANGE_POLICY,
        actorAccountID: currentUserAccountID,
        avatar: getCurrentUserAvatar(),
        created: DateUtils.getDBTime(),
        originalMessage,
        message: changePolicyReportActionMessage,
        person: [
            {
                style: 'strong',
                text: getCurrentUserDisplayNameOrEmail(),
                type: 'TEXT',
            },
        ],
        reportActionID: rand64(),
        shouldShow: true,
        pendingAction: CONST.RED_BRICK_ROAD_PENDING_ACTION.ADD,
    };
}

function buildOptimisticTransactionAction(type: 'MOVEDTRANSACTION' | 'UNREPORTEDTRANSACTION', transactionThreadReportID: string | undefined, targetReportID: string): ReportAction {
    const reportName = allReports?.[targetReportID]?.reportName ?? '';
    const url = `${environmentURL}/r/${targetReportID}`;
    const [actionText, messageHtml] =
        type === CONST.REPORT.ACTIONS.TYPE.MOVED_TRANSACTION
            ? [`moved this expense to ${reportName}`, `moved this expense to <a href='${url}' target='_blank' rel='noreferrer noopener'>${reportName}</a>`]
            : [`removed this expense from ${reportName}`, `removed this expense from <a href='${url}' target='_blank' rel='noreferrer noopener'>${reportName}</a>`];

    return {
        actionName: type,
        reportID: transactionThreadReportID,
        actorAccountID: currentUserAccountID,
        avatar: getCurrentUserAvatar(),
        created: DateUtils.getDBTime(),
        originalMessage: type === CONST.REPORT.ACTIONS.TYPE.MOVED_TRANSACTION ? {toReportID: targetReportID} : {fromReportID: targetReportID},
        message: [
            {
                type: CONST.REPORT.MESSAGE.TYPE.TEXT,
                html: messageHtml,
                text: actionText,
            },
        ],
        person: [
            {
                style: 'strong',
                text: getCurrentUserDisplayNameOrEmail(),
                type: 'TEXT',
            },
        ],
        reportActionID: rand64(),
        shouldShow: true,
        pendingAction: CONST.RED_BRICK_ROAD_PENDING_ACTION.ADD,
    };
}

/**
 * Builds an optimistic MOVED_TRANSACTION report action with a randomly generated reportActionID.
 * This action is used when we change the workspace of a report.
 */
function buildOptimisticMovedTransactionAction(transactionThreadReportID: string | undefined, toReportID: string) {
    return buildOptimisticTransactionAction(CONST.REPORT.ACTIONS.TYPE.MOVED_TRANSACTION, transactionThreadReportID, toReportID);
}

/**
 * Builds an optimistic UNREPORTED_TRANSACTION report action with a randomly generated reportActionID.
 * This action is used when we unreport a transaction.
 */
function buildOptimisticUnreportedTransactionAction(transactionThreadReportID: string | undefined, fromReportID: string) {
    return buildOptimisticTransactionAction(CONST.REPORT.ACTIONS.TYPE.UNREPORTED_TRANSACTION, transactionThreadReportID, fromReportID);
}

/**
 * Builds an optimistic SUBMITTED report action with a randomly generated reportActionID.
 *
 */
function buildOptimisticSubmittedReportAction(amount: number, currency: string, expenseReportID: string, adminAccountID: number | undefined): OptimisticSubmittedReportAction {
    const originalMessage = {
        amount,
        currency,
        expenseReportID,
    };

    const delegateAccountDetails = getPersonalDetailByEmail(delegateEmail);

    return {
        actionName: CONST.REPORT.ACTIONS.TYPE.SUBMITTED,
        actorAccountID: currentUserAccountID,
        adminAccountID,
        automatic: false,
        avatar: getCurrentUserAvatar(),
        isAttachmentOnly: false,
        originalMessage,
        message: getIOUReportActionMessage(expenseReportID, CONST.REPORT.ACTIONS.TYPE.SUBMITTED, Math.abs(amount), '', currency),
        person: [
            {
                style: 'strong',
                text: getCurrentUserDisplayNameOrEmail(),
                type: 'TEXT',
            },
        ],
        reportActionID: rand64(),
        shouldShow: true,
        created: DateUtils.getDBTime(),
        pendingAction: CONST.RED_BRICK_ROAD_PENDING_ACTION.ADD,
        delegateAccountID: delegateAccountDetails?.accountID,
    };
}

/**
 * Builds an optimistic report preview action with a randomly generated reportActionID.
 *
 * @param chatReport
 * @param iouReport
 * @param [comment] - User comment for the IOU.
 * @param [transaction] - optimistic first transaction of preview
 * @param reportActionID
 */
function buildOptimisticReportPreview(
    chatReport: OnyxInputOrEntry<Report>,
    iouReport: Report,
    comment = '',
    transaction: OnyxInputOrEntry<Transaction> = null,
    childReportID?: string,
    reportActionID?: string,
): ReportAction<typeof CONST.REPORT.ACTIONS.TYPE.REPORT_PREVIEW> {
    const hasReceipt = hasReceiptTransactionUtils(transaction);
    const message = getReportPreviewMessage(iouReport);
    const created = DateUtils.getDBTime();
    const reportActorAccountID = (isInvoiceReport(iouReport) || isExpenseReport(iouReport) ? iouReport?.ownerAccountID : iouReport?.managerID) ?? -1;
    const delegateAccountDetails = getPersonalDetailByEmail(delegateEmail);
    const isTestTransaction = isTestTransactionReport(iouReport);
    const isScanRequest = transaction ? isScanRequestTransactionUtils(transaction) : false;
    return {
        reportActionID: reportActionID ?? rand64(),
        reportID: chatReport?.reportID,
        actionName: CONST.REPORT.ACTIONS.TYPE.REPORT_PREVIEW,
        pendingAction: CONST.RED_BRICK_ROAD_PENDING_ACTION.ADD,
        originalMessage: {
            linkedReportID: iouReport?.reportID,
        },
        message: [
            {
                html: message,
                text: message,
                isEdited: false,
                type: CONST.REPORT.MESSAGE.TYPE.COMMENT,
            },
        ],
        delegateAccountID: delegateAccountDetails?.accountID,
        created,
        accountID: iouReport?.managerID,
        // The preview is initially whispered if created with a receipt, so the actor is the current user as well
        actorAccountID: hasReceipt ? currentUserAccountID : reportActorAccountID,
        childReportID: childReportID ?? iouReport?.reportID,
        childMoneyRequestCount: 1,
        childLastActorAccountID: currentUserAccountID,
        childLastMoneyRequestComment: comment,
        childRecentReceiptTransactionIDs: hasReceipt && !isEmptyObject(transaction) && transaction?.transactionID ? {[transaction.transactionID]: created} : undefined,
        ...(isTestTransaction && !isScanRequest && {childStateNum: 2, childStatusNum: 4}),
    };
}

/**
 * Builds an optimistic ACTIONABLETRACKEXPENSEWHISPER action with a randomly generated reportActionID.
 */
function buildOptimisticActionableTrackExpenseWhisper(iouAction: OptimisticIOUReportAction, transactionID: string): ReportAction {
    const currentTime = DateUtils.getDBTime();
    const targetEmail = CONST.EMAIL.CONCIERGE;
    const actorAccountID = getAccountIDsByLogins([targetEmail]).at(0);
    const reportActionID = rand64();
    return {
        actionName: CONST.REPORT.ACTIONS.TYPE.ACTIONABLE_TRACK_EXPENSE_WHISPER,
        actorAccountID,
        avatar: getDefaultAvatarURL(actorAccountID),
        created: DateUtils.addMillisecondsFromDateTime(currentTime, 1),
        lastModified: DateUtils.addMillisecondsFromDateTime(currentTime, 1),
        message: [
            {
                html: CONST.ACTIONABLE_TRACK_EXPENSE_WHISPER_MESSAGE,
                text: CONST.ACTIONABLE_TRACK_EXPENSE_WHISPER_MESSAGE,
                whisperedTo: [],
                type: CONST.REPORT.MESSAGE.TYPE.COMMENT,
            },
        ],
        originalMessage: {
            lastModified: DateUtils.addMillisecondsFromDateTime(currentTime, 1),
            transactionID,
        },
        person: [
            {
                text: CONST.DISPLAY_NAME.EXPENSIFY_CONCIERGE,
                type: 'TEXT',
            },
        ],
        reportActionID,
        shouldShow: true,
        pendingAction: CONST.RED_BRICK_ROAD_PENDING_ACTION.ADD,
    };
}

/**
 * Builds an optimistic modified expense action with a randomly generated reportActionID.
 */
function buildOptimisticModifiedExpenseReportAction(
    transactionThread: OnyxInputOrEntry<Report>,
    oldTransaction: OnyxInputOrEntry<Transaction>,
    transactionChanges: TransactionChanges,
    isFromExpenseReport: boolean,
    policy: OnyxInputOrEntry<Policy>,
    updatedTransaction?: OnyxInputOrEntry<Transaction>,
): OptimisticModifiedExpenseReportAction {
    const originalMessage = getModifiedExpenseOriginalMessage(oldTransaction, transactionChanges, isFromExpenseReport, policy, updatedTransaction);
    const delegateAccountDetails = getPersonalDetailByEmail(delegateEmail);

    return {
        actionName: CONST.REPORT.ACTIONS.TYPE.MODIFIED_EXPENSE,
        actorAccountID: currentUserAccountID,
        automatic: false,
        avatar: getCurrentUserAvatar(),
        created: DateUtils.getDBTime(),
        isAttachmentOnly: false,
        message: [
            {
                // Currently we are composing the message from the originalMessage and message is only used in OldDot and not in the App
                text: 'You',
                style: 'strong',
                type: CONST.REPORT.MESSAGE.TYPE.TEXT,
            },
        ],
        originalMessage,
        person: [
            {
                style: 'strong',
                text: currentUserPersonalDetails?.displayName ?? String(currentUserAccountID),
                type: 'TEXT',
            },
        ],
        pendingAction: CONST.RED_BRICK_ROAD_PENDING_ACTION.ADD,
        reportActionID: rand64(),
        reportID: transactionThread?.reportID,
        shouldShow: true,
        delegateAccountID: delegateAccountDetails?.accountID,
    };
}

/**
 * Builds an optimistic DETACH_RECEIPT report action with a randomly generated reportActionID.
 */
function buildOptimisticDetachReceipt(reportID: string | undefined, transactionID: string, merchant: string = CONST.TRANSACTION.PARTIAL_TRANSACTION_MERCHANT) {
    return {
        actionName: CONST.REPORT.ACTIONS.TYPE.MANAGER_DETACH_RECEIPT,
        actorAccountID: currentUserAccountID,
        automatic: false,
        avatar: getCurrentUserAvatar(),
        created: DateUtils.getDBTime(),
        isAttachmentOnly: false,
        originalMessage: {
            transactionID,
            merchant: `${merchant}`,
        },
        message: [
            {
                type: 'COMMENT',
                html: `detached a receipt from expense '${merchant}'`,
                text: `detached a receipt from expense '${merchant}'`,
                whisperedTo: [],
            },
        ],
        person: [
            {
                style: 'strong',
                text: currentUserPersonalDetails?.displayName ?? String(currentUserAccountID),
                type: 'TEXT',
            },
        ],
        pendingAction: CONST.RED_BRICK_ROAD_PENDING_ACTION.ADD,
        reportActionID: rand64(),
        reportID,
        shouldShow: true,
    };
}

/**
 * Builds an optimistic modified expense action for a tracked expense move with a randomly generated reportActionID.
 * @param transactionThreadID - The reportID of the transaction thread
 * @param movedToReportID - The reportID of the report the transaction is moved to
 */
function buildOptimisticMovedTrackedExpenseModifiedReportAction(transactionThreadID: string | undefined, movedToReportID: string | undefined): OptimisticModifiedExpenseReportAction {
    const delegateAccountDetails = getPersonalDetailByEmail(delegateEmail);

    return {
        actionName: CONST.REPORT.ACTIONS.TYPE.MODIFIED_EXPENSE,
        actorAccountID: currentUserAccountID,
        automatic: false,
        avatar: getCurrentUserAvatar(),
        created: DateUtils.getDBTime(),
        isAttachmentOnly: false,
        message: [
            {
                // Currently we are composing the message from the originalMessage and message is only used in OldDot and not in the App
                text: 'You',
                style: 'strong',
                type: CONST.REPORT.MESSAGE.TYPE.TEXT,
            },
        ],
        originalMessage: {
            movedToReportID,
        },
        person: [
            {
                style: 'strong',
                text: currentUserPersonalDetails?.displayName ?? String(currentUserAccountID),
                type: 'TEXT',
            },
        ],
        pendingAction: CONST.RED_BRICK_ROAD_PENDING_ACTION.ADD,
        reportActionID: rand64(),
        reportID: transactionThreadID,
        shouldShow: true,
        delegateAccountID: delegateAccountDetails?.accountID,
    };
}

/**
 * Updates a report preview action that exists for an IOU report.
 *
 * @param [comment] - User comment for the IOU.
 * @param [transaction] - optimistic newest transaction of a report preview
 *
 */
function updateReportPreview(
    iouReport: OnyxEntry<Report>,
    reportPreviewAction: ReportAction<typeof CONST.REPORT.ACTIONS.TYPE.REPORT_PREVIEW>,
    isPayRequest = false,
    comment = '',
    transaction?: OnyxEntry<Transaction>,
): ReportAction<typeof CONST.REPORT.ACTIONS.TYPE.REPORT_PREVIEW> {
    const hasReceipt = hasReceiptTransactionUtils(transaction);
    const recentReceiptTransactions = reportPreviewAction?.childRecentReceiptTransactionIDs ?? {};
    const transactionsToKeep = getRecentTransactions(recentReceiptTransactions);
    const previousTransactionsArray = Object.entries(recentReceiptTransactions ?? {}).map(([key, value]) => (transactionsToKeep.includes(key) ? {[key]: value} : null));
    const previousTransactions: Record<string, string> = {};

    for (const obj of previousTransactionsArray) {
        for (const key in obj) {
            if (obj) {
                previousTransactions[key] = obj[key];
            }
        }
    }

    const message = getReportPreviewMessage(iouReport, reportPreviewAction);
    const originalMessage = getOriginalMessage(reportPreviewAction);
    return {
        ...reportPreviewAction,
        message: [
            {
                html: message,
                text: message,
                isEdited: false,
                type: CONST.REPORT.MESSAGE.TYPE.COMMENT,
            },
        ],
        childLastMoneyRequestComment: comment || reportPreviewAction?.childLastMoneyRequestComment,
        childMoneyRequestCount: (reportPreviewAction?.childMoneyRequestCount ?? 0) + (isPayRequest ? 0 : 1),
        childRecentReceiptTransactionIDs: hasReceipt
            ? {
                  ...(transaction && {[transaction.transactionID]: transaction?.created}),
                  ...previousTransactions,
              }
            : recentReceiptTransactions,
        // As soon as we add a transaction without a receipt to the report, it will have ready expenses,
        // so we remove the whisper
        originalMessage: originalMessage
            ? {
                  ...originalMessage,
                  whisperedTo: hasReceipt ? originalMessage.whisperedTo : [],
                  linkedReportID: originalMessage.linkedReportID,
              }
            : undefined,
    };
}

function buildOptimisticTaskReportAction(
    taskReportID: string,
    actionName: typeof CONST.REPORT.ACTIONS.TYPE.TASK_COMPLETED | typeof CONST.REPORT.ACTIONS.TYPE.TASK_REOPENED | typeof CONST.REPORT.ACTIONS.TYPE.TASK_CANCELLED,
    message = '',
    actorAccountID = currentUserAccountID,
    createdOffset = 0,
): OptimisticTaskReportAction {
    const originalMessage = {
        taskReportID,
        type: actionName,
        text: message,
        html: message,
        whisperedTo: [],
    };
    const delegateAccountDetails = getPersonalDetailByEmail(delegateEmail);

    return {
        actionName,
        actorAccountID,
        automatic: false,
        avatar: getCurrentUserAvatar(),
        isAttachmentOnly: false,
        originalMessage,
        message: [
            {
                text: message,
                taskReportID,
                type: CONST.REPORT.MESSAGE.TYPE.TEXT,
            },
        ],
        person: [
            {
                style: 'strong',
                text: currentUserPersonalDetails?.displayName ?? String(currentUserAccountID),
                type: 'TEXT',
            },
        ],
        reportActionID: rand64(),
        shouldShow: true,
        created: DateUtils.getDBTimeWithSkew(Date.now() + createdOffset),
        isFirstItem: false,
        pendingAction: CONST.RED_BRICK_ROAD_PENDING_ACTION.ADD,
        delegateAccountID: delegateAccountDetails?.accountID,
    };
}

function isWorkspaceChat(chatType: string) {
    return chatType === CONST.REPORT.CHAT_TYPE.POLICY_ADMINS || chatType === CONST.REPORT.CHAT_TYPE.POLICY_ANNOUNCE || chatType === CONST.REPORT.CHAT_TYPE.POLICY_EXPENSE_CHAT;
}

/**
 * Builds an optimistic chat report with a randomly generated reportID and as much information as we currently have
 */
type BuildOptimisticChatReportParams = {
    participantList: number[];
    reportName?: string;
    chatType?: ValueOf<typeof CONST.REPORT.CHAT_TYPE>;
    policyID?: string;
    ownerAccountID?: number;
    isOwnPolicyExpenseChat?: boolean;
    oldPolicyName?: string;
    visibility?: ValueOf<typeof CONST.REPORT.VISIBILITY>;
    writeCapability?: ValueOf<typeof CONST.REPORT.WRITE_CAPABILITIES>;
    notificationPreference?: NotificationPreference;
    parentReportActionID?: string;
    parentReportID?: string;
    description?: string;
    avatarUrl?: string;
    optimisticReportID?: string;
};

function buildOptimisticChatReport({
    participantList,
    reportName = CONST.REPORT.DEFAULT_REPORT_NAME,
    chatType,
    policyID = CONST.POLICY.OWNER_EMAIL_FAKE,
    ownerAccountID = CONST.REPORT.OWNER_ACCOUNT_ID_FAKE,
    isOwnPolicyExpenseChat = false,
    oldPolicyName = '',
    visibility,
    writeCapability,
    notificationPreference = CONST.REPORT.NOTIFICATION_PREFERENCE.ALWAYS,
    parentReportActionID = '',
    parentReportID = '',
    description = '',
    avatarUrl = '',
    optimisticReportID = '',
}: BuildOptimisticChatReportParams): OptimisticChatReport {
    const isWorkspaceChatType = chatType && isWorkspaceChat(chatType);
    const participants = participantList.reduce((reportParticipants: Participants, accountID: number) => {
        const participant: ReportParticipant = {
            notificationPreference,
            ...(!isWorkspaceChatType && {role: accountID === currentUserAccountID ? CONST.REPORT.ROLE.ADMIN : CONST.REPORT.ROLE.MEMBER}),
        };
        // eslint-disable-next-line no-param-reassign
        reportParticipants[accountID] = participant;
        return reportParticipants;
    }, {} as Participants);
    const currentTime = DateUtils.getDBTime();
    const optimisticChatReport: OptimisticChatReport = {
        type: CONST.REPORT.TYPE.CHAT,
        chatType,
        isOwnPolicyExpenseChat,
        isPinned: false,
        lastActorAccountID: 0,
        lastMessageHtml: '',
        lastMessageText: undefined,
        lastReadTime: currentTime,
        lastVisibleActionCreated: currentTime,
        oldPolicyName,
        ownerAccountID: ownerAccountID || CONST.REPORT.OWNER_ACCOUNT_ID_FAKE,
        parentReportActionID,
        parentReportID,
        participants,
        policyID,
        reportID: optimisticReportID || generateReportID(),
        reportName,
        stateNum: 0,
        statusNum: 0,
        visibility,
        description,
        writeCapability,
        avatarUrl,
    };

    if (chatType === CONST.REPORT.CHAT_TYPE.INVOICE) {
        // TODO: update to support workspace as an invoice receiver when workspace-to-workspace invoice room implemented
        optimisticChatReport.invoiceReceiver = {
            type: 'individual',
            accountID: participantList.at(0) ?? -1,
        };
    }

    return optimisticChatReport;
}

function buildOptimisticGroupChatReport(
    participantAccountIDs: number[],
    reportName: string,
    avatarUri: string,
    optimisticReportID?: string,
    notificationPreference?: NotificationPreference,
) {
    return buildOptimisticChatReport({
        participantList: participantAccountIDs,
        reportName,
        chatType: CONST.REPORT.CHAT_TYPE.GROUP,
        notificationPreference,
        avatarUrl: avatarUri,
        optimisticReportID,
    });
}

/**
 * Returns the necessary reportAction onyx data to indicate that the chat has been created optimistically
 * @param [created] - Action created time
 */
function buildOptimisticCreatedReportAction(emailCreatingAction: string, created = DateUtils.getDBTime()): OptimisticCreatedReportAction {
    return {
        reportActionID: rand64(),
        actionName: CONST.REPORT.ACTIONS.TYPE.CREATED,
        pendingAction: CONST.RED_BRICK_ROAD_PENDING_ACTION.ADD,
        actorAccountID: currentUserAccountID,
        message: [
            {
                type: CONST.REPORT.MESSAGE.TYPE.TEXT,
                style: 'strong',
                text: emailCreatingAction,
            },
            {
                type: CONST.REPORT.MESSAGE.TYPE.TEXT,
                style: 'normal',
                text: ' created this report',
            },
        ],
        person: [
            {
                type: CONST.REPORT.MESSAGE.TYPE.TEXT,
                style: 'strong',
                text: getCurrentUserDisplayNameOrEmail(),
            },
        ],
        automatic: false,
        avatar: getCurrentUserAvatar(),
        created,
        shouldShow: true,
    };
}

/**
 * Returns the necessary reportAction onyx data to indicate that the room has been renamed
 */
function buildOptimisticRenamedRoomReportAction(newName: string, oldName: string): OptimisticRenamedReportAction {
    const now = DateUtils.getDBTime();
    return {
        reportActionID: rand64(),
        actionName: CONST.REPORT.ACTIONS.TYPE.RENAMED,
        pendingAction: CONST.RED_BRICK_ROAD_PENDING_ACTION.ADD,
        actorAccountID: currentUserAccountID,
        message: [
            {
                type: CONST.REPORT.MESSAGE.TYPE.TEXT,
                style: 'strong',
                text: 'You',
            },
            {
                type: CONST.REPORT.MESSAGE.TYPE.TEXT,
                style: 'normal',
                text: ` renamed this report. New title is '${newName}' (previously '${oldName}').`,
            },
        ],
        person: [
            {
                type: CONST.REPORT.MESSAGE.TYPE.TEXT,
                style: 'strong',
                text: getCurrentUserDisplayNameOrEmail(),
            },
        ],
        originalMessage: {
            oldName,
            newName,
            html: `Room renamed to ${newName}`,
            lastModified: now,
        },
        automatic: false,
        avatar: getCurrentUserAvatar(),
        created: now,
        shouldShow: true,
    };
}

/**
 * Returns the necessary reportAction onyx data to indicate that the room description has been updated
 */
function buildOptimisticRoomDescriptionUpdatedReportAction(description: string): OptimisticRoomDescriptionUpdatedReportAction {
    const now = DateUtils.getDBTime();
    return {
        reportActionID: rand64(),
        actionName: CONST.REPORT.ACTIONS.TYPE.ROOM_CHANGE_LOG.UPDATE_ROOM_DESCRIPTION,
        pendingAction: CONST.RED_BRICK_ROAD_PENDING_ACTION.ADD,
        actorAccountID: currentUserAccountID,
        message: [
            {
                type: CONST.REPORT.MESSAGE.TYPE.COMMENT,
                text: description ? `set the room description to: ${Parser.htmlToText(description)}` : 'cleared the room description',
                html: description ? `<muted-text>set the room description to: ${description}</muted-text>` : '<muted-text>cleared the room description</muted-text>',
            },
        ],
        person: [
            {
                type: CONST.REPORT.MESSAGE.TYPE.TEXT,
                style: 'strong',
                text: getCurrentUserDisplayNameOrEmail(),
            },
        ],
        originalMessage: {
            description,
            lastModified: now,
        },
        created: now,
    };
}

/**
 * Returns the necessary reportAction onyx data to indicate that the transaction has been put on hold optimistically
 * @param [created] - Action created time
 */
function buildOptimisticHoldReportAction(created = DateUtils.getDBTime()): OptimisticHoldReportAction {
    return {
        reportActionID: rand64(),
        actionName: CONST.REPORT.ACTIONS.TYPE.HOLD,
        pendingAction: CONST.RED_BRICK_ROAD_PENDING_ACTION.ADD,
        actorAccountID: currentUserAccountID,
        message: [
            {
                type: CONST.REPORT.MESSAGE.TYPE.TEXT,
                style: 'normal',
                text: translateLocal('iou.heldExpense'),
            },
        ],
        person: [
            {
                type: CONST.REPORT.MESSAGE.TYPE.TEXT,
                style: 'strong',
                text: getCurrentUserDisplayNameOrEmail(),
            },
        ],
        automatic: false,
        avatar: getCurrentUserAvatar(),
        created,
        shouldShow: true,
    };
}

/**
 * Returns the necessary reportAction onyx data to indicate that the transaction has been put on hold optimistically
 * @param [created] - Action created time
 */
function buildOptimisticHoldReportActionComment(comment: string, created = DateUtils.getDBTime()): OptimisticHoldReportAction {
    return {
        reportActionID: rand64(),
        actionName: CONST.REPORT.ACTIONS.TYPE.ADD_COMMENT,
        pendingAction: CONST.RED_BRICK_ROAD_PENDING_ACTION.ADD,
        actorAccountID: currentUserAccountID,
        message: [
            {
                type: CONST.REPORT.MESSAGE.TYPE.COMMENT,
                text: comment,
                html: comment, // as discussed on https://github.com/Expensify/App/pull/39452 we will not support HTML for now
            },
        ],
        person: [
            {
                type: CONST.REPORT.MESSAGE.TYPE.TEXT,
                style: 'strong',
                text: getCurrentUserDisplayNameOrEmail(),
            },
        ],
        automatic: false,
        avatar: getCurrentUserAvatar(),
        created,
        shouldShow: true,
    };
}

/**
 * Returns the necessary reportAction onyx data to indicate that the transaction has been removed from hold optimistically
 * @param [created] - Action created time
 */
function buildOptimisticUnHoldReportAction(created = DateUtils.getDBTime()): OptimisticHoldReportAction {
    return {
        reportActionID: rand64(),
        actionName: CONST.REPORT.ACTIONS.TYPE.UNHOLD,
        pendingAction: CONST.RED_BRICK_ROAD_PENDING_ACTION.ADD,
        actorAccountID: currentUserAccountID,
        message: [
            {
                type: CONST.REPORT.MESSAGE.TYPE.TEXT,
                style: 'normal',
                text: translateLocal('iou.unheldExpense'),
            },
        ],
        person: [
            {
                type: CONST.REPORT.MESSAGE.TYPE.TEXT,
                style: 'normal',
                text: getCurrentUserDisplayNameOrEmail(),
            },
        ],
        automatic: false,
        avatar: getCurrentUserAvatar(),
        created,
        shouldShow: true,
    };
}

function buildOptimisticEditedTaskFieldReportAction({title, description}: Task): OptimisticEditedTaskReportAction {
    // We do not modify title & description in one request, so we need to create a different optimistic action for each field modification
    let field = '';
    let value = '';
    if (title !== undefined) {
        field = 'task title';
        value = title;
    } else if (description !== undefined) {
        field = 'description';
        value = description;
    }

    let changelog = 'edited this task';
    if (field && value) {
        changelog = `updated the ${field} to ${value}`;
    } else if (field) {
        changelog = `removed the ${field}`;
    }
    const delegateAccountDetails = getPersonalDetailByEmail(delegateEmail);

    return {
        reportActionID: rand64(),
        actionName: CONST.REPORT.ACTIONS.TYPE.TASK_EDITED,
        pendingAction: CONST.RED_BRICK_ROAD_PENDING_ACTION.ADD,
        actorAccountID: currentUserAccountID,
        message: [
            {
                type: CONST.REPORT.MESSAGE.TYPE.COMMENT,
                text: changelog,
                html: getParsedComment(changelog, undefined, undefined, title !== undefined ? [...CONST.TASK_TITLE_DISABLED_RULES] : undefined),
            },
        ],
        person: [
            {
                type: CONST.REPORT.MESSAGE.TYPE.TEXT,
                style: 'strong',
                text: getCurrentUserDisplayNameOrEmail(),
            },
        ],
        automatic: false,
        avatar: getCurrentUserAvatar(),
        created: DateUtils.getDBTime(),
        shouldShow: false,
        delegateAccountID: delegateAccountDetails?.accountID,
    };
}

function buildOptimisticCardAssignedReportAction(assigneeAccountID: number): OptimisticCardAssignedReportAction {
    return {
        actionName: CONST.REPORT.ACTIONS.TYPE.CARD_ASSIGNED,
        actorAccountID: currentUserAccountID,
        avatar: getCurrentUserAvatar(),
        created: DateUtils.getDBTime(),
        originalMessage: {assigneeAccountID, cardID: -1},
        message: [{type: CONST.REPORT.MESSAGE.TYPE.COMMENT, text: '', html: ''}],
        pendingAction: CONST.RED_BRICK_ROAD_PENDING_ACTION.ADD,
        person: [
            {
                type: CONST.REPORT.MESSAGE.TYPE.TEXT,
                style: 'strong',
                text: getCurrentUserDisplayNameOrEmail(),
            },
        ],
        reportActionID: rand64(),
        shouldShow: true,
    };
}

function buildOptimisticChangedTaskAssigneeReportAction(assigneeAccountID: number): OptimisticEditedTaskReportAction {
    const delegateAccountDetails = getPersonalDetailByEmail(delegateEmail);

    return {
        reportActionID: rand64(),
        actionName: CONST.REPORT.ACTIONS.TYPE.TASK_EDITED,
        pendingAction: CONST.RED_BRICK_ROAD_PENDING_ACTION.ADD,
        actorAccountID: currentUserAccountID,
        message: [
            {
                type: CONST.REPORT.MESSAGE.TYPE.COMMENT,
                text: `assigned to ${getDisplayNameForParticipant({accountID: assigneeAccountID})}`,
                html: `assigned to <mention-user accountID="${assigneeAccountID}"/>`,
            },
        ],
        person: [
            {
                type: CONST.REPORT.MESSAGE.TYPE.TEXT,
                style: 'strong',
                text: getCurrentUserDisplayNameOrEmail(),
            },
        ],
        automatic: false,
        avatar: getCurrentUserAvatar(),
        created: DateUtils.getDBTime(),
        shouldShow: false,
        delegateAccountID: delegateAccountDetails?.accountID,
    };
}

/**
 * Returns the necessary reportAction onyx data to indicate that a chat has been archived
 *
 * @param reason - A reason why the chat has been archived
 */
function buildOptimisticClosedReportAction(
    emailClosingReport: string,
    policyName: string,
    reason: ValueOf<typeof CONST.REPORT.ARCHIVE_REASON> = CONST.REPORT.ARCHIVE_REASON.DEFAULT,
): OptimisticClosedReportAction {
    return {
        actionName: CONST.REPORT.ACTIONS.TYPE.CLOSED,
        actorAccountID: currentUserAccountID,
        automatic: false,
        avatar: getCurrentUserAvatar(),
        created: DateUtils.getDBTime(),
        message: [
            {
                type: CONST.REPORT.MESSAGE.TYPE.TEXT,
                style: 'strong',
                text: emailClosingReport,
            },
            {
                type: CONST.REPORT.MESSAGE.TYPE.TEXT,
                style: 'normal',
                text: ' closed this report',
            },
        ],
        originalMessage: {
            policyName,
            reason,
        },
        pendingAction: CONST.RED_BRICK_ROAD_PENDING_ACTION.ADD,
        person: [
            {
                type: CONST.REPORT.MESSAGE.TYPE.TEXT,
                style: 'strong',
                text: getCurrentUserDisplayNameOrEmail(),
            },
        ],
        reportActionID: rand64(),
        shouldShow: true,
    };
}

/**
 * Returns an optimistic Dismissed Violation Report Action. Use the originalMessage customize this to the type of
 * violation being dismissed.
 */
function buildOptimisticDismissedViolationReportAction(
    originalMessage: ReportAction<typeof CONST.REPORT.ACTIONS.TYPE.DISMISSED_VIOLATION>['originalMessage'],
): OptimisticDismissedViolationReportAction {
    return {
        actionName: CONST.REPORT.ACTIONS.TYPE.DISMISSED_VIOLATION,
        actorAccountID: currentUserAccountID,
        avatar: getCurrentUserAvatar(),
        created: DateUtils.getDBTime(),
        message: [
            {
                type: CONST.REPORT.MESSAGE.TYPE.TEXT,
                style: 'normal',
                text: getDismissedViolationMessageText(originalMessage),
            },
        ],
        originalMessage,
        pendingAction: CONST.RED_BRICK_ROAD_PENDING_ACTION.ADD,
        person: [
            {
                type: CONST.REPORT.MESSAGE.TYPE.TEXT,
                style: 'strong',
                text: getCurrentUserDisplayNameOrEmail(),
            },
        ],
        reportActionID: rand64(),
        shouldShow: true,
    };
}

function buildOptimisticResolvedDuplicatesReportAction(): OptimisticDismissedViolationReportAction {
    return {
        actionName: CONST.REPORT.ACTIONS.TYPE.RESOLVED_DUPLICATES,
        actorAccountID: currentUserAccountID,
        avatar: getCurrentUserAvatar(),
        created: DateUtils.getDBTime(),
        message: [
            {
                type: CONST.REPORT.MESSAGE.TYPE.TEXT,
                style: 'normal',
                text: translateLocal('violations.resolvedDuplicates'),
            },
        ],
        pendingAction: CONST.RED_BRICK_ROAD_PENDING_ACTION.ADD,
        person: [
            {
                type: CONST.REPORT.MESSAGE.TYPE.TEXT,
                style: 'strong',
                text: getCurrentUserDisplayNameOrEmail(),
            },
        ],
        reportActionID: rand64(),
        shouldShow: true,
    };
}

function buildOptimisticAnnounceChat(policyID: string, accountIDs: number[]): OptimisticAnnounceChat {
    const announceReport = getRoom(CONST.REPORT.CHAT_TYPE.POLICY_ANNOUNCE, policyID);
    const policy = getPolicy(policyID);
    const announceRoomOnyxData: AnnounceRoomOnyxData = {
        onyxOptimisticData: [],
        onyxSuccessData: [],
        onyxFailureData: [],
    };

    // Do not create #announce room if the room already exists or if there are less than 3 participants in workspace
    if (accountIDs.length < 3 || announceReport) {
        return {
            announceChatReportID: '',
            announceChatReportActionID: '',
            announceChatData: announceRoomOnyxData,
        };
    }

    const announceChatData = buildOptimisticChatReport({
        participantList: accountIDs,
        reportName: CONST.REPORT.WORKSPACE_CHAT_ROOMS.ANNOUNCE,
        chatType: CONST.REPORT.CHAT_TYPE.POLICY_ANNOUNCE,
        policyID,
        ownerAccountID: CONST.POLICY.OWNER_ACCOUNT_ID_FAKE,
        oldPolicyName: policy?.name,
        writeCapability: CONST.REPORT.WRITE_CAPABILITIES.ADMINS,
        notificationPreference: CONST.REPORT.NOTIFICATION_PREFERENCE.ALWAYS,
    });

    const announceCreatedAction = buildOptimisticCreatedReportAction(CONST.POLICY.OWNER_EMAIL_FAKE);
    announceRoomOnyxData.onyxOptimisticData.push(
        {
            onyxMethod: Onyx.METHOD.SET,
            key: `${ONYXKEYS.COLLECTION.REPORT}${announceChatData.reportID}`,
            value: {
                pendingFields: {
                    addWorkspaceRoom: CONST.RED_BRICK_ROAD_PENDING_ACTION.ADD,
                },
                ...announceChatData,
            },
        },
        {
            onyxMethod: Onyx.METHOD.SET,
            key: `${ONYXKEYS.COLLECTION.REPORT_DRAFT}${announceChatData.reportID}`,
            value: null,
        },
        {
            onyxMethod: Onyx.METHOD.SET,
            key: `${ONYXKEYS.COLLECTION.REPORT_ACTIONS}${announceChatData.reportID}`,
            value: {
                [announceCreatedAction.reportActionID]: announceCreatedAction,
            },
        },
    );
    announceRoomOnyxData.onyxSuccessData.push(
        {
            onyxMethod: Onyx.METHOD.MERGE,
            key: `${ONYXKEYS.COLLECTION.REPORT}${announceChatData.reportID}`,
            value: {
                pendingFields: {
                    addWorkspaceRoom: null,
                },
                pendingAction: null,
            },
        },
        {
            onyxMethod: Onyx.METHOD.MERGE,
            key: `${ONYXKEYS.COLLECTION.REPORT_METADATA}${announceChatData.reportID}`,
            value: {
                isOptimisticReport: false,
            },
        },
        {
            onyxMethod: Onyx.METHOD.MERGE,
            key: `${ONYXKEYS.COLLECTION.REPORT_ACTIONS}${announceChatData.reportID}`,
            value: {
                [announceCreatedAction.reportActionID]: {
                    pendingAction: null,
                },
            },
        },
    );
    announceRoomOnyxData.onyxFailureData.push(
        {
            onyxMethod: Onyx.METHOD.MERGE,
            key: `${ONYXKEYS.COLLECTION.REPORT}${announceChatData.reportID}`,
            value: {
                pendingFields: {
                    addWorkspaceRoom: null,
                },
                pendingAction: null,
            },
        },
        {
            onyxMethod: Onyx.METHOD.MERGE,
            key: `${ONYXKEYS.COLLECTION.REPORT_METADATA}${announceChatData.reportID}`,
            value: {
                isOptimisticReport: false,
            },
        },
        {
            onyxMethod: Onyx.METHOD.MERGE,
            key: `${ONYXKEYS.COLLECTION.REPORT_ACTIONS}${announceChatData.reportID}`,
            value: {
                [announceCreatedAction.reportActionID]: {
                    pendingAction: null,
                },
            },
        },
    );
    return {
        announceChatReportID: announceChatData.reportID,
        announceChatReportActionID: announceCreatedAction.reportActionID,
        announceChatData: announceRoomOnyxData,
    };
}

function buildOptimisticWorkspaceChats(policyID: string, policyName: string, expenseReportId?: string): OptimisticWorkspaceChats {
    const pendingChatMembers = getPendingChatMembers(currentUserAccountID ? [currentUserAccountID] : [], [], CONST.RED_BRICK_ROAD_PENDING_ACTION.ADD);
    const adminsChatData = {
        ...buildOptimisticChatReport({
            participantList: currentUserAccountID ? [currentUserAccountID] : [],
            reportName: CONST.REPORT.WORKSPACE_CHAT_ROOMS.ADMINS,
            chatType: CONST.REPORT.CHAT_TYPE.POLICY_ADMINS,
            policyID,
            ownerAccountID: CONST.POLICY.OWNER_ACCOUNT_ID_FAKE,
            oldPolicyName: policyName,
        }),
    };
    const adminsChatReportID = adminsChatData.reportID;
    const adminsCreatedAction = buildOptimisticCreatedReportAction(CONST.POLICY.OWNER_EMAIL_FAKE);
    const adminsReportActionData = {
        [adminsCreatedAction.reportActionID]: adminsCreatedAction,
    };

    const expenseChatData = buildOptimisticChatReport({
        participantList: currentUserAccountID ? [currentUserAccountID] : [],
        reportName: '',
        chatType: CONST.REPORT.CHAT_TYPE.POLICY_EXPENSE_CHAT,
        policyID,
        ownerAccountID: currentUserAccountID,
        isOwnPolicyExpenseChat: true,
        oldPolicyName: policyName,
        optimisticReportID: expenseReportId,
    });

    const expenseChatReportID = expenseChatData.reportID;
    const expenseReportCreatedAction = buildOptimisticCreatedReportAction(currentUserEmail ?? '');
    const expenseReportActionData = {
        [expenseReportCreatedAction.reportActionID]: expenseReportCreatedAction,
    };

    return {
        adminsChatReportID,
        adminsChatData,
        adminsReportActionData,
        adminsCreatedReportActionID: adminsCreatedAction.reportActionID,
        expenseChatReportID,
        expenseChatData,
        expenseReportActionData,
        expenseCreatedReportActionID: expenseReportCreatedAction.reportActionID,
        pendingChatMembers,
    };
}

/**
 * Builds an optimistic Task Report with a randomly generated reportID
 *
 * @param ownerAccountID - Account ID of the person generating the Task.
 * @param assigneeAccountID - AccountID of the other person participating in the Task.
 * @param parentReportID - Report ID of the chat where the Task is.
 * @param title - Task title.
 * @param description - Task description.
 * @param policyID - PolicyID of the parent report
 */

function buildOptimisticTaskReport(
    ownerAccountID: number,
    parentReportID: string,
    assigneeAccountID = 0,
    title?: string,
    description?: string,
    policyID: string = CONST.POLICY.OWNER_EMAIL_FAKE,
    notificationPreference: NotificationPreference = CONST.REPORT.NOTIFICATION_PREFERENCE.HIDDEN,
    mediaAttributes?: Record<string, string>,
): OptimisticTaskReport {
    const participants: Participants = {
        [ownerAccountID]: {
            notificationPreference,
        },
    };

    if (assigneeAccountID) {
        participants[assigneeAccountID] = {notificationPreference};
    }

    return {
        reportID: generateReportID(),
        reportName: getParsedComment(title ?? '', undefined, undefined, [...CONST.TASK_TITLE_DISABLED_RULES]),
        description: getParsedComment(description ?? '', {}, mediaAttributes),
        ownerAccountID,
        participants,
        managerID: assigneeAccountID,
        type: CONST.REPORT.TYPE.TASK,
        parentReportID,
        policyID,
        stateNum: CONST.REPORT.STATE_NUM.OPEN,
        statusNum: CONST.REPORT.STATUS_NUM.OPEN,
        lastVisibleActionCreated: DateUtils.getDBTime(),
        hasParentAccess: true,
    };
}

/**
 * Builds an optimistic EXPORTED_TO_INTEGRATION report action
 *
 * @param integration - The connectionName of the integration
 * @param markedManually - Whether the integration was marked as manually exported
 */
function buildOptimisticExportIntegrationAction(integration: ConnectionName, markedManually = false): OptimisticExportIntegrationAction {
    const label = CONST.POLICY.CONNECTIONS.NAME_USER_FRIENDLY[integration];
    return {
        reportActionID: rand64(),
        actionName: CONST.REPORT.ACTIONS.TYPE.EXPORTED_TO_INTEGRATION,
        pendingAction: CONST.RED_BRICK_ROAD_PENDING_ACTION.ADD,
        actorAccountID: currentUserAccountID,
        message: [],
        person: [
            {
                type: CONST.REPORT.MESSAGE.TYPE.TEXT,
                style: 'strong',
                text: getCurrentUserDisplayNameOrEmail(),
            },
        ],
        automatic: false,
        avatar: getCurrentUserAvatar(),
        created: DateUtils.getDBTime(),
        shouldShow: true,
        originalMessage: {
            label,
            lastModified: DateUtils.getDBTime(),
            markedManually,
            inProgress: true,
        },
    };
}

/**
 * A helper method to create transaction thread
 *
 * @param reportAction - the parent IOU report action from which to create the thread
 * @param moneyRequestReport - the report which the report action belongs to
 */
function buildTransactionThread(
    reportAction: OnyxEntry<ReportAction | OptimisticIOUReportAction>,
    moneyRequestReport: OnyxEntry<Report>,
    existingTransactionThreadReportID?: string,
): OptimisticChatReport {
    const participantAccountIDs = [...new Set([currentUserAccountID, Number(reportAction?.actorAccountID)])].filter(Boolean) as number[];
    const existingTransactionThreadReport = getReportOrDraftReport(existingTransactionThreadReportID);

    if (existingTransactionThreadReportID && existingTransactionThreadReport) {
        return {
            ...existingTransactionThreadReport,
            parentReportActionID: reportAction?.reportActionID,
            parentReportID: moneyRequestReport?.reportID,
            reportName: getTransactionReportName({reportAction}),
            policyID: moneyRequestReport?.policyID,
        };
    }

    return buildOptimisticChatReport({
        participantList: participantAccountIDs,
        reportName: getTransactionReportName({reportAction}),
        policyID: moneyRequestReport?.policyID,
        ownerAccountID: CONST.POLICY.OWNER_ACCOUNT_ID_FAKE,
        notificationPreference: CONST.REPORT.NOTIFICATION_PREFERENCE.HIDDEN,
        parentReportActionID: reportAction?.reportActionID,
        parentReportID: moneyRequestReport?.reportID,
    });
}

/**
 * Build optimistic expense entities:
 *
 * 1. CREATED action for the chatReport
 * 2. CREATED action for the iouReport
 * 3. IOU action for the iouReport linked to the transaction thread via `childReportID`
 * 4. Transaction Thread linked to the IOU action via `parentReportActionID`
 * 5. CREATED action for the Transaction Thread
 */
function buildOptimisticMoneyRequestEntities({
    iouReport,
    type,
    amount,
    currency,
    comment,
    payeeEmail,
    participants,
    transactionID,
    paymentType,
    isSettlingUp = false,
    isSendMoneyFlow = false,
    isOwnPolicyExpenseChat = false,
    isPersonalTrackingExpense,
    existingTransactionThreadReportID,
    linkedTrackedExpenseReportAction,
}: OptimisticMoneyRequestEntities): [OptimisticCreatedReportAction, OptimisticCreatedReportAction, OptimisticIOUReportAction, OptimisticChatReport, OptimisticCreatedReportAction | null] {
    const createdActionForChat = buildOptimisticCreatedReportAction(payeeEmail);

    // The `CREATED` action must be optimistically generated before the IOU action so that it won't appear after the IOU action in the chat.
    const iouActionCreationTime = DateUtils.getDBTime();
    const createdActionForIOUReport = buildOptimisticCreatedReportAction(payeeEmail, DateUtils.subtractMillisecondsFromDateTime(iouActionCreationTime, 1));

    const iouAction = buildOptimisticIOUReportAction({
        type,
        amount,
        currency,
        comment,
        participants,
        transactionID,
        paymentType,
        iouReportID: iouReport.reportID,
        isPersonalTrackingExpense,
        isSettlingUp,
        isSendMoneyFlow,
        isOwnPolicyExpenseChat,
        created: iouActionCreationTime,
        linkedExpenseReportAction: linkedTrackedExpenseReportAction,
    });

    // Create optimistic transactionThread and the `CREATED` action for it, if existingTransactionThreadReportID is undefined
    const transactionThread = buildTransactionThread(iouAction, iouReport, existingTransactionThreadReportID);
    const createdActionForTransactionThread = existingTransactionThreadReportID ? null : buildOptimisticCreatedReportAction(payeeEmail);

    // The IOU action and the transactionThread are co-dependent as parent-child, so we need to link them together
    iouAction.childReportID = existingTransactionThreadReportID ?? transactionThread.reportID;

    return [createdActionForChat, createdActionForIOUReport, iouAction, transactionThread, createdActionForTransactionThread];
}

// Check if the report is empty, meaning it has no visible messages (i.e. only a "created" report action).
function isEmptyReport(report: OnyxEntry<Report>): boolean {
    if (!report) {
        return true;
    }

    if (report.lastMessageText) {
        return false;
    }

    const lastVisibleMessage = getLastVisibleMessage(report.reportID);
    return !lastVisibleMessage.lastMessageText;
}

// We need oneTransactionThreadReport to get the correct last visible action created
function isUnread(report: OnyxEntry<Report>, oneTransactionThreadReport: OnyxEntry<Report>): boolean {
    if (!report) {
        return false;
    }

    if (isEmptyReport(report)) {
        return false;
    }
    // lastVisibleActionCreated and lastReadTime are both datetime strings and can be compared directly
    const lastVisibleActionCreated = getReportLastVisibleActionCreated(report, oneTransactionThreadReport);
    const lastReadTime = report.lastReadTime ?? '';
    const lastMentionedTime = report.lastMentionedTime ?? '';

    // If the user was mentioned and the comment got deleted the lastMentionedTime will be more recent than the lastVisibleActionCreated
    return lastReadTime < (lastVisibleActionCreated ?? '') || lastReadTime < lastMentionedTime;
}

function isIOUOwnedByCurrentUser(report: OnyxEntry<Report>, allReportsDict?: OnyxCollection<Report>): boolean {
    const allAvailableReports = allReportsDict ?? allReports;
    if (!report || !allAvailableReports) {
        return false;
    }

    let reportToLook = report;
    if (report.iouReportID) {
        const iouReport = allAvailableReports[`${ONYXKEYS.COLLECTION.REPORT}${report.iouReportID}`];
        if (iouReport) {
            reportToLook = iouReport;
        }
    }

    return reportToLook.ownerAccountID === currentUserAccountID;
}

/**
 * Assuming the passed in report is a default room, lets us know whether we can see it or not, based on permissions and
 * the various subsets of users we've allowed to use default rooms.
 */
function canSeeDefaultRoom(report: OnyxEntry<Report>, policies: OnyxCollection<Policy>, betas: OnyxEntry<Beta[]>): boolean {
    // Include archived rooms
    // This will get removed as part of https://github.com/Expensify/App/issues/59961
    // eslint-disable-next-line deprecation/deprecation
    if (isArchivedNonExpenseReport(report, getReportNameValuePairs(report?.reportID))) {
        return true;
    }

    // If the room has an assigned guide, it can be seen.
    if (hasExpensifyGuidesEmails(Object.keys(report?.participants ?? {}).map(Number))) {
        return true;
    }

    // Include any admins and announce rooms, since only non partner-managed domain rooms are on the beta now.
    if (isAdminRoom(report) || isAnnounceRoom(report)) {
        return true;
    }

    // For all other cases, just check that the user belongs to the default rooms beta
    return Permissions.canUseDefaultRooms(betas ?? []);
}

function canAccessReport(report: OnyxEntry<Report>, policies: OnyxCollection<Policy>, betas: OnyxEntry<Beta[]>): boolean {
    // We hide default rooms (it's basically just domain rooms now) from people who aren't on the defaultRooms beta.
    if (isDefaultRoom(report) && !canSeeDefaultRoom(report, policies, betas)) {
        return false;
    }

    if (report?.errorFields?.notFound) {
        return false;
    }

    return true;
}

// eslint-disable-next-line rulesdir/no-negated-variables
function isReportNotFound(report: OnyxEntry<Report>): boolean {
    return !!report?.errorFields?.notFound;
}

/**
 * Check if the report is the parent report of the currently viewed report or at least one child report has report action
 */
function shouldHideReport(report: OnyxEntry<Report>, currentReportId: string | undefined): boolean {
    const currentReport = getReportOrDraftReport(currentReportId);
    const parentReport = getParentReport(!isEmptyObject(currentReport) ? currentReport : undefined);
    const reportActions = allReportActions?.[`${ONYXKEYS.COLLECTION.REPORT_ACTIONS}${report?.reportID}`] ?? {};
    const isChildReportHasComment = Object.values(reportActions ?? {})?.some((reportAction) => (reportAction?.childVisibleActionCount ?? 0) > 0);
    return parentReport?.reportID !== report?.reportID && !isChildReportHasComment;
}

/**
 * Should we display a RBR on the LHN on this report due to violations?
 */
function shouldDisplayViolationsRBRInLHN(report: OnyxEntry<Report>, transactionViolations: OnyxCollection<TransactionViolation[]>): boolean {
    // We only show the RBR in the highest level, which is the workspace chat
    if (!report || !isPolicyExpenseChat(report)) {
        return false;
    }

    // We only show the RBR to the submitter
    if (!isCurrentUserSubmitter(report.reportID)) {
        return false;
    }
    if (!report.policyID || !reportsByPolicyID) {
        return false;
    }

    // If any report has a violation, then it should have a RBR
    const potentialReports = reportsByPolicyID[report.policyID] ?? [];
    return potentialReports.some((potentialReport) => {
        return (
            hasViolations(potentialReport.reportID, transactionViolations, true) ||
            hasWarningTypeViolations(potentialReport.reportID, transactionViolations, true) ||
            hasNoticeTypeViolations(potentialReport.reportID, transactionViolations, true)
        );
    });
}

/**
 * Checks to see if a report contains a violation
 */
function hasViolations(
    reportID: string | undefined,
    transactionViolations: OnyxCollection<TransactionViolation[]>,
    shouldShowInReview?: boolean,
    reportTransactions?: SearchTransaction[],
): boolean {
    const transactions = reportTransactions ?? getReportTransactions(reportID);
    return transactions.some((transaction) => hasViolation(transaction, transactionViolations, shouldShowInReview));
}

/**
 * Checks to see if a report contains a violation of type `warning`
 */
function hasWarningTypeViolations(reportID: string | undefined, transactionViolations: OnyxCollection<TransactionViolation[]>, shouldShowInReview?: boolean): boolean {
    const transactions = getReportTransactions(reportID);
    return transactions.some((transaction) => hasWarningTypeViolation(transaction.transactionID, transactionViolations, shouldShowInReview));
}

/**
 * Checks to see if a transaction contains receipt error
 */
function hasReceiptError(transaction: OnyxInputOrEntry<Transaction>): boolean {
    const errors = {
        ...(transaction?.errorFields?.route ?? transaction?.errorFields?.waypoints ?? transaction?.errors),
    };
    const errorEntries = Object.entries(errors ?? {});
    const errorMessages = mapValues(Object.fromEntries(errorEntries), (error) => error);
    return Object.values(errorMessages).some((error) => isReceiptError(error));
}

/**
 * Checks to see if a report contains receipt error
 */
function hasReceiptErrors(reportID: string | undefined): boolean {
    const transactions = getReportTransactions(reportID);
    return transactions.some(hasReceiptError);
}

/**
 * Checks to see if a report contains a violation of type `notice`
 */
function hasNoticeTypeViolations(reportID: string | undefined, transactionViolations: OnyxCollection<TransactionViolation[]>, shouldShowInReview?: boolean): boolean {
    const transactions = getReportTransactions(reportID);
    return transactions.some((transaction) => hasNoticeTypeViolation(transaction.transactionID, transactionViolations, shouldShowInReview));
}

function hasReportViolations(reportID: string | undefined) {
    if (!reportID) {
        return false;
    }
    const reportViolations = allReportsViolations?.[`${ONYXKEYS.COLLECTION.REPORT_VIOLATIONS}${reportID}`];
    return Object.values(reportViolations ?? {}).some((violations) => !isEmptyObject(violations));
}

type ReportErrorsAndReportActionThatRequiresAttention = {
    errors: ErrorFields;
    reportAction?: OnyxEntry<ReportAction>;
};

function getAllReportActionsErrorsAndReportActionThatRequiresAttention(report: OnyxEntry<Report>, reportActions: OnyxEntry<ReportActions>): ReportErrorsAndReportActionThatRequiresAttention {
    const reportActionsArray = Object.values(reportActions ?? {}).filter((action) => !isDeletedAction(action));
    const reportActionErrors: ErrorFields = {};
    let reportAction: OnyxEntry<ReportAction>;

    for (const action of reportActionsArray) {
        if (action && !isEmptyObject(action.errors)) {
            Object.assign(reportActionErrors, action.errors);

            if (!reportAction) {
                reportAction = action;
            }
        }
    }
    const parentReportAction: OnyxEntry<ReportAction> =
        !report?.parentReportID || !report?.parentReportActionID
            ? undefined
            : allReportActions?.[`${ONYXKEYS.COLLECTION.REPORT_ACTIONS}${report.parentReportID}`]?.[report.parentReportActionID];

    if (!isArchivedReportWithID(report?.reportID)) {
        if (wasActionTakenByCurrentUser(parentReportAction) && isTransactionThread(parentReportAction)) {
            const transactionID = isMoneyRequestAction(parentReportAction) ? getOriginalMessage(parentReportAction)?.IOUTransactionID : null;
            const transaction = allTransactions?.[`${ONYXKEYS.COLLECTION.TRANSACTION}${transactionID}`];
            if (hasMissingSmartscanFieldsTransactionUtils(transaction ?? null) && !isSettled(transaction?.reportID)) {
                reportActionErrors.smartscan = getMicroSecondOnyxErrorWithTranslationKey('iou.error.genericSmartscanFailureMessage');
                reportAction = undefined;
            }
        } else if ((isIOUReport(report) || isExpenseReport(report)) && report?.ownerAccountID === currentUserAccountID) {
            if (shouldShowRBRForMissingSmartscanFields(report?.reportID) && !isSettled(report?.reportID)) {
                reportActionErrors.smartscan = getMicroSecondOnyxErrorWithTranslationKey('iou.error.genericSmartscanFailureMessage');
                reportAction = getReportActionWithMissingSmartscanFields(report?.reportID);
            }
        } else if (hasSmartscanError(reportActionsArray)) {
            reportActionErrors.smartscan = getMicroSecondOnyxErrorWithTranslationKey('iou.error.genericSmartscanFailureMessage');
            reportAction = getReportActionWithSmartscanError(reportActionsArray);
        }
    }

    return {
        errors: reportActionErrors,
        reportAction,
    };
}

/**
 * Get an object of error messages keyed by microtime by combining all error objects related to the report.
 */
function getAllReportErrors(report: OnyxEntry<Report>, reportActions: OnyxEntry<ReportActions>): Errors {
    const reportErrorFields = report?.errorFields ?? {};
    const {errors: reportActionErrors} = getAllReportActionsErrorsAndReportActionThatRequiresAttention(report, reportActions);

    // All error objects related to the report. Each object in the sources contains error messages keyed by microtime
    const errorSources = {
        ...reportErrorFields,
        ...reportActionErrors,
    };

    // Combine all error messages keyed by microtime into one object
    const errorSourcesArray = Object.values(errorSources ?? {});
    const allReportErrors = {};

    for (const errors of errorSourcesArray) {
        if (!isEmptyObject(errors)) {
            Object.assign(allReportErrors, errors);
        }
    }
    return allReportErrors;
}

function hasReportErrorsOtherThanFailedReceipt(report: Report, doesReportHaveViolations: boolean, transactionViolations: OnyxCollection<TransactionViolation[]>) {
    const reportActions = allReportActions?.[`${ONYXKEYS.COLLECTION.REPORT_ACTIONS}${report.reportID}`] ?? {};
    const allReportErrors = getAllReportErrors(report, reportActions) ?? {};
    const transactionReportActions = getAllReportActions(report.reportID);
    const oneTransactionThreadReportID = getOneTransactionThreadReportID(report.reportID, transactionReportActions, undefined);
    let doesTransactionThreadReportHasViolations = false;
    if (oneTransactionThreadReportID) {
        const transactionReport = getReport(oneTransactionThreadReportID, allReports);
        doesTransactionThreadReportHasViolations = !!transactionReport && shouldDisplayViolationsRBRInLHN(transactionReport, transactionViolations);
    }
    return (
        doesTransactionThreadReportHasViolations ||
        doesReportHaveViolations ||
        Object.values(allReportErrors).some((error) => error?.[0] !== translateLocal('iou.error.genericSmartscanFailureMessage'))
    );
}

type ShouldReportBeInOptionListParams = {
    report: OnyxEntry<Report>;
    currentReportId: string | undefined;
    isInFocusMode: boolean;
    betas: OnyxEntry<Beta[]>;
    policies: OnyxCollection<Policy>;
    excludeEmptyChats: boolean;
    doesReportHaveViolations: boolean;
    includeSelfDM?: boolean;
    login?: string;
    includeDomainEmail?: boolean;
};

function reasonForReportToBeInOptionList({
    report,
    currentReportId,
    isInFocusMode,
    betas,
    policies,
    excludeEmptyChats,
    doesReportHaveViolations,
    includeSelfDM = false,
    login,
    includeDomainEmail = false,
}: ShouldReportBeInOptionListParams): ValueOf<typeof CONST.REPORT_IN_LHN_REASONS> | null {
    const isInDefaultMode = !isInFocusMode;
    // Exclude reports that have no data because there wouldn't be anything to show in the option item.
    // This can happen if data is currently loading from the server or a report is in various stages of being created.
    // This can also happen for anyone accessing a public room or archived room for which they don't have access to the underlying policy.
    // Optionally exclude reports that do not belong to currently active workspace

    const parentReportAction = isThread(report) ? allReportActions?.[`${ONYXKEYS.COLLECTION.REPORT_ACTIONS}${report.parentReportID}`]?.[report.parentReportActionID] : undefined;

    if (
        !report?.reportID ||
        !report?.type ||
        report?.reportName === undefined ||
        (!report?.participants &&
            // We omit sending back participants for chat rooms when searching for reports since they aren't needed to display the results and can get very large.
            // So we allow showing rooms with no participants–in any other circumstances we should never have these reports with no participants in Onyx.
            !isChatRoom(report) &&
            !isChatThread(report) &&
            // This will get removed as part of https://github.com/Expensify/App/issues/59961
            // eslint-disable-next-line deprecation/deprecation
            !isArchivedReport(getReportNameValuePairs(report?.reportID)) &&
            !isMoneyRequestReport(report) &&
            !isTaskReport(report) &&
            !isSelfDM(report) &&
            !isSystemChat(report) &&
            !isGroupChat(report))
    ) {
        return null;
    }

    const currentReportActions = allReportActions?.[`${ONYXKEYS.COLLECTION.REPORT_ACTIONS}${report?.reportID}`] ?? {};
    const reportActionValues = Object.values(currentReportActions);
    const hasOnlyCreatedAction = reportActionValues.length === 1 && reportActionValues.at(0)?.actionName === CONST.REPORT.ACTIONS.TYPE.CREATED;

    // Hide empty reports that have only a `CREATED` action, a total of 0, and are in a submitted state
    // These reports should be hidden because they appear empty to users and there is nothing actionable for them to do
    if (report?.total === 0 && report?.stateNum === CONST.REPORT.STATE_NUM.SUBMITTED && report?.statusNum === CONST.REPORT.STATUS_NUM.SUBMITTED && hasOnlyCreatedAction) {
        return null;
    }

    // We used to use the system DM for A/B testing onboarding tasks, but now only create them in the Concierge chat. We
    // still need to allow existing users who have tasks in the system DM to see them, but otherwise we don't need to
    // show that chat
    if (report?.participants?.[CONST.ACCOUNT_ID.NOTIFICATIONS] && isEmptyReport(report)) {
        return null;
    }

    if (!canAccessReport(report, policies, betas)) {
        return null;
    }

    // If this is a transaction thread associated with a report that only has one transaction, omit it
    if (isOneTransactionThread(report.reportID, report.parentReportID, parentReportAction)) {
        return null;
    }

    if ((Object.values(CONST.REPORT.UNSUPPORTED_TYPE) as string[]).includes(report?.type ?? '')) {
        return null;
    }

    // Include the currently viewed report. If we excluded the currently viewed report, then there
    // would be no way to highlight it in the options list and it would be confusing to users because they lose
    // a sense of context.
    if (report.reportID === currentReportId) {
        return CONST.REPORT_IN_LHN_REASONS.IS_FOCUSED;
    }

    // Retrieve the draft comment for the report and convert it to a boolean
    const hasDraftComment = hasValidDraftComment(report.reportID);

    // Include reports that are relevant to the user in any view mode. Criteria include having a draft or having a GBR showing.
    // eslint-disable-next-line @typescript-eslint/prefer-nullish-coalescing
    if (hasDraftComment) {
        return CONST.REPORT_IN_LHN_REASONS.HAS_DRAFT_COMMENT;
    }

    if (requiresAttentionFromCurrentUser(report)) {
        return CONST.REPORT_IN_LHN_REASONS.HAS_GBR;
    }

    const isEmptyChat = isEmptyReport(report);
    const canHideReport = shouldHideReport(report, currentReportId);

    // Include reports if they are pinned
    if (report.isPinned) {
        return CONST.REPORT_IN_LHN_REASONS.PINNED_BY_USER;
    }

    const reportIsSettled = report.statusNum === CONST.REPORT.STATUS_NUM.REIMBURSED;

    // Always show IOU reports with violations unless they are reimbursed
    if (isExpenseRequest(report) && doesReportHaveViolations && !reportIsSettled) {
        return CONST.REPORT_IN_LHN_REASONS.HAS_IOU_VIOLATIONS;
    }

    // Hide only chat threads that haven't been commented on (other threads are actionable)
    if (isChatThread(report) && canHideReport && isEmptyChat) {
        return null;
    }

    // Include reports that have errors from trying to add a workspace
    // If we excluded it, then the red-brock-road pattern wouldn't work for the user to resolve the error
    if (report.errorFields?.addWorkspaceRoom) {
        return CONST.REPORT_IN_LHN_REASONS.HAS_ADD_WORKSPACE_ROOM_ERRORS;
    }

    // All unread chats (even archived ones) in GSD mode will be shown. This is because GSD mode is specifically for focusing the user on the most relevant chats, primarily, the unread ones
    if (isInFocusMode) {
        const oneTransactionThreadReportID = getOneTransactionThreadReportID(report.reportID, allReportActions?.[`${ONYXKEYS.COLLECTION.REPORT_ACTIONS}${report.reportID}`]);
        const oneTransactionThreadReport = allReports?.[`${ONYXKEYS.COLLECTION.REPORT}${oneTransactionThreadReportID}`];
        return isUnread(report, oneTransactionThreadReport) && getReportNotificationPreference(report) !== CONST.REPORT.NOTIFICATION_PREFERENCE.MUTE
            ? CONST.REPORT_IN_LHN_REASONS.IS_UNREAD
            : null;
    }

    // Archived reports should always be shown when in default (most recent) mode. This is because you should still be able to access and search for the chats to find them.
    // This will get removed as part of https://github.com/Expensify/App/issues/59961
    // eslint-disable-next-line deprecation/deprecation
    if (isInDefaultMode && isArchivedNonExpenseReport(report, getReportNameValuePairs(report?.reportID))) {
        return CONST.REPORT_IN_LHN_REASONS.IS_ARCHIVED;
    }

    // Hide chats between two users that haven't been commented on from the LNH
    if (excludeEmptyChats && isEmptyChat && isChatReport(report) && !isPolicyExpenseChat(report) && !isSystemChat(report) && canHideReport) {
        return null;
    }

    if (isSelfDM(report)) {
        return includeSelfDM ? CONST.REPORT_IN_LHN_REASONS.IS_SELF_DM : null;
    }

    if (Str.isDomainEmail(login ?? '') && !includeDomainEmail) {
        return null;
    }

    // Hide chat threads where the parent message is pending removal
    if (!isEmptyObject(parentReportAction) && isPendingRemove(parentReportAction) && isThreadParentMessage(parentReportAction, report?.reportID)) {
        return null;
    }

    return CONST.REPORT_IN_LHN_REASONS.DEFAULT;
}

/**
 * Takes several pieces of data from Onyx and evaluates if a report should be shown in the option list (either when searching
 * for reports or the reports shown in the LHN).
 *
 * This logic is very specific and the order of the logic is very important. It should fail quickly in most cases and also
 * filter out the majority of reports before filtering out very specific minority of reports.
 */
function shouldReportBeInOptionList(params: ShouldReportBeInOptionListParams) {
    return reasonForReportToBeInOptionList(params) !== null;
}

/**
 * Attempts to find a report in onyx with the provided list of participants. Does not include threads, task, expense, room, and policy expense chat.
 */
function getChatByParticipants(
    newParticipantList: number[],
    reports: OnyxCollection<Report> = allReports,
    shouldIncludeGroupChats = false,
    shouldExcludeClosedReports = false,
): OnyxEntry<Report> {
    const sortedNewParticipantList = newParticipantList.sort();
    return Object.values(reports ?? {}).find((report) => {
        const participantAccountIDs = Object.keys(report?.participants ?? {});

        if (shouldExcludeClosedReports && isArchivedReportWithID(report?.reportID)) {
            return false;
        }

        // Skip if it's not a 1:1 chat
        if (!shouldIncludeGroupChats && !isOneOnOneChat(report) && !isSystemChat(report)) {
            return false;
        }

        // If we are looking for a group chat, then skip non-group chat report
        if (shouldIncludeGroupChats && !isGroupChat(report)) {
            return false;
        }

        const sortedParticipantsAccountIDs = participantAccountIDs.map(Number).sort();

        // Only return the chat if it has all the participants
        return lodashIsEqual(sortedNewParticipantList, sortedParticipantsAccountIDs);
    });
}

/**
 * Attempts to find an invoice chat report in onyx with the provided policyID and receiverID.
 */
function getInvoiceChatByParticipants(receiverID: string | number, receiverType: InvoiceReceiverType, policyID?: string, reports: OnyxCollection<Report> = allReports): OnyxEntry<Report> {
    return Object.values(reports ?? {}).find((report) => {
        if (!report || !isInvoiceRoom(report) || isArchivedNonExpenseReportWithID(report?.reportID)) {
            return false;
        }

        const isSameReceiver =
            report.invoiceReceiver &&
            report.invoiceReceiver.type === receiverType &&
            (('accountID' in report.invoiceReceiver && report.invoiceReceiver.accountID === receiverID) ||
                ('policyID' in report.invoiceReceiver && report.invoiceReceiver.policyID === receiverID));

        return report.policyID === policyID && isSameReceiver;
    });
}

/**
 * Attempts to find a policy expense report in onyx that is owned by ownerAccountID in a given policy
 */
function getPolicyExpenseChat(ownerAccountID: number | undefined, policyID: string | undefined): OnyxEntry<Report> {
    if (!ownerAccountID || !policyID) {
        return;
    }

    return Object.values(allReports ?? {}).find((report: OnyxEntry<Report>) => {
        // If the report has been deleted, then skip it
        if (!report) {
            return false;
        }

        return report.policyID === policyID && isPolicyExpenseChat(report) && !isThread(report) && report.ownerAccountID === ownerAccountID;
    });
}

function getAllPolicyReports(policyID: string): Array<OnyxEntry<Report>> {
    return Object.values(allReports ?? {}).filter((report) => report?.policyID === policyID);
}

/**
 * Returns true if Chronos is one of the chat participants (1:1)
 */
function chatIncludesChronos(report: OnyxInputOrEntry<Report> | SearchReport): boolean {
    const participantAccountIDs = Object.keys(report?.participants ?? {}).map(Number);
    return participantAccountIDs.includes(CONST.ACCOUNT_ID.CHRONOS);
}

function chatIncludesChronosWithID(reportOrID?: string | SearchReport): boolean {
    if (!reportOrID) {
        return false;
    }

    const report = typeof reportOrID === 'string' ? getReport(reportOrID, allReports) : reportOrID;
    return chatIncludesChronos(report);
}

/**
 * Can only flag if:
 *
 * - It was written by someone else and isn't a whisper
 * - It's a welcome message whisper
 * - It's an ADD_COMMENT that is not an attachment
 */
function canFlagReportAction(reportAction: OnyxInputOrEntry<ReportAction>, reportID: string | undefined): boolean {
    let report = getReportOrDraftReport(reportID);

    // If the childReportID exists in reportAction and is equal to the reportID,
    // the report action being evaluated is the parent report action in a thread, and we should get the parent report to evaluate instead.
    if (reportAction?.childReportID?.toString() === reportID?.toString()) {
        report = getReportOrDraftReport(report?.parentReportID);
    }
    const isCurrentUserAction = reportAction?.actorAccountID === currentUserAccountID;
    if (isWhisperAction(reportAction)) {
        // Allow flagging whispers that are sent by other users
        if (!isCurrentUserAction && reportAction?.actorAccountID !== CONST.ACCOUNT_ID.CONCIERGE) {
            return true;
        }

        // Disallow flagging the rest of whisper as they are sent by us
        return false;
    }

    return !!(
        !isCurrentUserAction &&
        reportAction?.actionName === CONST.REPORT.ACTIONS.TYPE.ADD_COMMENT &&
        !isDeletedAction(reportAction) &&
        !isCreatedTaskReportAction(reportAction) &&
        !isEmptyObject(report) &&
        report &&
        isAllowedToComment(report)
    );
}

/**
 * Whether flag comment page should show
 */
function shouldShowFlagComment(reportAction: OnyxInputOrEntry<ReportAction>, report: OnyxInputOrEntry<Report>): boolean {
    return (
        canFlagReportAction(reportAction, report?.reportID) &&
        // This will get removed as part of https://github.com/Expensify/App/issues/59961
        // eslint-disable-next-line deprecation/deprecation
        !isArchivedNonExpenseReport(report, getReportNameValuePairs(report?.reportID)) &&
        !chatIncludesChronos(report) &&
        !isConciergeChatReport(report) &&
        reportAction?.actorAccountID !== CONST.ACCOUNT_ID.CONCIERGE
    );
}

/**
 * Performs the markdown conversion, and replaces code points > 127 with C escape sequences
 * Used for compatibility with the backend auth validator for AddComment, and to account for MD in comments
 * @returns The comment's total length as seen from the backend
 */
function getCommentLength(textComment: string, parsingDetails?: ParsingDetails): number {
    return getParsedComment(textComment, parsingDetails)
        .replace(/[^ -~]/g, '\\u????')
        .trim().length;
}

function getRouteFromLink(url: string | null): string {
    if (!url) {
        return '';
    }

    // Get the reportID from URL
    let route = url;
    const localWebAndroidRegEx = /^(https:\/\/([0-9]{1,3})\.([0-9]{1,3})\.([0-9]{1,3})\.([0-9]{1,3}))/;
    linkingConfig.prefixes.forEach((prefix) => {
        if (route.startsWith(prefix)) {
            route = route.replace(prefix, '');
        } else if (localWebAndroidRegEx.test(route)) {
            route = route.replace(localWebAndroidRegEx, '');
        } else {
            return;
        }

        // Remove the port if it's a localhost URL
        if (/^:\d+/.test(route)) {
            route = route.replace(/:\d+/, '');
        }

        // Remove the leading slash if exists
        if (route.startsWith('/')) {
            route = route.replace('/', '');
        }
    });
    return route;
}

function parseReportRouteParams(route: string): ReportRouteParams {
    let parsingRoute = route;
    if (parsingRoute.at(0) === '/') {
        // remove the first slash
        parsingRoute = parsingRoute.slice(1);
    }

    if (!parsingRoute.startsWith(addTrailingForwardSlash(ROUTES.REPORT))) {
        return {reportID: '', isSubReportPageRoute: false};
    }

    const pathSegments = parsingRoute.split('/');

    const reportIDSegment = pathSegments.at(1);
    const hasRouteReportActionID = !Number.isNaN(Number(reportIDSegment));

    // Check for "undefined" or any other unwanted string values
    if (!reportIDSegment || reportIDSegment === 'undefined') {
        return {reportID: '', isSubReportPageRoute: false};
    }

    return {
        reportID: reportIDSegment,
        isSubReportPageRoute: pathSegments.length > 2 && !hasRouteReportActionID,
    };
}

function getReportIDFromLink(url: string | null): string {
    const route = getRouteFromLink(url);
    const {reportID, isSubReportPageRoute} = parseReportRouteParams(route);
    if (isSubReportPageRoute) {
        // We allow the Sub-Report deep link routes (settings, details, etc.) to be handled by their respective component pages
        return '';
    }
    return reportID;
}

/**
 * Check if the chat report is linked to an iou that is waiting for the current user to add a credit bank account.
 */
function hasIOUWaitingOnCurrentUserBankAccount(chatReport: OnyxInputOrEntry<Report>): boolean {
    if (chatReport?.iouReportID) {
        const iouReport = getReport(chatReport.iouReportID, allReports);
        if (iouReport?.isWaitingOnBankAccount && iouReport?.ownerAccountID === currentUserAccountID) {
            return true;
        }
    }

    return false;
}

/**
 * Users can submit an expense:
 * - in policy expense chats only if they are in a role of a member in the chat (in other words, if it's their policy expense chat)
 * - in an open or submitted expense report tied to a policy expense chat the user owns
 *     - employee can submit expenses in a submitted expense report only if the policy has Instant Submit settings turned on
 * - in an IOU report, which is not settled yet
 * - in a 1:1 DM chat
 */
function canRequestMoney(report: OnyxEntry<Report>, policy: OnyxEntry<Policy>, otherParticipants: number[]): boolean {
    // User cannot submit expenses in a chat thread, task report or in a chat room
    if (isChatThread(report) || isTaskReport(report) || isChatRoom(report) || isSelfDM(report) || isGroupChat(report)) {
        return false;
    }

    // Users can only submit expenses in DMs if they are a 1:1 DM
    if (isDM(report)) {
        return otherParticipants.length === 1;
    }

    // Prevent requesting money if pending IOU report waiting for their bank account already exists
    if (hasIOUWaitingOnCurrentUserBankAccount(report)) {
        return false;
    }

    let isOwnPolicyExpenseChat = report?.isOwnPolicyExpenseChat ?? false;
    if (isExpenseReport(report) && getParentReport(report)) {
        isOwnPolicyExpenseChat = !!getParentReport(report)?.isOwnPolicyExpenseChat;
    }

    // In case there are no other participants than the current user and it's not user's own policy expense chat, they can't submit expenses from such report
    if (otherParticipants.length === 0 && !isOwnPolicyExpenseChat) {
        return false;
    }

    // Current user must be a manager or owner of this IOU
    if (isIOUReport(report) && currentUserAccountID !== report?.managerID && currentUserAccountID !== report?.ownerAccountID) {
        return false;
    }

    // User can submit expenses in any IOU report, unless paid, but the user can only submit expenses in an expense report
    // which is tied to their workspace chat.
    if (isMoneyRequestReport(report)) {
        const canAddTransactions = canAddTransaction(report);
        return isReportInGroupPolicy(report) ? isOwnPolicyExpenseChat && canAddTransactions : canAddTransactions;
    }

    // In the case of policy expense chat, users can only submit expenses from their own policy expense chat
    return !isPolicyExpenseChat(report) || isOwnPolicyExpenseChat;
}

function isGroupChatAdmin(report: OnyxEntry<Report>, accountID: number) {
    if (!report?.participants) {
        return false;
    }

    const reportParticipants = report.participants ?? {};
    const participant = reportParticipants[accountID];
    return participant?.role === CONST.REPORT.ROLE.ADMIN;
}

/**
 * Helper method to define what expense options we want to show for particular method.
 * There are 4 expense options: Submit, Split, Pay and Track expense:
 * - Submit option should show for:
 *     - DMs
 *     - own policy expense chats
 *     - open and processing expense reports tied to own policy expense chat
 *     - unsettled IOU reports
 * - Pay option should show for:
 *     - DMs
 * - Split options should show for:
 *     - DMs
 *     - chat/policy rooms with more than 1 participant
 *     - groups chats with 2 and more participants
 *     - corporate workspace chats
 * - Track expense option should show for:
 *    - Self DMs
 *    - own policy expense chats
 *    - open and processing expense reports tied to own policy expense chat
 * - Send invoice option should show for:
 *    - invoice rooms if the user is an admin of the sender workspace
 * None of the options should show in chat threads or if there is some special Expensify account
 * as a participant of the report.
 */
function getMoneyRequestOptions(report: OnyxEntry<Report>, policy: OnyxEntry<Policy>, reportParticipants: number[], filterDeprecatedTypes = false): IOUType[] {
    // In any thread, task report or trip room, we do not allow any new expenses
    if (isChatThread(report) || isTaskReport(report) || isInvoiceReport(report) || isSystemChat(report) || isArchivedReportWithID(report?.reportID) || isTripRoom(report)) {
        return [];
    }

    if (isInvoiceRoom(report)) {
        if (canSendInvoiceFromWorkspace(policy?.id) && isPolicyAdmin(report?.policyID, allPolicies)) {
            return [CONST.IOU.TYPE.INVOICE];
        }
        return [];
    }

    // We don't allow IOU actions if an Expensify account is a participant of the report, unless the policy that the report is on is owned by an Expensify account
    const doParticipantsIncludeExpensifyAccounts = lodashIntersection(reportParticipants, CONST.EXPENSIFY_ACCOUNT_IDS).length > 0;
    const policyOwnerAccountID = getPolicy(report?.policyID)?.ownerAccountID;
    const isPolicyOwnedByExpensifyAccounts = policyOwnerAccountID ? CONST.EXPENSIFY_ACCOUNT_IDS.includes(policyOwnerAccountID) : false;
    if (doParticipantsIncludeExpensifyAccounts && !isPolicyOwnedByExpensifyAccounts) {
        // Allow create expense option for Manager McTest report
        if (reportParticipants.some((accountID) => accountID === CONST.ACCOUNT_ID.MANAGER_MCTEST) && Permissions.canUseManagerMcTest(allBetas)) {
            return [CONST.IOU.TYPE.SUBMIT];
        }
        return [];
    }

    const otherParticipants = reportParticipants.filter((accountID) => currentUserPersonalDetails?.accountID !== accountID);
    const hasSingleParticipantInReport = otherParticipants.length === 1;
    let options: IOUType[] = [];

    if (isSelfDM(report)) {
        options = [CONST.IOU.TYPE.TRACK];
    }

    if (canRequestMoney(report, policy, otherParticipants)) {
        options = [...options, CONST.IOU.TYPE.SUBMIT];
        if (!filterDeprecatedTypes) {
            options = [...options, CONST.IOU.TYPE.REQUEST];
        }

        // If the user can request money from the workspace report, they can also track expenses
        if (isPolicyExpenseChat(report) || isExpenseReport(report)) {
            options = [...options, CONST.IOU.TYPE.TRACK];
        }
    }

    // User created policy rooms and default rooms like #admins or #announce will always have the Split Expense option
    // unless there are no other participants at all (e.g. #admins room for a policy with only 1 admin)
    // DM chats will have the Split Expense option.
    // Your own workspace chats will have the split expense option.
    if (
        (isChatRoom(report) && !isAnnounceRoom(report) && otherParticipants.length > 0) ||
        (isDM(report) && otherParticipants.length > 0) ||
        (isGroupChat(report) && otherParticipants.length > 0) ||
        (isPolicyExpenseChat(report) && report?.isOwnPolicyExpenseChat)
    ) {
        options = [...options, CONST.IOU.TYPE.SPLIT];
    }

    // Pay someone option should be visible only in 1:1 DMs
    if (isDM(report) && hasSingleParticipantInReport) {
        options = [...options, CONST.IOU.TYPE.PAY];
        if (!filterDeprecatedTypes) {
            options = [...options, CONST.IOU.TYPE.SEND];
        }
    }

    return options;
}

/**
 * This is a temporary function to help with the smooth transition with the oldDot.
 * This function will be removed once the transition occurs in oldDot to new links.
 */
// eslint-disable-next-line @typescript-eslint/naming-convention
function temporary_getMoneyRequestOptions(
    report: OnyxEntry<Report>,
    policy: OnyxEntry<Policy>,
    reportParticipants: number[],
): Array<Exclude<IOUType, typeof CONST.IOU.TYPE.REQUEST | typeof CONST.IOU.TYPE.SEND | typeof CONST.IOU.TYPE.CREATE>> {
    return getMoneyRequestOptions(report, policy, reportParticipants, true) as Array<
        Exclude<IOUType, typeof CONST.IOU.TYPE.REQUEST | typeof CONST.IOU.TYPE.SEND | typeof CONST.IOU.TYPE.CREATE>
    >;
}

/**
 * Invoice sender, invoice receiver and auto-invited admins cannot leave
 */
function canLeaveInvoiceRoom(report: OnyxEntry<Report>): boolean {
    if (!report || !report?.invoiceReceiver) {
        return false;
    }

    if (report?.statusNum === CONST.REPORT.STATUS_NUM.CLOSED) {
        return false;
    }

    const isSenderPolicyAdmin = getPolicy(report.policyID)?.role === CONST.POLICY.ROLE.ADMIN;

    if (isSenderPolicyAdmin) {
        return false;
    }

    if (report.invoiceReceiver.type === CONST.REPORT.INVOICE_RECEIVER_TYPE.INDIVIDUAL) {
        return report?.invoiceReceiver?.accountID !== currentUserAccountID;
    }

    const isReceiverPolicyAdmin = getPolicy(report.invoiceReceiver.policyID)?.role === CONST.POLICY.ROLE.ADMIN;

    if (isReceiverPolicyAdmin) {
        return false;
    }

    return true;
}

/**
 * Allows a user to leave a policy room according to the following conditions of the visibility or chatType rNVP:
 * `public` - Anyone can leave (because anybody can join)
 * `public_announce` - Only non-policy members can leave (it's auto-shared with policy members)
 * `policy_admins` - Nobody can leave (it's auto-shared with all policy admins)
 * `policy_announce` - Nobody can leave (it's auto-shared with all policy members)
 * `policyExpenseChat` - Nobody can leave (it's auto-shared with all policy members)
 * `policy` - Anyone can leave (though only policy members can join)
 * `domain` - Nobody can leave (it's auto-shared with domain members)
 * `dm` - Nobody can leave (it's auto-shared with users)
 * `private` - Anybody can leave (though you can only be invited to join)
 * `invoice` - Invoice sender, invoice receiver and auto-invited admins cannot leave
 */
function canLeaveRoom(report: OnyxEntry<Report>, isPolicyEmployee: boolean): boolean {
    if (isInvoiceRoom(report)) {
        // This will get removed as part of https://github.com/Expensify/App/issues/59961
        // eslint-disable-next-line deprecation/deprecation
        if (isArchivedNonExpenseReport(report, getReportNameValuePairs(report?.reportID))) {
            return false;
        }

        const invoiceReport = getReportOrDraftReport(report?.iouReportID);

        if (invoiceReport?.ownerAccountID === currentUserAccountID) {
            return false;
        }

        if (invoiceReport?.managerID === currentUserAccountID) {
            return false;
        }

        const isSenderPolicyAdmin = getPolicy(report?.policyID)?.role === CONST.POLICY.ROLE.ADMIN;

        if (isSenderPolicyAdmin) {
            return false;
        }

        const isReceiverPolicyAdmin =
            report?.invoiceReceiver?.type === CONST.REPORT.INVOICE_RECEIVER_TYPE.BUSINESS ? getPolicy(report?.invoiceReceiver?.policyID)?.role === CONST.POLICY.ROLE.ADMIN : false;

        if (isReceiverPolicyAdmin) {
            return false;
        }

        return true;
    }

    if (!report?.visibility) {
        if (
            report?.chatType === CONST.REPORT.CHAT_TYPE.POLICY_ADMINS ||
            report?.chatType === CONST.REPORT.CHAT_TYPE.POLICY_ANNOUNCE ||
            report?.chatType === CONST.REPORT.CHAT_TYPE.POLICY_EXPENSE_CHAT ||
            report?.chatType === CONST.REPORT.CHAT_TYPE.DOMAIN_ALL ||
            report?.chatType === CONST.REPORT.CHAT_TYPE.SELF_DM ||
            !report?.chatType
        ) {
            // DM chats don't have a chatType
            return false;
        }
    } else if (isPublicAnnounceRoom(report) && isPolicyEmployee) {
        return false;
    }
    return true;
}

function isCurrentUserTheOnlyParticipant(participantAccountIDs?: number[]): boolean {
    return !!(participantAccountIDs?.length === 1 && participantAccountIDs?.at(0) === currentUserAccountID);
}

/**
 * Returns display names for those that can see the whisper.
 * However, it returns "you" if the current user is the only one who can see it besides the person that sent it.
 */
function getWhisperDisplayNames(participantAccountIDs?: number[]): string | undefined {
    const isWhisperOnlyVisibleToCurrentUser = isCurrentUserTheOnlyParticipant(participantAccountIDs);

    // When the current user is the only participant, the display name needs to be "you" because that's the only person reading it
    if (isWhisperOnlyVisibleToCurrentUser) {
        return translateLocal('common.youAfterPreposition');
    }

    return participantAccountIDs?.map((accountID) => getDisplayNameForParticipant({accountID, shouldUseShortForm: !isWhisperOnlyVisibleToCurrentUser})).join(', ');
}

/**
 * Show subscript on workspace chats / threads and expense requests
 */
function shouldReportShowSubscript(report: OnyxEntry<Report>): boolean {
    // This will get removed as part of https://github.com/Expensify/App/issues/59961
    // eslint-disable-next-line deprecation/deprecation
    if (isArchivedNonExpenseReport(report, getReportNameValuePairs(report?.reportID)) && !isWorkspaceThread(report)) {
        return false;
    }

    if (isPolicyExpenseChat(report) && !isChatThread(report) && !isTaskReport(report) && !report?.isOwnPolicyExpenseChat) {
        return true;
    }

    if (isPolicyExpenseChat(report) && !isThread(report) && !isTaskReport(report)) {
        return true;
    }

    if (isExpenseRequest(report)) {
        return true;
    }

    if (isExpenseReport(report) && isOneTransactionReport(report?.reportID)) {
        return true;
    }

    if (isWorkspaceTaskReport(report)) {
        return true;
    }

    if (isWorkspaceThread(report)) {
        return true;
    }

    if (isInvoiceRoom(report) || isInvoiceReport(report)) {
        return true;
    }

    return false;
}

/**
 * Return true if reports data exists
 */
function isReportDataReady(): boolean {
    return !isEmptyObject(allReports) && Object.keys(allReports ?? {}).some((key) => allReports?.[key]?.reportID);
}

/**
 * Return true if reportID from path is valid
 */
function isValidReportIDFromPath(reportIDFromPath: string | undefined): boolean {
    return !!reportIDFromPath && !['', 'null', 'undefined', '0', '-1'].includes(reportIDFromPath);
}

/**
 * Return the errors we have when creating a chat, a workspace room, or a new empty report
 */
function getCreationReportErrors(report: OnyxEntry<Report>): Errors | null | undefined {
    // We are either adding a workspace room, creating a chat, or we're creating a report, it isn't possible for all of these to have errors for the same report at the same time, so
    // simply looking up the first truthy value will get the relevant property if it's set.
    return report?.errorFields?.addWorkspaceRoom ?? report?.errorFields?.createChat ?? report?.errorFields?.createReport;
}

/**
 * Return true if the expense report is marked for deletion.
 */
function isMoneyRequestReportPendingDeletion(reportOrID: OnyxEntry<Report> | string): boolean {
    const report = typeof reportOrID === 'string' ? getReport(reportOrID, allReports) : reportOrID;
    if (!isMoneyRequestReport(report)) {
        return false;
    }

    const parentReportAction = getReportAction(report?.parentReportID, report?.parentReportActionID);
    return parentReportAction?.pendingAction === CONST.RED_BRICK_ROAD_PENDING_ACTION.DELETE;
}

function navigateToLinkedReportAction(ancestor: Ancestor, isInNarrowPaneModal: boolean, canUserPerformWrite: boolean | undefined, isOffline: boolean) {
    if (isInNarrowPaneModal) {
        Navigation.navigate(
            ROUTES.SEARCH_REPORT.getRoute({
                reportID: ancestor.report.reportID,
                reportActionID: ancestor.reportAction.reportActionID,
                backTo: SCREENS.SEARCH.REPORT_RHP,
            }),
        );
        return;
    }

    // Pop the thread report screen before navigating to the chat report.
    Navigation.goBack(ROUTES.REPORT_WITH_ID.getRoute(ancestor.report.reportID));

    const isVisibleAction = shouldReportActionBeVisible(ancestor.reportAction, ancestor.reportAction.reportActionID, canUserPerformWrite);

    if (isVisibleAction && !isOffline) {
        // Pop the chat report screen before navigating to the linked report action.
        Navigation.goBack(ROUTES.REPORT_WITH_ID.getRoute(ancestor.report.reportID, ancestor.reportAction.reportActionID));
    }
}

function canUserPerformWriteAction(report: OnyxEntry<Report>) {
    const reportErrors = getCreationReportErrors(report);

    // If the expense report is marked for deletion, let us prevent any further write action.
    if (isMoneyRequestReportPendingDeletion(report)) {
        return false;
    }

    // This will get removed as part of https://github.com/Expensify/App/issues/59961
    // eslint-disable-next-line deprecation/deprecation
    const reportNameValuePairs = getReportNameValuePairs(report?.reportID);
    return !isArchivedNonExpenseReport(report, reportNameValuePairs) && isEmptyObject(reportErrors) && report && isAllowedToComment(report) && !isAnonymousUser && canWriteInReport(report);
}

/**
 * Returns ID of the original report from which the given reportAction is first created.
 */
function getOriginalReportID(reportID: string | undefined, reportAction: OnyxInputOrEntry<ReportAction>): string | undefined {
    if (!reportID) {
        return undefined;
    }
    const reportActions = allReportActions?.[`${ONYXKEYS.COLLECTION.REPORT_ACTIONS}${reportID}`];
    const currentReportAction = reportAction?.reportActionID ? reportActions?.[reportAction.reportActionID] : undefined;
    const transactionThreadReportID = getOneTransactionThreadReportID(reportID, reportActions ?? ([] as ReportAction[]));
    const isThreadReportParentAction = reportAction?.childReportID?.toString() === reportID;
    if (Object.keys(currentReportAction ?? {}).length === 0) {
        return isThreadReportParentAction ? getReport(reportID, allReports)?.parentReportID : transactionThreadReportID ?? reportID;
    }
    return reportID;
}

/**
 * Return the pendingAction and the errors resulting from either
 *
 * - creating a workspace room
 * - starting a chat
 * - paying the expense
 *
 * while being offline
 */
function getReportOfflinePendingActionAndErrors(report: OnyxEntry<Report>): ReportOfflinePendingActionAndErrors {
    // It shouldn't be possible for all of these actions to be pending (or to have errors) for the same report at the same time, so just take the first that exists
    const reportPendingAction = report?.pendingFields?.addWorkspaceRoom ?? report?.pendingFields?.createChat ?? report?.pendingFields?.reimbursed ?? report?.pendingFields?.createReport;
    const reportErrors = getCreationReportErrors(report);
    return {reportPendingAction, reportErrors};
}

/**
 * Check if the report can create the expense with type is iouType
 */
function canCreateRequest(report: OnyxEntry<Report>, policy: OnyxEntry<Policy>, iouType: ValueOf<typeof CONST.IOU.TYPE>): boolean {
    const participantAccountIDs = Object.keys(report?.participants ?? {}).map(Number);

    if (!canUserPerformWriteAction(report)) {
        return false;
    }

    const requestOptions = getMoneyRequestOptions(report, policy, participantAccountIDs);
    requestOptions.push(CONST.IOU.TYPE.CREATE);

    return requestOptions.includes(iouType);
}

function getWorkspaceChats(policyID: string, accountIDs: number[], reports: OnyxCollection<Report> = allReports): Array<OnyxEntry<Report>> {
    return Object.values(reports ?? {}).filter(
        (report) => isPolicyExpenseChat(report) && report?.policyID === policyID && report?.ownerAccountID && accountIDs.includes(report?.ownerAccountID),
    );
}

/**
 * Gets all reports that relate to the policy
 *
 * @param policyID - the workspace ID to get all associated reports
 */
function getAllWorkspaceReports(policyID?: string): Array<OnyxEntry<Report>> {
    if (!policyID) {
        return [];
    }
    return Object.values(allReports ?? {}).filter((report) => report?.policyID === policyID);
}

/**
 * @param policy - the workspace the report is on, null if the user isn't a member of the workspace
 */
function shouldDisableRename(report: OnyxEntry<Report>): boolean {
    if (
        isDefaultRoom(report) ||
        // This will get removed as part of https://github.com/Expensify/App/issues/59961
        // eslint-disable-next-line deprecation/deprecation
        isArchivedReport(getReportNameValuePairs(report?.reportID)) ||
        isPublicRoom(report) ||
        isThread(report) ||
        isMoneyRequest(report) ||
        isMoneyRequestReport(report) ||
        isPolicyExpenseChat(report) ||
        isInvoiceRoom(report) ||
        isInvoiceReport(report) ||
        isSystemChat(report)
    ) {
        return true;
    }

    if (isGroupChat(report)) {
        return false;
    }

    if (isDeprecatedGroupDM(report) || isTaskReport(report)) {
        return true;
    }

    return false;
}

/**
 * @param policy - the workspace the report is on, null if the user isn't a member of the workspace
 */
function canEditWriteCapability(report: OnyxEntry<Report>, policy: OnyxEntry<Policy>): boolean {
    return (
        isPolicyAdminPolicyUtils(policy) &&
        !isAdminRoom(report) &&
        // This will get removed as part of https://github.com/Expensify/App/issues/59961
        // eslint-disable-next-line deprecation/deprecation
        !isArchivedReport(getReportNameValuePairs(report?.reportID)) &&
        !isThread(report) &&
        !isInvoiceRoom(report) &&
        !isPolicyExpenseChat(report)
    );
}

/**
 * @param policy - the workspace the report is on, null if the user isn't a member of the workspace
 */
function canEditRoomVisibility(report: OnyxEntry<Report>, policy: OnyxEntry<Policy>): boolean {
    // This will get removed as part of https://github.com/Expensify/App/issues/59961
    // eslint-disable-next-line deprecation/deprecation
    return isPolicyAdminPolicyUtils(policy) && !isArchivedNonExpenseReport(report, getReportNameValuePairs(report?.reportID));
}

/**
 * Returns the onyx data needed for the task assignee chat
 */
function getTaskAssigneeChatOnyxData(
    accountID: number,
    assigneeAccountID: number,
    taskReportID: string,
    assigneeChatReportID: string,
    parentReportID: string | undefined,
    title: string,
    assigneeChatReport: OnyxEntry<Report>,
): OnyxDataTaskAssigneeChat {
    // Set if we need to add a comment to the assignee chat notifying them that they have been assigned a task
    let optimisticAssigneeAddComment: OptimisticReportAction | undefined;
    // Set if this is a new chat that needs to be created for the assignee
    let optimisticChatCreatedReportAction: OptimisticCreatedReportAction | undefined;
    const assigneeChatReportMetadata = getReportMetadata(assigneeChatReportID);
    const currentTime = DateUtils.getDBTime();
    const optimisticData: OnyxUpdate[] = [];
    const successData: OnyxUpdate[] = [];
    const failureData: OnyxUpdate[] = [];

    // You're able to assign a task to someone you haven't chatted with before - so we need to optimistically create the chat and the chat reportActions
    // Only add the assignee chat report to onyx if we haven't already set it optimistically
    if (assigneeChatReportMetadata?.isOptimisticReport && assigneeChatReport?.pendingFields?.createChat !== CONST.RED_BRICK_ROAD_PENDING_ACTION.ADD) {
        optimisticChatCreatedReportAction = buildOptimisticCreatedReportAction(assigneeChatReportID);
        optimisticData.push(
            {
                onyxMethod: Onyx.METHOD.MERGE,
                key: `${ONYXKEYS.COLLECTION.REPORT}${assigneeChatReportID}`,
                value: {
                    pendingFields: {
                        createChat: CONST.RED_BRICK_ROAD_PENDING_ACTION.ADD,
                    },
                },
            },
            {
                onyxMethod: Onyx.METHOD.MERGE,
                key: `${ONYXKEYS.COLLECTION.REPORT_METADATA}${assigneeChatReportID}`,
                value: {
                    isOptimisticReport: true,
                },
            },
            {
                onyxMethod: Onyx.METHOD.MERGE,
                key: `${ONYXKEYS.COLLECTION.REPORT_ACTIONS}${assigneeChatReportID}`,
                value: {[optimisticChatCreatedReportAction.reportActionID]: optimisticChatCreatedReportAction as Partial<ReportAction>},
            },
        );

        successData.push(
            {
                onyxMethod: Onyx.METHOD.MERGE,
                key: `${ONYXKEYS.COLLECTION.REPORT}${assigneeChatReportID}`,
                value: {
                    pendingFields: {
                        createChat: null,
                    },
                    // BE will send a different participant. We clear the optimistic one to avoid duplicated entries
                    participants: {[assigneeAccountID]: null},
                },
            },
            {
                onyxMethod: Onyx.METHOD.MERGE,
                key: `${ONYXKEYS.COLLECTION.REPORT_METADATA}${assigneeChatReportID}`,
                value: {
                    isOptimisticReport: false,
                },
            },
            {
                onyxMethod: Onyx.METHOD.MERGE,
                key: `${ONYXKEYS.COLLECTION.REPORT_METADATA}${assigneeChatReportID}`,
                value: {
                    isOptimisticReport: false,
                },
            },
        );

        failureData.push(
            {
                onyxMethod: Onyx.METHOD.SET,
                key: `${ONYXKEYS.COLLECTION.REPORT}${assigneeChatReportID}`,
                value: null,
            },
            {
                onyxMethod: Onyx.METHOD.MERGE,
                key: `${ONYXKEYS.COLLECTION.REPORT_ACTIONS}${assigneeChatReportID}`,
                value: {[optimisticChatCreatedReportAction.reportActionID]: {pendingAction: null}},
            },
            // If we failed, we want to remove the optimistic personal details as it was likely due to an invalid login
            {
                onyxMethod: Onyx.METHOD.MERGE,
                key: ONYXKEYS.PERSONAL_DETAILS_LIST,
                value: {
                    [assigneeAccountID]: null,
                },
            },
        );
    }

    // If you're choosing to share the task in the same DM as the assignee then we don't need to create another reportAction indicating that you've been assigned
    if (assigneeChatReportID !== parentReportID) {
        // eslint-disable-next-line @typescript-eslint/prefer-nullish-coalescing
        const displayname = allPersonalDetails?.[assigneeAccountID]?.displayName || allPersonalDetails?.[assigneeAccountID]?.login || '';
        optimisticAssigneeAddComment = buildOptimisticTaskCommentReportAction(taskReportID, title, assigneeAccountID, `assigned to ${displayname}`, parentReportID);
        const lastAssigneeCommentText = formatReportLastMessageText(getReportActionText(optimisticAssigneeAddComment.reportAction as ReportAction));
        const optimisticAssigneeReport = {
            lastVisibleActionCreated: currentTime,
            lastMessageText: lastAssigneeCommentText,
            lastActorAccountID: accountID,
            lastReadTime: currentTime,
        };

        optimisticData.push(
            {
                onyxMethod: Onyx.METHOD.MERGE,
                key: `${ONYXKEYS.COLLECTION.REPORT_ACTIONS}${assigneeChatReportID}`,
                value: {[optimisticAssigneeAddComment.reportAction.reportActionID]: optimisticAssigneeAddComment.reportAction as ReportAction},
            },
            {
                onyxMethod: Onyx.METHOD.MERGE,
                key: `${ONYXKEYS.COLLECTION.REPORT}${assigneeChatReportID}`,
                value: optimisticAssigneeReport,
            },
        );
        successData.push({
            onyxMethod: Onyx.METHOD.MERGE,
            key: `${ONYXKEYS.COLLECTION.REPORT_ACTIONS}${assigneeChatReportID}`,
            value: {[optimisticAssigneeAddComment.reportAction.reportActionID]: {isOptimisticAction: null}},
        });
        failureData.push({
            onyxMethod: Onyx.METHOD.MERGE,
            key: `${ONYXKEYS.COLLECTION.REPORT_ACTIONS}${assigneeChatReportID}`,
            value: {[optimisticAssigneeAddComment.reportAction.reportActionID]: {pendingAction: null}},
        });
    }

    return {
        optimisticData,
        successData,
        failureData,
        optimisticAssigneeAddComment,
        optimisticChatCreatedReportAction,
    };
}

/**
 * Return iou report action display message
 */
function getIOUReportActionDisplayMessage(reportAction: OnyxEntry<ReportAction>, transaction?: OnyxEntry<Transaction>): string {
    if (!isMoneyRequestAction(reportAction)) {
        return '';
    }
    const originalMessage = getOriginalMessage(reportAction);
    const {IOUReportID, automaticAction} = originalMessage ?? {};
    const iouReport = getReportOrDraftReport(IOUReportID);
    let translationKey: TranslationPaths;
    if (originalMessage?.type === CONST.IOU.REPORT_ACTION_TYPE.PAY) {
        // The `REPORT_ACTION_TYPE.PAY` action type is used for both fulfilling existing requests and sending money. To
        // differentiate between these two scenarios, we check if the `originalMessage` contains the `IOUDetails`
        // property. If it does, it indicates that this is a 'Pay someone' action.
        const {amount, currency} = originalMessage?.IOUDetails ?? originalMessage ?? {};
        const formattedAmount = convertToDisplayString(Math.abs(amount), currency) ?? '';

        switch (originalMessage.paymentType) {
            case CONST.IOU.PAYMENT_TYPE.ELSEWHERE:
                translationKey = hasMissingInvoiceBankAccount(IOUReportID) ? 'iou.payerSettledWithMissingBankAccount' : 'iou.paidElsewhereWithAmount';
                break;
            case CONST.IOU.PAYMENT_TYPE.EXPENSIFY:
            case CONST.IOU.PAYMENT_TYPE.VBBA:
                translationKey = 'iou.paidWithExpensifyWithAmount';
                if (automaticAction) {
                    translationKey = 'iou.automaticallyPaidWithExpensify';
                }
                break;
            default:
                translationKey = 'iou.payerPaidAmount';
                break;
        }
        return translateLocal(translationKey, {amount: formattedAmount, payer: ''});
    }

    const amount = getTransactionAmount(transaction, !isEmptyObject(iouReport) && isExpenseReport(iouReport)) ?? 0;
    const formattedAmount = convertToDisplayString(amount, getCurrency(transaction)) ?? '';
    const isRequestSettled = isSettled(IOUReportID);
    const isApproved = isReportApproved({report: iouReport});
    if (isRequestSettled) {
        return translateLocal('iou.payerSettled', {
            amount: formattedAmount,
        });
    }
    if (isApproved) {
        return translateLocal('iou.approvedAmount', {
            amount: formattedAmount,
        });
    }
    if (isSplitBillReportAction(reportAction)) {
        translationKey = 'iou.didSplitAmount';
    } else if (isTrackExpenseAction(reportAction)) {
        translationKey = 'iou.trackedAmount';
    } else {
        translationKey = 'iou.submittedAmount';
    }
    return translateLocal(translationKey, {
        formattedAmount,
        comment: getMerchantOrDescription(transaction),
    });
}

/**
 * Checks if a report is a group chat.
 *
 * A report is a group chat if it meets the following conditions:
 * - Not a chat thread.
 * - Not a task report.
 * - Not an expense / IOU report.
 * - Not an archived room.
 * - Not a public / admin / announce chat room (chat type doesn't match any of the specified types).
 * - More than 2 participants.
 *
 */
function isDeprecatedGroupDM(report: OnyxEntry<Report>): boolean {
    return !!(
        report &&
        !isChatThread(report) &&
        !isTaskReport(report) &&
        !isInvoiceReport(report) &&
        !isMoneyRequestReport(report) &&
        // This will get removed as part of https://github.com/Expensify/App/issues/59961
        // eslint-disable-next-line deprecation/deprecation
        !isArchivedReport(getReportNameValuePairs(report?.reportID)) &&
        !Object.values(CONST.REPORT.CHAT_TYPE).some((chatType) => chatType === getChatType(report)) &&
        Object.keys(report.participants ?? {})
            .map(Number)
            .filter((accountID) => accountID !== currentUserAccountID).length > 1
    );
}

/**
 * A "root" group chat is the top level group chat and does not refer to any threads off of a Group Chat
 */
function isRootGroupChat(report: OnyxEntry<Report>): boolean {
    return !isChatThread(report) && (isGroupChat(report) || isDeprecatedGroupDM(report));
}

/**
 * Assume any report without a reportID is unusable.
 */
function isValidReport(report?: OnyxEntry<Report>): boolean {
    return !!report?.reportID;
}

/**
 * Check to see if we are a participant of this report.
 */
function isReportParticipant(accountID: number | undefined, report: OnyxEntry<Report>): boolean {
    if (!accountID) {
        return false;
    }

    const possibleAccountIDs = Object.keys(report?.participants ?? {}).map(Number);
    if (report?.ownerAccountID) {
        possibleAccountIDs.push(report?.ownerAccountID);
    }
    if (report?.managerID) {
        possibleAccountIDs.push(report?.managerID);
    }
    return possibleAccountIDs.includes(accountID);
}

/**
 * Check to see if the current user has access to view the report.
 */
function canCurrentUserOpenReport(report: OnyxEntry<Report>): boolean {
    return (isReportParticipant(currentUserAccountID, report) || isPublicRoom(report)) && canAccessReport(report, allPolicies, allBetas);
}

function shouldUseFullTitleToDisplay(report: OnyxEntry<Report>): boolean {
    return (
        isMoneyRequestReport(report) || isPolicyExpenseChat(report) || isChatRoom(report) || isChatThread(report) || isTaskReport(report) || isGroupChat(report) || isInvoiceReport(report)
    );
}

function getRoom(type: ValueOf<typeof CONST.REPORT.CHAT_TYPE>, policyID: string): OnyxEntry<Report> {
    const room = Object.values(allReports ?? {}).find((report) => report?.policyID === policyID && report?.chatType === type && !isThread(report));
    return room;
}

/**
 *  We only want policy members who are members of the report to be able to modify the report description, but not in thread chat.
 */
function canEditReportDescription(report: OnyxEntry<Report>, policy: OnyxEntry<Policy>): boolean {
    return (
        !isMoneyRequestReport(report) &&
        // This will get removed as part of https://github.com/Expensify/App/issues/59961
        // eslint-disable-next-line deprecation/deprecation
        !isArchivedReport(getReportNameValuePairs(report?.reportID)) &&
        isChatRoom(report) &&
        !isChatThread(report) &&
        !isEmpty(policy) &&
        hasParticipantInArray(report, currentUserAccountID ? [currentUserAccountID] : []) &&
        !isAuditor(report)
    );
}

function canEditPolicyDescription(policy: OnyxEntry<Policy>): boolean {
    return isPolicyAdminPolicyUtils(policy);
}

function getReportActionWithSmartscanError(reportActions: ReportAction[]): ReportAction | undefined {
    return reportActions.find((action) => {
        const isReportPreview = isReportPreviewAction(action);
        const isSplitReportAction = isSplitBillReportAction(action);
        if (!isSplitReportAction && !isReportPreview) {
            return false;
        }
        const IOUReportID = getIOUReportIDFromReportActionPreview(action);
        const isReportPreviewError = isReportPreview && shouldShowRBRForMissingSmartscanFields(IOUReportID) && !isSettled(IOUReportID);
        if (isReportPreviewError) {
            return true;
        }

        const transactionID = isMoneyRequestAction(action) ? getOriginalMessage(action)?.IOUTransactionID : undefined;
        const transaction = allTransactions?.[`${ONYXKEYS.COLLECTION.TRANSACTION}${transactionID}`] ?? {};
        const isSplitBillError = isSplitReportAction && hasMissingSmartscanFieldsTransactionUtils(transaction as Transaction);

        return isSplitBillError;
    });
}

/**
 * Checks if report action has error when smart scanning
 */
function hasSmartscanError(reportActions: ReportAction[]): boolean {
    return !!getReportActionWithSmartscanError(reportActions);
}

function shouldAutoFocusOnKeyPress(event: KeyboardEvent): boolean {
    if (event.key.length > 1) {
        return false;
    }

    // If a key is pressed in combination with Meta, Control or Alt do not focus
    if (event.ctrlKey || event.metaKey) {
        return false;
    }

    if (event.code === 'Space') {
        return false;
    }

    return true;
}

/**
 * Navigates to the appropriate screen based on the presence of a private note for the current user.
 */
function navigateToPrivateNotes(report: OnyxEntry<Report>, session: OnyxEntry<Session>, backTo?: string) {
    if (isEmpty(report) || isEmpty(session) || !session.accountID) {
        return;
    }
    const currentUserPrivateNote = report.privateNotes?.[session.accountID]?.note ?? '';
    if (isEmpty(currentUserPrivateNote)) {
        Navigation.navigate(ROUTES.PRIVATE_NOTES_EDIT.getRoute(report.reportID, session.accountID, backTo));
        return;
    }
    Navigation.navigate(ROUTES.PRIVATE_NOTES_LIST.getRoute(report.reportID, backTo));
}

/**
 * Get all held transactions of a iouReport
 */
function getAllHeldTransactions(iouReportID?: string): Transaction[] {
    const transactions = getReportTransactions(iouReportID);
    return transactions.filter((transaction) => isOnHoldTransactionUtils(transaction));
}

/**
 * Check if Report has any held expenses
 */
function hasHeldExpenses(iouReportID?: string, allReportTransactions?: SearchTransaction[]): boolean {
    const iouReportTransactions = getReportTransactions(iouReportID);
    const transactions = allReportTransactions ?? iouReportTransactions;
    return transactions.some((transaction) => isOnHoldTransactionUtils(transaction));
}

/**
 * Check if all expenses in the Report are on hold
 */
function hasOnlyHeldExpenses(iouReportID?: string, allReportTransactions?: SearchTransaction[]): boolean {
    const transactionsByIouReportID = getReportTransactions(iouReportID);
    const reportTransactions = allReportTransactions ?? transactionsByIouReportID;
    return reportTransactions.length > 0 && !reportTransactions.some((transaction) => !isOnHoldTransactionUtils(transaction));
}

/**
 * Checks if thread replies should be displayed
 */
function shouldDisplayThreadReplies(reportAction: OnyxInputOrEntry<ReportAction>, isThreadReportParentAction: boolean): boolean {
    const hasReplies = (reportAction?.childVisibleActionCount ?? 0) > 0;
    return hasReplies && !!reportAction?.childCommenterCount && !isThreadReportParentAction;
}

/**
 * Check if money report has any transactions updated optimistically
 */
function hasUpdatedTotal(report: OnyxInputOrEntry<Report>, policy: OnyxInputOrEntry<Policy>): boolean {
    if (!report) {
        return true;
    }

    const allReportTransactions = getReportTransactions(report.reportID);

    const hasPendingTransaction = allReportTransactions.some((transaction) => !!transaction.pendingAction);
    const hasTransactionWithDifferentCurrency = allReportTransactions.some((transaction) => transaction.currency !== report.currency);
    const hasDifferentWorkspaceCurrency = report.pendingFields?.createChat && isExpenseReport(report) && report.currency !== policy?.outputCurrency;
    const hasOptimisticHeldExpense = hasHeldExpenses(report.reportID) && report?.unheldTotal === undefined;

    return !(hasPendingTransaction && (hasTransactionWithDifferentCurrency || hasDifferentWorkspaceCurrency)) && !hasOptimisticHeldExpense && !report.pendingFields?.total;
}

/**
 * Return held and full amount formatted with used currency
 */
function getNonHeldAndFullAmount(iouReport: OnyxEntry<Report>, shouldExcludeNonReimbursables: boolean): NonHeldAndFullAmount {
    // if the report is an expense report, the total amount should be negated
    const coefficient = isExpenseReport(iouReport) ? -1 : 1;

    let total = iouReport?.total ?? 0;
    let unheldTotal = iouReport?.unheldTotal ?? 0;
    if (shouldExcludeNonReimbursables) {
        total -= iouReport?.nonReimbursableTotal ?? 0;
        unheldTotal -= iouReport?.unheldNonReimbursableTotal ?? 0;
    }

    return {
        nonHeldAmount: convertToDisplayString(unheldTotal * coefficient, iouReport?.currency),
        fullAmount: convertToDisplayString(total * coefficient, iouReport?.currency),
        hasValidNonHeldAmount: unheldTotal * coefficient >= 0,
    };
}

/**
 * Disable reply in thread action if:
 *
 * - The action is listed in the thread-disabled list
 * - The action is a split expense action
 * - The action is deleted and is not threaded
 * - The report is archived and the action is not threaded
 * - The action is a whisper action and it's neither a report preview nor IOU action
 * - The action is the thread's first chat
 */
function shouldDisableThread(reportAction: OnyxInputOrEntry<ReportAction>, reportID: string, isThreadReportParentAction: boolean): boolean {
    const isSplitBillAction = isSplitBillReportAction(reportAction);
    const isDeletedActionLocal = isDeletedAction(reportAction);
    const isReportPreviewActionLocal = isReportPreviewAction(reportAction);
    const isIOUAction = isMoneyRequestAction(reportAction);
    const isWhisperActionLocal = isWhisperAction(reportAction) || isActionableTrackExpense(reportAction);

    // This will get removed as part of https://github.com/Expensify/App/issues/59961
    // eslint-disable-next-line deprecation/deprecation
    const isArchived = isArchivedNonExpenseReport(getReportOrDraftReport(reportID), getReportNameValuePairs(reportID));
    const isActionDisabled = CONST.REPORT.ACTIONS.THREAD_DISABLED.some((action: string) => action === reportAction?.actionName);

    return (
        isActionDisabled ||
        isSplitBillAction ||
        (isDeletedActionLocal && !reportAction?.childVisibleActionCount) ||
        (isArchived && !reportAction?.childVisibleActionCount) ||
        (isWhisperActionLocal && !isReportPreviewActionLocal && !isIOUAction) ||
        isThreadReportParentAction
    );
}

function getAllAncestorReportActions(report: Report | null | undefined, currentUpdatedReport?: OnyxEntry<Report>): Ancestor[] {
    if (!report) {
        return [];
    }
    const allAncestors: Ancestor[] = [];
    let parentReportID = report.parentReportID;
    let parentReportActionID = report.parentReportActionID;

    while (parentReportID) {
        const parentReport = currentUpdatedReport && currentUpdatedReport.reportID === parentReportID ? currentUpdatedReport : getReportOrDraftReport(parentReportID);
        const parentReportAction = getReportAction(parentReportID, parentReportActionID);

        if (!parentReport || !parentReportAction || (isTransactionThread(parentReportAction) && !isSentMoneyReportAction(parentReportAction)) || isReportPreviewAction(parentReportAction)) {
            break;
        }

        // For threads, we don't want to display trip summary
        if (isTripPreview(parentReportAction) && allAncestors.length > 0) {
            break;
        }

        const isParentReportActionUnread = isCurrentActionUnread(parentReport, parentReportAction);
        allAncestors.push({
            report: parentReport,
            reportAction: parentReportAction,
            shouldDisplayNewMarker: isParentReportActionUnread,
        });

        parentReportID = parentReport?.parentReportID;
        parentReportActionID = parentReport?.parentReportActionID;
    }

    return allAncestors.reverse();
}

function getAllAncestorReportActionIDs(report: Report | null | undefined, includeTransactionThread = false): AncestorIDs {
    if (!report) {
        return {
            reportIDs: [],
            reportActionsIDs: [],
        };
    }

    const allAncestorIDs: AncestorIDs = {
        reportIDs: [],
        reportActionsIDs: [],
    };
    let parentReportID = report.parentReportID;
    let parentReportActionID = report.parentReportActionID;

    while (parentReportID) {
        const parentReport = getReportOrDraftReport(parentReportID);
        const parentReportAction = getReportAction(parentReportID, parentReportActionID);

        if (
            !parentReportAction ||
            (!includeTransactionThread && ((isTransactionThread(parentReportAction) && !isSentMoneyReportAction(parentReportAction)) || isReportPreviewAction(parentReportAction)))
        ) {
            break;
        }

        allAncestorIDs.reportIDs.push(parentReportID);
        if (parentReportActionID) {
            allAncestorIDs.reportActionsIDs.push(parentReportActionID);
        }

        if (!parentReport) {
            break;
        }

        parentReportID = parentReport?.parentReportID;
        parentReportActionID = parentReport?.parentReportActionID;
    }

    return allAncestorIDs;
}

/**
 * Get optimistic data of parent report action
 * @param reportID The reportID of the report that is updated
 * @param lastVisibleActionCreated Last visible action created of the child report
 * @param type The type of action in the child report
 */
function getOptimisticDataForParentReportAction(reportID: string | undefined, lastVisibleActionCreated: string, type: string): Array<OnyxUpdate | null> {
    const report = getReportOrDraftReport(reportID);

    if (!report || isEmptyObject(report)) {
        return [];
    }

    const ancestors = getAllAncestorReportActionIDs(report, true);
    const totalAncestor = ancestors.reportIDs.length;

    return Array.from(Array(totalAncestor), (_, index) => {
        const ancestorReport = getReportOrDraftReport(ancestors.reportIDs.at(index));

        if (!ancestorReport || isEmptyObject(ancestorReport)) {
            return null;
        }

        const ancestorReportAction = getReportAction(ancestorReport.reportID, ancestors.reportActionsIDs.at(index) ?? '');

        if (!ancestorReportAction?.reportActionID || isEmptyObject(ancestorReportAction)) {
            return null;
        }

        return {
            onyxMethod: Onyx.METHOD.MERGE,
            key: `${ONYXKEYS.COLLECTION.REPORT_ACTIONS}${ancestorReport.reportID}`,
            value: {
                [ancestorReportAction.reportActionID]: updateOptimisticParentReportAction(ancestorReportAction, lastVisibleActionCreated, type),
            },
        };
    });
}

function getQuickActionDetails(
    quickActionReport: Report,
    personalDetails: PersonalDetailsList | undefined,
    policyChatForActivePolicy: Report | undefined,
    reportNameValuePairs: ReportNameValuePairs,
): {quickActionAvatars: Icon[]; hideQABSubtitle: boolean} {
    const isValidQuickActionReport = !(isEmptyObject(quickActionReport) || isArchivedReport(reportNameValuePairs));
    let hideQABSubtitle = false;
    let quickActionAvatars: Icon[] = [];
    if (isValidQuickActionReport) {
        const avatars = getIcons(quickActionReport, personalDetails);
        quickActionAvatars = avatars.length <= 1 || isPolicyExpenseChat(quickActionReport) ? avatars : avatars.filter((avatar) => avatar.id !== currentUserAccountID);
    } else {
        hideQABSubtitle = true;
    }
    if (!isEmptyObject(policyChatForActivePolicy)) {
        quickActionAvatars = getIcons(policyChatForActivePolicy, personalDetails);
    }
    return {
        quickActionAvatars,
        hideQABSubtitle,
    };
}

function canBeAutoReimbursed(report: OnyxInputOrEntry<Report>, policy: OnyxInputOrEntry<Policy> | SearchPolicy): boolean {
    if (isEmptyObject(policy)) {
        return false;
    }
    type CurrencyType = TupleToUnion<typeof CONST.DIRECT_REIMBURSEMENT_CURRENCIES>;
    const reimbursableTotal = getMoneyRequestSpendBreakdown(report).totalDisplaySpend;
    const autoReimbursementLimit = policy?.autoReimbursement?.limit ?? policy?.autoReimbursementLimit ?? 0;
    const isAutoReimbursable =
        isReportInGroupPolicy(report) &&
        policy.reimbursementChoice === CONST.POLICY.REIMBURSEMENT_CHOICES.REIMBURSEMENT_YES &&
        autoReimbursementLimit >= reimbursableTotal &&
        reimbursableTotal > 0 &&
        CONST.DIRECT_REIMBURSEMENT_CURRENCIES.includes(report?.currency as CurrencyType);
    return isAutoReimbursable;
}

/** Check if the current user is an owner of the report */
function isReportOwner(report: OnyxInputOrEntry<Report>): boolean {
    return report?.ownerAccountID === currentUserPersonalDetails?.accountID;
}

function isAllowedToApproveExpenseReport(report: OnyxEntry<Report>, approverAccountID?: number, reportPolicy?: OnyxEntry<Policy> | SearchPolicy): boolean {
    const policy = reportPolicy ?? getPolicy(report?.policyID);
    const isOwner = (approverAccountID ?? currentUserAccountID) === report?.ownerAccountID;
    return !(policy?.preventSelfApproval && isOwner);
}

function isAllowedToSubmitDraftExpenseReport(report: OnyxEntry<Report>): boolean {
    const policy = getPolicy(report?.policyID);
    const submitToAccountID = getSubmitToAccountID(policy, report);

    return isAllowedToApproveExpenseReport(report, submitToAccountID);
}

/**
 * What missing payment method does this report action indicate, if any?
 */
function getIndicatedMissingPaymentMethod(userWallet: OnyxEntry<UserWallet>, reportId: string | undefined, reportAction: ReportAction): MissingPaymentMethod | undefined {
    const isSubmitterOfUnsettledReport = isCurrentUserSubmitter(reportId) && !isSettled(reportId);
    if (!reportId || !isSubmitterOfUnsettledReport || !isReimbursementQueuedAction(reportAction)) {
        return undefined;
    }
    const paymentType = getOriginalMessage(reportAction)?.paymentType;
    if (paymentType === CONST.IOU.PAYMENT_TYPE.EXPENSIFY) {
        return isEmpty(userWallet) || userWallet.tierName === CONST.WALLET.TIER_NAME.SILVER ? 'wallet' : undefined;
    }

    return !hasCreditBankAccount() ? 'bankAccount' : undefined;
}

/**
 * Checks if report chat contains missing payment method
 */
function hasMissingPaymentMethod(userWallet: OnyxEntry<UserWallet>, iouReportID: string | undefined): boolean {
    const reportActions = allReportActions?.[`${ONYXKEYS.COLLECTION.REPORT_ACTIONS}${iouReportID}`] ?? {};
    return Object.values(reportActions)
        .filter(Boolean)
        .some((action) => getIndicatedMissingPaymentMethod(userWallet, iouReportID, action) !== undefined);
}

/**
 * Used from expense actions to decide if we need to build an optimistic expense report.
 * Create a new report if:
 * - we don't have an iouReport set in the chatReport
 * - we have one, but it's waiting on the payee adding a bank account
 * - we have one, but we can't add more transactions to it due to: report is approved or settled, or report is processing and policy isn't on Instant submit reporting frequency
 */
function shouldCreateNewMoneyRequestReport(existingIOUReport: OnyxInputOrEntry<Report> | undefined, chatReport: OnyxInputOrEntry<Report>): boolean {
    return !existingIOUReport || hasIOUWaitingOnCurrentUserBankAccount(chatReport) || !canAddTransaction(existingIOUReport);
}

function getTripIDFromTransactionParentReportID(transactionParentReportID: string | undefined): string | undefined {
    return (getReportOrDraftReport(transactionParentReportID) as OnyxEntry<Report>)?.tripData?.tripID;
}

/**
 * Checks if report contains actions with errors
 */
function hasActionsWithErrors(reportID: string | undefined): boolean {
    if (!reportID) {
        return false;
    }
    const reportActions = allReportActions?.[`${ONYXKEYS.COLLECTION.REPORT_ACTIONS}${reportID}`] ?? {};
    return Object.values(reportActions)
        .filter(Boolean)
        .some((action) => !isEmptyObject(action.errors));
}

function isNonAdminOrOwnerOfPolicyExpenseChat(report: OnyxInputOrEntry<Report>, policy: OnyxInputOrEntry<Policy>): boolean {
    return isPolicyExpenseChat(report) && !(isPolicyAdminPolicyUtils(policy) || isPolicyOwner(policy, currentUserAccountID) || isReportOwner(report));
}

function isAdminOwnerApproverOrReportOwner(report: OnyxEntry<Report>, policy: OnyxEntry<Policy>): boolean {
    const isApprover = isMoneyRequestReport(report) && report?.managerID !== null && currentUserPersonalDetails?.accountID === report?.managerID;

    return isPolicyAdminPolicyUtils(policy) || isPolicyOwner(policy, currentUserAccountID) || isReportOwner(report) || isApprover;
}

/**
 * Whether the user can join a report
 */
function canJoinChat(report: OnyxEntry<Report>, parentReportAction: OnyxInputOrEntry<ReportAction>, policy: OnyxInputOrEntry<Policy>): boolean {
    // We disabled thread functions for whisper action
    // So we should not show join option for existing thread on whisper message that has already been left, or manually leave it
    if (isWhisperAction(parentReportAction)) {
        return false;
    }

    // If the notification preference of the chat is not hidden that means we have already joined the chat
    if (!isHiddenForCurrentUser(report)) {
        return false;
    }

    const isExpenseChat = isMoneyRequestReport(report) || isMoneyRequest(report) || isInvoiceReport(report) || isTrackExpenseReport(report);
    // Anyone viewing these chat types is already a participant and therefore cannot join
    if (isRootGroupChat(report) || isSelfDM(report) || isInvoiceRoom(report) || isSystemChat(report) || isExpenseChat) {
        return false;
    }

    // The user who is a member of the workspace has already joined the public announce room.
    if (isPublicAnnounceRoom(report) && !isEmptyObject(policy)) {
        return false;
    }

    return isChatThread(report) || isUserCreatedPolicyRoom(report) || isNonAdminOrOwnerOfPolicyExpenseChat(report, policy);
}

/**
 * Whether the user can leave a report
 */
function canLeaveChat(report: OnyxEntry<Report>, policy: OnyxEntry<Policy>): boolean {
    if (isRootGroupChat(report)) {
        return true;
    }

    if (isPolicyExpenseChat(report) && !report?.isOwnPolicyExpenseChat && !isPolicyAdminPolicyUtils(policy)) {
        return true;
    }

    if (isPublicRoom(report) && isAnonymousUserSession()) {
        return false;
    }

    if (isHiddenForCurrentUser(report)) {
        return false;
    }

    // Anyone viewing these chat types is already a participant and therefore cannot leave
    if (isSelfDM(report)) {
        return false;
    }

    // The user who is a member of the workspace cannot leave the public announce room.
    if (isPublicAnnounceRoom(report) && !isEmptyObject(policy)) {
        return false;
    }

    if (isInvoiceRoom(report)) {
        return canLeaveInvoiceRoom(report);
    }

    return (isChatThread(report) && !!getReportNotificationPreference(report)) || isUserCreatedPolicyRoom(report) || isNonAdminOrOwnerOfPolicyExpenseChat(report, policy);
}

function getReportActionActorAccountID(
    reportAction: OnyxEntry<ReportAction>,
    iouReport: OnyxEntry<Report>,
    report: OnyxEntry<Report>,
    delegatePersonalDetails?: PersonalDetails | undefined | null,
): number | undefined {
    switch (reportAction?.actionName) {
        case CONST.REPORT.ACTIONS.TYPE.REPORT_PREVIEW: {
            const ownerAccountID = iouReport?.ownerAccountID ?? reportAction?.childOwnerAccountID;
            const actorAccountID = iouReport?.managerID ?? reportAction?.childManagerAccountID;

            if (isPolicyExpenseChat(report) || delegatePersonalDetails) {
                return ownerAccountID;
            }

            return actorAccountID;
        }

        case CONST.REPORT.ACTIONS.TYPE.SUBMITTED:
            return reportAction?.adminAccountID ?? reportAction?.actorAccountID;

        default:
            return reportAction?.actorAccountID;
    }
}

function createDraftWorkspaceAndNavigateToConfirmationScreen(transactionID: string, actionName: IOUAction): void {
    const isCategorizing = actionName === CONST.IOU.ACTION.CATEGORIZE;
    const {expenseChatReportID, policyID, policyName} = createDraftWorkspace();
    setMoneyRequestParticipants(transactionID, [
        {
            selected: true,
            accountID: 0,
            isPolicyExpenseChat: true,
            reportID: expenseChatReportID,
            policyID,
            searchText: policyName,
        },
    ]);
    if (isCategorizing) {
        Navigation.navigate(ROUTES.MONEY_REQUEST_STEP_CATEGORY.getRoute(actionName, CONST.IOU.TYPE.SUBMIT, transactionID, expenseChatReportID));
    } else {
        Navigation.navigate(ROUTES.MONEY_REQUEST_STEP_CONFIRMATION.getRoute(actionName, CONST.IOU.TYPE.SUBMIT, transactionID, expenseChatReportID, true));
    }
}

function createDraftTransactionAndNavigateToParticipantSelector(
    transactionID: string | undefined,
    reportID: string | undefined,
    actionName: IOUAction,
    reportActionID: string | undefined,
): void {
    if (!transactionID || !reportID) {
        return;
    }

    const transaction = allTransactions?.[`${ONYXKEYS.COLLECTION.TRANSACTION}${transactionID}`] ?? ({} as Transaction);
    const reportActions = allReportActions?.[`${ONYXKEYS.COLLECTION.REPORT_ACTIONS}${reportID}`] ?? ([] as ReportAction[]);

    if (!transaction || !reportActions) {
        return;
    }

    const linkedTrackedExpenseReportAction = Object.values(reportActions)
        .filter(Boolean)
        .find((action) => isMoneyRequestAction(action) && getOriginalMessage(action)?.IOUTransactionID === transactionID);

    const {created, amount, currency, merchant, mccGroup} = getTransactionDetails(transaction) ?? {};
    const comment = getTransactionCommentObject(transaction);

    createDraftTransaction({
        ...transaction,
        actionableWhisperReportActionID: reportActionID,
        linkedTrackedExpenseReportAction,
        linkedTrackedExpenseReportID: reportID,
        created,
        modifiedCreated: undefined,
        modifiedAmount: undefined,
        modifiedCurrency: undefined,
        amount,
        currency,
        comment,
        merchant,
        modifiedMerchant: '',
        mccGroup,
    } as Transaction);

    const filteredPolicies = Object.values(allPolicies ?? {}).filter((policy) => shouldShowPolicy(policy, false, currentUserEmail));

    if (actionName === CONST.IOU.ACTION.CATEGORIZE) {
        const activePolicy = getPolicy(activePolicyID);
        if (activePolicy && shouldRestrictUserBillableActions(activePolicy.id)) {
            Navigation.navigate(ROUTES.RESTRICTED_ACTION.getRoute(activePolicy.id));
            return;
        }

        if (shouldShowPolicy(activePolicy, false, currentUserEmail)) {
            const policyExpenseReportID = getPolicyExpenseChat(currentUserAccountID, activePolicyID)?.reportID;
            setMoneyRequestParticipants(transactionID, [
                {
                    selected: true,
                    accountID: 0,
                    isPolicyExpenseChat: true,
                    reportID: policyExpenseReportID,
                    policyID: activePolicyID,
                    searchText: activePolicy?.name,
                },
            ]);
            if (policyExpenseReportID) {
                Navigation.navigate(ROUTES.MONEY_REQUEST_STEP_CATEGORY.getRoute(actionName, CONST.IOU.TYPE.SUBMIT, transactionID, policyExpenseReportID));
            } else {
                Log.warn('policyExpenseReportID is not valid during expense categorizing');
            }
            return;
        }
        if (filteredPolicies.length === 0 || filteredPolicies.length > 1) {
            Navigation.navigate(ROUTES.MONEY_REQUEST_UPGRADE.getRoute(actionName, CONST.IOU.TYPE.SUBMIT, transactionID, reportID));
            return;
        }

        const policyID = filteredPolicies.at(0)?.id;
        const policyExpenseReportID = getPolicyExpenseChat(currentUserAccountID, policyID)?.reportID;
        setMoneyRequestParticipants(transactionID, [
            {
                selected: true,
                accountID: 0,
                isPolicyExpenseChat: true,
                reportID: policyExpenseReportID,
                policyID,
                searchText: activePolicy?.name,
            },
        ]);
        if (policyExpenseReportID) {
            Navigation.navigate(ROUTES.MONEY_REQUEST_STEP_CATEGORY.getRoute(actionName, CONST.IOU.TYPE.SUBMIT, transactionID, policyExpenseReportID));
        } else {
            Log.warn('policyExpenseReportID is not valid during expense categorizing');
        }
        return;
    }

    if (actionName === CONST.IOU.ACTION.SUBMIT || (allPolicies && filteredPolicies.length > 0)) {
        Navigation.navigate(ROUTES.MONEY_REQUEST_STEP_PARTICIPANTS.getRoute(CONST.IOU.TYPE.SUBMIT, transactionID, reportID, undefined, actionName));
        return;
    }

    return createDraftWorkspaceAndNavigateToConfirmationScreen(transactionID, actionName);
}

/**
 * Check if a report has any forwarded actions
 */
function hasForwardedAction(reportID: string): boolean {
    const reportActions = getAllReportActions(reportID);
    return Object.values(reportActions).some((action) => action?.actionName === CONST.REPORT.ACTIONS.TYPE.FORWARDED);
}

function isReportOutstanding(iouReport: OnyxInputOrEntry<Report>, policyID: string | undefined): boolean {
    if (!iouReport || isEmptyObject(iouReport)) {
        return false;
    }
    const policy = getPolicy(iouReport.policyID);
    const shouldIncludeSubmitted = policy?.harvesting?.enabled;
    if (
        isExpenseReport(iouReport) &&
        iouReport?.stateNum !== undefined &&
        iouReport?.statusNum !== undefined &&
        iouReport?.policyID === policyID &&
        (shouldIncludeSubmitted ? iouReport?.stateNum <= CONST.REPORT.STATE_NUM.SUBMITTED : iouReport?.stateNum < CONST.REPORT.STATE_NUM.SUBMITTED) &&
        (shouldIncludeSubmitted ? iouReport?.statusNum <= CONST.REPORT.STATUS_NUM.SUBMITTED : iouReport?.statusNum < CONST.REPORT.STATUS_NUM.SUBMITTED) &&
        !hasForwardedAction(iouReport.reportID)
    ) {
        return true;
    }
    return false;
}

/**
 * Get outstanding expense reports for a given policy ID
 * @param policyID - The policy ID to filter reports by
 * @param reports - Collection of reports to filter
 * @returns Array of outstanding expense reports sorted by name
 */
function getOutstandingReports(policyID: string | undefined, reports: OnyxCollection<Report> = allReports): Array<OnyxEntry<Report>> {
    if (!reports) {
        return [];
    }
    return Object.values(reports)
        .filter((report) => isReportOutstanding(report, policyID))
        .sort((a, b) => a?.reportName?.localeCompare(b?.reportName?.toLowerCase() ?? '') ?? 0);
}

/**
 * @returns the object to update `report.hasOutstandingChildRequest`
 */
function getOutstandingChildRequest(iouReport: OnyxInputOrEntry<Report>): OutstandingChildRequest {
    if (!iouReport || isEmptyObject(iouReport)) {
        return {};
    }

    if (!isExpenseReport(iouReport)) {
        const {reimbursableSpend} = getMoneyRequestSpendBreakdown(iouReport);
        return {
            hasOutstandingChildRequest: iouReport.managerID === currentUserAccountID && reimbursableSpend !== 0,
        };
    }

    const policy = getPolicy(iouReport.policyID);
    const shouldBeManuallySubmitted = isPaidGroupPolicyPolicyUtils(policy) && !policy?.harvesting?.enabled;
    if (shouldBeManuallySubmitted) {
        return {
            hasOutstandingChildRequest: true,
        };
    }

    // We don't need to update hasOutstandingChildRequest in this case
    return {};
}

function canReportBeMentionedWithinPolicy(report: OnyxEntry<Report>, policyID: string | undefined): boolean {
    if (!policyID || report?.policyID !== policyID) {
        return false;
    }

    return isChatRoom(report) && !isInvoiceRoom(report) && !isThread(report);
}

function prepareOnboardingOnyxData(
    introSelected: OnyxEntry<IntroSelected>,
    engagementChoice: OnboardingPurpose,
    onboardingMessage: ValueOf<typeof CONST.ONBOARDING_MESSAGES>,
    adminsChatReportID?: string,
    onboardingPolicyID?: string,
    userReportedIntegration?: OnboardingAccounting,
    wasInvited?: boolean,
    companySize?: OnboardingCompanySize,
) {
    if (engagementChoice === CONST.ONBOARDING_CHOICES.PERSONAL_SPEND) {
        // eslint-disable-next-line no-param-reassign
        onboardingMessage = CONST.CREATE_EXPENSE_ONBOARDING_MESSAGES[CONST.ONBOARDING_CHOICES.PERSONAL_SPEND];
    }

    if (engagementChoice === CONST.ONBOARDING_CHOICES.EMPLOYER || engagementChoice === CONST.ONBOARDING_CHOICES.SUBMIT) {
        // eslint-disable-next-line no-param-reassign
        onboardingMessage = CONST.CREATE_EXPENSE_ONBOARDING_MESSAGES[CONST.ONBOARDING_CHOICES.SUBMIT];
    }

    // Guides are assigned and tasks are posted in the #admins room for the MANAGE_TEAM and TRACK_WORKSPACE onboarding actions, except for emails that have a '+'.
    type PostTasksInAdminsRoomOnboardingChoices = 'newDotManageTeam' | 'newDotTrackWorkspace';
    const shouldPostTasksInAdminsRoom =
        [CONST.ONBOARDING_CHOICES.MANAGE_TEAM, CONST.ONBOARDING_CHOICES.TRACK_WORKSPACE].includes(engagementChoice as PostTasksInAdminsRoomOnboardingChoices) &&
        !currentUserEmail?.includes('+');
    const adminsChatReport = allReports?.[`${ONYXKEYS.COLLECTION.REPORT}${adminsChatReportID}`];
    const targetChatReport = shouldPostTasksInAdminsRoom
        ? adminsChatReport ?? {reportID: adminsChatReportID, policyID: onboardingPolicyID}
        : getChatByParticipants([CONST.ACCOUNT_ID.CONCIERGE, currentUserAccountID ?? CONST.DEFAULT_NUMBER_ID], allReports, false, true);
    const {reportID: targetChatReportID = '', policyID: targetChatPolicyID = ''} = targetChatReport ?? {};

    if (!targetChatReportID) {
        Log.warn('Missing reportID for onboarding optimistic data');
        return;
    }

    const integrationName = userReportedIntegration ? CONST.ONBOARDING_ACCOUNTING_MAPPING[userReportedIntegration] : '';
    const assignedGuideEmail = getPolicy(targetChatPolicyID)?.assignedGuide?.email ?? 'Setup Specialist';
    const assignedGuidePersonalDetail = Object.values(allPersonalDetails ?? {}).find((personalDetail) => personalDetail?.login === assignedGuideEmail);
    let assignedGuideAccountID: number;
    if (assignedGuidePersonalDetail && assignedGuidePersonalDetail.accountID) {
        assignedGuideAccountID = assignedGuidePersonalDetail.accountID;
    } else {
        assignedGuideAccountID = generateAccountID(assignedGuideEmail);
        // eslint-disable-next-line rulesdir/prefer-actions-set-data
        Onyx.merge(ONYXKEYS.PERSONAL_DETAILS_LIST, {
            [assignedGuideAccountID]: {
                isOptimisticPersonalDetail: assignedGuideEmail === CONST.SETUP_SPECIALIST_LOGIN,
                login: assignedGuideEmail,
                displayName: assignedGuideEmail,
            },
        });
    }
    const actorAccountID = shouldPostTasksInAdminsRoom ? assignedGuideAccountID : CONST.ACCOUNT_ID.CONCIERGE;

<<<<<<< HEAD
    // Text message
    const textComment = buildOptimisticAddCommentReportAction(onboardingMessage.message, undefined, actorAccountID, 1);
    const textCommentAction: OptimisticAddCommentReportAction = textComment.reportAction;
    const textMessage: AddCommentOrAttachementParams = {
        reportID: targetChatReportID,
        reportActionID: textCommentAction.reportActionID,
        reportComment: textComment.commentText,
    };

    const onboardingTaskParams: OnboardingTaskLinks = {
=======
    const onboardingTaskParams = {
>>>>>>> d629de01
        integrationName,
        onboardingCompanySize: companySize ?? onboardingCompanySize,
        workspaceSettingsLink: `${environmentURL}/${ROUTES.WORKSPACE_INITIAL.getRoute(onboardingPolicyID)}`,
        workspaceCategoriesLink: `${environmentURL}/${ROUTES.WORKSPACE_CATEGORIES.getRoute(onboardingPolicyID)}`,
        workspaceMembersLink: `${environmentURL}/${ROUTES.WORKSPACE_MEMBERS.getRoute(onboardingPolicyID)}`,
        workspaceMoreFeaturesLink: `${environmentURL}/${ROUTES.WORKSPACE_MORE_FEATURES.getRoute(onboardingPolicyID)}`,
        navatticURL: getNavatticURL(environment, engagementChoice),
        testDriveURL: `${environmentURL}/${ROUTES.TEST_DRIVE_DEMO_ROOT}`,
        workspaceAccountingLink: `${environmentURL}/${ROUTES.POLICY_ACCOUNTING.getRoute(onboardingPolicyID)}`,
        corporateCardLink: `${environmentURL}/${ROUTES.WORKSPACE_COMPANY_CARDS.getRoute(onboardingPolicyID)}`,
    };

    // Text message
    const message = typeof onboardingMessage.message === 'function' ? onboardingMessage.message(onboardingTaskParams) : onboardingMessage.message;
    const textComment = buildOptimisticAddCommentReportAction(message, undefined, actorAccountID, 1);
    const textCommentAction: OptimisticAddCommentReportAction = textComment.reportAction;
    const textMessage: AddCommentOrAttachementParams = {
        reportID: targetChatReportID,
        reportActionID: textCommentAction.reportActionID,
        reportComment: textComment.commentText,
    };

    let createWorkspaceTaskReportID;
    const tasksData = onboardingMessage.tasks
        .filter((task) => {
            if (['setupCategories', 'setupTags'].includes(task.type) && userReportedIntegration) {
                return false;
            }

            if (['addAccountingIntegration', 'setupCategoriesAndTags'].includes(task.type) && !userReportedIntegration) {
                return false;
            }
            type SkipViewTourOnboardingChoices = 'newDotSubmit' | 'newDotSplitChat' | 'newDotPersonalSpend' | 'newDotEmployer';
            if (
                task.type === 'viewTour' &&
                [
                    CONST.ONBOARDING_CHOICES.EMPLOYER,
                    CONST.ONBOARDING_CHOICES.PERSONAL_SPEND,
                    CONST.ONBOARDING_CHOICES.SUBMIT,
                    CONST.ONBOARDING_CHOICES.CHAT_SPLIT,
                    CONST.ONBOARDING_CHOICES.MANAGE_TEAM,
                ].includes(introSelected?.choice as SkipViewTourOnboardingChoices) &&
                engagementChoice === CONST.ONBOARDING_CHOICES.MANAGE_TEAM
            ) {
                return false;
            }
            return true;
        })
        .map((task, index) => {
            const taskDescription = typeof task.description === 'function' ? task.description(onboardingTaskParams) : task.description;
            const taskTitle = typeof task.title === 'function' ? task.title(onboardingTaskParams) : task.title;
            const currentTask = buildOptimisticTaskReport(
                actorAccountID,
                targetChatReportID,
                currentUserAccountID,
                taskTitle,
                taskDescription,
                targetChatPolicyID,
                CONST.REPORT.NOTIFICATION_PREFERENCE.HIDDEN,
                task.mediaAttributes,
            );
            const emailCreatingAction =
                engagementChoice === CONST.ONBOARDING_CHOICES.MANAGE_TEAM ? allPersonalDetails?.[actorAccountID]?.login ?? CONST.EMAIL.CONCIERGE : CONST.EMAIL.CONCIERGE;
            const taskCreatedAction = buildOptimisticCreatedReportAction(emailCreatingAction);
            const taskReportAction = buildOptimisticTaskCommentReportAction(currentTask.reportID, taskTitle, 0, `task for ${taskTitle}`, targetChatReportID, actorAccountID, index + 3);
            currentTask.parentReportActionID = taskReportAction.reportAction.reportActionID;

            const completedTaskReportAction = task.autoCompleted
                ? buildOptimisticTaskReportAction(currentTask.reportID, CONST.REPORT.ACTIONS.TYPE.TASK_COMPLETED, 'marked as complete', actorAccountID, 2)
                : null;
            if (task.type === 'createWorkspace') {
                createWorkspaceTaskReportID = currentTask.reportID;
            }

            return {
                task,
                currentTask,
                taskCreatedAction,
                taskReportAction,
                taskDescription: currentTask.description,
                completedTaskReportAction,
            };
        });

    // Sign-off welcome message
    const welcomeSignOffText =
        engagementChoice === CONST.ONBOARDING_CHOICES.MANAGE_TEAM ? translateLocal('onboarding.welcomeSignOffTitleManageTeam') : translateLocal('onboarding.welcomeSignOffTitle');
    const welcomeSignOffComment = buildOptimisticAddCommentReportAction(welcomeSignOffText, undefined, actorAccountID, tasksData.length + 3);
    const welcomeSignOffCommentAction: OptimisticAddCommentReportAction = welcomeSignOffComment.reportAction;
    const welcomeSignOffMessage = {
        reportID: targetChatReportID,
        reportActionID: welcomeSignOffCommentAction.reportActionID,
        reportComment: welcomeSignOffComment.commentText,
    };

    const tasksForParameters = tasksData.map<TaskForParameters>(({task, currentTask, taskCreatedAction, taskReportAction, taskDescription, completedTaskReportAction}) => ({
        type: 'task',
        task: task.type,
        taskReportID: currentTask.reportID,
        parentReportID: currentTask.parentReportID,
        parentReportActionID: taskReportAction.reportAction.reportActionID,
        createdTaskReportActionID: taskCreatedAction.reportActionID,
        completedTaskReportActionID: completedTaskReportAction?.reportActionID,
        title: currentTask.reportName ?? '',
        description: taskDescription ?? '',
    }));

    const hasOutstandingChildTask = tasksData.some((task) => !task.completedTaskReportAction);

    const tasksForOptimisticData = tasksData.reduce<OnyxUpdate[]>((acc, {currentTask, taskCreatedAction, taskReportAction, taskDescription, completedTaskReportAction}) => {
        acc.push(
            {
                onyxMethod: Onyx.METHOD.MERGE,
                key: `${ONYXKEYS.COLLECTION.REPORT_ACTIONS}${targetChatReportID}`,
                value: {
                    [taskReportAction.reportAction.reportActionID]: taskReportAction.reportAction as ReportAction,
                },
            },
            {
                onyxMethod: Onyx.METHOD.SET,
                key: `${ONYXKEYS.COLLECTION.REPORT}${currentTask.reportID}`,
                value: {
                    ...currentTask,
                    description: taskDescription,
                    pendingFields: {
                        createChat: CONST.RED_BRICK_ROAD_PENDING_ACTION.ADD,
                        reportName: CONST.RED_BRICK_ROAD_PENDING_ACTION.ADD,
                        description: CONST.RED_BRICK_ROAD_PENDING_ACTION.ADD,
                        managerID: CONST.RED_BRICK_ROAD_PENDING_ACTION.ADD,
                    },
                    managerID: currentUserAccountID,
                },
            },
            {
                onyxMethod: Onyx.METHOD.MERGE,
                key: `${ONYXKEYS.COLLECTION.REPORT_METADATA}${currentTask.reportID}`,
                value: {
                    isOptimisticReport: true,
                },
            },
            {
                onyxMethod: Onyx.METHOD.MERGE,
                key: `${ONYXKEYS.COLLECTION.REPORT_ACTIONS}${currentTask.reportID}`,
                value: {
                    [taskCreatedAction.reportActionID]: taskCreatedAction as ReportAction,
                },
            },
        );

        if (completedTaskReportAction) {
            acc.push({
                onyxMethod: Onyx.METHOD.MERGE,
                key: `${ONYXKEYS.COLLECTION.REPORT_ACTIONS}${currentTask.reportID}`,
                value: {
                    [completedTaskReportAction.reportActionID]: completedTaskReportAction as ReportAction,
                },
            });

            acc.push({
                onyxMethod: Onyx.METHOD.MERGE,
                key: `${ONYXKEYS.COLLECTION.REPORT}${currentTask.reportID}`,
                value: {
                    stateNum: CONST.REPORT.STATE_NUM.APPROVED,
                    statusNum: CONST.REPORT.STATUS_NUM.APPROVED,
                    managerID: currentUserAccountID,
                },
            });
        }

        return acc;
    }, []);

    const tasksForFailureData = tasksData.reduce<OnyxUpdate[]>((acc, {currentTask, taskReportAction}) => {
        acc.push(
            {
                onyxMethod: Onyx.METHOD.MERGE,
                key: `${ONYXKEYS.COLLECTION.REPORT_ACTIONS}${targetChatReportID}`,
                value: {
                    [taskReportAction.reportAction.reportActionID]: {
                        errors: getMicroSecondOnyxErrorWithTranslationKey('report.genericAddCommentFailureMessage'),
                    } as ReportAction,
                },
            },
            {
                onyxMethod: Onyx.METHOD.MERGE,
                key: `${ONYXKEYS.COLLECTION.REPORT}${currentTask.reportID}`,
                value: null,
            },
            {
                onyxMethod: Onyx.METHOD.MERGE,
                key: `${ONYXKEYS.COLLECTION.REPORT_ACTIONS}${currentTask.reportID}`,
                value: null,
            },
        );

        return acc;
    }, []);

    const tasksForSuccessData = tasksData.reduce<OnyxUpdate[]>((acc, {currentTask, taskCreatedAction, taskReportAction, completedTaskReportAction}) => {
        acc.push(
            {
                onyxMethod: Onyx.METHOD.MERGE,
                key: `${ONYXKEYS.COLLECTION.REPORT_ACTIONS}${targetChatReportID}`,
                value: {
                    [taskReportAction.reportAction.reportActionID]: {pendingAction: null},
                },
            },
            {
                onyxMethod: Onyx.METHOD.MERGE,
                key: `${ONYXKEYS.COLLECTION.REPORT}${currentTask.reportID}`,
                value: {
                    pendingFields: {
                        createChat: null,
                        reportName: null,
                        description: null,
                        managerID: null,
                    },
                },
            },
            {
                onyxMethod: Onyx.METHOD.MERGE,
                key: `${ONYXKEYS.COLLECTION.REPORT_METADATA}${currentTask.reportID}`,
                value: {
                    isOptimisticReport: false,
                },
            },
            {
                onyxMethod: Onyx.METHOD.MERGE,
                key: `${ONYXKEYS.COLLECTION.REPORT_ACTIONS}${currentTask.reportID}`,
                value: {
                    [taskCreatedAction.reportActionID]: {pendingAction: null},
                },
            },
        );

        if (completedTaskReportAction) {
            acc.push({
                onyxMethod: Onyx.METHOD.MERGE,
                key: `${ONYXKEYS.COLLECTION.REPORT_ACTIONS}${currentTask.reportID}`,
                value: {
                    [completedTaskReportAction.reportActionID]: {pendingAction: null},
                },
            });
        }

        return acc;
    }, []);

    const optimisticData: OnyxUpdate[] = [...tasksForOptimisticData];
    const lastVisibleActionCreated = welcomeSignOffCommentAction.created;
    optimisticData.push(
        {
            onyxMethod: Onyx.METHOD.MERGE,
            key: `${ONYXKEYS.COLLECTION.REPORT}${targetChatReportID}`,
            value: {
                lastMentionedTime: DateUtils.getDBTime(),
                hasOutstandingChildTask,
                lastVisibleActionCreated,
                lastActorAccountID: actorAccountID,
            },
        },
        {
            onyxMethod: Onyx.METHOD.MERGE,
            key: ONYXKEYS.NVP_INTRO_SELECTED,
            value: {
                choice: engagementChoice,
                createWorkspace: createWorkspaceTaskReportID,
            },
        },
    );

    // If we post tasks in the #admins room and introSelected?.choice does not exist, it means that a guide is assigned and all messages except tasks are handled by the backend
    if (!shouldPostTasksInAdminsRoom || !!introSelected?.choice) {
        optimisticData.push({
            onyxMethod: Onyx.METHOD.MERGE,
            key: `${ONYXKEYS.COLLECTION.REPORT_ACTIONS}${targetChatReportID}`,
            value: {
                [textCommentAction.reportActionID]: textCommentAction as ReportAction,
            },
        });
    }

    if (!wasInvited) {
        optimisticData.push({
            onyxMethod: Onyx.METHOD.MERGE,
            key: ONYXKEYS.NVP_ONBOARDING,
            value: {hasCompletedGuidedSetupFlow: true},
        });
    }

    const successData: OnyxUpdate[] = [...tasksForSuccessData];

    // If we post tasks in the #admins room and introSelected?.choice does not exist, it means that a guide is assigned and all messages except tasks are handled by the backend
    if (!shouldPostTasksInAdminsRoom || !!introSelected?.choice) {
        successData.push({
            onyxMethod: Onyx.METHOD.MERGE,
            key: `${ONYXKEYS.COLLECTION.REPORT_ACTIONS}${targetChatReportID}`,
            value: {
                [textCommentAction.reportActionID]: {pendingAction: null},
            },
        });
    }

    let failureReport: Partial<Report> = {
        lastMessageText: '',
        lastVisibleActionCreated: '',
        hasOutstandingChildTask: false,
    };
    const report = allReports?.[`${ONYXKEYS.COLLECTION.REPORT}${targetChatReportID}`];
    const canUserPerformWriteAction1 = canUserPerformWriteAction(report);
    const {lastMessageText = ''} = getLastVisibleMessageActionUtils(targetChatReportID, canUserPerformWriteAction1);
    if (lastMessageText) {
        const lastVisibleAction = getLastVisibleAction(targetChatReportID, canUserPerformWriteAction1);
        const prevLastVisibleActionCreated = lastVisibleAction?.created;
        const lastActorAccountID = lastVisibleAction?.actorAccountID;
        failureReport = {
            lastMessageText,
            lastVisibleActionCreated: prevLastVisibleActionCreated,
            lastActorAccountID,
        };
    }

    const failureData: OnyxUpdate[] = [...tasksForFailureData];
    failureData.push(
        {
            onyxMethod: Onyx.METHOD.MERGE,
            key: `${ONYXKEYS.COLLECTION.REPORT}${targetChatReportID}`,
            value: failureReport,
        },

        {
            onyxMethod: Onyx.METHOD.MERGE,
            key: ONYXKEYS.NVP_INTRO_SELECTED,
            value: {
                choice: null,
                createWorkspace: null,
            },
        },
    );
    // If we post tasks in the #admins room and introSelected?.choice does not exist, it means that a guide is assigned and all messages except tasks are handled by the backend
    if (!shouldPostTasksInAdminsRoom || !!introSelected?.choice) {
        failureData.push({
            onyxMethod: Onyx.METHOD.MERGE,
            key: `${ONYXKEYS.COLLECTION.REPORT_ACTIONS}${targetChatReportID}`,
            value: {
                [textCommentAction.reportActionID]: {
                    errors: getMicroSecondOnyxErrorWithTranslationKey('report.genericAddCommentFailureMessage'),
                } as ReportAction,
            },
        });
    }

    if (!wasInvited) {
        failureData.push({
            onyxMethod: Onyx.METHOD.MERGE,
            key: ONYXKEYS.NVP_ONBOARDING,
            value: {hasCompletedGuidedSetupFlow: onboarding?.hasCompletedGuidedSetupFlow ?? null},
        });
    }

    if (userReportedIntegration) {
        optimisticData.push({
            onyxMethod: Onyx.METHOD.MERGE,
            key: `${ONYXKEYS.COLLECTION.POLICY}${onboardingPolicyID}`,
            value: {
                areConnectionsEnabled: true,
                pendingFields: {
                    areConnectionsEnabled: CONST.RED_BRICK_ROAD_PENDING_ACTION.UPDATE,
                },
            },
        });
        successData.push({
            onyxMethod: Onyx.METHOD.MERGE,
            key: `${ONYXKEYS.COLLECTION.POLICY}${onboardingPolicyID}`,
            value: {
                pendingFields: {
                    areConnectionsEnabled: null,
                },
            },
        });
        failureData.push({
            onyxMethod: Onyx.METHOD.MERGE,
            key: `${ONYXKEYS.COLLECTION.POLICY}${onboardingPolicyID}`,
            value: {
                areConnectionsEnabled: getPolicy(onboardingPolicyID)?.areConnectionsEnabled,
                pendingFields: {
                    areConnectionsEnabled: null,
                },
            },
        });
    }

    // If we post tasks in the #admins room and introSelected?.choice does not exist, it means that a guide is assigned and all messages except tasks are handled by the backend
    const guidedSetupData: GuidedSetupData = [];

    if (!shouldPostTasksInAdminsRoom || !!introSelected?.choice) {
        guidedSetupData.push({type: 'message', ...textMessage});
    }

    type SelfDMParameters = {
        reportID?: string;
        createdReportActionID?: string;
    };

    let selfDMParameters: SelfDMParameters = {};
    if (engagementChoice === CONST.ONBOARDING_CHOICES.PERSONAL_SPEND) {
        const selfDMReportID = findSelfDMReportID();
        let selfDMReport = allReports?.[`${ONYXKEYS.COLLECTION.REPORT}${selfDMReportID}`];
        let createdAction: ReportAction;
        if (!selfDMReport) {
            const currentTime = DateUtils.getDBTime();
            selfDMReport = buildOptimisticSelfDMReport(currentTime);
            createdAction = buildOptimisticCreatedReportAction(currentUserEmail ?? '', currentTime);
            selfDMParameters = {reportID: selfDMReport.reportID, createdReportActionID: createdAction.reportActionID};
            optimisticData.push(
                {
                    onyxMethod: Onyx.METHOD.SET,
                    key: `${ONYXKEYS.COLLECTION.REPORT}${selfDMReport.reportID}`,
                    value: {
                        ...selfDMReport,
                        pendingFields: {
                            createChat: CONST.RED_BRICK_ROAD_PENDING_ACTION.ADD,
                        },
                    },
                },
                {
                    onyxMethod: Onyx.METHOD.MERGE,
                    key: `${ONYXKEYS.COLLECTION.REPORT_METADATA}${selfDMReport.reportID}`,
                    value: {
                        isOptimisticReport: true,
                    },
                },
                {
                    onyxMethod: Onyx.METHOD.SET,
                    key: `${ONYXKEYS.COLLECTION.REPORT_ACTIONS}${selfDMReport.reportID}`,
                    value: {
                        [createdAction.reportActionID]: createdAction,
                    },
                },
            );

            successData.push(
                {
                    onyxMethod: Onyx.METHOD.MERGE,
                    key: `${ONYXKEYS.COLLECTION.REPORT}${selfDMReport.reportID}`,
                    value: {
                        pendingFields: {
                            createChat: null,
                        },
                    },
                },
                {
                    onyxMethod: Onyx.METHOD.MERGE,
                    key: `${ONYXKEYS.COLLECTION.REPORT_METADATA}${selfDMReport.reportID}`,
                    value: {
                        isOptimisticReport: false,
                    },
                },
                {
                    onyxMethod: Onyx.METHOD.MERGE,
                    key: `${ONYXKEYS.COLLECTION.REPORT_ACTIONS}${selfDMReport.reportID}`,
                    value: {
                        [createdAction.reportActionID]: {
                            pendingAction: null,
                        },
                    },
                },
            );
        }
    }

    guidedSetupData.push(...tasksForParameters);

    if (!introSelected?.choice) {
        optimisticData.push({
            onyxMethod: Onyx.METHOD.MERGE,
            key: `${ONYXKEYS.COLLECTION.REPORT_ACTIONS}${targetChatReportID}`,
            value: {
                [welcomeSignOffCommentAction.reportActionID]: welcomeSignOffCommentAction as ReportAction,
            },
        });

        successData.push({
            onyxMethod: Onyx.METHOD.MERGE,
            key: `${ONYXKEYS.COLLECTION.REPORT_ACTIONS}${targetChatReportID}`,
            value: {
                [welcomeSignOffCommentAction.reportActionID]: {pendingAction: null},
            },
        });

        failureData.push({
            onyxMethod: Onyx.METHOD.MERGE,
            key: `${ONYXKEYS.COLLECTION.REPORT_ACTIONS}${targetChatReportID}`,
            value: {
                [welcomeSignOffCommentAction.reportActionID]: {
                    errors: getMicroSecondOnyxErrorWithTranslationKey('report.genericAddCommentFailureMessage'),
                } as ReportAction,
            },
        });
        guidedSetupData.push({type: 'message', ...welcomeSignOffMessage});
    }

    return {optimisticData, successData, failureData, guidedSetupData, actorAccountID, selfDMParameters};
}

/**
 * Whether a given report is used for onboarding tasks. In the past, it could be either the Concierge chat or the system
 * DM, and we saved the report ID in the user's `onboarding` NVP. As a fallback for users who don't have the NVP, we now
 * only use the Concierge chat.
 */
function isChatUsedForOnboarding(optionOrReport: OnyxEntry<Report> | OptionData, onboardingPurposeSelected?: OnboardingPurpose): boolean {
    // onboarding can be an empty object for old accounts and accounts created from olddot
    if (onboarding && !isEmptyObject(onboarding) && onboarding.chatReportID) {
        return onboarding.chatReportID === optionOrReport?.reportID;
    }
    if (isEmptyObject(onboarding)) {
        return (optionOrReport as OptionData)?.isConciergeChat ?? isConciergeChatReport(optionOrReport);
    }

    // Onboarding guides are assigned to signups with emails that do not contain a '+' and select the "Manage my team's expenses" intent.
    // Guides and onboarding tasks are posted to the #admins room to facilitate the onboarding process.
    return onboardingPurposeSelected === CONST.ONBOARDING_CHOICES.MANAGE_TEAM && !currentUserEmail?.includes('+')
        ? isAdminRoom(optionOrReport)
        : (optionOrReport as OptionData)?.isConciergeChat ?? isConciergeChatReport(optionOrReport);
}

/**
 * Get the report used for the user's onboarding process. For most users it is the Concierge chat, however in the past
 * we also used the system DM for A/B tests.
 */
function getChatUsedForOnboarding(): OnyxEntry<Report> {
    return Object.values(allReports ?? {}).find((report) => isChatUsedForOnboarding(report));
}

/**
 * Checks if given field has any violations and returns name of the first encountered one
 */
function getFieldViolation(violations: OnyxEntry<ReportViolations>, reportField: PolicyReportField): ReportViolationName | undefined {
    if (!violations || !reportField) {
        return undefined;
    }

    return Object.values(CONST.REPORT_VIOLATIONS).find((violation) => !!violations[violation] && violations[violation][reportField.fieldID]);
}

/**
 * Returns translation for given field violation
 */
function getFieldViolationTranslation(reportField: PolicyReportField, violation?: ReportViolationName): string {
    if (!violation) {
        return '';
    }

    switch (violation) {
        case 'fieldRequired':
            return translateLocal('reportViolations.fieldRequired', {fieldName: reportField.name});
        default:
            return '';
    }
}

/**
 * Returns all violations for report
 */
function getReportViolations(reportID: string): ReportViolations | undefined {
    if (!allReportsViolations) {
        return undefined;
    }

    return allReportsViolations[`${ONYXKEYS.COLLECTION.REPORT_VIOLATIONS}${reportID}`];
}

function findPolicyExpenseChatByPolicyID(policyID: string): OnyxEntry<Report> {
    return Object.values(allReports ?? {}).find((report) => isPolicyExpenseChat(report) && report?.policyID === policyID);
}

/**
 * A function to get the report last message. This is usually used to restore the report message preview in LHN after report actions change.
 * @param reportID
 * @param actionsToMerge
 * @param canUserPerformWriteActionInReport
 * @returns containing the calculated message preview data of the report
 */
function getReportLastMessage(reportID: string, actionsToMerge?: ReportActions) {
    let result: Partial<Report> = {
        lastMessageText: '',
        lastVisibleActionCreated: '',
    };

    const {lastMessageText = ''} = getLastVisibleMessage(reportID, actionsToMerge);

    if (lastMessageText) {
        const report = getReport(reportID, allReports);
        const lastVisibleAction = getLastVisibleActionReportActionsUtils(reportID, canUserPerformWriteAction(report), actionsToMerge);
        const lastVisibleActionCreated = lastVisibleAction?.created;
        const lastActorAccountID = lastVisibleAction?.actorAccountID;
        result = {
            lastMessageText,
            lastVisibleActionCreated,
            lastActorAccountID,
        };
    }

    return result;
}

function getReportLastVisibleActionCreated(report: OnyxEntry<Report>, oneTransactionThreadReport: OnyxEntry<Report>) {
    const lastVisibleActionCreated =
        (oneTransactionThreadReport?.lastVisibleActionCreated ?? '') > (report?.lastVisibleActionCreated ?? '')
            ? oneTransactionThreadReport?.lastVisibleActionCreated
            : report?.lastVisibleActionCreated;

    return lastVisibleActionCreated;
}

function getSourceIDFromReportAction(reportAction: OnyxEntry<ReportAction>): string {
    const message = Array.isArray(reportAction?.message) ? reportAction?.message?.at(-1) ?? null : reportAction?.message ?? null;
    const html = message?.html ?? '';
    const {sourceURL} = getAttachmentDetails(html);
    const sourceID = (sourceURL?.match(CONST.REGEX.ATTACHMENT_ID) ?? [])[1];
    return sourceID;
}

function getIntegrationIcon(connectionName?: ConnectionName) {
    if (connectionName === CONST.POLICY.CONNECTIONS.NAME.XERO) {
        return XeroSquare;
    }
    if (connectionName === CONST.POLICY.CONNECTIONS.NAME.QBO) {
        return QBOSquare;
    }
    if (connectionName === CONST.POLICY.CONNECTIONS.NAME.NETSUITE) {
        return NetSuiteSquare;
    }
    if (connectionName === CONST.POLICY.CONNECTIONS.NAME.SAGE_INTACCT) {
        return IntacctSquare;
    }

    return undefined;
}

function canBeExported(report: OnyxEntry<Report>) {
    if (!report?.statusNum) {
        return false;
    }
    const isCorrectState = [CONST.REPORT.STATUS_NUM.APPROVED, CONST.REPORT.STATUS_NUM.CLOSED, CONST.REPORT.STATUS_NUM.REIMBURSED].some((status) => status === report.statusNum);
    return isExpenseReport(report) && isCorrectState;
}

function isExported(reportActions: OnyxEntry<ReportActions>) {
    if (!reportActions) {
        return false;
    }
    return Object.values(reportActions).some((action) => isExportIntegrationAction(action));
}

function getApprovalChain(policy: OnyxEntry<Policy>, expenseReport: OnyxEntry<Report>): string[] {
    const approvalChain: string[] = [];
    const fullApprovalChain: string[] = [];
    const reportTotal = expenseReport?.total ?? 0;
    const submitterEmail = getLoginsByAccountIDs([expenseReport?.ownerAccountID ?? CONST.DEFAULT_NUMBER_ID]).at(0) ?? '';

    if (isSubmitAndClose(policy)) {
        return approvalChain;
    }

    // Get category/tag approver list
    const ruleApprovers = getRuleApprovers(policy, expenseReport);

    // Push rule approvers to approvalChain list before submitsTo/forwardsTo approvers
    ruleApprovers.forEach((ruleApprover) => {
        // Don't push submiiter to approve as a rule approver
        if (fullApprovalChain.includes(ruleApprover) || ruleApprover === submitterEmail) {
            return;
        }
        fullApprovalChain.push(ruleApprover);
    });

    let nextApproverEmail = getManagerAccountEmail(policy, expenseReport);

    while (nextApproverEmail && !approvalChain.includes(nextApproverEmail)) {
        approvalChain.push(nextApproverEmail);
        nextApproverEmail = getForwardsToAccount(policy, nextApproverEmail, reportTotal);
    }

    approvalChain.forEach((approver) => {
        if (fullApprovalChain.includes(approver)) {
            return;
        }

        fullApprovalChain.push(approver);
    });

    if (fullApprovalChain.at(-1) === submitterEmail && policy?.preventSelfApproval) {
        fullApprovalChain.pop();
    }
    return fullApprovalChain;
}

/**
 * Checks if the user has missing bank account for the invoice room.
 */
function hasMissingInvoiceBankAccount(iouReportID: string | undefined): boolean {
    if (!iouReportID) {
        return false;
    }

    const invoiceReport = getReport(iouReportID, allReports);

    if (!isInvoiceReport(invoiceReport)) {
        return false;
    }

    return invoiceReport?.ownerAccountID === currentUserAccountID && !getPolicy(invoiceReport?.policyID)?.invoice?.bankAccount?.transferBankAccountID && isSettled(iouReportID);
}

function hasInvoiceReports() {
    const reports = Object.values(allReports ?? {});
    return reports.some((report) => isInvoiceReport(report));
}

function shouldUnmaskChat(participantsContext: OnyxEntry<PersonalDetailsList>, report: OnyxInputOrEntry<Report>): boolean {
    if (!report?.participants) {
        return true;
    }

    if (isThread(report) && report?.chatType && report?.chatType === CONST.REPORT.CHAT_TYPE.POLICY_EXPENSE_CHAT) {
        return true;
    }

    if (isThread(report) && report?.type === CONST.REPORT.TYPE.EXPENSE) {
        return true;
    }

    if (isAdminRoom(report)) {
        return true;
    }

    const participantAccountIDs = Object.keys(report.participants);

    if (participantAccountIDs.length > 2) {
        return false;
    }

    if (participantsContext) {
        let teamInChat = false;
        let userInChat = false;

        for (const participantAccountID of participantAccountIDs) {
            const id = Number(participantAccountID);
            const contextAccountData = participantsContext[id];

            if (contextAccountData) {
                const login = contextAccountData.login ?? '';

                if (login.endsWith(CONST.EMAIL.EXPENSIFY_EMAIL_DOMAIN) || login.endsWith(CONST.EMAIL.EXPENSIFY_TEAM_EMAIL_DOMAIN)) {
                    teamInChat = true;
                } else {
                    userInChat = true;
                }
            }
        }

        // exclude teamOnly chat
        if (teamInChat && userInChat) {
            return true;
        }
    }

    return false;
}

function getReportMetadata(reportID: string | undefined) {
    return reportID ? allReportMetadataKeyValue[reportID] : undefined;
}

/**
 * Helper method to check if participant email is Manager McTest
 */
function isSelectedManagerMcTest(email: string | null | undefined): boolean {
    return email === CONST.EMAIL.MANAGER_MCTEST;
}

/**
 *  Helper method to check if the report is a test transaction report
 */
function isTestTransactionReport(report: OnyxEntry<Report>): boolean {
    const managerID = report?.managerID ?? CONST.DEFAULT_NUMBER_ID;
    const persionalDetails = allPersonalDetails?.[managerID];
    return isSelectedManagerMcTest(persionalDetails?.login);
}

function isWaitingForSubmissionFromCurrentUser(chatReport: OnyxEntry<Report>, policy: OnyxEntry<Policy>) {
    return chatReport?.isOwnPolicyExpenseChat && !policy?.harvesting?.enabled;
}

function getGroupChatDraft() {
    return newGroupChatDraft;
}

function getChatListItemReportName(action: ReportAction & {reportName?: string}, report: SearchReport | undefined): string {
    if (report && isInvoiceReport(report)) {
        const properInvoiceReport = report;
        properInvoiceReport.chatReportID = report.parentReportID;

        return getInvoiceReportName(properInvoiceReport);
    }

    return action?.reportName ?? '';
}

export {
    addDomainToShortMention,
    completeShortMention,
    areAllRequestsBeingSmartScanned,
    buildOptimisticAddCommentReportAction,
    buildOptimisticApprovedReportAction,
    buildOptimisticUnapprovedReportAction,
    buildOptimisticCancelPaymentReportAction,
    buildOptimisticChangedTaskAssigneeReportAction,
    buildOptimisticChatReport,
    buildOptimisticClosedReportAction,
    buildOptimisticCreatedReportAction,
    buildOptimisticDismissedViolationReportAction,
    buildOptimisticEditedTaskFieldReportAction,
    buildOptimisticExpenseReport,
    buildOptimisticEmptyReport,
    buildOptimisticGroupChatReport,
    buildOptimisticHoldReportAction,
    buildOptimisticHoldReportActionComment,
    buildOptimisticIOUReport,
    buildOptimisticIOUReportAction,
    buildOptimisticModifiedExpenseReportAction,
    buildOptimisticMoneyRequestEntities,
    buildOptimisticMovedReportAction,
    buildOptimisticChangePolicyReportAction,
    buildOptimisticMovedTrackedExpenseModifiedReportAction,
    buildOptimisticRenamedRoomReportAction,
    buildOptimisticRoomDescriptionUpdatedReportAction,
    buildOptimisticReportPreview,
    buildOptimisticActionableTrackExpenseWhisper,
    buildOptimisticSubmittedReportAction,
    buildOptimisticTaskCommentReportAction,
    buildOptimisticTaskReport,
    buildOptimisticTaskReportAction,
    buildOptimisticUnHoldReportAction,
    buildOptimisticAnnounceChat,
    buildOptimisticWorkspaceChats,
    buildOptimisticCardAssignedReportAction,
    buildOptimisticDetachReceipt,
    buildParticipantsFromAccountIDs,
    buildReportNameFromParticipantNames,
    buildTransactionThread,
    canAccessReport,
    isReportNotFound,
    canAddTransaction,
    canDeleteTransaction,
    canBeAutoReimbursed,
    canCreateRequest,
    canCreateTaskInReport,
    canCurrentUserOpenReport,
    canDeleteReportAction,
    canHoldUnholdReportAction,
    canEditFieldOfMoneyRequest,
    canEditMoneyRequest,
    canEditPolicyDescription,
    canEditReportAction,
    canEditReportDescription,
    canEditRoomVisibility,
    canEditWriteCapability,
    canFlagReportAction,
    isNonAdminOrOwnerOfPolicyExpenseChat,
    canLeaveRoom,
    canJoinChat,
    canLeaveChat,
    canReportBeMentionedWithinPolicy,
    canRequestMoney,
    canSeeDefaultRoom,
    canShowReportRecipientLocalTime,
    canUserPerformWriteAction,
    chatIncludesChronos,
    chatIncludesChronosWithID,
    chatIncludesConcierge,
    createDraftTransactionAndNavigateToParticipantSelector,
    doesReportBelongToWorkspace,
    findLastAccessedReport,
    findSelfDMReportID,
    formatReportLastMessageText,
    generateReportID,
    getCreationReportErrors,
    getAllAncestorReportActionIDs,
    getAllAncestorReportActions,
    getAllHeldTransactions,
    getAllPolicyReports,
    getAllWorkspaceReports,
    getAvailableReportFields,
    getBankAccountRoute,
    getChatByParticipants,
    getChatRoomSubtitle,
    getChildReportNotificationPreference,
    getCommentLength,
    getDefaultGroupAvatar,
    getDefaultWorkspaceAvatar,
    getDefaultWorkspaceAvatarTestID,
    getDeletedParentActionMessageForChatReport,
    getDisplayNameForParticipant,
    getDisplayNamesWithTooltips,
    getGroupChatName,
    prepareOnboardingOnyxData,
    getIOUReportActionDisplayMessage,
    getIOUReportActionMessage,
    getReportAutomaticallyApprovedMessage,
    getIOUUnapprovedMessage,
    getIOUApprovedMessage,
    getReportAutomaticallyForwardedMessage,
    getIOUForwardedMessage,
    getRejectedReportMessage,
    getWorkspaceNameUpdatedMessage,
    getDeletedTransactionMessage,
    getUpgradeWorkspaceMessage,
    getDowngradeWorkspaceMessage,
    getReportAutomaticallySubmittedMessage,
    getIOUSubmittedMessage,
    getIcons,
    getIconsForParticipants,
    getIndicatedMissingPaymentMethod,
    getLastVisibleMessage,
    getMoneyRequestOptions,
    getMoneyRequestSpendBreakdown,
    getNonHeldAndFullAmount,
    getOptimisticDataForParentReportAction,
    getOriginalReportID,
    getOutstandingChildRequest,
    getParentNavigationSubtitle,
    getParsedComment,
    getParticipantsAccountIDsForDisplay,
    getParticipantsList,
    getParticipants,
    getPendingChatMembers,
    getPersonalDetailsForAccountID,
    getPolicyDescriptionText,
    getPolicyExpenseChat,
    getPolicyExpenseChatName,
    getPolicyName,
    getPolicyType,
    getReimbursementDeQueuedOrCanceledActionMessage,
    getReimbursementQueuedActionMessage,
    getReportActionActorAccountID,
    getReportDescription,
    getReportFieldKey,
    getReportIDFromLink,
    getReportName,
    getSearchReportName,
    getReportTransactions,
    reportTransactionsSelector,
    getReportNotificationPreference,
    getReportOfflinePendingActionAndErrors,
    getReportParticipantsTitle,
    getReportPreviewMessage,
    getReportRecipientAccountIDs,
    getReportOrDraftReport,
    getRoom,
    getRootParentReport,
    getRouteFromLink,
    canDeleteCardTransactionByLiabilityType,
    getTaskAssigneeChatOnyxData,
    getTransactionDetails,
    getTransactionReportName,
    getDisplayedReportID,
    getTransactionsWithReceipts,
    getUserDetailTooltipText,
    getWhisperDisplayNames,
    getWorkspaceChats,
    getWorkspaceIcon,
    goBackToDetailsPage,
    goBackFromPrivateNotes,
    getInvoicePayerName,
    getInvoicesChatName,
    getPayeeName,
    getQuickActionDetails,
    hasActionsWithErrors,
    hasAutomatedExpensifyAccountIDs,
    hasExpensifyGuidesEmails,
    hasHeldExpenses,
    hasIOUWaitingOnCurrentUserBankAccount,
    hasMissingPaymentMethod,
    hasMissingSmartscanFields,
    hasNonReimbursableTransactions,
    hasOnlyHeldExpenses,
    hasOnlyTransactionsWithPendingRoutes,
    hasReceiptError,
    hasReceiptErrors,
    hasReportNameError,
    getReportActionWithSmartscanError,
    hasSmartscanError,
    hasUpdatedTotal,
    hasViolations,
    hasWarningTypeViolations,
    hasNoticeTypeViolations,
    isActionCreator,
    isAdminRoom,
    isAdminsOnlyPostingRoom,
    isAllowedToApproveExpenseReport,
    isAllowedToComment,
    isAllowedToSubmitDraftExpenseReport,
    isAnnounceRoom,
    isArchivedNonExpenseReport,
    isArchivedReport,
    isArchivedNonExpenseReportWithID,
    isArchivedReportWithID,
    isClosedReport,
    isCanceledTaskReport,
    isChatReport,
    isChatRoom,
    isTripRoom,
    isChatThread,
    isChildReport,
    isClosedExpenseReportWithNoExpenses,
    isCompletedTaskReport,
    isConciergeChatReport,
    isControlPolicyExpenseChat,
    isControlPolicyExpenseReport,
    isCurrentUserSubmitter,
    isCurrentUserTheOnlyParticipant,
    isDM,
    isDefaultRoom,
    isDeprecatedGroupDM,
    isEmptyReport,
    isRootGroupChat,
    isExpenseReport,
    isExpenseRequest,
    isExpensifyOnlyParticipantInReport,
    isGroupChat,
    isGroupChatAdmin,
    isGroupPolicy,
    isReportInGroupPolicy,
    isHoldCreator,
    isIOUOwnedByCurrentUser,
    isIOUReport,
    isIOUReportUsingReport,
    isJoinRequestInAdminRoom,
    isDomainRoom,
    isMoneyRequest,
    isMoneyRequestReport,
    isMoneyRequestReportPendingDeletion,
    isOneOnOneChat,
    isOneTransactionThread,
    isOpenExpenseReport,
    isOpenTaskReport,
    isOptimisticPersonalDetail,
    isPaidGroupPolicy,
    isPaidGroupPolicyExpenseChat,
    isPaidGroupPolicyExpenseReport,
    isPayer,
    isPolicyAdmin,
    isPolicyExpenseChat,
    isPolicyExpenseChatAdmin,
    isProcessingReport,
    isOpenReport,
    isReportIDApproved,
    isAwaitingFirstLevelApproval,
    isPublicAnnounceRoom,
    isPublicRoom,
    isReportApproved,
    isReportManuallyReimbursed,
    isReportDataReady,
    isReportFieldDisabled,
    isReportFieldOfTypeTitle,
    isReportManager,
    isReportOwner,
    isReportParticipant,
    isSelfDM,
    isSettled,
    isSystemChat,
    isTaskReport,
    isThread,
    isTrackExpenseReport,
    isUnread,
    isUnreadWithMention,
    isUserCreatedPolicyRoom,
    isValidReport,
    isValidReportIDFromPath,
    isWaitingForAssigneeToCompleteAction,
    isWaitingForSubmissionFromCurrentUser,
    isInvoiceRoom,
    isInvoiceRoomWithID,
    isInvoiceReport,
    isNewDotInvoice,
    isOpenInvoiceReport,
    isReportTransactionThread,
    getDefaultNotificationPreferenceForReport,
    canWriteInReport,
    navigateToDetailsPage,
    navigateToPrivateNotes,
    navigateBackOnDeleteTransaction,
    parseReportRouteParams,
    parseReportActionHtmlToText,
    requiresAttentionFromCurrentUser,
    shouldAutoFocusOnKeyPress,
    shouldCreateNewMoneyRequestReport,
    shouldDisableDetailPage,
    shouldDisableRename,
    shouldDisableThread,
    shouldDisplayThreadReplies,
    shouldDisplayViolationsRBRInLHN,
    shouldReportBeInOptionList,
    shouldReportShowSubscript,
    shouldShowFlagComment,
    getReportActionWithMissingSmartscanFields,
    shouldShowRBRForMissingSmartscanFields,
    shouldUseFullTitleToDisplay,
    updateOptimisticParentReportAction,
    updateReportPreview,
    temporary_getMoneyRequestOptions,
    getTripIDFromTransactionParentReportID,
    buildOptimisticInvoiceReport,
    getInvoiceChatByParticipants,
    isCurrentUserInvoiceReceiver,
    isDraftReport,
    changeMoneyRequestHoldStatus,
    isAdminOwnerApproverOrReportOwner,
    createDraftWorkspaceAndNavigateToConfirmationScreen,
    isChatUsedForOnboarding,
    buildOptimisticExportIntegrationAction,
    getChatUsedForOnboarding,
    getFieldViolationTranslation,
    getFieldViolation,
    getReportViolations,
    findPolicyExpenseChatByPolicyID,
    getIntegrationIcon,
    canBeExported,
    isExported,
    getHelpPaneReportType,
    hasOnlyNonReimbursableTransactions,
    getReportLastMessage,
    getReportLastVisibleActionCreated,
    getMostRecentlyVisitedReport,
    getSourceIDFromReportAction,

    // This will get removed as part of https://github.com/Expensify/App/issues/59961
    // eslint-disable-next-line deprecation/deprecation
    getReportNameValuePairs,
    hasReportViolations,
    isPayAtEndExpenseReport,
    getArchiveReason,
    getApprovalChain,
    isIndividualInvoiceRoom,
    isAuditor,
    hasMissingInvoiceBankAccount,
    reasonForReportToBeInOptionList,
    getReasonAndReportActionThatRequiresAttention,
    buildOptimisticChangeFieldAction,
    isPolicyRelatedReport,
    hasReportErrorsOtherThanFailedReceipt,
    getAllReportErrors,
    getAllReportActionsErrorsAndReportActionThatRequiresAttention,
    hasInvoiceReports,
    shouldUnmaskChat,
    getReportMetadata,
    buildOptimisticSelfDMReport,
    isHiddenForCurrentUser,
    isSelectedManagerMcTest,
    isTestTransactionReport,
    getReportSubtitlePrefix,
    getPolicyChangeMessage,
    getMovedTransactionMessage,
    getUnreportedTransactionMessage,
    getExpenseReportStateAndStatus,
    generateReportName,
    navigateToLinkedReportAction,
    buildOptimisticUnreportedTransactionAction,
    buildOptimisticResolvedDuplicatesReportAction,
    getTitleReportField,
    getReportFieldsByPolicyID,
    getGroupChatDraft,
    getInvoiceReportName,
    getChatListItemReportName,
    buildOptimisticMovedTransactionAction,
    populateOptimisticReportFormula,
    getOutstandingReports,
    isReportOutstanding,
};

export type {
    Ancestor,
    DisplayNameWithTooltips,
    OptimisticAddCommentReportAction,
    OptimisticChatReport,
    OptimisticClosedReportAction,
    OptimisticCreatedReportAction,
    OptimisticIOUReportAction,
    OptimisticTaskReportAction,
    OptionData,
    TransactionDetails,
    PartialReportAction,
    ParsingDetails,
    MissingPaymentMethod,
    OptimisticNewReport,
};<|MERGE_RESOLUTION|>--- conflicted
+++ resolved
@@ -23,11 +23,7 @@
 import * as defaultGroupAvatars from '@components/Icon/GroupDefaultAvatars';
 import * as defaultWorkspaceAvatars from '@components/Icon/WorkspaceDefaultAvatars';
 import type {MoneyRequestAmountInputProps} from '@components/MoneyRequestAmountInput';
-<<<<<<< HEAD
-import type {IOUAction, IOUType, OnboardingAccounting, OnboardingPurpose, OnboardingTaskLinks} from '@src/CONST';
-=======
-import type {IOUAction, IOUType, OnboardingAccounting, OnboardingCompanySize, OnboardingPurpose} from '@src/CONST';
->>>>>>> d629de01
+import type {IOUAction, IOUType, OnboardingAccounting, OnboardingCompanySize, OnboardingPurpose, OnboardingTaskLinks} from '@src/CONST';
 import CONST from '@src/CONST';
 import type {ParentNavigationSummaryParams} from '@src/languages/params';
 import type {TranslationPaths} from '@src/languages/types';
@@ -9658,20 +9654,7 @@
     }
     const actorAccountID = shouldPostTasksInAdminsRoom ? assignedGuideAccountID : CONST.ACCOUNT_ID.CONCIERGE;
 
-<<<<<<< HEAD
-    // Text message
-    const textComment = buildOptimisticAddCommentReportAction(onboardingMessage.message, undefined, actorAccountID, 1);
-    const textCommentAction: OptimisticAddCommentReportAction = textComment.reportAction;
-    const textMessage: AddCommentOrAttachementParams = {
-        reportID: targetChatReportID,
-        reportActionID: textCommentAction.reportActionID,
-        reportComment: textComment.commentText,
-    };
-
     const onboardingTaskParams: OnboardingTaskLinks = {
-=======
-    const onboardingTaskParams = {
->>>>>>> d629de01
         integrationName,
         onboardingCompanySize: companySize ?? onboardingCompanySize,
         workspaceSettingsLink: `${environmentURL}/${ROUTES.WORKSPACE_INITIAL.getRoute(onboardingPolicyID)}`,
