import ExpensiMark from 'expensify-common/lib/ExpensiMark';
import Str from 'expensify-common/lib/str';
import {isEmpty} from 'lodash';
import lodashEscape from 'lodash/escape';
import lodashFindLastIndex from 'lodash/findLastIndex';
import lodashIntersection from 'lodash/intersection';
import lodashIsEqual from 'lodash/isEqual';
import type {OnyxCollection, OnyxEntry, OnyxUpdate} from 'react-native-onyx';
import Onyx from 'react-native-onyx';
import type {ValueOf} from 'type-fest';
import * as Expensicons from '@components/Icon/Expensicons';
import * as defaultWorkspaceAvatars from '@components/Icon/WorkspaceDefaultAvatars';
import CONST from '@src/CONST';
import type {ParentNavigationSummaryParams, TranslationPaths} from '@src/languages/types';
import ONYXKEYS from '@src/ONYXKEYS';
import ROUTES from '@src/ROUTES';
import type {Beta, PersonalDetails, PersonalDetailsList, Policy, PolicyReportField, Report, ReportAction, ReportMetadata, Session, Transaction, TransactionViolation} from '@src/types/onyx';
import type {Participant} from '@src/types/onyx/IOU';
import type {Errors, Icon, PendingAction} from '@src/types/onyx/OnyxCommon';
import type {ChangeLog, IOUMessage, OriginalMessageActionName, OriginalMessageCreated, PaymentMethodType} from '@src/types/onyx/OriginalMessage';
import type {Status} from '@src/types/onyx/PersonalDetails';
import type {NotificationPreference} from '@src/types/onyx/Report';
import type {Message, ReportActionBase, ReportActions} from '@src/types/onyx/ReportAction';
import type {Receipt, WaypointCollection} from '@src/types/onyx/Transaction';
import type {EmptyObject} from '@src/types/utils/EmptyObject';
import {isEmptyObject} from '@src/types/utils/EmptyObject';
import type IconAsset from '@src/types/utils/IconAsset';
import * as CollectionUtils from './CollectionUtils';
import * as CurrencyUtils from './CurrencyUtils';
import DateUtils from './DateUtils';
import isReportMessageAttachment from './isReportMessageAttachment';
import * as LocalePhoneNumber from './LocalePhoneNumber';
import * as Localize from './Localize';
import linkingConfig from './Navigation/linkingConfig';
import Navigation from './Navigation/Navigation';
import * as NumberUtils from './NumberUtils';
import Permissions from './Permissions';
import * as PersonalDetailsUtils from './PersonalDetailsUtils';
import * as PolicyUtils from './PolicyUtils';
import type {LastVisibleMessage} from './ReportActionsUtils';
import * as ReportActionsUtils from './ReportActionsUtils';
import * as TransactionUtils from './TransactionUtils';
import * as Url from './Url';
import * as UserUtils from './UserUtils';

type WelcomeMessage = {showReportName: boolean; phrase1?: string; phrase2?: string};

type ExpenseOriginalMessage = {
    oldComment?: string;
    newComment?: string;
    comment?: string;
    merchant?: string;
    oldCreated?: string;
    created?: string;
    oldMerchant?: string;
    oldAmount?: number;
    amount?: number;
    oldCurrency?: string;
    currency?: string;
    category?: string;
    oldCategory?: string;
    tag?: string;
    oldTag?: string;
    billable?: string;
    oldBillable?: string;
};

type SpendBreakdown = {
    nonReimbursableSpend: number;
    reimbursableSpend: number;
    totalDisplaySpend: number;
};

type ParticipantDetails = [number, string, UserUtils.AvatarSource, UserUtils.AvatarSource];

type ReportAndWorkspaceName = {
    rootReportName: string;
    workspaceName?: string;
};

type OptimisticAddCommentReportAction = Pick<
    ReportAction,
    | 'reportActionID'
    | 'actionName'
    | 'actorAccountID'
    | 'person'
    | 'automatic'
    | 'avatar'
    | 'created'
    | 'message'
    | 'isFirstItem'
    | 'isAttachment'
    | 'attachmentInfo'
    | 'pendingAction'
    | 'shouldShow'
    | 'originalMessage'
    | 'childReportID'
    | 'parentReportID'
    | 'childType'
    | 'childReportName'
    | 'childManagerAccountID'
    | 'childStatusNum'
    | 'childStateNum'
    | 'errors'
> & {isOptimisticAction: boolean};

type OptimisticReportAction = {
    commentText: string;
    reportAction: OptimisticAddCommentReportAction;
};

type UpdateOptimisticParentReportAction = {
    childVisibleActionCount: number;
    childCommenterCount: number;
    childLastVisibleActionCreated: string;
    childOldestFourAccountIDs: string | undefined;
};

type OptimisticExpenseReport = Pick<
    Report,
    | 'reportID'
    | 'chatReportID'
    | 'policyID'
    | 'type'
    | 'ownerAccountID'
    | 'managerID'
    | 'currency'
    | 'reportName'
    | 'stateNum'
    | 'statusNum'
    | 'total'
    | 'notificationPreference'
    | 'parentReportID'
    | 'lastVisibleActionCreated'
>;

type OptimisticIOUReportAction = Pick<
    ReportAction,
    | 'actionName'
    | 'actorAccountID'
    | 'automatic'
    | 'avatar'
    | 'isAttachment'
    | 'originalMessage'
    | 'message'
    | 'person'
    | 'reportActionID'
    | 'shouldShow'
    | 'created'
    | 'pendingAction'
    | 'receipt'
    | 'whisperedToAccountIDs'
>;

type OptimisticReportPreview = Pick<
    ReportAction,
    | 'actionName'
    | 'reportActionID'
    | 'pendingAction'
    | 'originalMessage'
    | 'message'
    | 'created'
    | 'actorAccountID'
    | 'childMoneyRequestCount'
    | 'childLastMoneyRequestComment'
    | 'childRecentReceiptTransactionIDs'
    | 'childReportID'
    | 'whisperedToAccountIDs'
> & {reportID?: string; accountID?: number};

type UpdateReportPreview = Pick<
    ReportAction,
    'created' | 'message' | 'childLastMoneyRequestComment' | 'childMoneyRequestCount' | 'childRecentReceiptTransactionIDs' | 'whisperedToAccountIDs'
>;

type ReportRouteParams = {
    reportID: string;
    isSubReportPageRoute: boolean;
};

type ReportOfflinePendingActionAndErrors = {
    addWorkspaceRoomOrChatPendingAction: PendingAction | undefined;
    addWorkspaceRoomOrChatErrors: Record<string, string> | null | undefined;
};

type OptimisticApprovedReportAction = Pick<
    ReportAction,
    'actionName' | 'actorAccountID' | 'automatic' | 'avatar' | 'isAttachment' | 'originalMessage' | 'message' | 'person' | 'reportActionID' | 'shouldShow' | 'created' | 'pendingAction'
>;

type OptimisticSubmittedReportAction = Pick<
    ReportAction,
    'actionName' | 'actorAccountID' | 'automatic' | 'avatar' | 'isAttachment' | 'originalMessage' | 'message' | 'person' | 'reportActionID' | 'shouldShow' | 'created' | 'pendingAction'
>;

type OptimisticEditedTaskReportAction = Pick<
    ReportAction,
    'reportActionID' | 'actionName' | 'pendingAction' | 'actorAccountID' | 'automatic' | 'avatar' | 'created' | 'shouldShow' | 'message' | 'person'
>;

type OptimisticClosedReportAction = Pick<
    ReportAction,
    'actionName' | 'actorAccountID' | 'automatic' | 'avatar' | 'created' | 'message' | 'originalMessage' | 'pendingAction' | 'person' | 'reportActionID' | 'shouldShow'
>;

type OptimisticCreatedReportAction = OriginalMessageCreated &
    Pick<ReportActionBase, 'actorAccountID' | 'automatic' | 'avatar' | 'created' | 'message' | 'person' | 'reportActionID' | 'shouldShow' | 'pendingAction'>;

type OptimisticChatReport = Pick<
    Report,
    | 'type'
    | 'chatType'
    | 'isOwnPolicyExpenseChat'
    | 'isPinned'
    | 'lastActorAccountID'
    | 'lastMessageTranslationKey'
    | 'lastMessageHtml'
    | 'lastMessageText'
    | 'lastReadTime'
    | 'lastVisibleActionCreated'
    | 'notificationPreference'
    | 'oldPolicyName'
    | 'ownerAccountID'
    | 'parentReportActionID'
    | 'parentReportID'
    | 'participantAccountIDs'
    | 'visibleChatMemberAccountIDs'
    | 'policyID'
    | 'reportID'
    | 'reportName'
    | 'stateNum'
    | 'statusNum'
    | 'visibility'
    | 'description'
    | 'writeCapability'
>;

type OptimisticTaskReportAction = Pick<
    ReportAction,
    | 'reportActionID'
    | 'actionName'
    | 'actorAccountID'
    | 'automatic'
    | 'avatar'
    | 'created'
    | 'isAttachment'
    | 'message'
    | 'originalMessage'
    | 'person'
    | 'pendingAction'
    | 'shouldShow'
    | 'isFirstItem'
    | 'previousMessage'
    | 'errors'
    | 'linkMetadata'
>;

type OptimisticWorkspaceChats = {
    announceChatReportID: string;
    announceChatData: OptimisticChatReport;
    announceReportActionData: Record<string, OptimisticCreatedReportAction>;
    announceCreatedReportActionID: string;
    adminsChatReportID: string;
    adminsChatData: OptimisticChatReport;
    adminsReportActionData: Record<string, OptimisticCreatedReportAction>;
    adminsCreatedReportActionID: string;
    expenseChatReportID: string;
    expenseChatData: OptimisticChatReport;
    expenseReportActionData: Record<string, OptimisticCreatedReportAction>;
    expenseCreatedReportActionID: string;
};

type OptimisticModifiedExpenseReportAction = Pick<
    ReportAction,
    'actionName' | 'actorAccountID' | 'automatic' | 'avatar' | 'created' | 'isAttachment' | 'message' | 'originalMessage' | 'person' | 'pendingAction' | 'reportActionID' | 'shouldShow'
> & {reportID?: string};

type OptimisticTaskReport = Pick<
    Report,
    | 'reportID'
    | 'reportName'
    | 'description'
    | 'ownerAccountID'
    | 'participantAccountIDs'
    | 'visibleChatMemberAccountIDs'
    | 'managerID'
    | 'type'
    | 'parentReportID'
    | 'policyID'
    | 'stateNum'
    | 'statusNum'
    | 'notificationPreference'
    | 'parentReportActionID'
    | 'lastVisibleActionCreated'
>;

type TransactionDetails =
    | {
          created: string;
          amount: number;
          currency: string;
          merchant: string;
          waypoints?: WaypointCollection;
          comment: string;
          category: string;
          billable: boolean;
          tag: string;
          mccGroup?: ValueOf<typeof CONST.MCC_GROUPS>;
          cardID: number;
          originalAmount: number;
          originalCurrency: string;
      }
    | undefined;

type OptimisticIOUReport = Pick<
    Report,
    | 'cachedTotal'
    | 'type'
    | 'chatReportID'
    | 'currency'
    | 'managerID'
    | 'ownerAccountID'
    | 'participantAccountIDs'
    | 'visibleChatMemberAccountIDs'
    | 'reportID'
    | 'stateNum'
    | 'statusNum'
    | 'total'
    | 'reportName'
    | 'notificationPreference'
    | 'parentReportID'
    | 'lastVisibleActionCreated'
>;
type DisplayNameWithTooltips = Array<Pick<PersonalDetails, 'accountID' | 'pronouns' | 'displayName' | 'login' | 'avatar'>>;

type CustomIcon = {
    src: IconAsset;
    color?: string;
};

type OptionData = {
    text?: string;
    alternateText?: string | null;
    allReportErrors?: Errors;
    brickRoadIndicator?: typeof CONST.BRICK_ROAD_INDICATOR_STATUS.ERROR | '' | null;
    tooltipText?: string | null;
    alternateTextMaxLines?: number;
    boldStyle?: boolean;
    customIcon?: CustomIcon;
    subtitle?: string | null;
    login?: string | null;
    accountID?: number | null;
    pronouns?: string;
    status?: Status | null;
    phoneNumber?: string | null;
    isUnread?: boolean | null;
    isUnreadWithMention?: boolean | null;
    hasDraftComment?: boolean | null;
    keyForList?: string | null;
    searchText?: string | null;
    isIOUReportOwner?: boolean | null;
    isArchivedRoom?: boolean | null;
    shouldShowSubscript?: boolean | null;
    isPolicyExpenseChat?: boolean | null;
    isMoneyRequestReport?: boolean | null;
    isExpenseRequest?: boolean | null;
    isAllowedToComment?: boolean | null;
    isThread?: boolean | null;
    isTaskReport?: boolean | null;
    parentReportAction?: OnyxEntry<ReportAction>;
    displayNamesWithTooltips?: DisplayNameWithTooltips | null;
    isDefaultRoom?: boolean;
    isExpenseReport?: boolean;
    isOptimisticPersonalDetail?: boolean;
    selected?: boolean;
    isOptimisticAccount?: boolean;
    isSelected?: boolean;
    descriptiveText?: string;
    notificationPreference?: NotificationPreference | null;
    isDisabled?: boolean | null;
    name?: string | null;
} & Report;

type OnyxDataTaskAssigneeChat = {
    optimisticData: OnyxUpdate[];
    successData: OnyxUpdate[];
    failureData: OnyxUpdate[];
    optimisticAssigneeAddComment?: OptimisticReportAction;
    optimisticChatCreatedReportAction?: OptimisticCreatedReportAction;
};

let currentUserEmail: string | undefined;
let currentUserAccountID: number | undefined;
let isAnonymousUser = false;

const defaultAvatarBuildingIconTestID = 'SvgDefaultAvatarBuilding Icon';

Onyx.connect({
    key: ONYXKEYS.SESSION,
    callback: (value) => {
        // When signed out, val is undefined
        if (!value) {
            return;
        }

        currentUserEmail = value.email;
        currentUserAccountID = value.accountID;
        isAnonymousUser = value.authTokenType === 'anonymousAccount';
    },
});

let allPersonalDetails: OnyxCollection<PersonalDetails>;
let currentUserPersonalDetails: OnyxEntry<PersonalDetails>;
Onyx.connect({
    key: ONYXKEYS.PERSONAL_DETAILS_LIST,
    callback: (value) => {
        currentUserPersonalDetails = value?.[currentUserAccountID ?? -1] ?? null;
        allPersonalDetails = value ?? {};
    },
});

let allReports: OnyxCollection<Report>;
Onyx.connect({
    key: ONYXKEYS.COLLECTION.REPORT,
    waitForCollectionCallback: true,
    callback: (value) => (allReports = value),
});

let doesDomainHaveApprovedAccountant = false;
Onyx.connect({
    key: ONYXKEYS.ACCOUNT,
    callback: (value) => (doesDomainHaveApprovedAccountant = value?.doesDomainHaveApprovedAccountant ?? false),
});

let allPolicies: OnyxCollection<Policy>;
Onyx.connect({
    key: ONYXKEYS.COLLECTION.POLICY,
    waitForCollectionCallback: true,
    callback: (value) => (allPolicies = value),
});

let allTransactions: OnyxCollection<Transaction> = {};

Onyx.connect({
    key: ONYXKEYS.COLLECTION.TRANSACTION,
    waitForCollectionCallback: true,
    callback: (value) => {
        if (!value) {
            return;
        }
        allTransactions = Object.fromEntries(Object.entries(value).filter(([, transaction]) => transaction));
    },
});

const reportActionsByReport: OnyxCollection<ReportActions> = {};
Onyx.connect({
    key: ONYXKEYS.COLLECTION.REPORT_ACTIONS,
    callback: (actions, key) => {
        if (!key || !actions) {
            return;
        }

        const reportID = CollectionUtils.extractCollectionItemID(key);
        reportActionsByReport[reportID] = actions;
    },
});

function getChatType(report: OnyxEntry<Report>): ValueOf<typeof CONST.REPORT.CHAT_TYPE> | undefined {
    return report?.chatType;
}

/**
 * Get the report given a reportID
 */
function getReport(reportID: string | undefined): OnyxEntry<Report> | EmptyObject {
    /**
     * Using typical string concatenation here due to performance issues
     * with template literals.
     */
    if (!allReports) {
        return {};
    }

    return allReports?.[ONYXKEYS.COLLECTION.REPORT + reportID] ?? {};
}

/**
 * Returns the parentReport if the given report is a thread.
 */
function getParentReport(report: OnyxEntry<Report> | EmptyObject): OnyxEntry<Report> | EmptyObject {
    if (!report?.parentReportID) {
        return {};
    }
    return allReports?.[`${ONYXKEYS.COLLECTION.REPORT}${report.parentReportID}`] ?? {};
}

/**
 * Returns the root parentReport if the given report is nested.
 * Uses recursion to iterate any depth of nested reports.
 */
function getRootParentReport(report: OnyxEntry<Report> | undefined | EmptyObject): OnyxEntry<Report> | EmptyObject {
    if (!report) {
        return {};
    }

    // Returns the current report as the root report, because it does not have a parentReportID
    if (!report?.parentReportID) {
        return report;
    }

    const parentReport = getReport(report?.parentReportID);

    // Runs recursion to iterate a parent report
    return getRootParentReport(!isEmptyObject(parentReport) ? parentReport : null);
}

function getPolicy(policyID: string): Policy | EmptyObject {
    if (!allPolicies || !policyID) {
        return {};
    }
    return allPolicies[`${ONYXKEYS.COLLECTION.POLICY}${policyID}`] ?? {};
}

/**
 * Get the policy type from a given report
 * @param policies must have Onyxkey prefix (i.e 'policy_') for keys
 */
function getPolicyType(report: OnyxEntry<Report>, policies: OnyxCollection<Policy>): string {
    return policies?.[`${ONYXKEYS.COLLECTION.POLICY}${report?.policyID}`]?.type ?? '';
}

/**
 * Get the policy name from a given report
 */
function getPolicyName(report: OnyxEntry<Report> | undefined | EmptyObject, returnEmptyIfNotFound = false, policy: OnyxEntry<Policy> | undefined = undefined): string {
    const noPolicyFound = returnEmptyIfNotFound ? '' : Localize.translateLocal('workspace.common.unavailable');
    if (isEmptyObject(report)) {
        return noPolicyFound;
    }

    if ((!allPolicies || Object.keys(allPolicies).length === 0) && !report?.policyName) {
        return Localize.translateLocal('workspace.common.unavailable');
    }
    const finalPolicy = policy ?? allPolicies?.[`${ONYXKEYS.COLLECTION.POLICY}${report?.policyID}`];

    const parentReport = getRootParentReport(report);

    // Public rooms send back the policy name with the reportSummary,
    // since they can also be accessed by people who aren't in the workspace
    // eslint-disable-next-line @typescript-eslint/prefer-nullish-coalescing
    const policyName = finalPolicy?.name || report?.policyName || report?.oldPolicyName || parentReport?.oldPolicyName || noPolicyFound;

    return policyName;
}

/**
 * Returns the concatenated title for the PrimaryLogins of a report
 */
function getReportParticipantsTitle(accountIDs: number[]): string {
    // Somehow it's possible for the logins coming from report.participantAccountIDs to contain undefined values so we use .filter(Boolean) to remove them.
    return accountIDs.filter(Boolean).join(', ');
}

/**
 * Checks if a report is a chat report.
 */
function isChatReport(report: OnyxEntry<Report> | EmptyObject): boolean {
    return report?.type === CONST.REPORT.TYPE.CHAT;
}

/**
 * Checks if a report is an Expense report.
 */
function isExpenseReport(report: OnyxEntry<Report> | EmptyObject): boolean {
    return report?.type === CONST.REPORT.TYPE.EXPENSE;
}

/**
 * Checks if a report is an IOU report.
 */
function isIOUReport(reportOrID: OnyxEntry<Report> | string | EmptyObject): boolean {
    const report = typeof reportOrID === 'string' ? allReports?.[`${ONYXKEYS.COLLECTION.REPORT}${reportOrID}`] ?? null : reportOrID;
    return report?.type === CONST.REPORT.TYPE.IOU;
}

/**
 * Checks if a report is a task report.
 */
function isTaskReport(report: OnyxEntry<Report>): boolean {
    return report?.type === CONST.REPORT.TYPE.TASK;
}

/**
 * Checks if a task has been cancelled
 * When a task is deleted, the parentReportAction is updated to have a isDeletedParentAction deleted flag
 * This is because when you delete a task, we still allow you to chat on the report itself
 * There's another situation where you don't have access to the parentReportAction (because it was created in a chat you don't have access to)
 * In this case, we have added the key to the report itself
 */
function isCanceledTaskReport(report: OnyxEntry<Report> | EmptyObject = {}, parentReportAction: OnyxEntry<ReportAction> | EmptyObject = {}): boolean {
    if (!isEmptyObject(parentReportAction) && (parentReportAction?.message?.[0]?.isDeletedParentAction ?? false)) {
        return true;
    }

    if (!isEmptyObject(report) && report?.isDeletedParentAction) {
        return true;
    }

    return false;
}

/**
 * Checks if a report is an open task report.
 *
 * @param parentReportAction - The parent report action of the report (Used to check if the task has been canceled)
 */
function isOpenTaskReport(report: OnyxEntry<Report>, parentReportAction: OnyxEntry<ReportAction> | EmptyObject = {}): boolean {
    return (
        isTaskReport(report) && !isCanceledTaskReport(report, parentReportAction) && report?.stateNum === CONST.REPORT.STATE_NUM.OPEN && report?.statusNum === CONST.REPORT.STATUS_NUM.OPEN
    );
}

/**
 * Checks if a report is a completed task report.
 */
function isCompletedTaskReport(report: OnyxEntry<Report>): boolean {
    return isTaskReport(report) && report?.stateNum === CONST.REPORT.STATE_NUM.APPROVED && report?.statusNum === CONST.REPORT.STATUS_NUM.APPROVED;
}

/**
 * Checks if the current user is the manager of the supplied report
 */
function isReportManager(report: OnyxEntry<Report>): boolean {
    return Boolean(report && report.managerID === currentUserAccountID);
}

/**
 * Checks if the supplied report has been approved
 */
function isReportApproved(reportOrID: OnyxEntry<Report> | string | EmptyObject): boolean {
    const report = typeof reportOrID === 'string' ? allReports?.[`${ONYXKEYS.COLLECTION.REPORT}${reportOrID}`] ?? null : reportOrID;
    return report?.stateNum === CONST.REPORT.STATE_NUM.APPROVED && report?.statusNum === CONST.REPORT.STATUS_NUM.APPROVED;
}

/**
 * Checks if the supplied report is an expense report in Open state and status.
 */
function isDraftExpenseReport(report: OnyxEntry<Report> | EmptyObject): boolean {
    return isExpenseReport(report) && report?.stateNum === CONST.REPORT.STATE_NUM.OPEN && report?.statusNum === CONST.REPORT.STATUS_NUM.OPEN;
}

/**
 * Checks if the supplied report has a common policy member with the array passed in params.
 */
function hasParticipantInArray(report: Report, policyMemberAccountIDs: number[]) {
    if (!report.participantAccountIDs) {
        return false;
    }

    const policyMemberAccountIDsSet = new Set(policyMemberAccountIDs);

    for (const reportParticipant of report.participantAccountIDs) {
        if (policyMemberAccountIDsSet.has(reportParticipant)) {
            return true;
        }
    }

    return false;
}

/**
 * Whether the Money Request report is settled
 */
function isSettled(reportID: string | undefined): boolean {
    if (!allReports) {
        return false;
    }
    const report: Report | EmptyObject = allReports[`${ONYXKEYS.COLLECTION.REPORT}${reportID}`] ?? {};
    if (isEmptyObject(report) || report.isWaitingOnBankAccount) {
        return false;
    }

    // In case the payment is scheduled and we are waiting for the payee to set up their wallet,
    // consider the report as paid as well.
    if (report.isWaitingOnBankAccount && report.statusNum === CONST.REPORT.STATUS_NUM.APPROVED) {
        return true;
    }

    return report?.statusNum === CONST.REPORT.STATUS_NUM.REIMBURSED;
}

/**
 * Whether the current user is the submitter of the report
 */
function isCurrentUserSubmitter(reportID: string): boolean {
    if (!allReports) {
        return false;
    }
    const report = allReports[`${ONYXKEYS.COLLECTION.REPORT}${reportID}`];
    return Boolean(report && report.ownerAccountID === currentUserAccountID);
}

/**
 * Whether the provided report is an Admin room
 */
function isAdminRoom(report: OnyxEntry<Report>): boolean {
    return getChatType(report) === CONST.REPORT.CHAT_TYPE.POLICY_ADMINS;
}

/**
 * Whether the provided report is an Admin-only posting room
 */
function isAdminsOnlyPostingRoom(report: OnyxEntry<Report>): boolean {
    return report?.writeCapability === CONST.REPORT.WRITE_CAPABILITIES.ADMINS;
}

/**
 * Whether the provided report is a Announce room
 */
function isAnnounceRoom(report: OnyxEntry<Report>): boolean {
    return getChatType(report) === CONST.REPORT.CHAT_TYPE.POLICY_ANNOUNCE;
}

/**
 * Whether the provided report is a default room
 */
function isDefaultRoom(report: OnyxEntry<Report>): boolean {
    return [CONST.REPORT.CHAT_TYPE.POLICY_ADMINS, CONST.REPORT.CHAT_TYPE.POLICY_ANNOUNCE, CONST.REPORT.CHAT_TYPE.DOMAIN_ALL].some((type) => type === getChatType(report));
}

/**
 * Whether the provided report is a Domain room
 */
function isDomainRoom(report: OnyxEntry<Report>): boolean {
    return getChatType(report) === CONST.REPORT.CHAT_TYPE.DOMAIN_ALL;
}

/**
 * Whether the provided report is a user created policy room
 */
function isUserCreatedPolicyRoom(report: OnyxEntry<Report>): boolean {
    return getChatType(report) === CONST.REPORT.CHAT_TYPE.POLICY_ROOM;
}

/**
 * Whether the provided report is a Policy Expense chat.
 */
function isPolicyExpenseChat(report: OnyxEntry<Report>): boolean {
    return getChatType(report) === CONST.REPORT.CHAT_TYPE.POLICY_EXPENSE_CHAT || (report?.isPolicyExpenseChat ?? false);
}

/**
 * Whether the provided report belongs to a Control policy and is an expense chat
 */
function isControlPolicyExpenseChat(report: OnyxEntry<Report>): boolean {
    return isPolicyExpenseChat(report) && getPolicyType(report, allPolicies) === CONST.POLICY.TYPE.CORPORATE;
}

/**
 * Whether the provided report belongs to a Free, Collect or Control policy
 */
function isGroupPolicy(report: OnyxEntry<Report>): boolean {
    const policyType = getPolicyType(report, allPolicies);
    return policyType === CONST.POLICY.TYPE.CORPORATE || policyType === CONST.POLICY.TYPE.TEAM || policyType === CONST.POLICY.TYPE.FREE;
}

/**
 * Whether the provided report belongs to a Control or Collect policy
 */
function isPaidGroupPolicy(report: OnyxEntry<Report>): boolean {
    const policyType = getPolicyType(report, allPolicies);
    return policyType === CONST.POLICY.TYPE.CORPORATE || policyType === CONST.POLICY.TYPE.TEAM;
}

/**
 * Whether the provided report belongs to a Control or Collect policy and is an expense chat
 */
function isPaidGroupPolicyExpenseChat(report: OnyxEntry<Report>): boolean {
    return isPolicyExpenseChat(report) && isPaidGroupPolicy(report);
}

/**
 * Whether the provided report belongs to a Control policy and is an expense report
 */
function isControlPolicyExpenseReport(report: OnyxEntry<Report>): boolean {
    return isExpenseReport(report) && getPolicyType(report, allPolicies) === CONST.POLICY.TYPE.CORPORATE;
}

/**
 * Whether the provided report belongs to a Control or Collect policy and is an expense report
 */
function isPaidGroupPolicyExpenseReport(report: OnyxEntry<Report>): boolean {
    return isExpenseReport(report) && isPaidGroupPolicy(report);
}

/**
 * Whether the provided report is a chat room
 */
function isChatRoom(report: OnyxEntry<Report>): boolean {
    return isUserCreatedPolicyRoom(report) || isDefaultRoom(report);
}

/**
 * Whether the provided report is a public room
 */
function isPublicRoom(report: OnyxEntry<Report>): boolean {
    return report?.visibility === CONST.REPORT.VISIBILITY.PUBLIC || report?.visibility === CONST.REPORT.VISIBILITY.PUBLIC_ANNOUNCE;
}

/**
 * Whether the provided report is a public announce room
 */
function isPublicAnnounceRoom(report: OnyxEntry<Report>): boolean {
    return report?.visibility === CONST.REPORT.VISIBILITY.PUBLIC_ANNOUNCE;
}

/**
 * If the report is a policy expense, the route should be for adding bank account for that policy
 * else since the report is a personal IOU, the route should be for personal bank account.
 */
function getBankAccountRoute(report: OnyxEntry<Report>): string {
    return isPolicyExpenseChat(report) ? ROUTES.BANK_ACCOUNT_WITH_STEP_TO_OPEN.getRoute('', report?.policyID) : ROUTES.SETTINGS_ADD_BANK_ACCOUNT;
}

/**
 * Check if personal detail of accountID is empty or optimistic data
 */
function isOptimisticPersonalDetail(accountID: number): boolean {
    return isEmptyObject(allPersonalDetails?.[accountID]) || !!allPersonalDetails?.[accountID]?.isOptimisticPersonalDetail;
}

/**
 * Checks if a report is a task report from a policy expense chat.
 */
function isWorkspaceTaskReport(report: OnyxEntry<Report>): boolean {
    if (!isTaskReport(report)) {
        return false;
    }
    const parentReport = allReports?.[`${ONYXKEYS.COLLECTION.REPORT}${report?.parentReportID}`] ?? null;
    return isPolicyExpenseChat(parentReport);
}

/**
 * Returns true if report has a parent
 */
function isThread(report: OnyxEntry<Report>): boolean {
    return Boolean(report?.parentReportID && report?.parentReportActionID);
}

/**
 * Returns true if report is of type chat and has a parent and is therefore a Thread.
 */
function isChatThread(report: OnyxEntry<Report>): boolean {
    return isThread(report) && report?.type === CONST.REPORT.TYPE.CHAT;
}

function isDM(report: OnyxEntry<Report>): boolean {
    return isChatReport(report) && !getChatType(report);
}

/**
 * Only returns true if this is our main 1:1 DM report with Concierge
 */
function isConciergeChatReport(report: OnyxEntry<Report>): boolean {
    return report?.participantAccountIDs?.length === 1 && Number(report.participantAccountIDs?.[0]) === CONST.ACCOUNT_ID.CONCIERGE && !isChatThread(report);
}

/**
 * Checks if the supplied report belongs to workspace based on the provided params. If the report's policyID is _FAKE_ or has no value, it means this report is a DM.
 * In this case report and workspace members must be compared to determine whether the report belongs to the workspace.
 */
function doesReportBelongToWorkspace(report: Report, policyID: string, policyMemberAccountIDs: number[]) {
    return (
        isConciergeChatReport(report) || (report.policyID === CONST.POLICY.ID_FAKE || !report.policyID ? hasParticipantInArray(report, policyMemberAccountIDs) : report.policyID === policyID)
    );
}

/**
 * Given an array of reports, return them filtered by a policyID and policyMemberAccountIDs.
 */
function filterReportsByPolicyIdAndMemberAccountIDs(reports: Report[], policyID = '', policyMemberAccountIDs: number[] = []) {
    return reports.filter((report) => !!report && doesReportBelongToWorkspace(report, policyID, policyMemberAccountIDs));
}

/**
 * Given an array of reports, return them sorted by the last read timestamp.
 */
function sortReportsByLastRead(reports: Report[], reportMetadata: OnyxCollection<ReportMetadata>): Array<OnyxEntry<Report>> {
    return reports
        .filter((report) => !!report?.reportID && !!(reportMetadata?.[`${ONYXKEYS.COLLECTION.REPORT_METADATA}${report.reportID}`]?.lastVisitTime ?? report?.lastReadTime))
        .sort((a, b) => {
            const aTime = new Date(reportMetadata?.[`${ONYXKEYS.COLLECTION.REPORT_METADATA}${a?.reportID}`]?.lastVisitTime ?? a?.lastReadTime ?? '');
            const bTime = new Date(reportMetadata?.[`${ONYXKEYS.COLLECTION.REPORT_METADATA}${b?.reportID}`]?.lastVisitTime ?? b?.lastReadTime ?? '');

            return aTime.valueOf() - bTime.valueOf();
        });
}

/**
 * Returns true if report is still being processed
 */
function isProcessingReport(report: OnyxEntry<Report> | EmptyObject): boolean {
    return report?.stateNum === CONST.REPORT.STATE_NUM.SUBMITTED && report?.statusNum === CONST.REPORT.STATUS_NUM.SUBMITTED;
}

/**
 * Check if the report is a single chat report that isn't a thread
 * and personal detail of participant is optimistic data
 */
function shouldDisableDetailPage(report: OnyxEntry<Report>): boolean {
    const participantAccountIDs = report?.participantAccountIDs ?? [];

    if (isChatRoom(report) || isPolicyExpenseChat(report) || isChatThread(report) || isTaskReport(report)) {
        return false;
    }
    if (participantAccountIDs.length === 1) {
        return isOptimisticPersonalDetail(participantAccountIDs[0]);
    }
    return false;
}

/**
 * Returns true if this report has only one participant and it's an Expensify account.
 */
function isExpensifyOnlyParticipantInReport(report: OnyxEntry<Report>): boolean {
    const reportParticipants = report?.participantAccountIDs?.filter((accountID) => accountID !== currentUserAccountID) ?? [];
    return reportParticipants.length === 1 && reportParticipants.some((accountID) => CONST.EXPENSIFY_ACCOUNT_IDS.includes(accountID));
}

/**
 * Returns whether a given report can have tasks created in it.
 * We only prevent the task option if it's a DM/group-DM and the other users are all special Expensify accounts
 *
 */
function canCreateTaskInReport(report: OnyxEntry<Report>): boolean {
    const otherReportParticipants = report?.participantAccountIDs?.filter((accountID) => accountID !== currentUserAccountID) ?? [];
    const areExpensifyAccountsOnlyOtherParticipants = otherReportParticipants?.length >= 1 && otherReportParticipants?.every((accountID) => CONST.EXPENSIFY_ACCOUNT_IDS.includes(accountID));
    if (areExpensifyAccountsOnlyOtherParticipants && isDM(report)) {
        return false;
    }

    return true;
}

/**
 * Returns true if there are any Expensify accounts (i.e. with domain 'expensify.com') in the set of accountIDs
 * by cross-referencing the accountIDs with personalDetails.
 */
function hasExpensifyEmails(accountIDs: number[]): boolean {
    return accountIDs.some((accountID) => Str.extractEmailDomain(allPersonalDetails?.[accountID]?.login ?? '') === CONST.EXPENSIFY_PARTNER_NAME);
}

/**
 * Returns true if there are any guides accounts (team.expensify.com) in a list of accountIDs
 * by cross-referencing the accountIDs with personalDetails since guides that are participants
 * of the user's chats should have their personal details in Onyx.
 */
function hasExpensifyGuidesEmails(accountIDs: number[]): boolean {
    return accountIDs.some((accountID) => Str.extractEmailDomain(allPersonalDetails?.[accountID]?.login ?? '') === CONST.EMAIL.GUIDES_DOMAIN);
}

function findLastAccessedReport(
    reports: OnyxCollection<Report>,
    ignoreDomainRooms: boolean,
    policies: OnyxCollection<Policy>,
    isFirstTimeNewExpensifyUser: boolean,
    openOnAdminRoom = false,
    reportMetadata: OnyxCollection<ReportMetadata> = {},
    policyID?: string,
    policyMemberAccountIDs: number[] = [],
): OnyxEntry<Report> {
    // If it's the user's first time using New Expensify, then they could either have:
    //   - just a Concierge report, if so we'll return that
    //   - their Concierge report, and a separate report that must have deeplinked them to the app before they created their account.
    // If it's the latter, we'll use the deeplinked report over the Concierge report,
    // since the Concierge report would be incorrectly selected over the deep-linked report in the logic below.

    let reportsValues = Object.values(reports ?? {}) as Report[];

    if (!!policyID || policyMemberAccountIDs.length > 0) {
        reportsValues = filterReportsByPolicyIdAndMemberAccountIDs(reportsValues, policyID, policyMemberAccountIDs);
    }

    let sortedReports = sortReportsByLastRead(reportsValues, reportMetadata);

    let adminReport: OnyxEntry<Report> | undefined;
    if (openOnAdminRoom) {
        adminReport = sortedReports.find((report) => {
            const chatType = getChatType(report);
            return chatType === CONST.REPORT.CHAT_TYPE.POLICY_ADMINS;
        });
    }

    if (ignoreDomainRooms) {
        // We allow public announce rooms, admins, and announce rooms through since we bypass the default rooms beta for them.
        // Check where ReportUtils.findLastAccessedReport is called in MainDrawerNavigator.js for more context.
        // Domain rooms are now the only type of default room that are on the defaultRooms beta.
        sortedReports = sortedReports.filter(
            (report) => !isDomainRoom(report) || getPolicyType(report, policies) === CONST.POLICY.TYPE.FREE || hasExpensifyGuidesEmails(report?.participantAccountIDs ?? []),
        );
    }

    if (isFirstTimeNewExpensifyUser) {
        if (sortedReports.length === 1) {
            return sortedReports[0];
        }

        return adminReport ?? sortedReports.find((report) => !isConciergeChatReport(report)) ?? null;
    }

    return adminReport ?? sortedReports.at(-1) ?? null;
}

/**
 * Whether the provided report is an archived room
 */
function isArchivedRoom(report: OnyxEntry<Report> | EmptyObject): boolean {
    return report?.statusNum === CONST.REPORT.STATUS_NUM.CLOSED && report?.stateNum === CONST.REPORT.STATE_NUM.APPROVED;
}

/**
 * Checks if the current user is allowed to comment on the given report.
 */
function isAllowedToComment(report: OnyxEntry<Report>): boolean {
    // Default to allowing all users to post
    const capability = report?.writeCapability ?? CONST.REPORT.WRITE_CAPABILITIES.ALL;

    if (capability === CONST.REPORT.WRITE_CAPABILITIES.ALL) {
        return true;
    }

    // If unauthenticated user opens public chat room using deeplink, they do not have policies available and they cannot comment
    if (!allPolicies) {
        return false;
    }

    // If we've made it here, commenting on this report is restricted.
    // If the user is an admin, allow them to post.
    const policy = allPolicies[`${ONYXKEYS.COLLECTION.POLICY}${report?.policyID}`];
    return policy?.role === CONST.POLICY.ROLE.ADMIN;
}

/**
 * Checks if the current user is the admin of the policy given the policy expense chat.
 */
function isPolicyExpenseChatAdmin(report: OnyxEntry<Report>, policies: OnyxCollection<Policy>): boolean {
    if (!isPolicyExpenseChat(report)) {
        return false;
    }

    const policyRole = policies?.[`${ONYXKEYS.COLLECTION.POLICY}${report?.policyID}`]?.role;

    return policyRole === CONST.POLICY.ROLE.ADMIN;
}

/**
 * Checks if the current user is the admin of the policy.
 */
function isPolicyAdmin(policyID: string, policies: OnyxCollection<Policy>): boolean {
    const policyRole = policies?.[`${ONYXKEYS.COLLECTION.POLICY}${policyID}`]?.role;

    return policyRole === CONST.POLICY.ROLE.ADMIN;
}

/**
 * Returns true if report has a single participant.
 */
function hasSingleParticipant(report: OnyxEntry<Report>): boolean {
    return report?.participantAccountIDs?.length === 1;
}

/**
 * Checks whether all the transactions linked to the IOU report are of the Distance Request type
 *
 */
function hasOnlyDistanceRequestTransactions(iouReportID: string | undefined): boolean {
    const transactions = TransactionUtils.getAllReportTransactions(iouReportID);

    // Early return false in case not having any transaction
    if (!transactions || transactions.length === 0) {
        return false;
    }

    return transactions.every((transaction) => TransactionUtils.isDistanceRequest(transaction));
}

/**
 * If the report is a thread and has a chat type set, it is a workspace chat.
 */
function isWorkspaceThread(report: OnyxEntry<Report>): boolean {
    return isThread(report) && isChatReport(report) && !isDM(report);
}

/**
 * Returns true if reportAction is the first chat preview of a Thread
 */
function isThreadFirstChat(reportAction: OnyxEntry<ReportAction>, reportID: string): boolean {
    return reportAction?.childReportID?.toString() === reportID;
}

/**
 * Checks if a report is a child report.
 */
function isChildReport(report: OnyxEntry<Report>): boolean {
    return isThread(report) || isTaskReport(report);
}

/**
 * An Expense Request is a thread where the parent report is an Expense Report and
 * the parentReportAction is a transaction.
 */
function isExpenseRequest(report: OnyxEntry<Report>): boolean {
    if (isThread(report)) {
        const parentReportAction = ReportActionsUtils.getParentReportAction(report);
        const parentReport = allReports?.[`${ONYXKEYS.COLLECTION.REPORT}${report?.parentReportID}`] ?? null;
        return isExpenseReport(parentReport) && !isEmptyObject(parentReportAction) && ReportActionsUtils.isTransactionThread(parentReportAction);
    }
    return false;
}

/**
 * An IOU Request is a thread where the parent report is an IOU Report and
 * the parentReportAction is a transaction.
 */
function isIOURequest(report: OnyxEntry<Report>): boolean {
    if (isThread(report)) {
        const parentReportAction = ReportActionsUtils.getParentReportAction(report);
        const parentReport = allReports?.[`${ONYXKEYS.COLLECTION.REPORT}${report?.parentReportID}`] ?? null;
        return isIOUReport(parentReport) && !isEmptyObject(parentReportAction) && ReportActionsUtils.isTransactionThread(parentReportAction);
    }
    return false;
}

/**
 * Checks if a report is an IOU or expense request.
 */
function isMoneyRequest(reportOrID: OnyxEntry<Report> | string): boolean {
    const report = typeof reportOrID === 'string' ? allReports?.[`${ONYXKEYS.COLLECTION.REPORT}${reportOrID}`] ?? null : reportOrID;
    return isIOURequest(report) || isExpenseRequest(report);
}

/**
 * Checks if a report is an IOU or expense report.
 */
function isMoneyRequestReport(reportOrID: OnyxEntry<Report> | string): boolean {
    const report = typeof reportOrID === 'object' ? reportOrID : allReports?.[`${ONYXKEYS.COLLECTION.REPORT}${reportOrID}`] ?? null;
    return isIOUReport(report) || isExpenseReport(report);
}

/**
 * Should return true only for personal 1:1 report
 *
 */
function isOneOnOneChat(report: OnyxEntry<Report>): boolean {
    const participantAccountIDs = report?.participantAccountIDs ?? [];
    return (
        !isThread(report) &&
        !isChatRoom(report) &&
        !isExpenseRequest(report) &&
        !isMoneyRequestReport(report) &&
        !isPolicyExpenseChat(report) &&
        !isTaskReport(report) &&
        isDM(report) &&
        !isIOUReport(report) &&
        participantAccountIDs.length === 1
    );
}

/**
 * Get the notification preference given a report
 */
function getReportNotificationPreference(report: OnyxEntry<Report>): string | number {
    return report?.notificationPreference ?? '';
}

/**
 * Checks if the current user is the action's author
 */
function isActionCreator(reportAction: OnyxEntry<ReportAction> | Partial<ReportAction>): boolean {
    return reportAction?.actorAccountID === currentUserAccountID;
}

/**
 * Returns the notification preference of the action's child report if it exists.
 * Otherwise, calculates it based on the action's authorship.
 */
function getChildReportNotificationPreference(reportAction: OnyxEntry<ReportAction> | Partial<ReportAction>): NotificationPreference {
    const childReportNotificationPreference = reportAction?.childReportNotificationPreference ?? '';
    if (childReportNotificationPreference) {
        return childReportNotificationPreference;
    }

    return isActionCreator(reportAction) ? CONST.REPORT.NOTIFICATION_PREFERENCE.ALWAYS : CONST.REPORT.NOTIFICATION_PREFERENCE.HIDDEN;
}

/**
 * Can only delete if the author is this user and the action is an ADDCOMMENT action or an IOU action in an unsettled report, or if the user is a
 * policy admin
 */
function canDeleteReportAction(reportAction: OnyxEntry<ReportAction>, reportID: string): boolean {
    const report = getReport(reportID);

    const isActionOwner = reportAction?.actorAccountID === currentUserAccountID;

    if (reportAction?.actionName === CONST.REPORT.ACTIONS.TYPE.IOU) {
        // For now, users cannot delete split actions
        const isSplitAction = reportAction?.originalMessage?.type === CONST.IOU.REPORT_ACTION_TYPE.SPLIT;

        if (isSplitAction || isSettled(String(reportAction?.originalMessage?.IOUReportID)) || (!isEmptyObject(report) && isReportApproved(report))) {
            return false;
        }

        if (isActionOwner) {
            return true;
        }
    }

    if (
        reportAction?.actionName !== CONST.REPORT.ACTIONS.TYPE.ADDCOMMENT ||
        reportAction?.pendingAction === CONST.RED_BRICK_ROAD_PENDING_ACTION.DELETE ||
        ReportActionsUtils.isCreatedTaskReportAction(reportAction) ||
        reportAction?.actorAccountID === CONST.ACCOUNT_ID.CONCIERGE
    ) {
        return false;
    }

    const policy = allPolicies?.[`${ONYXKEYS.COLLECTION.POLICY}${report?.policyID}`];
    const isAdmin = policy?.role === CONST.POLICY.ROLE.ADMIN && !isEmptyObject(report) && !isDM(report);

    return isActionOwner || isAdmin;
}

/**
 * Get welcome message based on room type
 */
function getRoomWelcomeMessage(report: OnyxEntry<Report>, isUserPolicyAdmin: boolean): WelcomeMessage {
    const welcomeMessage: WelcomeMessage = {showReportName: true};
    const workspaceName = getPolicyName(report);

    if (isArchivedRoom(report)) {
        welcomeMessage.phrase1 = Localize.translateLocal('reportActionsView.beginningOfArchivedRoomPartOne');
        welcomeMessage.phrase2 = Localize.translateLocal('reportActionsView.beginningOfArchivedRoomPartTwo');
    } else if (isDomainRoom(report)) {
        welcomeMessage.phrase1 = Localize.translateLocal('reportActionsView.beginningOfChatHistoryDomainRoomPartOne', {domainRoom: report?.reportName ?? ''});
        welcomeMessage.phrase2 = Localize.translateLocal('reportActionsView.beginningOfChatHistoryDomainRoomPartTwo');
    } else if (isAdminRoom(report)) {
        welcomeMessage.phrase1 = Localize.translateLocal('reportActionsView.beginningOfChatHistoryAdminRoomPartOne', {workspaceName});
        welcomeMessage.phrase2 = Localize.translateLocal('reportActionsView.beginningOfChatHistoryAdminRoomPartTwo');
    } else if (isAdminsOnlyPostingRoom(report) && !isUserPolicyAdmin) {
        welcomeMessage.phrase1 = Localize.translateLocal('reportActionsView.beginningOfChatHistoryAdminOnlyPostingRoom');
        welcomeMessage.showReportName = false;
    } else if (isAnnounceRoom(report)) {
        welcomeMessage.phrase1 = Localize.translateLocal('reportActionsView.beginningOfChatHistoryAnnounceRoomPartOne', {workspaceName});
        welcomeMessage.phrase2 = Localize.translateLocal('reportActionsView.beginningOfChatHistoryAnnounceRoomPartTwo', {workspaceName});
    } else {
        // Message for user created rooms or other room types.
        welcomeMessage.phrase1 = Localize.translateLocal('reportActionsView.beginningOfChatHistoryUserRoomPartOne');
        welcomeMessage.phrase2 = Localize.translateLocal('reportActionsView.beginningOfChatHistoryUserRoomPartTwo');
    }

    return welcomeMessage;
}

/**
 * Returns true if Concierge is one of the chat participants (1:1 as well as group chats)
 */
function chatIncludesConcierge(report: OnyxEntry<Report>): boolean {
    return Boolean(report?.participantAccountIDs?.length && report?.participantAccountIDs?.includes(CONST.ACCOUNT_ID.CONCIERGE));
}

/**
 * Returns true if there is any automated expensify account `in accountIDs
 */
function hasAutomatedExpensifyAccountIDs(accountIDs: number[]): boolean {
    return accountIDs.some((accountID) => CONST.EXPENSIFY_ACCOUNT_IDS.includes(accountID));
}

function getReportRecipientAccountIDs(report: OnyxEntry<Report>, currentLoginAccountID: number): number[] {
    let finalReport: OnyxEntry<Report> = report;
    // In 1:1 chat threads, the participants will be the same as parent report. If a report is specifically a 1:1 chat thread then we will
    // get parent report and use its participants array.
    if (isThread(report) && !(isTaskReport(report) || isMoneyRequestReport(report))) {
        const parentReport = allReports?.[`${ONYXKEYS.COLLECTION.REPORT}${report?.parentReportID}`] ?? null;
        if (hasSingleParticipant(parentReport)) {
            finalReport = parentReport;
        }
    }

    let finalParticipantAccountIDs: number[] | undefined = [];
    if (isMoneyRequestReport(report)) {
        // For money requests i.e the IOU (1:1 person) and Expense (1:* person) reports, use the full `initialParticipantAccountIDs` array
        // and add the `ownerAccountId`. Money request reports don't add `ownerAccountId` in `participantAccountIDs` array
        const defaultParticipantAccountIDs = finalReport?.participantAccountIDs ?? [];
        const setOfParticipantAccountIDs = new Set<number>(report?.ownerAccountID ? [...defaultParticipantAccountIDs, report.ownerAccountID] : defaultParticipantAccountIDs);
        finalParticipantAccountIDs = [...setOfParticipantAccountIDs];
    } else if (isTaskReport(report)) {
        // Task reports `managerID` will change when assignee is changed, in that case the old `managerID` is still present in `participantAccountIDs`
        // array along with the new one. We only need the `managerID` as a participant here.
        finalParticipantAccountIDs = report?.managerID ? [report?.managerID] : [];
    } else {
        finalParticipantAccountIDs = finalReport?.participantAccountIDs;
    }

    const reportParticipants = finalParticipantAccountIDs?.filter((accountID) => accountID !== currentLoginAccountID) ?? [];
    const participantsWithoutExpensifyAccountIDs = reportParticipants.filter((participant) => !CONST.EXPENSIFY_ACCOUNT_IDS.includes(participant ?? 0));
    return participantsWithoutExpensifyAccountIDs;
}

/**
 * Whether the time row should be shown for a report.
 */
function canShowReportRecipientLocalTime(personalDetails: OnyxCollection<PersonalDetails>, report: OnyxEntry<Report>, accountID: number): boolean {
    const reportRecipientAccountIDs = getReportRecipientAccountIDs(report, accountID);
    const hasMultipleParticipants = reportRecipientAccountIDs.length > 1;
    const reportRecipient = personalDetails?.[reportRecipientAccountIDs[0]];
    const reportRecipientTimezone = reportRecipient?.timezone ?? CONST.DEFAULT_TIME_ZONE;
    const isReportParticipantValidated = reportRecipient?.validated ?? false;
    return Boolean(!hasMultipleParticipants && !isChatRoom(report) && !isPolicyExpenseChat(report) && reportRecipient && reportRecipientTimezone?.selected && isReportParticipantValidated);
}

/**
 * Shorten last message text to fixed length and trim spaces.
 */
function formatReportLastMessageText(lastMessageText: string, isModifiedExpenseMessage = false): string {
    if (isModifiedExpenseMessage) {
        return String(lastMessageText).trim().replace(CONST.REGEX.LINE_BREAK, '').trim();
    }
    return String(lastMessageText).trim().replace(CONST.REGEX.LINE_BREAK, ' ').substring(0, CONST.REPORT.LAST_MESSAGE_TEXT_MAX_LENGTH).trim();
}

/**
 * Helper method to return the default avatar associated with the given login
 */
function getDefaultWorkspaceAvatar(workspaceName?: string): IconAsset {
    if (!workspaceName) {
        return defaultWorkspaceAvatars.WorkspaceBuilding;
    }

    // Remove all chars not A-Z or 0-9 including underscore
    const alphaNumeric = workspaceName
        .normalize('NFD')
        .replace(/[^0-9a-z]/gi, '')
        .toUpperCase();

    const workspace = `Workspace${alphaNumeric[0]}` as keyof typeof defaultWorkspaceAvatars;
    const defaultWorkspaceAvatar = defaultWorkspaceAvatars[workspace];

    return !alphaNumeric ? defaultWorkspaceAvatars.WorkspaceBuilding : defaultWorkspaceAvatar;
}

/**
 * Helper method to return the default avatar testID associated with the given login
 */
function getDefaultWorkspaceAvatarTestID(workspaceName: string): string {
    if (!workspaceName) {
        return defaultAvatarBuildingIconTestID;
    }

    // Remove all chars not A-Z or 0-9 including underscore
    const alphaNumeric = workspaceName
        .normalize('NFD')
        .replace(/[^0-9a-z]/gi, '')
        .toLowerCase();

    return !alphaNumeric ? defaultAvatarBuildingIconTestID : `SvgDefaultAvatar_${alphaNumeric[0]} Icon`;
}

function getWorkspaceAvatar(report: OnyxEntry<Report>): UserUtils.AvatarSource {
    const workspaceName = getPolicyName(report, false, allPolicies?.[`${ONYXKEYS.COLLECTION.POLICY}${report?.policyID}`]);
    const avatar = allPolicies?.[`${ONYXKEYS.COLLECTION.POLICY}${report?.policyID}`]?.avatar ?? '';
    return !isEmpty(avatar) ? avatar : getDefaultWorkspaceAvatar(workspaceName);
}

/**
 * Returns the appropriate icons for the given chat report using the stored personalDetails.
 * The Avatar sources can be URLs or Icon components according to the chat type.
 */
function getIconsForParticipants(participants: number[], personalDetails: OnyxCollection<PersonalDetails>): Icon[] {
    const participantDetails: ParticipantDetails[] = [];
    const participantsList = participants || [];

    for (const accountID of participantsList) {
        const avatarSource = UserUtils.getAvatar(personalDetails?.[accountID]?.avatar ?? '', accountID);
        const displayNameLogin = personalDetails?.[accountID]?.displayName ? personalDetails?.[accountID]?.displayName : personalDetails?.[accountID]?.login;
        participantDetails.push([accountID, displayNameLogin ?? '', avatarSource, personalDetails?.[accountID]?.fallbackIcon ?? '']);
    }

    const sortedParticipantDetails = participantDetails.sort((first, second) => {
        // First sort by displayName/login
        const displayNameLoginOrder = first[1].localeCompare(second[1]);
        if (displayNameLoginOrder !== 0) {
            return displayNameLoginOrder;
        }

        // Then fallback on accountID as the final sorting criteria.
        // This will ensure that the order of avatars with same login/displayName
        // stay consistent across all users and devices
        return first[0] - second[0];
    });

    // Now that things are sorted, gather only the avatars (second element in the array) and return those
    const avatars: Icon[] = [];

    for (const sortedParticipantDetail of sortedParticipantDetails) {
        const userIcon = {
            id: sortedParticipantDetail[0],
            source: sortedParticipantDetail[2],
            type: CONST.ICON_TYPE_AVATAR,
            name: sortedParticipantDetail[1],
            fallbackIcon: sortedParticipantDetail[3],
        };
        avatars.push(userIcon);
    }

    return avatars;
}

/**
 * Given a report, return the associated workspace icon.
 */
function getWorkspaceIcon(report: OnyxEntry<Report>, policy: OnyxEntry<Policy> = null): Icon {
    const workspaceName = getPolicyName(report, false, policy);
    const policyExpenseChatAvatarSource = allPolicies?.[`${ONYXKEYS.COLLECTION.POLICY}${report?.policyID}`]?.avatar
        ? allPolicies?.[`${ONYXKEYS.COLLECTION.POLICY}${report?.policyID}`]?.avatar
        : getDefaultWorkspaceAvatar(workspaceName);

    const workspaceIcon: Icon = {
        source: policyExpenseChatAvatarSource ?? '',
        type: CONST.ICON_TYPE_WORKSPACE,
        name: workspaceName,
        id: -1,
    };
    return workspaceIcon;
}

/**
 * Returns the appropriate icons for the given chat report using the stored personalDetails.
 * The Avatar sources can be URLs or Icon components according to the chat type.
 */
function getIcons(
    report: OnyxEntry<Report>,
    personalDetails: OnyxCollection<PersonalDetails>,
    defaultIcon: UserUtils.AvatarSource | null = null,
    defaultName = '',
    defaultAccountID = -1,
    policy: OnyxEntry<Policy> = null,
): Icon[] {
    if (isEmptyObject(report)) {
        const fallbackIcon: Icon = {
            source: defaultIcon ?? Expensicons.FallbackAvatar,
            type: CONST.ICON_TYPE_AVATAR,
            name: defaultName,
            id: defaultAccountID,
        };
        return [fallbackIcon];
    }
    if (isExpenseRequest(report)) {
        const parentReportAction = ReportActionsUtils.getParentReportAction(report);
        const workspaceIcon = getWorkspaceIcon(report, policy);
        const memberIcon = {
            source: UserUtils.getAvatar(personalDetails?.[parentReportAction.actorAccountID ?? -1]?.avatar ?? '', parentReportAction.actorAccountID ?? -1),
            id: parentReportAction.actorAccountID,
            type: CONST.ICON_TYPE_AVATAR,
            name: personalDetails?.[parentReportAction.actorAccountID ?? -1]?.displayName ?? '',
            fallbackIcon: personalDetails?.[parentReportAction.actorAccountID ?? -1]?.fallbackIcon,
        };

        return [memberIcon, workspaceIcon];
    }
    if (isChatThread(report)) {
        const parentReportAction = ReportActionsUtils.getParentReportAction(report);

        const actorAccountID = parentReportAction.actorAccountID;
        const actorDisplayName = PersonalDetailsUtils.getDisplayNameOrDefault(allPersonalDetails?.[actorAccountID ?? -1], '', false);
        const actorIcon = {
            id: actorAccountID,
            source: UserUtils.getAvatar(personalDetails?.[actorAccountID ?? -1]?.avatar ?? '', actorAccountID ?? -1),
            name: actorDisplayName,
            type: CONST.ICON_TYPE_AVATAR,
            fallbackIcon: personalDetails?.[parentReportAction.actorAccountID ?? -1]?.fallbackIcon,
        };

        if (isWorkspaceThread(report)) {
            const workspaceIcon = getWorkspaceIcon(report, policy);
            return [actorIcon, workspaceIcon];
        }
        return [actorIcon];
    }
    if (isTaskReport(report)) {
        const ownerIcon = {
            id: report?.ownerAccountID,
            source: UserUtils.getAvatar(personalDetails?.[report?.ownerAccountID ?? -1]?.avatar ?? '', report?.ownerAccountID ?? -1),
            type: CONST.ICON_TYPE_AVATAR,
            name: personalDetails?.[report?.ownerAccountID ?? -1]?.displayName ?? '',
            fallbackIcon: personalDetails?.[report?.ownerAccountID ?? -1]?.fallbackIcon,
        };

        if (isWorkspaceTaskReport(report)) {
            const workspaceIcon = getWorkspaceIcon(report, policy);
            return [ownerIcon, workspaceIcon];
        }

        return [ownerIcon];
    }
    if (isDomainRoom(report)) {
        // Get domain name after the #. Domain Rooms use our default workspace avatar pattern.
        const domainName = report?.reportName?.substring(1);
        const policyExpenseChatAvatarSource = getDefaultWorkspaceAvatar(domainName);
        const domainIcon: Icon = {
            source: policyExpenseChatAvatarSource,
            type: CONST.ICON_TYPE_WORKSPACE,
            name: domainName ?? '',
            id: -1,
        };
        return [domainIcon];
    }
    if (isAdminRoom(report) || isAnnounceRoom(report) || isChatRoom(report) || isArchivedRoom(report)) {
        const workspaceIcon = getWorkspaceIcon(report, policy);
        return [workspaceIcon];
    }
    if (isPolicyExpenseChat(report) || isExpenseReport(report)) {
        const workspaceIcon = getWorkspaceIcon(report, policy);
        const memberIcon = {
            source: UserUtils.getAvatar(personalDetails?.[report?.ownerAccountID ?? -1]?.avatar ?? '', report?.ownerAccountID ?? -1),
            id: report?.ownerAccountID,
            type: CONST.ICON_TYPE_AVATAR,
            name: personalDetails?.[report?.ownerAccountID ?? -1]?.displayName ?? '',
            fallbackIcon: personalDetails?.[report?.ownerAccountID ?? -1]?.fallbackIcon,
        };
        return isExpenseReport(report) ? [memberIcon, workspaceIcon] : [workspaceIcon, memberIcon];
    }
    if (isIOUReport(report)) {
        const managerIcon = {
            source: UserUtils.getAvatar(personalDetails?.[report?.managerID ?? -1]?.avatar ?? '', report?.managerID ?? -1),
            id: report?.managerID,
            type: CONST.ICON_TYPE_AVATAR,
            name: personalDetails?.[report?.managerID ?? -1]?.displayName ?? '',
            fallbackIcon: personalDetails?.[report?.managerID ?? -1]?.fallbackIcon,
        };
        const ownerIcon = {
            id: report?.ownerAccountID,
            source: UserUtils.getAvatar(personalDetails?.[report?.ownerAccountID ?? -1]?.avatar ?? '', report?.ownerAccountID ?? -1),
            type: CONST.ICON_TYPE_AVATAR,
            name: personalDetails?.[report?.ownerAccountID ?? -1]?.displayName ?? '',
            fallbackIcon: personalDetails?.[report?.ownerAccountID ?? -1]?.fallbackIcon,
        };
        const isPayer = currentUserAccountID === report?.managerID;

        return isPayer ? [managerIcon, ownerIcon] : [ownerIcon, managerIcon];
    }

    return getIconsForParticipants(report?.participantAccountIDs ?? [], personalDetails);
}

/**
 * Gets the personal details for a login by looking in the ONYXKEYS.PERSONAL_DETAILS_LIST Onyx key (stored in the local variable, allPersonalDetails). If it doesn't exist in Onyx,
 * then a default object is constructed.
 */
function getPersonalDetailsForAccountID(accountID: number): Partial<PersonalDetails> {
    if (!accountID) {
        return {};
    }
    if (Number(accountID) === CONST.ACCOUNT_ID.CONCIERGE) {
        return {
            accountID,
            displayName: 'Concierge',
            login: CONST.EMAIL.CONCIERGE,
            avatar: UserUtils.getDefaultAvatar(accountID),
        };
    }
    return (
        allPersonalDetails?.[accountID] ?? {
            avatar: UserUtils.getDefaultAvatar(accountID),
            isOptimisticPersonalDetail: true,
        }
    );
}

/**
 * Get the displayName for a single report participant.
 */
function getDisplayNameForParticipant(accountID?: number, shouldUseShortForm = false, shouldFallbackToHidden = true): string {
    if (!accountID) {
        return '';
    }

    const personalDetails = getPersonalDetailsForAccountID(accountID);
    // eslint-disable-next-line @typescript-eslint/prefer-nullish-coalescing
    const formattedLogin = LocalePhoneNumber.formatPhoneNumber(personalDetails.login || '');
    // This is to check if account is an invite/optimistically created one
    // and prevent from falling back to 'Hidden', so a correct value is shown
    // when searching for a new user
    if (personalDetails.isOptimisticPersonalDetail === true) {
        return formattedLogin;
    }

    const longName = PersonalDetailsUtils.getDisplayNameOrDefault(personalDetails, formattedLogin, shouldFallbackToHidden);

    // If the user's personal details (first name) should be hidden, make sure we return "hidden" instead of the short name
    if (shouldFallbackToHidden && longName === Localize.translateLocal('common.hidden')) {
        return longName;
    }

    const shortName = personalDetails.firstName ? personalDetails.firstName : longName;
    return shouldUseShortForm ? shortName : longName;
}

function getDisplayNamesWithTooltips(
    personalDetailsList: PersonalDetails[] | PersonalDetailsList | OptionData[],
    isMultipleParticipantReport: boolean,
    shouldFallbackToHidden = true,
): DisplayNameWithTooltips {
    const personalDetailsListArray = Array.isArray(personalDetailsList) ? personalDetailsList : Object.values(personalDetailsList);

    return personalDetailsListArray
        .map((user) => {
            const accountID = Number(user?.accountID);
            // eslint-disable-next-line @typescript-eslint/prefer-nullish-coalescing
            const displayName = getDisplayNameForParticipant(accountID, isMultipleParticipantReport, shouldFallbackToHidden) || user?.login || '';
            const avatar = UserUtils.getDefaultAvatar(accountID);

            let pronouns = user?.pronouns ?? undefined;
            if (pronouns?.startsWith(CONST.PRONOUNS.PREFIX)) {
                const pronounTranslationKey = pronouns.replace(CONST.PRONOUNS.PREFIX, '');
                pronouns = Localize.translateLocal(`pronouns.${pronounTranslationKey}` as TranslationPaths);
            }

            return {
                displayName,
                avatar,
                login: user?.login ?? '',
                accountID,
                pronouns,
            };
        })
        .sort((first, second) => {
            // First sort by displayName/login
            const displayNameLoginOrder = first.displayName.localeCompare(second.displayName);
            if (displayNameLoginOrder !== 0) {
                return displayNameLoginOrder;
            }

            // Then fallback on accountID as the final sorting criteria.
            return first.accountID - second.accountID;
        });
}

/**
 * For a deleted parent report action within a chat report,
 * let us return the appropriate display message
 *
 * @param reportAction - The deleted report action of a chat report for which we need to return message.
 */
function getDeletedParentActionMessageForChatReport(reportAction: OnyxEntry<ReportAction>): string {
    // By default, let us display [Deleted message]
    let deletedMessageText = Localize.translateLocal('parentReportAction.deletedMessage');
    if (ReportActionsUtils.isCreatedTaskReportAction(reportAction)) {
        // For canceled task report, let us display [Deleted task]
        deletedMessageText = Localize.translateLocal('parentReportAction.deletedTask');
    }
    return deletedMessageText;
}

/**
 * Returns the preview message for `REIMBURSEMENTQUEUED` action
 *

 */
function getReimbursementQueuedActionMessage(reportAction: OnyxEntry<ReportAction>, report: OnyxEntry<Report>): string {
    const submitterDisplayName = getDisplayNameForParticipant(report?.ownerAccountID, true) ?? '';
    const originalMessage = reportAction?.originalMessage as IOUMessage | undefined;
    let messageKey: TranslationPaths;
    if (originalMessage?.paymentType === CONST.IOU.PAYMENT_TYPE.EXPENSIFY) {
        messageKey = 'iou.waitingOnEnabledWallet';
    } else {
        messageKey = 'iou.waitingOnBankAccount';
    }

    return Localize.translateLocal(messageKey, {submitterDisplayName});
}

/**
 * Returns the preview message for `REIMBURSEMENTDEQUEUED` action
 */
function getReimbursementDeQueuedActionMessage(report: OnyxEntry<Report>): string {
    const submitterDisplayName = getDisplayNameForParticipant(report?.ownerAccountID, true) ?? '';
    const amount = CurrencyUtils.convertToDisplayString(report?.total ?? 0, report?.currency);

    return Localize.translateLocal('iou.canceledRequest', {submitterDisplayName, amount});
}

/**
 * Returns the last visible message for a given report after considering the given optimistic actions
 *
 * @param reportID - the report for which last visible message has to be fetched
 * @param [actionsToMerge] - the optimistic merge actions that needs to be considered while fetching last visible message

 */
function getLastVisibleMessage(reportID: string | undefined, actionsToMerge: ReportActions = {}): LastVisibleMessage {
    const report = getReport(reportID);
    const lastVisibleAction = ReportActionsUtils.getLastVisibleAction(reportID ?? '', actionsToMerge);

    // For Chat Report with deleted parent actions, let us fetch the correct message
    if (ReportActionsUtils.isDeletedParentAction(lastVisibleAction) && !isEmptyObject(report) && isChatReport(report)) {
        const lastMessageText = getDeletedParentActionMessageForChatReport(lastVisibleAction);
        return {
            lastMessageText,
        };
    }

    // Fetch the last visible message for report represented by reportID and based on actions to merge.
    return ReportActionsUtils.getLastVisibleMessage(reportID ?? '', actionsToMerge);
}

/**
 * Checks if a report is an open task report assigned to current user.
 *
 * @param [parentReportAction] - The parent report action of the report (Used to check if the task has been canceled)
 */
function isWaitingForAssigneeToCompleteTask(report: OnyxEntry<Report>, parentReportAction: OnyxEntry<ReportAction> | EmptyObject = {}): boolean {
    return isTaskReport(report) && isReportManager(report) && isOpenTaskReport(report, parentReportAction);
}

function isUnreadWithMention(reportOrOption: OnyxEntry<Report> | OptionData): boolean {
    if (!reportOrOption) {
        return false;
    }
    // lastMentionedTime and lastReadTime are both datetime strings and can be compared directly
    const lastMentionedTime = reportOrOption.lastMentionedTime ?? '';
    const lastReadTime = reportOrOption.lastReadTime ?? '';
    return Boolean('isUnreadWithMention' in reportOrOption && reportOrOption.isUnreadWithMention) || lastReadTime < lastMentionedTime;
}

/**
 * Determines if the option requires action from the current user. This can happen when it:
 - is unread and the user was mentioned in one of the unread comments
 - is for an outstanding task waiting on the user
 - has an outstanding child money request that is waiting for an action from the current user (e.g. pay, approve, add bank account)
 *
 * @param option (report or optionItem)
 * @param parentReportAction (the report action the current report is a thread of)
 */
function requiresAttentionFromCurrentUser(optionOrReport: OnyxEntry<Report> | OptionData, parentReportAction: EmptyObject | OnyxEntry<ReportAction> = {}) {
    if (!optionOrReport) {
        return false;
    }

    if (isArchivedRoom(optionOrReport) || isArchivedRoom(getReport(optionOrReport.parentReportID))) {
        return false;
    }

    if (isUnreadWithMention(optionOrReport)) {
        return true;
    }

    if (isWaitingForAssigneeToCompleteTask(optionOrReport, parentReportAction)) {
        return true;
    }

    // Has a child report that is awaiting action (e.g. approve, pay, add bank account) from current user
    if (optionOrReport.hasOutstandingChildRequest) {
        return true;
    }

    return false;
}

/**
 * Returns number of transactions that are nonReimbursable
 *
 */
function hasNonReimbursableTransactions(iouReportID: string | undefined): boolean {
    const transactions = TransactionUtils.getAllReportTransactions(iouReportID);
    return transactions.filter((transaction) => transaction.reimbursable === false).length > 0;
}

function getMoneyRequestSpendBreakdown(report: OnyxEntry<Report>, allReportsDict: OnyxCollection<Report> = null): SpendBreakdown {
    const allAvailableReports = allReportsDict ?? allReports;
    let moneyRequestReport;
    if (isMoneyRequestReport(report)) {
        moneyRequestReport = report;
    }
    if (allAvailableReports && report?.iouReportID) {
        moneyRequestReport = allAvailableReports[`${ONYXKEYS.COLLECTION.REPORT}${report.iouReportID}`];
    }
    if (moneyRequestReport) {
        let nonReimbursableSpend = moneyRequestReport.nonReimbursableTotal ?? 0;
        let totalSpend = moneyRequestReport.total ?? 0;

        if (nonReimbursableSpend + totalSpend !== 0) {
            // There is a possibility that if the Expense report has a negative total.
            // This is because there are instances where you can get a credit back on your card,
            // or you enter a negative expense to “offset” future expenses
            nonReimbursableSpend = isExpenseReport(moneyRequestReport) ? nonReimbursableSpend * -1 : Math.abs(nonReimbursableSpend);
            totalSpend = isExpenseReport(moneyRequestReport) ? totalSpend * -1 : Math.abs(totalSpend);

            const totalDisplaySpend = totalSpend;
            const reimbursableSpend = totalDisplaySpend - nonReimbursableSpend;

            return {
                nonReimbursableSpend,
                reimbursableSpend,
                totalDisplaySpend,
            };
        }
    }
    return {
        nonReimbursableSpend: 0,
        reimbursableSpend: 0,
        totalDisplaySpend: 0,
    };
}

/**
 * Get the title for a policy expense chat which depends on the role of the policy member seeing this report
 */
function getPolicyExpenseChatName(report: OnyxEntry<Report>, policy: OnyxEntry<Policy> | undefined = undefined): string | undefined {
    const ownerAccountID = report?.ownerAccountID;
    const personalDetails = allPersonalDetails?.[ownerAccountID ?? -1];
    const login = personalDetails ? personalDetails.login : null;
    // eslint-disable-next-line @typescript-eslint/prefer-nullish-coalescing
    const reportOwnerDisplayName = getDisplayNameForParticipant(ownerAccountID) || login || report?.reportName;

    // If the policy expense chat is owned by this user, use the name of the policy as the report name.
    if (report?.isOwnPolicyExpenseChat) {
        return getPolicyName(report, false, policy);
    }

    let policyExpenseChatRole = 'user';
    /**
     * Using typical string concatenation here due to performance issues
     * with template literals.
     */
    const policyItem = allPolicies?.[ONYXKEYS.COLLECTION.POLICY + report?.policyID];
    if (policyItem) {
        policyExpenseChatRole = policyItem.role || 'user';
    }

    // If this user is not admin and this policy expense chat has been archived because of account merging, this must be an old workspace chat
    // of the account which was merged into the current user's account. Use the name of the policy as the name of the report.
    if (isArchivedRoom(report)) {
        const lastAction = ReportActionsUtils.getLastVisibleAction(report?.reportID ?? '');
        const archiveReason = lastAction?.actionName === CONST.REPORT.ACTIONS.TYPE.CLOSED ? lastAction?.originalMessage?.reason : CONST.REPORT.ARCHIVE_REASON.DEFAULT;
        if (archiveReason === CONST.REPORT.ARCHIVE_REASON.ACCOUNT_MERGED && policyExpenseChatRole !== CONST.POLICY.ROLE.ADMIN) {
            return getPolicyName(report, false, policy);
        }
    }

    // If user can see this report and they are not its owner, they must be an admin and the report name should be the name of the policy member
    return reportOwnerDisplayName;
}

/**
 * Get the title for an IOU or expense chat which will be showing the payer and the amount
 */
function getMoneyRequestReportName(report: OnyxEntry<Report>, policy: OnyxEntry<Policy> | undefined = undefined): string {
    const moneyRequestTotal = getMoneyRequestSpendBreakdown(report).totalDisplaySpend;
    const formattedAmount = CurrencyUtils.convertToDisplayString(moneyRequestTotal, report?.currency, hasOnlyDistanceRequestTransactions(report?.reportID));
    const payerOrApproverName = isExpenseReport(report) ? getPolicyName(report, false, policy) : getDisplayNameForParticipant(report?.managerID) ?? '';
    const payerPaidAmountMessage = Localize.translateLocal('iou.payerPaidAmount', {
        payer: payerOrApproverName,
        amount: formattedAmount,
    });

    if (isReportApproved(report)) {
        return Localize.translateLocal('iou.managerApprovedAmount', {
            manager: payerOrApproverName,
            amount: formattedAmount,
        });
    }

    if (report?.isWaitingOnBankAccount) {
        return `${payerPaidAmountMessage} • ${Localize.translateLocal('iou.pending')}`;
    }

    if (report?.isCancelledIOU) {
        return `${payerPaidAmountMessage} • ${Localize.translateLocal('iou.canceled')}`;
    }

    if (hasNonReimbursableTransactions(report?.reportID)) {
        return Localize.translateLocal('iou.payerSpentAmount', {payer: payerOrApproverName, amount: formattedAmount});
    }

    if (isProcessingReport(report) || isDraftExpenseReport(report) || moneyRequestTotal === 0) {
        return Localize.translateLocal('iou.payerOwesAmount', {payer: payerOrApproverName, amount: formattedAmount});
    }

    return payerPaidAmountMessage;
}

/**
 * Gets transaction created, amount, currency, comment, and waypoints (for distance request)
 * into a flat object. Used for displaying transactions and sending them in API commands
 */

function getTransactionDetails(transaction: OnyxEntry<Transaction>, createdDateFormat: string = CONST.DATE.FNS_FORMAT_STRING): TransactionDetails {
    if (!transaction) {
        return;
    }
    const report = getReport(transaction?.reportID);
    return {
        created: TransactionUtils.getCreated(transaction, createdDateFormat),
        amount: TransactionUtils.getAmount(transaction, !isEmptyObject(report) && isExpenseReport(report)),
        currency: TransactionUtils.getCurrency(transaction),
        comment: TransactionUtils.getDescription(transaction),
        merchant: TransactionUtils.getMerchant(transaction),
        waypoints: TransactionUtils.getWaypoints(transaction),
        category: TransactionUtils.getCategory(transaction),
        billable: TransactionUtils.getBillable(transaction),
        tag: TransactionUtils.getTag(transaction),
        mccGroup: TransactionUtils.getMCCGroup(transaction),
        cardID: TransactionUtils.getCardID(transaction),
        originalAmount: TransactionUtils.getOriginalAmount(transaction),
        originalCurrency: TransactionUtils.getOriginalCurrency(transaction),
    };
}

/**
 * Can only edit if:
 *
 * - in case of IOU report
 *    - the current user is the requestor and is not settled yet
 * - in case of expense report
 *    - the current user is the requestor and is not settled yet
 *    - the current user is the manager of the report
 *    - or the current user is an admin on the policy the expense report is tied to
 *
 *    This is used in conjunction with canEditRestrictedField to control editing of specific fields like amount, currency, created, receipt, and distance.
 *    On its own, it only controls allowing/disallowing navigating to the editing pages or showing/hiding the 'Edit' icon on report actions
 */
function canEditMoneyRequest(reportAction: OnyxEntry<ReportAction>): boolean {
    const isDeleted = ReportActionsUtils.isDeletedAction(reportAction);

    if (isDeleted) {
        return false;
    }

    // If the report action is not IOU type, return true early
    if (reportAction?.actionName !== CONST.REPORT.ACTIONS.TYPE.IOU) {
        return true;
    }

    if (reportAction.originalMessage.type !== CONST.IOU.REPORT_ACTION_TYPE.CREATE) {
        return false;
    }

    const moneyRequestReportID = reportAction?.originalMessage?.IOUReportID ?? 0;

    if (!moneyRequestReportID) {
        return false;
    }

    const moneyRequestReport = getReport(String(moneyRequestReportID));
    const isRequestor = currentUserAccountID === reportAction?.actorAccountID;

    if (isIOUReport(moneyRequestReport)) {
        return isProcessingReport(moneyRequestReport) && isRequestor;
    }

    const policy = getPolicy(moneyRequestReport?.policyID ?? '');
    const isAdmin = policy.role === CONST.POLICY.ROLE.ADMIN;
    const isManager = currentUserAccountID === moneyRequestReport?.managerID;

    // Admin & managers can always edit coding fields such as tag, category, billable, etc. As long as the report has a state higher than OPEN.
    if ((isAdmin || isManager) && !isDraftExpenseReport(moneyRequestReport)) {
        return true;
    }

    return !isReportApproved(moneyRequestReport) && !isSettled(moneyRequestReport?.reportID) && isRequestor;
}

/**
 * Checks if the current user can edit the provided property of a money request
 *
 */
function canEditFieldOfMoneyRequest(reportAction: OnyxEntry<ReportAction>, fieldToEdit: ValueOf<typeof CONST.EDIT_REQUEST_FIELD>): boolean {
    // A list of fields that cannot be edited by anyone, once a money request has been settled
    const restrictedFields: string[] = [
        CONST.EDIT_REQUEST_FIELD.AMOUNT,
        CONST.EDIT_REQUEST_FIELD.CURRENCY,
        CONST.EDIT_REQUEST_FIELD.MERCHANT,
        CONST.EDIT_REQUEST_FIELD.DATE,
        CONST.EDIT_REQUEST_FIELD.RECEIPT,
        CONST.EDIT_REQUEST_FIELD.DISTANCE,
    ];

    if (!canEditMoneyRequest(reportAction)) {
        return false;
    }

    // If we're editing fields such as category, tag, description, etc. the check above should be enough for handling the permission
    if (!restrictedFields.includes(fieldToEdit)) {
        return true;
    }

    const iouMessage = reportAction?.originalMessage as IOUMessage;
    const moneyRequestReport = allReports?.[`${ONYXKEYS.COLLECTION.REPORT}${iouMessage?.IOUReportID}`] ?? ({} as Report);
    const transaction = allTransactions?.[`${ONYXKEYS.COLLECTION.TRANSACTION}${iouMessage?.IOUTransactionID}`] ?? ({} as Transaction);

    if (isSettled(String(moneyRequestReport.reportID)) || isReportApproved(String(moneyRequestReport.reportID))) {
        return false;
    }

    if (fieldToEdit === CONST.EDIT_REQUEST_FIELD.AMOUNT || fieldToEdit === CONST.EDIT_REQUEST_FIELD.CURRENCY) {
        if (TransactionUtils.isCardTransaction(transaction)) {
            return false;
        }

        if (TransactionUtils.isDistanceRequest(transaction)) {
            const policy = getPolicy(moneyRequestReport?.reportID ?? '');
            const isAdmin = isExpenseReport(moneyRequestReport) && policy.role === CONST.POLICY.ROLE.ADMIN;
            const isManager = isExpenseReport(moneyRequestReport) && currentUserAccountID === moneyRequestReport?.managerID;

            return isAdmin || isManager;
        }
    }

    if (fieldToEdit === CONST.EDIT_REQUEST_FIELD.RECEIPT) {
        const isRequestor = currentUserAccountID === reportAction?.actorAccountID;
        return !TransactionUtils.isReceiptBeingScanned(transaction) && !TransactionUtils.isDistanceRequest(transaction) && isRequestor;
    }

    return true;
}

/**
 * Can only edit if:
 *
 * - It was written by the current user
 * - It's an ADDCOMMENT that is not an attachment
 * - It's money request where conditions for editability are defined in canEditMoneyRequest method
 * - It's not pending deletion
 */
function canEditReportAction(reportAction: OnyxEntry<ReportAction>): boolean {
    const isCommentOrIOU = reportAction?.actionName === CONST.REPORT.ACTIONS.TYPE.ADDCOMMENT || reportAction?.actionName === CONST.REPORT.ACTIONS.TYPE.IOU;

    return Boolean(
        reportAction?.actorAccountID === currentUserAccountID &&
            isCommentOrIOU &&
            canEditMoneyRequest(reportAction) && // Returns true for non-IOU actions
            !isReportMessageAttachment(reportAction?.message?.[0] ?? {type: '', text: ''}) &&
            !ReportActionsUtils.isDeletedAction(reportAction) &&
            !ReportActionsUtils.isCreatedTaskReportAction(reportAction) &&
            reportAction?.pendingAction !== CONST.RED_BRICK_ROAD_PENDING_ACTION.DELETE,
    );
}

/**
 * Gets all transactions on an IOU report with a receipt
 */
function getTransactionsWithReceipts(iouReportID: string | undefined): Transaction[] {
    const transactions = TransactionUtils.getAllReportTransactions(iouReportID);
    return transactions.filter((transaction) => TransactionUtils.hasReceipt(transaction));
}

/**
 * For report previews, we display a "Receipt scan in progress" indicator
 * instead of the report total only when we have no report total ready to show. This is the case when
 * all requests are receipts that are being SmartScanned. As soon as we have a non-receipt request,
 * or as soon as one receipt request is done scanning, we have at least one
 * "ready" money request, and we remove this indicator to show the partial report total.
 */
function areAllRequestsBeingSmartScanned(iouReportID: string, reportPreviewAction: OnyxEntry<ReportAction>): boolean {
    const transactionsWithReceipts = getTransactionsWithReceipts(iouReportID);
    // If we have more requests than requests with receipts, we have some manual requests
    if (ReportActionsUtils.getNumberOfMoneyRequests(reportPreviewAction) > transactionsWithReceipts.length) {
        return false;
    }
    return transactionsWithReceipts.every((transaction) => TransactionUtils.isReceiptBeingScanned(transaction));
}

/**
 * Check if any of the transactions in the report has required missing fields
 *
 */
function hasMissingSmartscanFields(iouReportID: string): boolean {
    const transactionsWithReceipts = getTransactionsWithReceipts(iouReportID);
    return transactionsWithReceipts.some((transaction) => TransactionUtils.hasMissingSmartscanFields(transaction));
}

/**
 * Given a parent IOU report action get report name for the LHN.
 */
function getTransactionReportName(reportAction: OnyxEntry<ReportAction>): string {
    if (ReportActionsUtils.isReversedTransaction(reportAction)) {
        return Localize.translateLocal('parentReportAction.reversedTransaction');
    }

    if (ReportActionsUtils.isDeletedAction(reportAction)) {
        return Localize.translateLocal('parentReportAction.deletedRequest');
    }

    const transaction = TransactionUtils.getLinkedTransaction(reportAction);
    if (isEmptyObject(transaction)) {
        // Transaction data might be empty on app's first load, if so we fallback to Request
        return Localize.translateLocal('iou.request');
    }
    if (TransactionUtils.hasReceipt(transaction) && TransactionUtils.isReceiptBeingScanned(transaction)) {
        return Localize.translateLocal('iou.receiptScanning');
    }

    if (TransactionUtils.hasMissingSmartscanFields(transaction)) {
        return Localize.translateLocal('iou.receiptMissingDetails');
    }

    const transactionDetails = getTransactionDetails(transaction);

    return Localize.translateLocal(ReportActionsUtils.isSentMoneyReportAction(reportAction) ? 'iou.threadSentMoneyReportName' : 'iou.threadRequestReportName', {
        formattedAmount: CurrencyUtils.convertToDisplayString(transactionDetails?.amount ?? 0, transactionDetails?.currency, TransactionUtils.isDistanceRequest(transaction)) ?? '',
        comment: (!TransactionUtils.isMerchantMissing(transaction) ? transactionDetails?.merchant : transactionDetails?.comment) ?? '',
    });
}

/**
 * Get money request message for an IOU report
 *
 * @param [reportAction] This can be either a report preview action or the IOU action
 */
function getReportPreviewMessage(
    report: OnyxEntry<Report> | EmptyObject,
    reportAction: OnyxEntry<ReportAction> | EmptyObject = {},
    shouldConsiderReceiptBeingScanned = false,
    isPreviewMessageForParentChatReport = false,
    policy: OnyxEntry<Policy> = null,
    isForListPreview = false,
): string {
    const reportActionMessage = reportAction?.message?.[0].html ?? '';

    if (isEmptyObject(report) || !report?.reportID) {
        // The iouReport is not found locally after SignIn because the OpenApp API won't return iouReports if they're settled
        // As a temporary solution until we know how to solve this the best, we just use the message that returned from BE
        return reportActionMessage;
    }

    if (!isEmptyObject(reportAction) && !isIOUReport(report) && reportAction && ReportActionsUtils.isSplitBillAction(reportAction)) {
        // This covers group chats where the last action is a split bill action
        const linkedTransaction = TransactionUtils.getLinkedTransaction(reportAction);
        if (isEmptyObject(linkedTransaction)) {
            return reportActionMessage;
        }

        if (!isEmptyObject(linkedTransaction)) {
            if (TransactionUtils.isReceiptBeingScanned(linkedTransaction)) {
                return Localize.translateLocal('iou.receiptScanning');
            }

            if (TransactionUtils.hasMissingSmartscanFields(linkedTransaction)) {
                return Localize.translateLocal('iou.receiptMissingDetails');
            }

            const transactionDetails = getTransactionDetails(linkedTransaction);
            const formattedAmount = CurrencyUtils.convertToDisplayString(transactionDetails?.amount ?? 0, transactionDetails?.currency ?? '');
            return Localize.translateLocal('iou.didSplitAmount', {formattedAmount, comment: transactionDetails?.comment ?? ''});
        }
    }

    const totalAmount = getMoneyRequestSpendBreakdown(report).totalDisplaySpend;
    const policyName = getPolicyName(report, false, policy);
    const payerName = isExpenseReport(report) ? policyName : getDisplayNameForParticipant(report.managerID, !isPreviewMessageForParentChatReport);

    const formattedAmount = CurrencyUtils.convertToDisplayString(totalAmount, report.currency);

    if (isReportApproved(report) && isPaidGroupPolicy(report)) {
        return Localize.translateLocal('iou.managerApprovedAmount', {
            manager: payerName ?? '',
            amount: formattedAmount,
        });
    }

    if (!isEmptyObject(reportAction) && shouldConsiderReceiptBeingScanned && reportAction && ReportActionsUtils.isMoneyRequestAction(reportAction)) {
        const linkedTransaction = TransactionUtils.getLinkedTransaction(reportAction);

        if (!isEmptyObject(linkedTransaction) && TransactionUtils.hasReceipt(linkedTransaction) && TransactionUtils.isReceiptBeingScanned(linkedTransaction)) {
            return Localize.translateLocal('iou.receiptScanning');
        }
    }
    const originalMessage = reportAction?.originalMessage as IOUMessage | undefined;

    // Show Paid preview message if it's settled or if the amount is paid & stuck at receivers end for only chat reports.
    if (isSettled(report.reportID) || (report.isWaitingOnBankAccount && isPreviewMessageForParentChatReport)) {
        // A settled report preview message can come in three formats "paid ... elsewhere" or "paid ... with Expensify"
        let translatePhraseKey: TranslationPaths = 'iou.paidElsewhereWithAmount';
        if (
            [CONST.IOU.PAYMENT_TYPE.VBBA, CONST.IOU.PAYMENT_TYPE.EXPENSIFY].some((paymentType) => paymentType === originalMessage?.paymentType) ||
            !!reportActionMessage.match(/ (with Expensify|using Expensify)$/) ||
            report.isWaitingOnBankAccount
        ) {
            translatePhraseKey = 'iou.paidWithExpensifyWithAmount';
        }

        let actualPayerName = report.managerID === currentUserAccountID ? '' : getDisplayNameForParticipant(report.managerID, true);
        actualPayerName = actualPayerName && isForListPreview && !isPreviewMessageForParentChatReport ? `${actualPayerName}:` : actualPayerName;
        const payerDisplayName = isPreviewMessageForParentChatReport ? payerName : actualPayerName;

        return Localize.translateLocal(translatePhraseKey, {amount: formattedAmount, payer: payerDisplayName ?? ''});
    }

    if (report.isWaitingOnBankAccount) {
        const submitterDisplayName = getDisplayNameForParticipant(report.ownerAccountID ?? -1, true) ?? '';
        return Localize.translateLocal('iou.waitingOnBankAccount', {submitterDisplayName});
    }

    const containsNonReimbursable = hasNonReimbursableTransactions(report.reportID);

    const lastActorID = reportAction?.actorAccountID;

    // if we have the amount in the originalMessage and lastActorID, we can use that to display the preview message for the latest request
    if (originalMessage?.amount !== undefined && lastActorID && !isPreviewMessageForParentChatReport) {
        const amount = originalMessage?.amount;
        const currency = originalMessage?.currency ?? report.currency ?? '';
        const amountToDisplay = CurrencyUtils.convertToDisplayString(Math.abs(amount), currency);

        // We only want to show the actor name in the preview if it's not the current user who took the action
        const requestorName = lastActorID && lastActorID !== currentUserAccountID ? getDisplayNameForParticipant(lastActorID, !isPreviewMessageForParentChatReport) : '';
        return `${requestorName ? `${requestorName}: ` : ''}${Localize.translateLocal('iou.requestedAmount', {formattedAmount: amountToDisplay})}`;
    }

    return Localize.translateLocal(containsNonReimbursable ? 'iou.payerSpentAmount' : 'iou.payerOwesAmount', {payer: payerName ?? '', amount: formattedAmount});
}

/**
 * Given the updates user made to the request, compose the originalMessage
 * object of the modified expense action.
 *
 * At the moment, we only allow changing one transaction field at a time.
 */
function getModifiedExpenseOriginalMessage(oldTransaction: OnyxEntry<Transaction>, transactionChanges: ExpenseOriginalMessage, isFromExpenseReport: boolean): ExpenseOriginalMessage {
    const originalMessage: ExpenseOriginalMessage = {};
    // Remark: Comment field is the only one which has new/old prefixes for the keys (newComment/ oldComment),
    // all others have old/- pattern such as oldCreated/created
    if ('comment' in transactionChanges) {
        originalMessage.oldComment = TransactionUtils.getDescription(oldTransaction);
        originalMessage.newComment = transactionChanges?.comment;
    }
    if ('created' in transactionChanges) {
        originalMessage.oldCreated = TransactionUtils.getCreated(oldTransaction);
        originalMessage.created = transactionChanges?.created;
    }
    if ('merchant' in transactionChanges) {
        originalMessage.oldMerchant = TransactionUtils.getMerchant(oldTransaction);
        originalMessage.merchant = transactionChanges?.merchant;
    }

    // The amount is always a combination of the currency and the number value so when one changes we need to store both
    // to match how we handle the modified expense action in oldDot
    if ('amount' in transactionChanges || 'currency' in transactionChanges) {
        originalMessage.oldAmount = TransactionUtils.getAmount(oldTransaction, isFromExpenseReport);
        originalMessage.amount = transactionChanges?.amount ?? transactionChanges.oldAmount;
        originalMessage.oldCurrency = TransactionUtils.getCurrency(oldTransaction);
        originalMessage.currency = transactionChanges?.currency ?? transactionChanges.oldCurrency;
    }

    if ('category' in transactionChanges) {
        originalMessage.oldCategory = TransactionUtils.getCategory(oldTransaction);
        originalMessage.category = transactionChanges?.category;
    }

    if ('tag' in transactionChanges) {
        originalMessage.oldTag = TransactionUtils.getTag(oldTransaction);
        originalMessage.tag = transactionChanges?.tag;
    }

    if ('billable' in transactionChanges) {
        const oldBillable = TransactionUtils.getBillable(oldTransaction);
        originalMessage.oldBillable = oldBillable ? Localize.translateLocal('common.billable').toLowerCase() : Localize.translateLocal('common.nonBillable').toLowerCase();
        originalMessage.billable = transactionChanges?.billable ? Localize.translateLocal('common.billable').toLowerCase() : Localize.translateLocal('common.nonBillable').toLowerCase();
    }

    return originalMessage;
}

/**
 * Check if original message is an object and can be used as a ChangeLog type
 * @param originalMessage
 */
function isChangeLogObject(originalMessage?: ChangeLog): ChangeLog | undefined {
    if (originalMessage && typeof originalMessage === 'object') {
        return originalMessage;
    }
    return undefined;
}

/**
 * Build invited usernames for admin chat threads
 * @param parentReportAction
 * @param parentReportActionMessage
 */
function getAdminRoomInvitedParticipants(parentReportAction: ReportAction | Record<string, never>, parentReportActionMessage: string) {
    if (!parentReportAction?.originalMessage) {
        return parentReportActionMessage || Localize.translateLocal('parentReportAction.deletedMessage');
    }
    const originalMessage = isChangeLogObject(parentReportAction.originalMessage);
    const participantAccountIDs = originalMessage?.targetAccountIDs ?? [];

    const participants = participantAccountIDs.map((id) => {
        const name = getDisplayNameForParticipant(id);
        if (name && name?.length > 0) {
            return name;
        }
        return Localize.translateLocal('common.hidden');
    });
    const users = participants.length > 1 ? participants.join(` ${Localize.translateLocal('common.and')} `) : participants[0];
    if (!users) {
        return parentReportActionMessage;
    }
    const actionType = parentReportAction.actionName;
    const isInviteAction = actionType === CONST.REPORT.ACTIONS.TYPE.ROOMCHANGELOG.INVITE_TO_ROOM || actionType === CONST.REPORT.ACTIONS.TYPE.POLICYCHANGELOG.INVITE_TO_ROOM;

    const verbKey = isInviteAction ? 'workspace.invite.invited' : 'workspace.invite.removed';
    const prepositionKey = isInviteAction ? 'workspace.invite.to' : 'workspace.invite.from';

    const verb = Localize.translateLocal(verbKey);
    const preposition = Localize.translateLocal(prepositionKey);

    const roomName = originalMessage?.roomName ?? '';

    return roomName ? `${verb} ${users} ${preposition} ${roomName}` : `${verb} ${users}`;
}

/**
 * Get the title for a report.
 */
function getReportName(report: OnyxEntry<Report>, policy: OnyxEntry<Policy> = null): string {
    let formattedName: string | undefined;
    const parentReportAction = ReportActionsUtils.getParentReportAction(report);
    if (isChatThread(report)) {
        if (!isEmptyObject(parentReportAction) && ReportActionsUtils.isTransactionThread(parentReportAction)) {
            return getTransactionReportName(parentReportAction);
        }

        const isAttachment = ReportActionsUtils.isReportActionAttachment(!isEmptyObject(parentReportAction) ? parentReportAction : null);
        const parentReportActionMessage = (parentReportAction?.message?.[0]?.text ?? '').replace(/(\r\n|\n|\r)/gm, ' ');
        if (isAttachment && parentReportActionMessage) {
            return `[${Localize.translateLocal('common.attachment')}]`;
        }
        if (
            parentReportAction?.message?.[0]?.moderationDecision?.decision === CONST.MODERATION.MODERATOR_DECISION_PENDING_HIDE ||
            parentReportAction?.message?.[0]?.moderationDecision?.decision === CONST.MODERATION.MODERATOR_DECISION_HIDDEN
        ) {
            return Localize.translateLocal('parentReportAction.hiddenMessage');
        }
        if (isAdminRoom(report) || isUserCreatedPolicyRoom(report)) {
            return getAdminRoomInvitedParticipants(parentReportAction, parentReportActionMessage);
        }
        return parentReportActionMessage || Localize.translateLocal('parentReportAction.deletedMessage');
    }

    if (isTaskReport(report) && isCanceledTaskReport(report, parentReportAction)) {
        return Localize.translateLocal('parentReportAction.deletedTask');
    }

    if (isChatRoom(report) || isTaskReport(report)) {
        formattedName = report?.reportName;
    }

    if (isPolicyExpenseChat(report)) {
        formattedName = getPolicyExpenseChatName(report, policy);
    }

    if (isMoneyRequestReport(report)) {
        formattedName = getMoneyRequestReportName(report, policy);
    }

    if (isArchivedRoom(report)) {
        formattedName += ` (${Localize.translateLocal('common.archived')})`;
    }

    if (formattedName) {
        return formattedName;
    }

    // Not a room or PolicyExpenseChat, generate title from participants
    const participantAccountIDs = report?.participantAccountIDs ?? [];
    const participantsWithoutCurrentUser = participantAccountIDs.filter((accountID) => accountID !== currentUserAccountID);
    const isMultipleParticipantReport = participantsWithoutCurrentUser.length > 1;

    return participantsWithoutCurrentUser.map((accountID) => getDisplayNameForParticipant(accountID, isMultipleParticipantReport)).join(', ');
}

/**
 * Recursively navigates through thread parents to get the root report and workspace name.
 * The recursion stops when we find a non thread or money request report, whichever comes first.
 */
function getRootReportAndWorkspaceName(report: OnyxEntry<Report>): ReportAndWorkspaceName {
    if (!report) {
        return {
            rootReportName: '',
        };
    }
    if (isChildReport(report) && !isMoneyRequestReport(report) && !isTaskReport(report)) {
        const parentReport = allReports?.[`${ONYXKEYS.COLLECTION.REPORT}${report?.parentReportID}`] ?? null;
        return getRootReportAndWorkspaceName(parentReport);
    }

    if (isIOURequest(report)) {
        return {
            rootReportName: getReportName(report),
        };
    }
    if (isExpenseRequest(report)) {
        return {
            rootReportName: getReportName(report),
            workspaceName: isIOUReport(report) ? CONST.POLICY.OWNER_EMAIL_FAKE : getPolicyName(report, true),
        };
    }

    return {
        rootReportName: getReportName(report),
        workspaceName: getPolicyName(report, true),
    };
}

/**
 * Get either the policyName or domainName the chat is tied to
 */
function getChatRoomSubtitle(report: OnyxEntry<Report>): string | undefined {
    if (isChatThread(report)) {
        return '';
    }
    if (!isDefaultRoom(report) && !isUserCreatedPolicyRoom(report) && !isPolicyExpenseChat(report)) {
        return '';
    }
    if (getChatType(report) === CONST.REPORT.CHAT_TYPE.DOMAIN_ALL) {
        // The domainAll rooms are just #domainName, so we ignore the prefix '#' to get the domainName
        return report?.reportName?.substring(1) ?? '';
    }
    if ((isPolicyExpenseChat(report) && !!report?.isOwnPolicyExpenseChat) || isExpenseReport(report)) {
        return Localize.translateLocal('workspace.common.workspace');
    }
    if (isArchivedRoom(report)) {
        return report?.oldPolicyName ?? '';
    }
    return getPolicyName(report);
}

/**
 * Gets the parent navigation subtitle for the report
 */
function getParentNavigationSubtitle(report: OnyxEntry<Report>): ParentNavigationSummaryParams {
    if (isThread(report)) {
        const parentReport = allReports?.[`${ONYXKEYS.COLLECTION.REPORT}${report?.parentReportID}`] ?? null;
        const {rootReportName, workspaceName} = getRootReportAndWorkspaceName(parentReport);
        if (!rootReportName) {
            return {};
        }

        return {rootReportName, workspaceName};
    }
    return {};
}

/**
 * Navigate to the details page of a given report
 *
 */
function navigateToDetailsPage(report: OnyxEntry<Report>) {
    const participantAccountIDs = report?.participantAccountIDs ?? [];

    if (isOneOnOneChat(report)) {
        Navigation.navigate(ROUTES.PROFILE.getRoute(participantAccountIDs[0]));
        return;
    }
    if (report?.reportID) {
        Navigation.navigate(ROUTES.REPORT_WITH_ID_DETAILS.getRoute(report?.reportID));
    }
}

/**
 * Go back to the details page of a given report
 */
function goBackToDetailsPage(report: OnyxEntry<Report>) {
    if (isOneOnOneChat(report)) {
        Navigation.goBack(ROUTES.PROFILE.getRoute(report?.participantAccountIDs?.[0] ?? ''));
        return;
    }
    Navigation.goBack(ROUTES.REPORT_SETTINGS.getRoute(report?.reportID ?? ''));
}

/**
 * Generate a random reportID up to 53 bits aka 9,007,199,254,740,991 (Number.MAX_SAFE_INTEGER).
 * There were approximately 98,000,000 reports with sequential IDs generated before we started using this approach, those make up roughly one billionth of the space for these numbers,
 * so we live with the 1 in a billion chance of a collision with an older ID until we can switch to 64-bit IDs.
 *
 * In a test of 500M reports (28 years of reports at our current max rate) we got 20-40 collisions meaning that
 * this is more than random enough for our needs.
 */
function generateReportID(): string {
    return (Math.floor(Math.random() * 2 ** 21) * 2 ** 32 + Math.floor(Math.random() * 2 ** 32)).toString();
}

function hasReportNameError(report: OnyxEntry<Report>): boolean {
    return !isEmptyObject(report?.errorFields?.reportName);
}

/**
 * For comments shorter than or equal to 10k chars, convert the comment from MD into HTML because that's how it is stored in the database
 * For longer comments, skip parsing, but still escape the text, and display plaintext for performance reasons. It takes over 40s to parse a 100k long string!!
 */
function getParsedComment(text: string): string {
    const parser = new ExpensiMark();
    return text.length <= CONST.MAX_MARKUP_LENGTH ? parser.replace(text) : lodashEscape(text);
}

function getReportDescriptionText(report: Report): string {
    if (!report.description) {
        return '';
    }

    const parser = new ExpensiMark();
    return parser.htmlToText(report.description);
}

function buildOptimisticAddCommentReportAction(text?: string, file?: File, actorAccountID?: number): OptimisticReportAction {
    const parser = new ExpensiMark();
    const commentText = getParsedComment(text ?? '');
    const isAttachment = !text && file !== undefined;
    const attachmentInfo = isAttachment ? file : {};
    const htmlForNewComment = isAttachment ? CONST.ATTACHMENT_UPLOADING_MESSAGE_HTML : commentText;
    const accountID = actorAccountID ?? currentUserAccountID;

    // Remove HTML from text when applying optimistic offline comment
    const textForNewComment = isAttachment ? CONST.ATTACHMENT_MESSAGE_TEXT : parser.htmlToText(htmlForNewComment);
    return {
        commentText,
        reportAction: {
            reportActionID: NumberUtils.rand64(),
            actionName: CONST.REPORT.ACTIONS.TYPE.ADDCOMMENT,
            actorAccountID: accountID,
            person: [
                {
                    style: 'strong',
                    text: allPersonalDetails?.[accountID ?? -1]?.displayName ?? currentUserEmail,
                    type: 'TEXT',
                },
            ],
            automatic: false,
            avatar: allPersonalDetails?.[accountID ?? -1]?.avatar ?? UserUtils.getDefaultAvatarURL(accountID),
            created: DateUtils.getDBTimeWithSkew(),
            message: [
                {
                    translationKey: isAttachment ? CONST.TRANSLATION_KEYS.ATTACHMENT : '',
                    type: CONST.REPORT.MESSAGE.TYPE.COMMENT,
                    html: htmlForNewComment,
                    text: textForNewComment,
                },
            ],
            isFirstItem: false,
            isAttachment,
            attachmentInfo,
            pendingAction: CONST.RED_BRICK_ROAD_PENDING_ACTION.ADD,
            shouldShow: true,
            isOptimisticAction: true,
        },
    };
}

/**
 * update optimistic parent reportAction when a comment is added or remove in the child report
 * @param parentReportAction - Parent report action of the child report
 * @param lastVisibleActionCreated - Last visible action created of the child report
 * @param type - The type of action in the child report
 */

function updateOptimisticParentReportAction(parentReportAction: OnyxEntry<ReportAction>, lastVisibleActionCreated: string, type: string): UpdateOptimisticParentReportAction {
    let childVisibleActionCount = parentReportAction?.childVisibleActionCount ?? 0;
    let childCommenterCount = parentReportAction?.childCommenterCount ?? 0;
    let childOldestFourAccountIDs = parentReportAction?.childOldestFourAccountIDs;

    if (type === CONST.RED_BRICK_ROAD_PENDING_ACTION.ADD) {
        childVisibleActionCount += 1;
        const oldestFourAccountIDs = childOldestFourAccountIDs ? childOldestFourAccountIDs.split(',') : [];
        if (oldestFourAccountIDs.length < 4) {
            const index = oldestFourAccountIDs.findIndex((accountID) => accountID === currentUserAccountID?.toString());
            if (index === -1) {
                childCommenterCount += 1;
                oldestFourAccountIDs.push(currentUserAccountID?.toString() ?? '');
            }
        }
        childOldestFourAccountIDs = oldestFourAccountIDs.join(',');
    } else if (type === CONST.RED_BRICK_ROAD_PENDING_ACTION.DELETE) {
        if (childVisibleActionCount > 0) {
            childVisibleActionCount -= 1;
        }

        if (childVisibleActionCount === 0) {
            childCommenterCount = 0;
            childOldestFourAccountIDs = '';
        }
    }

    return {
        childVisibleActionCount,
        childCommenterCount,
        childLastVisibleActionCreated: lastVisibleActionCreated,
        childOldestFourAccountIDs,
    };
}

/**
 * Get optimistic data of parent report action
 * @param reportID The reportID of the report that is updated
 * @param lastVisibleActionCreated Last visible action created of the child report
 * @param type The type of action in the child report
 * @param parentReportID Custom reportID to be updated
 * @param parentReportActionID Custom reportActionID to be updated
 */
function getOptimisticDataForParentReportAction(reportID: string, lastVisibleActionCreated: string, type: string, parentReportID = '', parentReportActionID = ''): OnyxUpdate | EmptyObject {
    const report = getReport(reportID);
    if (!report || isEmptyObject(report)) {
        return {};
    }
    const parentReportAction = ReportActionsUtils.getParentReportAction(report);
    if (!parentReportAction || isEmptyObject(parentReportAction)) {
        return {};
    }

    const optimisticParentReportAction = updateOptimisticParentReportAction(parentReportAction, lastVisibleActionCreated, type);
    return {
        onyxMethod: Onyx.METHOD.MERGE,
        key: `${ONYXKEYS.COLLECTION.REPORT_ACTIONS}${parentReportID || report?.parentReportID}`,
        value: {
            [parentReportActionID || (report?.parentReportActionID ?? '')]: optimisticParentReportAction,
        },
    };
}

/**
 * Builds an optimistic reportAction for the parent report when a task is created
 * @param taskReportID - Report ID of the task
 * @param taskTitle - Title of the task
 * @param taskAssigneeAccountID - AccountID of the person assigned to the task
 * @param text - Text of the comment
 * @param parentReportID - Report ID of the parent report
 */
function buildOptimisticTaskCommentReportAction(taskReportID: string, taskTitle: string, taskAssigneeAccountID: number, text: string, parentReportID: string): OptimisticReportAction {
    const reportAction = buildOptimisticAddCommentReportAction(text);
    if (reportAction.reportAction.message) {
        reportAction.reportAction.message[0].taskReportID = taskReportID;
    }

    // These parameters are not saved on the reportAction, but are used to display the task in the UI
    // Added when we fetch the reportActions on a report
    reportAction.reportAction.originalMessage = {
        html: reportAction.reportAction.message?.[0].html,
        taskReportID: reportAction.reportAction.message?.[0].taskReportID,
    };
    reportAction.reportAction.childReportID = taskReportID;
    reportAction.reportAction.parentReportID = parentReportID;
    reportAction.reportAction.childType = CONST.REPORT.TYPE.TASK;
    reportAction.reportAction.childReportName = taskTitle;
    reportAction.reportAction.childManagerAccountID = taskAssigneeAccountID;
    reportAction.reportAction.childStatusNum = CONST.REPORT.STATUS_NUM.OPEN;
    reportAction.reportAction.childStateNum = CONST.REPORT.STATE_NUM.OPEN;

    return reportAction;
}

/**
 * Builds an optimistic IOU report with a randomly generated reportID
 *
 * @param payeeAccountID - AccountID of the person generating the IOU.
 * @param payerAccountID - AccountID of the other person participating in the IOU.
 * @param total - IOU amount in the smallest unit of the currency.
 * @param chatReportID - Report ID of the chat where the IOU is.
 * @param currency - IOU currency.
 * @param isSendingMoney - If we send money the IOU should be created as settled
 */

function buildOptimisticIOUReport(payeeAccountID: number, payerAccountID: number, total: number, chatReportID: string, currency: string, isSendingMoney = false): OptimisticIOUReport {
    const formattedTotal = CurrencyUtils.convertToDisplayString(total, currency);
    const personalDetails = getPersonalDetailsForAccountID(payerAccountID);
    const payerEmail = 'login' in personalDetails ? personalDetails.login : '';

    // When creating a report the participantsAccountIDs and visibleChatMemberAccountIDs are the same
    const participantsAccountIDs = [payeeAccountID, payerAccountID];

    return {
        type: CONST.REPORT.TYPE.IOU,
        cachedTotal: formattedTotal,
        chatReportID,
        currency,
        managerID: payerAccountID,
        ownerAccountID: payeeAccountID,
        participantAccountIDs: participantsAccountIDs,
        visibleChatMemberAccountIDs: participantsAccountIDs,
        reportID: generateReportID(),
        stateNum: isSendingMoney ? CONST.REPORT.STATE_NUM.APPROVED : CONST.REPORT.STATE_NUM.SUBMITTED,
        statusNum: isSendingMoney ? CONST.REPORT.STATUS_NUM.REIMBURSED : CONST.REPORT.STATE_NUM.SUBMITTED,
        total,

        // We don't translate reportName because the server response is always in English
        reportName: `${payerEmail} owes ${formattedTotal}`,
        notificationPreference: CONST.REPORT.NOTIFICATION_PREFERENCE.HIDDEN,
        parentReportID: chatReportID,
        lastVisibleActionCreated: DateUtils.getDBTime(),
    };
}

/**
 * Builds an optimistic Expense report with a randomly generated reportID
 *
 * @param chatReportID - Report ID of the PolicyExpenseChat where the Expense Report is
 * @param policyID - The policy ID of the PolicyExpenseChat
 * @param payeeAccountID - AccountID of the employee (payee)
 * @param total - Amount in cents
 * @param currency
 */

function buildOptimisticExpenseReport(chatReportID: string, policyID: string, payeeAccountID: number, total: number, currency: string): OptimisticExpenseReport {
    // The amount for Expense reports are stored as negative value in the database
    const storedTotal = total * -1;
    const policyName = getPolicyName(allReports?.[`${ONYXKEYS.COLLECTION.REPORT}${chatReportID}`]);
    const formattedTotal = CurrencyUtils.convertToDisplayString(storedTotal, currency);
    const policy = getPolicy(policyID);

    const isFree = policy?.type === CONST.POLICY.TYPE.FREE;

    // Define the state and status of the report based on whether the policy is free or paid
    const stateNum = isFree ? CONST.REPORT.STATE_NUM.SUBMITTED : CONST.REPORT.STATE_NUM.OPEN;
    const statusNum = isFree ? CONST.REPORT.STATUS_NUM.SUBMITTED : CONST.REPORT.STATUS_NUM.OPEN;

    const expenseReport: OptimisticExpenseReport = {
        reportID: generateReportID(),
        chatReportID,
        policyID,
        type: CONST.REPORT.TYPE.EXPENSE,
        ownerAccountID: payeeAccountID,
        currency,

        // We don't translate reportName because the server response is always in English
        reportName: `${policyName} owes ${formattedTotal}`,
        stateNum,
        statusNum,
        total: storedTotal,
        notificationPreference: CONST.REPORT.NOTIFICATION_PREFERENCE.HIDDEN,
        parentReportID: chatReportID,
        lastVisibleActionCreated: DateUtils.getDBTime(),
    };

    // The account defined in the policy submitsTo field is the approver/ manager for this report
    if (policy?.submitsTo) {
        expenseReport.managerID = policy.submitsTo;
    }

    return expenseReport;
}

/**
 * @param iouReportID - the report ID of the IOU report the action belongs to
 * @param type - IOUReportAction type. Can be oneOf(create, decline, cancel, pay, split)
 * @param total - IOU total in cents
 * @param comment - IOU comment
 * @param currency - IOU currency
 * @param paymentType - IOU paymentMethodType. Can be oneOf(Elsewhere, Expensify)
 * @param isSettlingUp - Whether we are settling up an IOU
 */
function getIOUReportActionMessage(iouReportID: string, type: string, total: number, comment: string, currency: string, paymentType = '', isSettlingUp = false): [Message] {
    const report = getReport(iouReportID);
    const amount =
        type === CONST.IOU.REPORT_ACTION_TYPE.PAY
            ? CurrencyUtils.convertToDisplayString(getMoneyRequestSpendBreakdown(!isEmptyObject(report) ? report : null).totalDisplaySpend, currency)
            : CurrencyUtils.convertToDisplayString(total, currency);

    let paymentMethodMessage;
    switch (paymentType) {
        case CONST.IOU.PAYMENT_TYPE.VBBA:
        case CONST.IOU.PAYMENT_TYPE.EXPENSIFY:
            paymentMethodMessage = ' with Expensify';
            break;
        default:
            paymentMethodMessage = ` elsewhere`;
            break;
    }

    let iouMessage;
    switch (type) {
        case CONST.REPORT.ACTIONS.TYPE.APPROVED:
            iouMessage = `approved ${amount}`;
            break;
        case CONST.REPORT.ACTIONS.TYPE.SUBMITTED:
            iouMessage = `submitted ${amount}`;
            break;
        case CONST.IOU.REPORT_ACTION_TYPE.CREATE:
            iouMessage = `requested ${amount}${comment && ` for ${comment}`}`;
            break;
        case CONST.IOU.REPORT_ACTION_TYPE.SPLIT:
            iouMessage = `split ${amount}${comment && ` for ${comment}`}`;
            break;
        case CONST.IOU.REPORT_ACTION_TYPE.DELETE:
            iouMessage = `deleted the ${amount} request${comment && ` for ${comment}`}`;
            break;
        case CONST.IOU.REPORT_ACTION_TYPE.PAY:
            iouMessage = isSettlingUp ? `paid ${amount}${paymentMethodMessage}` : `sent ${amount}${comment && ` for ${comment}`}${paymentMethodMessage}`;
            break;
        default:
            break;
    }

    return [
        {
            html: lodashEscape(iouMessage),
            text: iouMessage ?? '',
            isEdited: false,
            type: CONST.REPORT.MESSAGE.TYPE.COMMENT,
        },
    ];
}

/**
 * Builds an optimistic IOU reportAction object
 *
 * @param type - IOUReportAction type. Can be oneOf(create, delete, pay, split).
 * @param amount - IOU amount in cents.
 * @param currency
 * @param comment - User comment for the IOU.
 * @param participants - An array with participants details.
 * @param [transactionID] - Not required if the IOUReportAction type is 'pay'
 * @param [paymentType] - Only required if the IOUReportAction type is 'pay'. Can be oneOf(elsewhere, Expensify).
 * @param [iouReportID] - Only required if the IOUReportActions type is oneOf(decline, cancel, pay). Generates a randomID as default.
 * @param [isSettlingUp] - Whether we are settling up an IOU.
 * @param [isSendMoneyFlow] - Whether this is send money flow
 * @param [receipt]
 * @param [isOwnPolicyExpenseChat] - Whether this is an expense report create from the current user's policy expense chat
 */

function buildOptimisticIOUReportAction(
    type: ValueOf<typeof CONST.IOU.REPORT_ACTION_TYPE>,
    amount: number,
    currency: string,
    comment: string,
    participants: Participant[],
    transactionID: string,
    paymentType: PaymentMethodType,
    iouReportID = '',
    isSettlingUp = false,
    isSendMoneyFlow = false,
    receipt: Receipt = {},
    isOwnPolicyExpenseChat = false,
    created = DateUtils.getDBTime(),
): OptimisticIOUReportAction {
    const IOUReportID = iouReportID || generateReportID();

    const originalMessage: IOUMessage = {
        amount,
        comment,
        currency,
        IOUTransactionID: transactionID,
        IOUReportID,
        type,
    };

    if (type === CONST.IOU.REPORT_ACTION_TYPE.PAY) {
        // In send money flow, we store amount, comment, currency in IOUDetails when type = pay
        if (isSendMoneyFlow) {
            const keys = ['amount', 'comment', 'currency'] as const;
            keys.forEach((key) => {
                delete originalMessage[key];
            });
            originalMessage.IOUDetails = {amount, comment, currency};
            originalMessage.paymentType = paymentType;
        } else {
            // In case of pay money request action, we dont store the comment
            // and there is no single transctionID to link the action to.
            delete originalMessage.IOUTransactionID;
            delete originalMessage.comment;
            originalMessage.paymentType = paymentType;
        }
    }

    // IOUs of type split only exist in group DMs and those don't have an iouReport so we need to delete the IOUReportID key
    if (type === CONST.IOU.REPORT_ACTION_TYPE.SPLIT) {
        delete originalMessage.IOUReportID;
        // Split bill made from a policy expense chat only have the payee's accountID as the participant because the payer could be any policy admin
        if (isOwnPolicyExpenseChat) {
            originalMessage.participantAccountIDs = currentUserAccountID ? [currentUserAccountID] : [];
        } else {
            originalMessage.participantAccountIDs = currentUserAccountID
                ? [currentUserAccountID, ...participants.map((participant) => participant.accountID)]
                : participants.map((participant) => participant.accountID);
        }
    }

    return {
        actionName: CONST.REPORT.ACTIONS.TYPE.IOU,
        actorAccountID: currentUserAccountID,
        automatic: false,
        avatar: currentUserPersonalDetails?.avatar ?? UserUtils.getDefaultAvatarURL(currentUserAccountID),
        isAttachment: false,
        originalMessage,
        message: getIOUReportActionMessage(iouReportID, type, amount, comment, currency, paymentType, isSettlingUp),
        person: [
            {
                style: 'strong',
                text: currentUserPersonalDetails?.displayName ?? currentUserEmail,
                type: 'TEXT',
            },
        ],
        reportActionID: NumberUtils.rand64(),
        shouldShow: true,
        created,
        pendingAction: CONST.RED_BRICK_ROAD_PENDING_ACTION.ADD,
        whisperedToAccountIDs: [CONST.IOU.RECEIPT_STATE.SCANREADY, CONST.IOU.RECEIPT_STATE.SCANNING].some((value) => value === receipt?.state) ? [currentUserAccountID ?? -1] : [],
    };
}

/**
 * Builds an optimistic APPROVED report action with a randomly generated reportActionID.
 */
function buildOptimisticApprovedReportAction(amount: number, currency: string, expenseReportID: string): OptimisticApprovedReportAction {
    const originalMessage = {
        amount,
        currency,
        expenseReportID,
    };

    return {
        actionName: CONST.REPORT.ACTIONS.TYPE.APPROVED,
        actorAccountID: currentUserAccountID,
        automatic: false,
        avatar: currentUserPersonalDetails?.avatar ?? UserUtils.getDefaultAvatarURL(currentUserAccountID),
        isAttachment: false,
        originalMessage,
        message: getIOUReportActionMessage(expenseReportID, CONST.REPORT.ACTIONS.TYPE.APPROVED, Math.abs(amount), '', currency),
        person: [
            {
                style: 'strong',
                text: currentUserPersonalDetails?.displayName ?? currentUserEmail,
                type: 'TEXT',
            },
        ],
        reportActionID: NumberUtils.rand64(),
        shouldShow: true,
        created: DateUtils.getDBTime(),
        pendingAction: CONST.RED_BRICK_ROAD_PENDING_ACTION.ADD,
    };
}

/**
 * Builds an optimistic MOVED report action with a randomly generated reportActionID.
 * This action is used when we move reports across workspaces.
 */
function buildOptimisticMovedReportAction(fromPolicyID: string, toPolicyID: string, newParentReportID: string, movedReportID: string, policyName: string): ReportAction {
    const originalMessage = {
        fromPolicyID,
        toPolicyID,
        newParentReportID,
        movedReportID,
    };

    const movedActionMessage = [
        {
            html: `moved the report to the <a href='${CONST.NEW_EXPENSIFY_URL}r/${newParentReportID}' target='_blank' rel='noreferrer noopener'>${policyName}</a> workspace`,
            text: `moved the report to the ${policyName} workspace`,
            type: CONST.REPORT.MESSAGE.TYPE.COMMENT,
        },
    ];

    return {
        actionName: CONST.REPORT.ACTIONS.TYPE.MOVED,
        actorAccountID: currentUserAccountID,
        automatic: false,
        avatar: currentUserPersonalDetails?.avatar ?? UserUtils.getDefaultAvatarURL(currentUserAccountID),
        isAttachment: false,
        originalMessage,
        message: movedActionMessage,
        person: [
            {
                style: 'strong',
                text: currentUserPersonalDetails?.displayName ?? currentUserEmail,
                type: 'TEXT',
            },
        ],
        reportActionID: NumberUtils.rand64(),
        shouldShow: true,
        created: DateUtils.getDBTime(),
        pendingAction: CONST.RED_BRICK_ROAD_PENDING_ACTION.ADD,
    };
}

/**
 * Builds an optimistic SUBMITTED report action with a randomly generated reportActionID.
 *
 */
function buildOptimisticSubmittedReportAction(amount: number, currency: string, expenseReportID: string): OptimisticSubmittedReportAction {
    const originalMessage = {
        amount,
        currency,
        expenseReportID,
    };

    return {
        actionName: CONST.REPORT.ACTIONS.TYPE.SUBMITTED,
        actorAccountID: currentUserAccountID,
        automatic: false,
        avatar: currentUserPersonalDetails?.avatar ?? UserUtils.getDefaultAvatar(currentUserAccountID),
        isAttachment: false,
        originalMessage,
        message: getIOUReportActionMessage(expenseReportID, CONST.REPORT.ACTIONS.TYPE.SUBMITTED, Math.abs(amount), '', currency),
        person: [
            {
                style: 'strong',
                text: currentUserPersonalDetails?.displayName ?? currentUserEmail,
                type: 'TEXT',
            },
        ],
        reportActionID: NumberUtils.rand64(),
        shouldShow: true,
        created: DateUtils.getDBTime(),
        pendingAction: CONST.RED_BRICK_ROAD_PENDING_ACTION.ADD,
    };
}

/**
 * Builds an optimistic report preview action with a randomly generated reportActionID.
 *
 * @param chatReport
 * @param iouReport
 * @param [comment] - User comment for the IOU.
 * @param [transaction] - optimistic first transaction of preview
 */
function buildOptimisticReportPreview(
    chatReport: OnyxEntry<Report>,
    iouReport: OnyxEntry<Report>,
    comment = '',
    transaction: OnyxEntry<Transaction> = null,
    childReportID?: string,
): OptimisticReportPreview {
    const hasReceipt = TransactionUtils.hasReceipt(transaction);
    const isReceiptBeingScanned = hasReceipt && TransactionUtils.isReceiptBeingScanned(transaction);
    const message = getReportPreviewMessage(iouReport);
    const created = DateUtils.getDBTime();
    return {
        reportActionID: NumberUtils.rand64(),
        reportID: chatReport?.reportID,
        actionName: CONST.REPORT.ACTIONS.TYPE.REPORTPREVIEW,
        pendingAction: CONST.RED_BRICK_ROAD_PENDING_ACTION.ADD,
        originalMessage: {
            linkedReportID: iouReport?.reportID,
        },
        message: [
            {
                html: message,
                text: message,
                isEdited: false,
                type: CONST.REPORT.MESSAGE.TYPE.COMMENT,
            },
        ],
        created,
        accountID: iouReport?.managerID ?? 0,
        // The preview is initially whispered if created with a receipt, so the actor is the current user as well
        actorAccountID: hasReceipt ? currentUserAccountID : iouReport?.managerID ?? 0,
        childReportID: childReportID ?? iouReport?.reportID,
        childMoneyRequestCount: 1,
        childLastMoneyRequestComment: comment,
        childRecentReceiptTransactionIDs: hasReceipt && !isEmptyObject(transaction) ? {[transaction?.transactionID ?? '']: created} : undefined,
        whisperedToAccountIDs: isReceiptBeingScanned ? [currentUserAccountID ?? -1] : [],
    };
}

/**
 * Builds an optimistic modified expense action with a randomly generated reportActionID.
 */
function buildOptimisticModifiedExpenseReportAction(
    transactionThread: OnyxEntry<Transaction>,
    oldTransaction: OnyxEntry<Transaction>,
    transactionChanges: ExpenseOriginalMessage,
    isFromExpenseReport: boolean,
): OptimisticModifiedExpenseReportAction {
    const originalMessage = getModifiedExpenseOriginalMessage(oldTransaction, transactionChanges, isFromExpenseReport);
    return {
        actionName: CONST.REPORT.ACTIONS.TYPE.MODIFIEDEXPENSE,
        actorAccountID: currentUserAccountID,
        automatic: false,
        avatar: currentUserPersonalDetails?.avatar ?? UserUtils.getDefaultAvatarURL(currentUserAccountID),
        created: DateUtils.getDBTime(),
        isAttachment: false,
        message: [
            {
                // Currently we are composing the message from the originalMessage and message is only used in OldDot and not in the App
                text: 'You',
                style: 'strong',
                type: CONST.REPORT.MESSAGE.TYPE.TEXT,
            },
        ],
        originalMessage,
        person: [
            {
                style: 'strong',
                text: currentUserPersonalDetails?.displayName ?? String(currentUserAccountID),
                type: 'TEXT',
            },
        ],
        pendingAction: CONST.RED_BRICK_ROAD_PENDING_ACTION.ADD,
        reportActionID: NumberUtils.rand64(),
        reportID: transactionThread?.reportID,
        shouldShow: true,
    };
}

/**
 * Updates a report preview action that exists for an IOU report.
 *
 * @param [comment] - User comment for the IOU.
 * @param [transaction] - optimistic newest transaction of a report preview
 *
 */
function updateReportPreview(
    iouReport: OnyxEntry<Report>,
    reportPreviewAction: OnyxEntry<ReportAction>,
    isPayRequest = false,
    comment = '',
    transaction: OnyxEntry<Transaction> = null,
): UpdateReportPreview {
    const hasReceipt = TransactionUtils.hasReceipt(transaction);
    const recentReceiptTransactions = reportPreviewAction?.childRecentReceiptTransactionIDs ?? {};
    const transactionsToKeep = TransactionUtils.getRecentTransactions(recentReceiptTransactions);
    const previousTransactionsArray = Object.entries(recentReceiptTransactions ?? {}).map(([key, value]) => (transactionsToKeep.includes(key) ? {[key]: value} : null));
    const previousTransactions: Record<string, string> = {};

    for (const obj of previousTransactionsArray) {
        for (const key in obj) {
            if (obj) {
                previousTransactions[key] = obj[key];
            }
        }
    }

    const message = getReportPreviewMessage(iouReport, reportPreviewAction);
    return {
        ...reportPreviewAction,
        created: DateUtils.getDBTime(),
        message: [
            {
                html: message,
                text: message,
                isEdited: false,
                type: CONST.REPORT.MESSAGE.TYPE.COMMENT,
            },
        ],
        childLastMoneyRequestComment: comment || reportPreviewAction?.childLastMoneyRequestComment,
        childMoneyRequestCount: (reportPreviewAction?.childMoneyRequestCount ?? 0) + (isPayRequest ? 0 : 1),
        childRecentReceiptTransactionIDs: hasReceipt
            ? {
                  ...(transaction && {[transaction.transactionID]: transaction?.created}),
                  ...previousTransactions,
              }
            : recentReceiptTransactions,
        // As soon as we add a transaction without a receipt to the report, it will have ready money requests,
        // so we remove the whisper
        whisperedToAccountIDs: hasReceipt ? reportPreviewAction?.whisperedToAccountIDs : [],
    };
}

function buildOptimisticTaskReportAction(taskReportID: string, actionName: OriginalMessageActionName, message = ''): OptimisticTaskReportAction {
    const originalMessage = {
        taskReportID,
        type: actionName,
        text: message,
    };
    return {
        actionName,
        actorAccountID: currentUserAccountID,
        automatic: false,
        avatar: currentUserPersonalDetails?.avatar ?? UserUtils.getDefaultAvatarURL(currentUserAccountID),
        isAttachment: false,
        originalMessage,
        message: [
            {
                text: message,
                taskReportID,
                type: CONST.REPORT.MESSAGE.TYPE.TEXT,
            },
        ],
        person: [
            {
                style: 'strong',
                text: currentUserPersonalDetails?.displayName ?? String(currentUserAccountID),
                type: 'TEXT',
            },
        ],
        reportActionID: NumberUtils.rand64(),
        shouldShow: true,
        created: DateUtils.getDBTime(),
        isFirstItem: false,
        pendingAction: CONST.RED_BRICK_ROAD_PENDING_ACTION.ADD,
    };
}

/**
 * Builds an optimistic chat report with a randomly generated reportID and as much information as we currently have
 */
function buildOptimisticChatReport(
    participantList: number[],
    reportName: string = CONST.REPORT.DEFAULT_REPORT_NAME,
    chatType: ValueOf<typeof CONST.REPORT.CHAT_TYPE> | undefined = undefined,
    policyID: string = CONST.POLICY.OWNER_EMAIL_FAKE,
    ownerAccountID: number = CONST.REPORT.OWNER_ACCOUNT_ID_FAKE,
    isOwnPolicyExpenseChat = false,
    oldPolicyName = '',
    visibility: ValueOf<typeof CONST.REPORT.VISIBILITY> | undefined = undefined,
    writeCapability: ValueOf<typeof CONST.REPORT.WRITE_CAPABILITIES> | undefined = undefined,
    notificationPreference: NotificationPreference = CONST.REPORT.NOTIFICATION_PREFERENCE.ALWAYS,
    parentReportActionID = '',
    parentReportID = '',
    description = '',
): OptimisticChatReport {
    const currentTime = DateUtils.getDBTime();
    const isNewlyCreatedWorkspaceChat = chatType === CONST.REPORT.CHAT_TYPE.POLICY_EXPENSE_CHAT && isOwnPolicyExpenseChat;
    return {
        type: CONST.REPORT.TYPE.CHAT,
        chatType,
        isOwnPolicyExpenseChat,
        isPinned: reportName === CONST.REPORT.WORKSPACE_CHAT_ROOMS.ADMINS || isNewlyCreatedWorkspaceChat,
        lastActorAccountID: 0,
        lastMessageTranslationKey: '',
        lastMessageHtml: '',
        lastMessageText: undefined,
        lastReadTime: currentTime,
        lastVisibleActionCreated: currentTime,
        notificationPreference,
        oldPolicyName,
        ownerAccountID: ownerAccountID || CONST.REPORT.OWNER_ACCOUNT_ID_FAKE,
        parentReportActionID,
        parentReportID,
        // When creating a report the participantsAccountIDs and visibleChatMemberAccountIDs are the same
        participantAccountIDs: participantList,
        visibleChatMemberAccountIDs: participantList,
        policyID,
        reportID: generateReportID(),
        reportName,
        stateNum: 0,
        statusNum: 0,
        visibility,
        description,
        writeCapability,
    };
}

/**
 * Returns the necessary reportAction onyx data to indicate that the chat has been created optimistically
 * @param [created] - Action created time
 */
function buildOptimisticCreatedReportAction(emailCreatingAction: string, created = DateUtils.getDBTime()): OptimisticCreatedReportAction {
    return {
        reportActionID: NumberUtils.rand64(),
        actionName: CONST.REPORT.ACTIONS.TYPE.CREATED,
        pendingAction: CONST.RED_BRICK_ROAD_PENDING_ACTION.ADD,
        actorAccountID: currentUserAccountID,
        message: [
            {
                type: CONST.REPORT.MESSAGE.TYPE.TEXT,
                style: 'strong',
                text: emailCreatingAction,
            },
            {
                type: CONST.REPORT.MESSAGE.TYPE.TEXT,
                style: 'normal',
                text: ' created this report',
            },
        ],
        person: [
            {
                type: CONST.REPORT.MESSAGE.TYPE.TEXT,
                style: 'strong',
                text: allPersonalDetails?.[currentUserAccountID ?? '']?.displayName ?? currentUserEmail,
            },
        ],
        automatic: false,
        avatar: allPersonalDetails?.[currentUserAccountID ?? '']?.avatar ?? UserUtils.getDefaultAvatarURL(currentUserAccountID),
        created,
        shouldShow: true,
    };
}

/**
 * Returns the necessary reportAction onyx data to indicate that a task report has been edited
 */
function buildOptimisticEditedTaskReportAction(emailEditingTask: string): OptimisticEditedTaskReportAction {
    return {
        reportActionID: NumberUtils.rand64(),
        actionName: CONST.REPORT.ACTIONS.TYPE.TASKEDITED,
        pendingAction: CONST.RED_BRICK_ROAD_PENDING_ACTION.ADD,
        actorAccountID: currentUserAccountID,
        message: [
            {
                type: CONST.REPORT.MESSAGE.TYPE.TEXT,
                style: 'strong',
                text: emailEditingTask,
            },
            {
                type: CONST.REPORT.MESSAGE.TYPE.TEXT,
                style: 'normal',
                text: ' edited this task',
            },
        ],
        person: [
            {
                type: CONST.REPORT.MESSAGE.TYPE.TEXT,
                style: 'strong',
                text: allPersonalDetails?.[currentUserAccountID ?? '']?.displayName ?? currentUserEmail,
            },
        ],
        automatic: false,
        avatar: allPersonalDetails?.[currentUserAccountID ?? '']?.avatar ?? UserUtils.getDefaultAvatarURL(currentUserAccountID),
        created: DateUtils.getDBTime(),
        shouldShow: false,
    };
}

/**
 * Returns the necessary reportAction onyx data to indicate that a chat has been archived
 *
 * @param reason - A reason why the chat has been archived
 */
function buildOptimisticClosedReportAction(emailClosingReport: string, policyName: string, reason: string = CONST.REPORT.ARCHIVE_REASON.DEFAULT): OptimisticClosedReportAction {
    return {
        actionName: CONST.REPORT.ACTIONS.TYPE.CLOSED,
        actorAccountID: currentUserAccountID,
        automatic: false,
        avatar: allPersonalDetails?.[currentUserAccountID ?? '']?.avatar ?? UserUtils.getDefaultAvatarURL(currentUserAccountID),
        created: DateUtils.getDBTime(),
        message: [
            {
                type: CONST.REPORT.MESSAGE.TYPE.TEXT,
                style: 'strong',
                text: emailClosingReport,
            },
            {
                type: CONST.REPORT.MESSAGE.TYPE.TEXT,
                style: 'normal',
                text: ' closed this report',
            },
        ],
        originalMessage: {
            policyName,
            reason,
        },
        pendingAction: CONST.RED_BRICK_ROAD_PENDING_ACTION.ADD,
        person: [
            {
                type: CONST.REPORT.MESSAGE.TYPE.TEXT,
                style: 'strong',
                text: allPersonalDetails?.[currentUserAccountID ?? '']?.displayName ?? currentUserEmail,
            },
        ],
        reportActionID: NumberUtils.rand64(),
        shouldShow: true,
    };
}

function buildOptimisticWorkspaceChats(policyID: string, policyName: string): OptimisticWorkspaceChats {
    const announceChatData = buildOptimisticChatReport(
        currentUserAccountID ? [currentUserAccountID] : [],
        CONST.REPORT.WORKSPACE_CHAT_ROOMS.ANNOUNCE,
        CONST.REPORT.CHAT_TYPE.POLICY_ANNOUNCE,
        policyID,
        CONST.POLICY.OWNER_ACCOUNT_ID_FAKE,
        false,
        policyName,
        undefined,
        undefined,

        // #announce contains all policy members so notifying always should be opt-in only.
        CONST.REPORT.NOTIFICATION_PREFERENCE.DAILY,
    );
    const announceChatReportID = announceChatData.reportID;
    const announceCreatedAction = buildOptimisticCreatedReportAction(CONST.POLICY.OWNER_EMAIL_FAKE);
    const announceReportActionData = {
        [announceCreatedAction.reportActionID]: announceCreatedAction,
    };

    const adminsChatData = buildOptimisticChatReport(
        [currentUserAccountID ?? -1],
        CONST.REPORT.WORKSPACE_CHAT_ROOMS.ADMINS,
        CONST.REPORT.CHAT_TYPE.POLICY_ADMINS,
        policyID,
        CONST.POLICY.OWNER_ACCOUNT_ID_FAKE,
        false,
        policyName,
    );
    const adminsChatReportID = adminsChatData.reportID;
    const adminsCreatedAction = buildOptimisticCreatedReportAction(CONST.POLICY.OWNER_EMAIL_FAKE);
    const adminsReportActionData = {
        [adminsCreatedAction.reportActionID]: adminsCreatedAction,
    };

    const expenseChatData = buildOptimisticChatReport([currentUserAccountID ?? -1], '', CONST.REPORT.CHAT_TYPE.POLICY_EXPENSE_CHAT, policyID, currentUserAccountID, true, policyName);
    const expenseChatReportID = expenseChatData.reportID;
    const expenseReportCreatedAction = buildOptimisticCreatedReportAction(currentUserEmail ?? '');
    const expenseReportActionData = {
        [expenseReportCreatedAction.reportActionID]: expenseReportCreatedAction,
    };

    return {
        announceChatReportID,
        announceChatData,
        announceReportActionData,
        announceCreatedReportActionID: announceCreatedAction.reportActionID,
        adminsChatReportID,
        adminsChatData,
        adminsReportActionData,
        adminsCreatedReportActionID: adminsCreatedAction.reportActionID,
        expenseChatReportID,
        expenseChatData,
        expenseReportActionData,
        expenseCreatedReportActionID: expenseReportCreatedAction.reportActionID,
    };
}

/**
 * Builds an optimistic Task Report with a randomly generated reportID
 *
 * @param ownerAccountID - Account ID of the person generating the Task.
 * @param assigneeAccountID - AccountID of the other person participating in the Task.
 * @param parentReportID - Report ID of the chat where the Task is.
 * @param title - Task title.
 * @param description - Task description.
 * @param policyID - PolicyID of the parent report
 */

function buildOptimisticTaskReport(
    ownerAccountID: number,
    assigneeAccountID = 0,
    parentReportID?: string,
    title?: string,
    description?: string,
    policyID: string = CONST.POLICY.OWNER_EMAIL_FAKE,
): OptimisticTaskReport {
    // When creating a report the participantsAccountIDs and visibleChatMemberAccountIDs are the same
    const participantsAccountIDs = assigneeAccountID && assigneeAccountID !== ownerAccountID ? [assigneeAccountID] : [];

    return {
        reportID: generateReportID(),
        reportName: title,
        description,
        ownerAccountID,
        participantAccountIDs: participantsAccountIDs,
        visibleChatMemberAccountIDs: participantsAccountIDs,
        managerID: assigneeAccountID,
        type: CONST.REPORT.TYPE.TASK,
        parentReportID,
        policyID,
        stateNum: CONST.REPORT.STATE_NUM.OPEN,
        statusNum: CONST.REPORT.STATUS_NUM.OPEN,
        notificationPreference: CONST.REPORT.NOTIFICATION_PREFERENCE.ALWAYS,
        lastVisibleActionCreated: DateUtils.getDBTime(),
    };
}

/**
 * A helper method to create transaction thread
 *
 * @param reportAction - the parent IOU report action from which to create the thread
 *
 * @param moneyRequestReportID - the reportID which the report action belong to
 */
function buildTransactionThread(reportAction: OnyxEntry<ReportAction>, moneyRequestReportID: string): OptimisticChatReport {
    const participantAccountIDs = [...new Set([currentUserAccountID, Number(reportAction?.actorAccountID)])].filter(Boolean) as number[];
    return buildOptimisticChatReport(
        participantAccountIDs,
        getTransactionReportName(reportAction),
        undefined,
        getReport(moneyRequestReportID)?.policyID ?? CONST.POLICY.OWNER_EMAIL_FAKE,
        CONST.POLICY.OWNER_ACCOUNT_ID_FAKE,
        false,
        '',
        undefined,
        undefined,
        CONST.REPORT.NOTIFICATION_PREFERENCE.HIDDEN,
        reportAction?.reportActionID,
        moneyRequestReportID,
    );
}

function isUnread(report: OnyxEntry<Report>): boolean {
    if (!report) {
        return false;
    }

    // lastVisibleActionCreated and lastReadTime are both datetime strings and can be compared directly
    const lastVisibleActionCreated = report.lastVisibleActionCreated ?? '';
    const lastReadTime = report.lastReadTime ?? '';
    return lastReadTime < lastVisibleActionCreated;
}

function isIOUOwnedByCurrentUser(report: OnyxEntry<Report>, allReportsDict: OnyxCollection<Report> = null): boolean {
    const allAvailableReports = allReportsDict ?? allReports;
    if (!report || !allAvailableReports) {
        return false;
    }

    let reportToLook = report;
    if (report.iouReportID) {
        const iouReport = allAvailableReports[`${ONYXKEYS.COLLECTION.REPORT}${report.iouReportID}`];
        if (iouReport) {
            reportToLook = iouReport;
        }
    }

    return reportToLook.ownerAccountID === currentUserAccountID;
}

/**
 * Assuming the passed in report is a default room, lets us know whether we can see it or not, based on permissions and
 * the various subsets of users we've allowed to use default rooms.
 */
function canSeeDefaultRoom(report: OnyxEntry<Report>, policies: OnyxCollection<Policy>, betas: OnyxEntry<Beta[]>): boolean {
    // Include archived rooms
    if (isArchivedRoom(report)) {
        return true;
    }

    // Include default rooms for free plan policies (domain rooms aren't included in here because they do not belong to a policy)
    if (getPolicyType(report, policies) === CONST.POLICY.TYPE.FREE) {
        return true;
    }

    // Include domain rooms with Partner Managers (Expensify accounts) in them for accounts that are on a domain with an Approved Accountant
    if (isDomainRoom(report) && doesDomainHaveApprovedAccountant && hasExpensifyEmails(report?.participantAccountIDs ?? [])) {
        return true;
    }

    // If the room has an assigned guide, it can be seen.
    if (hasExpensifyGuidesEmails(report?.participantAccountIDs ?? [])) {
        return true;
    }

    // Include any admins and announce rooms, since only non partner-managed domain rooms are on the beta now.
    if (isAdminRoom(report) || isAnnounceRoom(report)) {
        return true;
    }

    // For all other cases, just check that the user belongs to the default rooms beta
    return Permissions.canUseDefaultRooms(betas ?? []);
}

function canAccessReport(report: OnyxEntry<Report>, policies: OnyxCollection<Policy>, betas: OnyxEntry<Beta[]>): boolean {
    if (isThread(report) && ReportActionsUtils.isPendingRemove(ReportActionsUtils.getParentReportAction(report))) {
        return false;
    }

    // We hide default rooms (it's basically just domain rooms now) from people who aren't on the defaultRooms beta.
    if (isDefaultRoom(report) && !canSeeDefaultRoom(report, policies, betas)) {
        return false;
    }

    return true;
}
/**
 * Check if the report is the parent report of the currently viewed report or at least one child report has report action
 */
function shouldHideReport(report: OnyxEntry<Report>, currentReportId: string): boolean {
    const currentReport = getReport(currentReportId);
    const parentReport = getParentReport(!isEmptyObject(currentReport) ? currentReport : null);
    const reportActions = ReportActionsUtils.getAllReportActions(report?.reportID ?? '');
    const isChildReportHasComment = Object.values(reportActions ?? {})?.some((reportAction) => (reportAction?.childVisibleActionCount ?? 0) > 0);
    return parentReport?.reportID !== report?.reportID && !isChildReportHasComment;
}

/**
 * Checks to see if a report's parentAction is a money request that contains a violation
 */
function doesTransactionThreadHaveViolations(report: OnyxEntry<Report>, transactionViolations: OnyxCollection<TransactionViolation[]>, parentReportAction: OnyxEntry<ReportAction>): boolean {
    if (parentReportAction?.actionName !== CONST.REPORT.ACTIONS.TYPE.IOU) {
        return false;
    }
    const {IOUTransactionID, IOUReportID} = parentReportAction.originalMessage ?? {};
    if (!IOUTransactionID || !IOUReportID) {
        return false;
    }
    if (!isCurrentUserSubmitter(IOUReportID)) {
        return false;
    }
    if (report?.stateNum !== CONST.REPORT.STATE_NUM.OPEN && report?.stateNum !== CONST.REPORT.STATE_NUM.SUBMITTED) {
        return false;
    }
    return TransactionUtils.hasViolation(IOUTransactionID, transactionViolations);
}

/**
 * Checks to see if a report contains a violation
 */
function hasViolations(reportID: string, transactionViolations: OnyxCollection<TransactionViolation[]>): boolean {
    const transactions = TransactionUtils.getAllReportTransactions(reportID);
    return transactions.some((transaction) => TransactionUtils.hasViolation(transaction.transactionID, transactionViolations));
}

/**
 * Takes several pieces of data from Onyx and evaluates if a report should be shown in the option list (either when searching
 * for reports or the reports shown in the LHN).
 *
 * This logic is very specific and the order of the logic is very important. It should fail quickly in most cases and also
 * filter out the majority of reports before filtering out very specific minority of reports.
 */
function shouldReportBeInOptionList({
    report,
    currentReportId,
    isInGSDMode,
    betas,
    policies,
    excludeEmptyChats,
    doesReportHaveViolations,
}: {
    report: OnyxEntry<Report>;
    currentReportId: string;
    isInGSDMode: boolean;
    betas: Beta[];
    policies: OnyxCollection<Policy>;
    excludeEmptyChats: boolean;
    doesReportHaveViolations: boolean;
}) {
    const isInDefaultMode = !isInGSDMode;
    // Exclude reports that have no data because there wouldn't be anything to show in the option item.
    // This can happen if data is currently loading from the server or a report is in various stages of being created.
    // This can also happen for anyone accessing a public room or archived room for which they don't have access to the underlying policy.
    if (
        !report?.reportID ||
        !report?.type ||
        report?.reportName === undefined ||
        // eslint-disable-next-line @typescript-eslint/prefer-nullish-coalescing
        report?.isHidden ||
        // eslint-disable-next-line @typescript-eslint/prefer-nullish-coalescing
        report?.participantAccountIDs?.includes(CONST.ACCOUNT_ID.NOTIFICATIONS) ||
        (report?.participantAccountIDs?.length === 0 &&
            !isChatThread(report) &&
            !isPublicRoom(report) &&
            !isUserCreatedPolicyRoom(report) &&
            !isArchivedRoom(report) &&
            !isMoneyRequestReport(report) &&
            !isTaskReport(report))
    ) {
        return false;
    }
    if (!canAccessReport(report, policies, betas)) {
        return false;
    }

    // Include the currently viewed report. If we excluded the currently viewed report, then there
    // would be no way to highlight it in the options list and it would be confusing to users because they lose
    // a sense of context.
    if (report.reportID === currentReportId) {
        return true;
    }

    // Include reports that are relevant to the user in any view mode. Criteria include having a draft or having a GBR showing.
    // eslint-disable-next-line @typescript-eslint/prefer-nullish-coalescing
    if (report.hasDraft || requiresAttentionFromCurrentUser(report)) {
        return true;
    }
    const lastVisibleMessage = ReportActionsUtils.getLastVisibleMessage(report.reportID);
    const isEmptyChat = !report.lastMessageText && !report.lastMessageTranslationKey && !lastVisibleMessage.lastMessageText && !lastVisibleMessage.lastMessageTranslationKey;
    const canHideReport = shouldHideReport(report, currentReportId);

    // Include reports if they are pinned
    if (report.isPinned) {
        return true;
    }

    // Hide only chat threads that haven't been commented on (other threads are actionable)
    if (isChatThread(report) && canHideReport && isEmptyChat) {
        return false;
    }

    // Include reports that have errors from trying to add a workspace
    // If we excluded it, then the red-brock-road pattern wouldn't work for the user to resolve the error
    if (report.errorFields?.addWorkspaceRoom) {
        return true;
    }

    // Always show IOU reports with violations
    if (isExpenseRequest(report) && doesReportHaveViolations) {
        return true;
    }

    // All unread chats (even archived ones) in GSD mode will be shown. This is because GSD mode is specifically for focusing the user on the most relevant chats, primarily, the unread ones
    if (isInGSDMode) {
        return isUnread(report) && report.notificationPreference !== CONST.REPORT.NOTIFICATION_PREFERENCE.MUTE;
    }

    // Archived reports should always be shown when in default (most recent) mode. This is because you should still be able to access and search for the chats to find them.
    if (isInDefaultMode && isArchivedRoom(report)) {
        return true;
    }

    // Hide chats between two users that haven't been commented on from the LNH
    if (excludeEmptyChats && isEmptyChat && isChatReport(report) && !isChatRoom(report) && !isPolicyExpenseChat(report) && canHideReport) {
        return false;
    }

    return true;
}

/**
 * Attempts to find a report in onyx with the provided list of participants. Does not include threads, task, money request, room, and policy expense chat.
 */
function getChatByParticipants(newParticipantList: number[]): OnyxEntry<Report> {
    const sortedNewParticipantList = newParticipantList.sort();
    return (
        Object.values(allReports ?? {}).find((report) => {
            // If the report has been deleted, or there are no participants (like an empty #admins room) then skip it
            if (
                !report ||
                report.participantAccountIDs?.length === 0 ||
                isChatThread(report) ||
                isTaskReport(report) ||
                isMoneyRequestReport(report) ||
                isChatRoom(report) ||
                isPolicyExpenseChat(report)
            ) {
                return false;
            }

            // Only return the chat if it has all the participants
            return lodashIsEqual(sortedNewParticipantList, report.participantAccountIDs?.sort());
        }) ?? null
    );
}

/**
 * Attempts to find a report in onyx with the provided list of participants in given policy
 */
function getChatByParticipantsAndPolicy(newParticipantList: number[], policyID: string): OnyxEntry<Report> {
    newParticipantList.sort();
    return (
        Object.values(allReports ?? {}).find((report) => {
            // If the report has been deleted, or there are no participants (like an empty #admins room) then skip it
            if (!report?.participantAccountIDs) {
                return false;
            }
            const sortedParticipanctsAccountIDs = report.participantAccountIDs?.sort();
            // Only return the room if it has all the participants and is not a policy room
            return report.policyID === policyID && lodashIsEqual(newParticipantList, sortedParticipanctsAccountIDs);
        }) ?? null
    );
}

function getAllPolicyReports(policyID: string): Array<OnyxEntry<Report>> {
    return Object.values(allReports ?? {}).filter((report) => report?.policyID === policyID);
}

/**
 * Returns true if Chronos is one of the chat participants (1:1)
 */
function chatIncludesChronos(report: OnyxEntry<Report> | EmptyObject): boolean {
    return Boolean(report?.participantAccountIDs?.includes(CONST.ACCOUNT_ID.CHRONOS));
}

/**
 * Can only flag if:
 *
 * - It was written by someone else and isn't a whisper
 * - It's a welcome message whisper
 * - It's an ADDCOMMENT that is not an attachment
 */
function canFlagReportAction(reportAction: OnyxEntry<ReportAction>, reportID: string | undefined): boolean {
    const report = getReport(reportID);
    const isCurrentUserAction = reportAction?.actorAccountID === currentUserAccountID;
    const isOriginalMessageHaveHtml =
        reportAction?.actionName === CONST.REPORT.ACTIONS.TYPE.ADDCOMMENT ||
        reportAction?.actionName === CONST.REPORT.ACTIONS.TYPE.RENAMED ||
        reportAction?.actionName === CONST.REPORT.ACTIONS.TYPE.CHRONOSOOOLIST;
    if (ReportActionsUtils.isWhisperAction(reportAction)) {
        // Allow flagging welcome message whispers as they can be set by any room creator
        if (report?.description && !isCurrentUserAction && isOriginalMessageHaveHtml && reportAction?.originalMessage?.html === report.description) {
            return true;
        }

        // Disallow flagging the rest of whisper as they are sent by us
        return false;
    }

    return Boolean(
        !isCurrentUserAction &&
            reportAction?.actionName === CONST.REPORT.ACTIONS.TYPE.ADDCOMMENT &&
            !ReportActionsUtils.isDeletedAction(reportAction) &&
            !ReportActionsUtils.isCreatedTaskReportAction(reportAction) &&
            !isEmptyObject(report) &&
            report &&
            isAllowedToComment(report),
    );
}

/**
 * Whether flag comment page should show
 */
function shouldShowFlagComment(reportAction: OnyxEntry<ReportAction>, report: OnyxEntry<Report>): boolean {
    return (
        canFlagReportAction(reportAction, report?.reportID) &&
        !isArchivedRoom(report) &&
        !chatIncludesChronos(report) &&
        !isConciergeChatReport(report) &&
        reportAction?.actorAccountID !== CONST.ACCOUNT_ID.CONCIERGE
    );
}

/**
 * @param sortedAndFilteredReportActions - reportActions for the report, sorted newest to oldest, and filtered for only those that should be visible
 */
function getNewMarkerReportActionID(report: OnyxEntry<Report>, sortedAndFilteredReportActions: ReportAction[]): string {
    if (!isUnread(report)) {
        return '';
    }

    const newMarkerIndex = lodashFindLastIndex(sortedAndFilteredReportActions, (reportAction) => (reportAction.created ?? '') > (report?.lastReadTime ?? ''));

    return 'reportActionID' in sortedAndFilteredReportActions[newMarkerIndex] ? sortedAndFilteredReportActions[newMarkerIndex].reportActionID : '';
}

/**
 * Performs the markdown conversion, and replaces code points > 127 with C escape sequences
 * Used for compatibility with the backend auth validator for AddComment, and to account for MD in comments
 * @returns The comment's total length as seen from the backend
 */
function getCommentLength(textComment: string): number {
    return getParsedComment(textComment)
        .replace(/[^ -~]/g, '\\u????')
        .trim().length;
}

function getRouteFromLink(url: string | null): string {
    if (!url) {
        return '';
    }

    // Get the reportID from URL
    let route = url;
    const localWebAndroidRegEx = /^(https:\/\/([0-9]{1,3})\.([0-9]{1,3})\.([0-9]{1,3})\.([0-9]{1,3}))/;
    linkingConfig.prefixes.forEach((prefix) => {
        if (route.startsWith(prefix)) {
            route = route.replace(prefix, '');
        } else if (localWebAndroidRegEx.test(route)) {
            route = route.replace(localWebAndroidRegEx, '');
        } else {
            return;
        }

        // Remove the port if it's a localhost URL
        if (/^:\d+/.test(route)) {
            route = route.replace(/:\d+/, '');
        }

        // Remove the leading slash if exists
        if (route.startsWith('/')) {
            route = route.replace('/', '');
        }
    });
    return route;
}

function parseReportRouteParams(route: string): ReportRouteParams {
    let parsingRoute = route;
    if (parsingRoute.at(0) === '/') {
        // remove the first slash
        parsingRoute = parsingRoute.slice(1);
    }

    if (!parsingRoute.startsWith(Url.addTrailingForwardSlash(ROUTES.REPORT))) {
        return {reportID: '', isSubReportPageRoute: false};
    }

    const pathSegments = parsingRoute.split('/');

    const reportIDSegment = pathSegments[1];

    // Check for "undefined" or any other unwanted string values
    if (!reportIDSegment || reportIDSegment === 'undefined') {
        return {reportID: '', isSubReportPageRoute: false};
    }

    return {
        reportID: reportIDSegment,
        isSubReportPageRoute: pathSegments.length > 2,
    };
}

function getReportIDFromLink(url: string | null): string {
    const route = getRouteFromLink(url);
    const {reportID, isSubReportPageRoute} = parseReportRouteParams(route);
    if (isSubReportPageRoute) {
        // We allow the Sub-Report deep link routes (settings, details, etc.) to be handled by their respective component pages
        return '';
    }
    return reportID;
}

/**
 * Get the report policyID given a reportID
 */
function getReportPolicyID(reportID?: string): string | undefined {
    return getReport(reportID)?.policyID;
}

/**
 * Check if the chat report is linked to an iou that is waiting for the current user to add a credit bank account.
 */
function hasIOUWaitingOnCurrentUserBankAccount(chatReport: OnyxEntry<Report>): boolean {
    if (chatReport?.iouReportID) {
        const iouReport = allReports?.[`${ONYXKEYS.COLLECTION.REPORT}${chatReport?.iouReportID}`];
        if (iouReport?.isWaitingOnBankAccount && iouReport?.ownerAccountID === currentUserAccountID) {
            return true;
        }
    }

    return false;
}

/**
 * Users can request money:
 * - in policy expense chats only if they are in a role of a member in the chat (in other words, if it's their policy expense chat)
 * - in an open or submitted expense report tied to a policy expense chat the user owns
 *     - employee can request money in submitted expense report only if the policy has Instant Submit settings turned on
 * - in an IOU report, which is not settled yet
 * - in a 1:1 DM chat
 */
function canRequestMoney(report: OnyxEntry<Report>, policy: OnyxEntry<Policy>, otherParticipants: number[]): boolean {
    // User cannot request money in chat thread or in task report or in chat room
    if (isChatThread(report) || isTaskReport(report) || isChatRoom(report)) {
        return false;
    }

    // Users can only request money in DMs if they are a 1:1 DM
    if (isDM(report)) {
        return otherParticipants.length === 1;
    }

    // Prevent requesting money if pending IOU report waiting for their bank account already exists
    if (hasIOUWaitingOnCurrentUserBankAccount(report)) {
        return false;
    }

    // In case of expense reports, we have to look at the parent workspace chat to get the isOwnPolicyExpenseChat property
    let isOwnPolicyExpenseChat = report?.isOwnPolicyExpenseChat ?? false;
    if (isExpenseReport(report) && getParentReport(report)) {
        isOwnPolicyExpenseChat = Boolean(getParentReport(report)?.isOwnPolicyExpenseChat);
    }

    // In case there are no other participants than the current user and it's not user's own policy expense chat, they can't request money from such report
    if (otherParticipants.length === 0 && !isOwnPolicyExpenseChat) {
        return false;
    }

    // User can request money in any IOU report, unless paid, but user can only request money in an expense report
    // which is tied to their workspace chat.
    if (isMoneyRequestReport(report)) {
        const isOwnExpenseReport = isExpenseReport(report) && isOwnPolicyExpenseChat;
        if (isOwnExpenseReport && PolicyUtils.isPaidGroupPolicy(policy)) {
            return isDraftExpenseReport(report);
        }

        return (isOwnExpenseReport || isIOUReport(report)) && !isReportApproved(report) && !isSettled(report?.reportID);
    }

    // In case of policy expense chat, users can only request money from their own policy expense chat
    return !isPolicyExpenseChat(report) || isOwnPolicyExpenseChat;
}

/**
 * Helper method to define what money request options we want to show for particular method.
 * There are 3 money request options: Request, Split and Send:
 * - Request option should show for:
 *     - DMs
 *     - own policy expense chats
 *     - open and processing expense reports tied to own policy expense chat
 *     - unsettled IOU reports
 * - Send option should show for:
 *     - DMs
 * - Split options should show for:
 *     - chat/ policy rooms with more than 1 participants
 *     - groups chats with 3 and more participants
 *     - corporate workspace chats
 *
 * None of the options should show in chat threads or if there is some special Expensify account
 * as a participant of the report.
 */
function getMoneyRequestOptions(report: OnyxEntry<Report>, policy: OnyxEntry<Policy>, reportParticipants: number[]): Array<ValueOf<typeof CONST.IOU.TYPE>> {
    // In any thread or task report, we do not allow any new money requests yet
    if (isChatThread(report) || isTaskReport(report)) {
        return [];
    }

    // We don't allow IOU actions if an Expensify account is a participant of the report, unless the policy that the report is on is owned by an Expensify account
    const doParticipantsIncludeExpensifyAccounts = lodashIntersection(reportParticipants, CONST.EXPENSIFY_ACCOUNT_IDS).length > 0;
    const isPolicyOwnedByExpensifyAccounts = report?.policyID ? CONST.EXPENSIFY_ACCOUNT_IDS.includes(getPolicy(report?.policyID ?? '')?.ownerAccountID ?? 0) : false;
    if (doParticipantsIncludeExpensifyAccounts && !isPolicyOwnedByExpensifyAccounts) {
        return [];
    }

    const otherParticipants = reportParticipants.filter((accountID) => currentUserPersonalDetails?.accountID !== accountID);
    const hasSingleOtherParticipantInReport = otherParticipants.length === 1;
    const hasMultipleOtherParticipants = otherParticipants.length > 1;
    let options: Array<ValueOf<typeof CONST.IOU.TYPE>> = [];

    // User created policy rooms and default rooms like #admins or #announce will always have the Split Bill option
    // unless there are no other participants at all (e.g. #admins room for a policy with only 1 admin)
    // DM chats will have the Split Bill option only when there are at least 2 other people in the chat.
    // Your own workspace chats will have the split bill option.
    if ((isChatRoom(report) && otherParticipants.length > 0) || (isDM(report) && hasMultipleOtherParticipants) || (isPolicyExpenseChat(report) && report?.isOwnPolicyExpenseChat)) {
        options = [CONST.IOU.TYPE.SPLIT];
    }

    if (canRequestMoney(report, policy, otherParticipants)) {
        options = [...options, CONST.IOU.TYPE.REQUEST];
    }

    // Send money option should be visible only in 1:1 DMs
    if (isDM(report) && hasSingleOtherParticipantInReport) {
        options = [...options, CONST.IOU.TYPE.SEND];
    }

    return options;
}

/**
 * Allows a user to leave a policy room according to the following conditions of the visibility or chatType rNVP:
 * `public` - Anyone can leave (because anybody can join)
 * `public_announce` - Only non-policy members can leave (it's auto-shared with policy members)
 * `policy_admins` - Nobody can leave (it's auto-shared with all policy admins)
 * `policy_announce` - Nobody can leave (it's auto-shared with all policy members)
 * `policyExpenseChat` - Nobody can leave (it's auto-shared with all policy members)
 * `policy` - Anyone can leave (though only policy members can join)
 * `domain` - Nobody can leave (it's auto-shared with domain members)
 * `dm` - Nobody can leave (it's auto-shared with users)
 * `private` - Anybody can leave (though you can only be invited to join)
 */
function canLeaveRoom(report: OnyxEntry<Report>, isPolicyMember: boolean): boolean {
    if (!report?.visibility) {
        if (
            report?.chatType === CONST.REPORT.CHAT_TYPE.POLICY_ADMINS ||
            report?.chatType === CONST.REPORT.CHAT_TYPE.POLICY_ANNOUNCE ||
            report?.chatType === CONST.REPORT.CHAT_TYPE.POLICY_EXPENSE_CHAT ||
            report?.chatType === CONST.REPORT.CHAT_TYPE.DOMAIN_ALL ||
            !report?.chatType
        ) {
            // DM chats don't have a chatType
            return false;
        }
    } else if (isPublicAnnounceRoom(report) && isPolicyMember) {
        return false;
    }
    return true;
}

function isCurrentUserTheOnlyParticipant(participantAccountIDs?: number[]): boolean {
    return Boolean(participantAccountIDs?.length === 1 && participantAccountIDs?.[0] === currentUserAccountID);
}

/**
 * Returns display names for those that can see the whisper.
 * However, it returns "you" if the current user is the only one who can see it besides the person that sent it.
 */
function getWhisperDisplayNames(participantAccountIDs?: number[]): string | undefined {
    const isWhisperOnlyVisibleToCurrentUser = isCurrentUserTheOnlyParticipant(participantAccountIDs);

    // When the current user is the only participant, the display name needs to be "you" because that's the only person reading it
    if (isWhisperOnlyVisibleToCurrentUser) {
        return Localize.translateLocal('common.youAfterPreposition');
    }

    return participantAccountIDs?.map((accountID) => getDisplayNameForParticipant(accountID, !isWhisperOnlyVisibleToCurrentUser)).join(', ');
}

/**
 * Show subscript on workspace chats / threads and expense requests
 */
function shouldReportShowSubscript(report: OnyxEntry<Report>): boolean {
    if (isArchivedRoom(report) && !isWorkspaceThread(report)) {
        return false;
    }

    if (isPolicyExpenseChat(report) && !isChatThread(report) && !isTaskReport(report) && !report?.isOwnPolicyExpenseChat) {
        return true;
    }

    if (isPolicyExpenseChat(report) && !isThread(report) && !isTaskReport(report)) {
        return true;
    }

    if (isExpenseRequest(report)) {
        return true;
    }

    if (isWorkspaceTaskReport(report)) {
        return true;
    }

    if (isWorkspaceThread(report)) {
        return true;
    }

    return false;
}

/**
 * Return true if reports data exists
 */
function isReportDataReady(): boolean {
    return !isEmptyObject(allReports) && Object.keys(allReports ?? {}).some((key) => allReports?.[key]?.reportID);
}

/**
 * Return true if reportID from path is valid
 */
function isValidReportIDFromPath(reportIDFromPath: string): boolean {
    return !['', 'null', '0'].includes(reportIDFromPath);
}

/**
 * Return the errors we have when creating a chat or a workspace room
 */
function getAddWorkspaceRoomOrChatReportErrors(report: OnyxEntry<Report>): Record<string, string> | null | undefined {
    // We are either adding a workspace room, or we're creating a chat, it isn't possible for both of these to have errors for the same report at the same time, so
    // simply looking up the first truthy value will get the relevant property if it's set.
    return report?.errorFields?.addWorkspaceRoom ?? report?.errorFields?.createChat;
}

/**
 * Return true if the Money Request report is marked for deletion.
 */
function isMoneyRequestReportPendingDeletion(report: OnyxEntry<Report>): boolean {
    if (!isMoneyRequestReport(report)) {
        return false;
    }

    const parentReportAction = ReportActionsUtils.getReportAction(report?.parentReportID ?? '', report?.parentReportActionID ?? '');
    return parentReportAction?.pendingAction === CONST.RED_BRICK_ROAD_PENDING_ACTION.DELETE;
}

function canUserPerformWriteAction(report: OnyxEntry<Report>) {
    const reportErrors = getAddWorkspaceRoomOrChatReportErrors(report);

    // If the Money Request report is marked for deletion, let us prevent any further write action.
    if (isMoneyRequestReportPendingDeletion(report)) {
        return false;
    }

    return !isArchivedRoom(report) && isEmptyObject(reportErrors) && report && isAllowedToComment(report) && !isAnonymousUser;
}

/**
 * Returns ID of the original report from which the given reportAction is first created.
 */
function getOriginalReportID(reportID: string, reportAction: OnyxEntry<ReportAction>): string | undefined {
    const currentReportAction = ReportActionsUtils.getReportAction(reportID, reportAction?.reportActionID ?? '');
    return isThreadFirstChat(reportAction, reportID) && Object.keys(currentReportAction ?? {}).length === 0
        ? allReports?.[`${ONYXKEYS.COLLECTION.REPORT}${reportID}`]?.parentReportID
        : reportID;
}

/**
 * Return the pendingAction and the errors we have when creating a chat or a workspace room offline
 */
function getReportOfflinePendingActionAndErrors(report: OnyxEntry<Report>): ReportOfflinePendingActionAndErrors {
    // We are either adding a workspace room, or we're creating a chat, it isn't possible for both of these to be pending, or to have errors for the same report at the same time, so
    // simply looking up the first truthy value for each case will get the relevant property if it's set.
    const addWorkspaceRoomOrChatPendingAction = report?.pendingFields?.addWorkspaceRoom ?? report?.pendingFields?.createChat;
    const addWorkspaceRoomOrChatErrors = getAddWorkspaceRoomOrChatReportErrors(report);
    return {addWorkspaceRoomOrChatPendingAction, addWorkspaceRoomOrChatErrors};
}

function getPolicyExpenseChatReportIDByOwner(policyOwner: string): string | null {
    const policyWithOwner = Object.values(allPolicies ?? {}).find((policy) => policy?.owner === policyOwner);
    if (!policyWithOwner) {
        return null;
    }

    const expenseChat = Object.values(allReports ?? {}).find((report) => isPolicyExpenseChat(report) && report?.policyID === policyWithOwner.id);
    if (!expenseChat) {
        return null;
    }
    return expenseChat.reportID;
}

/**
 * Check if the report can create the request with type is iouType
 */
function canCreateRequest(report: OnyxEntry<Report>, policy: OnyxEntry<Policy>, iouType: (typeof CONST.IOU.TYPE)[keyof typeof CONST.IOU.TYPE]): boolean {
    const participantAccountIDs = report?.participantAccountIDs ?? [];
    if (!canUserPerformWriteAction(report)) {
        return false;
    }
    return getMoneyRequestOptions(report, policy, participantAccountIDs).includes(iouType);
}

function getWorkspaceChats(policyID: string, accountIDs: number[]): Array<OnyxEntry<Report>> {
    return Object.values(allReports ?? {}).filter((report) => isPolicyExpenseChat(report) && (report?.policyID ?? '') === policyID && accountIDs.includes(report?.ownerAccountID ?? -1));
}

/**
 * @param policy - the workspace the report is on, null if the user isn't a member of the workspace
 */
function shouldDisableRename(report: OnyxEntry<Report>, policy: OnyxEntry<Policy>): boolean {
    if (isDefaultRoom(report) || isArchivedRoom(report) || isThread(report) || isMoneyRequestReport(report) || isPolicyExpenseChat(report)) {
        return true;
    }

    // if the linked workspace is null, that means the person isn't a member of the workspace the report is in
    // which means this has to be a public room we want to disable renaming for
    if (!policy) {
        return true;
    }

    // If there is a linked workspace, that means the user is a member of the workspace the report is in and is allowed to rename.
    return false;
}

/**
 * @param policy - the workspace the report is on, null if the user isn't a member of the workspace
 */
function canEditWriteCapability(report: OnyxEntry<Report>, policy: OnyxEntry<Policy>): boolean {
    return PolicyUtils.isPolicyAdmin(policy) && !isAdminRoom(report) && !isArchivedRoom(report) && !isThread(report);
}

/**
 * Returns the onyx data needed for the task assignee chat
 */
function getTaskAssigneeChatOnyxData(
    accountID: number,
    assigneeAccountID: number,
    taskReportID: string,
    assigneeChatReportID: string,
    parentReportID: string,
    title: string,
    assigneeChatReport: OnyxEntry<Report>,
): OnyxDataTaskAssigneeChat {
    // Set if we need to add a comment to the assignee chat notifying them that they have been assigned a task
    let optimisticAssigneeAddComment: OptimisticReportAction | undefined;
    // Set if this is a new chat that needs to be created for the assignee
    let optimisticChatCreatedReportAction: OptimisticCreatedReportAction | undefined;
    const currentTime = DateUtils.getDBTime();
    const optimisticData: OnyxUpdate[] = [];
    const successData: OnyxUpdate[] = [];
    const failureData: OnyxUpdate[] = [];

    // You're able to assign a task to someone you haven't chatted with before - so we need to optimistically create the chat and the chat reportActions
    // Only add the assignee chat report to onyx if we haven't already set it optimistically
    if (assigneeChatReport?.isOptimisticReport && assigneeChatReport.pendingFields?.createChat !== CONST.RED_BRICK_ROAD_PENDING_ACTION.ADD) {
        optimisticChatCreatedReportAction = buildOptimisticCreatedReportAction(assigneeChatReportID);
        optimisticData.push(
            {
                onyxMethod: Onyx.METHOD.MERGE,
                key: `${ONYXKEYS.COLLECTION.REPORT}${assigneeChatReportID}`,
                value: {
                    pendingFields: {
                        createChat: CONST.RED_BRICK_ROAD_PENDING_ACTION.ADD,
                    },
                    isHidden: false,
                },
            },
            {
                onyxMethod: Onyx.METHOD.MERGE,
                key: `${ONYXKEYS.COLLECTION.REPORT_ACTIONS}${assigneeChatReportID}`,
                value: {[optimisticChatCreatedReportAction.reportActionID]: optimisticChatCreatedReportAction as Partial<ReportAction>},
            },
        );

        successData.push({
            onyxMethod: Onyx.METHOD.MERGE,
            key: `${ONYXKEYS.COLLECTION.REPORT}${assigneeChatReportID}`,
            value: {
                pendingFields: {
                    createChat: null,
                },
                isOptimisticReport: false,
            },
        });

        failureData.push(
            {
                onyxMethod: Onyx.METHOD.SET,
                key: `${ONYXKEYS.COLLECTION.REPORT}${assigneeChatReportID}`,
                value: null,
            },
            {
                onyxMethod: Onyx.METHOD.MERGE,
                key: `${ONYXKEYS.COLLECTION.REPORT_ACTIONS}${assigneeChatReportID}`,
                value: {[optimisticChatCreatedReportAction.reportActionID]: {pendingAction: null}},
            },
            // If we failed, we want to remove the optimistic personal details as it was likely due to an invalid login
            {
                onyxMethod: Onyx.METHOD.MERGE,
                key: ONYXKEYS.PERSONAL_DETAILS_LIST,
                value: {
                    [assigneeAccountID]: null,
                },
            },
        );
    }

    // If you're choosing to share the task in the same DM as the assignee then we don't need to create another reportAction indicating that you've been assigned
    if (assigneeChatReportID !== parentReportID) {
        // eslint-disable-next-line @typescript-eslint/prefer-nullish-coalescing
        const displayname = allPersonalDetails?.[assigneeAccountID]?.displayName || allPersonalDetails?.[assigneeAccountID]?.login || '';
        optimisticAssigneeAddComment = buildOptimisticTaskCommentReportAction(taskReportID, title, assigneeAccountID, `assigned to ${displayname}`, parentReportID);
        const lastAssigneeCommentText = formatReportLastMessageText(optimisticAssigneeAddComment.reportAction.message?.[0].text ?? '');
        const optimisticAssigneeReport = {
            lastVisibleActionCreated: currentTime,
            lastMessageText: lastAssigneeCommentText,
            lastActorAccountID: accountID,
            lastReadTime: currentTime,
        };

        optimisticData.push(
            {
                onyxMethod: Onyx.METHOD.MERGE,
                key: `${ONYXKEYS.COLLECTION.REPORT_ACTIONS}${assigneeChatReportID}`,
                value: {[optimisticAssigneeAddComment.reportAction.reportActionID ?? '']: optimisticAssigneeAddComment.reportAction as ReportAction},
            },
            {
                onyxMethod: Onyx.METHOD.MERGE,
                key: `${ONYXKEYS.COLLECTION.REPORT}${assigneeChatReportID}`,
                value: optimisticAssigneeReport,
            },
        );
        successData.push({
            onyxMethod: Onyx.METHOD.MERGE,
            key: `${ONYXKEYS.COLLECTION.REPORT_ACTIONS}${assigneeChatReportID}`,
            value: {[optimisticAssigneeAddComment.reportAction.reportActionID ?? '']: {isOptimisticAction: null}},
        });
        failureData.push({
            onyxMethod: Onyx.METHOD.MERGE,
            key: `${ONYXKEYS.COLLECTION.REPORT_ACTIONS}${assigneeChatReportID}`,
            value: {[optimisticAssigneeAddComment.reportAction.reportActionID ?? '']: {pendingAction: null}},
        });
    }

    return {
        optimisticData,
        successData,
        failureData,
        optimisticAssigneeAddComment,
        optimisticChatCreatedReportAction,
    };
}

/**
 * Returns an array of the participants Ids of a report
 *
 * @deprecated Use getVisibleMemberIDs instead
 */
function getParticipantsIDs(report: OnyxEntry<Report>): number[] {
    if (!report) {
        return [];
    }

    const participants = report.participantAccountIDs ?? [];

    // Build participants list for IOU/expense reports
    if (isMoneyRequestReport(report)) {
        const onlyTruthyValues = [report.managerID, report.ownerAccountID, ...participants].filter(Boolean) as number[];
        const onlyUnique = [...new Set([...onlyTruthyValues])];
        return onlyUnique;
    }
    return participants;
}

/**
 * Returns an array of the visible member accountIDs for a report*
 */
function getVisibleMemberIDs(report: OnyxEntry<Report>): number[] {
    if (!report) {
        return [];
    }

    const visibleChatMemberAccountIDs = report.visibleChatMemberAccountIDs ?? [];

    // Build participants list for IOU/expense reports
    if (isMoneyRequestReport(report)) {
        const onlyTruthyValues = [report.managerID, report.ownerAccountID, ...visibleChatMemberAccountIDs].filter(Boolean) as number[];
        const onlyUnique = [...new Set([...onlyTruthyValues])];
        return onlyUnique;
    }
    return visibleChatMemberAccountIDs;
}

/**
 * Return iou report action display message
 */
function getIOUReportActionDisplayMessage(reportAction: OnyxEntry<ReportAction>): string {
    if (reportAction?.actionName !== CONST.REPORT.ACTIONS.TYPE.IOU) {
        return '';
    }
    const originalMessage = reportAction.originalMessage;
    const {IOUReportID} = originalMessage;
    const iouReport = getReport(IOUReportID);
    let translationKey: TranslationPaths;
    if (originalMessage.type === CONST.IOU.REPORT_ACTION_TYPE.PAY) {
        // The `REPORT_ACTION_TYPE.PAY` action type is used for both fulfilling existing requests and sending money. To
        // differentiate between these two scenarios, we check if the `originalMessage` contains the `IOUDetails`
        // property. If it does, it indicates that this is a 'Send money' action.
        const {amount, currency} = originalMessage.IOUDetails ?? originalMessage;
        const formattedAmount = CurrencyUtils.convertToDisplayString(amount, currency) ?? '';
        const payerName = isExpenseReport(iouReport) ? getPolicyName(iouReport) : getDisplayNameForParticipant(iouReport?.managerID, true);

        switch (originalMessage.paymentType) {
            case CONST.IOU.PAYMENT_TYPE.ELSEWHERE:
                translationKey = 'iou.paidElsewhereWithAmount';
                break;
            case CONST.IOU.PAYMENT_TYPE.EXPENSIFY:
            case CONST.IOU.PAYMENT_TYPE.VBBA:
                translationKey = 'iou.paidWithExpensifyWithAmount';
                break;
            default:
                translationKey = 'iou.payerPaidAmount';
                break;
        }
        return Localize.translateLocal(translationKey, {amount: formattedAmount, payer: payerName ?? ''});
    }

    const transaction = TransactionUtils.getTransaction(originalMessage.IOUTransactionID ?? '');
    const transactionDetails = getTransactionDetails(!isEmptyObject(transaction) ? transaction : null);
    const formattedAmount = CurrencyUtils.convertToDisplayString(transactionDetails?.amount ?? 0, transactionDetails?.currency);
    const isRequestSettled = isSettled(originalMessage.IOUReportID);
    const isApproved = isReportApproved(iouReport);
    if (isRequestSettled) {
        return Localize.translateLocal('iou.payerSettled', {
            amount: formattedAmount,
        });
    }
    if (isApproved) {
        return Localize.translateLocal('iou.approvedAmount', {
            amount: formattedAmount,
        });
    }
    translationKey = ReportActionsUtils.isSplitBillAction(reportAction) ? 'iou.didSplitAmount' : 'iou.requestedAmount';
    return Localize.translateLocal(translationKey, {
        formattedAmount,
        comment: transactionDetails?.comment ?? '',
    });
}

/**
 * Checks if a report is a group chat.
 *
 * A report is a group chat if it meets the following conditions:
 * - Not a chat thread.
 * - Not a task report.
 * - Not a money request / IOU report.
 * - Not an archived room.
 * - Not a public / admin / announce chat room (chat type doesn't match any of the specified types).
 * - More than 2 participants.
 *
 */
function isGroupChat(report: OnyxEntry<Report>): boolean {
    return Boolean(
        report &&
            !isChatThread(report) &&
            !isTaskReport(report) &&
            !isMoneyRequestReport(report) &&
            !isArchivedRoom(report) &&
            !Object.values(CONST.REPORT.CHAT_TYPE).some((chatType) => chatType === getChatType(report)) &&
            (report.participantAccountIDs?.length ?? 0) > 2,
    );
}

/**
 * Assume any report without a reportID is unusable.
 */
function isValidReport(report?: OnyxEntry<Report>): boolean {
    return Boolean(report?.reportID);
}

/**
 * Check to see if we are a participant of this report.
 */
function isReportParticipant(accountID: number, report: OnyxEntry<Report>): boolean {
    if (!accountID) {
        return false;
    }

    // If we have a DM AND the accountID we are checking is the current user THEN we won't find them as a participant and must assume they are a participant
    if (isDM(report) && accountID === currentUserAccountID) {
        return true;
    }

    const possibleAccountIDs = report?.participantAccountIDs ?? [];
    if (report?.ownerAccountID) {
        possibleAccountIDs.push(report?.ownerAccountID);
    }
    if (report?.managerID) {
        possibleAccountIDs.push(report?.managerID);
    }
    return possibleAccountIDs.includes(accountID);
}

function shouldUseFullTitleToDisplay(report: OnyxEntry<Report>): boolean {
    return isMoneyRequestReport(report) || isPolicyExpenseChat(report) || isChatRoom(report) || isChatThread(report) || isTaskReport(report);
}

function getRoom(type: ValueOf<typeof CONST.REPORT.CHAT_TYPE>, policyID: string): OnyxEntry<Report> | undefined {
    const room = Object.values(allReports ?? {}).find((report) => report?.policyID === policyID && report?.chatType === type && !isThread(report));
    return room;
}

/**
 *  We only want policy owners and admins to be able to modify the report description, but not in thread chat.
 */
function canEditReportDescription(report: OnyxEntry<Report>, policy: OnyxEntry<Policy> | undefined): boolean {
    return (
        !isMoneyRequestReport(report) &&
        !isArchivedRoom(report) &&
        isChatRoom(report) &&
        !isChatThread(report) &&
        !isEmpty(policy) &&
        getVisibleMemberIDs(report).includes(currentUserAccountID ?? 0)
    );
}
/**
 * Checks if report action has error when smart scanning
 */
function hasSmartscanError(reportActions: ReportAction[]) {
    return reportActions.some((action) => {
        if (!ReportActionsUtils.isSplitBillAction(action) && !ReportActionsUtils.isReportPreviewAction(action)) {
            return false;
        }
        const IOUReportID = ReportActionsUtils.getIOUReportIDFromReportActionPreview(action);
        const isReportPreviewError = ReportActionsUtils.isReportPreviewAction(action) && hasMissingSmartscanFields(IOUReportID) && !isSettled(IOUReportID);
        const transactionID = (action.originalMessage as IOUMessage).IOUTransactionID ?? '0';
        const transaction = allTransactions?.[`${ONYXKEYS.COLLECTION.TRANSACTION}${transactionID}`] ?? {};
        const isSplitBillError = ReportActionsUtils.isSplitBillAction(action) && TransactionUtils.hasMissingSmartscanFields(transaction as Transaction);

        return isReportPreviewError || isSplitBillError;
    });
}

function shouldAutoFocusOnKeyPress(event: KeyboardEvent): boolean {
    if (event.key.length > 1) {
        return false;
    }

    // If a key is pressed in combination with Meta, Control or Alt do not focus
    if (event.ctrlKey || event.metaKey) {
        return false;
    }

    if (event.code === 'Space') {
        return false;
    }

    return true;
}

/**
 * Navigates to the appropriate screen based on the presence of a private note for the current user.
 */
function navigateToPrivateNotes(report: Report, session: Session) {
    if (isEmpty(report) || isEmpty(session) || !session.accountID) {
        return;
    }
    const currentUserPrivateNote = report.privateNotes?.[session.accountID]?.note ?? '';
    if (isEmpty(currentUserPrivateNote)) {
        Navigation.navigate(ROUTES.PRIVATE_NOTES_EDIT.getRoute(report.reportID, session.accountID));
        return;
    }
    Navigation.navigate(ROUTES.PRIVATE_NOTES_LIST.getRoute(report.reportID));
}

/**
 * Given a report field and a report, get the title of the field.
 * This is specially useful when we have a report field of type formula.
 */
function getReportFieldTitle(report: OnyxEntry<Report>, reportField: PolicyReportField): string {
    const value = report?.reportFields?.[reportField.fieldID] ?? reportField.defaultValue;

    if (reportField.type !== 'formula') {
        return value;
    }

    return value.replaceAll(CONST.REGEX.REPORT_FIELD_TITLE, (match, property) => {
        if (report && property in report) {
            return report[property as keyof Report]?.toString() ?? match;
        }
        return match;
    });
}

/**
 * Given a report field, check if the field is for the report title.
 */
function isReportFieldOfTypeTitle(reportField: PolicyReportField): boolean {
    return reportField.type === 'formula' && reportField.fieldID === CONST.REPORT_FIELD_TITLE_FIELD_ID;
}

/**
 * Checks if thread replies should be displayed
 */
function shouldDisplayThreadReplies(reportAction: OnyxEntry<ReportAction>, reportID: string): boolean {
    const hasReplies = (reportAction?.childVisibleActionCount ?? 0) > 0;
    return hasReplies && !!reportAction?.childCommenterCount && !isThreadFirstChat(reportAction, reportID);
}

/**
 * Disable reply in thread action if:
 *
 * - The action is listed in the thread-disabled list
 * - The action is a split bill action
 * - The action is deleted and is not threaded
 * - The action is a whisper action and it's neither a report preview nor IOU action
 * - The action is the thread's first chat
 */
function shouldDisableThread(reportAction: OnyxEntry<ReportAction>, reportID: string): boolean {
    const isSplitBillAction = ReportActionsUtils.isSplitBillAction(reportAction);
    const isDeletedAction = ReportActionsUtils.isDeletedAction(reportAction);
    const isReportPreviewAction = ReportActionsUtils.isReportPreviewAction(reportAction);
    const isIOUAction = ReportActionsUtils.isMoneyRequestAction(reportAction);
    const isWhisperAction = ReportActionsUtils.isWhisperAction(reportAction);

    return (
        CONST.REPORT.ACTIONS.THREAD_DISABLED.some((action: string) => action === reportAction?.actionName) ||
        isSplitBillAction ||
        (isDeletedAction && !reportAction?.childVisibleActionCount) ||
        (isWhisperAction && !isReportPreviewAction && !isIOUAction) ||
        isThreadFirstChat(reportAction, reportID)
    );
}

function canBeAutoReimbursed(report: OnyxEntry<Report>, policy: OnyxEntry<Policy> = null): boolean {
    if (!policy) {
        return false;
    }
    type CurrencyType = (typeof CONST.DIRECT_REIMBURSEMENT_CURRENCIES)[number];
    const reimbursableTotal = getMoneyRequestSpendBreakdown(report).totalDisplaySpend;
    const autoReimbursementLimit = policy.autoReimbursementLimit ?? 0;
    const isAutoReimbursable =
        isGroupPolicy(report) &&
        policy.reimbursementChoice === CONST.POLICY.REIMBURSEMENT_CHOICES.REIMBURSEMENT_YES &&
        autoReimbursementLimit >= reimbursableTotal &&
        reimbursableTotal > 0 &&
        CONST.DIRECT_REIMBURSEMENT_CURRENCIES.includes(report?.currency as CurrencyType);
    return isAutoReimbursable;
}

export {
    getReportParticipantsTitle,
    isReportMessageAttachment,
    findLastAccessedReport,
    canBeAutoReimbursed,
    canEditReportAction,
    canFlagReportAction,
    shouldShowFlagComment,
    isActionCreator,
    canDeleteReportAction,
    canLeaveRoom,
    sortReportsByLastRead,
    isDefaultRoom,
    isAdminRoom,
    isAdminsOnlyPostingRoom,
    isAnnounceRoom,
    isUserCreatedPolicyRoom,
    isChatRoom,
    getChatRoomSubtitle,
    getParentNavigationSubtitle,
    getPolicyName,
    getPolicyType,
    isArchivedRoom,
    isExpensifyOnlyParticipantInReport,
    canCreateTaskInReport,
    isPolicyExpenseChatAdmin,
    isPolicyAdmin,
    isPublicRoom,
    isPublicAnnounceRoom,
    isConciergeChatReport,
    isProcessingReport,
    isCurrentUserTheOnlyParticipant,
    hasAutomatedExpensifyAccountIDs,
    hasExpensifyGuidesEmails,
    requiresAttentionFromCurrentUser,
    isIOUOwnedByCurrentUser,
    getMoneyRequestSpendBreakdown,
    canShowReportRecipientLocalTime,
    formatReportLastMessageText,
    chatIncludesConcierge,
    isPolicyExpenseChat,
    isGroupPolicy,
    isPaidGroupPolicy,
    isControlPolicyExpenseChat,
    isControlPolicyExpenseReport,
    isPaidGroupPolicyExpenseChat,
    isPaidGroupPolicyExpenseReport,
    getIconsForParticipants,
    getIcons,
    getRoomWelcomeMessage,
    getDisplayNamesWithTooltips,
    getReportName,
    getReport,
    getReportNotificationPreference,
    getReportIDFromLink,
    getReportPolicyID,
    getRouteFromLink,
    getDeletedParentActionMessageForChatReport,
    getLastVisibleMessage,
    navigateToDetailsPage,
    generateReportID,
    hasReportNameError,
    isUnread,
    isUnreadWithMention,
    buildOptimisticWorkspaceChats,
    buildOptimisticTaskReport,
    buildOptimisticChatReport,
    buildOptimisticClosedReportAction,
    buildOptimisticCreatedReportAction,
    buildOptimisticEditedTaskReportAction,
    buildOptimisticIOUReport,
    buildOptimisticApprovedReportAction,
    buildOptimisticMovedReportAction,
    buildOptimisticSubmittedReportAction,
    buildOptimisticExpenseReport,
    buildOptimisticIOUReportAction,
    buildOptimisticReportPreview,
    buildOptimisticModifiedExpenseReportAction,
    updateReportPreview,
    buildOptimisticTaskReportAction,
    buildOptimisticAddCommentReportAction,
    buildOptimisticTaskCommentReportAction,
    updateOptimisticParentReportAction,
    getOptimisticDataForParentReportAction,
    shouldReportBeInOptionList,
    getChatByParticipants,
    getChatByParticipantsAndPolicy,
    getAllPolicyReports,
    getIOUReportActionMessage,
    getDisplayNameForParticipant,
    getWorkspaceIcon,
    isOptimisticPersonalDetail,
    shouldDisableDetailPage,
    isChatReport,
    isCurrentUserSubmitter,
    isExpenseReport,
    isExpenseRequest,
    isIOUReport,
    isTaskReport,
    isOpenTaskReport,
    isCanceledTaskReport,
    isCompletedTaskReport,
    isReportManager,
    isReportApproved,
    isMoneyRequestReport,
    isMoneyRequest,
    chatIncludesChronos,
    getNewMarkerReportActionID,
    canSeeDefaultRoom,
    getDefaultWorkspaceAvatar,
    getDefaultWorkspaceAvatarTestID,
    getCommentLength,
    getParsedComment,
    getMoneyRequestOptions,
    canCreateRequest,
    hasIOUWaitingOnCurrentUserBankAccount,
    canRequestMoney,
    getWhisperDisplayNames,
    getWorkspaceAvatar,
    isThread,
    isChatThread,
    isThreadFirstChat,
    isChildReport,
    shouldReportShowSubscript,
    isReportDataReady,
    isValidReportIDFromPath,
    isSettled,
    isAllowedToComment,
    getBankAccountRoute,
    getParentReport,
    getRootParentReport,
    getReportPreviewMessage,
    isMoneyRequestReportPendingDeletion,
    canUserPerformWriteAction,
    getOriginalReportID,
    canAccessReport,
    getAddWorkspaceRoomOrChatReportErrors,
    getReportOfflinePendingActionAndErrors,
    isDM,
    getPolicy,
    getPolicyExpenseChatReportIDByOwner,
    getWorkspaceChats,
    shouldDisableRename,
    hasSingleParticipant,
    getReportRecipientAccountIDs,
    isOneOnOneChat,
    goBackToDetailsPage,
    getTransactionReportName,
    getTransactionDetails,
    getTaskAssigneeChatOnyxData,
    getParticipantsIDs,
    getVisibleMemberIDs,
    canEditMoneyRequest,
    canEditFieldOfMoneyRequest,
    buildTransactionThread,
    areAllRequestsBeingSmartScanned,
    getTransactionsWithReceipts,
    hasOnlyDistanceRequestTransactions,
    hasNonReimbursableTransactions,
    hasMissingSmartscanFields,
    getIOUReportActionDisplayMessage,
    isWaitingForAssigneeToCompleteTask,
    isGroupChat,
    isDraftExpenseReport,
    shouldUseFullTitleToDisplay,
    parseReportRouteParams,
    getReimbursementQueuedActionMessage,
    getReimbursementDeQueuedActionMessage,
    getPersonalDetailsForAccountID,
    getRoom,
    canEditReportDescription,
    doesTransactionThreadHaveViolations,
    hasViolations,
    navigateToPrivateNotes,
    canEditWriteCapability,
    hasSmartscanError,
    shouldAutoFocusOnKeyPress,
    getReportFieldTitle,
    shouldDisplayThreadReplies,
    shouldDisableThread,
    doesReportBelongToWorkspace,
    getChildReportNotificationPreference,
<<<<<<< HEAD
    getReportDescriptionText,
=======
    isReportParticipant,
    isValidReport,
>>>>>>> 82ae62f5
    isReportFieldOfTypeTitle,
};

export type {
    ExpenseOriginalMessage,
    OptionData,
    OptimisticChatReport,
    DisplayNameWithTooltips,
    OptimisticTaskReportAction,
    OptimisticAddCommentReportAction,
    OptimisticCreatedReportAction,
    OptimisticClosedReportAction,
};<|MERGE_RESOLUTION|>--- conflicted
+++ resolved
@@ -4811,12 +4811,9 @@
     shouldDisableThread,
     doesReportBelongToWorkspace,
     getChildReportNotificationPreference,
-<<<<<<< HEAD
-    getReportDescriptionText,
-=======
     isReportParticipant,
     isValidReport,
->>>>>>> 82ae62f5
+    getReportDescriptionText,
     isReportFieldOfTypeTitle,
 };
 
