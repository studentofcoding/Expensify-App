import {format} from 'date-fns';
import ExpensiMark from 'expensify-common/lib/ExpensiMark';
import Str from 'expensify-common/lib/str';
import {isEmpty} from 'lodash';
import lodashEscape from 'lodash/escape';
import lodashFindLastIndex from 'lodash/findLastIndex';
import lodashIntersection from 'lodash/intersection';
import lodashIsEqual from 'lodash/isEqual';
import React from 'react';
import Onyx, {OnyxCollection, OnyxEntry, OnyxUpdate} from 'react-native-onyx';
import {SvgProps} from 'react-native-svg';
import {ValueOf} from 'type-fest';
import * as Expensicons from '@components/Icon/Expensicons';
import * as defaultWorkspaceAvatars from '@components/Icon/WorkspaceDefaultAvatars';
import CONST from '@src/CONST';
import {ParentNavigationSummaryParams, TranslationPaths} from '@src/languages/types';
import ONYXKEYS from '@src/ONYXKEYS';
import ROUTES from '@src/ROUTES';
import {Beta, Login, PersonalDetails, PersonalDetailsList, Policy, PolicyTags, Report, ReportAction, Session, Transaction} from '@src/types/onyx';
import {Errors, Icon, PendingAction} from '@src/types/onyx/OnyxCommon';
import {ChangeLog, IOUMessage, OriginalMessageActionName, OriginalMessageCreated} from '@src/types/onyx/OriginalMessage';
<<<<<<< HEAD
=======
import {NotificationPreference} from '@src/types/onyx/Report';
>>>>>>> 4239252d
import {Message, ReportActionBase, ReportActions} from '@src/types/onyx/ReportAction';
import {Receipt, WaypointCollection} from '@src/types/onyx/Transaction';
import DeepValueOf from '@src/types/utils/DeepValueOf';
import {EmptyObject, isEmptyObject, isNotEmptyObject} from '@src/types/utils/EmptyObject';
import * as CurrencyUtils from './CurrencyUtils';
import DateUtils from './DateUtils';
import isReportMessageAttachment from './isReportMessageAttachment';
import * as LocalePhoneNumber from './LocalePhoneNumber';
import * as Localize from './Localize';
import linkingConfig from './Navigation/linkingConfig';
import Navigation from './Navigation/Navigation';
import * as NumberUtils from './NumberUtils';
import Permissions from './Permissions';
import * as PolicyUtils from './PolicyUtils';
import * as ReportActionsUtils from './ReportActionsUtils';
import {LastVisibleMessage} from './ReportActionsUtils';
import * as TransactionUtils from './TransactionUtils';
import * as Url from './Url';
import * as UserUtils from './UserUtils';

type WelcomeMessage = {showReportName: boolean; phrase1?: string; phrase2?: string};

type ExpenseOriginalMessage = {
    oldComment?: string;
    newComment?: string;
    comment?: string;
    merchant?: string;
    oldCreated?: string;
    created?: string;
    oldMerchant?: string;
    oldAmount?: number;
    amount?: number;
    oldCurrency?: string;
    currency?: string;
    category?: string;
    oldCategory?: string;
    tag?: string;
    oldTag?: string;
    billable?: string;
    oldBillable?: string;
};

type Participant = {
    accountID: number;
    alternateText: string;
    firstName: string;
    icons: Icon[];
    keyForList: string;
    lastName: string;
    login: string;
    phoneNumber: string;
    searchText: string;
    selected: boolean;
    text: string;
};

type SpendBreakdown = {
    nonReimbursableSpend: number;
    reimbursableSpend: number;
    totalDisplaySpend: number;
};

type ParticipantDetails = [number, string, UserUtils.AvatarSource, UserUtils.AvatarSource];

type ReportAndWorkspaceName = {
    rootReportName: string;
    workspaceName?: string;
};

type OptimisticReportAction = {
    commentText: string;
    reportAction: Partial<ReportAction>;
};

type UpdateOptimisticParentReportAction = {
    childVisibleActionCount: number;
    childCommenterCount: number;
    childLastVisibleActionCreated: string;
    childOldestFourAccountIDs: string | undefined;
};

type OptimisticExpenseReport = Pick<
    Report,
    | 'reportID'
    | 'chatReportID'
    | 'policyID'
    | 'type'
    | 'ownerAccountID'
    | 'currency'
    | 'reportName'
    | 'state'
    | 'stateNum'
    | 'statusNum'
    | 'total'
    | 'notificationPreference'
    | 'parentReportID'
    | 'lastVisibleActionCreated'
>;

type OptimisticIOUReportAction = Pick<
    ReportAction,
    | 'actionName'
    | 'actorAccountID'
    | 'automatic'
    | 'avatar'
    | 'isAttachment'
    | 'originalMessage'
    | 'message'
    | 'person'
    | 'reportActionID'
    | 'shouldShow'
    | 'created'
    | 'pendingAction'
    | 'receipt'
    | 'whisperedToAccountIDs'
>;

type OptimisticReportPreview = Pick<
    ReportAction,
    | 'actionName'
    | 'reportActionID'
    | 'pendingAction'
    | 'originalMessage'
    | 'message'
    | 'created'
    | 'actorAccountID'
    | 'childMoneyRequestCount'
    | 'childLastMoneyRequestComment'
    | 'childRecentReceiptTransactionIDs'
    | 'childReportID'
    | 'whisperedToAccountIDs'
> & {reportID?: string; accountID?: number};

type UpdateReportPreview = Pick<
    ReportAction,
    'created' | 'message' | 'childLastMoneyRequestComment' | 'childMoneyRequestCount' | 'childRecentReceiptTransactionIDs' | 'whisperedToAccountIDs'
>;

type ReportRouteParams = {
    reportID: string;
    isSubReportPageRoute: boolean;
};

type ReportOfflinePendingActionAndErrors = {
    addWorkspaceRoomOrChatPendingAction: PendingAction | undefined;
    addWorkspaceRoomOrChatErrors: Record<string, string> | null | undefined;
};

type OptimisticApprovedReportAction = Pick<
    ReportAction,
    'actionName' | 'actorAccountID' | 'automatic' | 'avatar' | 'isAttachment' | 'originalMessage' | 'message' | 'person' | 'reportActionID' | 'shouldShow' | 'created' | 'pendingAction'
>;

type OptimisticSubmittedReportAction = Pick<
    ReportAction,
    'actionName' | 'actorAccountID' | 'automatic' | 'avatar' | 'isAttachment' | 'originalMessage' | 'message' | 'person' | 'reportActionID' | 'shouldShow' | 'created' | 'pendingAction'
>;

type OptimisticEditedTaskReportAction = Pick<
    ReportAction,
    'reportActionID' | 'actionName' | 'pendingAction' | 'actorAccountID' | 'automatic' | 'avatar' | 'created' | 'shouldShow' | 'message' | 'person'
>;

type OptimisticClosedReportAction = Pick<
    ReportAction,
    'actionName' | 'actorAccountID' | 'automatic' | 'avatar' | 'created' | 'message' | 'originalMessage' | 'pendingAction' | 'person' | 'reportActionID' | 'shouldShow'
>;

<<<<<<< HEAD
type OptimisticCreatedReportAction = Pick<
    ReportActionBase,
    'actorAccountID' | 'automatic' | 'avatar' | 'created' | 'message' | 'person' | 'reportActionID' | 'shouldShow' | 'pendingAction'
> &
    OriginalMessageCreated;
=======
type OptimisticCreatedReportAction = OriginalMessageCreated &
    Pick<ReportActionBase, 'actorAccountID' | 'automatic' | 'avatar' | 'created' | 'message' | 'person' | 'reportActionID' | 'shouldShow' | 'pendingAction'>;
>>>>>>> 4239252d

type OptimisticChatReport = Pick<
    Report,
    | 'type'
    | 'chatType'
    | 'isOwnPolicyExpenseChat'
    | 'isPinned'
    | 'lastActorAccountID'
    | 'lastMessageTranslationKey'
    | 'lastMessageHtml'
    | 'lastMessageText'
    | 'lastReadTime'
    | 'lastVisibleActionCreated'
    | 'notificationPreference'
    | 'oldPolicyName'
    | 'ownerAccountID'
    | 'parentReportActionID'
    | 'parentReportID'
    | 'participantAccountIDs'
    | 'policyID'
    | 'reportID'
    | 'reportName'
    | 'stateNum'
    | 'statusNum'
    | 'visibility'
    | 'welcomeMessage'
    | 'writeCapability'
>;

type OptimisticTaskReportAction = Pick<
    ReportAction,
    | 'actionName'
    | 'actorAccountID'
    | 'automatic'
    | 'avatar'
    | 'created'
    | 'isAttachment'
    | 'message'
    | 'originalMessage'
    | 'person'
    | 'pendingAction'
    | 'reportActionID'
    | 'shouldShow'
    | 'isFirstItem'
>;

type OptimisticWorkspaceChats = {
    announceChatReportID: string;
    announceChatData: OptimisticChatReport;
    announceReportActionData: Record<string, OptimisticCreatedReportAction>;
    announceCreatedReportActionID: string;
    adminsChatReportID: string;
    adminsChatData: OptimisticChatReport;
    adminsReportActionData: Record<string, OptimisticCreatedReportAction>;
    adminsCreatedReportActionID: string;
    expenseChatReportID: string;
    expenseChatData: OptimisticChatReport;
    expenseReportActionData: Record<string, OptimisticCreatedReportAction>;
    expenseCreatedReportActionID: string;
};

type OptimisticModifiedExpenseReportAction = Pick<
    ReportAction,
    'actionName' | 'actorAccountID' | 'automatic' | 'avatar' | 'created' | 'isAttachment' | 'message' | 'originalMessage' | 'person' | 'pendingAction' | 'reportActionID' | 'shouldShow'
> & {reportID?: string};

type OptimisticTaskReport = Pick<
    Report,
    | 'reportID'
    | 'reportName'
    | 'description'
    | 'ownerAccountID'
    | 'participantAccountIDs'
    | 'managerID'
    | 'type'
    | 'parentReportID'
    | 'policyID'
    | 'stateNum'
    | 'statusNum'
    | 'notificationPreference'
    | 'lastVisibleActionCreated'
>;

type TransactionDetails =
    | {
          created: string;
          amount: number;
          currency: string;
          merchant: string;
          waypoints?: WaypointCollection;
          comment: string;
          category: string;
          billable: boolean;
          tag: string;
          mccGroup?: ValueOf<typeof CONST.MCC_GROUPS>;
          cardID: number;
          originalAmount: number;
          originalCurrency: string;
      }
    | undefined;

type OptimisticIOUReport = Pick<
    Report,
    | 'cachedTotal'
    | 'type'
    | 'chatReportID'
    | 'currency'
    | 'managerID'
    | 'ownerAccountID'
    | 'participantAccountIDs'
    | 'reportID'
    | 'state'
    | 'stateNum'
    | 'total'
    | 'reportName'
    | 'notificationPreference'
    | 'parentReportID'
    | 'statusNum'
    | 'lastVisibleActionCreated'
>;
type DisplayNameWithTooltips = Array<Pick<PersonalDetails, 'accountID' | 'pronouns' | 'displayName' | 'login' | 'avatar'>>;

type OptionData = {
    alternateText?: string | null;
    allReportErrors?: Errors | null;
    brickRoadIndicator?: typeof CONST.BRICK_ROAD_INDICATOR_STATUS.ERROR | '' | null;
    tooltipText?: string | null;
    subtitle?: string | null;
    login?: string | null;
    accountID?: number | null;
    status?: string | null;
    phoneNumber?: string | null;
    isUnread?: boolean | null;
    isUnreadWithMention?: boolean | null;
    hasDraftComment?: boolean | null;
    keyForList?: string | null;
    searchText?: string | null;
    isIOUReportOwner?: boolean | null;
    isArchivedRoom?: boolean | null;
    shouldShowSubscript?: boolean | null;
    isPolicyExpenseChat?: boolean | null;
    isMoneyRequestReport?: boolean | null;
    isExpenseRequest?: boolean | null;
    isAllowedToComment?: boolean | null;
    isThread?: boolean | null;
    isTaskReport?: boolean | null;
    parentReportAction?: ReportAction;
    displayNamesWithTooltips?: DisplayNameWithTooltips | null;
} & Report;

type OnyxDataTaskAssigneeChat = {
    optimisticData: OnyxUpdate[];
    successData: OnyxUpdate[];
    failureData: OnyxUpdate[];
    optimisticAssigneeAddComment?: OptimisticReportAction;
    optimisticChatCreatedReportAction?: OptimisticCreatedReportAction;
};

let currentUserEmail: string | undefined;
let currentUserAccountID: number | undefined;
let isAnonymousUser = false;

Onyx.connect({
    key: ONYXKEYS.SESSION,
    callback: (value) => {
        // When signed out, val is undefined
        if (!value) {
            return;
        }

        currentUserEmail = value.email;
        currentUserAccountID = value.accountID;
        isAnonymousUser = value.authTokenType === 'anonymousAccount';
    },
});

let allPersonalDetails: OnyxCollection<PersonalDetails>;
let currentUserPersonalDetails: OnyxEntry<PersonalDetails>;
Onyx.connect({
    key: ONYXKEYS.PERSONAL_DETAILS_LIST,
    callback: (value) => {
        currentUserPersonalDetails = value?.[currentUserAccountID ?? -1] ?? null;
        allPersonalDetails = value ?? {};
    },
});

let allReports: OnyxCollection<Report>;
Onyx.connect({
    key: ONYXKEYS.COLLECTION.REPORT,
    waitForCollectionCallback: true,
    callback: (value) => (allReports = value),
});

let doesDomainHaveApprovedAccountant = false;
Onyx.connect({
    key: ONYXKEYS.ACCOUNT,
    callback: (value) => (doesDomainHaveApprovedAccountant = value?.doesDomainHaveApprovedAccountant ?? false),
});

let allPolicies: OnyxCollection<Policy>;
Onyx.connect({
    key: ONYXKEYS.COLLECTION.POLICY,
    waitForCollectionCallback: true,
    callback: (value) => (allPolicies = value),
});

let loginList: OnyxEntry<Login>;
Onyx.connect({
    key: ONYXKEYS.LOGIN_LIST,
    callback: (value) => (loginList = value),
});

let allPolicyTags: Record<string, PolicyTags | null> = {};

Onyx.connect({
    key: ONYXKEYS.COLLECTION.POLICY_TAGS,
    waitForCollectionCallback: true,
    callback: (value) => {
        if (!value) {
            allPolicyTags = {};
            return;
        }

        allPolicyTags = value;
    },
});

let allTransactions: OnyxCollection<Transaction> = {};

Onyx.connect({
    key: ONYXKEYS.COLLECTION.TRANSACTION,
    waitForCollectionCallback: true,
    callback: (value) => {
        if (!value) {
            return;
        }
        allTransactions = Object.fromEntries(Object.entries(value).filter(([, transaction]) => transaction));
    },
});

function getPolicyTags(policyID: string) {
    return allPolicyTags[`${ONYXKEYS.COLLECTION.POLICY_TAGS}${policyID}`] ?? {};
}

function getChatType(report: OnyxEntry<Report>): ValueOf<typeof CONST.REPORT.CHAT_TYPE> | undefined {
    return report?.chatType;
}

function getPolicy(policyID: string): Policy | EmptyObject {
    if (!allPolicies || !policyID) {
        return {};
    }
    return allPolicies[`${ONYXKEYS.COLLECTION.POLICY}${policyID}`] ?? {};
}

/**
 * Get the policy type from a given report
 * @param policies must have Onyxkey prefix (i.e 'policy_') for keys
 */
function getPolicyType(report: OnyxEntry<Report>, policies: OnyxCollection<Policy>): string {
    return policies?.[`${ONYXKEYS.COLLECTION.POLICY}${report?.policyID}`]?.type ?? '';
}

/**
 * Get the policy name from a given report
 */
function getPolicyName(report: OnyxEntry<Report> | undefined | EmptyObject, returnEmptyIfNotFound = false, policy: OnyxEntry<Policy> | undefined = undefined): string {
    const noPolicyFound = returnEmptyIfNotFound ? '' : Localize.translateLocal('workspace.common.unavailable');
    if (isEmptyObject(report)) {
        return noPolicyFound;
    }

    if ((!allPolicies || Object.keys(allPolicies).length === 0) && !report?.policyName) {
        return Localize.translateLocal('workspace.common.unavailable');
    }
    const finalPolicy = policy ?? allPolicies?.[`${ONYXKEYS.COLLECTION.POLICY}${report?.policyID}`];

    // Public rooms send back the policy name with the reportSummary,
    // since they can also be accessed by people who aren't in the workspace
    // eslint-disable-next-line @typescript-eslint/prefer-nullish-coalescing
    const policyName = finalPolicy?.name || report?.policyName || report?.oldPolicyName || noPolicyFound;

    return policyName;
}

/**
 * Returns the concatenated title for the PrimaryLogins of a report
 */
function getReportParticipantsTitle(accountIDs: number[]): string {
    // Somehow it's possible for the logins coming from report.participantAccountIDs to contain undefined values so we use .filter(Boolean) to remove them.
    return accountIDs.filter(Boolean).join(', ');
}

/**
 * Checks if a report is a chat report.
 */
function isChatReport(report: OnyxEntry<Report>): boolean {
    return report?.type === CONST.REPORT.TYPE.CHAT;
}

/**
 * Checks if a report is an Expense report.
 */
function isExpenseReport(report: OnyxEntry<Report> | EmptyObject): boolean {
    return report?.type === CONST.REPORT.TYPE.EXPENSE;
}

/**
 * Checks if a report is an IOU report.
 */
function isIOUReport(report: OnyxEntry<Report>): boolean {
    return report?.type === CONST.REPORT.TYPE.IOU;
}

/**
 * Checks if a report is a task report.
 */
function isTaskReport(report: OnyxEntry<Report>): boolean {
    return report?.type === CONST.REPORT.TYPE.TASK;
}

/**
 * Checks if a task has been cancelled
 * When a task is deleted, the parentReportAction is updated to have a isDeletedParentAction deleted flag
 * This is because when you delete a task, we still allow you to chat on the report itself
 * There's another situation where you don't have access to the parentReportAction (because it was created in a chat you don't have access to)
 * In this case, we have added the key to the report itself
 */
function isCanceledTaskReport(report: OnyxEntry<Report> | EmptyObject = {}, parentReportAction: OnyxEntry<ReportAction> | EmptyObject = {}): boolean {
    if (isNotEmptyObject(parentReportAction) && (parentReportAction?.message?.[0]?.isDeletedParentAction ?? false)) {
        return true;
    }

    if (isNotEmptyObject(report) && report?.isDeletedParentAction) {
        return true;
    }

    return false;
}

/**
 * Checks if a report is an open task report.
 *
 * @param parentReportAction - The parent report action of the report (Used to check if the task has been canceled)
 */
function isOpenTaskReport(report: OnyxEntry<Report>, parentReportAction: OnyxEntry<ReportAction> | EmptyObject = {}): boolean {
    return isTaskReport(report) && !isCanceledTaskReport(report, parentReportAction) && report?.stateNum === CONST.REPORT.STATE_NUM.OPEN && report?.statusNum === CONST.REPORT.STATUS.OPEN;
}

/**
 * Checks if a report is a completed task report.
 */
function isCompletedTaskReport(report: OnyxEntry<Report>): boolean {
    return isTaskReport(report) && report?.stateNum === CONST.REPORT.STATE_NUM.SUBMITTED && report?.statusNum === CONST.REPORT.STATUS.APPROVED;
}

/**
 * Checks if the current user is the manager of the supplied report
 */
function isReportManager(report: OnyxEntry<Report>): boolean {
    return Boolean(report && report.managerID === currentUserAccountID);
}

/**
 * Checks if the supplied report has been approved
 */
function isReportApproved(report: OnyxEntry<Report> | EmptyObject): boolean {
    return report?.stateNum === CONST.REPORT.STATE_NUM.SUBMITTED && report?.statusNum === CONST.REPORT.STATUS.APPROVED;
}

/**
 * Checks if the supplied report is an expense report in Open state and status.
 */
function isDraftExpenseReport(report: OnyxEntry<Report>): boolean {
    return isExpenseReport(report) && report?.stateNum === CONST.REPORT.STATE_NUM.OPEN && report?.statusNum === CONST.REPORT.STATUS.OPEN;
}

/**
 * Given a collection of reports returns them sorted by last read
 */
function sortReportsByLastRead(reports: OnyxCollection<Report>): Array<OnyxEntry<Report>> {
    return Object.values(reports ?? {})
        .filter((report) => !!report?.reportID && !!report?.lastReadTime)
        .sort((a, b) => {
            const aTime = new Date(a?.lastReadTime ?? '');
            const bTime = new Date(b?.lastReadTime ?? '');

            return aTime.valueOf() - bTime.valueOf();
        });
}

/**
 * Whether the Money Request report is settled
 */
function isSettled(reportID: string | undefined): boolean {
    if (!allReports) {
        return false;
    }
    const report: Report | EmptyObject = allReports[`${ONYXKEYS.COLLECTION.REPORT}${reportID}`] ?? {};
    if (isEmptyObject(report) || report.isWaitingOnBankAccount) {
        return false;
    }

    // In case the payment is scheduled and we are waiting for the payee to set up their wallet,
    // consider the report as paid as well.
    if (report.isWaitingOnBankAccount && report.statusNum === CONST.REPORT.STATUS.APPROVED) {
        return true;
    }

    return report?.statusNum === CONST.REPORT.STATUS.REIMBURSED;
}

/**
 * Whether the current user is the submitter of the report
 */
function isCurrentUserSubmitter(reportID: string): boolean {
    if (!allReports) {
        return false;
    }
    const report = allReports[`${ONYXKEYS.COLLECTION.REPORT}${reportID}`];
    return Boolean(report && report.ownerAccountID === currentUserAccountID);
}

/**
 * Whether the provided report is an Admin room
 */
function isAdminRoom(report: OnyxEntry<Report>): boolean {
    return getChatType(report) === CONST.REPORT.CHAT_TYPE.POLICY_ADMINS;
}

/**
 * Whether the provided report is an Admin-only posting room
 */
function isAdminsOnlyPostingRoom(report: OnyxEntry<Report>): boolean {
    return report?.writeCapability === CONST.REPORT.WRITE_CAPABILITIES.ADMINS;
}

/**
 * Whether the provided report is a Announce room
 */
function isAnnounceRoom(report: OnyxEntry<Report>): boolean {
    return getChatType(report) === CONST.REPORT.CHAT_TYPE.POLICY_ANNOUNCE;
}

/**
 * Whether the provided report is a default room
 */
function isDefaultRoom(report: OnyxEntry<Report>): boolean {
    return [CONST.REPORT.CHAT_TYPE.POLICY_ADMINS, CONST.REPORT.CHAT_TYPE.POLICY_ANNOUNCE, CONST.REPORT.CHAT_TYPE.DOMAIN_ALL].some((type) => type === getChatType(report));
}

/**
 * Whether the provided report is a Domain room
 */
function isDomainRoom(report: OnyxEntry<Report>): boolean {
    return getChatType(report) === CONST.REPORT.CHAT_TYPE.DOMAIN_ALL;
}

/**
 * Whether the provided report is a user created policy room
 */
function isUserCreatedPolicyRoom(report: OnyxEntry<Report>): boolean {
    return getChatType(report) === CONST.REPORT.CHAT_TYPE.POLICY_ROOM;
}

/**
 * Whether the provided report is a Policy Expense chat.
 */
function isPolicyExpenseChat(report: OnyxEntry<Report>): boolean {
    return getChatType(report) === CONST.REPORT.CHAT_TYPE.POLICY_EXPENSE_CHAT || (report?.isPolicyExpenseChat ?? false);
}

/**
 * Whether the provided report belongs to a Control policy and is an expense chat
 */
function isControlPolicyExpenseChat(report: OnyxEntry<Report>): boolean {
    return isPolicyExpenseChat(report) && getPolicyType(report, allPolicies) === CONST.POLICY.TYPE.CORPORATE;
}

/**
 * Whether the provided report belongs to a Control or Collect policy
 */
function isGroupPolicy(report: OnyxEntry<Report>): boolean {
    const policyType = getPolicyType(report, allPolicies);
    return policyType === CONST.POLICY.TYPE.CORPORATE || policyType === CONST.POLICY.TYPE.TEAM;
}

/**
 * Whether the provided report belongs to a Control or Collect policy and is an expense chat
 */
function isGroupPolicyExpenseChat(report: OnyxEntry<Report>): boolean {
    return isPolicyExpenseChat(report) && isGroupPolicy(report);
}

/**
 * Whether the provided report belongs to a Control policy and is an expense report
 */
function isControlPolicyExpenseReport(report: OnyxEntry<Report>): boolean {
    return isExpenseReport(report) && getPolicyType(report, allPolicies) === CONST.POLICY.TYPE.CORPORATE;
}

/**
 * Whether the provided report belongs to a Control or Collect policy and is an expense report
 */
function isGroupPolicyExpenseReport(report: OnyxEntry<Report>): boolean {
    return isExpenseReport(report) && isGroupPolicy(report);
}

/**
 * Whether the provided report is a chat room
 */
function isChatRoom(report: OnyxEntry<Report>): boolean {
    return isUserCreatedPolicyRoom(report) || isDefaultRoom(report);
}

/**
 * Whether the provided report is a public room
 */
function isPublicRoom(report: OnyxEntry<Report>): boolean {
    return report?.visibility === CONST.REPORT.VISIBILITY.PUBLIC || report?.visibility === CONST.REPORT.VISIBILITY.PUBLIC_ANNOUNCE;
}

/**
 * Whether the provided report is a public announce room
 */
function isPublicAnnounceRoom(report: OnyxEntry<Report>): boolean {
    return report?.visibility === CONST.REPORT.VISIBILITY.PUBLIC_ANNOUNCE;
}

/**
 * If the report is a policy expense, the route should be for adding bank account for that policy
 * else since the report is a personal IOU, the route should be for personal bank account.
 */
function getBankAccountRoute(report: OnyxEntry<Report>): string {
    return isPolicyExpenseChat(report) ? ROUTES.BANK_ACCOUNT_WITH_STEP_TO_OPEN.getRoute('', report?.policyID) : ROUTES.SETTINGS_ADD_BANK_ACCOUNT;
}

/**
 * Check if personal detail of accountID is empty or optimistic data
 */
function isOptimisticPersonalDetail(accountID: number): boolean {
    return isEmptyObject(allPersonalDetails?.[accountID]) || !!allPersonalDetails?.[accountID]?.isOptimisticPersonalDetail;
}

/**
 * Checks if a report is a task report from a policy expense chat.
 */
function isWorkspaceTaskReport(report: OnyxEntry<Report>): boolean {
    if (!isTaskReport(report)) {
        return false;
    }
    const parentReport = allReports?.[`${ONYXKEYS.COLLECTION.REPORT}${report?.parentReportID}`] ?? null;
    return isPolicyExpenseChat(parentReport);
}

/**
 * Returns true if report has a parent
 */
function isThread(report: OnyxEntry<Report>): boolean {
    return Boolean(report?.parentReportID && report?.parentReportActionID);
}

/**
 * Returns true if report is of type chat and has a parent and is therefore a Thread.
 */
function isChatThread(report: OnyxEntry<Report>): boolean {
    return isThread(report) && report?.type === CONST.REPORT.TYPE.CHAT;
}

function isDM(report: OnyxEntry<Report>): boolean {
    return isChatReport(report) && !getChatType(report);
}

/**
 * Only returns true if this is our main 1:1 DM report with Concierge
 */
function isConciergeChatReport(report: OnyxEntry<Report>): boolean {
    return report?.participantAccountIDs?.length === 1 && Number(report.participantAccountIDs?.[0]) === CONST.ACCOUNT_ID.CONCIERGE && !isChatThread(report);
}

/**
 * Returns true if report is still being processed
 */
function isProcessingReport(report: OnyxEntry<Report>): boolean {
    return report?.stateNum === CONST.REPORT.STATE_NUM.PROCESSING && report?.statusNum === CONST.REPORT.STATUS.SUBMITTED;
}

/**
 * Check if the report is a single chat report that isn't a thread
 * and personal detail of participant is optimistic data
 */
function shouldDisableDetailPage(report: OnyxEntry<Report>): boolean {
    const participantAccountIDs = report?.participantAccountIDs ?? [];

    if (isChatRoom(report) || isPolicyExpenseChat(report) || isChatThread(report) || isTaskReport(report)) {
        return false;
    }
    if (participantAccountIDs.length === 1) {
        return isOptimisticPersonalDetail(participantAccountIDs[0]);
    }
    return false;
}

/**
 * Returns true if this report has only one participant and it's an Expensify account.
 */
function isExpensifyOnlyParticipantInReport(report: OnyxEntry<Report>): boolean {
    const reportParticipants = report?.participantAccountIDs?.filter((accountID) => accountID !== currentUserAccountID) ?? [];
    return reportParticipants.length === 1 && reportParticipants.some((accountID) => CONST.EXPENSIFY_ACCOUNT_IDS.includes(accountID));
}

/**
 * Returns whether a given report can have tasks created in it.
 * We only prevent the task option if it's a DM/group-DM and the other users are all special Expensify accounts
 *
 */
function canCreateTaskInReport(report: OnyxEntry<Report>): boolean {
    const otherReportParticipants = report?.participantAccountIDs?.filter((accountID) => accountID !== currentUserAccountID) ?? [];
    const areExpensifyAccountsOnlyOtherParticipants = otherReportParticipants?.length >= 1 && otherReportParticipants?.every((accountID) => CONST.EXPENSIFY_ACCOUNT_IDS.includes(accountID));
    if (areExpensifyAccountsOnlyOtherParticipants && isDM(report)) {
        return false;
    }

    return true;
}

/**
 * Returns true if there are any Expensify accounts (i.e. with domain 'expensify.com') in the set of accountIDs
 * by cross-referencing the accountIDs with personalDetails.
 */
function hasExpensifyEmails(accountIDs: number[]): boolean {
    return accountIDs.some((accountID) => Str.extractEmailDomain(allPersonalDetails?.[accountID]?.login ?? '') === CONST.EXPENSIFY_PARTNER_NAME);
}

/**
 * Returns true if there are any guides accounts (team.expensify.com) in a list of accountIDs
 * by cross-referencing the accountIDs with personalDetails since guides that are participants
 * of the user's chats should have their personal details in Onyx.
 */
function hasExpensifyGuidesEmails(accountIDs: number[]): boolean {
    return accountIDs.some((accountID) => Str.extractEmailDomain(allPersonalDetails?.[accountID]?.login ?? '') === CONST.EMAIL.GUIDES_DOMAIN);
}

function findLastAccessedReport(
    reports: OnyxCollection<Report>,
    ignoreDomainRooms: boolean,
    policies: OnyxCollection<Policy>,
    isFirstTimeNewExpensifyUser: boolean,
    openOnAdminRoom = false,
): OnyxEntry<Report> {
    // If it's the user's first time using New Expensify, then they could either have:
    //   - just a Concierge report, if so we'll return that
    //   - their Concierge report, and a separate report that must have deeplinked them to the app before they created their account.
    // If it's the latter, we'll use the deeplinked report over the Concierge report,
    // since the Concierge report would be incorrectly selected over the deep-linked report in the logic below.
    let sortedReports = sortReportsByLastRead(reports);

    let adminReport: OnyxEntry<Report> | undefined;
    if (openOnAdminRoom) {
        adminReport = sortedReports.find((report) => {
            const chatType = getChatType(report);
            return chatType === CONST.REPORT.CHAT_TYPE.POLICY_ADMINS;
        });
    }

    if (isFirstTimeNewExpensifyUser) {
        if (sortedReports.length === 1) {
            return sortedReports[0];
        }

        return adminReport ?? sortedReports.find((report) => !isConciergeChatReport(report)) ?? null;
    }

    if (ignoreDomainRooms) {
        // We allow public announce rooms, admins, and announce rooms through since we bypass the default rooms beta for them.
        // Check where ReportUtils.findLastAccessedReport is called in MainDrawerNavigator.js for more context.
        // Domain rooms are now the only type of default room that are on the defaultRooms beta.
        sortedReports = sortedReports.filter(
            (report) => !isDomainRoom(report) || getPolicyType(report, policies) === CONST.POLICY.TYPE.FREE || hasExpensifyGuidesEmails(report?.participantAccountIDs ?? []),
        );
    }

    return adminReport ?? sortedReports.at(-1) ?? null;
}

/**
 * Whether the provided report is an archived room
 */
function isArchivedRoom(report: OnyxEntry<Report> | EmptyObject): boolean {
    return report?.statusNum === CONST.REPORT.STATUS.CLOSED && report?.stateNum === CONST.REPORT.STATE_NUM.SUBMITTED;
}

/**
 * Checks if the current user is allowed to comment on the given report.
 */
function isAllowedToComment(report: Report): boolean {
    // Default to allowing all users to post
    const capability = report?.writeCapability ?? CONST.REPORT.WRITE_CAPABILITIES.ALL;

    if (capability === CONST.REPORT.WRITE_CAPABILITIES.ALL) {
        return true;
    }

    // If unauthenticated user opens public chat room using deeplink, they do not have policies available and they cannot comment
    if (!allPolicies) {
        return false;
    }

    // If we've made it here, commenting on this report is restricted.
    // If the user is an admin, allow them to post.
    const policy = allPolicies[`${ONYXKEYS.COLLECTION.POLICY}${report?.policyID}`];
    return policy?.role === CONST.POLICY.ROLE.ADMIN;
}

/**
 * Checks if the current user is the admin of the policy given the policy expense chat.
 */
function isPolicyExpenseChatAdmin(report: OnyxEntry<Report>, policies: OnyxCollection<Policy>): boolean {
    if (!isPolicyExpenseChat(report)) {
        return false;
    }

    const policyRole = policies?.[`${ONYXKEYS.COLLECTION.POLICY}${report?.policyID}`]?.role;

    return policyRole === CONST.POLICY.ROLE.ADMIN;
}

/**
 * Checks if the current user is the admin of the policy.
 */
function isPolicyAdmin(policyID: string, policies: OnyxCollection<Policy>): boolean {
    const policyRole = policies?.[`${ONYXKEYS.COLLECTION.POLICY}${policyID}`]?.role;

    return policyRole === CONST.POLICY.ROLE.ADMIN;
}

/**
 * Returns true if report has a single participant.
 */
function hasSingleParticipant(report: OnyxEntry<Report>): boolean {
    return report?.participantAccountIDs?.length === 1;
}

/**
 * Checks whether all the transactions linked to the IOU report are of the Distance Request type
 *
 */
function hasOnlyDistanceRequestTransactions(iouReportID: string | undefined): boolean {
    const transactions = TransactionUtils.getAllReportTransactions(iouReportID);
    return transactions.every((transaction) => TransactionUtils.isDistanceRequest(transaction));
}

/**
 * If the report is a thread and has a chat type set, it is a workspace chat.
 */
function isWorkspaceThread(report: OnyxEntry<Report>): boolean {
    return isThread(report) && !isDM(report);
}

/**
 * Returns true if reportAction is the first chat preview of a Thread
 */
function isThreadFirstChat(reportAction: OnyxEntry<ReportAction>, reportID: string): boolean {
    return reportAction?.childReportID?.toString() === reportID;
}

/**
 * Checks if a report is a child report.
 */
function isChildReport(report: OnyxEntry<Report>): boolean {
    return isThread(report) || isTaskReport(report);
}

/**
 * An Expense Request is a thread where the parent report is an Expense Report and
 * the parentReportAction is a transaction.
 */
function isExpenseRequest(report: OnyxEntry<Report>): boolean {
    if (isThread(report)) {
        const parentReportAction = ReportActionsUtils.getParentReportAction(report);
        const parentReport = allReports?.[`${ONYXKEYS.COLLECTION.REPORT}${report?.parentReportID}`] ?? null;
        return isExpenseReport(parentReport) && isNotEmptyObject(parentReportAction) && ReportActionsUtils.isTransactionThread(parentReportAction);
    }
    return false;
}

/**
 * An IOU Request is a thread where the parent report is an IOU Report and
 * the parentReportAction is a transaction.
 */
function isIOURequest(report: OnyxEntry<Report>): boolean {
    if (isThread(report)) {
        const parentReportAction = ReportActionsUtils.getParentReportAction(report);
        const parentReport = allReports?.[`${ONYXKEYS.COLLECTION.REPORT}${report?.parentReportID}`] ?? null;
        return isIOUReport(parentReport) && isNotEmptyObject(parentReportAction) && ReportActionsUtils.isTransactionThread(parentReportAction);
    }
    return false;
}

/**
 * Checks if a report is an IOU or expense request.
 */
function isMoneyRequest(reportOrID: OnyxEntry<Report> | string): boolean {
    const report = typeof reportOrID === 'string' ? allReports?.[`${ONYXKEYS.COLLECTION.REPORT}${reportOrID}`] ?? null : reportOrID;
    return isIOURequest(report) || isExpenseRequest(report);
}

/**
 * Checks if a report is an IOU or expense report.
 */
function isMoneyRequestReport(reportOrID: OnyxEntry<Report> | string): boolean {
    const report = typeof reportOrID === 'object' ? reportOrID : allReports?.[`${ONYXKEYS.COLLECTION.REPORT}${reportOrID}`] ?? null;
    return isIOUReport(report) || isExpenseReport(report);
}

/**
 * Should return true only for personal 1:1 report
 *
 */
function isOneOnOneChat(report: OnyxEntry<Report>): boolean {
    const participantAccountIDs = report?.participantAccountIDs ?? [];
    return (
        !isThread(report) &&
        !isChatRoom(report) &&
        !isExpenseRequest(report) &&
        !isMoneyRequestReport(report) &&
        !isPolicyExpenseChat(report) &&
        !isTaskReport(report) &&
        isDM(report) &&
        !isIOUReport(report) &&
        participantAccountIDs.length === 1
    );
}

/**
 * Get the report given a reportID
 */
function getReport(reportID: string | undefined): OnyxEntry<Report> | EmptyObject {
    /**
     * Using typical string concatenation here due to performance issues
     * with template literals.
     */
    if (!allReports) {
        return {};
    }

    return allReports?.[ONYXKEYS.COLLECTION.REPORT + reportID] ?? {};
}

/**
 * Get the notification preference given a report
 */
function getReportNotificationPreference(report: OnyxEntry<Report>): string | number {
    return report?.notificationPreference ?? '';
}

/**
 * Returns whether or not the author of the action is this user
 *
 */
function isActionCreator(reportAction: OnyxEntry<ReportAction>): boolean {
    return reportAction?.actorAccountID === currentUserAccountID;
}

/**
 * Can only delete if the author is this user and the action is an ADDCOMMENT action or an IOU action in an unsettled report, or if the user is a
 * policy admin
 */
function canDeleteReportAction(reportAction: OnyxEntry<ReportAction>, reportID: string): boolean {
    const report = getReport(reportID);

    const isActionOwner = reportAction?.actorAccountID === currentUserAccountID;

    if (reportAction?.actionName === CONST.REPORT.ACTIONS.TYPE.IOU) {
        // For now, users cannot delete split actions
        const isSplitAction = reportAction?.originalMessage?.type === CONST.IOU.REPORT_ACTION_TYPE.SPLIT;

        if (isSplitAction || isSettled(String(reportAction?.originalMessage?.IOUReportID)) || (isNotEmptyObject(report) && isReportApproved(report))) {
            return false;
        }

        if (isActionOwner) {
            return true;
        }
    }

    if (
        reportAction?.actionName !== CONST.REPORT.ACTIONS.TYPE.ADDCOMMENT ||
        reportAction?.pendingAction === CONST.RED_BRICK_ROAD_PENDING_ACTION.DELETE ||
        ReportActionsUtils.isCreatedTaskReportAction(reportAction) ||
        reportAction?.actorAccountID === CONST.ACCOUNT_ID.CONCIERGE
    ) {
        return false;
    }

    const policy = allPolicies?.[`${ONYXKEYS.COLLECTION.POLICY}${report?.policyID}`];
    const isAdmin = policy?.role === CONST.POLICY.ROLE.ADMIN && isNotEmptyObject(report) && !isDM(report);

    return isActionOwner || isAdmin;
}

/**
 * Get welcome message based on room type
 */
function getRoomWelcomeMessage(report: OnyxEntry<Report>, isUserPolicyAdmin: boolean): WelcomeMessage {
    const welcomeMessage: WelcomeMessage = {showReportName: true};
    const workspaceName = getPolicyName(report);

    if (isArchivedRoom(report)) {
        welcomeMessage.phrase1 = Localize.translateLocal('reportActionsView.beginningOfArchivedRoomPartOne');
        welcomeMessage.phrase2 = Localize.translateLocal('reportActionsView.beginningOfArchivedRoomPartTwo');
    } else if (isDomainRoom(report)) {
        welcomeMessage.phrase1 = Localize.translateLocal('reportActionsView.beginningOfChatHistoryDomainRoomPartOne', {domainRoom: report?.reportName ?? ''});
        welcomeMessage.phrase2 = Localize.translateLocal('reportActionsView.beginningOfChatHistoryDomainRoomPartTwo');
    } else if (isAdminRoom(report)) {
        welcomeMessage.phrase1 = Localize.translateLocal('reportActionsView.beginningOfChatHistoryAdminRoomPartOne', {workspaceName});
        welcomeMessage.phrase2 = Localize.translateLocal('reportActionsView.beginningOfChatHistoryAdminRoomPartTwo');
    } else if (isAdminsOnlyPostingRoom(report) && !isUserPolicyAdmin) {
        welcomeMessage.phrase1 = Localize.translateLocal('reportActionsView.beginningOfChatHistoryAdminOnlyPostingRoom');
        welcomeMessage.showReportName = false;
    } else if (isAnnounceRoom(report)) {
        welcomeMessage.phrase1 = Localize.translateLocal('reportActionsView.beginningOfChatHistoryAnnounceRoomPartOne', {workspaceName});
        welcomeMessage.phrase2 = Localize.translateLocal('reportActionsView.beginningOfChatHistoryAnnounceRoomPartTwo', {workspaceName});
    } else {
        // Message for user created rooms or other room types.
        welcomeMessage.phrase1 = Localize.translateLocal('reportActionsView.beginningOfChatHistoryUserRoomPartOne');
        welcomeMessage.phrase2 = Localize.translateLocal('reportActionsView.beginningOfChatHistoryUserRoomPartTwo');
    }

    return welcomeMessage;
}

/**
 * Returns true if Concierge is one of the chat participants (1:1 as well as group chats)
 */
function chatIncludesConcierge(report: OnyxEntry<Report>): boolean {
    return Boolean(report?.participantAccountIDs?.length && report?.participantAccountIDs?.includes(CONST.ACCOUNT_ID.CONCIERGE));
}

/**
 * Returns true if there is any automated expensify account `in accountIDs
 */
function hasAutomatedExpensifyAccountIDs(accountIDs: number[]): boolean {
    return accountIDs.some((accountID) => CONST.EXPENSIFY_ACCOUNT_IDS.includes(accountID));
}

function getReportRecipientAccountIDs(report: OnyxEntry<Report>, currentLoginAccountID: number): number[] {
    let finalReport: OnyxEntry<Report> = report;
    // In 1:1 chat threads, the participants will be the same as parent report. If a report is specifically a 1:1 chat thread then we will
    // get parent report and use its participants array.
    if (isThread(report) && !(isTaskReport(report) || isMoneyRequestReport(report))) {
        const parentReport = allReports?.[`${ONYXKEYS.COLLECTION.REPORT}${report?.parentReportID}`] ?? null;
        if (hasSingleParticipant(parentReport)) {
            finalReport = parentReport;
        }
    }

    let finalParticipantAccountIDs: number[] | undefined = [];
    if (isMoneyRequestReport(report)) {
        // For money requests i.e the IOU (1:1 person) and Expense (1:* person) reports, use the full `initialParticipantAccountIDs` array
        // and add the `ownerAccountId`. Money request reports don't add `ownerAccountId` in `participantAccountIDs` array
        const defaultParticipantAccountIDs = finalReport?.participantAccountIDs ?? [];
        const setOfParticipantAccountIDs = new Set<number>(report?.ownerAccountID ? [...defaultParticipantAccountIDs, report.ownerAccountID] : defaultParticipantAccountIDs);
        finalParticipantAccountIDs = [...setOfParticipantAccountIDs];
    } else if (isTaskReport(report)) {
        // Task reports `managerID` will change when assignee is changed, in that case the old `managerID` is still present in `participantAccountIDs`
        // array along with the new one. We only need the `managerID` as a participant here.
        finalParticipantAccountIDs = report?.managerID ? [report?.managerID] : [];
    } else {
        finalParticipantAccountIDs = finalReport?.participantAccountIDs;
    }

    const reportParticipants = finalParticipantAccountIDs?.filter((accountID) => accountID !== currentLoginAccountID) ?? [];
    const participantsWithoutExpensifyAccountIDs = reportParticipants.filter((participant) => !CONST.EXPENSIFY_ACCOUNT_IDS.includes(participant ?? 0));
    return participantsWithoutExpensifyAccountIDs;
}

/**
 * Whether the time row should be shown for a report.
 */
function canShowReportRecipientLocalTime(personalDetails: OnyxCollection<PersonalDetails>, report: OnyxEntry<Report>, accountID: number): boolean {
    const reportRecipientAccountIDs = getReportRecipientAccountIDs(report, accountID);
    const hasMultipleParticipants = reportRecipientAccountIDs.length > 1;
    const reportRecipient = personalDetails?.[reportRecipientAccountIDs[0]];
    const reportRecipientTimezone = reportRecipient?.timezone ?? CONST.DEFAULT_TIME_ZONE;
    const isReportParticipantValidated = reportRecipient?.validated ?? false;
    return Boolean(!hasMultipleParticipants && !isChatRoom(report) && !isPolicyExpenseChat(report) && reportRecipient && reportRecipientTimezone?.selected && isReportParticipantValidated);
}

/**
 * Shorten last message text to fixed length and trim spaces.
 */
function formatReportLastMessageText(lastMessageText: string, isModifiedExpenseMessage = false): string {
    if (isModifiedExpenseMessage) {
        return String(lastMessageText).trim().replace(CONST.REGEX.LINE_BREAK, '').trim();
    }
    return String(lastMessageText).trim().replace(CONST.REGEX.AFTER_FIRST_LINE_BREAK, '').substring(0, CONST.REPORT.LAST_MESSAGE_TEXT_MAX_LENGTH).trim();
}

/**
 * Helper method to return the default avatar associated with the given login
 */
function getDefaultWorkspaceAvatar(workspaceName?: string): React.FC<SvgProps> {
    if (!workspaceName) {
        return defaultWorkspaceAvatars.WorkspaceBuilding;
    }

    // Remove all chars not A-Z or 0-9 including underscore
    const alphaNumeric = workspaceName
        .normalize('NFD')
        .replace(/[^0-9a-z]/gi, '')
        .toUpperCase();

    const workspace = `Workspace${alphaNumeric[0]}` as keyof typeof defaultWorkspaceAvatars;
    const defaultWorkspaceAvatar = defaultWorkspaceAvatars[workspace];

    return !alphaNumeric ? defaultWorkspaceAvatars.WorkspaceBuilding : defaultWorkspaceAvatar;
}

function getWorkspaceAvatar(report: OnyxEntry<Report>): UserUtils.AvatarSource {
    const workspaceName = getPolicyName(report, false, allPolicies?.[`${ONYXKEYS.COLLECTION.POLICY}${report?.policyID}`]);
    return allPolicies?.[`policy${report?.policyID}`]?.avatar ?? getDefaultWorkspaceAvatar(workspaceName);
}

/**
 * Returns the appropriate icons for the given chat report using the stored personalDetails.
 * The Avatar sources can be URLs or Icon components according to the chat type.
 */
function getIconsForParticipants(participants: number[], personalDetails: OnyxCollection<PersonalDetails>): Icon[] {
    const participantDetails: ParticipantDetails[] = [];
    const participantsList = participants || [];

    for (const accountID of participantsList) {
        const avatarSource = UserUtils.getAvatar(personalDetails?.[accountID]?.avatar ?? '', accountID);
        const displayNameLogin = personalDetails?.[accountID]?.displayName ? personalDetails?.[accountID]?.displayName : personalDetails?.[accountID]?.login;
        participantDetails.push([accountID, displayNameLogin ?? '', avatarSource, personalDetails?.[accountID]?.fallbackIcon ?? '']);
    }

    const sortedParticipantDetails = participantDetails.sort((first, second) => {
        // First sort by displayName/login
        const displayNameLoginOrder = first[1].localeCompare(second[1]);
        if (displayNameLoginOrder !== 0) {
            return displayNameLoginOrder;
        }

        // Then fallback on accountID as the final sorting criteria.
        // This will ensure that the order of avatars with same login/displayName
        // stay consistent across all users and devices
        return first[0] - second[0];
    });

    // Now that things are sorted, gather only the avatars (second element in the array) and return those
    const avatars: Icon[] = [];

    for (const sortedParticipantDetail of sortedParticipantDetails) {
        const userIcon = {
            id: sortedParticipantDetail[0],
            source: sortedParticipantDetail[2],
            type: CONST.ICON_TYPE_AVATAR,
            name: sortedParticipantDetail[1],
            fallbackIcon: sortedParticipantDetail[3],
        };
        avatars.push(userIcon);
    }

    return avatars;
}

/**
 * Given a report, return the associated workspace icon.
 */
function getWorkspaceIcon(report: OnyxEntry<Report>, policy: OnyxEntry<Policy> = null): Icon {
    const workspaceName = getPolicyName(report, false, policy);
    const policyExpenseChatAvatarSource = allPolicies?.[`${ONYXKEYS.COLLECTION.POLICY}${report?.policyID}`]?.avatar
        ? allPolicies?.[`${ONYXKEYS.COLLECTION.POLICY}${report?.policyID}`]?.avatar
        : getDefaultWorkspaceAvatar(workspaceName);

    const workspaceIcon: Icon = {
        source: policyExpenseChatAvatarSource ?? '',
        type: CONST.ICON_TYPE_WORKSPACE,
        name: workspaceName,
        id: -1,
    };
    return workspaceIcon;
}

/**
 * Returns the appropriate icons for the given chat report using the stored personalDetails.
 * The Avatar sources can be URLs or Icon components according to the chat type.
 */
function getIcons(
    report: OnyxEntry<Report>,
    personalDetails: OnyxCollection<PersonalDetails>,
    defaultIcon: UserUtils.AvatarSource | null = null,
    defaultName = '',
    defaultAccountID = -1,
    policy: OnyxEntry<Policy> = null,
): Icon[] {
    if (isEmptyObject(report)) {
        const fallbackIcon: Icon = {
            source: defaultIcon ?? Expensicons.FallbackAvatar,
            type: CONST.ICON_TYPE_AVATAR,
            name: defaultName,
            id: defaultAccountID,
        };
        return [fallbackIcon];
    }
    if (isExpenseRequest(report)) {
        const parentReportAction = ReportActionsUtils.getParentReportAction(report);
        const workspaceIcon = getWorkspaceIcon(report, policy);
        const memberIcon = {
            source: UserUtils.getAvatar(personalDetails?.[parentReportAction.actorAccountID ?? -1]?.avatar ?? '', parentReportAction.actorAccountID ?? -1),
            id: parentReportAction.actorAccountID,
            type: CONST.ICON_TYPE_AVATAR,
            name: personalDetails?.[parentReportAction.actorAccountID ?? -1]?.displayName ?? '',
            fallbackIcon: personalDetails?.[parentReportAction.actorAccountID ?? -1]?.fallbackIcon,
        };

        return [memberIcon, workspaceIcon];
    }
    if (isChatThread(report)) {
        const parentReportAction = ReportActionsUtils.getParentReportAction(report);

        const actorAccountID = parentReportAction.actorAccountID;
        const actorDisplayName = allPersonalDetails?.[actorAccountID ?? -1]?.displayName ?? '';
        const actorIcon = {
            id: actorAccountID,
            source: UserUtils.getAvatar(personalDetails?.[actorAccountID ?? -1]?.avatar ?? '', actorAccountID ?? -1),
            name: actorDisplayName,
            type: CONST.ICON_TYPE_AVATAR,
            fallbackIcon: personalDetails?.[parentReportAction.actorAccountID ?? -1]?.fallbackIcon,
        };

        if (isWorkspaceThread(report)) {
            const workspaceIcon = getWorkspaceIcon(report, policy);
            return [actorIcon, workspaceIcon];
        }
        return [actorIcon];
    }
    if (isTaskReport(report)) {
        const ownerIcon = {
            id: report?.ownerAccountID,
            source: UserUtils.getAvatar(personalDetails?.[report?.ownerAccountID ?? -1]?.avatar ?? '', report?.ownerAccountID ?? -1),
            type: CONST.ICON_TYPE_AVATAR,
            name: personalDetails?.[report?.ownerAccountID ?? -1]?.displayName ?? '',
            fallbackIcon: personalDetails?.[report?.ownerAccountID ?? -1]?.fallbackIcon,
        };

        if (isWorkspaceTaskReport(report)) {
            const workspaceIcon = getWorkspaceIcon(report, policy);
            return [ownerIcon, workspaceIcon];
        }

        return [ownerIcon];
    }
    if (isDomainRoom(report)) {
        // Get domain name after the #. Domain Rooms use our default workspace avatar pattern.
        const domainName = report?.reportName?.substring(1);
        const policyExpenseChatAvatarSource = getDefaultWorkspaceAvatar(domainName);
        const domainIcon: Icon = {
            source: policyExpenseChatAvatarSource,
            type: CONST.ICON_TYPE_WORKSPACE,
            name: domainName ?? '',
            id: -1,
        };
        return [domainIcon];
    }
    if (isAdminRoom(report) || isAnnounceRoom(report) || isChatRoom(report) || isArchivedRoom(report)) {
        const workspaceIcon = getWorkspaceIcon(report, policy);
        return [workspaceIcon];
    }
    if (isPolicyExpenseChat(report) || isExpenseReport(report)) {
        const workspaceIcon = getWorkspaceIcon(report, policy);
        const memberIcon = {
            source: UserUtils.getAvatar(personalDetails?.[report?.ownerAccountID ?? -1]?.avatar ?? '', report?.ownerAccountID ?? -1),
            id: report?.ownerAccountID,
            type: CONST.ICON_TYPE_AVATAR,
            name: personalDetails?.[report?.ownerAccountID ?? -1]?.displayName ?? '',
            fallbackIcon: personalDetails?.[report?.ownerAccountID ?? -1]?.fallbackIcon,
        };
        return isExpenseReport(report) ? [memberIcon, workspaceIcon] : [workspaceIcon, memberIcon];
    }
    if (isIOUReport(report)) {
        const managerIcon = {
            source: UserUtils.getAvatar(personalDetails?.[report?.managerID ?? -1]?.avatar ?? '', report?.managerID ?? -1),
            id: report?.managerID,
            type: CONST.ICON_TYPE_AVATAR,
            name: personalDetails?.[report?.managerID ?? -1]?.displayName ?? '',
            fallbackIcon: personalDetails?.[report?.managerID ?? -1]?.fallbackIcon,
        };
        const ownerIcon = {
            id: report?.ownerAccountID,
            source: UserUtils.getAvatar(personalDetails?.[report?.ownerAccountID ?? -1]?.avatar ?? '', report?.ownerAccountID ?? -1),
            type: CONST.ICON_TYPE_AVATAR,
            name: personalDetails?.[report?.ownerAccountID ?? -1]?.displayName ?? '',
            fallbackIcon: personalDetails?.[report?.ownerAccountID ?? -1]?.fallbackIcon,
        };
        const isPayer = currentUserAccountID === report?.managerID;

        return isPayer ? [managerIcon, ownerIcon] : [ownerIcon, managerIcon];
    }

    return getIconsForParticipants(report?.participantAccountIDs ?? [], personalDetails);
}

/**
 * Gets the personal details for a login by looking in the ONYXKEYS.PERSONAL_DETAILS_LIST Onyx key (stored in the local variable, allPersonalDetails). If it doesn't exist in Onyx,
 * then a default object is constructed.
 */
function getPersonalDetailsForAccountID(accountID: number): Partial<PersonalDetails> {
    if (!accountID) {
        return {};
    }
    if (Number(accountID) === CONST.ACCOUNT_ID.CONCIERGE) {
        return {
            accountID,
            displayName: 'Concierge',
            login: CONST.EMAIL.CONCIERGE,
            avatar: UserUtils.getDefaultAvatar(accountID),
        };
    }
    return (
        allPersonalDetails?.[accountID] ?? {
            avatar: UserUtils.getDefaultAvatar(accountID),
            isOptimisticPersonalDetail: true,
        }
    );
}

/**
 * Get the displayName for a single report participant.
 */
function getDisplayNameForParticipant(accountID?: number, shouldUseShortForm = false, shouldFallbackToHidden = true): string | undefined {
    if (!accountID) {
        return '';
    }

    const personalDetails = getPersonalDetailsForAccountID(accountID);
    // console.log(personalDetails);
    // eslint-disable-next-line @typescript-eslint/prefer-nullish-coalescing
    const formattedLogin = LocalePhoneNumber.formatPhoneNumber(personalDetails.login || '');
    // This is to check if account is an invite/optimistically created one
    // and prevent from falling back to 'Hidden', so a correct value is shown
    // when searching for a new user
    if (personalDetails.isOptimisticPersonalDetail === true) {
        // eslint-disable-next-line @typescript-eslint/prefer-nullish-coalescing
        return formattedLogin;
    }
    const longName = personalDetails.displayName ? personalDetails.displayName : formattedLogin;

    const shortName = personalDetails.firstName ? personalDetails.firstName : longName;

    if (!longName && shouldFallbackToHidden) {
        return Localize.translateLocal('common.hidden');
    }
    return shouldUseShortForm ? shortName : longName;
}

function getDisplayNamesWithTooltips(
    personalDetailsList: PersonalDetails[] | PersonalDetailsList,
    isMultipleParticipantReport: boolean,
    shouldFallbackToHidden = true,
): DisplayNameWithTooltips {
    const personalDetailsListArray = Array.isArray(personalDetailsList) ? personalDetailsList : Object.values(personalDetailsList);

    return personalDetailsListArray
        .map((user) => {
            const accountID = Number(user.accountID);
            // eslint-disable-next-line @typescript-eslint/prefer-nullish-coalescing
            const displayName = getDisplayNameForParticipant(accountID, isMultipleParticipantReport, shouldFallbackToHidden) || user.login || '';
            const avatar = UserUtils.getDefaultAvatar(accountID);

            let pronouns = user.pronouns;
            if (pronouns?.startsWith(CONST.PRONOUNS.PREFIX)) {
                const pronounTranslationKey = pronouns.replace(CONST.PRONOUNS.PREFIX, '');
                pronouns = Localize.translateLocal(`pronouns.${pronounTranslationKey}` as TranslationPaths);
            }

            return {
                displayName,
                avatar,
                login: user.login ?? '',
                accountID,
                pronouns,
            };
        })
        .sort((first, second) => {
            // First sort by displayName/login
            const displayNameLoginOrder = first.displayName.localeCompare(second.displayName);
            if (displayNameLoginOrder !== 0) {
                return displayNameLoginOrder;
            }

            // Then fallback on accountID as the final sorting criteria.
            return first.accountID - second.accountID;
        });
}

/**
 * Gets a joined string of display names from the list of display name with tooltip objects.
 *
 */
function getDisplayNamesStringFromTooltips(displayNamesWithTooltips: DisplayNameWithTooltips | undefined) {
    return displayNamesWithTooltips
        ?.map(({displayName}) => displayName)
        .filter(Boolean)
        .join(', ');
}

/**
 * For a deleted parent report action within a chat report,
 * let us return the appropriate display message
 *
 * @param reportAction - The deleted report action of a chat report for which we need to return message.
 */
function getDeletedParentActionMessageForChatReport(reportAction: OnyxEntry<ReportAction>): string {
    // By default, let us display [Deleted message]
    let deletedMessageText = Localize.translateLocal('parentReportAction.deletedMessage');
    if (ReportActionsUtils.isCreatedTaskReportAction(reportAction)) {
        // For canceled task report, let us display [Deleted task]
        deletedMessageText = Localize.translateLocal('parentReportAction.deletedTask');
    }
    return deletedMessageText;
}

/**
 * Returns the preview message for `REIMBURSEMENTQUEUED` action
 *

 */
function getReimbursementQueuedActionMessage(reportAction: OnyxEntry<ReportAction>, report: OnyxEntry<Report>): string {
    const submitterDisplayName = getDisplayNameForParticipant(report?.ownerAccountID, true) ?? '';
    const originalMessage = reportAction?.originalMessage as IOUMessage | undefined;
    let messageKey: TranslationPaths;
    if (originalMessage?.paymentType === CONST.IOU.PAYMENT_TYPE.EXPENSIFY) {
        messageKey = 'iou.waitingOnEnabledWallet';
    } else {
        messageKey = 'iou.waitingOnBankAccount';
    }

    return Localize.translateLocal(messageKey, {submitterDisplayName});
}

/**
 * Returns the preview message for `REIMBURSEMENTDEQUEUED` action
 */
function getReimbursementDeQueuedActionMessage(report: OnyxEntry<Report>): string {
    const submitterDisplayName = getDisplayNameForParticipant(report?.ownerAccountID, true) ?? '';
    const amount = CurrencyUtils.convertToDisplayString(report?.total ?? 0, report?.currency);

    return Localize.translateLocal('iou.canceledRequest', {submitterDisplayName, amount});
}

/**
 * Returns the last visible message for a given report after considering the given optimistic actions
 *
 * @param reportID - the report for which last visible message has to be fetched
 * @param [actionsToMerge] - the optimistic merge actions that needs to be considered while fetching last visible message

 */
function getLastVisibleMessage(reportID: string | undefined, actionsToMerge: ReportActions = {}): LastVisibleMessage {
    const report = getReport(reportID);
    const lastVisibleAction = ReportActionsUtils.getLastVisibleAction(reportID ?? '', actionsToMerge);

    // For Chat Report with deleted parent actions, let us fetch the correct message
    if (ReportActionsUtils.isDeletedParentAction(lastVisibleAction) && isNotEmptyObject(report) && isChatReport(report)) {
        const lastMessageText = getDeletedParentActionMessageForChatReport(lastVisibleAction);
        return {
            lastMessageText,
        };
    }

    // Fetch the last visible message for report represented by reportID and based on actions to merge.
    return ReportActionsUtils.getLastVisibleMessage(reportID ?? '', actionsToMerge);
}

/**
 * Checks if a report is an open task report assigned to current user.
 *
 * @param [parentReportAction] - The parent report action of the report (Used to check if the task has been canceled)
 */
function isWaitingForAssigneeToCompleteTask(report: OnyxEntry<Report>, parentReportAction: OnyxEntry<ReportAction> | EmptyObject = {}): boolean {
    return isTaskReport(report) && isReportManager(report) && isOpenTaskReport(report, parentReportAction);
}

function isUnreadWithMention(reportOrOption: OnyxEntry<Report> | OptionData): boolean {
    if (!reportOrOption) {
        return false;
    }
    // lastMentionedTime and lastReadTime are both datetime strings and can be compared directly
    const lastMentionedTime = reportOrOption.lastMentionedTime ?? '';
    const lastReadTime = reportOrOption.lastReadTime ?? '';
    return Boolean('isUnreadWithMention' in reportOrOption && reportOrOption.isUnreadWithMention) || lastReadTime < lastMentionedTime;
}

/**
 * Determines if the option requires action from the current user. This can happen when it:
    - is unread and the user was mentioned in one of the unread comments
    - is for an outstanding task waiting on the user
    - has an outstanding child money request that is waiting for an action from the current user (e.g. pay, approve, add bank account)
 *
 * @param option (report or optionItem)
 * @param parentReportAction (the report action the current report is a thread of)
 */
function requiresAttentionFromCurrentUser(optionOrReport: OnyxEntry<Report> | OptionData, parentReportAction: EmptyObject | OnyxEntry<ReportAction> = {}) {
    if (!optionOrReport) {
        return false;
    }

    if (isArchivedRoom(optionOrReport) || isArchivedRoom(getReport(optionOrReport.parentReportID))) {
        return false;
    }

    if (isUnreadWithMention(optionOrReport)) {
        return true;
    }

    if (isWaitingForAssigneeToCompleteTask(optionOrReport, parentReportAction)) {
        return true;
    }

    // Has a child report that is awaiting action (e.g. approve, pay, add bank account) from current user
    if (optionOrReport.hasOutstandingChildRequest) {
        return true;
    }

    return false;
}

/**
 * Returns number of transactions that are nonReimbursable
 *
 */
function hasNonReimbursableTransactions(iouReportID: string | undefined): boolean {
    const transactions = TransactionUtils.getAllReportTransactions(iouReportID);
    return transactions.filter((transaction) => transaction.reimbursable === false).length > 0;
}

function getMoneyRequestReimbursableTotal(report: OnyxEntry<Report>, allReportsDict: OnyxCollection<Report> = null): number {
    const allAvailableReports = allReportsDict ?? allReports;
    let moneyRequestReport: OnyxEntry<Report> | undefined;
    if (isMoneyRequestReport(report)) {
        moneyRequestReport = report;
    }
    if (allAvailableReports && report?.iouReportID) {
        moneyRequestReport = allAvailableReports[`${ONYXKEYS.COLLECTION.REPORT}${report.iouReportID}`];
    }
    if (moneyRequestReport) {
        const total = moneyRequestReport?.total ?? 0;

        if (total !== 0) {
            // There is a possibility that if the Expense report has a negative total.
            // This is because there are instances where you can get a credit back on your card,
            // or you enter a negative expense to “offset” future expenses
            return isExpenseReport(moneyRequestReport) ? total * -1 : Math.abs(total);
        }
    }
    return 0;
}

function getMoneyRequestSpendBreakdown(report: OnyxEntry<Report>, allReportsDict: OnyxCollection<Report> = null): SpendBreakdown {
    const allAvailableReports = allReportsDict ?? allReports;
    let moneyRequestReport;
    if (isMoneyRequestReport(report)) {
        moneyRequestReport = report;
    }
    if (allAvailableReports && report?.iouReportID) {
        moneyRequestReport = allAvailableReports[`${ONYXKEYS.COLLECTION.REPORT}${report.iouReportID}`];
    }
    if (moneyRequestReport) {
        let nonReimbursableSpend = moneyRequestReport.nonReimbursableTotal ?? 0;
        let totalSpend = moneyRequestReport.total ?? 0;

        if (nonReimbursableSpend + totalSpend !== 0) {
            // There is a possibility that if the Expense report has a negative total.
            // This is because there are instances where you can get a credit back on your card,
            // or you enter a negative expense to “offset” future expenses
            nonReimbursableSpend = isExpenseReport(moneyRequestReport) ? nonReimbursableSpend * -1 : Math.abs(nonReimbursableSpend);
            totalSpend = isExpenseReport(moneyRequestReport) ? totalSpend * -1 : Math.abs(totalSpend);

            const totalDisplaySpend = totalSpend;
            const reimbursableSpend = totalDisplaySpend - nonReimbursableSpend;

            return {
                nonReimbursableSpend,
                reimbursableSpend,
                totalDisplaySpend,
            };
        }
    }
    return {
        nonReimbursableSpend: 0,
        reimbursableSpend: 0,
        totalDisplaySpend: 0,
    };
}

/**
 * Get the title for a policy expense chat which depends on the role of the policy member seeing this report
 */
function getPolicyExpenseChatName(report: OnyxEntry<Report>, policy: OnyxEntry<Policy> | undefined = undefined): string | undefined {
    const ownerAccountID = report?.ownerAccountID;
    const personalDetails = allPersonalDetails?.[ownerAccountID ?? -1];
    const login = personalDetails ? personalDetails.login : null;
    // eslint-disable-next-line @typescript-eslint/prefer-nullish-coalescing
    const reportOwnerDisplayName = getDisplayNameForParticipant(ownerAccountID) || login || report?.reportName;

    // If the policy expense chat is owned by this user, use the name of the policy as the report name.
    if (report?.isOwnPolicyExpenseChat) {
        return getPolicyName(report, false, policy);
    }

    let policyExpenseChatRole = 'user';
    /**
     * Using typical string concatenation here due to performance issues
     * with template literals.
     */
    const policyItem = allPolicies?.[ONYXKEYS.COLLECTION.POLICY + report?.policyID];
    if (policyItem) {
        policyExpenseChatRole = policyItem.role || 'user';
    }

    // If this user is not admin and this policy expense chat has been archived because of account merging, this must be an old workspace chat
    // of the account which was merged into the current user's account. Use the name of the policy as the name of the report.
    if (isArchivedRoom(report)) {
        const lastAction = ReportActionsUtils.getLastVisibleAction(report?.reportID ?? '');
        const archiveReason = lastAction?.actionName === CONST.REPORT.ACTIONS.TYPE.CLOSED ? lastAction?.originalMessage?.reason : CONST.REPORT.ARCHIVE_REASON.DEFAULT;
        if (archiveReason === CONST.REPORT.ARCHIVE_REASON.ACCOUNT_MERGED && policyExpenseChatRole !== CONST.POLICY.ROLE.ADMIN) {
            return getPolicyName(report, false, policy);
        }
    }

    // If user can see this report and they are not its owner, they must be an admin and the report name should be the name of the policy member
    return reportOwnerDisplayName;
}

/**
 * Get the title for an IOU or expense chat which will be showing the payer and the amount
 */
function getMoneyRequestReportName(report: OnyxEntry<Report>, policy: OnyxEntry<Policy> | undefined = undefined): string {
    const moneyRequestTotal = getMoneyRequestReimbursableTotal(report);
    const formattedAmount = CurrencyUtils.convertToDisplayString(moneyRequestTotal, report?.currency, hasOnlyDistanceRequestTransactions(report?.reportID));
    const payerOrApproverName = isExpenseReport(report) ? getPolicyName(report, false, policy) : getDisplayNameForParticipant(report?.managerID) ?? '';
    const payerPaidAmountMessage = Localize.translateLocal('iou.payerPaidAmount', {
        payer: payerOrApproverName,
        amount: formattedAmount,
    });

    if (isReportApproved(report)) {
        return Localize.translateLocal('iou.managerApprovedAmount', {
            manager: payerOrApproverName,
            amount: formattedAmount,
        });
    }

    if (report?.isWaitingOnBankAccount) {
        return `${payerPaidAmountMessage} • ${Localize.translateLocal('iou.pending')}`;
    }

    if (report?.isCancelledIOU) {
        return `${payerPaidAmountMessage} • ${Localize.translateLocal('iou.canceled')}`;
    }

    if (hasNonReimbursableTransactions(report?.reportID)) {
        return Localize.translateLocal('iou.payerSpentAmount', {payer: payerOrApproverName, amount: formattedAmount});
    }

    if (isProcessingReport(report) || isDraftExpenseReport(report) || moneyRequestTotal === 0) {
        return Localize.translateLocal('iou.payerOwesAmount', {payer: payerOrApproverName, amount: formattedAmount});
    }

    return payerPaidAmountMessage;
}

/**
 * Gets transaction created, amount, currency, comment, and waypoints (for distance request)
 * into a flat object. Used for displaying transactions and sending them in API commands
 */

function getTransactionDetails(transaction: OnyxEntry<Transaction>, createdDateFormat: string = CONST.DATE.FNS_FORMAT_STRING): TransactionDetails {
    if (!transaction) {
        return;
    }
    const report = getReport(transaction?.reportID);
    return {
        created: TransactionUtils.getCreated(transaction, createdDateFormat),
        amount: TransactionUtils.getAmount(transaction, isNotEmptyObject(report) && isExpenseReport(report)),
        currency: TransactionUtils.getCurrency(transaction),
        comment: TransactionUtils.getDescription(transaction),
        merchant: TransactionUtils.getMerchant(transaction),
        waypoints: TransactionUtils.getWaypoints(transaction),
        category: TransactionUtils.getCategory(transaction),
        billable: TransactionUtils.getBillable(transaction),
        tag: TransactionUtils.getTag(transaction),
        mccGroup: TransactionUtils.getMCCGroup(transaction),
        cardID: TransactionUtils.getCardID(transaction),
        originalAmount: TransactionUtils.getOriginalAmount(transaction),
        originalCurrency: TransactionUtils.getOriginalCurrency(transaction),
    };
}

/**
 * Can only edit if:
 *
 * - in case of IOU report
 *    - the current user is the requestor and is not settled yet
 * - in case of expense report
 *    - the current user is the requestor and is not settled yet
 *    - or the user is an admin on the policy the expense report is tied to
 */
function canEditMoneyRequest(reportAction: OnyxEntry<ReportAction>, fieldToEdit = ''): boolean {
    const isDeleted = ReportActionsUtils.isDeletedAction(reportAction);

    if (isDeleted) {
        return false;
    }

    // If the report action is not IOU type, return true early
    if (reportAction?.actionName !== CONST.REPORT.ACTIONS.TYPE.IOU) {
        return true;
    }

    const moneyRequestReportID = reportAction?.originalMessage?.IOUReportID ?? 0;

    if (!moneyRequestReportID) {
        return false;
    }

    const moneyRequestReport = getReport(String(moneyRequestReportID));
    const isReportSettled = isSettled(moneyRequestReport?.reportID);
    const isApproved = isReportApproved(moneyRequestReport);
    const isAdmin = isExpenseReport(moneyRequestReport) && (getPolicy(moneyRequestReport?.policyID ?? '')?.role ?? '') === CONST.POLICY.ROLE.ADMIN;
    const isRequestor = currentUserAccountID === reportAction?.actorAccountID;

    if (isAdmin && !isRequestor && fieldToEdit === CONST.EDIT_REQUEST_FIELD.RECEIPT) {
        return false;
    }

    if (isAdmin) {
        return true;
    }

    return !isApproved && !isReportSettled && isRequestor;
}

/**
 * Checks if the current user can edit the provided property of a money request
 *
 */
function canEditFieldOfMoneyRequest(reportAction: OnyxEntry<ReportAction>, reportID: string, fieldToEdit: ValueOf<typeof CONST.EDIT_REQUEST_FIELD>): boolean {
    // A list of fields that cannot be edited by anyone, once a money request has been settled
    const nonEditableFieldsWhenSettled: string[] = [
        CONST.EDIT_REQUEST_FIELD.AMOUNT,
        CONST.EDIT_REQUEST_FIELD.CURRENCY,
        CONST.EDIT_REQUEST_FIELD.DATE,
        CONST.EDIT_REQUEST_FIELD.RECEIPT,
        CONST.EDIT_REQUEST_FIELD.DISTANCE,
    ];

    // Checks if this user has permissions to edit this money request
    if (!canEditMoneyRequest(reportAction, fieldToEdit)) {
        return false; // User doesn't have permission to edit
    }

    // Checks if the report is settled
    // Checks if the provided property is a restricted one
    return !isSettled(reportID) || !nonEditableFieldsWhenSettled.includes(fieldToEdit);
}

/**
 * Can only edit if:
 *
 * - It was written by the current user
 * - It's an ADDCOMMENT that is not an attachment
 * - It's money request where conditions for editability are defined in canEditMoneyRequest method
 * - It's not pending deletion
 */
function canEditReportAction(reportAction: OnyxEntry<ReportAction>): boolean {
    const isCommentOrIOU = reportAction?.actionName === CONST.REPORT.ACTIONS.TYPE.ADDCOMMENT || reportAction?.actionName === CONST.REPORT.ACTIONS.TYPE.IOU;

    return Boolean(
        reportAction?.actorAccountID === currentUserAccountID &&
            isCommentOrIOU &&
            canEditMoneyRequest(reportAction) && // Returns true for non-IOU actions
            !isReportMessageAttachment(reportAction?.message?.[0] ?? {type: '', text: ''}) &&
            !ReportActionsUtils.isDeletedAction(reportAction) &&
            !ReportActionsUtils.isCreatedTaskReportAction(reportAction) &&
            reportAction?.pendingAction !== CONST.RED_BRICK_ROAD_PENDING_ACTION.DELETE,
    );
}

/**
 * Gets all transactions on an IOU report with a receipt
 */
function getTransactionsWithReceipts(iouReportID: string | undefined): Transaction[] {
    const transactions = TransactionUtils.getAllReportTransactions(iouReportID);
    return transactions.filter((transaction) => TransactionUtils.hasReceipt(transaction));
}

/**
 * For report previews, we display a "Receipt scan in progress" indicator
 * instead of the report total only when we have no report total ready to show. This is the case when
 * all requests are receipts that are being SmartScanned. As soon as we have a non-receipt request,
 * or as soon as one receipt request is done scanning, we have at least one
 * "ready" money request, and we remove this indicator to show the partial report total.
 */
function areAllRequestsBeingSmartScanned(iouReportID: string, reportPreviewAction: OnyxEntry<ReportAction>): boolean {
    const transactionsWithReceipts = getTransactionsWithReceipts(iouReportID);
    // If we have more requests than requests with receipts, we have some manual requests
    if (ReportActionsUtils.getNumberOfMoneyRequests(reportPreviewAction) > transactionsWithReceipts.length) {
        return false;
    }
    return transactionsWithReceipts.every((transaction) => TransactionUtils.isReceiptBeingScanned(transaction));
}

/**
 * Check if any of the transactions in the report has required missing fields
 *
 */
function hasMissingSmartscanFields(iouReportID: string): boolean {
    const transactionsWithReceipts = getTransactionsWithReceipts(iouReportID);
    return transactionsWithReceipts.some((transaction) => TransactionUtils.hasMissingSmartscanFields(transaction));
}

/**
 * Given a parent IOU report action get report name for the LHN.
 */
function getTransactionReportName(reportAction: OnyxEntry<ReportAction>): string {
    if (ReportActionsUtils.isReversedTransaction(reportAction)) {
        return Localize.translateLocal('parentReportAction.reversedTransaction');
    }

    if (ReportActionsUtils.isDeletedAction(reportAction)) {
        return Localize.translateLocal('parentReportAction.deletedRequest');
    }

    const transaction = TransactionUtils.getLinkedTransaction(reportAction);
    if (!isNotEmptyObject(transaction)) {
        // Transaction data might be empty on app's first load, if so we fallback to Request
        return Localize.translateLocal('iou.request');
    }
    if (TransactionUtils.hasReceipt(transaction) && TransactionUtils.isReceiptBeingScanned(transaction)) {
        return Localize.translateLocal('iou.receiptScanning');
    }

    if (TransactionUtils.hasMissingSmartscanFields(transaction)) {
        return Localize.translateLocal('iou.receiptMissingDetails');
    }

    const transactionDetails = getTransactionDetails(transaction);

    return Localize.translateLocal(ReportActionsUtils.isSentMoneyReportAction(reportAction) ? 'iou.threadSentMoneyReportName' : 'iou.threadRequestReportName', {
        formattedAmount: CurrencyUtils.convertToDisplayString(transactionDetails?.amount ?? 0, transactionDetails?.currency, TransactionUtils.isDistanceRequest(transaction)) ?? '',
        comment: transactionDetails?.comment ?? '',
    });
}

/**
 * Get money request message for an IOU report
 *
 * @param [reportAction] This can be either a report preview action or the IOU action
 */
function getReportPreviewMessage(
    report: OnyxEntry<Report>,
    reportAction: OnyxEntry<ReportAction> | EmptyObject = {},
    shouldConsiderReceiptBeingScanned = false,
    isPreviewMessageForParentChatReport = false,
    policy: OnyxEntry<Policy> = null,
): string {
    const reportActionMessage = reportAction?.message?.[0].html ?? '';
    if (isEmptyObject(report) || !report?.reportID) {
        // The iouReport is not found locally after SignIn because the OpenApp API won't return iouReports if they're settled
        // As a temporary solution until we know how to solve this the best, we just use the message that returned from BE
        return reportActionMessage;
    }

    if (isNotEmptyObject(reportAction) && !isIOUReport(report) && reportAction && ReportActionsUtils.isSplitBillAction(reportAction)) {
        // This covers group chats where the last action is a split bill action
        const linkedTransaction = TransactionUtils.getLinkedTransaction(reportAction);
        if (isEmptyObject(linkedTransaction)) {
            return reportActionMessage;
        }

        if (isNotEmptyObject(linkedTransaction)) {
            if (TransactionUtils.isReceiptBeingScanned(linkedTransaction)) {
                return Localize.translateLocal('iou.receiptScanning');
            }

            if (TransactionUtils.hasMissingSmartscanFields(linkedTransaction)) {
                return Localize.translateLocal('iou.receiptMissingDetails');
            }

            const transactionDetails = getTransactionDetails(linkedTransaction);
            const formattedAmount = CurrencyUtils.convertToDisplayString(transactionDetails?.amount ?? 0, transactionDetails?.currency ?? '');
            return Localize.translateLocal('iou.didSplitAmount', {formattedAmount, comment: transactionDetails?.comment ?? ''});
        }
    }

    const totalAmount = getMoneyRequestReimbursableTotal(report);
    const payerName = isExpenseReport(report) ? getPolicyName(report, false, policy) : getDisplayNameForParticipant(report.managerID, true);
    const formattedAmount = CurrencyUtils.convertToDisplayString(totalAmount, report.currency);

    if (isReportApproved(report) && isGroupPolicy(report)) {
        return Localize.translateLocal('iou.managerApprovedAmount', {
            manager: payerName ?? '',
            amount: formattedAmount,
        });
    }

    if (isNotEmptyObject(reportAction) && shouldConsiderReceiptBeingScanned && reportAction && ReportActionsUtils.isMoneyRequestAction(reportAction)) {
        const linkedTransaction = TransactionUtils.getLinkedTransaction(reportAction);

        if (isNotEmptyObject(linkedTransaction) && TransactionUtils.hasReceipt(linkedTransaction) && TransactionUtils.isReceiptBeingScanned(linkedTransaction)) {
            return Localize.translateLocal('iou.receiptScanning');
        }
    }

    // Show Paid preview message if it's settled or if the amount is paid & stuck at receivers end for only chat reports.
    if (isSettled(report.reportID) || (report.isWaitingOnBankAccount && isPreviewMessageForParentChatReport)) {
        // A settled report preview message can come in three formats "paid ... elsewhere" or "paid ... with Expensify"
        let translatePhraseKey: TranslationPaths = 'iou.paidElsewhereWithAmount';
        const originalMessage = reportAction?.originalMessage as IOUMessage | undefined;
        if (
            [CONST.IOU.PAYMENT_TYPE.VBBA, CONST.IOU.PAYMENT_TYPE.EXPENSIFY].some((paymentType) => paymentType === originalMessage?.paymentType) ||
            !!reportActionMessage.match(/ (with Expensify|using Expensify)$/) ||
            report.isWaitingOnBankAccount
        ) {
            translatePhraseKey = 'iou.paidWithExpensifyWithAmount';
        }
        return Localize.translateLocal(translatePhraseKey, {amount: formattedAmount, payer: payerName ?? ''});
    }

    if (report.isWaitingOnBankAccount) {
        const submitterDisplayName = getDisplayNameForParticipant(report.ownerAccountID ?? -1, true) ?? '';
        return Localize.translateLocal('iou.waitingOnBankAccount', {submitterDisplayName});
    }

    const containsNonReimbursable = hasNonReimbursableTransactions(report.reportID);
    return Localize.translateLocal(containsNonReimbursable ? 'iou.payerSpentAmount' : 'iou.payerOwesAmount', {payer: payerName ?? '', amount: formattedAmount});
}

/**
 * Get the proper message schema for modified expense message.
 */

function getProperSchemaForModifiedExpenseMessage(newValue: string, oldValue: string, valueName: string, valueInQuotes: boolean, shouldConvertToLowercase = true): string {
    const newValueToDisplay = valueInQuotes ? `"${newValue}"` : newValue;
    const oldValueToDisplay = valueInQuotes ? `"${oldValue}"` : oldValue;
    const displayValueName = shouldConvertToLowercase ? valueName.toLowerCase() : valueName;

    if (!oldValue) {
        return Localize.translateLocal('iou.setTheRequest', {valueName: displayValueName, newValueToDisplay});
    }
    if (!newValue) {
        return Localize.translateLocal('iou.removedTheRequest', {valueName: displayValueName, oldValueToDisplay});
    }
    return Localize.translateLocal('iou.updatedTheRequest', {valueName: displayValueName, newValueToDisplay, oldValueToDisplay});
}

/**
 * Get the proper message schema for modified distance message.
 */
function getProperSchemaForModifiedDistanceMessage(newDistance: string, oldDistance: string, newAmount: string, oldAmount: string): string {
    if (!oldDistance) {
        return Localize.translateLocal('iou.setTheDistance', {newDistanceToDisplay: newDistance, newAmountToDisplay: newAmount});
    }
    return Localize.translateLocal('iou.updatedTheDistance', {
        newDistanceToDisplay: newDistance,
        oldDistanceToDisplay: oldDistance,
        newAmountToDisplay: newAmount,
        oldAmountToDisplay: oldAmount,
    });
}

/**
 * Get the report action message when expense has been modified.
 *
 * ModifiedExpense::getNewDotComment in Web-Expensify should match this.
 * If we change this function be sure to update the backend as well.
 */
function getModifiedExpenseMessage(reportAction: OnyxEntry<ReportAction>): string | undefined {
    const reportActionOriginalMessage = reportAction?.originalMessage as ExpenseOriginalMessage | undefined;
    if (isEmptyObject(reportActionOriginalMessage)) {
        return Localize.translateLocal('iou.changedTheRequest');
    }
    const reportID = reportAction?.reportID ?? '';
    const policyID = getReport(reportID)?.policyID ?? '';
    const policyTags = getPolicyTags(policyID);
    const policyTag = PolicyUtils.getTag(policyTags);
    const policyTagListName = policyTag?.name ?? Localize.translateLocal('common.tag');

    const hasModifiedAmount =
        reportActionOriginalMessage &&
        'oldAmount' in reportActionOriginalMessage &&
        'oldCurrency' in reportActionOriginalMessage &&
        'amount' in reportActionOriginalMessage &&
        'currency' in reportActionOriginalMessage;

    const hasModifiedMerchant = reportActionOriginalMessage && 'oldMerchant' in reportActionOriginalMessage && 'merchant' in reportActionOriginalMessage;
    if (hasModifiedAmount) {
        const oldCurrency = reportActionOriginalMessage?.oldCurrency;
        const oldAmount = CurrencyUtils.convertToDisplayString(reportActionOriginalMessage?.oldAmount ?? 0, oldCurrency ?? '');

        const currency = reportActionOriginalMessage?.currency;
        const amount = CurrencyUtils.convertToDisplayString(reportActionOriginalMessage?.amount ?? 0, currency);

        // Only Distance edits should modify amount and merchant (which stores distance) in a single transaction.
        // We check the merchant is in distance format (includes @) as a sanity check
        if (hasModifiedMerchant && reportActionOriginalMessage?.merchant?.includes('@')) {
            return getProperSchemaForModifiedDistanceMessage(reportActionOriginalMessage?.merchant, reportActionOriginalMessage?.oldMerchant ?? '', amount, oldAmount);
        }

        return getProperSchemaForModifiedExpenseMessage(amount, oldAmount, Localize.translateLocal('iou.amount'), false);
    }

    const hasModifiedComment = reportActionOriginalMessage && 'oldComment' in reportActionOriginalMessage && 'newComment' in reportActionOriginalMessage;
    if (hasModifiedComment) {
        return getProperSchemaForModifiedExpenseMessage(
            reportActionOriginalMessage?.newComment ?? '',
            reportActionOriginalMessage?.oldComment ?? '',
            Localize.translateLocal('common.description'),
            true,
        );
    }

    const hasModifiedCreated = reportActionOriginalMessage && 'oldCreated' in reportActionOriginalMessage && 'created' in reportActionOriginalMessage;
    if (hasModifiedCreated) {
        // Take only the YYYY-MM-DD value as the original date includes timestamp
        let formattedOldCreated: Date | string = new Date(reportActionOriginalMessage?.oldCreated ?? 0);
        formattedOldCreated = format(formattedOldCreated, CONST.DATE.FNS_FORMAT_STRING);

        return getProperSchemaForModifiedExpenseMessage(reportActionOriginalMessage?.created ?? '', formattedOldCreated?.toString?.(), Localize.translateLocal('common.date'), false);
    }

    if (hasModifiedMerchant) {
        return getProperSchemaForModifiedExpenseMessage(
            reportActionOriginalMessage?.merchant ?? '',
            reportActionOriginalMessage?.oldMerchant ?? '',
            Localize.translateLocal('common.merchant'),
            true,
        );
    }

    const hasModifiedCategory = reportActionOriginalMessage && 'oldCategory' in reportActionOriginalMessage && 'category' in reportActionOriginalMessage;
    if (hasModifiedCategory) {
        return getProperSchemaForModifiedExpenseMessage(
            reportActionOriginalMessage?.category ?? '',
            reportActionOriginalMessage?.oldCategory ?? '',
            Localize.translateLocal('common.category'),
            true,
        );
    }

    const hasModifiedTag = reportActionOriginalMessage && 'oldTag' in reportActionOriginalMessage && 'tag' in reportActionOriginalMessage;
    if (hasModifiedTag) {
        return getProperSchemaForModifiedExpenseMessage(
            reportActionOriginalMessage.tag ?? '',
            reportActionOriginalMessage.oldTag ?? '',
            policyTagListName,
            true,
            policyTagListName === Localize.translateLocal('common.tag'),
        );
    }

    const hasModifiedBillable = reportActionOriginalMessage && 'oldBillable' in reportActionOriginalMessage && 'billable' in reportActionOriginalMessage;
    if (hasModifiedBillable) {
        return getProperSchemaForModifiedExpenseMessage(
            reportActionOriginalMessage?.billable ?? '',
            reportActionOriginalMessage?.oldBillable ?? '',
            Localize.translateLocal('iou.request'),
            true,
        );
    }
}

/**
 * Given the updates user made to the request, compose the originalMessage
 * object of the modified expense action.
 *
 * At the moment, we only allow changing one transaction field at a time.
 */
function getModifiedExpenseOriginalMessage(oldTransaction: OnyxEntry<Transaction>, transactionChanges: ExpenseOriginalMessage, isFromExpenseReport: boolean): ExpenseOriginalMessage {
    const originalMessage: ExpenseOriginalMessage = {};
    // Remark: Comment field is the only one which has new/old prefixes for the keys (newComment/ oldComment),
    // all others have old/- pattern such as oldCreated/created
    if ('comment' in transactionChanges) {
        originalMessage.oldComment = TransactionUtils.getDescription(oldTransaction);
        originalMessage.newComment = transactionChanges?.comment;
    }
    if ('created' in transactionChanges) {
        originalMessage.oldCreated = TransactionUtils.getCreated(oldTransaction);
        originalMessage.created = transactionChanges?.created;
    }
    if ('merchant' in transactionChanges) {
        originalMessage.oldMerchant = TransactionUtils.getMerchant(oldTransaction);
        originalMessage.merchant = transactionChanges?.merchant;
    }

    // The amount is always a combination of the currency and the number value so when one changes we need to store both
    // to match how we handle the modified expense action in oldDot
    if ('amount' in transactionChanges || 'currency' in transactionChanges) {
        originalMessage.oldAmount = TransactionUtils.getAmount(oldTransaction, isFromExpenseReport);
        originalMessage.amount = transactionChanges?.amount ?? transactionChanges.oldAmount;
        originalMessage.oldCurrency = TransactionUtils.getCurrency(oldTransaction);
        originalMessage.currency = transactionChanges?.currency ?? transactionChanges.oldCurrency;
    }

    if ('category' in transactionChanges) {
        originalMessage.oldCategory = TransactionUtils.getCategory(oldTransaction);
        originalMessage.category = transactionChanges?.category;
    }

    if ('tag' in transactionChanges) {
        originalMessage.oldTag = TransactionUtils.getTag(oldTransaction);
        originalMessage.tag = transactionChanges?.tag;
    }

    if ('billable' in transactionChanges) {
        const oldBillable = TransactionUtils.getBillable(oldTransaction);
        originalMessage.oldBillable = oldBillable ? Localize.translateLocal('common.billable').toLowerCase() : Localize.translateLocal('common.nonBillable').toLowerCase();
        originalMessage.billable = transactionChanges?.billable ? Localize.translateLocal('common.billable').toLowerCase() : Localize.translateLocal('common.nonBillable').toLowerCase();
    }

    return originalMessage;
}

/**
 * Returns the parentReport if the given report is a thread.
 */
function getParentReport(report: OnyxEntry<Report>): OnyxEntry<Report> | EmptyObject {
    if (!report?.parentReportID) {
        return {};
    }
    return allReports?.[`${ONYXKEYS.COLLECTION.REPORT}${report.parentReportID}`] ?? {};
}

/**
 * Returns the root parentReport if the given report is nested.
 * Uses recursion to iterate any depth of nested reports.
 */
function getRootParentReport(report: OnyxEntry<Report>): OnyxEntry<Report> | EmptyObject {
    if (!report) {
        return {};
    }

    // Returns the current report as the root report, because it does not have a parentReportID
    if (!report?.parentReportID) {
        return report;
    }

    const parentReport = getReport(report?.parentReportID);

    // Runs recursion to iterate a parent report
    return getRootParentReport(isNotEmptyObject(parentReport) ? parentReport : null);
}

/**
 * Get the title for a report.
 */
function getReportName(report: OnyxEntry<Report>, policy: OnyxEntry<Policy> = null): string {
    let formattedName: string | undefined;
    const parentReportAction = ReportActionsUtils.getParentReportAction(report);
    if (isChatThread(report)) {
        if (isNotEmptyObject(parentReportAction) && ReportActionsUtils.isTransactionThread(parentReportAction)) {
            return getTransactionReportName(parentReportAction);
        }

        const isAttachment = ReportActionsUtils.isReportActionAttachment(isNotEmptyObject(parentReportAction) ? parentReportAction : null);
        const parentReportActionMessage = (parentReportAction?.message?.[0]?.text ?? '').replace(/(\r\n|\n|\r)/gm, ' ');
        if (isAttachment && parentReportActionMessage) {
            return `[${Localize.translateLocal('common.attachment')}]`;
        }
        if (
            parentReportAction?.message?.[0]?.moderationDecision?.decision === CONST.MODERATION.MODERATOR_DECISION_PENDING_HIDE ||
            parentReportAction?.message?.[0]?.moderationDecision?.decision === CONST.MODERATION.MODERATOR_DECISION_HIDDEN
        ) {
            return Localize.translateLocal('parentReportAction.hiddenMessage');
        }
        return parentReportActionMessage || Localize.translateLocal('parentReportAction.deletedMessage');
    }

    if (isTaskReport(report) && isCanceledTaskReport(report, parentReportAction)) {
        return Localize.translateLocal('parentReportAction.deletedTask');
    }

    if (isChatRoom(report) || isTaskReport(report)) {
        formattedName = report?.reportName;
    }

    if (isPolicyExpenseChat(report)) {
        formattedName = getPolicyExpenseChatName(report, policy);
    }

    if (isMoneyRequestReport(report)) {
        formattedName = getMoneyRequestReportName(report, policy);
    }

    if (isArchivedRoom(report)) {
        formattedName += ` (${Localize.translateLocal('common.archived')})`;
    }

    if (formattedName) {
        return formattedName;
    }

    // Not a room or PolicyExpenseChat, generate title from participants
    const participantAccountIDs = report?.participantAccountIDs ?? [];
    const participantsWithoutCurrentUser = participantAccountIDs.filter((accountID) => accountID !== currentUserAccountID);
    const isMultipleParticipantReport = participantsWithoutCurrentUser.length > 1;

    return participantsWithoutCurrentUser.map((accountID) => getDisplayNameForParticipant(accountID, isMultipleParticipantReport)).join(', ');
}

/**
 * Recursively navigates through thread parents to get the root report and workspace name.
 * The recursion stops when we find a non thread or money request report, whichever comes first.
 */
function getRootReportAndWorkspaceName(report: OnyxEntry<Report>): ReportAndWorkspaceName {
    if (!report) {
        return {
            rootReportName: '',
        };
    }
    if (isChildReport(report) && !isMoneyRequestReport(report) && !isTaskReport(report)) {
        const parentReport = allReports?.[`${ONYXKEYS.COLLECTION.REPORT}${report?.parentReportID}`] ?? null;
        return getRootReportAndWorkspaceName(parentReport);
    }

    if (isIOURequest(report)) {
        return {
            rootReportName: getReportName(report),
        };
    }
    if (isExpenseRequest(report)) {
        return {
            rootReportName: getReportName(report),
            workspaceName: isIOUReport(report) ? CONST.POLICY.OWNER_EMAIL_FAKE : getPolicyName(report, true),
        };
    }

    return {
        rootReportName: getReportName(report),
        workspaceName: getPolicyName(report, true),
    };
}

/**
 * Get either the policyName or domainName the chat is tied to
 */
function getChatRoomSubtitle(report: OnyxEntry<Report>): string | undefined {
    if (isChatThread(report)) {
        return '';
    }
    if (!isDefaultRoom(report) && !isUserCreatedPolicyRoom(report) && !isPolicyExpenseChat(report)) {
        return '';
    }
    if (getChatType(report) === CONST.REPORT.CHAT_TYPE.DOMAIN_ALL) {
        // The domainAll rooms are just #domainName, so we ignore the prefix '#' to get the domainName
        return report?.reportName?.substring(1) ?? '';
    }
    if ((isPolicyExpenseChat(report) && !!report?.isOwnPolicyExpenseChat) || isExpenseReport(report)) {
        return Localize.translateLocal('workspace.common.workspace');
    }
    if (isArchivedRoom(report)) {
        return report?.oldPolicyName ?? '';
    }
    return getPolicyName(report);
}

/**
 * Gets the parent navigation subtitle for the report
 */
function getParentNavigationSubtitle(report: OnyxEntry<Report>): ParentNavigationSummaryParams {
    if (isThread(report)) {
        const parentReport = allReports?.[`${ONYXKEYS.COLLECTION.REPORT}${report?.parentReportID}`] ?? null;
        const {rootReportName, workspaceName} = getRootReportAndWorkspaceName(parentReport);
        if (!rootReportName) {
            return {};
        }

        return {rootReportName, workspaceName};
    }
    return {};
}

/**
 * Navigate to the details page of a given report
 *
 */
function navigateToDetailsPage(report: OnyxEntry<Report>) {
    const participantAccountIDs = report?.participantAccountIDs ?? [];

    if (isOneOnOneChat(report)) {
        Navigation.navigate(ROUTES.PROFILE.getRoute(participantAccountIDs[0]));
        return;
    }
    if (report?.reportID) {
        Navigation.navigate(ROUTES.REPORT_WITH_ID_DETAILS.getRoute(report?.reportID));
    }
}

/**
 * Go back to the details page of a given report
 */
function goBackToDetailsPage(report: OnyxEntry<Report>) {
    if (isOneOnOneChat(report)) {
        Navigation.goBack(ROUTES.PROFILE.getRoute(report?.participantAccountIDs?.[0] ?? ''));
        return;
    }
    Navigation.goBack(ROUTES.REPORT_SETTINGS.getRoute(report?.reportID ?? ''));
}

/**
 * Generate a random reportID up to 53 bits aka 9,007,199,254,740,991 (Number.MAX_SAFE_INTEGER).
 * There were approximately 98,000,000 reports with sequential IDs generated before we started using this approach, those make up roughly one billionth of the space for these numbers,
 * so we live with the 1 in a billion chance of a collision with an older ID until we can switch to 64-bit IDs.
 *
 * In a test of 500M reports (28 years of reports at our current max rate) we got 20-40 collisions meaning that
 * this is more than random enough for our needs.
 */
function generateReportID(): string {
    return (Math.floor(Math.random() * 2 ** 21) * 2 ** 32 + Math.floor(Math.random() * 2 ** 32)).toString();
}

function hasReportNameError(report: OnyxEntry<Report>): boolean {
    return !isEmptyObject(report?.errorFields?.reportName);
}

/**
 * For comments shorter than or equal to 10k chars, convert the comment from MD into HTML because that's how it is stored in the database
 * For longer comments, skip parsing, but still escape the text, and display plaintext for performance reasons. It takes over 40s to parse a 100k long string!!
 */
function getParsedComment(text: string): string {
    const parser = new ExpensiMark();
    return text.length <= CONST.MAX_MARKUP_LENGTH ? parser.replace(text) : lodashEscape(text);
}

function buildOptimisticAddCommentReportAction(text?: string, file?: File): OptimisticReportAction {
    const parser = new ExpensiMark();
    const commentText = getParsedComment(text ?? '');
    const isAttachment = !text && file !== undefined;
    const attachmentInfo = isAttachment ? file : {};
    const htmlForNewComment = isAttachment ? CONST.ATTACHMENT_UPLOADING_MESSAGE_HTML : commentText;

    // Remove HTML from text when applying optimistic offline comment
    const textForNewComment = isAttachment ? CONST.ATTACHMENT_MESSAGE_TEXT : parser.htmlToText(htmlForNewComment);
    return {
        commentText,
        reportAction: {
            reportActionID: NumberUtils.rand64(),
            actionName: CONST.REPORT.ACTIONS.TYPE.ADDCOMMENT,
            actorAccountID: currentUserAccountID,
            person: [
                {
                    style: 'strong',
                    text: allPersonalDetails?.[currentUserAccountID ?? -1]?.displayName ?? currentUserEmail,
                    type: 'TEXT',
                },
            ],
            automatic: false,
            avatar: allPersonalDetails?.[currentUserAccountID ?? -1]?.avatar ?? UserUtils.getDefaultAvatarURL(currentUserAccountID),
            created: DateUtils.getDBTime(),
            message: [
                {
                    translationKey: isAttachment ? CONST.TRANSLATION_KEYS.ATTACHMENT : '',
                    type: CONST.REPORT.MESSAGE.TYPE.COMMENT,
                    html: htmlForNewComment,
                    text: textForNewComment,
                },
            ],
            isFirstItem: false,
            isAttachment,
            attachmentInfo,
            pendingAction: CONST.RED_BRICK_ROAD_PENDING_ACTION.ADD,
            shouldShow: true,
        },
    };
}

/**
 * update optimistic parent reportAction when a comment is added or remove in the child report
 * @param parentReportAction - Parent report action of the child report
 * @param lastVisibleActionCreated - Last visible action created of the child report
 * @param type - The type of action in the child report
 */

function updateOptimisticParentReportAction(parentReportAction: OnyxEntry<ReportAction>, lastVisibleActionCreated: string, type: string): UpdateOptimisticParentReportAction {
    let childVisibleActionCount = parentReportAction?.childVisibleActionCount ?? 0;
    let childCommenterCount = parentReportAction?.childCommenterCount ?? 0;
    let childOldestFourAccountIDs = parentReportAction?.childOldestFourAccountIDs;

    if (type === CONST.RED_BRICK_ROAD_PENDING_ACTION.ADD) {
        childVisibleActionCount += 1;
        const oldestFourAccountIDs = childOldestFourAccountIDs ? childOldestFourAccountIDs.split(',') : [];
        if (oldestFourAccountIDs.length < 4) {
            const index = oldestFourAccountIDs.findIndex((accountID) => accountID === currentUserAccountID?.toString());
            if (index === -1) {
                childCommenterCount += 1;
                oldestFourAccountIDs.push(currentUserAccountID?.toString() ?? '');
            }
        }
        childOldestFourAccountIDs = oldestFourAccountIDs.join(',');
    } else if (type === CONST.RED_BRICK_ROAD_PENDING_ACTION.DELETE) {
        if (childVisibleActionCount > 0) {
            childVisibleActionCount -= 1;
        }

        if (childVisibleActionCount === 0) {
            childCommenterCount = 0;
            childOldestFourAccountIDs = '';
        }
    }

    return {
        childVisibleActionCount,
        childCommenterCount,
        childLastVisibleActionCreated: lastVisibleActionCreated,
        childOldestFourAccountIDs,
    };
}

/**
 * Get optimistic data of parent report action
 * @param reportID The reportID of the report that is updated
 * @param lastVisibleActionCreated Last visible action created of the child report
 * @param type The type of action in the child report
 * @param parentReportID Custom reportID to be updated
 * @param parentReportActionID Custom reportActionID to be updated
 */
function getOptimisticDataForParentReportAction(reportID: string, lastVisibleActionCreated: string, type: string, parentReportID = '', parentReportActionID = ''): OnyxUpdate | EmptyObject {
    const report = getReport(reportID);
    if (!report || !isNotEmptyObject(report)) {
        return {};
    }
    const parentReportAction = ReportActionsUtils.getParentReportAction(report);
    if (!parentReportAction || !isNotEmptyObject(parentReportAction)) {
        return {};
    }

    const optimisticParentReportAction = updateOptimisticParentReportAction(parentReportAction, lastVisibleActionCreated, type);
    return {
        onyxMethod: Onyx.METHOD.MERGE,
        key: `${ONYXKEYS.COLLECTION.REPORT_ACTIONS}${parentReportID || report?.parentReportID}`,
        value: {
            [parentReportActionID || (report?.parentReportActionID ?? '')]: optimisticParentReportAction,
        },
    };
}

/**
 * Builds an optimistic reportAction for the parent report when a task is created
 * @param taskReportID - Report ID of the task
 * @param taskTitle - Title of the task
 * @param taskAssigneeAccountID - AccountID of the person assigned to the task
 * @param text - Text of the comment
 * @param parentReportID - Report ID of the parent report
 */
function buildOptimisticTaskCommentReportAction(taskReportID: string, taskTitle: string, taskAssigneeAccountID: number, text: string, parentReportID: string): OptimisticReportAction {
    const reportAction = buildOptimisticAddCommentReportAction(text);
    if (reportAction.reportAction.message) {
        reportAction.reportAction.message[0].taskReportID = taskReportID;
    }

    // These parameters are not saved on the reportAction, but are used to display the task in the UI
    // Added when we fetch the reportActions on a report
    reportAction.reportAction.originalMessage = {
        html: reportAction.reportAction.message?.[0].html,
        taskReportID: reportAction.reportAction.message?.[0].taskReportID,
    };
    reportAction.reportAction.childReportID = taskReportID;
    reportAction.reportAction.parentReportID = parentReportID;
    reportAction.reportAction.childType = CONST.REPORT.TYPE.TASK;
    reportAction.reportAction.childReportName = taskTitle;
    reportAction.reportAction.childManagerAccountID = taskAssigneeAccountID;
    reportAction.reportAction.childStatusNum = CONST.REPORT.STATUS.OPEN;
    reportAction.reportAction.childStateNum = CONST.REPORT.STATE_NUM.OPEN;

    return reportAction;
}

/**
 * Builds an optimistic IOU report with a randomly generated reportID
 *
 * @param payeeAccountID - AccountID of the person generating the IOU.
 * @param payerAccountID - AccountID of the other person participating in the IOU.
 * @param total - IOU amount in the smallest unit of the currency.
 * @param chatReportID - Report ID of the chat where the IOU is.
 * @param currency - IOU currency.
 * @param isSendingMoney - If we send money the IOU should be created as settled
 */

function buildOptimisticIOUReport(payeeAccountID: number, payerAccountID: number, total: number, chatReportID: string, currency: string, isSendingMoney = false): OptimisticIOUReport {
    const formattedTotal = CurrencyUtils.convertToDisplayString(total, currency);
    const personalDetails = getPersonalDetailsForAccountID(payerAccountID);
    const payerEmail = 'login' in personalDetails ? personalDetails.login : '';
    return {
        type: CONST.REPORT.TYPE.IOU,
        cachedTotal: formattedTotal,
        chatReportID,
        currency,
        managerID: payerAccountID,
        ownerAccountID: payeeAccountID,
        participantAccountIDs: [payeeAccountID, payerAccountID],
        reportID: generateReportID(),
        state: CONST.REPORT.STATE.SUBMITTED,
        stateNum: isSendingMoney ? CONST.REPORT.STATE_NUM.SUBMITTED : CONST.REPORT.STATE_NUM.PROCESSING,
        statusNum: isSendingMoney ? CONST.REPORT.STATUS.REIMBURSED : CONST.REPORT.STATE_NUM.PROCESSING,
        total,

        // We don't translate reportName because the server response is always in English
        reportName: `${payerEmail} owes ${formattedTotal}`,
        notificationPreference: CONST.REPORT.NOTIFICATION_PREFERENCE.HIDDEN,
        parentReportID: chatReportID,
        lastVisibleActionCreated: DateUtils.getDBTime(),
    };
}

/**
 * Builds an optimistic Expense report with a randomly generated reportID
 *
 * @param chatReportID - Report ID of the PolicyExpenseChat where the Expense Report is
 * @param policyID - The policy ID of the PolicyExpenseChat
 * @param payeeAccountID - AccountID of the employee (payee)
 * @param total - Amount in cents
 * @param currency
 */

function buildOptimisticExpenseReport(chatReportID: string, policyID: string, payeeAccountID: number, total: number, currency: string): OptimisticExpenseReport {
    // The amount for Expense reports are stored as negative value in the database
    const storedTotal = total * -1;
    const policyName = getPolicyName(allReports?.[`${ONYXKEYS.COLLECTION.REPORT}${chatReportID}`]);
    const formattedTotal = CurrencyUtils.convertToDisplayString(storedTotal, currency);
    const policy = getPolicy(policyID);

    // The expense report is always created with the policy's output currency
    const outputCurrency = policy?.outputCurrency ?? CONST.CURRENCY.USD;
    const isFree = policy?.type === CONST.POLICY.TYPE.FREE;

    // Define the state and status of the report based on whether the policy is free or paid
    const state = isFree ? CONST.REPORT.STATE.SUBMITTED : CONST.REPORT.STATE.OPEN;
    const stateNum = isFree ? CONST.REPORT.STATE_NUM.PROCESSING : CONST.REPORT.STATE_NUM.OPEN;
    const statusNum = isFree ? CONST.REPORT.STATUS.SUBMITTED : CONST.REPORT.STATUS.OPEN;

    return {
        reportID: generateReportID(),
        chatReportID,
        policyID,
        type: CONST.REPORT.TYPE.EXPENSE,
        ownerAccountID: payeeAccountID,
        currency: outputCurrency,

        // We don't translate reportName because the server response is always in English
        reportName: `${policyName} owes ${formattedTotal}`,
        state,
        stateNum,
        statusNum,
        total: storedTotal,
        notificationPreference: CONST.REPORT.NOTIFICATION_PREFERENCE.HIDDEN,
        parentReportID: chatReportID,
        lastVisibleActionCreated: DateUtils.getDBTime(),
    };
}

/**
 * @param iouReportID - the report ID of the IOU report the action belongs to
 * @param type - IOUReportAction type. Can be oneOf(create, decline, cancel, pay, split)
 * @param total - IOU total in cents
 * @param comment - IOU comment
 * @param currency - IOU currency
 * @param paymentType - IOU paymentMethodType. Can be oneOf(Elsewhere, Expensify)
 * @param isSettlingUp - Whether we are settling up an IOU
 */
function getIOUReportActionMessage(iouReportID: string, type: string, total: number, comment: string, currency: string, paymentType = '', isSettlingUp = false): [Message] {
    const report = getReport(iouReportID);
    const amount =
        type === CONST.IOU.REPORT_ACTION_TYPE.PAY
            ? CurrencyUtils.convertToDisplayString(getMoneyRequestReimbursableTotal(isNotEmptyObject(report) ? report : null), currency)
            : CurrencyUtils.convertToDisplayString(total, currency);

    let paymentMethodMessage;
    switch (paymentType) {
        case CONST.IOU.PAYMENT_TYPE.VBBA:
        case CONST.IOU.PAYMENT_TYPE.EXPENSIFY:
            paymentMethodMessage = ' with Expensify';
            break;
        default:
            paymentMethodMessage = ` elsewhere`;
            break;
    }

    let iouMessage;
    switch (type) {
        case CONST.REPORT.ACTIONS.TYPE.APPROVED:
            iouMessage = `approved ${amount}`;
            break;
        case CONST.REPORT.ACTIONS.TYPE.SUBMITTED:
            iouMessage = `submitted ${amount}`;
            break;
        case CONST.IOU.REPORT_ACTION_TYPE.CREATE:
            iouMessage = `requested ${amount}${comment && ` for ${comment}`}`;
            break;
        case CONST.IOU.REPORT_ACTION_TYPE.SPLIT:
            iouMessage = `split ${amount}${comment && ` for ${comment}`}`;
            break;
        case CONST.IOU.REPORT_ACTION_TYPE.DELETE:
            iouMessage = `deleted the ${amount} request${comment && ` for ${comment}`}`;
            break;
        case CONST.IOU.REPORT_ACTION_TYPE.PAY:
            iouMessage = isSettlingUp ? `paid ${amount}${paymentMethodMessage}` : `sent ${amount}${comment && ` for ${comment}`}${paymentMethodMessage}`;
            break;
        default:
            break;
    }

    return [
        {
            html: lodashEscape(iouMessage),
            text: iouMessage ?? '',
            isEdited: false,
            type: CONST.REPORT.MESSAGE.TYPE.COMMENT,
        },
    ];
}

/**
 * Builds an optimistic IOU reportAction object
 *
 * @param type - IOUReportAction type. Can be oneOf(create, delete, pay, split).
 * @param amount - IOU amount in cents.
 * @param currency
 * @param comment - User comment for the IOU.
 * @param participants - An array with participants details.
 * @param [transactionID] - Not required if the IOUReportAction type is 'pay'
 * @param [paymentType] - Only required if the IOUReportAction type is 'pay'. Can be oneOf(elsewhere, Expensify).
 * @param [iouReportID] - Only required if the IOUReportActions type is oneOf(decline, cancel, pay). Generates a randomID as default.
 * @param [isSettlingUp] - Whether we are settling up an IOU.
 * @param [isSendMoneyFlow] - Whether this is send money flow
 * @param [receipt]
 * @param [isOwnPolicyExpenseChat] - Whether this is an expense report create from the current user's policy expense chat
 */

function buildOptimisticIOUReportAction(
    type: ValueOf<typeof CONST.IOU.REPORT_ACTION_TYPE>,
    amount: number,
    currency: string,
    comment: string,
    participants: Participant[],
    transactionID: string,
    paymentType: DeepValueOf<typeof CONST.IOU.PAYMENT_TYPE>,
    iouReportID = '',
    isSettlingUp = false,
    isSendMoneyFlow = false,
    receipt: Receipt = {},
    isOwnPolicyExpenseChat = false,
    created = DateUtils.getDBTime(),
): OptimisticIOUReportAction {
    const IOUReportID = iouReportID || generateReportID();

    const originalMessage: IOUMessage = {
        amount,
        comment,
        currency,
        IOUTransactionID: transactionID,
        IOUReportID,
        type,
    };

    if (type === CONST.IOU.REPORT_ACTION_TYPE.PAY) {
        // In send money flow, we store amount, comment, currency in IOUDetails when type = pay
        if (isSendMoneyFlow) {
            const keys = ['amount', 'comment', 'currency'] as const;
            keys.forEach((key) => {
                delete originalMessage[key];
            });
            originalMessage.IOUDetails = {amount, comment, currency};
            originalMessage.paymentType = paymentType;
        } else {
            // In case of pay money request action, we dont store the comment
            // and there is no single transctionID to link the action to.
            delete originalMessage.IOUTransactionID;
            delete originalMessage.comment;
            originalMessage.paymentType = paymentType;
        }
    }

    // IOUs of type split only exist in group DMs and those don't have an iouReport so we need to delete the IOUReportID key
    if (type === CONST.IOU.REPORT_ACTION_TYPE.SPLIT) {
        delete originalMessage.IOUReportID;
        // Split bill made from a policy expense chat only have the payee's accountID as the participant because the payer could be any policy admin
        if (isOwnPolicyExpenseChat) {
            originalMessage.participantAccountIDs = currentUserAccountID ? [currentUserAccountID] : [];
        } else {
            originalMessage.participantAccountIDs = currentUserAccountID
                ? [currentUserAccountID, ...participants.map((participant) => participant.accountID)]
                : participants.map((participant) => participant.accountID);
        }
    }

    return {
        actionName: CONST.REPORT.ACTIONS.TYPE.IOU,
        actorAccountID: currentUserAccountID,
        automatic: false,
        avatar: currentUserPersonalDetails?.avatar ?? UserUtils.getDefaultAvatarURL(currentUserAccountID),
        isAttachment: false,
        originalMessage,
        message: getIOUReportActionMessage(iouReportID, type, amount, comment, currency, paymentType, isSettlingUp),
        person: [
            {
                style: 'strong',
                text: currentUserPersonalDetails?.displayName ?? currentUserEmail,
                type: 'TEXT',
            },
        ],
        reportActionID: NumberUtils.rand64(),
        shouldShow: true,
        created,
        pendingAction: CONST.RED_BRICK_ROAD_PENDING_ACTION.ADD,
        whisperedToAccountIDs: [CONST.IOU.RECEIPT_STATE.SCANREADY, CONST.IOU.RECEIPT_STATE.SCANNING].some((value) => value === receipt?.state) ? [currentUserAccountID ?? -1] : [],
    };
}

/**
 * Builds an optimistic APPROVED report action with a randomly generated reportActionID.
 */
function buildOptimisticApprovedReportAction(amount: number, currency: string, expenseReportID: string): OptimisticApprovedReportAction {
    const originalMessage = {
        amount,
        currency,
        expenseReportID,
    };

    return {
        actionName: CONST.REPORT.ACTIONS.TYPE.APPROVED,
        actorAccountID: currentUserAccountID,
        automatic: false,
        avatar: currentUserPersonalDetails?.avatar ?? UserUtils.getDefaultAvatarURL(currentUserAccountID),
        isAttachment: false,
        originalMessage,
        message: getIOUReportActionMessage(expenseReportID, CONST.REPORT.ACTIONS.TYPE.APPROVED, Math.abs(amount), '', currency),
        person: [
            {
                style: 'strong',
                text: currentUserPersonalDetails?.displayName ?? currentUserEmail,
                type: 'TEXT',
            },
        ],
        reportActionID: NumberUtils.rand64(),
        shouldShow: true,
        created: DateUtils.getDBTime(),
        pendingAction: CONST.RED_BRICK_ROAD_PENDING_ACTION.ADD,
    };
}

/**
 * Builds an optimistic MOVED report action with a randomly generated reportActionID.
 * This action is used when we move reports across workspaces.
 */
function buildOptimisticMovedReportAction(fromPolicyID: string, toPolicyID: string, newParentReportID: string, movedReportID: string, policyName: string): ReportAction {
    const originalMessage = {
        fromPolicyID,
        toPolicyID,
        newParentReportID,
        movedReportID,
    };

    const movedActionMessage = [
        {
            html: `moved the report to the <a href='${CONST.NEW_EXPENSIFY_URL}r/${newParentReportID}' target='_blank' rel='noreferrer noopener'>${policyName}</a> workspace`,
            text: `moved the report to the ${policyName} workspace`,
            type: CONST.REPORT.MESSAGE.TYPE.COMMENT,
        },
    ];

    return {
        actionName: CONST.REPORT.ACTIONS.TYPE.MOVED,
        actorAccountID: currentUserAccountID,
        automatic: false,
        avatar: currentUserPersonalDetails?.avatar ?? UserUtils.getDefaultAvatarURL(currentUserAccountID),
        isAttachment: false,
        originalMessage,
        message: movedActionMessage,
        person: [
            {
                style: 'strong',
                text: currentUserPersonalDetails?.displayName ?? currentUserEmail,
                type: 'TEXT',
            },
        ],
        reportActionID: NumberUtils.rand64(),
        shouldShow: true,
        created: DateUtils.getDBTime(),
        pendingAction: CONST.RED_BRICK_ROAD_PENDING_ACTION.ADD,
    };
}

/**
 * Builds an optimistic SUBMITTED report action with a randomly generated reportActionID.
 *
 */
function buildOptimisticSubmittedReportAction(amount: number, currency: string, expenseReportID: string): OptimisticSubmittedReportAction {
    const originalMessage = {
        amount,
        currency,
        expenseReportID,
    };

    return {
        actionName: CONST.REPORT.ACTIONS.TYPE.SUBMITTED,
        actorAccountID: currentUserAccountID,
        automatic: false,
        avatar: currentUserPersonalDetails?.avatar ?? UserUtils.getDefaultAvatar(currentUserAccountID),
        isAttachment: false,
        originalMessage,
        message: getIOUReportActionMessage(expenseReportID, CONST.REPORT.ACTIONS.TYPE.SUBMITTED, Math.abs(amount), '', currency),
        person: [
            {
                style: 'strong',
                text: currentUserPersonalDetails?.displayName ?? currentUserEmail,
                type: 'TEXT',
            },
        ],
        reportActionID: NumberUtils.rand64(),
        shouldShow: true,
        created: DateUtils.getDBTime(),
        pendingAction: CONST.RED_BRICK_ROAD_PENDING_ACTION.ADD,
    };
}

/**
 * Builds an optimistic report preview action with a randomly generated reportActionID.
 *
 * @param chatReport
 * @param iouReport
 * @param [comment] - User comment for the IOU.
 * @param [transaction] - optimistic first transaction of preview
 */
function buildOptimisticReportPreview(
    chatReport: OnyxEntry<Report>,
    iouReport: OnyxEntry<Report>,
    comment = '',
    transaction: OnyxEntry<Transaction> = null,
    childReportID?: string,
): OptimisticReportPreview {
    const hasReceipt = TransactionUtils.hasReceipt(transaction);
    const isReceiptBeingScanned = hasReceipt && TransactionUtils.isReceiptBeingScanned(transaction);
    const message = getReportPreviewMessage(iouReport);
    const created = DateUtils.getDBTime();
    return {
        reportActionID: NumberUtils.rand64(),
        reportID: chatReport?.reportID,
        actionName: CONST.REPORT.ACTIONS.TYPE.REPORTPREVIEW,
        pendingAction: CONST.RED_BRICK_ROAD_PENDING_ACTION.ADD,
        originalMessage: {
            linkedReportID: iouReport?.reportID,
        },
        message: [
            {
                html: message,
                text: message,
                isEdited: false,
                type: CONST.REPORT.MESSAGE.TYPE.COMMENT,
            },
        ],
        created,
        accountID: iouReport?.managerID ?? 0,
        // The preview is initially whispered if created with a receipt, so the actor is the current user as well
        actorAccountID: hasReceipt ? currentUserAccountID : iouReport?.managerID ?? 0,
        childMoneyRequestCount: 1,
        childLastMoneyRequestComment: comment,
        childRecentReceiptTransactionIDs: hasReceipt && isNotEmptyObject(transaction) ? {[transaction?.transactionID ?? '']: created} : undefined,
        childReportID,
        whisperedToAccountIDs: isReceiptBeingScanned ? [currentUserAccountID ?? -1] : [],
    };
}

/**
 * Builds an optimistic modified expense action with a randomly generated reportActionID.
 */
function buildOptimisticModifiedExpenseReportAction(
    transactionThread: OnyxEntry<Transaction>,
    oldTransaction: OnyxEntry<Transaction>,
    transactionChanges: ExpenseOriginalMessage,
    isFromExpenseReport: boolean,
): OptimisticModifiedExpenseReportAction {
    const originalMessage = getModifiedExpenseOriginalMessage(oldTransaction, transactionChanges, isFromExpenseReport);
    return {
        actionName: CONST.REPORT.ACTIONS.TYPE.MODIFIEDEXPENSE,
        actorAccountID: currentUserAccountID,
        automatic: false,
        avatar: currentUserPersonalDetails?.avatar ?? UserUtils.getDefaultAvatarURL(currentUserAccountID),
        created: DateUtils.getDBTime(),
        isAttachment: false,
        message: [
            {
                // Currently we are composing the message from the originalMessage and message is only used in OldDot and not in the App
                text: 'You',
                style: 'strong',
                type: CONST.REPORT.MESSAGE.TYPE.TEXT,
            },
        ],
        originalMessage,
        person: [
            {
                style: 'strong',
                text: currentUserPersonalDetails?.displayName ?? String(currentUserAccountID),
                type: 'TEXT',
            },
        ],
        pendingAction: CONST.RED_BRICK_ROAD_PENDING_ACTION.ADD,
        reportActionID: NumberUtils.rand64(),
        reportID: transactionThread?.reportID,
        shouldShow: true,
    };
}

/**
 * Updates a report preview action that exists for an IOU report.
 *
 * @param [comment] - User comment for the IOU.
 * @param [transaction] - optimistic newest transaction of a report preview
 *
 */
function updateReportPreview(
    iouReport: OnyxEntry<Report>,
    reportPreviewAction: OnyxEntry<ReportAction>,
    isPayRequest = false,
    comment = '',
    transaction: OnyxEntry<Transaction> = null,
): UpdateReportPreview {
    const hasReceipt = TransactionUtils.hasReceipt(transaction);
    const recentReceiptTransactions = reportPreviewAction?.childRecentReceiptTransactionIDs ?? {};
    const transactionsToKeep = TransactionUtils.getRecentTransactions(recentReceiptTransactions);
    const previousTransactionsArray = Object.entries(recentReceiptTransactions ?? {}).map(([key, value]) => (transactionsToKeep.includes(key) ? {[key]: value} : null));
    const previousTransactions: Record<string, string> = {};

    for (const obj of previousTransactionsArray) {
        for (const key in obj) {
            if (obj) {
                previousTransactions[key] = obj[key];
            }
        }
    }

    const message = getReportPreviewMessage(iouReport, reportPreviewAction);
    return {
        ...reportPreviewAction,
        created: DateUtils.getDBTime(),
        message: [
            {
                html: message,
                text: message,
                isEdited: false,
                type: CONST.REPORT.MESSAGE.TYPE.COMMENT,
            },
        ],
        childLastMoneyRequestComment: comment || reportPreviewAction?.childLastMoneyRequestComment,
        childMoneyRequestCount: (reportPreviewAction?.childMoneyRequestCount ?? 0) + (isPayRequest ? 0 : 1),
        childRecentReceiptTransactionIDs: hasReceipt
            ? {
                  ...(transaction && {[transaction.transactionID]: transaction?.created}),
                  ...previousTransactions,
              }
            : recentReceiptTransactions,
        // As soon as we add a transaction without a receipt to the report, it will have ready money requests,
        // so we remove the whisper
        whisperedToAccountIDs: hasReceipt ? reportPreviewAction?.whisperedToAccountIDs : [],
    };
}

function buildOptimisticTaskReportAction(taskReportID: string, actionName: OriginalMessageActionName, message = ''): OptimisticTaskReportAction {
    const originalMessage = {
        taskReportID,
        type: actionName,
        text: message,
    };
    return {
        actionName,
        actorAccountID: currentUserAccountID,
        automatic: false,
        avatar: currentUserPersonalDetails?.avatar ?? UserUtils.getDefaultAvatarURL(currentUserAccountID),
        isAttachment: false,
        originalMessage,
        message: [
            {
                text: message,
                taskReportID,
                type: CONST.REPORT.MESSAGE.TYPE.TEXT,
            },
        ],
        person: [
            {
                style: 'strong',
                text: currentUserPersonalDetails?.displayName ?? String(currentUserAccountID),
                type: 'TEXT',
            },
        ],
        reportActionID: NumberUtils.rand64(),
        shouldShow: true,
        created: DateUtils.getDBTime(),
        isFirstItem: false,
        pendingAction: CONST.RED_BRICK_ROAD_PENDING_ACTION.ADD,
    };
}

/**
 * Builds an optimistic chat report with a randomly generated reportID and as much information as we currently have
 */
function buildOptimisticChatReport(
    participantList: number[],
    reportName: string = CONST.REPORT.DEFAULT_REPORT_NAME,
    chatType: ValueOf<typeof CONST.REPORT.CHAT_TYPE> | undefined = undefined,
    policyID: string = CONST.POLICY.OWNER_EMAIL_FAKE,
    ownerAccountID: number = CONST.REPORT.OWNER_ACCOUNT_ID_FAKE,
    isOwnPolicyExpenseChat = false,
    oldPolicyName = '',
    visibility: ValueOf<typeof CONST.REPORT.VISIBILITY> | undefined = undefined,
    writeCapability: ValueOf<typeof CONST.REPORT.WRITE_CAPABILITIES> | undefined = undefined,
    notificationPreference: NotificationPreference = CONST.REPORT.NOTIFICATION_PREFERENCE.ALWAYS,
    parentReportActionID = '',
    parentReportID = '',
    welcomeMessage = '',
): OptimisticChatReport {
    const currentTime = DateUtils.getDBTime();
    const isNewlyCreatedWorkspaceChat = chatType === CONST.REPORT.CHAT_TYPE.POLICY_EXPENSE_CHAT && isOwnPolicyExpenseChat;
    return {
        type: CONST.REPORT.TYPE.CHAT,
        chatType,
        isOwnPolicyExpenseChat,
        isPinned: reportName === CONST.REPORT.WORKSPACE_CHAT_ROOMS.ADMINS || isNewlyCreatedWorkspaceChat,
        lastActorAccountID: 0,
        lastMessageTranslationKey: '',
        lastMessageHtml: '',
        lastMessageText: undefined,
        lastReadTime: currentTime,
        lastVisibleActionCreated: currentTime,
        notificationPreference,
        oldPolicyName,
        ownerAccountID: ownerAccountID || CONST.REPORT.OWNER_ACCOUNT_ID_FAKE,
        parentReportActionID,
        parentReportID,
        participantAccountIDs: participantList,
        policyID,
        reportID: generateReportID(),
        reportName,
        stateNum: 0,
        statusNum: 0,
        visibility,
        welcomeMessage,
        writeCapability,
    };
}

/**
 * Returns the necessary reportAction onyx data to indicate that the chat has been created optimistically
 * @param [created] - Action created time
 */
function buildOptimisticCreatedReportAction(emailCreatingAction: string, created = DateUtils.getDBTime()): OptimisticCreatedReportAction {
    return {
        reportActionID: NumberUtils.rand64(),
        actionName: CONST.REPORT.ACTIONS.TYPE.CREATED,
        pendingAction: CONST.RED_BRICK_ROAD_PENDING_ACTION.ADD,
        actorAccountID: currentUserAccountID,
        message: [
            {
                type: CONST.REPORT.MESSAGE.TYPE.TEXT,
                style: 'strong',
                text: emailCreatingAction,
            },
            {
                type: CONST.REPORT.MESSAGE.TYPE.TEXT,
                style: 'normal',
                text: ' created this report',
            },
        ],
        person: [
            {
                type: CONST.REPORT.MESSAGE.TYPE.TEXT,
                style: 'strong',
                text: allPersonalDetails?.[currentUserAccountID ?? '']?.displayName ?? currentUserEmail,
            },
        ],
        automatic: false,
        avatar: allPersonalDetails?.[currentUserAccountID ?? '']?.avatar ?? UserUtils.getDefaultAvatarURL(currentUserAccountID),
        created,
        shouldShow: true,
    };
}

/**
 * Returns the necessary reportAction onyx data to indicate that a task report has been edited
 */
function buildOptimisticEditedTaskReportAction(emailEditingTask: string): OptimisticEditedTaskReportAction {
    return {
        reportActionID: NumberUtils.rand64(),
        actionName: CONST.REPORT.ACTIONS.TYPE.TASKEDITED,
        pendingAction: CONST.RED_BRICK_ROAD_PENDING_ACTION.ADD,
        actorAccountID: currentUserAccountID,
        message: [
            {
                type: CONST.REPORT.MESSAGE.TYPE.TEXT,
                style: 'strong',
                text: emailEditingTask,
            },
            {
                type: CONST.REPORT.MESSAGE.TYPE.TEXT,
                style: 'normal',
                text: ' edited this task',
            },
        ],
        person: [
            {
                type: CONST.REPORT.MESSAGE.TYPE.TEXT,
                style: 'strong',
                text: allPersonalDetails?.[currentUserAccountID ?? '']?.displayName ?? currentUserEmail,
            },
        ],
        automatic: false,
        avatar: allPersonalDetails?.[currentUserAccountID ?? '']?.avatar ?? UserUtils.getDefaultAvatarURL(currentUserAccountID),
        created: DateUtils.getDBTime(),
        shouldShow: false,
    };
}

/**
 * Returns the necessary reportAction onyx data to indicate that a chat has been archived
 *
 * @param reason - A reason why the chat has been archived
 */
function buildOptimisticClosedReportAction(emailClosingReport: string, policyName: string, reason: string = CONST.REPORT.ARCHIVE_REASON.DEFAULT): OptimisticClosedReportAction {
    return {
        actionName: CONST.REPORT.ACTIONS.TYPE.CLOSED,
        actorAccountID: currentUserAccountID,
        automatic: false,
        avatar: allPersonalDetails?.[currentUserAccountID ?? '']?.avatar ?? UserUtils.getDefaultAvatarURL(currentUserAccountID),
        created: DateUtils.getDBTime(),
        message: [
            {
                type: CONST.REPORT.MESSAGE.TYPE.TEXT,
                style: 'strong',
                text: emailClosingReport,
            },
            {
                type: CONST.REPORT.MESSAGE.TYPE.TEXT,
                style: 'normal',
                text: ' closed this report',
            },
        ],
        originalMessage: {
            policyName,
            reason,
        },
        pendingAction: CONST.RED_BRICK_ROAD_PENDING_ACTION.ADD,
        person: [
            {
                type: CONST.REPORT.MESSAGE.TYPE.TEXT,
                style: 'strong',
                text: allPersonalDetails?.[currentUserAccountID ?? '']?.displayName ?? currentUserEmail,
            },
        ],
        reportActionID: NumberUtils.rand64(),
        shouldShow: true,
    };
}

function buildOptimisticWorkspaceChats(policyID: string, policyName: string): OptimisticWorkspaceChats {
    const announceChatData = buildOptimisticChatReport(
        currentUserAccountID ? [currentUserAccountID] : [],
        CONST.REPORT.WORKSPACE_CHAT_ROOMS.ANNOUNCE,
        CONST.REPORT.CHAT_TYPE.POLICY_ANNOUNCE,
        policyID,
        CONST.POLICY.OWNER_ACCOUNT_ID_FAKE,
        false,
        policyName,
        undefined,
        undefined,

        // #announce contains all policy members so notifying always should be opt-in only.
        CONST.REPORT.NOTIFICATION_PREFERENCE.DAILY,
    );
    const announceChatReportID = announceChatData.reportID;
    const announceCreatedAction = buildOptimisticCreatedReportAction(CONST.POLICY.OWNER_EMAIL_FAKE);
    const announceReportActionData = {
        [announceCreatedAction.reportActionID]: announceCreatedAction,
    };

    const adminsChatData = buildOptimisticChatReport(
        [currentUserAccountID ?? -1],
        CONST.REPORT.WORKSPACE_CHAT_ROOMS.ADMINS,
        CONST.REPORT.CHAT_TYPE.POLICY_ADMINS,
        policyID,
        CONST.POLICY.OWNER_ACCOUNT_ID_FAKE,
        false,
        policyName,
    );
    const adminsChatReportID = adminsChatData.reportID;
    const adminsCreatedAction = buildOptimisticCreatedReportAction(CONST.POLICY.OWNER_EMAIL_FAKE);
    const adminsReportActionData = {
        [adminsCreatedAction.reportActionID]: adminsCreatedAction,
    };

    const expenseChatData = buildOptimisticChatReport([currentUserAccountID ?? -1], '', CONST.REPORT.CHAT_TYPE.POLICY_EXPENSE_CHAT, policyID, currentUserAccountID, true, policyName);
    const expenseChatReportID = expenseChatData.reportID;
    const expenseReportCreatedAction = buildOptimisticCreatedReportAction(currentUserEmail ?? '');
    const expenseReportActionData = {
        [expenseReportCreatedAction.reportActionID]: expenseReportCreatedAction,
    };

    return {
        announceChatReportID,
        announceChatData,
        announceReportActionData,
        announceCreatedReportActionID: announceCreatedAction.reportActionID,
        adminsChatReportID,
        adminsChatData,
        adminsReportActionData,
        adminsCreatedReportActionID: adminsCreatedAction.reportActionID,
        expenseChatReportID,
        expenseChatData,
        expenseReportActionData,
        expenseCreatedReportActionID: expenseReportCreatedAction.reportActionID,
    };
}

/**
 * Builds an optimistic Task Report with a randomly generated reportID
 *
 * @param ownerAccountID - Account ID of the person generating the Task.
 * @param assigneeAccountID - AccountID of the other person participating in the Task.
 * @param parentReportID - Report ID of the chat where the Task is.
 * @param title - Task title.
 * @param description - Task description.
 * @param policyID - PolicyID of the parent report
 */

function buildOptimisticTaskReport(
    ownerAccountID: number,
    assigneeAccountID = 0,
    parentReportID?: string,
    title?: string,
    description?: string,
    policyID: string = CONST.POLICY.OWNER_EMAIL_FAKE,
): OptimisticTaskReport {
    return {
        reportID: generateReportID(),
        reportName: title,
        description,
        ownerAccountID,
        participantAccountIDs: assigneeAccountID && assigneeAccountID !== ownerAccountID ? [assigneeAccountID] : [],
        managerID: assigneeAccountID,
        type: CONST.REPORT.TYPE.TASK,
        parentReportID,
        policyID,
        stateNum: CONST.REPORT.STATE_NUM.OPEN,
        statusNum: CONST.REPORT.STATUS.OPEN,
        notificationPreference: CONST.REPORT.NOTIFICATION_PREFERENCE.ALWAYS,
        lastVisibleActionCreated: DateUtils.getDBTime(),
    };
}

/**
 * A helper method to create transaction thread
 *
 * @param reportAction - the parent IOU report action from which to create the thread
 *
 * @param moneyRequestReportID - the reportID which the report action belong to
 */
function buildTransactionThread(reportAction: OnyxEntry<ReportAction>, moneyRequestReportID: string): OptimisticChatReport {
    const participantAccountIDs = [...new Set([currentUserAccountID, Number(reportAction?.actorAccountID)])].filter(Boolean) as number[];
    return buildOptimisticChatReport(
        participantAccountIDs,
        getTransactionReportName(reportAction),
        undefined,
        getReport(moneyRequestReportID)?.policyID ?? CONST.POLICY.OWNER_EMAIL_FAKE,
        CONST.POLICY.OWNER_ACCOUNT_ID_FAKE,
        false,
        '',
        undefined,
        undefined,
        CONST.REPORT.NOTIFICATION_PREFERENCE.HIDDEN,
        reportAction?.reportActionID,
        moneyRequestReportID,
    );
}

function isUnread(report: OnyxEntry<Report>): boolean {
    if (!report) {
        return false;
    }

    // lastVisibleActionCreated and lastReadTime are both datetime strings and can be compared directly
    const lastVisibleActionCreated = report.lastVisibleActionCreated ?? '';
    const lastReadTime = report.lastReadTime ?? '';
    return lastReadTime < lastVisibleActionCreated;
}

function isIOUOwnedByCurrentUser(report: OnyxEntry<Report>, allReportsDict: OnyxCollection<Report> = null): boolean {
    const allAvailableReports = allReportsDict ?? allReports;
    if (!report || !allAvailableReports) {
        return false;
    }

    let reportToLook = report;
    if (report.iouReportID) {
        const iouReport = allAvailableReports[`${ONYXKEYS.COLLECTION.REPORT}${report.iouReportID}`];
        if (iouReport) {
            reportToLook = iouReport;
        }
    }

    return reportToLook.ownerAccountID === currentUserAccountID;
}

/**
 * Assuming the passed in report is a default room, lets us know whether we can see it or not, based on permissions and
 * the various subsets of users we've allowed to use default rooms.
 */
function canSeeDefaultRoom(report: OnyxEntry<Report>, policies: OnyxCollection<Policy>, betas: OnyxEntry<Beta[]>): boolean {
    // Include archived rooms
    if (isArchivedRoom(report)) {
        return true;
    }

    // Include default rooms for free plan policies (domain rooms aren't included in here because they do not belong to a policy)
    if (getPolicyType(report, policies) === CONST.POLICY.TYPE.FREE) {
        return true;
    }

    // Include domain rooms with Partner Managers (Expensify accounts) in them for accounts that are on a domain with an Approved Accountant
    if (isDomainRoom(report) && doesDomainHaveApprovedAccountant && hasExpensifyEmails(report?.participantAccountIDs ?? [])) {
        return true;
    }

    // If the room has an assigned guide, it can be seen.
    if (hasExpensifyGuidesEmails(report?.participantAccountIDs ?? [])) {
        return true;
    }

    // Include any admins and announce rooms, since only non partner-managed domain rooms are on the beta now.
    if (isAdminRoom(report) || isAnnounceRoom(report)) {
        return true;
    }

    // For all other cases, just check that the user belongs to the default rooms beta
    return Permissions.canUseDefaultRooms(betas ?? []);
}

function canAccessReport(report: OnyxEntry<Report>, policies: OnyxCollection<Policy>, betas: OnyxEntry<Beta[]>): boolean {
    if (isThread(report) && ReportActionsUtils.isPendingRemove(ReportActionsUtils.getParentReportAction(report))) {
        return false;
    }

    // We hide default rooms (it's basically just domain rooms now) from people who aren't on the defaultRooms beta.
    if (isDefaultRoom(report) && !canSeeDefaultRoom(report, policies, betas)) {
        return false;
    }

    return true;
}
/**
 * Check if the report is the parent report of the currently viewed report or at least one child report has report action
 */
function shouldHideReport(report: OnyxEntry<Report>, currentReportId: string): boolean {
    const currentReport = getReport(currentReportId);
    const parentReport = getParentReport(isNotEmptyObject(currentReport) ? currentReport : null);
    const reportActions = ReportActionsUtils.getAllReportActions(report?.reportID ?? '');
    const isChildReportHasComment = Object.values(reportActions ?? {})?.some((reportAction) => (reportAction?.childVisibleActionCount ?? 0) > 0);
    return parentReport?.reportID !== report?.reportID && !isChildReportHasComment;
}

/**
 * Takes several pieces of data from Onyx and evaluates if a report should be shown in the option list (either when searching
 * for reports or the reports shown in the LHN).
 *
 * This logic is very specific and the order of the logic is very important. It should fail quickly in most cases and also
 * filter out the majority of reports before filtering out very specific minority of reports.
 */
function shouldReportBeInOptionList(report: OnyxEntry<Report>, currentReportId: string, isInGSDMode: boolean, betas: Beta[], policies: OnyxCollection<Policy>, excludeEmptyChats = false) {
    const isInDefaultMode = !isInGSDMode;
    // Exclude reports that have no data because there wouldn't be anything to show in the option item.
    // This can happen if data is currently loading from the server or a report is in various stages of being created.
    // This can also happen for anyone accessing a public room or archived room for which they don't have access to the underlying policy.
    if (
        !report?.reportID ||
        !report?.type ||
        report?.reportName === undefined ||
        // eslint-disable-next-line @typescript-eslint/prefer-nullish-coalescing
        report?.isHidden ||
        // eslint-disable-next-line @typescript-eslint/prefer-nullish-coalescing
        report?.participantAccountIDs?.includes(CONST.ACCOUNT_ID.NOTIFICATIONS) ||
        (report?.participantAccountIDs?.length === 0 &&
            !isChatThread(report) &&
            !isPublicRoom(report) &&
            !isUserCreatedPolicyRoom(report) &&
            !isArchivedRoom(report) &&
            !isMoneyRequestReport(report) &&
            !isTaskReport(report))
    ) {
        return false;
    }
    if (!canAccessReport(report, policies, betas)) {
        return false;
    }

    // Include the currently viewed report. If we excluded the currently viewed report, then there
    // would be no way to highlight it in the options list and it would be confusing to users because they lose
    // a sense of context.
    if (report.reportID === currentReportId) {
        return true;
    }

    // Include reports that are relevant to the user in any view mode. Criteria include having a draft or having a GBR showing.
    // eslint-disable-next-line @typescript-eslint/prefer-nullish-coalescing
    if (report.hasDraft || requiresAttentionFromCurrentUser(report)) {
        return true;
    }
    const lastVisibleMessage = ReportActionsUtils.getLastVisibleMessage(report.reportID);
    const isEmptyChat = !report.lastMessageText && !report.lastMessageTranslationKey && !lastVisibleMessage.lastMessageText && !lastVisibleMessage.lastMessageTranslationKey;
    const canHideReport = shouldHideReport(report, currentReportId);

    // Include reports if they are pinned
    if (report.isPinned) {
        return true;
    }

    // Hide only chat threads that haven't been commented on (other threads are actionable)
    if (isChatThread(report) && canHideReport && isEmptyChat) {
        return false;
    }

    // Include reports that have errors from trying to add a workspace
    // If we excluded it, then the red-brock-road pattern wouldn't work for the user to resolve the error
    if (report.errorFields?.addWorkspaceRoom) {
        return true;
    }

    // All unread chats (even archived ones) in GSD mode will be shown. This is because GSD mode is specifically for focusing the user on the most relevant chats, primarily, the unread ones
    if (isInGSDMode) {
        return isUnread(report);
    }

    // Archived reports should always be shown when in default (most recent) mode. This is because you should still be able to access and search for the chats to find them.
    if (isInDefaultMode && isArchivedRoom(report)) {
        return true;
    }

    // Hide chats between two users that haven't been commented on from the LNH
    if (excludeEmptyChats && isEmptyChat && isChatReport(report) && !isChatRoom(report) && !isPolicyExpenseChat(report) && canHideReport) {
        return false;
    }

    return true;
}

/**
 * Attempts to find a report in onyx with the provided list of participants. Does not include threads, task, money request, room, and policy expense chat.
 */
function getChatByParticipants(newParticipantList: number[]): OnyxEntry<Report> {
    const sortedNewParticipantList = newParticipantList.sort();
    return (
        Object.values(allReports ?? {}).find((report) => {
            // If the report has been deleted, or there are no participants (like an empty #admins room) then skip it
            if (
                !report ||
                report.participantAccountIDs?.length === 0 ||
                isChatThread(report) ||
                isTaskReport(report) ||
                isMoneyRequestReport(report) ||
                isChatRoom(report) ||
                isPolicyExpenseChat(report)
            ) {
                return false;
            }

            // Only return the chat if it has all the participants
            return lodashIsEqual(sortedNewParticipantList, report.participantAccountIDs?.sort());
        }) ?? null
    );
}

/**
 * Attempts to find a report in onyx with the provided list of participants in given policy
 */
function getChatByParticipantsAndPolicy(newParticipantList: number[], policyID: string): OnyxEntry<Report> {
    newParticipantList.sort();
    return (
        Object.values(allReports ?? {}).find((report) => {
            // If the report has been deleted, or there are no participants (like an empty #admins room) then skip it
            if (!report?.participantAccountIDs) {
                return false;
            }
            const sortedParticipanctsAccountIDs = report.parentReportActionIDs?.sort();
            // Only return the room if it has all the participants and is not a policy room
            return report.policyID === policyID && lodashIsEqual(newParticipantList, sortedParticipanctsAccountIDs);
        }) ?? null
    );
}

function getAllPolicyReports(policyID: string): Array<OnyxEntry<Report>> {
    return Object.values(allReports ?? {}).filter((report) => report?.policyID === policyID);
}

/**
 * Returns true if Chronos is one of the chat participants (1:1)
 */
function chatIncludesChronos(report: OnyxEntry<Report>): boolean {
    return Boolean(report?.participantAccountIDs?.includes(CONST.ACCOUNT_ID.CHRONOS));
}

/**
 * Can only flag if:
 *
 * - It was written by someone else and isn't a whisper
 * - It's a welcome message whisper
 * - It's an ADDCOMMENT that is not an attachment
 */
function canFlagReportAction(reportAction: OnyxEntry<ReportAction>, reportID: string | undefined): boolean {
    const report = getReport(reportID);
    const isCurrentUserAction = reportAction?.actorAccountID === currentUserAccountID;
    const isOriginalMessageHaveHtml =
        reportAction?.actionName === CONST.REPORT.ACTIONS.TYPE.ADDCOMMENT ||
        reportAction?.actionName === CONST.REPORT.ACTIONS.TYPE.RENAMED ||
        reportAction?.actionName === CONST.REPORT.ACTIONS.TYPE.CHRONOSOOOLIST;
    if (ReportActionsUtils.isWhisperAction(reportAction)) {
        // Allow flagging welcome message whispers as they can be set by any room creator
        if (report?.welcomeMessage && !isCurrentUserAction && isOriginalMessageHaveHtml && reportAction?.originalMessage?.html === report.welcomeMessage) {
            return true;
        }

        // Disallow flagging the rest of whisper as they are sent by us
        return false;
    }

    return Boolean(
        !isCurrentUserAction &&
            reportAction?.actionName === CONST.REPORT.ACTIONS.TYPE.ADDCOMMENT &&
            !ReportActionsUtils.isDeletedAction(reportAction) &&
            !ReportActionsUtils.isCreatedTaskReportAction(reportAction) &&
            isNotEmptyObject(report) &&
            report &&
            isAllowedToComment(report),
    );
}

/**
 * Whether flag comment page should show
 */
function shouldShowFlagComment(reportAction: OnyxEntry<ReportAction>, report: OnyxEntry<Report>): boolean {
    return (
        canFlagReportAction(reportAction, report?.reportID) &&
        !isArchivedRoom(report) &&
        !chatIncludesChronos(report) &&
        !isConciergeChatReport(report) &&
        reportAction?.actorAccountID !== CONST.ACCOUNT_ID.CONCIERGE
    );
}

/**
 * @param sortedAndFilteredReportActions - reportActions for the report, sorted newest to oldest, and filtered for only those that should be visible
 */
function getNewMarkerReportActionID(report: OnyxEntry<Report>, sortedAndFilteredReportActions: ReportAction[]): string {
    if (!isUnread(report)) {
        return '';
    }

    const newMarkerIndex = lodashFindLastIndex(sortedAndFilteredReportActions, (reportAction) => (reportAction.created ?? '') > (report?.lastReadTime ?? ''));

    return 'reportActionID' in sortedAndFilteredReportActions[newMarkerIndex] ? sortedAndFilteredReportActions[newMarkerIndex].reportActionID : '';
}

/**
 * Performs the markdown conversion, and replaces code points > 127 with C escape sequences
 * Used for compatibility with the backend auth validator for AddComment, and to account for MD in comments
 * @returns The comment's total length as seen from the backend
 */
function getCommentLength(textComment: string): number {
    return getParsedComment(textComment)
        .replace(/[^ -~]/g, '\\u????')
        .trim().length;
}

function getRouteFromLink(url: string | null): string {
    if (!url) {
        return '';
    }

    // Get the reportID from URL
    let route = url;
    linkingConfig.prefixes.forEach((prefix) => {
        const localWebAndroidRegEx = /^(http:\/\/([0-9]{1,3})\.([0-9]{1,3})\.([0-9]{1,3})\.([0-9]{1,3}))/;
        if (route.startsWith(prefix)) {
            route = route.replace(prefix, '');
        } else if (localWebAndroidRegEx.test(route)) {
            route = route.replace(localWebAndroidRegEx, '');
        } else {
            return;
        }

        // Remove the port if it's a localhost URL
        if (/^:\d+/.test(route)) {
            route = route.replace(/:\d+/, '');
        }

        // Remove the leading slash if exists
        if (route.startsWith('/')) {
            route = route.replace('/', '');
        }
    });
    return route;
}

function parseReportRouteParams(route: string): ReportRouteParams {
    let parsingRoute = route;
    if (parsingRoute.at(0) === '/') {
        // remove the first slash
        parsingRoute = parsingRoute.slice(1);
    }

    if (!parsingRoute.startsWith(Url.addTrailingForwardSlash(ROUTES.REPORT))) {
        return {reportID: '', isSubReportPageRoute: false};
    }

    const pathSegments = parsingRoute.split('/');

    const reportIDSegment = pathSegments[1];

    // Check for "undefined" or any other unwanted string values
    if (!reportIDSegment || reportIDSegment === 'undefined') {
        return {reportID: '', isSubReportPageRoute: false};
    }

    return {
        reportID: reportIDSegment,
        isSubReportPageRoute: pathSegments.length > 2,
    };
}

function getReportIDFromLink(url: string | null): string {
    const route = getRouteFromLink(url);
    const {reportID, isSubReportPageRoute} = parseReportRouteParams(route);
    if (isSubReportPageRoute) {
        // We allow the Sub-Report deep link routes (settings, details, etc.) to be handled by their respective component pages
        return '';
    }
    return reportID;
}

/**
 * Check if the chat report is linked to an iou that is waiting for the current user to add a credit bank account.
 */
function hasIOUWaitingOnCurrentUserBankAccount(chatReport: OnyxEntry<Report>): boolean {
    if (chatReport?.iouReportID) {
        const iouReport = allReports?.[`${ONYXKEYS.COLLECTION.REPORT}${chatReport?.iouReportID}`];
        if (iouReport?.isWaitingOnBankAccount && iouReport?.ownerAccountID === currentUserAccountID) {
            return true;
        }
    }

    return false;
}

/**
 * Users can request money:
 * - in policy expense chats only if they are in a role of a member in the chat (in other words, if it's their policy expense chat)
 * - in an open or submitted expense report tied to a policy expense chat the user owns
 *     - employee can request money in submitted expense report only if the policy has Instant Submit settings turned on
 * - in an IOU report, which is not settled yet
 * - in a 1:1 DM chat
 */
function canRequestMoney(report: OnyxEntry<Report>, otherParticipants: number[]): boolean {
    // User cannot request money in chat thread or in task report or in chat room
    if (isChatThread(report) || isTaskReport(report) || isChatRoom(report)) {
        return false;
    }

    // Users can only request money in DMs if they are a 1:1 DM
    if (isDM(report)) {
        return otherParticipants.length === 1;
    }

    // Prevent requesting money if pending IOU report waiting for their bank account already exists
    if (hasIOUWaitingOnCurrentUserBankAccount(report)) {
        return false;
    }

    // In case of expense reports, we have to look at the parent workspace chat to get the isOwnPolicyExpenseChat property
    let isOwnPolicyExpenseChat = report?.isOwnPolicyExpenseChat ?? false;
    if (isExpenseReport(report) && getParentReport(report)) {
        isOwnPolicyExpenseChat = Boolean(getParentReport(report)?.isOwnPolicyExpenseChat);
    }

    // In case there are no other participants than the current user and it's not user's own policy expense chat, they can't request money from such report
    if (otherParticipants.length === 0 && !isOwnPolicyExpenseChat) {
        return false;
    }

    // User can request money in any IOU report, unless paid, but user can only request money in an expense report
    // which is tied to their workspace chat.
    if (isMoneyRequestReport(report)) {
        return ((isExpenseReport(report) && isOwnPolicyExpenseChat) || isIOUReport(report)) && !isReportApproved(report) && !isSettled(report?.reportID);
    }

    // In case of policy expense chat, users can only request money from their own policy expense chat
    return !isPolicyExpenseChat(report) || isOwnPolicyExpenseChat;
}

/**
 * Helper method to define what money request options we want to show for particular method.
 * There are 3 money request options: Request, Split and Send:
 * - Request option should show for:
 *     - DMs
 *     - own policy expense chats
 *     - open and processing expense reports tied to own policy expense chat
 *     - unsettled IOU reports
 * - Send option should show for:
 *     - DMs
 * - Split options should show for:
 *     - chat/ policy rooms with more than 1 participants
 *     - groups chats with 3 and more participants
 *     - corporate workspace chats
 *
 * None of the options should show in chat threads or if there is some special Expensify account
 * as a participant of the report.
 */
function getMoneyRequestOptions(report: OnyxEntry<Report>, reportParticipants: number[]): Array<ValueOf<typeof CONST.IOU.TYPE>> {
    // In any thread or task report, we do not allow any new money requests yet
    if (isChatThread(report) || isTaskReport(report)) {
        return [];
    }

    // We don't allow IOU actions if an Expensify account is a participant of the report, unless the policy that the report is on is owned by an Expensify account
    const doParticipantsIncludeExpensifyAccounts = lodashIntersection(reportParticipants, CONST.EXPENSIFY_ACCOUNT_IDS).length > 0;
    const isPolicyOwnedByExpensifyAccounts = report?.policyID ? CONST.EXPENSIFY_ACCOUNT_IDS.includes(getPolicy(report?.policyID ?? '')?.ownerAccountID ?? 0) : false;
    if (doParticipantsIncludeExpensifyAccounts && !isPolicyOwnedByExpensifyAccounts) {
        return [];
    }

    const otherParticipants = reportParticipants.filter((accountID) => currentUserPersonalDetails?.accountID !== accountID);
    const hasSingleOtherParticipantInReport = otherParticipants.length === 1;
    const hasMultipleOtherParticipants = otherParticipants.length > 1;
    let options: Array<ValueOf<typeof CONST.IOU.TYPE>> = [];

    // User created policy rooms and default rooms like #admins or #announce will always have the Split Bill option
    // unless there are no other participants at all (e.g. #admins room for a policy with only 1 admin)
    // DM chats will have the Split Bill option only when there are at least 2 other people in the chat.
    // Your own workspace chats will have the split bill option.
    if ((isChatRoom(report) && otherParticipants.length > 0) || (isDM(report) && hasMultipleOtherParticipants) || (isPolicyExpenseChat(report) && report?.isOwnPolicyExpenseChat)) {
        options = [CONST.IOU.TYPE.SPLIT];
    }

    if (canRequestMoney(report, otherParticipants)) {
        options = [...options, CONST.IOU.TYPE.REQUEST];
    }

    // Send money option should be visible only in 1:1 DMs
    if (isDM(report) && hasSingleOtherParticipantInReport) {
        options = [...options, CONST.IOU.TYPE.SEND];
    }

    return options;
}

/**
 * Allows a user to leave a policy room according to the following conditions of the visibility or chatType rNVP:
 * `public` - Anyone can leave (because anybody can join)
 * `public_announce` - Only non-policy members can leave (it's auto-shared with policy members)
 * `policy_admins` - Nobody can leave (it's auto-shared with all policy admins)
 * `policy_announce` - Nobody can leave (it's auto-shared with all policy members)
 * `policyExpenseChat` - Nobody can leave (it's auto-shared with all policy members)
 * `policy` - Anyone can leave (though only policy members can join)
 * `domain` - Nobody can leave (it's auto-shared with domain members)
 * `dm` - Nobody can leave (it's auto-shared with users)
 * `private` - Anybody can leave (though you can only be invited to join)
 */
function canLeaveRoom(report: OnyxEntry<Report>, isPolicyMember: boolean): boolean {
    if (!report?.visibility) {
        if (
            report?.chatType === CONST.REPORT.CHAT_TYPE.POLICY_ADMINS ||
            report?.chatType === CONST.REPORT.CHAT_TYPE.POLICY_ANNOUNCE ||
            report?.chatType === CONST.REPORT.CHAT_TYPE.POLICY_EXPENSE_CHAT ||
            report?.chatType === CONST.REPORT.CHAT_TYPE.DOMAIN_ALL ||
            !report?.chatType
        ) {
            // DM chats don't have a chatType
            return false;
        }
    } else if (isPublicAnnounceRoom(report) && isPolicyMember) {
        return false;
    }
    return true;
}

function isCurrentUserTheOnlyParticipant(participantAccountIDs?: number[]): boolean {
    return Boolean(participantAccountIDs?.length === 1 && participantAccountIDs?.[0] === currentUserAccountID);
}

/**
 * Returns display names for those that can see the whisper.
 * However, it returns "you" if the current user is the only one who can see it besides the person that sent it.
 */
function getWhisperDisplayNames(participantAccountIDs?: number[]): string | undefined {
    const isWhisperOnlyVisibleToCurrentUser = isCurrentUserTheOnlyParticipant(participantAccountIDs);

    // When the current user is the only participant, the display name needs to be "you" because that's the only person reading it
    if (isWhisperOnlyVisibleToCurrentUser) {
        return Localize.translateLocal('common.youAfterPreposition');
    }

    return participantAccountIDs?.map((accountID) => getDisplayNameForParticipant(accountID, !isWhisperOnlyVisibleToCurrentUser)).join(', ');
}

/**
 * Show subscript on workspace chats / threads and expense requests
 */
function shouldReportShowSubscript(report: OnyxEntry<Report>): boolean {
    if (isArchivedRoom(report) && !isWorkspaceThread(report)) {
        return false;
    }

    if (isPolicyExpenseChat(report) && !isChatThread(report) && !isTaskReport(report) && !report?.isOwnPolicyExpenseChat) {
        return true;
    }

    if (isPolicyExpenseChat(report) && !isThread(report) && !isTaskReport(report)) {
        return true;
    }

    if (isExpenseRequest(report)) {
        return true;
    }

    if (isWorkspaceTaskReport(report)) {
        return true;
    }

    if (isWorkspaceThread(report)) {
        return true;
    }

    return false;
}

/**
 * Return true if reports data exists
 */
function isReportDataReady(): boolean {
    return !isEmptyObject(allReports) && Object.keys(allReports ?? {}).some((key) => allReports?.[key]?.reportID);
}

/**
 * Return true if reportID from path is valid
 */
function isValidReportIDFromPath(reportIDFromPath: string): boolean {
    return !['', 'null', '0'].includes(reportIDFromPath);
}

/**
 * Return the errors we have when creating a chat or a workspace room
 */
function getAddWorkspaceRoomOrChatReportErrors(report: OnyxEntry<Report>): Record<string, string> | null | undefined {
    // We are either adding a workspace room, or we're creating a chat, it isn't possible for both of these to have errors for the same report at the same time, so
    // simply looking up the first truthy value will get the relevant property if it's set.
    return report?.errorFields?.addWorkspaceRoom ?? report?.errorFields?.createChat;
}

function canUserPerformWriteAction(report: OnyxEntry<Report>) {
    const reportErrors = getAddWorkspaceRoomOrChatReportErrors(report);
    return !isArchivedRoom(report) && isEmptyObject(reportErrors) && report && isAllowedToComment(report) && !isAnonymousUser;
}

/**
 * Returns ID of the original report from which the given reportAction is first created.
 */
function getOriginalReportID(reportID: string, reportAction: OnyxEntry<ReportAction>): string | undefined {
    const currentReportAction = ReportActionsUtils.getReportAction(reportID, reportAction?.reportActionID ?? '');
    return isThreadFirstChat(reportAction, reportID) && Object.keys(currentReportAction ?? {}).length === 0
        ? allReports?.[`${ONYXKEYS.COLLECTION.REPORT}${reportID}`]?.parentReportID
        : reportID;
}

/**
 * Return the pendingAction and the errors we have when creating a chat or a workspace room offline
 */
function getReportOfflinePendingActionAndErrors(report: OnyxEntry<Report>): ReportOfflinePendingActionAndErrors {
    // We are either adding a workspace room, or we're creating a chat, it isn't possible for both of these to be pending, or to have errors for the same report at the same time, so
    // simply looking up the first truthy value for each case will get the relevant property if it's set.
    const addWorkspaceRoomOrChatPendingAction = report?.pendingFields?.addWorkspaceRoom ?? report?.pendingFields?.createChat;
    const addWorkspaceRoomOrChatErrors = getAddWorkspaceRoomOrChatReportErrors(report);
    return {addWorkspaceRoomOrChatPendingAction, addWorkspaceRoomOrChatErrors};
}

function getPolicyExpenseChatReportIDByOwner(policyOwner: string): string | null {
    const policyWithOwner = Object.values(allPolicies ?? {}).find((policy) => policy?.owner === policyOwner);
    if (!policyWithOwner) {
        return null;
    }

    const expenseChat = Object.values(allReports ?? {}).find((report) => isPolicyExpenseChat(report) && report?.policyID === policyWithOwner.id);
    if (!expenseChat) {
        return null;
    }
    return expenseChat.reportID;
}

/**
 * Check if the report can create the request with type is iouType
 */
function canCreateRequest(report: OnyxEntry<Report>, iouType: (typeof CONST.IOU.TYPE)[keyof typeof CONST.IOU.TYPE]): boolean {
    const participantAccountIDs = report?.participantAccountIDs ?? [];
    if (!canUserPerformWriteAction(report)) {
        return false;
    }
    return getMoneyRequestOptions(report, participantAccountIDs).includes(iouType);
}

function getWorkspaceChats(policyID: string, accountIDs: number[]): Array<OnyxEntry<Report>> {
    return Object.values(allReports ?? {}).filter((report) => isPolicyExpenseChat(report) && (report?.policyID ?? '') === policyID && accountIDs.includes(report?.ownerAccountID ?? -1));
}

/**
 * @param policy - the workspace the report is on, null if the user isn't a member of the workspace
 */
function shouldDisableRename(report: OnyxEntry<Report>, policy: OnyxEntry<Policy>): boolean {
    if (isDefaultRoom(report) || isArchivedRoom(report) || isThread(report) || isMoneyRequestReport(report) || isPolicyExpenseChat(report)) {
        return true;
    }

    // if the linked workspace is null, that means the person isn't a member of the workspace the report is in
    // which means this has to be a public room we want to disable renaming for
    if (!policy) {
        return true;
    }

    // If there is a linked workspace, that means the user is a member of the workspace the report is in.
    // Still, we only want policy owners and admins to be able to modify the name.
    return !Object.keys(loginList ?? {}).includes(policy.owner) && policy.role !== CONST.POLICY.ROLE.ADMIN;
}

/**
 * @param policy - the workspace the report is on, null if the user isn't a member of the workspace
 */
function canEditWriteCapability(report: OnyxEntry<Report>, policy: OnyxEntry<Policy>): boolean {
    return PolicyUtils.isPolicyAdmin(policy) && !isAdminRoom(report) && !isArchivedRoom(report) && !isThread(report);
}

/**
 * Returns the onyx data needed for the task assignee chat
 */
function getTaskAssigneeChatOnyxData(
    accountID: number,
    assigneeAccountID: number,
    taskReportID: string,
    assigneeChatReportID: string,
    parentReportID: string,
    title: string,
    assigneeChatReport: OnyxEntry<Report>,
): OnyxDataTaskAssigneeChat {
    // Set if we need to add a comment to the assignee chat notifying them that they have been assigned a task
    let optimisticAssigneeAddComment: OptimisticReportAction | undefined;
    // Set if this is a new chat that needs to be created for the assignee
    let optimisticChatCreatedReportAction: OptimisticCreatedReportAction | undefined;
    const currentTime = DateUtils.getDBTime();
    const optimisticData: OnyxUpdate[] = [];
    const successData: OnyxUpdate[] = [];
    const failureData: OnyxUpdate[] = [];

    // You're able to assign a task to someone you haven't chatted with before - so we need to optimistically create the chat and the chat reportActions
    // Only add the assignee chat report to onyx if we haven't already set it optimistically
    if (assigneeChatReport?.isOptimisticReport && assigneeChatReport.pendingFields?.createChat !== CONST.RED_BRICK_ROAD_PENDING_ACTION.ADD) {
        optimisticChatCreatedReportAction = buildOptimisticCreatedReportAction(assigneeChatReportID);
        optimisticData.push(
            {
                onyxMethod: Onyx.METHOD.MERGE,
                key: `${ONYXKEYS.COLLECTION.REPORT}${assigneeChatReportID}`,
                value: {
                    pendingFields: {
                        createChat: CONST.RED_BRICK_ROAD_PENDING_ACTION.ADD,
                    },
                    isHidden: false,
                },
            },
            {
                onyxMethod: Onyx.METHOD.MERGE,
                key: `${ONYXKEYS.COLLECTION.REPORT_ACTIONS}${assigneeChatReportID}`,
                value: {[optimisticChatCreatedReportAction.reportActionID]: optimisticChatCreatedReportAction as Partial<ReportAction>},
            },
        );

        successData.push({
            onyxMethod: Onyx.METHOD.MERGE,
            key: `${ONYXKEYS.COLLECTION.REPORT}${assigneeChatReportID}`,
            value: {
                pendingFields: {
                    createChat: null,
                },
                isOptimisticReport: false,
            },
        });

        failureData.push(
            {
                onyxMethod: Onyx.METHOD.SET,
                key: `${ONYXKEYS.COLLECTION.REPORT}${assigneeChatReportID}`,
                value: null,
            },
            {
                onyxMethod: Onyx.METHOD.MERGE,
                key: `${ONYXKEYS.COLLECTION.REPORT_ACTIONS}${assigneeChatReportID}`,
                value: {[optimisticChatCreatedReportAction.reportActionID]: {pendingAction: null}},
            },
            // If we failed, we want to remove the optimistic personal details as it was likely due to an invalid login
            {
                onyxMethod: Onyx.METHOD.MERGE,
                key: ONYXKEYS.PERSONAL_DETAILS_LIST,
                value: {
                    [assigneeAccountID]: null,
                },
            },
        );
    }

    // If you're choosing to share the task in the same DM as the assignee then we don't need to create another reportAction indicating that you've been assigned
    if (assigneeChatReportID !== parentReportID) {
        // eslint-disable-next-line @typescript-eslint/prefer-nullish-coalescing
        const displayname = allPersonalDetails?.[assigneeAccountID]?.displayName || allPersonalDetails?.[assigneeAccountID]?.login || '';
        optimisticAssigneeAddComment = buildOptimisticTaskCommentReportAction(taskReportID, title, assigneeAccountID, `assigned to ${displayname}`, parentReportID);
        const lastAssigneeCommentText = formatReportLastMessageText(optimisticAssigneeAddComment.reportAction.message?.[0].text ?? '');
        const optimisticAssigneeReport = {
            lastVisibleActionCreated: currentTime,
            lastMessageText: lastAssigneeCommentText,
            lastActorAccountID: accountID,
            lastReadTime: currentTime,
        };

        optimisticData.push(
            {
                onyxMethod: Onyx.METHOD.MERGE,
                key: `${ONYXKEYS.COLLECTION.REPORT_ACTIONS}${assigneeChatReportID}`,
                value: {[optimisticAssigneeAddComment.reportAction.reportActionID ?? '']: optimisticAssigneeAddComment.reportAction},
            },
            {
                onyxMethod: Onyx.METHOD.MERGE,
                key: `${ONYXKEYS.COLLECTION.REPORT}${assigneeChatReportID}`,
                value: optimisticAssigneeReport,
            },
        );
        failureData.push({
            onyxMethod: Onyx.METHOD.MERGE,
            key: `${ONYXKEYS.COLLECTION.REPORT_ACTIONS}${assigneeChatReportID}`,
            value: {[optimisticAssigneeAddComment.reportAction.reportActionID ?? '']: {pendingAction: null}},
        });
    }

    return {
        optimisticData,
        successData,
        failureData,
        optimisticAssigneeAddComment,
        optimisticChatCreatedReportAction,
    };
}

/**
 * Returns an array of the participants Ids of a report
 */
function getParticipantsIDs(report: OnyxEntry<Report>): number[] {
    if (!report) {
        return [];
    }

    const participants = report.participantAccountIDs ?? [];

    // Build participants list for IOU/expense reports
    if (isMoneyRequestReport(report)) {
        const onlyTruthyValues = [report.managerID, report.ownerAccountID, ...participants].filter(Boolean) as number[];
        const onlyUnique = [...new Set([...onlyTruthyValues])];
        return onlyUnique;
    }
    return participants;
}

/**
 * Return iou report action display message
 */
function getIOUReportActionDisplayMessage(reportAction: OnyxEntry<ReportAction>): string {
    if (reportAction?.actionName !== CONST.REPORT.ACTIONS.TYPE.IOU) {
        return '';
    }
    const originalMessage = reportAction.originalMessage;
    const {IOUReportID} = originalMessage;
    const iouReport = getReport(IOUReportID);
    let translationKey: TranslationPaths;
    if (originalMessage.type === CONST.IOU.REPORT_ACTION_TYPE.PAY) {
        // The `REPORT_ACTION_TYPE.PAY` action type is used for both fulfilling existing requests and sending money. To
        // differentiate between these two scenarios, we check if the `originalMessage` contains the `IOUDetails`
        // property. If it does, it indicates that this is a 'Send money' action.
        const {amount, currency} = originalMessage.IOUDetails ?? originalMessage;
        const formattedAmount = CurrencyUtils.convertToDisplayString(amount, currency) ?? '';
        const payerName = isExpenseReport(iouReport) ? getPolicyName(iouReport) : getDisplayNameForParticipant(iouReport?.managerID, true);

        switch (originalMessage.paymentType) {
            case CONST.IOU.PAYMENT_TYPE.ELSEWHERE:
                translationKey = 'iou.paidElsewhereWithAmount';
                break;
            case CONST.IOU.PAYMENT_TYPE.EXPENSIFY:
            case CONST.IOU.PAYMENT_TYPE.VBBA:
                translationKey = 'iou.paidWithExpensifyWithAmount';
                break;
            default:
                translationKey = 'iou.payerPaidAmount';
                break;
        }
        return Localize.translateLocal(translationKey, {amount: formattedAmount, payer: payerName ?? ''});
    }

    const transaction = TransactionUtils.getTransaction(originalMessage.IOUTransactionID ?? '');
    const transactionDetails = getTransactionDetails(isNotEmptyObject(transaction) ? transaction : null);
    const formattedAmount = CurrencyUtils.convertToDisplayString(transactionDetails?.amount ?? 0, transactionDetails?.currency);
    const isRequestSettled = isSettled(originalMessage.IOUReportID);
    const isApproved = isReportApproved(iouReport);
    if (isRequestSettled) {
        return Localize.translateLocal('iou.payerSettled', {
            amount: formattedAmount,
        });
    }
    if (isApproved) {
        return Localize.translateLocal('iou.approvedAmount', {
            amount: formattedAmount,
        });
    }
    translationKey = ReportActionsUtils.isSplitBillAction(reportAction) ? 'iou.didSplitAmount' : 'iou.requestedAmount';
    return Localize.translateLocal(translationKey, {
        formattedAmount,
        comment: transactionDetails?.comment ?? '',
    });
}

/**
 * Return room channel log display message
 */
function getChannelLogMemberMessage(reportAction: OnyxEntry<ReportAction>): string {
    const verb =
        reportAction?.actionName === CONST.REPORT.ACTIONS.TYPE.ROOMCHANGELOG.INVITE_TO_ROOM || reportAction?.actionName === CONST.REPORT.ACTIONS.TYPE.POLICYCHANGELOG.INVITE_TO_ROOM
            ? 'invited'
            : 'removed';

    const mentions = (reportAction?.originalMessage as ChangeLog)?.targetAccountIDs?.map(() => {
        const personalDetail = allPersonalDetails?.accountID;
        const displayNameOrLogin = LocalePhoneNumber.formatPhoneNumber(personalDetail?.login ?? '') || (personalDetail?.displayName ?? '') || Localize.translateLocal('common.hidden');
        return `@${displayNameOrLogin}`;
    });

    const lastMention = mentions?.pop();
    let message = '';

    if (mentions?.length === 0) {
        message = `${verb} ${lastMention}`;
    } else if (mentions?.length === 1) {
        message = `${verb} ${mentions?.[0]} and ${lastMention}`;
    } else {
        message = `${verb} ${mentions?.join(', ')}, and ${lastMention}`;
    }

    const roomName = (reportAction?.originalMessage as ChangeLog)?.roomName ?? '';
    if (roomName) {
        const preposition =
            reportAction?.actionName === CONST.REPORT.ACTIONS.TYPE.ROOMCHANGELOG.INVITE_TO_ROOM || reportAction?.actionName === CONST.REPORT.ACTIONS.TYPE.POLICYCHANGELOG.INVITE_TO_ROOM
                ? ' to'
                : ' from';
        message += `${preposition} ${roomName}`;
    }

    return message;
}

/**
 * Checks if a report is a group chat.
 *
 * A report is a group chat if it meets the following conditions:
 * - Not a chat thread.
 * - Not a task report.
 * - Not a money request / IOU report.
 * - Not an archived room.
 * - Not a public / admin / announce chat room (chat type doesn't match any of the specified types).
 * - More than 2 participants.
 *
 */
function isGroupChat(report: OnyxEntry<Report>): boolean {
    return Boolean(
        report &&
            !isChatThread(report) &&
            !isTaskReport(report) &&
            !isMoneyRequestReport(report) &&
            !isArchivedRoom(report) &&
            !Object.values(CONST.REPORT.CHAT_TYPE).some((chatType) => chatType === getChatType(report)) &&
            (report.participantAccountIDs?.length ?? 0) > 2,
    );
}

function shouldUseFullTitleToDisplay(report: OnyxEntry<Report>): boolean {
    return isMoneyRequestReport(report) || isPolicyExpenseChat(report) || isChatRoom(report) || isChatThread(report) || isTaskReport(report);
}

function getRoom(type: ValueOf<typeof CONST.REPORT.CHAT_TYPE>, policyID: string): OnyxEntry<Report> | undefined {
    const room = Object.values(allReports ?? {}).find((report) => report?.policyID === policyID && report?.chatType === type && !isThread(report));
    return room;
}

/**
 *  We only want policy owners and admins to be able to modify the welcome message, but not in thread chat.
 */
function shouldDisableWelcomeMessage(report: OnyxEntry<Report>, policy: OnyxEntry<Policy>): boolean {
    return isMoneyRequestReport(report) || isArchivedRoom(report) || !isChatRoom(report) || isChatThread(report) || !PolicyUtils.isPolicyAdmin(policy);
}
/**
 * Checks if report action has error when smart scanning
 */
function hasSmartscanError(reportActions: ReportAction[]) {
    return reportActions.some((action) => {
        if (!ReportActionsUtils.isSplitBillAction(action) && !ReportActionsUtils.isReportPreviewAction(action)) {
            return false;
        }
        const isReportPreviewError = ReportActionsUtils.isReportPreviewAction(action) && hasMissingSmartscanFields(ReportActionsUtils.getIOUReportIDFromReportActionPreview(action));
        const transactionID = (action.originalMessage as IOUMessage).IOUTransactionID ?? '0';
        const transaction = allTransactions?.[`${ONYXKEYS.COLLECTION.TRANSACTION}${transactionID}`] ?? {};
        const isSplitBillError = ReportActionsUtils.isSplitBillAction(action) && TransactionUtils.hasMissingSmartscanFields(transaction as Transaction);

        return isReportPreviewError || isSplitBillError;
    });
}

function shouldAutoFocusOnKeyPress(event: KeyboardEvent): boolean {
    if (event.key.length > 1) {
        return false;
    }

    // If a key is pressed in combination with Meta, Control or Alt do not focus
    if (event.ctrlKey || event.metaKey) {
        return false;
    }

    if (event.code === 'Space') {
        return false;
    }

    return true;
}

/**
 * Navigates to the appropriate screen based on the presence of a private note for the current user.
 */
function navigateToPrivateNotes(report: Report, session: Session) {
    if (isEmpty(report) || isEmpty(session) || !session.accountID) {
        return;
    }
    const currentUserPrivateNote = report.privateNotes?.[session.accountID]?.note ?? '';
    if (isEmpty(currentUserPrivateNote)) {
        Navigation.navigate(ROUTES.PRIVATE_NOTES_EDIT.getRoute(report.reportID, session.accountID));
        return;
    }
    Navigation.navigate(ROUTES.PRIVATE_NOTES_LIST.getRoute(report.reportID));
}

export {
    getReportParticipantsTitle,
    isReportMessageAttachment,
    findLastAccessedReport,
    canEditReportAction,
    canFlagReportAction,
    shouldShowFlagComment,
    isActionCreator,
    canDeleteReportAction,
    canLeaveRoom,
    sortReportsByLastRead,
    isDefaultRoom,
    isAdminRoom,
    isAdminsOnlyPostingRoom,
    isAnnounceRoom,
    isUserCreatedPolicyRoom,
    isChatRoom,
    getChatRoomSubtitle,
    getParentNavigationSubtitle,
    getPolicyName,
    getPolicyType,
    isArchivedRoom,
    isExpensifyOnlyParticipantInReport,
    canCreateTaskInReport,
    isPolicyExpenseChatAdmin,
    isPolicyAdmin,
    isPublicRoom,
    isPublicAnnounceRoom,
    isConciergeChatReport,
    isProcessingReport,
    isCurrentUserTheOnlyParticipant,
    hasAutomatedExpensifyAccountIDs,
    hasExpensifyGuidesEmails,
    requiresAttentionFromCurrentUser,
    isIOUOwnedByCurrentUser,
    getMoneyRequestReimbursableTotal,
    getMoneyRequestSpendBreakdown,
    canShowReportRecipientLocalTime,
    formatReportLastMessageText,
    chatIncludesConcierge,
    isPolicyExpenseChat,
    isControlPolicyExpenseChat,
    isControlPolicyExpenseReport,
    isGroupPolicyExpenseChat,
    isGroupPolicyExpenseReport,
    getIconsForParticipants,
    getIcons,
    getRoomWelcomeMessage,
    getDisplayNamesWithTooltips,
    getDisplayNamesStringFromTooltips,
    getReportName,
    getReport,
    getReportNotificationPreference,
    getReportIDFromLink,
    getRouteFromLink,
    getDeletedParentActionMessageForChatReport,
    getLastVisibleMessage,
    navigateToDetailsPage,
    generateReportID,
    hasReportNameError,
    isUnread,
    isUnreadWithMention,
    buildOptimisticWorkspaceChats,
    buildOptimisticTaskReport,
    buildOptimisticChatReport,
    buildOptimisticClosedReportAction,
    buildOptimisticCreatedReportAction,
    buildOptimisticEditedTaskReportAction,
    buildOptimisticIOUReport,
    buildOptimisticApprovedReportAction,
    buildOptimisticMovedReportAction,
    buildOptimisticSubmittedReportAction,
    buildOptimisticExpenseReport,
    buildOptimisticIOUReportAction,
    buildOptimisticReportPreview,
    buildOptimisticModifiedExpenseReportAction,
    updateReportPreview,
    buildOptimisticTaskReportAction,
    buildOptimisticAddCommentReportAction,
    buildOptimisticTaskCommentReportAction,
    updateOptimisticParentReportAction,
    getOptimisticDataForParentReportAction,
    shouldReportBeInOptionList,
    getChatByParticipants,
    getChatByParticipantsAndPolicy,
    getAllPolicyReports,
    getIOUReportActionMessage,
    getDisplayNameForParticipant,
    getWorkspaceIcon,
    isOptimisticPersonalDetail,
    shouldDisableDetailPage,
    isChatReport,
    isCurrentUserSubmitter,
    isExpenseReport,
    isExpenseRequest,
    isIOUReport,
    isTaskReport,
    isOpenTaskReport,
    isCanceledTaskReport,
    isCompletedTaskReport,
    isReportManager,
    isReportApproved,
    isMoneyRequestReport,
    isMoneyRequest,
    chatIncludesChronos,
    getNewMarkerReportActionID,
    canSeeDefaultRoom,
    getDefaultWorkspaceAvatar,
    getCommentLength,
    getParsedComment,
    getMoneyRequestOptions,
    canCreateRequest,
    hasIOUWaitingOnCurrentUserBankAccount,
    canRequestMoney,
    getWhisperDisplayNames,
    getWorkspaceAvatar,
    isThread,
    isChatThread,
    isThreadFirstChat,
    isChildReport,
    shouldReportShowSubscript,
    isReportDataReady,
    isValidReportIDFromPath,
    isSettled,
    isAllowedToComment,
    getBankAccountRoute,
    getParentReport,
    getRootParentReport,
    getReportPreviewMessage,
    getModifiedExpenseMessage,
    canUserPerformWriteAction,
    getOriginalReportID,
    canAccessReport,
    getAddWorkspaceRoomOrChatReportErrors,
    getReportOfflinePendingActionAndErrors,
    isDM,
    getPolicy,
    getPolicyExpenseChatReportIDByOwner,
    getWorkspaceChats,
    shouldDisableRename,
    hasSingleParticipant,
    getReportRecipientAccountIDs,
    isOneOnOneChat,
    goBackToDetailsPage,
    getTransactionReportName,
    getTransactionDetails,
    getTaskAssigneeChatOnyxData,
    getParticipantsIDs,
    canEditMoneyRequest,
    canEditFieldOfMoneyRequest,
    buildTransactionThread,
    areAllRequestsBeingSmartScanned,
    getTransactionsWithReceipts,
    hasOnlyDistanceRequestTransactions,
    hasNonReimbursableTransactions,
    hasMissingSmartscanFields,
    getIOUReportActionDisplayMessage,
    isWaitingForAssigneeToCompleteTask,
    isGroupChat,
    isDraftExpenseReport,
    shouldUseFullTitleToDisplay,
    parseReportRouteParams,
    getReimbursementQueuedActionMessage,
    getReimbursementDeQueuedActionMessage,
    getPersonalDetailsForAccountID,
    getChannelLogMemberMessage,
    getRoom,
    shouldDisableWelcomeMessage,
    navigateToPrivateNotes,
    canEditWriteCapability,
    hasSmartscanError,
    shouldAutoFocusOnKeyPress,
};

<<<<<<< HEAD
export type {OptionData, OptimisticCreatedReportAction};
=======
export type {OptionData, OptimisticChatReport};
>>>>>>> 4239252d
<|MERGE_RESOLUTION|>--- conflicted
+++ resolved
@@ -19,10 +19,7 @@
 import {Beta, Login, PersonalDetails, PersonalDetailsList, Policy, PolicyTags, Report, ReportAction, Session, Transaction} from '@src/types/onyx';
 import {Errors, Icon, PendingAction} from '@src/types/onyx/OnyxCommon';
 import {ChangeLog, IOUMessage, OriginalMessageActionName, OriginalMessageCreated} from '@src/types/onyx/OriginalMessage';
-<<<<<<< HEAD
-=======
 import {NotificationPreference} from '@src/types/onyx/Report';
->>>>>>> 4239252d
 import {Message, ReportActionBase, ReportActions} from '@src/types/onyx/ReportAction';
 import {Receipt, WaypointCollection} from '@src/types/onyx/Transaction';
 import DeepValueOf from '@src/types/utils/DeepValueOf';
@@ -191,16 +188,8 @@
     'actionName' | 'actorAccountID' | 'automatic' | 'avatar' | 'created' | 'message' | 'originalMessage' | 'pendingAction' | 'person' | 'reportActionID' | 'shouldShow'
 >;
 
-<<<<<<< HEAD
-type OptimisticCreatedReportAction = Pick<
-    ReportActionBase,
-    'actorAccountID' | 'automatic' | 'avatar' | 'created' | 'message' | 'person' | 'reportActionID' | 'shouldShow' | 'pendingAction'
-> &
-    OriginalMessageCreated;
-=======
 type OptimisticCreatedReportAction = OriginalMessageCreated &
     Pick<ReportActionBase, 'actorAccountID' | 'automatic' | 'avatar' | 'created' | 'message' | 'person' | 'reportActionID' | 'shouldShow' | 'pendingAction'>;
->>>>>>> 4239252d
 
 type OptimisticChatReport = Pick<
     Report,
@@ -4537,8 +4526,4 @@
     shouldAutoFocusOnKeyPress,
 };
 
-<<<<<<< HEAD
-export type {OptionData, OptimisticCreatedReportAction};
-=======
-export type {OptionData, OptimisticChatReport};
->>>>>>> 4239252d
+export type {OptionData, OptimisticChatReport, OptimisticCreatedReportAction};