--- conflicted
+++ resolved
@@ -7375,14 +7375,11 @@
     isDraftReport,
     changeMoneyRequestHoldStatus,
     createDraftWorkspaceAndNavigateToConfirmationScreen,
-<<<<<<< HEAD
-    isIndividualInvoiceRoom,
-    getSecondaryAvatar,
-=======
     isChatUsedForOnboarding,
     getChatUsedForOnboarding,
     findPolicyExpenseChatByPolicyID,
->>>>>>> 4ee43a3a
+    isIndividualInvoiceRoom,
+    getSecondaryAvatar,
 };
 
 export type {
