import {format} from 'date-fns';
import ExpensiMark from 'expensify-common/lib/ExpensiMark';
import Str from 'expensify-common/lib/str';
import {isEmpty} from 'lodash';
import lodashEscape from 'lodash/escape';
import lodashFindLastIndex from 'lodash/findLastIndex';
import lodashIntersection from 'lodash/intersection';
import lodashIsEqual from 'lodash/isEqual';
import type {OnyxCollection, OnyxEntry, OnyxUpdate} from 'react-native-onyx';
import Onyx from 'react-native-onyx';
import type {ValueOf} from 'type-fest';
import type {FileObject} from '@components/AttachmentModal';
import * as Expensicons from '@components/Icon/Expensicons';
import * as defaultGroupAvatars from '@components/Icon/GroupDefaultAvatars';
import * as defaultWorkspaceAvatars from '@components/Icon/WorkspaceDefaultAvatars';
import type {IOUAction, IOUType} from '@src/CONST';
import CONST from '@src/CONST';
import type {ParentNavigationSummaryParams, TranslationPaths} from '@src/languages/types';
import ONYXKEYS from '@src/ONYXKEYS';
import type {Route} from '@src/ROUTES';
import ROUTES from '@src/ROUTES';
import type {
    Beta,
    PersonalDetails,
    PersonalDetailsList,
    Policy,
    PolicyReportField,
    Report,
    ReportAction,
    ReportMetadata,
    Session,
    Task,
    TaxRate,
    Transaction,
    TransactionViolation,
    UserWallet,
} from '@src/types/onyx';
import type {Participant} from '@src/types/onyx/IOU';
import type {Errors, Icon, PendingAction} from '@src/types/onyx/OnyxCommon';
import type {
    ChangeLog,
    IOUMessage,
    OriginalMessageActionName,
    OriginalMessageCreated,
    OriginalMessageReimbursementDequeued,
    OriginalMessageRenamed,
    OriginalMessageRoomChangeLog,
    PaymentMethodType,
    ReimbursementDeQueuedMessage,
} from '@src/types/onyx/OriginalMessage';
import type {Status} from '@src/types/onyx/PersonalDetails';
import type {NotificationPreference, Participants, PendingChatMember, Participant as ReportParticipant} from '@src/types/onyx/Report';
import type {Message, ReportActionBase, ReportActions} from '@src/types/onyx/ReportAction';
import type {Comment, Receipt, TransactionChanges, WaypointCollection} from '@src/types/onyx/Transaction';
import type {EmptyObject} from '@src/types/utils/EmptyObject';
import {isEmptyObject} from '@src/types/utils/EmptyObject';
import type IconAsset from '@src/types/utils/IconAsset';
import * as IOU from './actions/IOU';
import * as PolicyActions from './actions/Policy';
import * as store from './actions/ReimbursementAccount/store';
import * as CurrencyUtils from './CurrencyUtils';
import DateUtils from './DateUtils';
import {hasValidDraftComment} from './DraftCommentUtils';
import originalGetReportPolicyID from './getReportPolicyID';
import isReportMessageAttachment from './isReportMessageAttachment';
import localeCompare from './LocaleCompare';
import * as LocalePhoneNumber from './LocalePhoneNumber';
import * as Localize from './Localize';
import {isEmailPublicDomain} from './LoginUtils';
import ModifiedExpenseMessage from './ModifiedExpenseMessage';
import linkingConfig from './Navigation/linkingConfig';
import Navigation from './Navigation/Navigation';
import * as NumberUtils from './NumberUtils';
import Permissions from './Permissions';
import * as PersonalDetailsUtils from './PersonalDetailsUtils';
import * as PhoneNumber from './PhoneNumber';
import * as PolicyUtils from './PolicyUtils';
import type {LastVisibleMessage} from './ReportActionsUtils';
import * as ReportActionsUtils from './ReportActionsUtils';
import * as TransactionUtils from './TransactionUtils';
import * as Url from './Url';
import * as UserUtils from './UserUtils';

type AvatarRange = 1 | 2 | 3 | 4 | 5 | 6 | 7 | 8 | 9 | 10 | 11 | 12 | 13 | 14 | 15 | 16 | 17 | 18;

type WelcomeMessage = {showReportName: boolean; phrase1?: string; phrase2?: string};

type ExpenseOriginalMessage = {
    oldComment?: string;
    newComment?: string;
    comment?: string;
    merchant?: string;
    oldCreated?: string;
    created?: string;
    oldMerchant?: string;
    oldAmount?: number;
    amount?: number;
    oldCurrency?: string;
    currency?: string;
    category?: string;
    oldCategory?: string;
    tag?: string;
    oldTag?: string;
    billable?: string;
    oldBillable?: string;
    oldTaxAmount?: number;
    taxAmount?: number;
    taxRate?: string;
    oldTaxRate?: string;
};

type SpendBreakdown = {
    nonReimbursableSpend: number;
    reimbursableSpend: number;
    totalDisplaySpend: number;
};

type ParticipantDetails = [number, string, UserUtils.AvatarSource, UserUtils.AvatarSource];

type OptimisticInviteReportAction = ReportActionBase & OriginalMessageRoomChangeLog;

type OptimisticAddCommentReportAction = Pick<
    ReportAction,
    | 'reportActionID'
    | 'actionName'
    | 'actorAccountID'
    | 'person'
    | 'automatic'
    | 'avatar'
    | 'created'
    | 'message'
    | 'isFirstItem'
    | 'isAttachment'
    | 'attachmentInfo'
    | 'pendingAction'
    | 'shouldShow'
    | 'originalMessage'
    | 'childReportID'
    | 'parentReportID'
    | 'childType'
    | 'childReportName'
    | 'childManagerAccountID'
    | 'childStatusNum'
    | 'childStateNum'
    | 'errors'
    | 'childVisibleActionCount'
    | 'childCommenterCount'
    | 'childLastVisibleActionCreated'
    | 'childOldestFourAccountIDs'
    | 'whisperedToAccountIDs'
> & {isOptimisticAction: boolean};

type OptimisticReportAction = {
    commentText: string;
    reportAction: OptimisticAddCommentReportAction;
};

type UpdateOptimisticParentReportAction = {
    childVisibleActionCount: number;
    childCommenterCount: number;
    childLastVisibleActionCreated: string;
    childOldestFourAccountIDs: string | undefined;
};

type OptimisticExpenseReport = Pick<
    Report,
    | 'reportID'
    | 'chatReportID'
    | 'policyID'
    | 'type'
    | 'ownerAccountID'
    | 'managerID'
    | 'currency'
    | 'reportName'
    | 'stateNum'
    | 'statusNum'
    | 'total'
    | 'nonReimbursableTotal'
    | 'notificationPreference'
    | 'parentReportID'
    | 'lastVisibleActionCreated'
>;

type OptimisticIOUReportAction = Pick<
    ReportAction,
    | 'actionName'
    | 'actorAccountID'
    | 'automatic'
    | 'avatar'
    | 'isAttachment'
    | 'originalMessage'
    | 'message'
    | 'person'
    | 'reportActionID'
    | 'shouldShow'
    | 'created'
    | 'pendingAction'
    | 'receipt'
    | 'whisperedToAccountIDs'
    | 'childReportID'
    | 'childVisibleActionCount'
    | 'childCommenterCount'
>;

type ReportRouteParams = {
    reportID: string;
    isSubReportPageRoute: boolean;
};

type ReportOfflinePendingActionAndErrors = {
    reportPendingAction: PendingAction | undefined;
    reportErrors: Errors | null | undefined;
};

type OptimisticApprovedReportAction = Pick<
    ReportAction,
    'actionName' | 'actorAccountID' | 'automatic' | 'avatar' | 'isAttachment' | 'originalMessage' | 'message' | 'person' | 'reportActionID' | 'shouldShow' | 'created' | 'pendingAction'
>;

type OptimisticSubmittedReportAction = Pick<
    ReportAction,
    | 'actionName'
    | 'actorAccountID'
    | 'adminAccountID'
    | 'automatic'
    | 'avatar'
    | 'isAttachment'
    | 'originalMessage'
    | 'message'
    | 'person'
    | 'reportActionID'
    | 'shouldShow'
    | 'created'
    | 'pendingAction'
>;

type OptimisticHoldReportAction = Pick<
    ReportAction,
    'actionName' | 'actorAccountID' | 'automatic' | 'avatar' | 'isAttachment' | 'originalMessage' | 'message' | 'person' | 'reportActionID' | 'shouldShow' | 'created' | 'pendingAction'
>;

type OptimisticCancelPaymentReportAction = Pick<
    ReportAction,
    'actionName' | 'actorAccountID' | 'message' | 'originalMessage' | 'person' | 'reportActionID' | 'shouldShow' | 'created' | 'pendingAction'
>;

type OptimisticEditedTaskReportAction = Pick<
    ReportAction,
    'reportActionID' | 'actionName' | 'pendingAction' | 'actorAccountID' | 'automatic' | 'avatar' | 'created' | 'shouldShow' | 'message' | 'person'
>;

type OptimisticClosedReportAction = Pick<
    ReportAction,
    'actionName' | 'actorAccountID' | 'automatic' | 'avatar' | 'created' | 'message' | 'originalMessage' | 'pendingAction' | 'person' | 'reportActionID' | 'shouldShow'
>;

type OptimisticCreatedReportAction = OriginalMessageCreated &
    Pick<ReportActionBase, 'actorAccountID' | 'automatic' | 'avatar' | 'created' | 'message' | 'person' | 'reportActionID' | 'shouldShow' | 'pendingAction'>;

type OptimisticRenamedReportAction = OriginalMessageRenamed &
    Pick<ReportActionBase, 'actorAccountID' | 'automatic' | 'avatar' | 'created' | 'message' | 'person' | 'reportActionID' | 'shouldShow' | 'pendingAction'>;

type OptimisticChatReport = Pick<
    Report,
    | 'type'
    | 'chatType'
    | 'chatReportID'
    | 'iouReportID'
    | 'isOwnPolicyExpenseChat'
    | 'isPinned'
    | 'lastActorAccountID'
    | 'lastMessageTranslationKey'
    | 'lastMessageHtml'
    | 'lastMessageText'
    | 'lastReadTime'
    | 'lastVisibleActionCreated'
    | 'notificationPreference'
    | 'oldPolicyName'
    | 'ownerAccountID'
    | 'pendingFields'
    | 'parentReportActionID'
    | 'parentReportID'
    | 'participants'
    | 'participantAccountIDs'
    | 'visibleChatMemberAccountIDs'
    | 'policyID'
    | 'reportID'
    | 'reportName'
    | 'stateNum'
    | 'statusNum'
    | 'visibility'
    | 'description'
    | 'writeCapability'
    | 'avatarUrl'
    | 'invoiceReceiver'
> & {
    isOptimisticReport: true;
};

type OptimisticTaskReportAction = Pick<
    ReportAction,
    | 'reportActionID'
    | 'actionName'
    | 'actorAccountID'
    | 'automatic'
    | 'avatar'
    | 'created'
    | 'isAttachment'
    | 'message'
    | 'originalMessage'
    | 'person'
    | 'pendingAction'
    | 'shouldShow'
    | 'isFirstItem'
    | 'previousMessage'
    | 'errors'
    | 'linkMetadata'
>;

type OptimisticWorkspaceChats = {
    announceChatReportID: string;
    announceChatData: OptimisticChatReport;
    announceReportActionData: Record<string, OptimisticCreatedReportAction>;
    announceCreatedReportActionID: string;
    adminsChatReportID: string;
    adminsChatData: OptimisticChatReport;
    adminsReportActionData: Record<string, OptimisticCreatedReportAction>;
    adminsCreatedReportActionID: string;
    expenseChatReportID: string;
    expenseChatData: OptimisticChatReport;
    expenseReportActionData: Record<string, OptimisticCreatedReportAction>;
    expenseCreatedReportActionID: string;
};

type OptimisticModifiedExpenseReportAction = Pick<
    ReportAction,
    'actionName' | 'actorAccountID' | 'automatic' | 'avatar' | 'created' | 'isAttachment' | 'message' | 'originalMessage' | 'person' | 'pendingAction' | 'reportActionID' | 'shouldShow'
> & {reportID?: string};

type OptimisticTaskReport = Pick<
    Report,
    | 'reportID'
    | 'reportName'
    | 'description'
    | 'ownerAccountID'
    | 'participantAccountIDs'
    | 'visibleChatMemberAccountIDs'
    | 'managerID'
    | 'type'
    | 'parentReportID'
    | 'policyID'
    | 'stateNum'
    | 'statusNum'
    | 'notificationPreference'
    | 'parentReportActionID'
    | 'lastVisibleActionCreated'
>;

type TransactionDetails = {
    created: string;
    amount: number;
    taxAmount?: number;
    taxCode?: string;
    currency: string;
    merchant: string;
    waypoints?: WaypointCollection | string;
    comment: string;
    category: string;
    billable: boolean;
    tag: string;
    mccGroup?: ValueOf<typeof CONST.MCC_GROUPS>;
    cardID: number;
    originalAmount: number;
    originalCurrency: string;
};

type OptimisticIOUReport = Pick<
    Report,
    | 'cachedTotal'
    | 'type'
    | 'chatReportID'
    | 'currency'
    | 'managerID'
    | 'policyID'
    | 'ownerAccountID'
    | 'participantAccountIDs'
    | 'visibleChatMemberAccountIDs'
    | 'reportID'
    | 'stateNum'
    | 'statusNum'
    | 'total'
    | 'reportName'
    | 'notificationPreference'
    | 'parentReportID'
    | 'lastVisibleActionCreated'
>;
type DisplayNameWithTooltips = Array<Pick<PersonalDetails, 'accountID' | 'pronouns' | 'displayName' | 'login' | 'avatar'>>;

type CustomIcon = {
    src: IconAsset;
    color?: string;
};

type OptionData = {
    text?: string;
    alternateText?: string;
    allReportErrors?: Errors;
    brickRoadIndicator?: ValueOf<typeof CONST.BRICK_ROAD_INDICATOR_STATUS> | '' | null;
    tooltipText?: string | null;
    alternateTextMaxLines?: number;
    boldStyle?: boolean;
    customIcon?: CustomIcon;
    subtitle?: string;
    login?: string;
    accountID?: number;
    pronouns?: string;
    status?: Status | null;
    phoneNumber?: string;
    isUnread?: boolean | null;
    isUnreadWithMention?: boolean | null;
    hasDraftComment?: boolean | null;
    keyForList?: string;
    searchText?: string;
    isIOUReportOwner?: boolean | null;
    isArchivedRoom?: boolean | null;
    shouldShowSubscript?: boolean | null;
    isPolicyExpenseChat?: boolean | null;
    isMoneyRequestReport?: boolean | null;
    isInvoiceReport?: boolean;
    isExpenseRequest?: boolean | null;
    isAllowedToComment?: boolean | null;
    isThread?: boolean | null;
    isTaskReport?: boolean | null;
    parentReportAction?: OnyxEntry<ReportAction>;
    displayNamesWithTooltips?: DisplayNameWithTooltips | null;
    isDefaultRoom?: boolean;
    isExpenseReport?: boolean;
    isOptimisticPersonalDetail?: boolean;
    selected?: boolean;
    isOptimisticAccount?: boolean;
    isSelected?: boolean;
    descriptiveText?: string;
    notificationPreference?: NotificationPreference | null;
    isDisabled?: boolean | null;
    name?: string | null;
    isSelfDM?: boolean;
    reportID?: string;
    enabled?: boolean;
    data?: Partial<TaxRate>;
} & Report;

type OnyxDataTaskAssigneeChat = {
    optimisticData: OnyxUpdate[];
    successData: OnyxUpdate[];
    failureData: OnyxUpdate[];
    optimisticAssigneeAddComment?: OptimisticReportAction;
    optimisticChatCreatedReportAction?: OptimisticCreatedReportAction;
};

type Ancestor = {
    report: Report;
    reportAction: ReportAction;
    shouldDisplayNewMarker: boolean;
};

type AncestorIDs = {
    reportIDs: string[];
    reportActionsIDs: string[];
};

type MissingPaymentMethod = 'bankAccount' | 'wallet';

type OutstandingChildRequest = {
    hasOutstandingChildRequest?: boolean;
};

type ParsingDetails = {
    shouldEscapeText?: boolean;
    reportID?: string;
};

let currentUserEmail: string | undefined;
let currentUserPrivateDomain: string | undefined;
let currentUserAccountID: number | undefined;
let isAnonymousUser = false;

const defaultAvatarBuildingIconTestID = 'SvgDefaultAvatarBuilding Icon';

Onyx.connect({
    key: ONYXKEYS.SESSION,
    callback: (value) => {
        // When signed out, val is undefined
        if (!value) {
            return;
        }

        currentUserEmail = value.email;
        currentUserAccountID = value.accountID;
        isAnonymousUser = value.authTokenType === CONST.AUTH_TOKEN_TYPES.ANONYMOUS;
        currentUserPrivateDomain = isEmailPublicDomain(currentUserEmail ?? '') ? '' : Str.extractEmailDomain(currentUserEmail ?? '');
    },
});

let allPersonalDetails: OnyxCollection<PersonalDetails>;
let allPersonalDetailLogins: string[];
let currentUserPersonalDetails: OnyxEntry<PersonalDetails>;
Onyx.connect({
    key: ONYXKEYS.PERSONAL_DETAILS_LIST,
    callback: (value) => {
        currentUserPersonalDetails = value?.[currentUserAccountID ?? -1] ?? null;
        allPersonalDetails = value ?? {};
        allPersonalDetailLogins = Object.values(allPersonalDetails).map((personalDetail) => personalDetail?.login ?? '');
    },
});

let allReports: OnyxCollection<Report>;
Onyx.connect({
    key: ONYXKEYS.COLLECTION.REPORT,
    waitForCollectionCallback: true,
    callback: (value) => (allReports = value),
});

let allPolicies: OnyxCollection<Policy>;
Onyx.connect({
    key: ONYXKEYS.COLLECTION.POLICY,
    waitForCollectionCallback: true,
    callback: (value) => (allPolicies = value),
});

let allBetas: OnyxEntry<Beta[]>;
Onyx.connect({
    key: ONYXKEYS.BETAS,
    callback: (value) => (allBetas = value),
});

let allTransactions: OnyxCollection<Transaction> = {};
Onyx.connect({
    key: ONYXKEYS.COLLECTION.TRANSACTION,
    waitForCollectionCallback: true,
    callback: (value) => {
        if (!value) {
            return;
        }
        allTransactions = Object.fromEntries(Object.entries(value).filter(([, transaction]) => transaction));
    },
});

let allReportActions: OnyxCollection<ReportActions>;
Onyx.connect({
    key: ONYXKEYS.COLLECTION.REPORT_ACTIONS,
    waitForCollectionCallback: true,
    callback: (actions) => {
        if (!actions) {
            return;
        }
        allReportActions = actions;
    },
});

let lastUpdatedReport: OnyxEntry<Report>;

Onyx.connect({
    key: ONYXKEYS.COLLECTION.REPORT,
    callback: (value) => {
        if (!value) {
            return;
        }

        lastUpdatedReport = value;
    },
});

function getLastUpdatedReport(): OnyxEntry<Report> {
    return lastUpdatedReport;
}

function getCurrentUserAvatarOrDefault(): UserUtils.AvatarSource {
    return currentUserPersonalDetails?.avatar ?? UserUtils.getDefaultAvatarURL(currentUserAccountID);
}

function getCurrentUserDisplayNameOrEmail(): string | undefined {
    return currentUserPersonalDetails?.displayName ?? currentUserEmail;
}

function getChatType(report: OnyxEntry<Report> | Participant | EmptyObject): ValueOf<typeof CONST.REPORT.CHAT_TYPE> | undefined {
    return report?.chatType;
}

/**
 * Get the report given a reportID
 */
function getReport(reportID: string | undefined): OnyxEntry<Report> {
    if (!allReports) {
        return null;
    }

    return allReports?.[`${ONYXKEYS.COLLECTION.REPORT}${reportID}`];
}

/**
 * Returns the parentReport if the given report is a thread
 */
function getParentReport(report: OnyxEntry<Report> | EmptyObject): OnyxEntry<Report> | EmptyObject {
    if (!report?.parentReportID) {
        return {};
    }
    return allReports?.[`${ONYXKEYS.COLLECTION.REPORT}${report.parentReportID}`] ?? {};
}

/**
 * Returns the root parentReport if the given report is nested.
 * Uses recursion to iterate any depth of nested reports.
 */
function getRootParentReport(report: OnyxEntry<Report> | undefined | EmptyObject): OnyxEntry<Report> | EmptyObject {
    if (!report) {
        return {};
    }

    // Returns the current report as the root report, because it does not have a parentReportID
    if (!report?.parentReportID) {
        return report;
    }

    const parentReport = getReport(report?.parentReportID);

    // Runs recursion to iterate a parent report
    return getRootParentReport(!isEmptyObject(parentReport) ? parentReport : null);
}

/**
 * Returns the policy of the report
 */
function getPolicy(policyID: string | undefined): Policy | EmptyObject {
    if (!allPolicies || !policyID) {
        return {};
    }
    return allPolicies[`${ONYXKEYS.COLLECTION.POLICY}${policyID}`] ?? {};
}

/**
 * Get the policy type from a given report
 * @param policies must have Onyxkey prefix (i.e 'policy_') for keys
 */
function getPolicyType(report: OnyxEntry<Report>, policies: OnyxCollection<Policy>): string {
    return policies?.[`${ONYXKEYS.COLLECTION.POLICY}${report?.policyID}`]?.type ?? '';
}

/**
 * Get the policy name from a given report
 */
function getPolicyName(report: OnyxEntry<Report> | undefined | EmptyObject, returnEmptyIfNotFound = false, policy: OnyxEntry<Policy> | undefined = undefined): string {
    const noPolicyFound = returnEmptyIfNotFound ? '' : Localize.translateLocal('workspace.common.unavailable');
    if (isEmptyObject(report)) {
        return noPolicyFound;
    }

    if ((!allPolicies || Object.keys(allPolicies).length === 0) && !report?.policyName) {
        return Localize.translateLocal('workspace.common.unavailable');
    }
    const finalPolicy = policy ?? allPolicies?.[`${ONYXKEYS.COLLECTION.POLICY}${report?.policyID}`];

    const parentReport = getRootParentReport(report);

    // Rooms send back the policy name with the reportSummary,
    // since they can also be accessed by people who aren't in the workspace
    // eslint-disable-next-line @typescript-eslint/prefer-nullish-coalescing
    const policyName = finalPolicy?.name || report?.policyName || report?.oldPolicyName || parentReport?.oldPolicyName || noPolicyFound;

    return policyName;
}

/**
 * Returns the concatenated title for the PrimaryLogins of a report
 */
function getReportParticipantsTitle(accountIDs: number[]): string {
    // Somehow it's possible for the logins coming from report.participantAccountIDs to contain undefined values so we use .filter(Boolean) to remove them.
    return accountIDs.filter(Boolean).join(', ');
}

/**
 * Checks if a report is a chat report.
 */
function isChatReport(report: OnyxEntry<Report> | EmptyObject): boolean {
    return report?.type === CONST.REPORT.TYPE.CHAT;
}

function isInvoiceReport(report: OnyxEntry<Report> | EmptyObject): boolean {
    return report?.type === CONST.REPORT.TYPE.INVOICE;
}

/**
 * Checks if a report is an Expense report.
 */
function isExpenseReport(report: OnyxEntry<Report> | EmptyObject): boolean {
    return report?.type === CONST.REPORT.TYPE.EXPENSE;
}

/**
 * Checks if a report is an IOU report using report or reportID
 */
function isIOUReport(reportOrID: OnyxEntry<Report> | string | EmptyObject): boolean {
    const report = typeof reportOrID === 'string' ? allReports?.[`${ONYXKEYS.COLLECTION.REPORT}${reportOrID}`] ?? null : reportOrID;
    return report?.type === CONST.REPORT.TYPE.IOU;
}

/**
 * Checks if a report is an IOU report using report
 */
function isIOUReportUsingReport(report: OnyxEntry<Report> | EmptyObject): report is Report {
    return report?.type === CONST.REPORT.TYPE.IOU;
}
/**
 * Checks if a report is a task report.
 */
function isTaskReport(report: OnyxEntry<Report>): boolean {
    return report?.type === CONST.REPORT.TYPE.TASK;
}

/**
 * Checks if a task has been cancelled
 * When a task is deleted, the parentReportAction is updated to have a isDeletedParentAction deleted flag
 * This is because when you delete a task, we still allow you to chat on the report itself
 * There's another situation where you don't have access to the parentReportAction (because it was created in a chat you don't have access to)
 * In this case, we have added the key to the report itself
 */
function isCanceledTaskReport(report: OnyxEntry<Report> | EmptyObject = {}, parentReportAction: OnyxEntry<ReportAction> | EmptyObject = {}): boolean {
    if (!isEmptyObject(parentReportAction) && (parentReportAction?.message?.[0]?.isDeletedParentAction ?? false)) {
        return true;
    }

    if (!isEmptyObject(report) && report?.isDeletedParentAction) {
        return true;
    }

    return false;
}

/**
 * Checks if a report is an open task report.
 *
 * @param parentReportAction - The parent report action of the report (Used to check if the task has been canceled)
 */
function isOpenTaskReport(report: OnyxEntry<Report>, parentReportAction: OnyxEntry<ReportAction> | EmptyObject = {}): boolean {
    return (
        isTaskReport(report) && !isCanceledTaskReport(report, parentReportAction) && report?.stateNum === CONST.REPORT.STATE_NUM.OPEN && report?.statusNum === CONST.REPORT.STATUS_NUM.OPEN
    );
}

/**
 * Checks if a report is a completed task report.
 */
function isCompletedTaskReport(report: OnyxEntry<Report>): boolean {
    return isTaskReport(report) && report?.stateNum === CONST.REPORT.STATE_NUM.APPROVED && report?.statusNum === CONST.REPORT.STATUS_NUM.APPROVED;
}

/**
 * Checks if the current user is the manager of the supplied report
 */
function isReportManager(report: OnyxEntry<Report>): boolean {
    return Boolean(report && report.managerID === currentUserAccountID);
}

/**
 * Checks if the supplied report has been approved
 */
function isReportApproved(reportOrID: OnyxEntry<Report> | string | EmptyObject): boolean {
    const report = typeof reportOrID === 'string' ? allReports?.[`${ONYXKEYS.COLLECTION.REPORT}${reportOrID}`] ?? null : reportOrID;
    return report?.stateNum === CONST.REPORT.STATE_NUM.APPROVED && report?.statusNum === CONST.REPORT.STATUS_NUM.APPROVED;
}

/**
 * Checks if the supplied report is an expense report in Open state and status.
 */
function isOpenExpenseReport(report: OnyxEntry<Report> | EmptyObject): boolean {
    return isExpenseReport(report) && report?.stateNum === CONST.REPORT.STATE_NUM.OPEN && report?.statusNum === CONST.REPORT.STATUS_NUM.OPEN;
}

/**
 * Checks if the supplied report has a member with the array passed in params.
 */
function hasParticipantInArray(report: OnyxEntry<Report>, memberAccountIDs: number[]) {
    if (!report?.participants) {
        return false;
    }

    const memberAccountIDsSet = new Set(memberAccountIDs);

    for (const accountID in report.participants) {
        if (memberAccountIDsSet.has(Number(accountID))) {
            return true;
        }
    }

    return false;
}

/**
 * Whether the Money Request report is settled
 */
function isSettled(reportID: string | undefined): boolean {
    if (!allReports || !reportID) {
        return false;
    }
    const report: Report | EmptyObject = allReports[`${ONYXKEYS.COLLECTION.REPORT}${reportID}`] ?? {};
    if (isEmptyObject(report) || report.isWaitingOnBankAccount) {
        return false;
    }

    // In case the payment is scheduled and we are waiting for the payee to set up their wallet,
    // consider the report as paid as well.
    if (report.isWaitingOnBankAccount && report.statusNum === CONST.REPORT.STATUS_NUM.APPROVED) {
        return true;
    }

    return report?.statusNum === CONST.REPORT.STATUS_NUM.REIMBURSED;
}

/**
 * Whether the current user is the submitter of the report
 */
function isCurrentUserSubmitter(reportID: string): boolean {
    if (!allReports) {
        return false;
    }
    const report = allReports[`${ONYXKEYS.COLLECTION.REPORT}${reportID}`];
    return Boolean(report && report.ownerAccountID === currentUserAccountID);
}

/**
 * Whether the provided report is an Admin room
 */
function isAdminRoom(report: OnyxEntry<Report>): boolean {
    return getChatType(report) === CONST.REPORT.CHAT_TYPE.POLICY_ADMINS;
}

/**
 * Whether the provided report is an Admin-only posting room
 */
function isAdminsOnlyPostingRoom(report: OnyxEntry<Report>): boolean {
    return report?.writeCapability === CONST.REPORT.WRITE_CAPABILITIES.ADMINS;
}

/**
 * Whether the provided report is a Announce room
 */
function isAnnounceRoom(report: OnyxEntry<Report>): boolean {
    return getChatType(report) === CONST.REPORT.CHAT_TYPE.POLICY_ANNOUNCE;
}

/**
 * Whether the provided report is a default room
 */
function isDefaultRoom(report: OnyxEntry<Report>): boolean {
    return CONST.DEFAULT_POLICY_ROOM_CHAT_TYPES.some((type) => type === getChatType(report));
}

/**
 * Whether the provided report is a Domain room
 */
function isDomainRoom(report: OnyxEntry<Report>): boolean {
    return getChatType(report) === CONST.REPORT.CHAT_TYPE.DOMAIN_ALL;
}

/**
 * Whether the provided report is a user created policy room
 */
function isUserCreatedPolicyRoom(report: OnyxEntry<Report>): boolean {
    return getChatType(report) === CONST.REPORT.CHAT_TYPE.POLICY_ROOM;
}

/**
 * Whether the provided report is a Policy Expense chat.
 */
function isPolicyExpenseChat(report: OnyxEntry<Report> | Participant | EmptyObject): boolean {
    return getChatType(report) === CONST.REPORT.CHAT_TYPE.POLICY_EXPENSE_CHAT || (report?.isPolicyExpenseChat ?? false);
}

function isInvoiceRoom(report: OnyxEntry<Report>): boolean {
    return getChatType(report) === CONST.REPORT.CHAT_TYPE.INVOICE;
}

function isCurrentUserInvoiceReceiver(report: OnyxEntry<Report>): boolean {
    if (report?.invoiceReceiver?.type === CONST.REPORT.INVOICE_RECEIVER_TYPE.INDIVIDUAL) {
        return currentUserAccountID === report.invoiceReceiver.accountID;
    }

    return false;
}

/**
 * Whether the provided report belongs to a Control policy and is an expense chat
 */
function isControlPolicyExpenseChat(report: OnyxEntry<Report>): boolean {
    return isPolicyExpenseChat(report) && getPolicyType(report, allPolicies) === CONST.POLICY.TYPE.CORPORATE;
}

/**
 * Whether the provided policyType is a Free, Collect or Control policy type
 */
function isGroupPolicy(policyType: string): boolean {
    return policyType === CONST.POLICY.TYPE.CORPORATE || policyType === CONST.POLICY.TYPE.TEAM || policyType === CONST.POLICY.TYPE.FREE;
}

/**
 * Whether the provided report belongs to a Free, Collect or Control policy
 */
function isReportInGroupPolicy(report: OnyxEntry<Report>): boolean {
    const policyType = getPolicyType(report, allPolicies);
    return isGroupPolicy(policyType);
}

/**
 * Whether the provided report belongs to a Control or Collect policy
 */
function isPaidGroupPolicy(report: OnyxEntry<Report>): boolean {
    const policyType = getPolicyType(report, allPolicies);
    return policyType === CONST.POLICY.TYPE.CORPORATE || policyType === CONST.POLICY.TYPE.TEAM;
}

/**
 * Whether the provided report belongs to a Control or Collect policy and is an expense chat
 */
function isPaidGroupPolicyExpenseChat(report: OnyxEntry<Report>): boolean {
    return isPolicyExpenseChat(report) && isPaidGroupPolicy(report);
}

/**
 * Whether the provided report belongs to a Control policy and is an expense report
 */
function isControlPolicyExpenseReport(report: OnyxEntry<Report>): boolean {
    return isExpenseReport(report) && getPolicyType(report, allPolicies) === CONST.POLICY.TYPE.CORPORATE;
}

/**
 * Whether the provided report belongs to a Control or Collect policy and is an expense report
 */
function isPaidGroupPolicyExpenseReport(report: OnyxEntry<Report>): boolean {
    return isExpenseReport(report) && isPaidGroupPolicy(report);
}

/**
 * Checks if the supplied report is an invoice report in Open state and status.
 */
function isOpenInvoiceReport(report: OnyxEntry<Report> | EmptyObject): boolean {
    return isInvoiceReport(report) && report?.statusNum === CONST.REPORT.STATUS_NUM.OPEN;
}

/**
 * Whether the provided report is a chat room
 */
function isChatRoom(report: OnyxEntry<Report>): boolean {
    return isUserCreatedPolicyRoom(report) || isDefaultRoom(report) || isInvoiceRoom(report);
}

/**
 * Whether the provided report is a public room
 */
function isPublicRoom(report: OnyxEntry<Report>): boolean {
    return report?.visibility === CONST.REPORT.VISIBILITY.PUBLIC || report?.visibility === CONST.REPORT.VISIBILITY.PUBLIC_ANNOUNCE;
}

/**
 * Whether the provided report is a public announce room
 */
function isPublicAnnounceRoom(report: OnyxEntry<Report>): boolean {
    return report?.visibility === CONST.REPORT.VISIBILITY.PUBLIC_ANNOUNCE;
}

/**
 * If the report is a policy expense, the route should be for adding bank account for that policy
 * else since the report is a personal IOU, the route should be for personal bank account.
 */
function getBankAccountRoute(report: OnyxEntry<Report>): Route {
    return isPolicyExpenseChat(report) ? ROUTES.BANK_ACCOUNT_WITH_STEP_TO_OPEN.getRoute('', report?.policyID) : ROUTES.SETTINGS_ADD_BANK_ACCOUNT;
}

/**
 * Check if personal detail of accountID is empty or optimistic data
 */
function isOptimisticPersonalDetail(accountID: number): boolean {
    return isEmptyObject(allPersonalDetails?.[accountID]) || !!allPersonalDetails?.[accountID]?.isOptimisticPersonalDetail;
}

/**
 * Checks if a report is a task report from a policy expense chat.
 */
function isWorkspaceTaskReport(report: OnyxEntry<Report>): boolean {
    if (!isTaskReport(report)) {
        return false;
    }
    const parentReport = allReports?.[`${ONYXKEYS.COLLECTION.REPORT}${report?.parentReportID}`] ?? null;
    return isPolicyExpenseChat(parentReport);
}

/**
 * Returns true if report has a parent
 */
function isThread(report: OnyxEntry<Report>): boolean {
    return Boolean(report?.parentReportID && report?.parentReportActionID);
}

/**
 * Returns true if report is of type chat and has a parent and is therefore a Thread.
 */
function isChatThread(report: OnyxEntry<Report>): boolean {
    return isThread(report) && report?.type === CONST.REPORT.TYPE.CHAT;
}

function isDM(report: OnyxEntry<Report>): boolean {
    return isChatReport(report) && !getChatType(report) && !isThread(report);
}

function isSelfDM(report: OnyxEntry<Report>): boolean {
    return getChatType(report) === CONST.REPORT.CHAT_TYPE.SELF_DM;
}

function isGroupChat(report: OnyxEntry<Report> | Partial<Report>): boolean {
    return getChatType(report) === CONST.REPORT.CHAT_TYPE.GROUP;
}

function isSystemChat(report: OnyxEntry<Report>): boolean {
    return getChatType(report) === CONST.REPORT.CHAT_TYPE.SYSTEM;
}

/**
 * Only returns true if this is our main 1:1 DM report with Concierge
 */
function isConciergeChatReport(report: OnyxEntry<Report>): boolean {
    return report?.participantAccountIDs?.length === 1 && Number(report.participantAccountIDs?.[0]) === CONST.ACCOUNT_ID.CONCIERGE && !isChatThread(report);
}

function findSelfDMReportID(): string | undefined {
    if (!allReports) {
        return;
    }

    const selfDMReport = Object.values(allReports).find((report) => isSelfDM(report) && !isThread(report));
    return selfDMReport?.reportID;
}

/**
 * Checks if the supplied report belongs to workspace based on the provided params. If the report's policyID is _FAKE_ or has no value, it means this report is a DM.
 * In this case report and workspace members must be compared to determine whether the report belongs to the workspace.
 */
function doesReportBelongToWorkspace(report: OnyxEntry<Report>, policyMemberAccountIDs: number[], policyID?: string) {
    return (
        isConciergeChatReport(report) ||
        (report?.policyID === CONST.POLICY.ID_FAKE || !report?.policyID ? hasParticipantInArray(report, policyMemberAccountIDs) : report?.policyID === policyID)
    );
}

/**
 * Given an array of reports, return them filtered by a policyID and policyMemberAccountIDs.
 */
function filterReportsByPolicyIDAndMemberAccountIDs(reports: Report[], policyMemberAccountIDs: number[] = [], policyID?: string) {
    return reports.filter((report) => !!report && doesReportBelongToWorkspace(report, policyMemberAccountIDs, policyID));
}

/**
 * Given an array of reports, return them sorted by the last read timestamp.
 */
function sortReportsByLastRead(reports: Array<OnyxEntry<Report>>, reportMetadata: OnyxCollection<ReportMetadata>): Array<OnyxEntry<Report>> {
    return reports
        .filter((report) => !!report?.reportID && !!(reportMetadata?.[`${ONYXKEYS.COLLECTION.REPORT_METADATA}${report.reportID}`]?.lastVisitTime ?? report?.lastReadTime))
        .sort((a, b) => {
            const aTime = new Date(reportMetadata?.[`${ONYXKEYS.COLLECTION.REPORT_METADATA}${a?.reportID}`]?.lastVisitTime ?? a?.lastReadTime ?? '');
            const bTime = new Date(reportMetadata?.[`${ONYXKEYS.COLLECTION.REPORT_METADATA}${b?.reportID}`]?.lastVisitTime ?? b?.lastReadTime ?? '');

            return aTime.valueOf() - bTime.valueOf();
        });
}

/**
 * Returns true if report is still being processed
 */
function isProcessingReport(report: OnyxEntry<Report> | EmptyObject): boolean {
    return report?.stateNum === CONST.REPORT.STATE_NUM.SUBMITTED && report?.statusNum === CONST.REPORT.STATUS_NUM.SUBMITTED;
}

/**
 * Check if the report is a single chat report that isn't a thread
 * and personal detail of participant is optimistic data
 */
function shouldDisableDetailPage(report: OnyxEntry<Report>): boolean {
    const participantAccountIDs = report?.participantAccountIDs ?? [];

    if (isChatRoom(report) || isPolicyExpenseChat(report) || isChatThread(report) || isTaskReport(report)) {
        return false;
    }
    if (participantAccountIDs.length === 1) {
        return isOptimisticPersonalDetail(participantAccountIDs[0]);
    }
    return false;
}

/**
 * Returns true if this report has only one participant and it's an Expensify account.
 */
function isExpensifyOnlyParticipantInReport(report: OnyxEntry<Report>): boolean {
    const reportParticipants = report?.participantAccountIDs?.filter((accountID) => accountID !== currentUserAccountID) ?? [];
    return reportParticipants.length === 1 && reportParticipants.some((accountID) => CONST.EXPENSIFY_ACCOUNT_IDS.includes(accountID));
}

/**
 * Returns whether a given report can have tasks created in it.
 * We only prevent the task option if it's a DM/group-DM and the other users are all special Expensify accounts
 *
 */
function canCreateTaskInReport(report: OnyxEntry<Report>): boolean {
    const otherReportParticipants = report?.participantAccountIDs?.filter((accountID) => accountID !== currentUserAccountID) ?? [];
    const areExpensifyAccountsOnlyOtherParticipants = otherReportParticipants?.length >= 1 && otherReportParticipants?.every((accountID) => CONST.EXPENSIFY_ACCOUNT_IDS.includes(accountID));
    if (areExpensifyAccountsOnlyOtherParticipants && isDM(report)) {
        return false;
    }

    return true;
}

/**
 * Returns true if there are any guides accounts (team.expensify.com) in a list of accountIDs
 * by cross-referencing the accountIDs with personalDetails since guides that are participants
 * of the user's chats should have their personal details in Onyx.
 */
function hasExpensifyGuidesEmails(accountIDs: number[]): boolean {
    return accountIDs.some((accountID) => Str.extractEmailDomain(allPersonalDetails?.[accountID]?.login ?? '') === CONST.EMAIL.GUIDES_DOMAIN);
}

function findLastAccessedReport(
    reports: OnyxCollection<Report>,
    ignoreDomainRooms: boolean,
    policies: OnyxCollection<Policy>,
    isFirstTimeNewExpensifyUser: boolean,
    openOnAdminRoom = false,
    reportMetadata: OnyxCollection<ReportMetadata> = {},
    policyID?: string,
    policyMemberAccountIDs: number[] = [],
): OnyxEntry<Report> {
    // If it's the user's first time using New Expensify, then they could either have:
    //   - just a Concierge report, if so we'll return that
    //   - their Concierge report, and a separate report that must have deeplinked them to the app before they created their account.
    // If it's the latter, we'll use the deeplinked report over the Concierge report,
    // since the Concierge report would be incorrectly selected over the deep-linked report in the logic below.

    let reportsValues = Object.values(reports ?? {}) as Report[];

    if (!!policyID || policyMemberAccountIDs.length > 0) {
        reportsValues = filterReportsByPolicyIDAndMemberAccountIDs(reportsValues, policyMemberAccountIDs, policyID);
    }

    let sortedReports = sortReportsByLastRead(reportsValues, reportMetadata);

    let adminReport: OnyxEntry<Report> | undefined;
    if (openOnAdminRoom) {
        adminReport = sortedReports.find((report) => {
            const chatType = getChatType(report);
            return chatType === CONST.REPORT.CHAT_TYPE.POLICY_ADMINS;
        });
    }

    if (ignoreDomainRooms) {
        // We allow public announce rooms, admins, and announce rooms through since we bypass the default rooms beta for them.
        // Check where ReportUtils.findLastAccessedReport is called in MainDrawerNavigator.js for more context.
        // Domain rooms are now the only type of default room that are on the defaultRooms beta.
        sortedReports = sortedReports.filter(
            (report) => !isDomainRoom(report) || getPolicyType(report, policies) === CONST.POLICY.TYPE.FREE || hasExpensifyGuidesEmails(report?.participantAccountIDs ?? []),
        );
    }

    if (isFirstTimeNewExpensifyUser) {
        if (sortedReports.length === 1) {
            return sortedReports[0];
        }

        return adminReport ?? sortedReports.find((report) => !isConciergeChatReport(report)) ?? null;
    }

    return adminReport ?? sortedReports.at(-1) ?? null;
}

/**
 * Whether the provided report has expenses
 */
function hasExpenses(reportID?: string): boolean {
    return !!Object.values(allTransactions ?? {}).find((transaction) => `${transaction?.reportID}` === `${reportID}`);
}

/**
 * Whether the provided report is a closed expense report with no expenses
 */
function isClosedExpenseReportWithNoExpenses(report: OnyxEntry<Report>): boolean {
    return report?.statusNum === CONST.REPORT.STATUS_NUM.CLOSED && isExpenseReport(report) && !hasExpenses(report.reportID);
}

/**
 * Whether the provided report is an archived room
 */
function isArchivedRoom(report: OnyxEntry<Report> | EmptyObject): boolean {
    return report?.statusNum === CONST.REPORT.STATUS_NUM.CLOSED && report?.stateNum === CONST.REPORT.STATE_NUM.APPROVED;
}

/**
 * Whether the provided report is the admin's room
 */
function isJoinRequestInAdminRoom(report: OnyxEntry<Report>): boolean {
    if (!report) {
        return false;
    }
    // If this policy isn't owned by Expensify,
    // Account manager/guide should not have the workspace join request pinned to their LHN,
    // since they are not a part of the company, and should not action it on their behalf.
    if (report.policyID) {
        const policy = getPolicy(report.policyID);
        if (!PolicyUtils.isExpensifyTeam(policy.owner) && PolicyUtils.isExpensifyTeam(currentUserPersonalDetails?.login)) {
            return false;
        }
    }
    return ReportActionsUtils.isActionableJoinRequestPending(report.reportID);
}

/**
 * Checks if the user can write in the provided report
 */
function canWriteInReport(report: OnyxEntry<Report>): boolean {
    if (Array.isArray(report?.permissions) && report?.permissions.length > 0) {
        return report?.permissions?.includes(CONST.REPORT.PERMISSIONS.WRITE);
    }

    return true;
}

/**
 * Checks if the current user is allowed to comment on the given report.
 */
function isAllowedToComment(report: OnyxEntry<Report>): boolean {
    if (!canWriteInReport(report)) {
        return false;
    }

    // Default to allowing all users to post
    const capability = report?.writeCapability ?? CONST.REPORT.WRITE_CAPABILITIES.ALL;

    if (capability === CONST.REPORT.WRITE_CAPABILITIES.ALL) {
        return true;
    }

    // If unauthenticated user opens public chat room using deeplink, they do not have policies available and they cannot comment
    if (!allPolicies) {
        return false;
    }

    // If we've made it here, commenting on this report is restricted.
    // If the user is an admin, allow them to post.
    const policy = allPolicies[`${ONYXKEYS.COLLECTION.POLICY}${report?.policyID}`];
    return policy?.role === CONST.POLICY.ROLE.ADMIN;
}

/**
 * Checks if the current user is the admin of the policy given the policy expense chat.
 */
function isPolicyExpenseChatAdmin(report: OnyxEntry<Report>, policies: OnyxCollection<Policy>): boolean {
    if (!isPolicyExpenseChat(report)) {
        return false;
    }

    const policyRole = policies?.[`${ONYXKEYS.COLLECTION.POLICY}${report?.policyID}`]?.role;

    return policyRole === CONST.POLICY.ROLE.ADMIN;
}

/**
 * Checks if the current user is the admin of the policy.
 */
function isPolicyAdmin(policyID: string, policies: OnyxCollection<Policy>): boolean {
    const policyRole = policies?.[`${ONYXKEYS.COLLECTION.POLICY}${policyID}`]?.role;

    return policyRole === CONST.POLICY.ROLE.ADMIN;
}

/**
 * Returns true if report has a single participant.
 */
function hasSingleParticipant(report: OnyxEntry<Report>): boolean {
    return report?.participantAccountIDs?.length === 1;
}

/**
 * Checks whether all the transactions linked to the IOU report are of the Distance Request type with pending routes
 */
function hasOnlyTransactionsWithPendingRoutes(iouReportID: string | undefined): boolean {
    const transactions = TransactionUtils.getAllReportTransactions(iouReportID);

    // Early return false in case not having any transaction
    if (!transactions || transactions.length === 0) {
        return false;
    }

    return transactions.every((transaction) => TransactionUtils.isFetchingWaypointsFromServer(transaction));
}

/**
 * If the report is a thread and has a chat type set, it is a workspace chat.
 */
function isWorkspaceThread(report: OnyxEntry<Report>): boolean {
    const chatType = getChatType(report);
    return isThread(report) && isChatReport(report) && CONST.WORKSPACE_ROOM_TYPES.some((type) => chatType === type);
}

/**
 * Returns true if reportAction is the first chat preview of a Thread
 */
function isThreadFirstChat(reportAction: OnyxEntry<ReportAction>, reportID: string): boolean {
    return reportAction?.childReportID?.toString() === reportID;
}

/**
 * Checks if a report is a child report.
 */
function isChildReport(report: OnyxEntry<Report>): boolean {
    return isThread(report) || isTaskReport(report);
}

/**
 * An Expense Request is a thread where the parent report is an Expense Report and
 * the parentReportAction is a transaction.
 */
function isExpenseRequest(report: OnyxEntry<Report>): boolean {
    if (isThread(report)) {
        const parentReportAction = ReportActionsUtils.getParentReportAction(report);
        const parentReport = allReports?.[`${ONYXKEYS.COLLECTION.REPORT}${report?.parentReportID}`] ?? null;
        return isExpenseReport(parentReport) && !isEmptyObject(parentReportAction) && ReportActionsUtils.isTransactionThread(parentReportAction);
    }
    return false;
}

/**
 * An IOU Request is a thread where the parent report is an IOU Report and
 * the parentReportAction is a transaction.
 */
function isIOURequest(report: OnyxEntry<Report>): boolean {
    if (isThread(report)) {
        const parentReportAction = ReportActionsUtils.getParentReportAction(report);
        const parentReport = allReports?.[`${ONYXKEYS.COLLECTION.REPORT}${report?.parentReportID}`] ?? null;
        return isIOUReport(parentReport) && !isEmptyObject(parentReportAction) && ReportActionsUtils.isTransactionThread(parentReportAction);
    }
    return false;
}

/**
 * A Track Expense Report is a thread where the parent the parentReportAction is a transaction, and
 * parentReportAction has type of track.
 */
function isTrackExpenseReport(report: OnyxEntry<Report>): boolean {
    if (isThread(report)) {
        const parentReportAction = ReportActionsUtils.getParentReportAction(report);
        return !isEmptyObject(parentReportAction) && ReportActionsUtils.isTrackExpenseAction(parentReportAction);
    }
    return false;
}

/**
 * Checks if a report is an IOU or expense request.
 */
function isMoneyRequest(reportOrID: OnyxEntry<Report> | string): boolean {
    const report = typeof reportOrID === 'string' ? allReports?.[`${ONYXKEYS.COLLECTION.REPORT}${reportOrID}`] ?? null : reportOrID;
    return isIOURequest(report) || isExpenseRequest(report);
}

/**
 * Checks if a report is an IOU or expense report.
 */
function isMoneyRequestReport(reportOrID: OnyxEntry<Report> | EmptyObject | string): boolean {
    const report = typeof reportOrID === 'object' ? reportOrID : allReports?.[`${ONYXKEYS.COLLECTION.REPORT}${reportOrID}`] ?? null;
    return isIOUReport(report) || isExpenseReport(report);
}

/**
 * Checks if a report has only one transaction associated with it
 */
function isOneTransactionReport(reportID: string): boolean {
    const reportActions = allReportActions?.[`${ONYXKEYS.COLLECTION.REPORT_ACTIONS}${reportID}`] ?? ([] as ReportAction[]);
    return ReportActionsUtils.getOneTransactionThreadReportID(reportID, reportActions) !== null;
}

/**
 * Checks if a report is a transaction thread associated with a report that has only one transaction
 */
function isOneTransactionThread(reportID: string, parentReportID: string): boolean {
    const parentReportActions = allReportActions?.[`${ONYXKEYS.COLLECTION.REPORT_ACTIONS}${parentReportID}`] ?? ([] as ReportAction[]);
    const transactionThreadReportID = ReportActionsUtils.getOneTransactionThreadReportID(parentReportID, parentReportActions);
    return reportID === transactionThreadReportID;
}

/**
 * Should return true only for personal 1:1 report
 *
 */
function isOneOnOneChat(report: OnyxEntry<Report>): boolean {
    const participantAccountIDs = report?.participantAccountIDs ?? [];
    return (
        !isChatRoom(report) &&
        !isExpenseRequest(report) &&
        !isMoneyRequestReport(report) &&
        !isPolicyExpenseChat(report) &&
        !isTaskReport(report) &&
        isDM(report) &&
        !isIOUReport(report) &&
        participantAccountIDs.length === 1
    );
}

/**
 * Checks if the current user is a payer of the expense
 */

function isPayer(session: OnyxEntry<Session>, iouReport: OnyxEntry<Report>) {
    const isApproved = isReportApproved(iouReport);
    const policy = allPolicies?.[`${ONYXKEYS.COLLECTION.POLICY}${iouReport?.policyID}`] ?? null;
    const policyType = policy?.type;
    const isAdmin = policyType !== CONST.POLICY.TYPE.PERSONAL && policy?.role === CONST.POLICY.ROLE.ADMIN;
    const isManager = iouReport?.managerID === session?.accountID;
    if (isPaidGroupPolicy(iouReport)) {
        if (policy?.reimbursementChoice === CONST.POLICY.REIMBURSEMENT_CHOICES.REIMBURSEMENT_YES) {
            const isReimburser = session?.email === policy?.achAccount?.reimburser;
            return (!policy?.achAccount?.reimburser || isReimburser) && (isApproved || isManager);
        }
        if (policy?.reimbursementChoice === CONST.POLICY.REIMBURSEMENT_CHOICES.REIMBURSEMENT_MANUAL) {
            return isAdmin && (isApproved || isManager);
        }
        return false;
    }
    return isAdmin || (isMoneyRequestReport(iouReport) && isManager);
}

/**
 * Get the notification preference given a report
 */
function getReportNotificationPreference(report: OnyxEntry<Report>): string | number {
    return report?.notificationPreference ?? '';
}

/**
 * Checks if the current user is the action's author
 */
function isActionCreator(reportAction: OnyxEntry<ReportAction> | Partial<ReportAction>): boolean {
    return reportAction?.actorAccountID === currentUserAccountID;
}

/**
 * Returns the notification preference of the action's child report if it exists.
 * Otherwise, calculates it based on the action's authorship.
 */
function getChildReportNotificationPreference(reportAction: OnyxEntry<ReportAction> | Partial<ReportAction>): NotificationPreference {
    const childReportNotificationPreference = reportAction?.childReportNotificationPreference ?? '';
    if (childReportNotificationPreference) {
        return childReportNotificationPreference;
    }

    return isActionCreator(reportAction) ? CONST.REPORT.NOTIFICATION_PREFERENCE.ALWAYS : CONST.REPORT.NOTIFICATION_PREFERENCE.HIDDEN;
}

/**
 * Checks whether the supplied report supports adding more transactions to it.
 * Return true if:
 * - report is a non-settled IOU
 * - report is a draft
 * - report is a processing expense report and its policy has Instant reporting frequency
 */
function canAddOrDeleteTransactions(moneyRequestReport: OnyxEntry<Report>): boolean {
    if (!isMoneyRequestReport(moneyRequestReport)) {
        return false;
    }

    if (isReportApproved(moneyRequestReport) || isSettled(moneyRequestReport?.reportID)) {
        return false;
    }

    if (isReportInGroupPolicy(moneyRequestReport) && isProcessingReport(moneyRequestReport) && !PolicyUtils.isInstantSubmitEnabled(getPolicy(moneyRequestReport?.policyID))) {
        return false;
    }

    return true;
}

/**
 * Can only delete if the author is this user and the action is an ADD_COMMENT action or an IOU action in an unsettled report, or if the user is a
 * policy admin
 */
function canDeleteReportAction(reportAction: OnyxEntry<ReportAction>, reportID: string): boolean {
    const report = getReport(reportID);

    const isActionOwner = reportAction?.actorAccountID === currentUserAccountID;
    const policy = allPolicies?.[`${ONYXKEYS.COLLECTION.POLICY}${report?.policyID}`] ?? null;

    if (reportAction?.actionName === CONST.REPORT.ACTIONS.TYPE.IOU) {
        // For now, users cannot delete split actions
        const isSplitAction = reportAction?.originalMessage?.type === CONST.IOU.REPORT_ACTION_TYPE.SPLIT;

        if (isSplitAction) {
            return false;
        }

        const linkedReport = isThreadFirstChat(reportAction, reportID) ? getReport(report?.parentReportID) : report;
        if (isActionOwner) {
            if (!isEmptyObject(linkedReport) && isMoneyRequestReport(linkedReport)) {
                return canAddOrDeleteTransactions(linkedReport);
            }
            return true;
        }
    }

    if (
        reportAction?.actionName !== CONST.REPORT.ACTIONS.TYPE.ADD_COMMENT ||
        reportAction?.pendingAction === CONST.RED_BRICK_ROAD_PENDING_ACTION.DELETE ||
        ReportActionsUtils.isCreatedTaskReportAction(reportAction) ||
        reportAction?.actorAccountID === CONST.ACCOUNT_ID.CONCIERGE
    ) {
        return false;
    }

    const isAdmin = policy?.role === CONST.POLICY.ROLE.ADMIN && !isEmptyObject(report) && !isDM(report);

    return isActionOwner || isAdmin;
}

/**
 * Get welcome message based on room type
 */
function getRoomWelcomeMessage(report: OnyxEntry<Report>, isUserPolicyAdmin: boolean): WelcomeMessage {
    const welcomeMessage: WelcomeMessage = {showReportName: true};
    const workspaceName = getPolicyName(report);

    if (isArchivedRoom(report)) {
        welcomeMessage.phrase1 = Localize.translateLocal('reportActionsView.beginningOfArchivedRoomPartOne');
        welcomeMessage.phrase2 = Localize.translateLocal('reportActionsView.beginningOfArchivedRoomPartTwo');
    } else if (isDomainRoom(report)) {
        welcomeMessage.phrase1 = Localize.translateLocal('reportActionsView.beginningOfChatHistoryDomainRoomPartOne', {domainRoom: report?.reportName ?? ''});
        welcomeMessage.phrase2 = Localize.translateLocal('reportActionsView.beginningOfChatHistoryDomainRoomPartTwo');
    } else if (isAdminRoom(report)) {
        welcomeMessage.phrase1 = Localize.translateLocal('reportActionsView.beginningOfChatHistoryAdminRoomPartOne', {workspaceName});
        welcomeMessage.phrase2 = Localize.translateLocal('reportActionsView.beginningOfChatHistoryAdminRoomPartTwo');
    } else if (isAdminsOnlyPostingRoom(report) && !isUserPolicyAdmin) {
        welcomeMessage.phrase1 = Localize.translateLocal('reportActionsView.beginningOfChatHistoryAdminOnlyPostingRoom');
        welcomeMessage.showReportName = false;
    } else if (isAnnounceRoom(report)) {
        welcomeMessage.phrase1 = Localize.translateLocal('reportActionsView.beginningOfChatHistoryAnnounceRoomPartOne', {workspaceName});
        welcomeMessage.phrase2 = Localize.translateLocal('reportActionsView.beginningOfChatHistoryAnnounceRoomPartTwo', {workspaceName});
    } else if (isInvoiceRoom(report)) {
        welcomeMessage.showReportName = false;
        welcomeMessage.phrase1 = Localize.translateLocal('reportActionsView.beginningOfChatHistoryInvoiceRoom');
    } else {
        // Message for user created rooms or other room types.
        welcomeMessage.phrase1 = Localize.translateLocal('reportActionsView.beginningOfChatHistoryUserRoomPartOne');
        welcomeMessage.phrase2 = Localize.translateLocal('reportActionsView.beginningOfChatHistoryUserRoomPartTwo');
    }

    return welcomeMessage;
}

/**
 * Returns true if Concierge is one of the chat participants (1:1 as well as group chats)
 */
function chatIncludesConcierge(report: Partial<OnyxEntry<Report>>): boolean {
    return Boolean(report?.participantAccountIDs?.length && report?.participantAccountIDs?.includes(CONST.ACCOUNT_ID.CONCIERGE));
}

/**
 * Returns true if there is any automated expensify account `in accountIDs
 */
function hasAutomatedExpensifyAccountIDs(accountIDs: number[]): boolean {
    return accountIDs.some((accountID) => CONST.EXPENSIFY_ACCOUNT_IDS.includes(accountID));
}

function getReportRecipientAccountIDs(report: OnyxEntry<Report>, currentLoginAccountID: number): number[] {
    let finalReport: OnyxEntry<Report> = report;
    // In 1:1 chat threads, the participants will be the same as parent report. If a report is specifically a 1:1 chat thread then we will
    // get parent report and use its participants array.
    if (isThread(report) && !(isTaskReport(report) || isMoneyRequestReport(report))) {
        const parentReport = allReports?.[`${ONYXKEYS.COLLECTION.REPORT}${report?.parentReportID}`] ?? null;
        if (hasSingleParticipant(parentReport)) {
            finalReport = parentReport;
        }
    }

    let finalParticipantAccountIDs: number[] | undefined = [];
    if (isMoneyRequestReport(report)) {
        // For money requests i.e the IOU (1:1 person) and Expense (1:* person) reports, use the full `initialParticipantAccountIDs` array
        // and add the `ownerAccountId`. Money request reports don't add `ownerAccountId` in `participantAccountIDs` array
        const defaultParticipantAccountIDs = finalReport?.participantAccountIDs ?? [];
        const setOfParticipantAccountIDs = new Set<number>(report?.ownerAccountID ? [...defaultParticipantAccountIDs, report.ownerAccountID] : defaultParticipantAccountIDs);
        finalParticipantAccountIDs = [...setOfParticipantAccountIDs];
    } else if (isTaskReport(report)) {
        // Task reports `managerID` will change when assignee is changed, in that case the old `managerID` is still present in `participantAccountIDs`
        // array along with the new one. We only need the `managerID` as a participant here.
        finalParticipantAccountIDs = report?.managerID ? [report?.managerID] : [];
    } else {
        finalParticipantAccountIDs = finalReport?.participantAccountIDs;
    }

    const reportParticipants = finalParticipantAccountIDs?.filter((accountID) => accountID !== currentLoginAccountID) ?? [];
    const participantsWithoutExpensifyAccountIDs = reportParticipants.filter((participant) => !CONST.EXPENSIFY_ACCOUNT_IDS.includes(participant ?? 0));
    return participantsWithoutExpensifyAccountIDs;
}

/**
 * Whether the time row should be shown for a report.
 */
function canShowReportRecipientLocalTime(personalDetails: OnyxCollection<PersonalDetails>, report: OnyxEntry<Report>, accountID: number): boolean {
    const reportRecipientAccountIDs = getReportRecipientAccountIDs(report, accountID);
    const hasMultipleParticipants = reportRecipientAccountIDs.length > 1;
    const reportRecipient = personalDetails?.[reportRecipientAccountIDs[0]];
    const reportRecipientTimezone = reportRecipient?.timezone ?? CONST.DEFAULT_TIME_ZONE;
    const isReportParticipantValidated = reportRecipient?.validated ?? false;
    return Boolean(
        !hasMultipleParticipants &&
            !isChatRoom(report) &&
            !isPolicyExpenseChat(getRootParentReport(report)) &&
            reportRecipient &&
            reportRecipientTimezone?.selected &&
            isReportParticipantValidated,
    );
}

/**
 * Shorten last message text to fixed length and trim spaces.
 */
function formatReportLastMessageText(lastMessageText: string, isModifiedExpenseMessage = false): string {
    if (isModifiedExpenseMessage) {
        return String(lastMessageText).trim().replace(CONST.REGEX.LINE_BREAK, '').trim();
    }
    return String(lastMessageText).trim().replace(CONST.REGEX.LINE_BREAK, ' ').substring(0, CONST.REPORT.LAST_MESSAGE_TEXT_MAX_LENGTH).trim();
}

/**
 * Helper method to return the default avatar associated with the given login
 */
function getDefaultWorkspaceAvatar(workspaceName?: string): IconAsset {
    if (!workspaceName) {
        return defaultWorkspaceAvatars.WorkspaceBuilding;
    }

    // Remove all chars not A-Z or 0-9 including underscore
    const alphaNumeric = workspaceName
        .normalize('NFD')
        .replace(/[^0-9a-z]/gi, '')
        .toUpperCase();

    const workspace = `Workspace${alphaNumeric[0]}` as keyof typeof defaultWorkspaceAvatars;
    const defaultWorkspaceAvatar = defaultWorkspaceAvatars[workspace];

    return !alphaNumeric ? defaultWorkspaceAvatars.WorkspaceBuilding : defaultWorkspaceAvatar;
}

/**
 * Helper method to return the default avatar testID associated with the given login
 */
function getDefaultWorkspaceAvatarTestID(workspaceName: string): string {
    if (!workspaceName) {
        return defaultAvatarBuildingIconTestID;
    }

    // Remove all chars not A-Z or 0-9 including underscore
    const alphaNumeric = workspaceName
        .normalize('NFD')
        .replace(/[^0-9a-z]/gi, '')
        .toLowerCase();

    return !alphaNumeric ? defaultAvatarBuildingIconTestID : `SvgDefaultAvatar_${alphaNumeric[0]} Icon`;
}

function getWorkspaceAvatar(report: OnyxEntry<Report>): UserUtils.AvatarSource {
    const workspaceName = getPolicyName(report, false, allPolicies?.[`${ONYXKEYS.COLLECTION.POLICY}${report?.policyID}`]);
    const avatar = allPolicies?.[`${ONYXKEYS.COLLECTION.POLICY}${report?.policyID}`]?.avatar ?? '';
    return !isEmpty(avatar) ? avatar : getDefaultWorkspaceAvatar(workspaceName);
}

/**
 * Helper method to return the default avatar associated with the given reportID
 */
function getDefaultGroupAvatar(reportID?: string): IconAsset {
    if (!reportID) {
        return defaultGroupAvatars.Avatar1;
    }
    const reportIDHashBucket: AvatarRange = ((Number(reportID) % CONST.DEFAULT_GROUP_AVATAR_COUNT) + 1) as AvatarRange;
    return defaultGroupAvatars[`Avatar${reportIDHashBucket}`];
}

/**
 * Returns the appropriate icons for the given chat report using the stored personalDetails.
 * The Avatar sources can be URLs or Icon components according to the chat type.
 */
function getIconsForParticipants(participants: number[], personalDetails: OnyxCollection<PersonalDetails>): Icon[] {
    const participantDetails: ParticipantDetails[] = [];
    const participantsList = participants || [];

    for (const accountID of participantsList) {
        const avatarSource = UserUtils.getAvatar(personalDetails?.[accountID]?.avatar ?? '', accountID);
        const displayNameLogin = personalDetails?.[accountID]?.displayName ? personalDetails?.[accountID]?.displayName : personalDetails?.[accountID]?.login;
        participantDetails.push([accountID, displayNameLogin ?? '', avatarSource, personalDetails?.[accountID]?.fallbackIcon ?? '']);
    }

    const sortedParticipantDetails = participantDetails.sort((first, second) => {
        // First sort by displayName/login
        const displayNameLoginOrder = localeCompare(first[1], second[1]);
        if (displayNameLoginOrder !== 0) {
            return displayNameLoginOrder;
        }

        // Then fallback on accountID as the final sorting criteria.
        // This will ensure that the order of avatars with same login/displayName
        // stay consistent across all users and devices
        return first[0] - second[0];
    });

    // Now that things are sorted, gather only the avatars (second element in the array) and return those
    const avatars: Icon[] = [];

    for (const sortedParticipantDetail of sortedParticipantDetails) {
        const userIcon = {
            id: sortedParticipantDetail[0],
            source: sortedParticipantDetail[2],
            type: CONST.ICON_TYPE_AVATAR,
            name: sortedParticipantDetail[1],
            fallbackIcon: sortedParticipantDetail[3],
        };
        avatars.push(userIcon);
    }

    return avatars;
}

/**
 * Given a report, return the associated workspace icon.
 */
function getWorkspaceIcon(report: OnyxEntry<Report>, policy: OnyxEntry<Policy> = null): Icon {
    const workspaceName = getPolicyName(report, false, policy);
    const policyExpenseChatAvatarSource = allPolicies?.[`${ONYXKEYS.COLLECTION.POLICY}${report?.policyID}`]?.avatar
        ? allPolicies?.[`${ONYXKEYS.COLLECTION.POLICY}${report?.policyID}`]?.avatar
        : getDefaultWorkspaceAvatar(workspaceName);

    const workspaceIcon: Icon = {
        source: policyExpenseChatAvatarSource ?? '',
        type: CONST.ICON_TYPE_WORKSPACE,
        name: workspaceName,
        id: report?.policyID,
    };
    return workspaceIcon;
}

/**
 * Gets the personal details for a login by looking in the ONYXKEYS.PERSONAL_DETAILS_LIST Onyx key (stored in the local variable, allPersonalDetails). If it doesn't exist in Onyx,
 * then a default object is constructed.
 */
function getPersonalDetailsForAccountID(accountID: number): Partial<PersonalDetails> {
    if (!accountID) {
        return {};
    }
    return (
        allPersonalDetails?.[accountID] ?? {
            avatar: UserUtils.getDefaultAvatar(accountID),
            isOptimisticPersonalDetail: true,
        }
    );
}

/**
 * Get the displayName for a single report participant.
 */
function getDisplayNameForParticipant(accountID?: number, shouldUseShortForm = false, shouldFallbackToHidden = true, shouldAddCurrentUserPostfix = false): string {
    if (!accountID) {
        return '';
    }

    const personalDetails = getPersonalDetailsForAccountID(accountID);
    // eslint-disable-next-line @typescript-eslint/prefer-nullish-coalescing
    const formattedLogin = LocalePhoneNumber.formatPhoneNumber(personalDetails.login || '');
    // This is to check if account is an invite/optimistically created one
    // and prevent from falling back to 'Hidden', so a correct value is shown
    // when searching for a new user
    if (personalDetails.isOptimisticPersonalDetail === true) {
        return formattedLogin;
    }

    // For selfDM, we display the user's displayName followed by '(you)' as a postfix
    const shouldAddPostfix = shouldAddCurrentUserPostfix && accountID === currentUserAccountID;

    const longName = PersonalDetailsUtils.getDisplayNameOrDefault(personalDetails, formattedLogin, shouldFallbackToHidden, shouldAddPostfix);

    // If the user's personal details (first name) should be hidden, make sure we return "hidden" instead of the short name
    if (shouldFallbackToHidden && longName === Localize.translateLocal('common.hidden')) {
        return longName;
    }

    const shortName = personalDetails.firstName ? personalDetails.firstName : longName;
    return shouldUseShortForm ? shortName : longName;
}

function getParticipantAccountIDs(reportID: string) {
    const report = getReport(reportID);
    if (!report || !report.participants) {
        return [];
    }

    const accountIDStrings = Object.keys(report.participants);
    return accountIDStrings.map((accountID) => Number(accountID));
}

function buildParticipantsFromAccountIDs(accountIDs: number[]): Participants {
    const finalParticipants: Participants = {};
    return accountIDs.reduce((participants, accountID) => {
        // eslint-disable-next-line no-param-reassign
        participants[accountID] = {hidden: false};
        return participants;
    }, finalParticipants);
}

/**
 * Returns the report name if the report is a group chat
 */
function getGroupChatName(participantAccountIDs?: number[], shouldApplyLimit = false, reportID = ''): string | undefined {
    // If we have a reportID always try to get the name from the report.
    if (reportID) {
        const reportKey = `${ONYXKEYS.COLLECTION.REPORT}${reportID}`;
        const reportName = allReports?.[reportKey]?.reportName;
        if (reportName) {
            return reportName;
        }
    }

    // Get participantAccountIDs from participants object
    let participants = participantAccountIDs ?? getParticipantAccountIDs(reportID);
    if (shouldApplyLimit) {
        participants = participants.slice(0, 5);
    }
    const isMultipleParticipantReport = participants.length > 1;

    if (isMultipleParticipantReport) {
        return participants
            .map((participant) => getDisplayNameForParticipant(participant, isMultipleParticipantReport))
            .sort((first, second) => localeCompare(first ?? '', second ?? ''))
            .filter(Boolean)
            .join(', ');
    }

    return Localize.translateLocal('groupChat.defaultReportName', {displayName: getDisplayNameForParticipant(participants[0], false)});
}

function getVisibleChatMemberAccountIDs(reportID: string): number[] {
    const report = getReport(reportID);
    if (!report || !report.participants) {
        return [];
    }
    const visibleParticipantAccountIDs = Object.entries(report.participants).reduce<number[]>((accountIDs, [accountID, participant]) => {
        if (participant && !participant.hidden) {
            accountIDs.push(Number(accountID));
        }
        return accountIDs;
    }, []);
    return visibleParticipantAccountIDs;
}

function getParticipants(reportID: string) {
    const report = getReport(reportID);
    if (!report) {
        return {};
    }

    return report.participants;
}

/**
 * Returns the appropriate icons for the given chat report using the stored personalDetails.
 * The Avatar sources can be URLs or Icon components according to the chat type.
 */
function getIcons(
    report: OnyxEntry<Report>,
    personalDetails: OnyxCollection<PersonalDetails>,
    defaultIcon: UserUtils.AvatarSource | null = null,
    defaultName = '',
    defaultAccountID = -1,
    policy: OnyxEntry<Policy> = null,
): Icon[] {
    if (isEmptyObject(report)) {
        const fallbackIcon: Icon = {
            source: defaultIcon ?? Expensicons.FallbackAvatar,
            type: CONST.ICON_TYPE_AVATAR,
            name: defaultName,
            id: defaultAccountID,
        };
        return [fallbackIcon];
    }
    if (isExpenseRequest(report)) {
        const parentReportAction = ReportActionsUtils.getParentReportAction(report);
        const workspaceIcon = getWorkspaceIcon(report, policy);
        const memberIcon = {
            source: UserUtils.getAvatar(personalDetails?.[parentReportAction.actorAccountID ?? -1]?.avatar ?? '', parentReportAction.actorAccountID ?? -1),
            id: parentReportAction.actorAccountID,
            type: CONST.ICON_TYPE_AVATAR,
            name: personalDetails?.[parentReportAction.actorAccountID ?? -1]?.displayName ?? '',
            fallbackIcon: personalDetails?.[parentReportAction.actorAccountID ?? -1]?.fallbackIcon,
        };

        return [memberIcon, workspaceIcon];
    }
    if (isChatThread(report)) {
        const parentReportAction = ReportActionsUtils.getParentReportAction(report);

        const actorAccountID = parentReportAction.actorAccountID;
        const actorDisplayName = PersonalDetailsUtils.getDisplayNameOrDefault(allPersonalDetails?.[actorAccountID ?? -1], '', false);
        const actorIcon = {
            id: actorAccountID,
            source: UserUtils.getAvatar(personalDetails?.[actorAccountID ?? -1]?.avatar ?? '', actorAccountID ?? -1),
            name: actorDisplayName,
            type: CONST.ICON_TYPE_AVATAR,
            fallbackIcon: personalDetails?.[parentReportAction.actorAccountID ?? -1]?.fallbackIcon,
        };

        if (isWorkspaceThread(report)) {
            const workspaceIcon = getWorkspaceIcon(report, policy);
            return [actorIcon, workspaceIcon];
        }
        return [actorIcon];
    }
    if (isTaskReport(report)) {
        const ownerIcon = {
            id: report?.ownerAccountID,
            source: UserUtils.getAvatar(personalDetails?.[report?.ownerAccountID ?? -1]?.avatar ?? '', report?.ownerAccountID ?? -1),
            type: CONST.ICON_TYPE_AVATAR,
            name: personalDetails?.[report?.ownerAccountID ?? -1]?.displayName ?? '',
            fallbackIcon: personalDetails?.[report?.ownerAccountID ?? -1]?.fallbackIcon,
        };

        if (isWorkspaceTaskReport(report)) {
            const workspaceIcon = getWorkspaceIcon(report, policy);
            return [ownerIcon, workspaceIcon];
        }

        return [ownerIcon];
    }
    if (isDomainRoom(report)) {
        // Get domain name after the #. Domain Rooms use our default workspace avatar pattern.
        const domainName = report?.reportName?.substring(1);
        const policyExpenseChatAvatarSource = getDefaultWorkspaceAvatar(domainName);
        const domainIcon: Icon = {
            source: policyExpenseChatAvatarSource,
            type: CONST.ICON_TYPE_WORKSPACE,
            name: domainName ?? '',
            id: report?.policyID,
        };
        return [domainIcon];
    }
    if (isAdminRoom(report) || isAnnounceRoom(report) || isChatRoom(report) || isArchivedRoom(report)) {
        const icons = [getWorkspaceIcon(report, policy)];

        if (isInvoiceRoom(report)) {
            if (report?.invoiceReceiver?.type === CONST.REPORT.INVOICE_RECEIVER_TYPE.INDIVIDUAL) {
                icons.push(...getIconsForParticipants([report?.invoiceReceiver.accountID], personalDetails));
            } else {
                const receiverPolicy = getPolicy(report?.invoiceReceiver?.policyID);
                if (!isEmptyObject(receiverPolicy)) {
                    icons.push(getWorkspaceIcon(report, receiverPolicy));
                }
            }
        }

        return icons;
    }
    if (isPolicyExpenseChat(report) || isExpenseReport(report)) {
        const workspaceIcon = getWorkspaceIcon(report, policy);
        const memberIcon = {
            source: UserUtils.getAvatar(personalDetails?.[report?.ownerAccountID ?? -1]?.avatar ?? '', report?.ownerAccountID ?? -1),
            id: report?.ownerAccountID,
            type: CONST.ICON_TYPE_AVATAR,
            name: personalDetails?.[report?.ownerAccountID ?? -1]?.displayName ?? '',
            fallbackIcon: personalDetails?.[report?.ownerAccountID ?? -1]?.fallbackIcon,
        };
        return isExpenseReport(report) ? [memberIcon, workspaceIcon] : [workspaceIcon, memberIcon];
    }
    if (isIOUReport(report)) {
        const managerIcon = {
            source: UserUtils.getAvatar(personalDetails?.[report?.managerID ?? -1]?.avatar ?? '', report?.managerID ?? -1),
            id: report?.managerID,
            type: CONST.ICON_TYPE_AVATAR,
            name: personalDetails?.[report?.managerID ?? -1]?.displayName ?? '',
            fallbackIcon: personalDetails?.[report?.managerID ?? -1]?.fallbackIcon,
        };
        const ownerIcon = {
            id: report?.ownerAccountID,
            source: UserUtils.getAvatar(personalDetails?.[report?.ownerAccountID ?? -1]?.avatar ?? '', report?.ownerAccountID ?? -1),
            type: CONST.ICON_TYPE_AVATAR,
            name: personalDetails?.[report?.ownerAccountID ?? -1]?.displayName ?? '',
            fallbackIcon: personalDetails?.[report?.ownerAccountID ?? -1]?.fallbackIcon,
        };
        const isManager = currentUserAccountID === report?.managerID;

        // For one transaction IOUs, display a simplified report icon
        if (isOneTransactionReport(report?.reportID ?? '0')) {
            return [ownerIcon];
        }

        return isManager ? [managerIcon, ownerIcon] : [ownerIcon, managerIcon];
    }

    if (isSelfDM(report)) {
        return getIconsForParticipants([currentUserAccountID ?? 0], personalDetails);
    }

    if (isGroupChat(report)) {
        const groupChatIcon = {
            // eslint-disable-next-line @typescript-eslint/prefer-nullish-coalescing
            source: report.avatarUrl || getDefaultGroupAvatar(report.reportID),
            id: -1,
            type: CONST.ICON_TYPE_AVATAR,
            name: getGroupChatName(undefined, true, report.reportID ?? ''),
        };
        return [groupChatIcon];
    }

    if (isInvoiceReport(report)) {
        const invoiceRoomReport = getReport(report.chatReportID);
        const icons = [getWorkspaceIcon(invoiceRoomReport, policy)];

        if (invoiceRoomReport?.invoiceReceiver?.type === CONST.REPORT.INVOICE_RECEIVER_TYPE.INDIVIDUAL) {
            icons.push(...getIconsForParticipants([invoiceRoomReport?.invoiceReceiver.accountID], personalDetails));

            return icons;
        }

        const receiverPolicy = getPolicy(invoiceRoomReport?.invoiceReceiver?.policyID);

        if (!isEmptyObject(receiverPolicy)) {
            icons.push(getWorkspaceIcon(invoiceRoomReport, receiverPolicy));
        }

        return icons;
    }

    return getIconsForParticipants(report?.participantAccountIDs ?? [], personalDetails);
}

function getDisplayNamesWithTooltips(
    personalDetailsList: PersonalDetails[] | PersonalDetailsList | OptionData[],
    isMultipleParticipantReport: boolean,
    shouldFallbackToHidden = true,
    shouldAddCurrentUserPostfix = false,
): DisplayNameWithTooltips {
    const personalDetailsListArray = Array.isArray(personalDetailsList) ? personalDetailsList : Object.values(personalDetailsList);

    return personalDetailsListArray
        .map((user) => {
            const accountID = Number(user?.accountID);
            // eslint-disable-next-line @typescript-eslint/prefer-nullish-coalescing
            const displayName = getDisplayNameForParticipant(accountID, isMultipleParticipantReport, shouldFallbackToHidden, shouldAddCurrentUserPostfix) || user?.login || '';
            const avatar = UserUtils.getDefaultAvatar(accountID);

            let pronouns = user?.pronouns ?? undefined;
            if (pronouns?.startsWith(CONST.PRONOUNS.PREFIX)) {
                const pronounTranslationKey = pronouns.replace(CONST.PRONOUNS.PREFIX, '');
                pronouns = Localize.translateLocal(`pronouns.${pronounTranslationKey}` as TranslationPaths);
            }

            return {
                displayName,
                avatar,
                login: user?.login ?? '',
                accountID,
                pronouns,
            };
        })
        .sort((first, second) => {
            // First sort by displayName/login
            const displayNameLoginOrder = localeCompare(first.displayName, second.displayName);
            if (displayNameLoginOrder !== 0) {
                return displayNameLoginOrder;
            }

            // Then fallback on accountID as the final sorting criteria.
            return first.accountID - second.accountID;
        });
}

/**
 * Returns the the display names of the given user accountIDs
 */
function getUserDetailTooltipText(accountID: number, fallbackUserDisplayName = ''): string {
    const displayNameForParticipant = getDisplayNameForParticipant(accountID);
    return displayNameForParticipant || fallbackUserDisplayName;
}

/**
 * For a deleted parent report action within a chat report,
 * let us return the appropriate display message
 *
 * @param reportAction - The deleted report action of a chat report for which we need to return message.
 */
function getDeletedParentActionMessageForChatReport(reportAction: OnyxEntry<ReportAction>): string {
    // By default, let us display [Deleted message]
    let deletedMessageText = Localize.translateLocal('parentReportAction.deletedMessage');
    if (ReportActionsUtils.isCreatedTaskReportAction(reportAction)) {
        // For canceled task report, let us display [Deleted task]
        deletedMessageText = Localize.translateLocal('parentReportAction.deletedTask');
    }
    return deletedMessageText;
}

/**
 * Returns the preview message for `REIMBURSEMENT_QUEUED` action
 */
function getReimbursementQueuedActionMessage(reportAction: OnyxEntry<ReportAction>, report: OnyxEntry<Report>, shouldUseShortDisplayName = true): string {
    const submitterDisplayName = getDisplayNameForParticipant(report?.ownerAccountID, shouldUseShortDisplayName) ?? '';
    const originalMessage = reportAction?.originalMessage as IOUMessage | undefined;
    let messageKey: TranslationPaths;
    if (originalMessage?.paymentType === CONST.IOU.PAYMENT_TYPE.EXPENSIFY) {
        messageKey = 'iou.waitingOnEnabledWallet';
    } else {
        messageKey = 'iou.waitingOnBankAccount';
    }

    return Localize.translateLocal(messageKey, {submitterDisplayName});
}

/**
 * Returns the preview message for `REIMBURSEMENT_DEQUEUED` action
 */
function getReimbursementDeQueuedActionMessage(
    reportAction: OnyxEntry<ReportActionBase & OriginalMessageReimbursementDequeued>,
    report: OnyxEntry<Report> | EmptyObject,
    isLHNPreview = false,
): string {
    const originalMessage = reportAction?.originalMessage as ReimbursementDeQueuedMessage | undefined;
    const amount = originalMessage?.amount;
    const currency = originalMessage?.currency;
    const formattedAmount = CurrencyUtils.convertToDisplayString(amount, currency);
    if (originalMessage?.cancellationReason === CONST.REPORT.CANCEL_PAYMENT_REASONS.ADMIN) {
        const payerOrApproverName = report?.managerID === currentUserAccountID || !isLHNPreview ? '' : getDisplayNameForParticipant(report?.managerID, true);
        return Localize.translateLocal('iou.adminCanceledRequest', {manager: payerOrApproverName, amount: formattedAmount});
    }
    const submitterDisplayName = getDisplayNameForParticipant(report?.ownerAccountID, true) ?? '';
    return Localize.translateLocal('iou.canceledRequest', {submitterDisplayName, amount: formattedAmount});
}

/**
 * Builds an optimistic REIMBURSEMENT_DEQUEUED report action with a randomly generated reportActionID.
 *
 */
function buildOptimisticCancelPaymentReportAction(expenseReportID: string, amount: number, currency: string): OptimisticCancelPaymentReportAction {
    return {
        actionName: CONST.REPORT.ACTIONS.TYPE.REIMBURSEMENT_DEQUEUED,
        actorAccountID: currentUserAccountID,
        message: [
            {
                cancellationReason: CONST.REPORT.CANCEL_PAYMENT_REASONS.ADMIN,
                expenseReportID,
                type: CONST.REPORT.MESSAGE.TYPE.COMMENT,
                text: '',
                amount,
                currency,
            },
        ],
        originalMessage: {
            cancellationReason: CONST.REPORT.CANCEL_PAYMENT_REASONS.ADMIN,
            expenseReportID,
            amount,
            currency,
        },
        person: [
            {
                style: 'strong',
                text: getCurrentUserDisplayNameOrEmail(),
                type: 'TEXT',
            },
        ],
        reportActionID: NumberUtils.rand64(),
        shouldShow: true,
        created: DateUtils.getDBTime(),
        pendingAction: CONST.RED_BRICK_ROAD_PENDING_ACTION.ADD,
    };
}

/**
 * Returns the last visible message for a given report after considering the given optimistic actions
 *
 * @param reportID - the report for which last visible message has to be fetched
 * @param [actionsToMerge] - the optimistic merge actions that needs to be considered while fetching last visible message

 */
function getLastVisibleMessage(reportID: string | undefined, actionsToMerge: ReportActions = {}): LastVisibleMessage {
    const report = getReport(reportID);
    const lastVisibleAction = ReportActionsUtils.getLastVisibleAction(reportID ?? '', actionsToMerge);

    // For Chat Report with deleted parent actions, let us fetch the correct message
    if (ReportActionsUtils.isDeletedParentAction(lastVisibleAction) && !isEmptyObject(report) && isChatReport(report)) {
        const lastMessageText = getDeletedParentActionMessageForChatReport(lastVisibleAction);
        return {
            lastMessageText,
        };
    }

    // Fetch the last visible message for report represented by reportID and based on actions to merge.
    return ReportActionsUtils.getLastVisibleMessage(reportID ?? '', actionsToMerge);
}

/**
 * Checks if a report is an open task report assigned to current user.
 *
 * @param [parentReportAction] - The parent report action of the report (Used to check if the task has been canceled)
 */
function isWaitingForAssigneeToCompleteTask(report: OnyxEntry<Report>, parentReportAction: OnyxEntry<ReportAction> | EmptyObject = {}): boolean {
    return isTaskReport(report) && isReportManager(report) && isOpenTaskReport(report, parentReportAction);
}

function isUnreadWithMention(reportOrOption: OnyxEntry<Report> | OptionData): boolean {
    if (!reportOrOption) {
        return false;
    }
    // lastMentionedTime and lastReadTime are both datetime strings and can be compared directly
    const lastMentionedTime = reportOrOption.lastMentionedTime ?? '';
    const lastReadTime = reportOrOption.lastReadTime ?? '';
    return Boolean('isUnreadWithMention' in reportOrOption && reportOrOption.isUnreadWithMention) || lastReadTime < lastMentionedTime;
}

/**
 * Determines if the option requires action from the current user. This can happen when it:
 *  - is unread and the user was mentioned in one of the unread comments
 *  - is for an outstanding task waiting on the user
 *  - has an outstanding child expense that is waiting for an action from the current user (e.g. pay, approve, add bank account)
 *
 * @param option (report or optionItem)
 * @param parentReportAction (the report action the current report is a thread of)
 */
function requiresAttentionFromCurrentUser(optionOrReport: OnyxEntry<Report> | OptionData, parentReportAction: EmptyObject | OnyxEntry<ReportAction> = {}) {
    if (!optionOrReport) {
        return false;
    }

    if (isJoinRequestInAdminRoom(optionOrReport)) {
        return true;
    }

    if (isArchivedRoom(optionOrReport) || isArchivedRoom(getReport(optionOrReport.parentReportID))) {
        return false;
    }

    if (isUnreadWithMention(optionOrReport)) {
        return true;
    }

    if (isWaitingForAssigneeToCompleteTask(optionOrReport, parentReportAction)) {
        return true;
    }

    // Has a child report that is awaiting action (e.g. approve, pay, add bank account) from current user
    if (optionOrReport.hasOutstandingChildRequest) {
        return true;
    }

    return false;
}

/**
 * Returns number of transactions that are nonReimbursable
 *
 */
function hasNonReimbursableTransactions(iouReportID: string | undefined): boolean {
    const transactions = TransactionUtils.getAllReportTransactions(iouReportID);
    return transactions.filter((transaction) => transaction.reimbursable === false).length > 0;
}

function getMoneyRequestSpendBreakdown(report: OnyxEntry<Report>, allReportsDict: OnyxCollection<Report> = null): SpendBreakdown {
    const allAvailableReports = allReportsDict ?? allReports;
    let moneyRequestReport;
    if (isMoneyRequestReport(report) || isInvoiceReport(report)) {
        moneyRequestReport = report;
    }
    if (allAvailableReports && report?.iouReportID) {
        moneyRequestReport = allAvailableReports[`${ONYXKEYS.COLLECTION.REPORT}${report.iouReportID}`];
    }
    if (moneyRequestReport) {
        let nonReimbursableSpend = moneyRequestReport.nonReimbursableTotal ?? 0;
        let totalSpend = moneyRequestReport.total ?? 0;

        if (nonReimbursableSpend + totalSpend !== 0) {
            // There is a possibility that if the Expense report has a negative total.
            // This is because there are instances where you can get a credit back on your card,
            // or you enter a negative expense to “offset” future expenses
            nonReimbursableSpend = isExpenseReport(moneyRequestReport) ? nonReimbursableSpend * -1 : Math.abs(nonReimbursableSpend);
            totalSpend = isExpenseReport(moneyRequestReport) ? totalSpend * -1 : Math.abs(totalSpend);

            const totalDisplaySpend = totalSpend;
            const reimbursableSpend = totalDisplaySpend - nonReimbursableSpend;

            return {
                nonReimbursableSpend,
                reimbursableSpend,
                totalDisplaySpend,
            };
        }
    }
    return {
        nonReimbursableSpend: 0,
        reimbursableSpend: 0,
        totalDisplaySpend: 0,
    };
}

/**
 * Get the title for a policy expense chat which depends on the role of the policy member seeing this report
 */
function getPolicyExpenseChatName(report: OnyxEntry<Report>, policy: OnyxEntry<Policy> | undefined = undefined): string | undefined {
    const ownerAccountID = report?.ownerAccountID;
    const personalDetails = allPersonalDetails?.[ownerAccountID ?? -1];
    const login = personalDetails ? personalDetails.login : null;
    // eslint-disable-next-line @typescript-eslint/prefer-nullish-coalescing
    const reportOwnerDisplayName = getDisplayNameForParticipant(ownerAccountID) || login || report?.reportName;

    // If the policy expense chat is owned by this user, use the name of the policy as the report name.
    if (report?.isOwnPolicyExpenseChat) {
        return getPolicyName(report, false, policy);
    }

    let policyExpenseChatRole = 'user';
    const policyItem = allPolicies?.[`${ONYXKEYS.COLLECTION.POLICY}${report?.policyID}`];
    if (policyItem) {
        policyExpenseChatRole = policyItem.role || 'user';
    }

    // If this user is not admin and this policy expense chat has been archived because of account merging, this must be an old workspace chat
    // of the account which was merged into the current user's account. Use the name of the policy as the name of the report.
    if (isArchivedRoom(report)) {
        const lastAction = ReportActionsUtils.getLastVisibleAction(report?.reportID ?? '');
        const archiveReason = lastAction?.actionName === CONST.REPORT.ACTIONS.TYPE.CLOSED ? lastAction?.originalMessage?.reason : CONST.REPORT.ARCHIVE_REASON.DEFAULT;
        if (archiveReason === CONST.REPORT.ARCHIVE_REASON.ACCOUNT_MERGED && policyExpenseChatRole !== CONST.POLICY.ROLE.ADMIN) {
            return getPolicyName(report, false, policy);
        }
    }

    // If user can see this report and they are not its owner, they must be an admin and the report name should be the name of the policy member
    return reportOwnerDisplayName;
}

/**
 * Given a report field, check if the field is for the report title.
 */
function isReportFieldOfTypeTitle(reportField: OnyxEntry<PolicyReportField>): boolean {
    return reportField?.type === 'formula' && reportField?.fieldID === CONST.REPORT_FIELD_TITLE_FIELD_ID;
}

/**
 * Check if report fields are available to use in a report
 */
function reportFieldsEnabled(report: Report) {
    return Permissions.canUseReportFields(allBetas ?? []) && isPaidGroupPolicyExpenseReport(report);
}

/**
 * Given a report field, check if the field can be edited or not.
 * For title fields, its considered disabled if `deletable` prop is `true` (https://github.com/Expensify/App/issues/35043#issuecomment-1911275433)
 * For non title fields, its considered disabled if:
 * 1. The user is not admin of the report
 * 2. Report is settled or it is closed
 */
function isReportFieldDisabled(report: OnyxEntry<Report>, reportField: OnyxEntry<PolicyReportField>, policy: OnyxEntry<Policy>): boolean {
    const isReportSettled = isSettled(report?.reportID);
    const isReportClosed = report?.statusNum === CONST.REPORT.STATUS_NUM.CLOSED;
    const isTitleField = isReportFieldOfTypeTitle(reportField);
    const isAdmin = isPolicyAdmin(report?.policyID ?? '', {[`${ONYXKEYS.COLLECTION.POLICY}${policy?.id ?? ''}`]: policy});
    return isTitleField ? !reportField?.deletable : !isAdmin && (isReportSettled || isReportClosed);
}

/**
 * Given a set of report fields, return the field of type formula
 */
function getFormulaTypeReportField(reportFields: Record<string, PolicyReportField>) {
    return Object.values(reportFields).find((field) => field?.type === 'formula');
}

/**
 * Given a set of report fields, return the field that refers to title
 */
function getTitleReportField(reportFields: Record<string, PolicyReportField>) {
    return Object.values(reportFields).find((field) => isReportFieldOfTypeTitle(field));
}

/**
 * Get the key for a report field
 */
function getReportFieldKey(reportFieldId: string) {
    // We don't need to add `expensify_` prefix to the title field key, because backend stored title under a unique key `text_title`,
    // and all the other report field keys are stored under `expensify_FIELD_ID`.
    if (reportFieldId === CONST.REPORT_FIELD_TITLE_FIELD_ID) {
        return reportFieldId;
    }

    return `expensify_${reportFieldId}`;
}

/**
 * Get the report fields attached to the policy given policyID
 */
function getReportFieldsByPolicyID(policyID: string): Record<string, PolicyReportField> {
    const policyReportFields = Object.entries(allPolicies ?? {}).find(([key]) => key.replace(ONYXKEYS.COLLECTION.POLICY, '') === policyID);
    const fieldList = policyReportFields?.[1]?.fieldList;

    if (!policyReportFields || !fieldList) {
        return {};
    }

    return fieldList;
}

/**
 * Get the report fields that we should display a MoneyReportView gets opened
 */

function getAvailableReportFields(report: Report, policyReportFields: PolicyReportField[]): PolicyReportField[] {
    // Get the report fields that are attached to a report. These will persist even if a field is deleted from the policy.
    const reportFields = Object.values(report.fieldList ?? {});
    const reportIsSettled = isSettled(report.reportID);

    // If the report is settled, we don't want to show any new field that gets added to the policy.
    if (reportIsSettled) {
        return reportFields;
    }

    // If the report is unsettled, we want to merge the new fields that get added to the policy with the fields that
    // are attached to the report.
    const mergedFieldIds = Array.from(new Set([...policyReportFields.map(({fieldID}) => fieldID), ...reportFields.map(({fieldID}) => fieldID)]));

    const fields = mergedFieldIds.map((id) => {
        const field = report?.fieldList?.[getReportFieldKey(id)];

        if (field) {
            return field;
        }

        const policyReportField = policyReportFields.find(({fieldID}) => fieldID === id);

        if (policyReportField) {
            return policyReportField;
        }

        return null;
    });

    return fields.filter(Boolean) as PolicyReportField[];
}

/**
 * Get the title for an IOU or expense chat which will be showing the payer and the amount
 */
function getMoneyRequestReportName(report: OnyxEntry<Report>, policy: OnyxEntry<Policy> | undefined = undefined): string {
    const isReportSettled = isSettled(report?.reportID ?? '');
    const reportFields = isReportSettled ? report?.fieldList : getReportFieldsByPolicyID(report?.policyID ?? '');
    const titleReportField = getFormulaTypeReportField(reportFields ?? {});

    if (titleReportField && report?.reportName && reportFieldsEnabled(report)) {
        return report.reportName;
    }

    const moneyRequestTotal = getMoneyRequestSpendBreakdown(report).totalDisplaySpend;
    const formattedAmount = CurrencyUtils.convertToDisplayString(moneyRequestTotal, report?.currency);
    let payerOrApproverName = isExpenseReport(report) ? getPolicyName(report, false, policy) : getDisplayNameForParticipant(report?.managerID) ?? '';
    const payerPaidAmountMessage = Localize.translateLocal('iou.payerPaidAmount', {
        payer: payerOrApproverName,
        amount: formattedAmount,
    });

    if (isReportApproved(report)) {
        return Localize.translateLocal('iou.managerApprovedAmount', {
            manager: payerOrApproverName,
            amount: formattedAmount,
        });
    }

    if (report?.isWaitingOnBankAccount) {
        return `${payerPaidAmountMessage} ${CONST.DOT_SEPARATOR} ${Localize.translateLocal('iou.pending')}`;
    }

    if (!isSettled(report?.reportID) && hasNonReimbursableTransactions(report?.reportID)) {
        payerOrApproverName = getDisplayNameForParticipant(report?.ownerAccountID) ?? '';
        return Localize.translateLocal('iou.payerSpentAmount', {payer: payerOrApproverName, amount: formattedAmount});
    }

    if (isProcessingReport(report) || isOpenExpenseReport(report) || isOpenInvoiceReport(report) || moneyRequestTotal === 0) {
        return Localize.translateLocal('iou.payerOwesAmount', {payer: payerOrApproverName, amount: formattedAmount});
    }

    return payerPaidAmountMessage;
}

/**
 * Gets transaction created, amount, currency, comment, and waypoints (for distance expense)
 * into a flat object. Used for displaying transactions and sending them in API commands
 */

function getTransactionDetails(transaction: OnyxEntry<Transaction>, createdDateFormat: string = CONST.DATE.FNS_FORMAT_STRING): TransactionDetails | undefined {
    if (!transaction) {
        return;
    }
    const report = getReport(transaction?.reportID);
    return {
        created: TransactionUtils.getCreated(transaction, createdDateFormat),
        amount: TransactionUtils.getAmount(transaction, !isEmptyObject(report) && isExpenseReport(report)),
        taxAmount: TransactionUtils.getTaxAmount(transaction, !isEmptyObject(report) && isExpenseReport(report)),
        taxCode: TransactionUtils.getTaxCode(transaction),
        currency: TransactionUtils.getCurrency(transaction),
        comment: TransactionUtils.getDescription(transaction),
        merchant: TransactionUtils.getMerchant(transaction),
        waypoints: TransactionUtils.getWaypoints(transaction),
        category: TransactionUtils.getCategory(transaction),
        billable: TransactionUtils.getBillable(transaction),
        tag: TransactionUtils.getTag(transaction),
        mccGroup: TransactionUtils.getMCCGroup(transaction),
        cardID: TransactionUtils.getCardID(transaction),
        originalAmount: TransactionUtils.getOriginalAmount(transaction),
        originalCurrency: TransactionUtils.getOriginalCurrency(transaction),
    };
}

function getTransactionCommentObject(transaction: OnyxEntry<Transaction>): Comment {
    return {
        ...transaction?.comment,
        waypoints: TransactionUtils.getWaypoints(transaction),
    };
}

/**
 * Can only edit if:
 *
 * - in case of IOU report
 *    - the current user is the requestor and is not settled yet
 * - in case of expense report
 *    - the current user is the requestor and is not settled yet
 *    - the current user is the manager of the report
 *    - or the current user is an admin on the policy the expense report is tied to
 *
 *    This is used in conjunction with canEditRestrictedField to control editing of specific fields like amount, currency, created, receipt, and distance.
 *    On its own, it only controls allowing/disallowing navigating to the editing pages or showing/hiding the 'Edit' icon on report actions
 */
function canEditMoneyRequest(reportAction: OnyxEntry<ReportAction>): boolean {
    const isDeleted = ReportActionsUtils.isDeletedAction(reportAction);

    if (isDeleted) {
        return false;
    }

    // If the report action is not IOU type, return true early
    if (reportAction?.actionName !== CONST.REPORT.ACTIONS.TYPE.IOU) {
        return true;
    }

    const allowedReportActionType: Array<ValueOf<typeof CONST.IOU.REPORT_ACTION_TYPE>> = [CONST.IOU.REPORT_ACTION_TYPE.TRACK, CONST.IOU.REPORT_ACTION_TYPE.CREATE];

    if (!allowedReportActionType.includes(reportAction.originalMessage.type)) {
        return false;
    }

    const moneyRequestReportID = reportAction?.originalMessage?.IOUReportID ?? 0;

    if (!moneyRequestReportID) {
        return reportAction.originalMessage.type === CONST.IOU.REPORT_ACTION_TYPE.TRACK;
    }

    const moneyRequestReport = getReport(String(moneyRequestReportID));
    const isRequestor = currentUserAccountID === reportAction?.actorAccountID;

    if (isIOUReport(moneyRequestReport)) {
        return isProcessingReport(moneyRequestReport) && isRequestor;
    }

    const policy = getPolicy(moneyRequestReport?.policyID ?? '');
    const isAdmin = policy.role === CONST.POLICY.ROLE.ADMIN;
    const isManager = currentUserAccountID === moneyRequestReport?.managerID;

    if (isInvoiceReport(moneyRequestReport) && isManager) {
        return false;
    }

    // Admin & managers can always edit coding fields such as tag, category, billable, etc. As long as the report has a state higher than OPEN.
    if ((isAdmin || isManager) && !isOpenExpenseReport(moneyRequestReport)) {
        return true;
    }

    return !isReportApproved(moneyRequestReport) && !isSettled(moneyRequestReport?.reportID) && isRequestor;
}

/**
 * Checks if the current user can edit the provided property of an expense
 *
 */
function canEditFieldOfMoneyRequest(reportAction: OnyxEntry<ReportAction>, fieldToEdit: ValueOf<typeof CONST.EDIT_REQUEST_FIELD>): boolean {
    // A list of fields that cannot be edited by anyone, once an expense has been settled
    const restrictedFields: string[] = [
        CONST.EDIT_REQUEST_FIELD.AMOUNT,
        CONST.EDIT_REQUEST_FIELD.CURRENCY,
        CONST.EDIT_REQUEST_FIELD.MERCHANT,
        CONST.EDIT_REQUEST_FIELD.DATE,
        CONST.EDIT_REQUEST_FIELD.RECEIPT,
        CONST.EDIT_REQUEST_FIELD.DISTANCE,
    ];

    if (!canEditMoneyRequest(reportAction)) {
        return false;
    }

    // If we're editing fields such as category, tag, description, etc. the check above should be enough for handling the permission
    if (!restrictedFields.includes(fieldToEdit)) {
        return true;
    }

    const iouMessage = reportAction?.originalMessage as IOUMessage;
    const moneyRequestReport = allReports?.[`${ONYXKEYS.COLLECTION.REPORT}${iouMessage?.IOUReportID}`] ?? ({} as Report);
    const transaction = allTransactions?.[`${ONYXKEYS.COLLECTION.TRANSACTION}${iouMessage?.IOUTransactionID}`] ?? ({} as Transaction);

    if (isSettled(String(moneyRequestReport.reportID)) || isReportApproved(String(moneyRequestReport.reportID))) {
        return false;
    }

    if (fieldToEdit === CONST.EDIT_REQUEST_FIELD.AMOUNT || fieldToEdit === CONST.EDIT_REQUEST_FIELD.CURRENCY) {
        if (TransactionUtils.isCardTransaction(transaction)) {
            return false;
        }

        if (TransactionUtils.isDistanceRequest(transaction)) {
            const policy = getPolicy(moneyRequestReport?.reportID ?? '');
            const isAdmin = isExpenseReport(moneyRequestReport) && policy.role === CONST.POLICY.ROLE.ADMIN;
            const isManager = isExpenseReport(moneyRequestReport) && currentUserAccountID === moneyRequestReport?.managerID;

            return isAdmin || isManager;
        }
    }

    if (fieldToEdit === CONST.EDIT_REQUEST_FIELD.RECEIPT) {
        const isRequestor = currentUserAccountID === reportAction?.actorAccountID;
        return !isInvoiceReport(moneyRequestReport) && !TransactionUtils.isReceiptBeingScanned(transaction) && !TransactionUtils.isDistanceRequest(transaction) && isRequestor;
    }

    return true;
}

/**
 * Can only edit if:
 *
 * - It was written by the current user
 * - It's an ADD_COMMENT that is not an attachment
 * - It's an expense where conditions for editability are defined in canEditMoneyRequest method
 * - It's not pending deletion
 */
function canEditReportAction(reportAction: OnyxEntry<ReportAction>): boolean {
    const isCommentOrIOU = reportAction?.actionName === CONST.REPORT.ACTIONS.TYPE.ADD_COMMENT || reportAction?.actionName === CONST.REPORT.ACTIONS.TYPE.IOU;

    return Boolean(
        reportAction?.actorAccountID === currentUserAccountID &&
            isCommentOrIOU &&
            canEditMoneyRequest(reportAction) && // Returns true for non-IOU actions
            !ReportActionsUtils.isReportActionAttachment(reportAction) &&
            !ReportActionsUtils.isDeletedAction(reportAction) &&
            !ReportActionsUtils.isCreatedTaskReportAction(reportAction) &&
            reportAction?.pendingAction !== CONST.RED_BRICK_ROAD_PENDING_ACTION.DELETE,
    );
}

/**
 * Gets all transactions on an IOU report with a receipt
 */
function getTransactionsWithReceipts(iouReportID: string | undefined): Transaction[] {
    const transactions = TransactionUtils.getAllReportTransactions(iouReportID);
    return transactions.filter((transaction) => TransactionUtils.hasReceipt(transaction));
}

/**
 * For report previews, we display a "Receipt scan in progress" indicator
 * instead of the report total only when we have no report total ready to show. This is the case when
 * all requests are receipts that are being SmartScanned. As soon as we have a non-receipt request,
 * or as soon as one receipt request is done scanning, we have at least one
 * "ready" expense, and we remove this indicator to show the partial report total.
 */
function areAllRequestsBeingSmartScanned(iouReportID: string, reportPreviewAction: OnyxEntry<ReportAction>): boolean {
    const transactionsWithReceipts = getTransactionsWithReceipts(iouReportID);
    // If we have more requests than requests with receipts, we have some manual requests
    if (ReportActionsUtils.getNumberOfMoneyRequests(reportPreviewAction) > transactionsWithReceipts.length) {
        return false;
    }
    return transactionsWithReceipts.every((transaction) => TransactionUtils.isReceiptBeingScanned(transaction));
}

/**
 * Check if any of the transactions in the report has required missing fields
 *
 */
function hasMissingSmartscanFields(iouReportID: string): boolean {
    return TransactionUtils.getAllReportTransactions(iouReportID).some((transaction) => TransactionUtils.hasMissingSmartscanFields(transaction));
}

/**
 * Get the transactions related to a report preview with receipts
 * Get the details linked to the IOU reportAction
 *
 * NOTE: This method is only meant to be used inside this action file. Do not export and use it elsewhere. Use withOnyx or Onyx.connect() instead.
 */
function getLinkedTransaction(reportAction: OnyxEntry<ReportAction | OptimisticIOUReportAction>): Transaction | EmptyObject {
    let transactionID = '';

    if (reportAction?.actionName === CONST.REPORT.ACTIONS.TYPE.IOU) {
        transactionID = (reportAction?.originalMessage as IOUMessage)?.IOUTransactionID ?? '';
    }

    return allTransactions?.[`${ONYXKEYS.COLLECTION.TRANSACTION}${transactionID}`] ?? {};
}

/**
 * Given a parent IOU report action get report name for the LHN.
 */
function getTransactionReportName(reportAction: OnyxEntry<ReportAction | OptimisticIOUReportAction>): string {
    if (ReportActionsUtils.isReversedTransaction(reportAction)) {
        return Localize.translateLocal('parentReportAction.reversedTransaction');
    }

    if (ReportActionsUtils.isDeletedAction(reportAction)) {
        return Localize.translateLocal('parentReportAction.deletedExpense');
    }

    const transaction = getLinkedTransaction(reportAction);

    if (isEmptyObject(transaction)) {
        // Transaction data might be empty on app's first load, if so we fallback to Expense/Track Expense
        return ReportActionsUtils.isTrackExpenseAction(reportAction) ? Localize.translateLocal('iou.trackExpense') : Localize.translateLocal('iou.expense');
    }

    if (TransactionUtils.hasReceipt(transaction) && TransactionUtils.isReceiptBeingScanned(transaction)) {
        return Localize.translateLocal('iou.receiptScanning');
    }

    if (TransactionUtils.hasMissingSmartscanFields(transaction)) {
        return Localize.translateLocal('iou.receiptMissingDetails');
    }

    if (TransactionUtils.isFetchingWaypointsFromServer(transaction)) {
        return Localize.translateLocal('iou.fieldPending');
    }

    const transactionDetails = getTransactionDetails(transaction);

    const formattedAmount = CurrencyUtils.convertToDisplayString(transactionDetails?.amount ?? 0, transactionDetails?.currency) ?? '';
    const comment = (!TransactionUtils.isMerchantMissing(transaction) ? transactionDetails?.merchant : transactionDetails?.comment) ?? '';
    if (ReportActionsUtils.isTrackExpenseAction(reportAction)) {
        return Localize.translateLocal('iou.threadTrackReportName', {formattedAmount, comment});
    }
    if (ReportActionsUtils.isSentMoneyReportAction(reportAction)) {
        return Localize.translateLocal('iou.threadPaySomeoneReportName', {formattedAmount, comment});
    }
    return Localize.translateLocal('iou.threadExpenseReportName', {formattedAmount, comment});
}

/**
 * Get expense message for an IOU report
 *
 * @param [iouReportAction] This is always an IOU action. When necessary, report preview actions will be unwrapped and the child iou report action is passed here (the original report preview
 *     action will be passed as `originalReportAction` in this case).
 * @param [originalReportAction] This can be either a report preview action or the IOU action. This will be the original report preview action in cases where `iouReportAction` was unwrapped
 *     from a report preview action. Otherwise, it will be the same as `iouReportAction`.
 */
function getReportPreviewMessage(
    report: OnyxEntry<Report> | EmptyObject,
    iouReportAction: OnyxEntry<ReportAction> | EmptyObject = {},
    shouldConsiderScanningReceiptOrPendingRoute = false,
    isPreviewMessageForParentChatReport = false,
    policy: OnyxEntry<Policy> = null,
    isForListPreview = false,
    originalReportAction: OnyxEntry<ReportAction> | EmptyObject = iouReportAction,
): string {
    const reportActionMessage = iouReportAction?.message?.[0]?.html ?? '';

    if (isEmptyObject(report) || !report?.reportID) {
        // The iouReport is not found locally after SignIn because the OpenApp API won't return iouReports if they're settled
        // As a temporary solution until we know how to solve this the best, we just use the message that returned from BE
        return reportActionMessage;
    }

    if (!isEmptyObject(iouReportAction) && !isIOUReport(report) && iouReportAction && ReportActionsUtils.isSplitBillAction(iouReportAction)) {
        // This covers group chats where the last action is a split expense action
        const linkedTransaction = getLinkedTransaction(iouReportAction);
        if (isEmptyObject(linkedTransaction)) {
            return reportActionMessage;
        }

        if (!isEmptyObject(linkedTransaction)) {
            if (TransactionUtils.isReceiptBeingScanned(linkedTransaction)) {
                return Localize.translateLocal('iou.receiptScanning');
            }

            if (TransactionUtils.hasMissingSmartscanFields(linkedTransaction)) {
                return Localize.translateLocal('iou.receiptMissingDetails');
            }

            const transactionDetails = getTransactionDetails(linkedTransaction);
            const formattedAmount = CurrencyUtils.convertToDisplayString(transactionDetails?.amount ?? 0, transactionDetails?.currency ?? '');
            return Localize.translateLocal('iou.didSplitAmount', {formattedAmount, comment: transactionDetails?.comment ?? ''});
        }
    }

    if (!isEmptyObject(iouReportAction) && !isIOUReport(report) && iouReportAction && ReportActionsUtils.isTrackExpenseAction(iouReportAction)) {
        // This covers group chats where the last action is a track expense action
        const linkedTransaction = getLinkedTransaction(iouReportAction);
        if (isEmptyObject(linkedTransaction)) {
            return reportActionMessage;
        }

        if (!isEmptyObject(linkedTransaction)) {
            if (TransactionUtils.isReceiptBeingScanned(linkedTransaction)) {
                return Localize.translateLocal('iou.receiptScanning');
            }

            if (TransactionUtils.hasMissingSmartscanFields(linkedTransaction)) {
                return Localize.translateLocal('iou.receiptMissingDetails');
            }

            const transactionDetails = getTransactionDetails(linkedTransaction);
            const formattedAmount = CurrencyUtils.convertToDisplayString(transactionDetails?.amount ?? 0, transactionDetails?.currency ?? '');
            return Localize.translateLocal('iou.trackedAmount', {formattedAmount, comment: transactionDetails?.comment ?? ''});
        }
    }

    const containsNonReimbursable = hasNonReimbursableTransactions(report.reportID);
    const totalAmount = getMoneyRequestSpendBreakdown(report).totalDisplaySpend;

    const policyName = getPolicyName(report, false, policy);
    const payerName = isExpenseReport(report) ? policyName : getDisplayNameForParticipant(report.managerID, !isPreviewMessageForParentChatReport);

    const formattedAmount = CurrencyUtils.convertToDisplayString(totalAmount, report.currency);

    if (isReportApproved(report) && isPaidGroupPolicy(report)) {
        return Localize.translateLocal('iou.managerApprovedAmount', {
            manager: payerName ?? '',
            amount: formattedAmount,
        });
    }

    let linkedTransaction;
    if (!isEmptyObject(iouReportAction) && shouldConsiderScanningReceiptOrPendingRoute && iouReportAction && ReportActionsUtils.isMoneyRequestAction(iouReportAction)) {
        linkedTransaction = getLinkedTransaction(iouReportAction);
    }

    if (!isEmptyObject(linkedTransaction) && TransactionUtils.hasReceipt(linkedTransaction) && TransactionUtils.isReceiptBeingScanned(linkedTransaction)) {
        return Localize.translateLocal('iou.receiptScanning');
    }

    if (!isEmptyObject(linkedTransaction) && TransactionUtils.isFetchingWaypointsFromServer(linkedTransaction) && !TransactionUtils.getAmount(linkedTransaction)) {
        return Localize.translateLocal('iou.fieldPending');
    }

    const originalMessage = iouReportAction?.originalMessage as IOUMessage | undefined;

    // Show Paid preview message if it's settled or if the amount is paid & stuck at receivers end for only chat reports.
    if (isSettled(report.reportID) || (report.isWaitingOnBankAccount && isPreviewMessageForParentChatReport)) {
        // A settled report preview message can come in three formats "paid ... elsewhere" or "paid ... with Expensify"
        let translatePhraseKey: TranslationPaths = 'iou.paidElsewhereWithAmount';
        if (isPreviewMessageForParentChatReport) {
            translatePhraseKey = 'iou.payerPaidAmount';
        } else if (
            [CONST.IOU.PAYMENT_TYPE.VBBA, CONST.IOU.PAYMENT_TYPE.EXPENSIFY].some((paymentType) => paymentType === originalMessage?.paymentType) ||
            !!reportActionMessage.match(/ (with Expensify|using Expensify)$/) ||
            report.isWaitingOnBankAccount
        ) {
            translatePhraseKey = 'iou.paidWithExpensifyWithAmount';
        }

        let actualPayerName = report.managerID === currentUserAccountID ? '' : getDisplayNameForParticipant(report.managerID, true);
        actualPayerName = actualPayerName && isForListPreview && !isPreviewMessageForParentChatReport ? `${actualPayerName}:` : actualPayerName;
        const payerDisplayName = isPreviewMessageForParentChatReport ? payerName : actualPayerName;

        return Localize.translateLocal(translatePhraseKey, {amount: formattedAmount, payer: payerDisplayName ?? ''});
    }

    if (report.isWaitingOnBankAccount) {
        const submitterDisplayName = getDisplayNameForParticipant(report.ownerAccountID ?? -1, true) ?? '';
        return Localize.translateLocal('iou.waitingOnBankAccount', {submitterDisplayName});
    }

    const lastActorID = iouReportAction?.actorAccountID;
    let amount = originalMessage?.amount;
    let currency = originalMessage?.currency ? originalMessage?.currency : report.currency;

    if (!isEmptyObject(linkedTransaction)) {
        amount = TransactionUtils.getAmount(linkedTransaction, isExpenseReport(report));
        currency = TransactionUtils.getCurrency(linkedTransaction);
    }

    if (isEmptyObject(linkedTransaction) && !isEmptyObject(iouReportAction)) {
        linkedTransaction = getLinkedTransaction(iouReportAction);
    }

    let comment = !isEmptyObject(linkedTransaction) ? TransactionUtils.getDescription(linkedTransaction) : undefined;
    if (!isEmptyObject(originalReportAction) && ReportActionsUtils.isReportPreviewAction(originalReportAction) && ReportActionsUtils.getNumberOfMoneyRequests(originalReportAction) !== 1) {
        comment = undefined;
    }

    // if we have the amount in the originalMessage and lastActorID, we can use that to display the preview message for the latest expense
    if (amount !== undefined && lastActorID && !isPreviewMessageForParentChatReport) {
        const amountToDisplay = CurrencyUtils.convertToDisplayString(Math.abs(amount), currency);

        // We only want to show the actor name in the preview if it's not the current user who took the action
        const requestorName = lastActorID && lastActorID !== currentUserAccountID ? getDisplayNameForParticipant(lastActorID, !isPreviewMessageForParentChatReport) : '';
        return `${requestorName ? `${requestorName}: ` : ''}${Localize.translateLocal('iou.submittedAmount', {formattedAmount: amountToDisplay, comment})}`;
    }

    if (containsNonReimbursable) {
        return Localize.translateLocal('iou.payerSpentAmount', {payer: getDisplayNameForParticipant(report.ownerAccountID) ?? '', amount: formattedAmount});
    }

    return Localize.translateLocal('iou.payerOwesAmount', {payer: payerName ?? '', amount: formattedAmount, comment});
}

/**
 * Given the updates user made to the expense, compose the originalMessage
 * object of the modified expense action.
 *
 * At the moment, we only allow changing one transaction field at a time.
 */
function getModifiedExpenseOriginalMessage(
    oldTransaction: OnyxEntry<Transaction>,
    transactionChanges: TransactionChanges,
    isFromExpenseReport: boolean,
    policy: OnyxEntry<Policy>,
): ExpenseOriginalMessage {
    const originalMessage: ExpenseOriginalMessage = {};
    // Remark: Comment field is the only one which has new/old prefixes for the keys (newComment/ oldComment),
    // all others have old/- pattern such as oldCreated/created
    if ('comment' in transactionChanges) {
        originalMessage.oldComment = TransactionUtils.getDescription(oldTransaction);
        originalMessage.newComment = transactionChanges?.comment;
    }
    if ('created' in transactionChanges) {
        originalMessage.oldCreated = TransactionUtils.getCreated(oldTransaction);
        originalMessage.created = transactionChanges?.created;
    }
    if ('merchant' in transactionChanges) {
        originalMessage.oldMerchant = TransactionUtils.getMerchant(oldTransaction);
        originalMessage.merchant = transactionChanges?.merchant;
    }

    // The amount is always a combination of the currency and the number value so when one changes we need to store both
    // to match how we handle the modified expense action in oldDot
    if ('amount' in transactionChanges || 'currency' in transactionChanges) {
        originalMessage.oldAmount = TransactionUtils.getAmount(oldTransaction, isFromExpenseReport);
        originalMessage.amount = transactionChanges?.amount ?? transactionChanges.oldAmount;
        originalMessage.oldCurrency = TransactionUtils.getCurrency(oldTransaction);
        originalMessage.currency = transactionChanges?.currency ?? transactionChanges.oldCurrency;
    }

    if ('category' in transactionChanges) {
        originalMessage.oldCategory = TransactionUtils.getCategory(oldTransaction);
        originalMessage.category = transactionChanges?.category;
    }

    if ('tag' in transactionChanges) {
        originalMessage.oldTag = TransactionUtils.getTag(oldTransaction);
        originalMessage.tag = transactionChanges?.tag;
    }

    if ('taxAmount' in transactionChanges) {
        originalMessage.oldTaxAmount = TransactionUtils.getTaxAmount(oldTransaction, isFromExpenseReport);
        originalMessage.taxAmount = transactionChanges?.taxAmount;
        originalMessage.currency = TransactionUtils.getCurrency(oldTransaction);
    }

    if ('taxCode' in transactionChanges) {
        originalMessage.oldTaxRate = policy?.taxRates?.taxes[TransactionUtils.getTaxCode(oldTransaction)]?.value;
        originalMessage.taxRate = transactionChanges?.taxCode && policy?.taxRates?.taxes[transactionChanges?.taxCode].value;
    }

    if ('billable' in transactionChanges) {
        const oldBillable = TransactionUtils.getBillable(oldTransaction);
        originalMessage.oldBillable = oldBillable ? Localize.translateLocal('common.billable').toLowerCase() : Localize.translateLocal('common.nonBillable').toLowerCase();
        originalMessage.billable = transactionChanges?.billable ? Localize.translateLocal('common.billable').toLowerCase() : Localize.translateLocal('common.nonBillable').toLowerCase();
    }

    return originalMessage;
}

/**
 * Check if original message is an object and can be used as a ChangeLog type
 * @param originalMessage
 */
function isChangeLogObject(originalMessage?: ChangeLog): ChangeLog | undefined {
    if (originalMessage && typeof originalMessage === 'object') {
        return originalMessage;
    }
    return undefined;
}

/**
 * Build invited usernames for admin chat threads
 * @param parentReportAction
 * @param parentReportActionMessage
 */
function getAdminRoomInvitedParticipants(parentReportAction: ReportAction | Record<string, never>, parentReportActionMessage: string) {
    if (!parentReportAction?.originalMessage) {
        return parentReportActionMessage || Localize.translateLocal('parentReportAction.deletedMessage');
    }
    const originalMessage = isChangeLogObject(parentReportAction.originalMessage);
    const participantAccountIDs = originalMessage?.targetAccountIDs ?? [];

    const participants = participantAccountIDs.map((id) => {
        const name = getDisplayNameForParticipant(id);
        if (name && name?.length > 0) {
            return name;
        }
        return Localize.translateLocal('common.hidden');
    });
    const users = participants.length > 1 ? participants.join(` ${Localize.translateLocal('common.and')} `) : participants[0];
    if (!users) {
        return parentReportActionMessage;
    }
    const actionType = parentReportAction.actionName;
    const isInviteAction = actionType === CONST.REPORT.ACTIONS.TYPE.ROOM_CHANGE_LOG.INVITE_TO_ROOM || actionType === CONST.REPORT.ACTIONS.TYPE.POLICY_CHANGE_LOG.INVITE_TO_ROOM;

    const verbKey = isInviteAction ? 'workspace.invite.invited' : 'workspace.invite.removed';
    const prepositionKey = isInviteAction ? 'workspace.invite.to' : 'workspace.invite.from';

    const verb = Localize.translateLocal(verbKey);
    const preposition = Localize.translateLocal(prepositionKey);

    const roomName = originalMessage?.roomName ?? '';

    return roomName ? `${verb} ${users} ${preposition} ${roomName}` : `${verb} ${users}`;
}

/**
 * Get the invoice payer name based on its type:
 * - Individual - a receiver display name.
 * - Policy - a receiver policy name.
 */
function getInvoicePayerName(report: OnyxEntry<Report>): string {
    const invoiceReceiver = report?.invoiceReceiver;
    const isIndividual = invoiceReceiver?.type === CONST.REPORT.INVOICE_RECEIVER_TYPE.INDIVIDUAL;

    if (isIndividual) {
        return PersonalDetailsUtils.getDisplayNameOrDefault(allPersonalDetails?.[invoiceReceiver.accountID]);
    }

    return getPolicyName(report, false, allPolicies?.[`${ONYXKEYS.COLLECTION.POLICY}${invoiceReceiver?.policyID}`]);
}

/**
 * Get the report action message for a report action.
 */
function getReportActionMessage(reportAction: ReportAction | EmptyObject, parentReportID?: string) {
    if (isEmptyObject(reportAction)) {
        return '';
    }
    if (ReportActionsUtils.isApprovedOrSubmittedReportAction(reportAction)) {
        return ReportActionsUtils.getReportActionMessageText(reportAction);
    }
    if (ReportActionsUtils.isReimbursementQueuedAction(reportAction)) {
        return getReimbursementQueuedActionMessage(reportAction, getReport(parentReportID), false);
    }
    return Str.removeSMSDomain(reportAction?.message?.[0]?.text ?? '');
}

/**
 * Get the title for an invoice room.
 */
function getInvoicesChatName(report: OnyxEntry<Report>): string {
    const invoiceReceiver = report?.invoiceReceiver;
    const isIndividual = invoiceReceiver?.type === CONST.REPORT.INVOICE_RECEIVER_TYPE.INDIVIDUAL;
    const invoiceReceiverAccountID = isIndividual ? invoiceReceiver.accountID : -1;
    const invoiceReceiverPolicyID = isIndividual ? '' : invoiceReceiver?.policyID ?? '';
    const isCurrentUserReceiver =
        (isIndividual && invoiceReceiverAccountID === currentUserAccountID) || (!isIndividual && PolicyUtils.isPolicyEmployee(invoiceReceiverPolicyID, allPolicies));

    if (isCurrentUserReceiver) {
        return getPolicyName(report);
    }

    if (isIndividual) {
        return PersonalDetailsUtils.getDisplayNameOrDefault(allPersonalDetails?.[invoiceReceiverAccountID]);
    }

    // TODO: Check this flow in a scope of the Invoice V0.3
    return getPolicyName(report, false, allPolicies?.[`${ONYXKEYS.COLLECTION.POLICY}${invoiceReceiverPolicyID}`]);
}

/**
 * Get the title for a report.
 */
function getReportName(report: OnyxEntry<Report>, policy: OnyxEntry<Policy> = null): string {
    let formattedName: string | undefined;
    const parentReportAction = ReportActionsUtils.getParentReportAction(report);
    if (isChatThread(report)) {
        if (!isEmptyObject(parentReportAction) && ReportActionsUtils.isTransactionThread(parentReportAction)) {
            formattedName = getTransactionReportName(parentReportAction);
            if (isArchivedRoom(report)) {
                formattedName += ` (${Localize.translateLocal('common.archived')})`;
            }
            return formattedName;
        }

        if (parentReportAction?.message?.[0]?.isDeletedParentAction) {
            return Localize.translateLocal('parentReportAction.deletedMessage');
        }

        const isAttachment = ReportActionsUtils.isReportActionAttachment(!isEmptyObject(parentReportAction) ? parentReportAction : null);
        const parentReportActionMessage = getReportActionMessage(parentReportAction, report?.parentReportID).replace(/(\r\n|\n|\r)/gm, ' ');
        if (isAttachment && parentReportActionMessage) {
            return `[${Localize.translateLocal('common.attachment')}]`;
        }
        if (
            parentReportAction?.message?.[0]?.moderationDecision?.decision === CONST.MODERATION.MODERATOR_DECISION_PENDING_HIDE ||
            parentReportAction?.message?.[0]?.moderationDecision?.decision === CONST.MODERATION.MODERATOR_DECISION_HIDDEN ||
            parentReportAction?.message?.[0]?.moderationDecision?.decision === CONST.MODERATION.MODERATOR_DECISION_PENDING_REMOVE
        ) {
            return Localize.translateLocal('parentReportAction.hiddenMessage');
        }
        if (isAdminRoom(report) || isUserCreatedPolicyRoom(report)) {
            return getAdminRoomInvitedParticipants(parentReportAction, parentReportActionMessage);
        }
        if (parentReportActionMessage && isArchivedRoom(report)) {
            return `${parentReportActionMessage} (${Localize.translateLocal('common.archived')})`;
        }
        if (ReportActionsUtils.isModifiedExpenseAction(parentReportAction)) {
            return ModifiedExpenseMessage.getForReportAction(report?.reportID, parentReportAction);
        }
        return parentReportActionMessage;
    }

    if (isClosedExpenseReportWithNoExpenses(report)) {
        return Localize.translateLocal('parentReportAction.deletedReport');
    }

    if (isTaskReport(report) && isCanceledTaskReport(report, parentReportAction)) {
        return Localize.translateLocal('parentReportAction.deletedTask');
    }

    if (isGroupChat(report)) {
        return getGroupChatName(undefined, true, report?.reportID) ?? '';
    }

    if (isChatRoom(report) || isTaskReport(report)) {
        formattedName = report?.reportName;
    }

    if (isPolicyExpenseChat(report)) {
        formattedName = getPolicyExpenseChatName(report, policy);
    }

    if (isMoneyRequestReport(report) || isInvoiceReport(report)) {
        formattedName = getMoneyRequestReportName(report, policy);
    }

    if (isArchivedRoom(report)) {
        formattedName += ` (${Localize.translateLocal('common.archived')})`;
    }

    if (isSelfDM(report)) {
        formattedName = getDisplayNameForParticipant(currentUserAccountID, undefined, undefined, true);
    }

    if (isInvoiceRoom(report)) {
        formattedName = getInvoicesChatName(report);
    }

    if (formattedName) {
        return formattedName;
    }

    // Not a room or PolicyExpenseChat, generate title from first 5 other participants
    const participantAccountIDs = report?.participantAccountIDs?.slice(0, 6) ?? [];
    const participantsWithoutCurrentUser = participantAccountIDs.filter((accountID) => accountID !== currentUserAccountID);
    const isMultipleParticipantReport = participantsWithoutCurrentUser.length > 1;
    if (participantsWithoutCurrentUser.length > 5) {
        participantsWithoutCurrentUser.pop();
    }
    return participantsWithoutCurrentUser.map((accountID) => getDisplayNameForParticipant(accountID, isMultipleParticipantReport)).join(', ');
}

/**
 * Get the payee name given a report.
 */
function getPayeeName(report: OnyxEntry<Report>): string | undefined {
    if (isEmptyObject(report)) {
        return undefined;
    }

    const participantAccountIDs = report?.participantAccountIDs ?? [];
    const participantsWithoutCurrentUser = participantAccountIDs.filter((accountID) => accountID !== currentUserAccountID);
    if (participantsWithoutCurrentUser.length === 0) {
        return undefined;
    }
    return getDisplayNameForParticipant(participantsWithoutCurrentUser[0], true);
}

/**
 * Get either the policyName or domainName the chat is tied to
 */
function getChatRoomSubtitle(report: OnyxEntry<Report>): string | undefined {
    if (isChatThread(report)) {
        return '';
    }
    if (isSelfDM(report)) {
        return Localize.translateLocal('reportActionsView.yourSpace');
    }
    if (isInvoiceRoom(report)) {
        return Localize.translateLocal('workspace.common.invoices');
    }
    if (!isDefaultRoom(report) && !isUserCreatedPolicyRoom(report) && !isPolicyExpenseChat(report)) {
        return '';
    }
    if (getChatType(report) === CONST.REPORT.CHAT_TYPE.DOMAIN_ALL) {
        // The domainAll rooms are just #domainName, so we ignore the prefix '#' to get the domainName
        return report?.reportName?.substring(1) ?? '';
    }
    if ((isPolicyExpenseChat(report) && !!report?.isOwnPolicyExpenseChat) || isExpenseReport(report)) {
        return Localize.translateLocal('workspace.common.workspace');
    }
    if (isArchivedRoom(report)) {
        return report?.oldPolicyName ?? '';
    }
    return getPolicyName(report);
}

/**
 * Get pending members for reports
 */
function getPendingChatMembers(accountIDs: number[], previousPendingChatMembers: PendingChatMember[], pendingAction: PendingAction): PendingChatMember[] {
    const pendingChatMembers = accountIDs.map((accountID) => ({accountID: accountID.toString(), pendingAction}));
    return [...previousPendingChatMembers, ...pendingChatMembers];
}

/**
 * Gets the parent navigation subtitle for the report
 */
function getParentNavigationSubtitle(report: OnyxEntry<Report>): ParentNavigationSummaryParams {
    const parentReport = getParentReport(report);
    if (isEmptyObject(parentReport)) {
        return {};
    }

    if (isInvoiceReport(report) || isInvoiceRoom(parentReport)) {
        return {reportName: `${getPolicyName(parentReport)} & ${getInvoicePayerName(parentReport)}`};
    }

    return {
        reportName: getReportName(parentReport),
        workspaceName: getPolicyName(parentReport, true),
    };
}

/**
 * Navigate to the details page of a given report
 */
function navigateToDetailsPage(report: OnyxEntry<Report>) {
    const participantAccountIDs = report?.participantAccountIDs ?? [];

    if (isSelfDM(report)) {
        Navigation.navigate(ROUTES.PROFILE.getRoute(currentUserAccountID ?? 0));
        return;
    }

    if (isOneOnOneChat(report)) {
        Navigation.navigate(ROUTES.PROFILE.getRoute(participantAccountIDs[0]));
        return;
    }
    if (report?.reportID) {
        Navigation.navigate(ROUTES.REPORT_WITH_ID_DETAILS.getRoute(report?.reportID));
    }
}

/**
 * Go back to the details page of a given report
 */
function goBackToDetailsPage(report: OnyxEntry<Report>) {
    if (isOneOnOneChat(report)) {
        Navigation.goBack(ROUTES.PROFILE.getRoute(report?.participantAccountIDs?.[0] ?? ''));
        return;
    }
    Navigation.goBack(ROUTES.REPORT_SETTINGS.getRoute(report?.reportID ?? ''));
}

/**
 * Generate a random reportID up to 53 bits aka 9,007,199,254,740,991 (Number.MAX_SAFE_INTEGER).
 * There were approximately 98,000,000 reports with sequential IDs generated before we started using this approach, those make up roughly one billionth of the space for these numbers,
 * so we live with the 1 in a billion chance of a collision with an older ID until we can switch to 64-bit IDs.
 *
 * In a test of 500M reports (28 years of reports at our current max rate) we got 20-40 collisions meaning that
 * this is more than random enough for our needs.
 */
function generateReportID(): string {
    return (Math.floor(Math.random() * 2 ** 21) * 2 ** 32 + Math.floor(Math.random() * 2 ** 32)).toString();
}

function hasReportNameError(report: OnyxEntry<Report>): boolean {
    return !isEmptyObject(report?.errorFields?.reportName);
}

/**
 * Adds a domain to a short mention, converting it into a full mention with email or SMS domain.
 * @param mention The user mention to be converted.
 * @returns The converted mention as a full mention string or undefined if conversion is not applicable.
 */
function addDomainToShortMention(mention: string): string | undefined {
    if (!Str.isValidEmail(mention) && currentUserPrivateDomain) {
        const mentionWithEmailDomain = `${mention}@${currentUserPrivateDomain}`;
        if (allPersonalDetailLogins.includes(mentionWithEmailDomain)) {
            return mentionWithEmailDomain;
        }
    }
    if (Str.isValidE164Phone(mention)) {
        const mentionWithSmsDomain = PhoneNumber.addSMSDomainIfPhoneNumber(mention);
        if (allPersonalDetailLogins.includes(mentionWithSmsDomain)) {
            return mentionWithSmsDomain;
        }
    }
    return undefined;
}

/**
 * For comments shorter than or equal to 10k chars, convert the comment from MD into HTML because that's how it is stored in the database
 * For longer comments, skip parsing, but still escape the text, and display plaintext for performance reasons. It takes over 40s to parse a 100k long string!!
 */
function getParsedComment(text: string, parsingDetails?: ParsingDetails): string {
    let isGroupPolicyReport = false;
    if (parsingDetails?.reportID) {
        const currentReport = getReport(parsingDetails?.reportID);
        isGroupPolicyReport = isReportInGroupPolicy(currentReport);
    }

    const parser = new ExpensiMark();
    const textWithMention = text.replace(CONST.REGEX.SHORT_MENTION, (match) => {
        const mention = match.substring(1);
        const mentionWithDomain = addDomainToShortMention(mention);
        return mentionWithDomain ? `@${mentionWithDomain}` : match;
    });

    return text.length <= CONST.MAX_MARKUP_LENGTH
        ? parser.replace(textWithMention, {shouldEscapeText: parsingDetails?.shouldEscapeText, disabledRules: isGroupPolicyReport ? [] : ['reportMentions']})
        : lodashEscape(text);
}

function getReportDescriptionText(report: Report): string {
    if (!report.description) {
        return '';
    }

    const parser = new ExpensiMark();
    return parser.htmlToText(report.description);
}

function getPolicyDescriptionText(policy: OnyxEntry<Policy>): string {
    if (!policy?.description) {
        return '';
    }

    const parser = new ExpensiMark();
    return parser.htmlToText(policy.description);
}

/** Builds an optimistic reportAction for the invite message */
function buildOptimisticInviteReportAction(invitedUserDisplayName: string, invitedUserID: number): OptimisticInviteReportAction {
    const text = `${Localize.translateLocal('workspace.invite.invited')} ${invitedUserDisplayName}`;
    const commentText = getParsedComment(text);
    const parser = new ExpensiMark();
    const currentUser = allPersonalDetails?.[currentUserAccountID ?? -1];

    return {
        reportActionID: NumberUtils.rand64(),
        actionName: CONST.REPORT.ACTIONS.TYPE.ROOM_CHANGE_LOG.INVITE_TO_ROOM,
        actorAccountID: currentUserAccountID,
        person: [
            {
                style: 'strong',
                text: currentUser?.displayName ?? currentUserEmail,
                type: 'TEXT',
            },
        ],
        automatic: false,
        avatar: currentUser?.avatar ?? UserUtils.getDefaultAvatarURL(currentUserAccountID),
        created: DateUtils.getDBTime(),
        message: [
            {
                type: CONST.REPORT.MESSAGE.TYPE.COMMENT,
                html: commentText,
                text: parser.htmlToText(commentText),
            },
        ],
        originalMessage: {
            targetAccountIDs: [invitedUserID],
        },
        isFirstItem: false,
        pendingAction: CONST.RED_BRICK_ROAD_PENDING_ACTION.ADD,
        shouldShow: true,
        isOptimisticAction: true,
    };
}

function buildOptimisticAddCommentReportAction(
    text?: string,
    file?: FileObject,
    actorAccountID?: number,
    createdOffset = 0,
    shouldEscapeText?: boolean,
    reportID?: string,
): OptimisticReportAction {
    const parser = new ExpensiMark();
    const commentText = getParsedComment(text ?? '', {shouldEscapeText, reportID});
    const isAttachmentOnly = file && !text;
    const isTextOnly = text && !file;

    let htmlForNewComment;
    let textForNewComment;
    if (isAttachmentOnly) {
        htmlForNewComment = CONST.ATTACHMENT_UPLOADING_MESSAGE_HTML;
        textForNewComment = CONST.ATTACHMENT_UPLOADING_MESSAGE_HTML;
    } else if (isTextOnly) {
        htmlForNewComment = commentText;
        textForNewComment = parser.htmlToText(htmlForNewComment);
    } else {
        htmlForNewComment = `${commentText}\n${CONST.ATTACHMENT_UPLOADING_MESSAGE_HTML}`;
        textForNewComment = `${parser.htmlToText(commentText)}\n${CONST.ATTACHMENT_UPLOADING_MESSAGE_HTML}`;
    }

    const isAttachment = !text && file !== undefined;
    const attachmentInfo = file ?? {};
    const accountID = actorAccountID ?? currentUserAccountID;

    // Remove HTML from text when applying optimistic offline comment
    return {
        commentText,
        reportAction: {
            reportActionID: NumberUtils.rand64(),
            actionName: CONST.REPORT.ACTIONS.TYPE.ADD_COMMENT,
            actorAccountID: accountID,
            person: [
                {
                    style: 'strong',
                    text: allPersonalDetails?.[accountID ?? -1]?.displayName ?? currentUserEmail,
                    type: 'TEXT',
                },
            ],
            automatic: false,
            avatar: allPersonalDetails?.[accountID ?? -1]?.avatar ?? UserUtils.getDefaultAvatarURL(accountID),
            created: DateUtils.getDBTimeWithSkew(Date.now() + createdOffset),
            message: [
                {
                    translationKey: isAttachmentOnly ? CONST.TRANSLATION_KEYS.ATTACHMENT : '',
                    type: CONST.REPORT.MESSAGE.TYPE.COMMENT,
                    html: htmlForNewComment,
                    text: textForNewComment,
                },
            ],
            isFirstItem: false,
            isAttachment,
            attachmentInfo,
            pendingAction: CONST.RED_BRICK_ROAD_PENDING_ACTION.ADD,
            shouldShow: true,
            isOptimisticAction: true,
        },
    };
}

/**
 * update optimistic parent reportAction when a comment is added or remove in the child report
 * @param parentReportAction - Parent report action of the child report
 * @param lastVisibleActionCreated - Last visible action created of the child report
 * @param type - The type of action in the child report
 */

function updateOptimisticParentReportAction(parentReportAction: OnyxEntry<ReportAction>, lastVisibleActionCreated: string, type: string): UpdateOptimisticParentReportAction {
    let childVisibleActionCount = parentReportAction?.childVisibleActionCount ?? 0;
    let childCommenterCount = parentReportAction?.childCommenterCount ?? 0;
    let childOldestFourAccountIDs = parentReportAction?.childOldestFourAccountIDs;

    if (type === CONST.RED_BRICK_ROAD_PENDING_ACTION.ADD) {
        childVisibleActionCount += 1;
        const oldestFourAccountIDs = childOldestFourAccountIDs ? childOldestFourAccountIDs.split(',') : [];
        if (oldestFourAccountIDs.length < 4) {
            const index = oldestFourAccountIDs.findIndex((accountID) => accountID === currentUserAccountID?.toString());
            if (index === -1) {
                childCommenterCount += 1;
                oldestFourAccountIDs.push(currentUserAccountID?.toString() ?? '');
            }
        }
        childOldestFourAccountIDs = oldestFourAccountIDs.join(',');
    } else if (type === CONST.RED_BRICK_ROAD_PENDING_ACTION.DELETE) {
        if (childVisibleActionCount > 0) {
            childVisibleActionCount -= 1;
        }

        if (childVisibleActionCount === 0) {
            childCommenterCount = 0;
            childOldestFourAccountIDs = '';
        }
    }

    return {
        childVisibleActionCount,
        childCommenterCount,
        childLastVisibleActionCreated: lastVisibleActionCreated,
        childOldestFourAccountIDs,
    };
}

/**
 * Builds an optimistic reportAction for the parent report when a task is created
 * @param taskReportID - Report ID of the task
 * @param taskTitle - Title of the task
 * @param taskAssigneeAccountID - AccountID of the person assigned to the task
 * @param text - Text of the comment
 * @param parentReportID - Report ID of the parent report
 * @param createdOffset - The offset for task's created time that created via a loop
 */
function buildOptimisticTaskCommentReportAction(
    taskReportID: string,
    taskTitle: string,
    taskAssigneeAccountID: number,
    text: string,
    parentReportID: string,
    actorAccountID?: number,
    createdOffset = 0,
    repliesConfig?: {
        childVisibleActionCount?: number;
        childCommenterCount?: number;
        childLastVisibleActionCreated?: string;
        childOldestFourAccountIDs?: string;
    },
): OptimisticReportAction {
    const reportAction = buildOptimisticAddCommentReportAction(text, undefined, undefined, createdOffset, undefined, taskReportID);
    if (reportAction.reportAction.message?.[0]) {
        reportAction.reportAction.message[0].taskReportID = taskReportID;
    }

    // These parameters are not saved on the reportAction, but are used to display the task in the UI
    // Added when we fetch the reportActions on a report
    reportAction.reportAction.originalMessage = {
        html: reportAction.reportAction.message?.[0]?.html,
        taskReportID: reportAction.reportAction.message?.[0]?.taskReportID,
    };
    reportAction.reportAction.childReportID = taskReportID;
    reportAction.reportAction.parentReportID = parentReportID;
    reportAction.reportAction.childType = CONST.REPORT.TYPE.TASK;
    reportAction.reportAction.childReportName = taskTitle;
    reportAction.reportAction.childManagerAccountID = taskAssigneeAccountID;
    reportAction.reportAction.childStatusNum = CONST.REPORT.STATUS_NUM.OPEN;
    reportAction.reportAction.childStateNum = CONST.REPORT.STATE_NUM.OPEN;

    if (actorAccountID) {
        reportAction.reportAction.actorAccountID = actorAccountID;
    }

    if (repliesConfig?.childVisibleActionCount) {
        reportAction.reportAction.childVisibleActionCount = repliesConfig.childVisibleActionCount;
    }

    if (repliesConfig?.childCommenterCount) {
        reportAction.reportAction.childCommenterCount = repliesConfig.childCommenterCount;
    }

    if (repliesConfig?.childLastVisibleActionCreated) {
        reportAction.reportAction.childLastVisibleActionCreated = repliesConfig.childLastVisibleActionCreated;
    }

    if (repliesConfig?.childOldestFourAccountIDs) {
        reportAction.reportAction.childOldestFourAccountIDs = repliesConfig.childOldestFourAccountIDs;
    }

    return reportAction;
}

/**
 * Builds an optimistic IOU report with a randomly generated reportID
 *
 * @param payeeAccountID - AccountID of the person generating the IOU.
 * @param payerAccountID - AccountID of the other person participating in the IOU.
 * @param total - IOU amount in the smallest unit of the currency.
 * @param chatReportID - Report ID of the chat where the IOU is.
 * @param currency - IOU currency.
 * @param isSendingMoney - If we pay someone the IOU should be created as settled
 */

function buildOptimisticIOUReport(payeeAccountID: number, payerAccountID: number, total: number, chatReportID: string, currency: string, isSendingMoney = false): OptimisticIOUReport {
    const formattedTotal = CurrencyUtils.convertToDisplayString(total, currency);
    const personalDetails = getPersonalDetailsForAccountID(payerAccountID);
    const payerEmail = 'login' in personalDetails ? personalDetails.login : '';

    // When creating a report the participantsAccountIDs and visibleChatMemberAccountIDs are the same
    const participantsAccountIDs = [payeeAccountID, payerAccountID];

    return {
        type: CONST.REPORT.TYPE.IOU,
        cachedTotal: formattedTotal,
        chatReportID,
        currency,
        managerID: payerAccountID,
        ownerAccountID: payeeAccountID,
        participantAccountIDs: participantsAccountIDs,
        visibleChatMemberAccountIDs: participantsAccountIDs,
        reportID: generateReportID(),
        stateNum: isSendingMoney ? CONST.REPORT.STATE_NUM.APPROVED : CONST.REPORT.STATE_NUM.SUBMITTED,
        statusNum: isSendingMoney ? CONST.REPORT.STATUS_NUM.REIMBURSED : CONST.REPORT.STATE_NUM.SUBMITTED,
        total,

        // We don't translate reportName because the server response is always in English
        reportName: `${payerEmail} owes ${formattedTotal}`,
        notificationPreference: CONST.REPORT.NOTIFICATION_PREFERENCE.HIDDEN,
        parentReportID: chatReportID,
        lastVisibleActionCreated: DateUtils.getDBTime(),
    };
}

function getHumanReadableStatus(statusNum: number): string {
    const status = Object.keys(CONST.REPORT.STATUS_NUM).find((key) => CONST.REPORT.STATUS_NUM[key as keyof typeof CONST.REPORT.STATUS_NUM] === statusNum);
    return status ? `${status.charAt(0)}${status.slice(1).toLowerCase()}` : '';
}

/**
 * Populates the report field formula with the values from the report and policy.
 * Currently, this only supports optimistic expense reports.
 * Each formula field is either replaced with a value, or removed.
 * If after all replacements the formula is empty, the original formula is returned.
 * See {@link https://help.expensify.com/articles/expensify-classic/insights-and-custom-reporting/Custom-Templates}
 */
function populateOptimisticReportFormula(formula: string, report: OptimisticExpenseReport, policy: Policy | EmptyObject): string {
    const createdDate = report.lastVisibleActionCreated ? new Date(report.lastVisibleActionCreated) : undefined;
    const result = formula
        // We don't translate because the server response is always in English
        .replaceAll('{report:type}', 'Expense Report')
        .replaceAll('{report:startdate}', createdDate ? format(createdDate, CONST.DATE.FNS_FORMAT_STRING) : '')
        .replaceAll('{report:total}', report.total !== undefined ? CurrencyUtils.convertToDisplayString(Math.abs(report.total), report.currency).toString() : '')
        .replaceAll('{report:currency}', report.currency ?? '')
        .replaceAll('{report:policyname}', policy.name ?? '')
        .replaceAll('{report:created}', createdDate ? format(createdDate, CONST.DATE.FNS_DATE_TIME_FORMAT_STRING) : '')
        .replaceAll('{report:created:yyyy-MM-dd}', createdDate ? format(createdDate, CONST.DATE.FNS_FORMAT_STRING) : '')
        .replaceAll('{report:status}', report.statusNum !== undefined ? getHumanReadableStatus(report.statusNum) : '')
        .replaceAll('{user:email}', currentUserEmail ?? '')
        .replaceAll('{user:email|frontPart}', currentUserEmail ? currentUserEmail.split('@')[0] : '')
        .replaceAll(/\{report:(.+)}/g, '');

    return result.trim().length ? result : formula;
}

/** Builds an optimistic invoice report with a randomly generated reportID */
function buildOptimisticInvoiceReport(chatReportID: string, policyID: string, receiverAccountID: number, receiverName: string, total: number, currency: string): OptimisticExpenseReport {
    const formattedTotal = CurrencyUtils.convertToDisplayString(total, currency);

    return {
        reportID: generateReportID(),
        chatReportID,
        policyID,
        type: CONST.REPORT.TYPE.INVOICE,
        ownerAccountID: currentUserAccountID,
        managerID: receiverAccountID,
        currency,
        // We don’t translate reportName because the server response is always in English
        reportName: `${receiverName} owes ${formattedTotal}`,
        stateNum: CONST.REPORT.STATE_NUM.SUBMITTED,
        statusNum: CONST.REPORT.STATUS_NUM.OPEN,
        total,
        notificationPreference: CONST.REPORT.NOTIFICATION_PREFERENCE.HIDDEN,
        parentReportID: chatReportID,
        lastVisibleActionCreated: DateUtils.getDBTime(),
    };
}

/**
 * Builds an optimistic Expense report with a randomly generated reportID
 *
 * @param chatReportID - Report ID of the PolicyExpenseChat where the Expense Report is
 * @param policyID - The policy ID of the PolicyExpenseChat
 * @param payeeAccountID - AccountID of the employee (payee)
 * @param total - Amount in cents
 * @param currency
 * @param reimbursable – Whether the expense is reimbursable
 */
function buildOptimisticExpenseReport(chatReportID: string, policyID: string, payeeAccountID: number, total: number, currency: string, reimbursable = true): OptimisticExpenseReport {
    // The amount for Expense reports are stored as negative value in the database
    const storedTotal = total * -1;
    const policyName = getPolicyName(allReports?.[`${ONYXKEYS.COLLECTION.REPORT}${chatReportID}`]);
    const formattedTotal = CurrencyUtils.convertToDisplayString(storedTotal, currency);
    const policy = getPolicy(policyID);

    const isInstantSubmitEnabled = PolicyUtils.isInstantSubmitEnabled(policy);

    const stateNum = isInstantSubmitEnabled ? CONST.REPORT.STATE_NUM.SUBMITTED : CONST.REPORT.STATE_NUM.OPEN;
    const statusNum = isInstantSubmitEnabled ? CONST.REPORT.STATUS_NUM.SUBMITTED : CONST.REPORT.STATUS_NUM.OPEN;

    const expenseReport: OptimisticExpenseReport = {
        reportID: generateReportID(),
        chatReportID,
        policyID,
        type: CONST.REPORT.TYPE.EXPENSE,
        ownerAccountID: payeeAccountID,
        currency,
        // We don't translate reportName because the server response is always in English
        reportName: `${policyName} owes ${formattedTotal}`,
        stateNum,
        statusNum,
        total: storedTotal,
        nonReimbursableTotal: reimbursable ? 0 : storedTotal,
        notificationPreference: CONST.REPORT.NOTIFICATION_PREFERENCE.HIDDEN,
        parentReportID: chatReportID,
        lastVisibleActionCreated: DateUtils.getDBTime(),
    };

    // Get the approver/manager for this report to properly display the optimistic data
    const submitToAccountID = PolicyUtils.getSubmitToAccountID(policy, payeeAccountID);
    if (submitToAccountID) {
        expenseReport.managerID = submitToAccountID;
    }

    const titleReportField = getTitleReportField(getReportFieldsByPolicyID(policyID) ?? {});
    if (!!titleReportField && reportFieldsEnabled(expenseReport)) {
        expenseReport.reportName = populateOptimisticReportFormula(titleReportField.defaultValue, expenseReport, policy);
    }

    return expenseReport;
}

function getIOUSubmittedMessage(report: OnyxEntry<Report>) {
    const policy = getPolicy(report?.policyID);

    if (report?.ownerAccountID !== currentUserAccountID && policy.role === CONST.POLICY.ROLE.ADMIN) {
        const ownerPersonalDetail = getPersonalDetailsForAccountID(report?.ownerAccountID ?? 0);
        const ownerDisplayName = `${ownerPersonalDetail.displayName ?? ''}${ownerPersonalDetail.displayName !== ownerPersonalDetail.login ? ` (${ownerPersonalDetail.login})` : ''}`;

        return [
            {
                style: 'normal',
                text: 'You (on behalf of ',
                type: CONST.REPORT.MESSAGE.TYPE.TEXT,
            },
            {
                style: 'strong',
                text: ownerDisplayName,
                type: CONST.REPORT.MESSAGE.TYPE.TEXT,
            },
            {
                style: 'normal',
                text: ' via admin-submit)',
                type: CONST.REPORT.MESSAGE.TYPE.TEXT,
            },
            {
                style: 'normal',
                text: ' submitted this report',
                type: CONST.REPORT.MESSAGE.TYPE.TEXT,
            },
            {
                style: 'normal',
                text: ' to ',
                type: CONST.REPORT.MESSAGE.TYPE.TEXT,
            },
            {
                style: 'strong',
                text: 'you',
                type: CONST.REPORT.MESSAGE.TYPE.TEXT,
            },
        ];
    }

    const submittedToPersonalDetail = getPersonalDetailsForAccountID(policy?.submitsTo ?? 0);
    let submittedToDisplayName = `${submittedToPersonalDetail.displayName ?? ''}${
        submittedToPersonalDetail.displayName !== submittedToPersonalDetail.login ? ` (${submittedToPersonalDetail.login})` : ''
    }`;
    if (submittedToPersonalDetail?.accountID === currentUserAccountID) {
        submittedToDisplayName = 'yourself';
    }

    return [
        {
            type: CONST.REPORT.MESSAGE.TYPE.TEXT,
            style: 'strong',
            text: 'You',
        },
        {
            type: CONST.REPORT.MESSAGE.TYPE.TEXT,
            style: 'normal',
            text: ' submitted this report',
        },
        {
            type: CONST.REPORT.MESSAGE.TYPE.TEXT,
            style: 'normal',
            text: ' to ',
        },
        {
            type: CONST.REPORT.MESSAGE.TYPE.TEXT,
            style: 'strong',
            text: submittedToDisplayName,
        },
    ];
}

/**
 * @param iouReportID - the report ID of the IOU report the action belongs to
 * @param type - IOUReportAction type. Can be oneOf(create, decline, cancel, pay, split)
 * @param total - IOU total in cents
 * @param comment - IOU comment
 * @param currency - IOU currency
 * @param paymentType - IOU paymentMethodType. Can be oneOf(Elsewhere, Expensify)
 * @param isSettlingUp - Whether we are settling up an IOU
 */
function getIOUReportActionMessage(iouReportID: string, type: string, total: number, comment: string, currency: string, paymentType = '', isSettlingUp = false): Message[] {
    const report = getReport(iouReportID);

    if (type === CONST.REPORT.ACTIONS.TYPE.SUBMITTED) {
        return getIOUSubmittedMessage(!isEmptyObject(report) ? report : null);
    }

    const amount =
        type === CONST.IOU.REPORT_ACTION_TYPE.PAY
            ? CurrencyUtils.convertToDisplayString(getMoneyRequestSpendBreakdown(!isEmptyObject(report) ? report : null).totalDisplaySpend, currency)
            : CurrencyUtils.convertToDisplayString(total, currency);

    let paymentMethodMessage;
    switch (paymentType) {
        case CONST.IOU.PAYMENT_TYPE.VBBA:
        case CONST.IOU.PAYMENT_TYPE.EXPENSIFY:
            paymentMethodMessage = ' with Expensify';
            break;
        default:
            paymentMethodMessage = ` elsewhere`;
            break;
    }

    let iouMessage;
    switch (type) {
        case CONST.REPORT.ACTIONS.TYPE.APPROVED:
            iouMessage = `approved ${amount}`;
            break;
        case CONST.IOU.REPORT_ACTION_TYPE.CREATE:
            iouMessage = `submitted ${amount}${comment && ` for ${comment}`}`;
            break;
        case CONST.IOU.REPORT_ACTION_TYPE.TRACK:
            iouMessage = `tracking ${amount}${comment && ` for ${comment}`}`;
            break;
        case CONST.IOU.REPORT_ACTION_TYPE.SPLIT:
            iouMessage = `split ${amount}${comment && ` for ${comment}`}`;
            break;
        case CONST.IOU.REPORT_ACTION_TYPE.DELETE:
            iouMessage = `deleted the ${amount} expense${comment && ` for ${comment}`}`;
            break;
        case CONST.IOU.REPORT_ACTION_TYPE.PAY:
            iouMessage = isSettlingUp ? `paid ${amount}${paymentMethodMessage}` : `sent ${amount}${comment && ` for ${comment}`}${paymentMethodMessage}`;
            break;
        default:
            break;
    }

    return [
        {
            html: lodashEscape(iouMessage),
            text: iouMessage ?? '',
            isEdited: false,
            type: CONST.REPORT.MESSAGE.TYPE.COMMENT,
        },
    ];
}

/**
 * Builds an optimistic IOU reportAction object
 *
 * @param type - IOUReportAction type. Can be oneOf(create, delete, pay, split).
 * @param amount - IOU amount in cents.
 * @param currency
 * @param comment - User comment for the IOU.
 * @param participants - An array with participants details.
 * @param [transactionID] - Not required if the IOUReportAction type is 'pay'
 * @param [paymentType] - Only required if the IOUReportAction type is 'pay'. Can be oneOf(elsewhere, Expensify).
 * @param [iouReportID] - Only required if the IOUReportActions type is oneOf(decline, cancel, pay). Generates a randomID as default.
 * @param [isSettlingUp] - Whether we are settling up an IOU.
 * @param [isSendMoneyFlow] - Whether this is pay someone flow
 * @param [receipt]
 * @param [isOwnPolicyExpenseChat] - Whether this is an expense report create from the current user's policy expense chat
 */
function buildOptimisticIOUReportAction(
    type: ValueOf<typeof CONST.IOU.REPORT_ACTION_TYPE>,
    amount: number,
    currency: string,
    comment: string,
    participants: Participant[],
    transactionID: string,
    paymentType?: PaymentMethodType,
    iouReportID = '',
    isSettlingUp = false,
    isSendMoneyFlow = false,
    receipt: Receipt = {},
    isOwnPolicyExpenseChat = false,
    created = DateUtils.getDBTime(),
    linkedExpenseReportAction: ReportAction | EmptyObject = {},
): OptimisticIOUReportAction {
    const IOUReportID = iouReportID || generateReportID();

    const originalMessage: IOUMessage = {
        amount,
        comment,
        currency,
        IOUTransactionID: transactionID,
        IOUReportID,
        type,
    };

    if (type === CONST.IOU.REPORT_ACTION_TYPE.PAY) {
        // In pay someone flow, we store amount, comment, currency in IOUDetails when type = pay
        if (isSendMoneyFlow) {
            const keys = ['amount', 'comment', 'currency'] as const;
            keys.forEach((key) => {
                delete originalMessage[key];
            });
            originalMessage.IOUDetails = {amount, comment, currency};
            originalMessage.paymentType = paymentType;
        } else {
            // In case of pay someone action, we dont store the comment
            // and there is no single transctionID to link the action to.
            delete originalMessage.IOUTransactionID;
            delete originalMessage.comment;
            originalMessage.paymentType = paymentType;
        }
    }

    // IOUs of type split only exist in group DMs and those don't have an iouReport so we need to delete the IOUReportID key
    if (type === CONST.IOU.REPORT_ACTION_TYPE.SPLIT) {
        delete originalMessage.IOUReportID;
        // Split expense made from a policy expense chat only have the payee's accountID as the participant because the payer could be any policy admin
        if (isOwnPolicyExpenseChat) {
            originalMessage.participantAccountIDs = currentUserAccountID ? [currentUserAccountID] : [];
        } else {
            originalMessage.participantAccountIDs = currentUserAccountID
                ? [currentUserAccountID, ...participants.map((participant) => participant.accountID ?? -1)]
                : participants.map((participant) => participant.accountID ?? -1);
        }
    }

    return {
        ...linkedExpenseReportAction,
        actionName: CONST.REPORT.ACTIONS.TYPE.IOU,
        actorAccountID: currentUserAccountID,
        automatic: false,
        avatar: getCurrentUserAvatarOrDefault(),
        isAttachment: false,
        originalMessage,
        message: getIOUReportActionMessage(iouReportID, type, amount, comment, currency, paymentType, isSettlingUp),
        person: [
            {
                style: 'strong',
                text: getCurrentUserDisplayNameOrEmail(),
                type: 'TEXT',
            },
        ],
        reportActionID: NumberUtils.rand64(),
        shouldShow: true,
        created,
        pendingAction: CONST.RED_BRICK_ROAD_PENDING_ACTION.ADD,
        whisperedToAccountIDs: [CONST.IOU.RECEIPT_STATE.SCANREADY, CONST.IOU.RECEIPT_STATE.SCANNING].some((value) => value === receipt?.state) ? [currentUserAccountID ?? -1] : [],
    };
}

/**
 * Builds an optimistic APPROVED report action with a randomly generated reportActionID.
 */
function buildOptimisticApprovedReportAction(amount: number, currency: string, expenseReportID: string): OptimisticApprovedReportAction {
    const originalMessage = {
        amount,
        currency,
        expenseReportID,
    };

    return {
        actionName: CONST.REPORT.ACTIONS.TYPE.APPROVED,
        actorAccountID: currentUserAccountID,
        automatic: false,
        avatar: getCurrentUserAvatarOrDefault(),
        isAttachment: false,
        originalMessage,
        message: getIOUReportActionMessage(expenseReportID, CONST.REPORT.ACTIONS.TYPE.APPROVED, Math.abs(amount), '', currency),
        person: [
            {
                style: 'strong',
                text: getCurrentUserDisplayNameOrEmail(),
                type: 'TEXT',
            },
        ],
        reportActionID: NumberUtils.rand64(),
        shouldShow: true,
        created: DateUtils.getDBTime(),
        pendingAction: CONST.RED_BRICK_ROAD_PENDING_ACTION.ADD,
    };
}

/**
 * Builds an optimistic MOVED report action with a randomly generated reportActionID.
 * This action is used when we move reports across workspaces.
 */
function buildOptimisticMovedReportAction(fromPolicyID: string, toPolicyID: string, newParentReportID: string, movedReportID: string, policyName: string): ReportAction {
    const originalMessage = {
        fromPolicyID,
        toPolicyID,
        newParentReportID,
        movedReportID,
    };

    const movedActionMessage = [
        {
            html: `moved the report to the <a href='${CONST.NEW_EXPENSIFY_URL}r/${newParentReportID}' target='_blank' rel='noreferrer noopener'>${policyName}</a> workspace`,
            text: `moved the report to the ${policyName} workspace`,
            type: CONST.REPORT.MESSAGE.TYPE.COMMENT,
        },
    ];

    return {
        actionName: CONST.REPORT.ACTIONS.TYPE.MOVED,
        actorAccountID: currentUserAccountID,
        automatic: false,
        avatar: getCurrentUserAvatarOrDefault(),
        isAttachment: false,
        originalMessage,
        message: movedActionMessage,
        person: [
            {
                style: 'strong',
                text: getCurrentUserDisplayNameOrEmail(),
                type: 'TEXT',
            },
        ],
        reportActionID: NumberUtils.rand64(),
        shouldShow: true,
        created: DateUtils.getDBTime(),
        pendingAction: CONST.RED_BRICK_ROAD_PENDING_ACTION.ADD,
    };
}

/**
 * Builds an optimistic SUBMITTED report action with a randomly generated reportActionID.
 *
 */
function buildOptimisticSubmittedReportAction(amount: number, currency: string, expenseReportID: string, adminAccountID: number | undefined): OptimisticSubmittedReportAction {
    const originalMessage = {
        amount,
        currency,
        expenseReportID,
    };

    return {
        actionName: CONST.REPORT.ACTIONS.TYPE.SUBMITTED,
        actorAccountID: currentUserAccountID,
        adminAccountID,
        automatic: false,
        avatar: getCurrentUserAvatarOrDefault(),
        isAttachment: false,
        originalMessage,
        message: getIOUReportActionMessage(expenseReportID, CONST.REPORT.ACTIONS.TYPE.SUBMITTED, Math.abs(amount), '', currency),
        person: [
            {
                style: 'strong',
                text: getCurrentUserDisplayNameOrEmail(),
                type: 'TEXT',
            },
        ],
        reportActionID: NumberUtils.rand64(),
        shouldShow: true,
        created: DateUtils.getDBTime(),
        pendingAction: CONST.RED_BRICK_ROAD_PENDING_ACTION.ADD,
    };
}

/**
 * Builds an optimistic report preview action with a randomly generated reportActionID.
 *
 * @param chatReport
 * @param iouReport
 * @param [comment] - User comment for the IOU.
 * @param [transaction] - optimistic first transaction of preview
 */
function buildOptimisticReportPreview(chatReport: OnyxEntry<Report>, iouReport: Report, comment = '', transaction: OnyxEntry<Transaction> = null, childReportID?: string): ReportAction {
    const hasReceipt = TransactionUtils.hasReceipt(transaction);
    const isReceiptBeingScanned = hasReceipt && TransactionUtils.isReceiptBeingScanned(transaction);
    const message = getReportPreviewMessage(iouReport);
    const created = DateUtils.getDBTime();
    return {
        reportActionID: NumberUtils.rand64(),
        reportID: chatReport?.reportID,
        actionName: CONST.REPORT.ACTIONS.TYPE.REPORT_PREVIEW,
        pendingAction: CONST.RED_BRICK_ROAD_PENDING_ACTION.ADD,
        originalMessage: {
            linkedReportID: iouReport?.reportID,
        },
        message: [
            {
                html: message,
                text: message,
                isEdited: false,
                type: CONST.REPORT.MESSAGE.TYPE.COMMENT,
            },
        ],
        created,
        accountID: iouReport?.managerID ?? 0,
        // The preview is initially whispered if created with a receipt, so the actor is the current user as well
        actorAccountID: hasReceipt ? currentUserAccountID : iouReport?.managerID ?? 0,
        childReportID: childReportID ?? iouReport?.reportID,
        childMoneyRequestCount: 1,
        childLastMoneyRequestComment: comment,
        childRecentReceiptTransactionIDs: hasReceipt && !isEmptyObject(transaction) ? {[transaction?.transactionID ?? '']: created} : undefined,
        whisperedToAccountIDs: isReceiptBeingScanned ? [currentUserAccountID ?? -1] : [],
    };
}

/**
 * Builds an optimistic modified expense action with a randomly generated reportActionID.
 */
function buildOptimisticModifiedExpenseReportAction(
    transactionThread: OnyxEntry<Report>,
    oldTransaction: OnyxEntry<Transaction>,
    transactionChanges: TransactionChanges,
    isFromExpenseReport: boolean,
    policy: OnyxEntry<Policy>,
): OptimisticModifiedExpenseReportAction {
    const originalMessage = getModifiedExpenseOriginalMessage(oldTransaction, transactionChanges, isFromExpenseReport, policy);
    return {
        actionName: CONST.REPORT.ACTIONS.TYPE.MODIFIED_EXPENSE,
        actorAccountID: currentUserAccountID,
        automatic: false,
        avatar: getCurrentUserAvatarOrDefault(),
        created: DateUtils.getDBTime(),
        isAttachment: false,
        message: [
            {
                // Currently we are composing the message from the originalMessage and message is only used in OldDot and not in the App
                text: 'You',
                style: 'strong',
                type: CONST.REPORT.MESSAGE.TYPE.TEXT,
            },
        ],
        originalMessage,
        person: [
            {
                style: 'strong',
                text: currentUserPersonalDetails?.displayName ?? String(currentUserAccountID),
                type: 'TEXT',
            },
        ],
        pendingAction: CONST.RED_BRICK_ROAD_PENDING_ACTION.ADD,
        reportActionID: NumberUtils.rand64(),
        reportID: transactionThread?.reportID,
        shouldShow: true,
    };
}

/**
 * Builds an optimistic modified expense action for a tracked expense move with a randomly generated reportActionID.
 * @param transactionThreadID - The reportID of the transaction thread
 * @param movedToReportID - The reportID of the report the transaction is moved to
 */
function buildOptimisticMovedTrackedExpenseModifiedReportAction(transactionThreadID: string, movedToReportID: string): OptimisticModifiedExpenseReportAction {
    return {
        actionName: CONST.REPORT.ACTIONS.TYPE.MODIFIED_EXPENSE,
        actorAccountID: currentUserAccountID,
        automatic: false,
        avatar: getCurrentUserAvatarOrDefault(),
        created: DateUtils.getDBTime(),
        isAttachment: false,
        message: [
            {
                // Currently we are composing the message from the originalMessage and message is only used in OldDot and not in the App
                text: 'You',
                style: 'strong',
                type: CONST.REPORT.MESSAGE.TYPE.TEXT,
            },
        ],
        originalMessage: {
            movedToReportID,
        },
        person: [
            {
                style: 'strong',
                text: currentUserPersonalDetails?.displayName ?? String(currentUserAccountID),
                type: 'TEXT',
            },
        ],
        pendingAction: CONST.RED_BRICK_ROAD_PENDING_ACTION.ADD,
        reportActionID: NumberUtils.rand64(),
        reportID: transactionThreadID,
        shouldShow: true,
    };
}

/**
 * Updates a report preview action that exists for an IOU report.
 *
 * @param [comment] - User comment for the IOU.
 * @param [transaction] - optimistic newest transaction of a report preview
 *
 */
function updateReportPreview(iouReport: OnyxEntry<Report>, reportPreviewAction: ReportAction, isPayRequest = false, comment = '', transaction: OnyxEntry<Transaction> = null): ReportAction {
    const hasReceipt = TransactionUtils.hasReceipt(transaction);
    const recentReceiptTransactions = reportPreviewAction?.childRecentReceiptTransactionIDs ?? {};
    const transactionsToKeep = TransactionUtils.getRecentTransactions(recentReceiptTransactions);
    const previousTransactionsArray = Object.entries(recentReceiptTransactions ?? {}).map(([key, value]) => (transactionsToKeep.includes(key) ? {[key]: value} : null));
    const previousTransactions: Record<string, string> = {};

    for (const obj of previousTransactionsArray) {
        for (const key in obj) {
            if (obj) {
                previousTransactions[key] = obj[key];
            }
        }
    }

    const message = getReportPreviewMessage(iouReport, reportPreviewAction);
    return {
        ...reportPreviewAction,
        message: [
            {
                html: message,
                text: message,
                isEdited: false,
                type: CONST.REPORT.MESSAGE.TYPE.COMMENT,
            },
        ],
        childLastMoneyRequestComment: comment || reportPreviewAction?.childLastMoneyRequestComment,
        childMoneyRequestCount: (reportPreviewAction?.childMoneyRequestCount ?? 0) + (isPayRequest ? 0 : 1),
        childRecentReceiptTransactionIDs: hasReceipt
            ? {
                  ...(transaction && {[transaction.transactionID]: transaction?.created}),
                  ...previousTransactions,
              }
            : recentReceiptTransactions,
        // As soon as we add a transaction without a receipt to the report, it will have ready expenses,
        // so we remove the whisper
        whisperedToAccountIDs: hasReceipt ? reportPreviewAction?.whisperedToAccountIDs : [],
    };
}

function buildOptimisticTaskReportAction(
    taskReportID: string,
    actionName: OriginalMessageActionName,
    message = '',
    actorAccountID = currentUserAccountID,
    createdOffset = 0,
): OptimisticTaskReportAction {
    const originalMessage = {
        taskReportID,
        type: actionName,
        text: message,
    };
    return {
        actionName,
        actorAccountID,
        automatic: false,
        avatar: getCurrentUserAvatarOrDefault(),
        isAttachment: false,
        originalMessage,
        message: [
            {
                text: message,
                taskReportID,
                type: CONST.REPORT.MESSAGE.TYPE.TEXT,
            },
        ],
        person: [
            {
                style: 'strong',
                text: currentUserPersonalDetails?.displayName ?? String(currentUserAccountID),
                type: 'TEXT',
            },
        ],
        reportActionID: NumberUtils.rand64(),
        shouldShow: true,
        created: DateUtils.getDBTimeWithSkew(Date.now() + createdOffset),
        isFirstItem: false,
        pendingAction: CONST.RED_BRICK_ROAD_PENDING_ACTION.ADD,
    };
}

/**
 * Builds an optimistic chat report with a randomly generated reportID and as much information as we currently have
 */
function buildOptimisticChatReport(
    participantList: number[],
    reportName: string = CONST.REPORT.DEFAULT_REPORT_NAME,
    chatType: ValueOf<typeof CONST.REPORT.CHAT_TYPE> | undefined = undefined,
    policyID: string = CONST.POLICY.OWNER_EMAIL_FAKE,
    ownerAccountID: number = CONST.REPORT.OWNER_ACCOUNT_ID_FAKE,
    isOwnPolicyExpenseChat = false,
    oldPolicyName = '',
    visibility: ValueOf<typeof CONST.REPORT.VISIBILITY> | undefined = undefined,
    writeCapability: ValueOf<typeof CONST.REPORT.WRITE_CAPABILITIES> | undefined = undefined,
    notificationPreference: NotificationPreference = CONST.REPORT.NOTIFICATION_PREFERENCE.ALWAYS,
    parentReportActionID = '',
    parentReportID = '',
    description = '',
    avatarUrl = '',
    optimisticReportID = '',
): OptimisticChatReport {
    const participants = participantList.reduce((reportParticipants: Participants, accountID: number) => {
        const participant: ReportParticipant = {
            hidden: false,
            role: accountID === currentUserAccountID ? CONST.REPORT.ROLE.ADMIN : CONST.REPORT.ROLE.MEMBER,
        };
        // eslint-disable-next-line no-param-reassign
        reportParticipants[accountID] = participant;
        return reportParticipants;
    }, {} as Participants);
    const currentTime = DateUtils.getDBTime();
    const isNewlyCreatedWorkspaceChat = chatType === CONST.REPORT.CHAT_TYPE.POLICY_EXPENSE_CHAT && isOwnPolicyExpenseChat;
    const optimisticChatReport: OptimisticChatReport = {
        isOptimisticReport: true,
        type: CONST.REPORT.TYPE.CHAT,
        chatType,
        isOwnPolicyExpenseChat,
        isPinned: reportName === CONST.REPORT.WORKSPACE_CHAT_ROOMS.ADMINS || isNewlyCreatedWorkspaceChat,
        lastActorAccountID: 0,
        lastMessageTranslationKey: '',
        lastMessageHtml: '',
        lastMessageText: undefined,
        lastReadTime: currentTime,
        lastVisibleActionCreated: currentTime,
        notificationPreference,
        oldPolicyName,
        ownerAccountID: ownerAccountID || CONST.REPORT.OWNER_ACCOUNT_ID_FAKE,
        parentReportActionID,
        parentReportID,
        // When creating a report the participantsAccountIDs and visibleChatMemberAccountIDs are the same
        participantAccountIDs: participantList,
        visibleChatMemberAccountIDs: participantList,
        // For group chats we need to have participants object as we are migrating away from `participantAccountIDs` and `visibleChatMemberAccountIDs`. See https://github.com/Expensify/App/issues/34692
        participants,
        policyID,
        reportID: optimisticReportID || generateReportID(),
        reportName,
        stateNum: 0,
        statusNum: 0,
        visibility,
        description,
        writeCapability,
        avatarUrl,
    };

    if (chatType === CONST.REPORT.CHAT_TYPE.INVOICE) {
        // TODO: update to support workspace as an invoice receiver when workspace-to-workspace invoice room implemented
        optimisticChatReport.invoiceReceiver = {
            type: 'individual',
            accountID: participantList[0],
        };
    }

    return optimisticChatReport;
}

function buildOptimisticGroupChatReport(participantAccountIDs: number[], reportName: string, avatarUri: string, optimisticReportID?: string) {
    return buildOptimisticChatReport(
        participantAccountIDs,
        reportName,
        CONST.REPORT.CHAT_TYPE.GROUP,
        undefined,
        undefined,
        undefined,
        undefined,
        undefined,
        undefined,
        CONST.REPORT.NOTIFICATION_PREFERENCE.HIDDEN,
        undefined,
        undefined,
        undefined,
        avatarUri,
        optimisticReportID,
    );
}

/**
 * Returns the necessary reportAction onyx data to indicate that the chat has been created optimistically
 * @param [created] - Action created time
 */
function buildOptimisticCreatedReportAction(emailCreatingAction: string, created = DateUtils.getDBTime()): OptimisticCreatedReportAction {
    return {
        reportActionID: NumberUtils.rand64(),
        actionName: CONST.REPORT.ACTIONS.TYPE.CREATED,
        pendingAction: CONST.RED_BRICK_ROAD_PENDING_ACTION.ADD,
        actorAccountID: currentUserAccountID,
        message: [
            {
                type: CONST.REPORT.MESSAGE.TYPE.TEXT,
                style: 'strong',
                text: emailCreatingAction,
            },
            {
                type: CONST.REPORT.MESSAGE.TYPE.TEXT,
                style: 'normal',
                text: ' created this report',
            },
        ],
        person: [
            {
                type: CONST.REPORT.MESSAGE.TYPE.TEXT,
                style: 'strong',
                text: getCurrentUserDisplayNameOrEmail(),
            },
        ],
        automatic: false,
        avatar: getCurrentUserAvatarOrDefault(),
        created,
        shouldShow: true,
    };
}

/**
 * Returns the necessary reportAction onyx data to indicate that the room has been renamed
 */
function buildOptimisticRenamedRoomReportAction(newName: string, oldName: string): OptimisticRenamedReportAction {
    const now = DateUtils.getDBTime();
    return {
        reportActionID: NumberUtils.rand64(),
        actionName: CONST.REPORT.ACTIONS.TYPE.RENAMED,
        pendingAction: CONST.RED_BRICK_ROAD_PENDING_ACTION.ADD,
        actorAccountID: currentUserAccountID,
        message: [
            {
                type: CONST.REPORT.MESSAGE.TYPE.TEXT,
                style: 'strong',
                text: 'You',
            },
            {
                type: CONST.REPORT.MESSAGE.TYPE.TEXT,
                style: 'normal',
                text: ` renamed this report. New title is '${newName}' (previously '${oldName}').`,
            },
        ],
        person: [
            {
                type: CONST.REPORT.MESSAGE.TYPE.TEXT,
                style: 'strong',
                text: getCurrentUserDisplayNameOrEmail(),
            },
        ],
        originalMessage: {
            oldName,
            newName,
            html: `Room renamed to ${newName}`,
            lastModified: now,
        },
        automatic: false,
        avatar: getCurrentUserAvatarOrDefault(),
        created: now,
        shouldShow: true,
    };
}

/**
 * Returns the necessary reportAction onyx data to indicate that the transaction has been put on hold optimistically
 * @param [created] - Action created time
 */
function buildOptimisticHoldReportAction(created = DateUtils.getDBTime()): OptimisticHoldReportAction {
    return {
        reportActionID: NumberUtils.rand64(),
        actionName: CONST.REPORT.ACTIONS.TYPE.HOLD,
        pendingAction: CONST.RED_BRICK_ROAD_PENDING_ACTION.ADD,
        actorAccountID: currentUserAccountID,
        message: [
            {
                type: CONST.REPORT.MESSAGE.TYPE.TEXT,
                style: 'normal',
                text: Localize.translateLocal('iou.heldExpense'),
            },
        ],
        person: [
            {
                type: CONST.REPORT.MESSAGE.TYPE.TEXT,
                style: 'strong',
                text: getCurrentUserDisplayNameOrEmail(),
            },
        ],
        automatic: false,
        avatar: getCurrentUserAvatarOrDefault(),
        created,
        shouldShow: true,
    };
}

/**
 * Returns the necessary reportAction onyx data to indicate that the transaction has been put on hold optimistically
 * @param [created] - Action created time
 */
function buildOptimisticHoldReportActionComment(comment: string, created = DateUtils.getDBTime()): OptimisticHoldReportAction {
    return {
        reportActionID: NumberUtils.rand64(),
        actionName: CONST.REPORT.ACTIONS.TYPE.ADD_COMMENT,
        pendingAction: CONST.RED_BRICK_ROAD_PENDING_ACTION.ADD,
        actorAccountID: currentUserAccountID,
        message: [
            {
                type: CONST.REPORT.MESSAGE.TYPE.TEXT,
                style: 'normal',
                text: comment,
            },
        ],
        person: [
            {
                type: CONST.REPORT.MESSAGE.TYPE.TEXT,
                style: 'strong',
                text: getCurrentUserDisplayNameOrEmail(),
            },
        ],
        automatic: false,
        avatar: getCurrentUserAvatarOrDefault(),
        created,
        shouldShow: true,
    };
}

/**
 * Returns the necessary reportAction onyx data to indicate that the transaction has been removed from hold optimistically
 * @param [created] - Action created time
 */
function buildOptimisticUnHoldReportAction(created = DateUtils.getDBTime()): OptimisticHoldReportAction {
    return {
        reportActionID: NumberUtils.rand64(),
        actionName: CONST.REPORT.ACTIONS.TYPE.UNHOLD,
        pendingAction: CONST.RED_BRICK_ROAD_PENDING_ACTION.ADD,
        actorAccountID: currentUserAccountID,
        message: [
            {
                type: CONST.REPORT.MESSAGE.TYPE.TEXT,
                style: 'normal',
                text: Localize.translateLocal('iou.unheldExpense'),
            },
        ],
        person: [
            {
                type: CONST.REPORT.MESSAGE.TYPE.TEXT,
                style: 'normal',
                text: getCurrentUserDisplayNameOrEmail(),
            },
        ],
        automatic: false,
        avatar: getCurrentUserAvatarOrDefault(),
        created,
        shouldShow: true,
    };
}

function buildOptimisticEditedTaskFieldReportAction({title, description}: Task): OptimisticEditedTaskReportAction {
    // We do not modify title & description in one request, so we need to create a different optimistic action for each field modification
    let field = '';
    let value = '';
    if (title !== undefined) {
        field = 'task title';
        value = title;
    } else if (description !== undefined) {
        field = 'description';
        value = description;
    }

    let changelog = 'edited this task';
    if (field && value) {
        changelog = `updated the ${field} to ${value}`;
    } else if (field) {
        changelog = `removed the ${field}`;
    }

    return {
        reportActionID: NumberUtils.rand64(),
        actionName: CONST.REPORT.ACTIONS.TYPE.TASK_EDITED,
        pendingAction: CONST.RED_BRICK_ROAD_PENDING_ACTION.ADD,
        actorAccountID: currentUserAccountID,
        message: [
            {
                type: CONST.REPORT.MESSAGE.TYPE.COMMENT,
                text: changelog,
                html: changelog,
            },
        ],
        person: [
            {
                type: CONST.REPORT.MESSAGE.TYPE.TEXT,
                style: 'strong',
                text: getCurrentUserDisplayNameOrEmail(),
            },
        ],
        automatic: false,
        avatar: getCurrentUserAvatarOrDefault(),
        created: DateUtils.getDBTime(),
        shouldShow: false,
    };
}

function buildOptimisticChangedTaskAssigneeReportAction(assigneeAccountID: number): OptimisticEditedTaskReportAction {
    return {
        reportActionID: NumberUtils.rand64(),
        actionName: CONST.REPORT.ACTIONS.TYPE.TASK_EDITED,
        pendingAction: CONST.RED_BRICK_ROAD_PENDING_ACTION.ADD,
        actorAccountID: currentUserAccountID,
        message: [
            {
                type: CONST.REPORT.MESSAGE.TYPE.COMMENT,
                text: `assigned to ${getDisplayNameForParticipant(assigneeAccountID)}`,
                html: `assigned to <mention-user accountID=${assigneeAccountID}></mention-user>`,
            },
        ],
        person: [
            {
                type: CONST.REPORT.MESSAGE.TYPE.TEXT,
                style: 'strong',
                text: getCurrentUserDisplayNameOrEmail(),
            },
        ],
        automatic: false,
        avatar: getCurrentUserAvatarOrDefault(),
        created: DateUtils.getDBTime(),
        shouldShow: false,
    };
}

/**
 * Returns the necessary reportAction onyx data to indicate that a chat has been archived
 *
 * @param reason - A reason why the chat has been archived
 */
function buildOptimisticClosedReportAction(emailClosingReport: string, policyName: string, reason: string = CONST.REPORT.ARCHIVE_REASON.DEFAULT): OptimisticClosedReportAction {
    return {
        actionName: CONST.REPORT.ACTIONS.TYPE.CLOSED,
        actorAccountID: currentUserAccountID,
        automatic: false,
        avatar: getCurrentUserAvatarOrDefault(),
        created: DateUtils.getDBTime(),
        message: [
            {
                type: CONST.REPORT.MESSAGE.TYPE.TEXT,
                style: 'strong',
                text: emailClosingReport,
            },
            {
                type: CONST.REPORT.MESSAGE.TYPE.TEXT,
                style: 'normal',
                text: ' closed this report',
            },
        ],
        originalMessage: {
            policyName,
            reason,
        },
        pendingAction: CONST.RED_BRICK_ROAD_PENDING_ACTION.ADD,
        person: [
            {
                type: CONST.REPORT.MESSAGE.TYPE.TEXT,
                style: 'strong',
                text: getCurrentUserDisplayNameOrEmail(),
            },
        ],
        reportActionID: NumberUtils.rand64(),
        shouldShow: true,
    };
}

function buildOptimisticWorkspaceChats(policyID: string, policyName: string): OptimisticWorkspaceChats {
    const announceChatData = buildOptimisticChatReport(
        currentUserAccountID ? [currentUserAccountID] : [],
        CONST.REPORT.WORKSPACE_CHAT_ROOMS.ANNOUNCE,
        CONST.REPORT.CHAT_TYPE.POLICY_ANNOUNCE,
        policyID,
        CONST.POLICY.OWNER_ACCOUNT_ID_FAKE,
        false,
        policyName,
        undefined,
        undefined,

        // #announce contains all policy members so notifying always should be opt-in only.
        CONST.REPORT.NOTIFICATION_PREFERENCE.DAILY,
    );
    const announceChatReportID = announceChatData.reportID;
    const announceCreatedAction = buildOptimisticCreatedReportAction(CONST.POLICY.OWNER_EMAIL_FAKE);
    const announceReportActionData = {
        [announceCreatedAction.reportActionID]: announceCreatedAction,
    };
    const pendingChatMembers = getPendingChatMembers(currentUserAccountID ? [currentUserAccountID] : [], [], CONST.RED_BRICK_ROAD_PENDING_ACTION.ADD);
    const adminsChatData = {
        ...buildOptimisticChatReport(
            [currentUserAccountID ?? -1],
            CONST.REPORT.WORKSPACE_CHAT_ROOMS.ADMINS,
            CONST.REPORT.CHAT_TYPE.POLICY_ADMINS,
            policyID,
            CONST.POLICY.OWNER_ACCOUNT_ID_FAKE,
            false,
            policyName,
        ),
        pendingChatMembers,
    };
    const adminsChatReportID = adminsChatData.reportID;
    const adminsCreatedAction = buildOptimisticCreatedReportAction(CONST.POLICY.OWNER_EMAIL_FAKE);
    const adminsReportActionData = {
        [adminsCreatedAction.reportActionID]: adminsCreatedAction,
    };

    const expenseChatData = buildOptimisticChatReport([currentUserAccountID ?? -1], '', CONST.REPORT.CHAT_TYPE.POLICY_EXPENSE_CHAT, policyID, currentUserAccountID, true, policyName);
    const expenseChatReportID = expenseChatData.reportID;
    const expenseReportCreatedAction = buildOptimisticCreatedReportAction(currentUserEmail ?? '');
    const expenseReportActionData = {
        [expenseReportCreatedAction.reportActionID]: expenseReportCreatedAction,
    };

    return {
        announceChatReportID,
        announceChatData,
        announceReportActionData,
        announceCreatedReportActionID: announceCreatedAction.reportActionID,
        adminsChatReportID,
        adminsChatData,
        adminsReportActionData,
        adminsCreatedReportActionID: adminsCreatedAction.reportActionID,
        expenseChatReportID,
        expenseChatData,
        expenseReportActionData,
        expenseCreatedReportActionID: expenseReportCreatedAction.reportActionID,
    };
}

/**
 * Builds an optimistic Task Report with a randomly generated reportID
 *
 * @param ownerAccountID - Account ID of the person generating the Task.
 * @param assigneeAccountID - AccountID of the other person participating in the Task.
 * @param parentReportID - Report ID of the chat where the Task is.
 * @param title - Task title.
 * @param description - Task description.
 * @param policyID - PolicyID of the parent report
 */

function buildOptimisticTaskReport(
    ownerAccountID: number,
    assigneeAccountID = 0,
    parentReportID?: string,
    title?: string,
    description?: string,
    policyID: string = CONST.POLICY.OWNER_EMAIL_FAKE,
    notificationPreference: NotificationPreference = CONST.REPORT.NOTIFICATION_PREFERENCE.ALWAYS,
): OptimisticTaskReport {
    // When creating a report the participantsAccountIDs and visibleChatMemberAccountIDs are the same
    const participantsAccountIDs = assigneeAccountID && assigneeAccountID !== ownerAccountID ? [assigneeAccountID] : [];

    return {
        reportID: generateReportID(),
        reportName: title,
        description,
        ownerAccountID,
        participantAccountIDs: participantsAccountIDs,
        visibleChatMemberAccountIDs: participantsAccountIDs,
        managerID: assigneeAccountID,
        type: CONST.REPORT.TYPE.TASK,
        parentReportID,
        policyID,
        stateNum: CONST.REPORT.STATE_NUM.OPEN,
        statusNum: CONST.REPORT.STATUS_NUM.OPEN,
        notificationPreference,
        lastVisibleActionCreated: DateUtils.getDBTime(),
    };
}

/**
 * A helper method to create transaction thread
 *
 * @param reportAction - the parent IOU report action from which to create the thread
 * @param moneyRequestReport - the report which the report action belongs to
 */
function buildTransactionThread(
    reportAction: OnyxEntry<ReportAction | OptimisticIOUReportAction>,
    moneyRequestReport: OnyxEntry<Report>,
    existingTransactionThreadReportID?: string,
): OptimisticChatReport {
    const participantAccountIDs = [...new Set([currentUserAccountID, Number(reportAction?.actorAccountID)])].filter(Boolean) as number[];
    const existingTransactionThreadReport = getReport(existingTransactionThreadReportID);

    if (existingTransactionThreadReportID && existingTransactionThreadReport) {
        return {
            ...existingTransactionThreadReport,
            isOptimisticReport: true,
            parentReportActionID: reportAction?.reportActionID,
            parentReportID: moneyRequestReport?.reportID,
            reportName: getTransactionReportName(reportAction),
            policyID: moneyRequestReport?.policyID,
        };
    }

    return buildOptimisticChatReport(
        participantAccountIDs,
        getTransactionReportName(reportAction),
        undefined,
        moneyRequestReport?.policyID,
        CONST.POLICY.OWNER_ACCOUNT_ID_FAKE,
        false,
        '',
        undefined,
        undefined,
        CONST.REPORT.NOTIFICATION_PREFERENCE.HIDDEN,
        reportAction?.reportActionID,
        moneyRequestReport?.reportID,
        '',
        '',
    );
}

/**
 * Build optimistic expense entities:
 *
 * 1. CREATED action for the chatReport
 * 2. CREATED action for the iouReport
 * 3. IOU action for the iouReport linked to the transaction thread via `childReportID`
 * 4. Transaction Thread linked to the IOU action via `parentReportActionID`
 * 5. CREATED action for the Transaction Thread
 */
function buildOptimisticMoneyRequestEntities(
    iouReport: Report,
    type: ValueOf<typeof CONST.IOU.REPORT_ACTION_TYPE>,
    amount: number,
    currency: string,
    comment: string,
    payeeEmail: string,
    participants: Participant[],
    transactionID: string,
    paymentType?: PaymentMethodType,
    isSettlingUp = false,
    isSendMoneyFlow = false,
    receipt: Receipt = {},
    isOwnPolicyExpenseChat = false,
    isPersonalTrackingExpense?: boolean,
    existingTransactionThreadReportID?: string,
    linkedTrackedExpenseReportAction?: ReportAction,
): [OptimisticCreatedReportAction, OptimisticCreatedReportAction, OptimisticIOUReportAction, OptimisticChatReport, OptimisticCreatedReportAction | EmptyObject] {
    const createdActionForChat = buildOptimisticCreatedReportAction(payeeEmail);

    // The `CREATED` action must be optimistically generated before the IOU action so that it won't appear after the IOU action in the chat.
    const iouActionCreationTime = DateUtils.getDBTime();
    const createdActionForIOUReport = buildOptimisticCreatedReportAction(payeeEmail, DateUtils.subtractMillisecondsFromDateTime(iouActionCreationTime, 1));

    const iouAction = buildOptimisticIOUReportAction(
        type,
        amount,
        currency,
        comment,
        participants,
        transactionID,
        paymentType,
        isPersonalTrackingExpense ? '0' : iouReport.reportID,
        isSettlingUp,
        isSendMoneyFlow,
        receipt,
        isOwnPolicyExpenseChat,
        iouActionCreationTime,
        linkedTrackedExpenseReportAction,
    );

    // Create optimistic transactionThread and the `CREATED` action for it, if existingTransactionThreadReportID is undefined
    const transactionThread = buildTransactionThread(iouAction, iouReport, existingTransactionThreadReportID);
    const createdActionForTransactionThread = existingTransactionThreadReportID ? {} : buildOptimisticCreatedReportAction(payeeEmail);

    // The IOU action and the transactionThread are co-dependent as parent-child, so we need to link them together
    iouAction.childReportID = existingTransactionThreadReportID ?? transactionThread.reportID;

    return [createdActionForChat, createdActionForIOUReport, iouAction, transactionThread, createdActionForTransactionThread];
}

function isUnread(report: OnyxEntry<Report>): boolean {
    if (!report) {
        return false;
    }

    // lastVisibleActionCreated and lastReadTime are both datetime strings and can be compared directly
    const lastVisibleActionCreated = report.lastVisibleActionCreated ?? '';
    const lastReadTime = report.lastReadTime ?? '';
    const lastMentionedTime = report.lastMentionedTime ?? '';

    // If the user was mentioned and the comment got deleted the lastMentionedTime will be more recent than the lastVisibleActionCreated
    return lastReadTime < lastVisibleActionCreated || lastReadTime < lastMentionedTime;
}

function isIOUOwnedByCurrentUser(report: OnyxEntry<Report>, allReportsDict: OnyxCollection<Report> = null): boolean {
    const allAvailableReports = allReportsDict ?? allReports;
    if (!report || !allAvailableReports) {
        return false;
    }

    let reportToLook = report;
    if (report.iouReportID) {
        const iouReport = allAvailableReports[`${ONYXKEYS.COLLECTION.REPORT}${report.iouReportID}`];
        if (iouReport) {
            reportToLook = iouReport;
        }
    }

    return reportToLook.ownerAccountID === currentUserAccountID;
}

/**
 * Assuming the passed in report is a default room, lets us know whether we can see it or not, based on permissions and
 * the various subsets of users we've allowed to use default rooms.
 */
function canSeeDefaultRoom(report: OnyxEntry<Report>, policies: OnyxCollection<Policy>, betas: OnyxEntry<Beta[]>): boolean {
    // Include archived rooms
    if (isArchivedRoom(report)) {
        return true;
    }

    // Include default rooms for free plan policies (domain rooms aren't included in here because they do not belong to a policy)
    if (getPolicyType(report, policies) === CONST.POLICY.TYPE.FREE) {
        return true;
    }

    // If the room has an assigned guide, it can be seen.
    if (hasExpensifyGuidesEmails(report?.participantAccountIDs ?? [])) {
        return true;
    }

    // Include any admins and announce rooms, since only non partner-managed domain rooms are on the beta now.
    if (isAdminRoom(report) || isAnnounceRoom(report)) {
        return true;
    }

    // For all other cases, just check that the user belongs to the default rooms beta
    return Permissions.canUseDefaultRooms(betas ?? []);
}

function canAccessReport(report: OnyxEntry<Report>, policies: OnyxCollection<Policy>, betas: OnyxEntry<Beta[]>): boolean {
    // We hide default rooms (it's basically just domain rooms now) from people who aren't on the defaultRooms beta.
    if (isDefaultRoom(report) && !canSeeDefaultRoom(report, policies, betas)) {
        return false;
    }

    if (report?.errorFields?.notFound) {
        return false;
    }

    return true;
}

/**
 * Check if the report is the parent report of the currently viewed report or at least one child report has report action
 */
function shouldHideReport(report: OnyxEntry<Report>, currentReportId: string): boolean {
    const currentReport = getReport(currentReportId);
    const parentReport = getParentReport(!isEmptyObject(currentReport) ? currentReport : null);
    const reportActions = allReportActions?.[`${ONYXKEYS.COLLECTION.REPORT_ACTIONS}${report?.reportID}`] ?? {};
    const isChildReportHasComment = Object.values(reportActions ?? {})?.some((reportAction) => (reportAction?.childVisibleActionCount ?? 0) > 0);
    return parentReport?.reportID !== report?.reportID && !isChildReportHasComment;
}

/**
 * Checks to see if a report's parentAction is an expense that contains a violation
 */
function doesTransactionThreadHaveViolations(report: OnyxEntry<Report>, transactionViolations: OnyxCollection<TransactionViolation[]>, parentReportAction: OnyxEntry<ReportAction>): boolean {
    if (parentReportAction?.actionName !== CONST.REPORT.ACTIONS.TYPE.IOU) {
        return false;
    }
    const {IOUTransactionID, IOUReportID} = parentReportAction.originalMessage ?? {};
    if (!IOUTransactionID || !IOUReportID) {
        return false;
    }
    if (!isCurrentUserSubmitter(IOUReportID)) {
        return false;
    }
    if (report?.stateNum !== CONST.REPORT.STATE_NUM.OPEN && report?.stateNum !== CONST.REPORT.STATE_NUM.SUBMITTED) {
        return false;
    }
    return TransactionUtils.hasViolation(IOUTransactionID, transactionViolations);
}

/**
 * Checks if we should display violation - we display violations when the expense has violation and it is not settled
 */
function shouldDisplayTransactionThreadViolations(
    report: OnyxEntry<Report>,
    transactionViolations: OnyxCollection<TransactionViolation[]>,
    parentReportAction: OnyxEntry<ReportAction>,
): boolean {
    const {IOUReportID} = (parentReportAction?.originalMessage as IOUMessage) ?? {};
    if (isSettled(IOUReportID)) {
        return false;
    }
    return doesTransactionThreadHaveViolations(report, transactionViolations, parentReportAction);
}

/**
 * Checks to see if a report contains a violation
 */
function hasViolations(reportID: string, transactionViolations: OnyxCollection<TransactionViolation[]>): boolean {
    const transactions = TransactionUtils.getAllReportTransactions(reportID);
    return transactions.some((transaction) => TransactionUtils.hasViolation(transaction.transactionID, transactionViolations));
}

/**
 * Takes several pieces of data from Onyx and evaluates if a report should be shown in the option list (either when searching
 * for reports or the reports shown in the LHN).
 *
 * This logic is very specific and the order of the logic is very important. It should fail quickly in most cases and also
 * filter out the majority of reports before filtering out very specific minority of reports.
 */
function shouldReportBeInOptionList({
    report,
    currentReportId,
    isInGSDMode,
    betas,
    policies,
    excludeEmptyChats,
    doesReportHaveViolations,
    includeSelfDM = false,
}: {
    report: OnyxEntry<Report>;
    currentReportId: string;
    isInGSDMode: boolean;
    betas: OnyxEntry<Beta[]>;
    policies: OnyxCollection<Policy>;
    excludeEmptyChats: boolean;
    doesReportHaveViolations: boolean;
    includeSelfDM?: boolean;
}) {
    const isInDefaultMode = !isInGSDMode;
    // Exclude reports that have no data because there wouldn't be anything to show in the option item.
    // This can happen if data is currently loading from the server or a report is in various stages of being created.
    // This can also happen for anyone accessing a public room or archived room for which they don't have access to the underlying policy.
    // Optionally exclude reports that do not belong to currently active workspace

    if (
        !report?.reportID ||
        !report?.type ||
        report?.reportName === undefined ||
        // eslint-disable-next-line @typescript-eslint/prefer-nullish-coalescing
        report?.isHidden ||
        // eslint-disable-next-line @typescript-eslint/prefer-nullish-coalescing
        report?.participantAccountIDs?.includes(CONST.ACCOUNT_ID.NOTIFICATIONS) ||
        (report?.participantAccountIDs?.length === 0 &&
            !isChatThread(report) &&
            !isPublicRoom(report) &&
            !isUserCreatedPolicyRoom(report) &&
            !isArchivedRoom(report) &&
            !isMoneyRequestReport(report) &&
            !isTaskReport(report) &&
            !isSelfDM(report) &&
            !isGroupChat(report) &&
            !isInvoiceRoom(report))
    ) {
        return false;
    }
    if (!canAccessReport(report, policies, betas)) {
        return false;
    }

    // If this is a transaction thread associated with a report that only has one transaction, omit it
    if (isOneTransactionThread(report.reportID, report.parentReportID ?? '0')) {
        return false;
    }

    // Include the currently viewed report. If we excluded the currently viewed report, then there
    // would be no way to highlight it in the options list and it would be confusing to users because they lose
    // a sense of context.
    if (report.reportID === currentReportId) {
        return true;
    }

    // Retrieve the draft comment for the report and convert it to a boolean
    const hasDraftComment = hasValidDraftComment(report.reportID);

    // Include reports that are relevant to the user in any view mode. Criteria include having a draft or having a GBR showing.
    // eslint-disable-next-line @typescript-eslint/prefer-nullish-coalescing
    if (hasDraftComment || requiresAttentionFromCurrentUser(report)) {
        return true;
    }
    const lastVisibleMessage = ReportActionsUtils.getLastVisibleMessage(report.reportID);
    const isEmptyChat = !report.lastMessageText && !report.lastMessageTranslationKey && !lastVisibleMessage.lastMessageText && !lastVisibleMessage.lastMessageTranslationKey;
    const canHideReport = shouldHideReport(report, currentReportId);

    // Include reports if they are pinned
    if (report.isPinned) {
        return true;
    }

    const reportIsSettled = report.statusNum === CONST.REPORT.STATUS_NUM.REIMBURSED;

    // Always show IOU reports with violations unless they are reimbursed
    if (isExpenseRequest(report) && doesReportHaveViolations && !reportIsSettled) {
        return true;
    }

    // Hide only chat threads that haven't been commented on (other threads are actionable)
    if (isChatThread(report) && canHideReport && isEmptyChat) {
        return false;
    }

    // Include reports that have errors from trying to add a workspace
    // If we excluded it, then the red-brock-road pattern wouldn't work for the user to resolve the error
    if (report.errorFields?.addWorkspaceRoom) {
        return true;
    }

    // All unread chats (even archived ones) in GSD mode will be shown. This is because GSD mode is specifically for focusing the user on the most relevant chats, primarily, the unread ones
    if (isInGSDMode) {
        return isUnread(report) && report.notificationPreference !== CONST.REPORT.NOTIFICATION_PREFERENCE.MUTE;
    }

    // Archived reports should always be shown when in default (most recent) mode. This is because you should still be able to access and search for the chats to find them.
    if (isInDefaultMode && isArchivedRoom(report)) {
        return true;
    }

    // Hide chats between two users that haven't been commented on from the LNH
    if (excludeEmptyChats && isEmptyChat && isChatReport(report) && !isChatRoom(report) && !isPolicyExpenseChat(report) && canHideReport) {
        return false;
    }

    if (isSelfDM(report)) {
        return includeSelfDM;
    }

    return true;
}

/**
 * Attempts to find a report in onyx with the provided list of participants. Does not include threads, task, expense, room, and policy expense chat.
 */
function getChatByParticipants(newParticipantList: number[], reports: OnyxCollection<Report> = allReports): OnyxEntry<Report> {
    const sortedNewParticipantList = newParticipantList.sort();
    return (
        Object.values(reports ?? {}).find((report) => {
            // If the report has been deleted, or there are no participants (like an empty #admins room) then skip it
            if (
                !report ||
                report.participantAccountIDs?.length === 0 ||
                isChatThread(report) ||
                isTaskReport(report) ||
                isMoneyRequestReport(report) ||
                isChatRoom(report) ||
                isPolicyExpenseChat(report) ||
                isGroupChat(report)
            ) {
                return false;
            }

            // Only return the chat if it has all the participants
            return lodashIsEqual(sortedNewParticipantList, report.participantAccountIDs?.sort());
        }) ?? null
    );
}

/**
 * Attempts to find an invoice chat report in onyx with the provided policyID and receiverID.
 */
function getInvoiceChatByParticipants(policyID: string, receiverID: string | number, reports: OnyxCollection<Report> = allReports): OnyxEntry<Report> {
    return (
        Object.values(reports ?? {}).find((report) => {
            if (!report || !isInvoiceRoom(report)) {
                return false;
            }

            const isSameReceiver =
                report.invoiceReceiver &&
                (('accountID' in report.invoiceReceiver && report.invoiceReceiver.accountID === receiverID) ||
                    ('policyID' in report.invoiceReceiver && report.invoiceReceiver.policyID === receiverID));

            return report.policyID === policyID && isSameReceiver;
        }) ?? null
    );
}

/**
 * Attempts to find a report in onyx with the provided list of participants in given policy
 */
function getChatByParticipantsAndPolicy(newParticipantList: number[], policyID: string): OnyxEntry<Report> {
    newParticipantList.sort();
    return (
        Object.values(allReports ?? {}).find((report) => {
            // If the report has been deleted, or there are no participants (like an empty #admins room) then skip it
            if (!report?.participantAccountIDs) {
                return false;
            }
            const sortedParticipantsAccountIDs = report.participantAccountIDs?.sort();
            // Only return the room if it has all the participants and is not a policy room
            return report.policyID === policyID && newParticipantList.every((newParticipant) => sortedParticipantsAccountIDs.includes(newParticipant));
        }) ?? null
    );
}

function getAllPolicyReports(policyID: string): Array<OnyxEntry<Report>> {
    return Object.values(allReports ?? {}).filter((report) => report?.policyID === policyID);
}

/**
 * Returns true if Chronos is one of the chat participants (1:1)
 */
function chatIncludesChronos(report: OnyxEntry<Report> | EmptyObject): boolean {
    return Boolean(report?.participantAccountIDs?.includes(CONST.ACCOUNT_ID.CHRONOS));
}

/**
 * Can only flag if:
 *
 * - It was written by someone else and isn't a whisper
 * - It's a welcome message whisper
 * - It's an ADD_COMMENT that is not an attachment
 */
function canFlagReportAction(reportAction: OnyxEntry<ReportAction>, reportID: string | undefined): boolean {
    let report = getReport(reportID);

    // If the childReportID exists in reportAction and is equal to the reportID,
    // the report action being evaluated is the parent report action in a thread, and we should get the parent report to evaluate instead.
    if (reportAction?.childReportID?.toString() === reportID?.toString()) {
        report = getReport(report?.parentReportID);
    }
    const isCurrentUserAction = reportAction?.actorAccountID === currentUserAccountID;
    const isOriginalMessageHaveHtml =
        reportAction?.actionName === CONST.REPORT.ACTIONS.TYPE.ADD_COMMENT ||
        reportAction?.actionName === CONST.REPORT.ACTIONS.TYPE.RENAMED ||
        reportAction?.actionName === CONST.REPORT.ACTIONS.TYPE.CHRONOS_OOO_LIST;
    if (ReportActionsUtils.isWhisperAction(reportAction)) {
        // Allow flagging welcome message whispers as they can be set by any room creator
        if (report?.description && !isCurrentUserAction && isOriginalMessageHaveHtml && reportAction?.originalMessage?.html === report.description) {
            return true;
        }

        // Disallow flagging the rest of whisper as they are sent by us
        return false;
    }

    return Boolean(
        !isCurrentUserAction &&
            reportAction?.actionName === CONST.REPORT.ACTIONS.TYPE.ADD_COMMENT &&
            !ReportActionsUtils.isDeletedAction(reportAction) &&
            !ReportActionsUtils.isCreatedTaskReportAction(reportAction) &&
            !isEmptyObject(report) &&
            report &&
            isAllowedToComment(report),
    );
}

/**
 * Whether flag comment page should show
 */
function shouldShowFlagComment(reportAction: OnyxEntry<ReportAction>, report: OnyxEntry<Report>): boolean {
    return (
        canFlagReportAction(reportAction, report?.reportID) &&
        !isArchivedRoom(report) &&
        !chatIncludesChronos(report) &&
        !isConciergeChatReport(report) &&
        reportAction?.actorAccountID !== CONST.ACCOUNT_ID.CONCIERGE
    );
}

/**
 * @param sortedAndFilteredReportActions - reportActions for the report, sorted newest to oldest, and filtered for only those that should be visible
 */
function getNewMarkerReportActionID(report: OnyxEntry<Report>, sortedAndFilteredReportActions: ReportAction[]): string {
    if (!isUnread(report)) {
        return '';
    }

    const newMarkerIndex = lodashFindLastIndex(sortedAndFilteredReportActions, (reportAction) => (reportAction.created ?? '') > (report?.lastReadTime ?? ''));

    return 'reportActionID' in sortedAndFilteredReportActions[newMarkerIndex] ? sortedAndFilteredReportActions[newMarkerIndex].reportActionID : '';
}

/**
 * Performs the markdown conversion, and replaces code points > 127 with C escape sequences
 * Used for compatibility with the backend auth validator for AddComment, and to account for MD in comments
 * @returns The comment's total length as seen from the backend
 */
function getCommentLength(textComment: string, parsingDetails?: ParsingDetails): number {
    return getParsedComment(textComment, parsingDetails)
        .replace(/[^ -~]/g, '\\u????')
        .trim().length;
}

function getRouteFromLink(url: string | null): string {
    if (!url) {
        return '';
    }

    // Get the reportID from URL
    let route = url;
    const localWebAndroidRegEx = /^(https:\/\/([0-9]{1,3})\.([0-9]{1,3})\.([0-9]{1,3})\.([0-9]{1,3}))/;
    linkingConfig.prefixes.forEach((prefix) => {
        if (route.startsWith(prefix)) {
            route = route.replace(prefix, '');
        } else if (localWebAndroidRegEx.test(route)) {
            route = route.replace(localWebAndroidRegEx, '');
        } else {
            return;
        }

        // Remove the port if it's a localhost URL
        if (/^:\d+/.test(route)) {
            route = route.replace(/:\d+/, '');
        }

        // Remove the leading slash if exists
        if (route.startsWith('/')) {
            route = route.replace('/', '');
        }
    });
    return route;
}

function parseReportRouteParams(route: string): ReportRouteParams {
    let parsingRoute = route;
    if (parsingRoute.at(0) === '/') {
        // remove the first slash
        parsingRoute = parsingRoute.slice(1);
    }

    if (!parsingRoute.startsWith(Url.addTrailingForwardSlash(ROUTES.REPORT))) {
        return {reportID: '', isSubReportPageRoute: false};
    }

    const pathSegments = parsingRoute.split('/');

    const reportIDSegment = pathSegments[1];

    // Check for "undefined" or any other unwanted string values
    if (!reportIDSegment || reportIDSegment === 'undefined') {
        return {reportID: '', isSubReportPageRoute: false};
    }

    return {
        reportID: reportIDSegment,
        isSubReportPageRoute: pathSegments.length > 2,
    };
}

function getReportIDFromLink(url: string | null): string {
    const route = getRouteFromLink(url);
    const {reportID, isSubReportPageRoute} = parseReportRouteParams(route);
    if (isSubReportPageRoute) {
        // We allow the Sub-Report deep link routes (settings, details, etc.) to be handled by their respective component pages
        return '';
    }
    return reportID;
}

/**
 * Get the report policyID given a reportID
 */
function getReportPolicyID(reportID?: string): string | undefined {
    return originalGetReportPolicyID(reportID);
}

/**
 * Check if the chat report is linked to an iou that is waiting for the current user to add a credit bank account.
 */
function hasIOUWaitingOnCurrentUserBankAccount(chatReport: OnyxEntry<Report>): boolean {
    if (chatReport?.iouReportID) {
        const iouReport = allReports?.[`${ONYXKEYS.COLLECTION.REPORT}${chatReport?.iouReportID}`];
        if (iouReport?.isWaitingOnBankAccount && iouReport?.ownerAccountID === currentUserAccountID) {
            return true;
        }
    }

    return false;
}

/**
 * Users can submit an expense:
 * - in policy expense chats only if they are in a role of a member in the chat (in other words, if it's their policy expense chat)
 * - in an open or submitted expense report tied to a policy expense chat the user owns
 *     - employee can submit expenses in a submitted expense report only if the policy has Instant Submit settings turned on
 * - in an IOU report, which is not settled yet
 * - in a 1:1 DM chat
 */
function canRequestMoney(report: OnyxEntry<Report>, policy: OnyxEntry<Policy>, otherParticipants: number[]): boolean {
    // User cannot submit expenses in a chat thread, task report or in a chat room
    if (isChatThread(report) || isTaskReport(report) || isChatRoom(report) || isSelfDM(report) || isGroupChat(report)) {
        return false;
    }

    // Users can only submit expenses in DMs if they are a 1:1 DM
    if (isDM(report)) {
        return otherParticipants.length === 1;
    }

    // Prevent requesting money if pending IOU report waiting for their bank account already exists
    if (hasIOUWaitingOnCurrentUserBankAccount(report)) {
        return false;
    }

    let isOwnPolicyExpenseChat = report?.isOwnPolicyExpenseChat ?? false;
    if (isExpenseReport(report) && getParentReport(report)) {
        isOwnPolicyExpenseChat = Boolean(getParentReport(report)?.isOwnPolicyExpenseChat);
    }

    // In case there are no other participants than the current user and it's not user's own policy expense chat, they can't submit expenses from such report
    if (otherParticipants.length === 0 && !isOwnPolicyExpenseChat) {
        return false;
    }

    // User can submit expenses in any IOU report, unless paid, but the user can only submit expenses in an expense report
    // which is tied to their workspace chat.
    if (isMoneyRequestReport(report)) {
        const canAddTransactions = canAddOrDeleteTransactions(report);
        return isReportInGroupPolicy(report) ? isOwnPolicyExpenseChat && canAddTransactions : canAddTransactions;
    }

    // In the case of policy expense chat, users can only submit expenses from their own policy expense chat
    return !isPolicyExpenseChat(report) || isOwnPolicyExpenseChat;
}

function isGroupChatAdmin(report: OnyxEntry<Report>, accountID: number) {
    if (!report?.participants) {
        return false;
    }

    const reportParticipants = report.participants ?? {};
    const participant = reportParticipants[accountID];
    return participant?.role === CONST.REPORT.ROLE.ADMIN;
}

/**
 * Helper method to define what expense options we want to show for particular method.
 * There are 4 expense options: Submit, Split, Pay and Track expense:
 * - Submit option should show for:
 *     - DMs
 *     - own policy expense chats
 *     - open and processing expense reports tied to own policy expense chat
 *     - unsettled IOU reports
 * - Pay option should show for:
 *     - DMs
 * - Split options should show for:
 *     - DMs
 *     - chat/policy rooms with more than 1 participant
 *     - groups chats with 2 and more participants
 *     - corporate workspace chats
 * - Track expense option should show for:
 *    - Self DMs
 *    - own policy expense chats
 *    - open and processing expense reports tied to own policy expense chat
 *
 * None of the options should show in chat threads or if there is some special Expensify account
 * as a participant of the report.
 */
function getMoneyRequestOptions(report: OnyxEntry<Report>, policy: OnyxEntry<Policy>, reportParticipants: number[], canUseTrackExpense = true, filterDeprecatedTypes = false): IOUType[] {
    // In any thread or task report, we do not allow any new expenses yet
    if (isChatThread(report) || isTaskReport(report) || (!canUseTrackExpense && isSelfDM(report)) || isInvoiceRoom(report) || isInvoiceReport(report)) {
        return [];
    }

    // We don't allow IOU actions if an Expensify account is a participant of the report, unless the policy that the report is on is owned by an Expensify account
    const doParticipantsIncludeExpensifyAccounts = lodashIntersection(reportParticipants, CONST.EXPENSIFY_ACCOUNT_IDS).length > 0;
    const isPolicyOwnedByExpensifyAccounts = report?.policyID ? CONST.EXPENSIFY_ACCOUNT_IDS.includes(getPolicy(report?.policyID ?? '')?.ownerAccountID ?? 0) : false;
    if (doParticipantsIncludeExpensifyAccounts && !isPolicyOwnedByExpensifyAccounts) {
        return [];
    }

    const otherParticipants = reportParticipants.filter((accountID) => currentUserPersonalDetails?.accountID !== accountID);
    const hasSingleOtherParticipantInReport = otherParticipants.length === 1;
    let options: IOUType[] = [];

    if (isSelfDM(report)) {
        options = [CONST.IOU.TYPE.TRACK];
    }

    // User created policy rooms and default rooms like #admins or #announce will always have the Split Expense option
    // unless there are no other participants at all (e.g. #admins room for a policy with only 1 admin)
    // DM chats will have the Split Expense option.
    // Your own workspace chats will have the split expense option.
    if (
        (isChatRoom(report) && otherParticipants.length > 0) ||
        (isDM(report) && otherParticipants.length > 0) ||
        (isGroupChat(report) && otherParticipants.length > 0) ||
        (isPolicyExpenseChat(report) && report?.isOwnPolicyExpenseChat)
    ) {
        options = [CONST.IOU.TYPE.SPLIT];
    }

    if (canRequestMoney(report, policy, otherParticipants)) {
        options = [...options, CONST.IOU.TYPE.SUBMIT];
        if (!filterDeprecatedTypes) {
            options = [...options, CONST.IOU.TYPE.REQUEST];
        }

        // If the user can request money from the workspace report, they can also track expenses
        if (canUseTrackExpense && (isPolicyExpenseChat(report) || isExpenseReport(report))) {
            options = [...options, CONST.IOU.TYPE.TRACK];
        }
    }

    // Pay someone option should be visible only in 1:1 DMs
    if (isDM(report) && hasSingleOtherParticipantInReport) {
        options = [...options, CONST.IOU.TYPE.PAY];
        if (!filterDeprecatedTypes) {
            options = [...options, CONST.IOU.TYPE.SEND];
        }
    }

    return options;
}

/**
 * This is a temporary function to help with the smooth transition with the oldDot.
 * This function will be removed once the transition occurs in oldDot to new links.
 */
// eslint-disable-next-line @typescript-eslint/naming-convention
function temporary_getMoneyRequestOptions(
    report: OnyxEntry<Report>,
    policy: OnyxEntry<Policy>,
    reportParticipants: number[],
    canUseTrackExpense = true,
): Array<Exclude<IOUType, typeof CONST.IOU.TYPE.REQUEST | typeof CONST.IOU.TYPE.SEND>> {
    return getMoneyRequestOptions(report, policy, reportParticipants, canUseTrackExpense, true) as Array<Exclude<IOUType, typeof CONST.IOU.TYPE.REQUEST | typeof CONST.IOU.TYPE.SEND>>;
}

/**
 * Allows a user to leave a policy room according to the following conditions of the visibility or chatType rNVP:
 * `public` - Anyone can leave (because anybody can join)
 * `public_announce` - Only non-policy members can leave (it's auto-shared with policy members)
 * `policy_admins` - Nobody can leave (it's auto-shared with all policy admins)
 * `policy_announce` - Nobody can leave (it's auto-shared with all policy members)
 * `policyExpenseChat` - Nobody can leave (it's auto-shared with all policy members)
 * `policy` - Anyone can leave (though only policy members can join)
 * `domain` - Nobody can leave (it's auto-shared with domain members)
 * `dm` - Nobody can leave (it's auto-shared with users)
 * `private` - Anybody can leave (though you can only be invited to join)
 * `invoice` - Invoice sender, invoice receiver and auto-invited admins cannot leave
 */
function canLeaveRoom(report: OnyxEntry<Report>, isPolicyEmployee: boolean): boolean {
    if (isInvoiceRoom(report)) {
        const invoiceReport = getReport(report?.iouReportID ?? '');

        if (invoiceReport?.ownerAccountID === currentUserAccountID) {
            return false;
        }

        if (invoiceReport?.managerID === currentUserAccountID) {
            return false;
        }

        const isSenderPolicyAdmin = getPolicy(report?.policyID)?.role === CONST.POLICY.ROLE.ADMIN;

        if (isSenderPolicyAdmin) {
            return false;
        }

        const isReceiverPolicyAdmin =
            report?.invoiceReceiver?.type === CONST.REPORT.INVOICE_RECEIVER_TYPE.BUSINESS ? getPolicy(report?.invoiceReceiver?.policyID)?.role === CONST.POLICY.ROLE.ADMIN : false;

        if (isReceiverPolicyAdmin) {
            return false;
        }

        return true;
    }

    if (!report?.visibility) {
        if (
            report?.chatType === CONST.REPORT.CHAT_TYPE.POLICY_ADMINS ||
            report?.chatType === CONST.REPORT.CHAT_TYPE.POLICY_ANNOUNCE ||
            report?.chatType === CONST.REPORT.CHAT_TYPE.POLICY_EXPENSE_CHAT ||
            report?.chatType === CONST.REPORT.CHAT_TYPE.DOMAIN_ALL ||
            report?.chatType === CONST.REPORT.CHAT_TYPE.SELF_DM ||
            !report?.chatType
        ) {
            // DM chats don't have a chatType
            return false;
        }
    } else if (isPublicAnnounceRoom(report) && isPolicyEmployee) {
        return false;
    }
    return true;
}

function isCurrentUserTheOnlyParticipant(participantAccountIDs?: number[]): boolean {
    return Boolean(participantAccountIDs?.length === 1 && participantAccountIDs?.[0] === currentUserAccountID);
}

/**
 * Returns display names for those that can see the whisper.
 * However, it returns "you" if the current user is the only one who can see it besides the person that sent it.
 */
function getWhisperDisplayNames(participantAccountIDs?: number[]): string | undefined {
    const isWhisperOnlyVisibleToCurrentUser = isCurrentUserTheOnlyParticipant(participantAccountIDs);

    // When the current user is the only participant, the display name needs to be "you" because that's the only person reading it
    if (isWhisperOnlyVisibleToCurrentUser) {
        return Localize.translateLocal('common.youAfterPreposition');
    }

    return participantAccountIDs?.map((accountID) => getDisplayNameForParticipant(accountID, !isWhisperOnlyVisibleToCurrentUser)).join(', ');
}

/**
 * Show subscript on workspace chats / threads and expense requests
 */
function shouldReportShowSubscript(report: OnyxEntry<Report>): boolean {
    if (isArchivedRoom(report) && !isWorkspaceThread(report)) {
        return false;
    }

    if (isPolicyExpenseChat(report) && !isChatThread(report) && !isTaskReport(report) && !report?.isOwnPolicyExpenseChat) {
        return true;
    }

    if (isPolicyExpenseChat(report) && !isThread(report) && !isTaskReport(report)) {
        return true;
    }

    if (isExpenseRequest(report)) {
        return true;
    }

    if (isExpenseReport(report) && isOneTransactionReport(report?.reportID ?? '')) {
        return true;
    }

    if (isWorkspaceTaskReport(report)) {
        return true;
    }

    if (isWorkspaceThread(report)) {
        return true;
    }

    if (isInvoiceRoom(report)) {
        return true;
    }

    return false;
}

/**
 * Return true if reports data exists
 */
function isReportDataReady(): boolean {
    return !isEmptyObject(allReports) && Object.keys(allReports ?? {}).some((key) => allReports?.[key]?.reportID);
}

/**
 * Return true if reportID from path is valid
 */
function isValidReportIDFromPath(reportIDFromPath: string): boolean {
    return !['', 'null', '0'].includes(reportIDFromPath);
}

/**
 * Return the errors we have when creating a chat or a workspace room
 */
function getAddWorkspaceRoomOrChatReportErrors(report: OnyxEntry<Report>): Errors | null | undefined {
    // We are either adding a workspace room, or we're creating a chat, it isn't possible for both of these to have errors for the same report at the same time, so
    // simply looking up the first truthy value will get the relevant property if it's set.
    return report?.errorFields?.addWorkspaceRoom ?? report?.errorFields?.createChat;
}

/**
 * Return true if the expense report is marked for deletion.
 */
function isMoneyRequestReportPendingDeletion(report: OnyxEntry<Report> | EmptyObject): boolean {
    if (!isMoneyRequestReport(report)) {
        return false;
    }

    const parentReportAction = ReportActionsUtils.getReportAction(report?.parentReportID ?? '', report?.parentReportActionID ?? '');
    return parentReportAction?.pendingAction === CONST.RED_BRICK_ROAD_PENDING_ACTION.DELETE;
}

function canUserPerformWriteAction(report: OnyxEntry<Report>) {
    const reportErrors = getAddWorkspaceRoomOrChatReportErrors(report);

    // If the expense report is marked for deletion, let us prevent any further write action.
    if (isMoneyRequestReportPendingDeletion(report)) {
        return false;
    }

    return !isArchivedRoom(report) && isEmptyObject(reportErrors) && report && isAllowedToComment(report) && !isAnonymousUser && canWriteInReport(report);
}

/**
 * Returns ID of the original report from which the given reportAction is first created.
 */
function getOriginalReportID(reportID: string, reportAction: OnyxEntry<ReportAction>): string | undefined {
    const reportActions = allReportActions?.[`${ONYXKEYS.COLLECTION.REPORT_ACTIONS}${reportID}`];
    const currentReportAction = reportActions?.[reportAction?.reportActionID ?? ''] ?? null;
    const transactionThreadReportID = ReportActionsUtils.getOneTransactionThreadReportID(reportID, reportActions ?? ([] as ReportAction[]));
    if (transactionThreadReportID !== null) {
        return Object.keys(currentReportAction ?? {}).length === 0 ? transactionThreadReportID : reportID;
    }
    return isThreadFirstChat(reportAction, reportID) && Object.keys(currentReportAction ?? {}).length === 0
        ? allReports?.[`${ONYXKEYS.COLLECTION.REPORT}${reportID}`]?.parentReportID
        : reportID;
}

/**
 * Return the pendingAction and the errors resulting from either
 *
 * - creating a workspace room
 * - starting a chat
 * - paying the expense
 *
 * while being offline
 */
function getReportOfflinePendingActionAndErrors(report: OnyxEntry<Report>): ReportOfflinePendingActionAndErrors {
    // It shouldn't be possible for all of these actions to be pending (or to have errors) for the same report at the same time, so just take the first that exists
    const reportPendingAction = report?.pendingFields?.addWorkspaceRoom ?? report?.pendingFields?.createChat ?? report?.pendingFields?.reimbursed;

    const reportErrors = getAddWorkspaceRoomOrChatReportErrors(report);
    return {reportPendingAction, reportErrors};
}

/**
 * Check if the report can create the expense with type is iouType
 */
function canCreateRequest(report: OnyxEntry<Report>, policy: OnyxEntry<Policy>, iouType: (typeof CONST.IOU.TYPE)[keyof typeof CONST.IOU.TYPE]): boolean {
    const participantAccountIDs = report?.participantAccountIDs ?? [];
    if (!canUserPerformWriteAction(report)) {
        return false;
    }
    return getMoneyRequestOptions(report, policy, participantAccountIDs).includes(iouType);
}

function getWorkspaceChats(policyID: string, accountIDs: number[]): Array<OnyxEntry<Report>> {
    return Object.values(allReports ?? {}).filter((report) => isPolicyExpenseChat(report) && (report?.policyID ?? '') === policyID && accountIDs.includes(report?.ownerAccountID ?? -1));
}

/**
 * Gets all reports that relate to the policy
 *
 * @param policyID - the workspace ID to get all associated reports
 */
function getAllWorkspaceReports(policyID: string): Array<OnyxEntry<Report>> {
    return Object.values(allReports ?? {}).filter((report) => (report?.policyID ?? '') === policyID);
}

/**
 * @param policy - the workspace the report is on, null if the user isn't a member of the workspace
 */
function shouldDisableRename(report: OnyxEntry<Report>, policy: OnyxEntry<Policy>): boolean {
    if (isDefaultRoom(report) || isArchivedRoom(report) || isThread(report) || isMoneyRequestReport(report) || isPolicyExpenseChat(report)) {
        return true;
    }

    if (isGroupChat(report)) {
        return false;
    }

    // if the linked workspace is null, that means the person isn't a member of the workspace the report is in
    // which means this has to be a public room we want to disable renaming for
    if (!policy) {
        return true;
    }

    // If there is a linked workspace, that means the user is a member of the workspace the report is in and is allowed to rename.
    return false;
}

/**
 * @param policy - the workspace the report is on, null if the user isn't a member of the workspace
 */
function canEditWriteCapability(report: OnyxEntry<Report>, policy: OnyxEntry<Policy>): boolean {
    return PolicyUtils.isPolicyAdmin(policy) && !isAdminRoom(report) && !isArchivedRoom(report) && !isThread(report);
}

/**
 * @param policy - the workspace the report is on, null if the user isn't a member of the workspace
 */
function canEditRoomVisibility(report: OnyxEntry<Report>, policy: OnyxEntry<Policy>): boolean {
    return PolicyUtils.isPolicyAdmin(policy) && !isArchivedRoom(report);
}

/**
 * Returns the onyx data needed for the task assignee chat
 */
function getTaskAssigneeChatOnyxData(
    accountID: number,
    assigneeAccountID: number,
    taskReportID: string,
    assigneeChatReportID: string,
    parentReportID: string,
    title: string,
    assigneeChatReport: OnyxEntry<Report>,
): OnyxDataTaskAssigneeChat {
    // Set if we need to add a comment to the assignee chat notifying them that they have been assigned a task
    let optimisticAssigneeAddComment: OptimisticReportAction | undefined;
    // Set if this is a new chat that needs to be created for the assignee
    let optimisticChatCreatedReportAction: OptimisticCreatedReportAction | undefined;
    const currentTime = DateUtils.getDBTime();
    const optimisticData: OnyxUpdate[] = [];
    const successData: OnyxUpdate[] = [];
    const failureData: OnyxUpdate[] = [];

    // You're able to assign a task to someone you haven't chatted with before - so we need to optimistically create the chat and the chat reportActions
    // Only add the assignee chat report to onyx if we haven't already set it optimistically
    if (assigneeChatReport?.isOptimisticReport && assigneeChatReport.pendingFields?.createChat !== CONST.RED_BRICK_ROAD_PENDING_ACTION.ADD) {
        optimisticChatCreatedReportAction = buildOptimisticCreatedReportAction(assigneeChatReportID);
        optimisticData.push(
            {
                onyxMethod: Onyx.METHOD.MERGE,
                key: `${ONYXKEYS.COLLECTION.REPORT}${assigneeChatReportID}`,
                value: {
                    pendingFields: {
                        createChat: CONST.RED_BRICK_ROAD_PENDING_ACTION.ADD,
                    },
                    isHidden: false,
                },
            },
            {
                onyxMethod: Onyx.METHOD.MERGE,
                key: `${ONYXKEYS.COLLECTION.REPORT_ACTIONS}${assigneeChatReportID}`,
                value: {[optimisticChatCreatedReportAction.reportActionID]: optimisticChatCreatedReportAction as Partial<ReportAction>},
            },
        );

        successData.push({
            onyxMethod: Onyx.METHOD.MERGE,
            key: `${ONYXKEYS.COLLECTION.REPORT}${assigneeChatReportID}`,
            value: {
                pendingFields: {
                    createChat: null,
                },
                isOptimisticReport: false,
            },
        });

        failureData.push(
            {
                onyxMethod: Onyx.METHOD.SET,
                key: `${ONYXKEYS.COLLECTION.REPORT}${assigneeChatReportID}`,
                value: null,
            },
            {
                onyxMethod: Onyx.METHOD.MERGE,
                key: `${ONYXKEYS.COLLECTION.REPORT_ACTIONS}${assigneeChatReportID}`,
                value: {[optimisticChatCreatedReportAction.reportActionID]: {pendingAction: null}},
            },
            // If we failed, we want to remove the optimistic personal details as it was likely due to an invalid login
            {
                onyxMethod: Onyx.METHOD.MERGE,
                key: ONYXKEYS.PERSONAL_DETAILS_LIST,
                value: {
                    [assigneeAccountID]: null,
                },
            },
        );
    }

    // If you're choosing to share the task in the same DM as the assignee then we don't need to create another reportAction indicating that you've been assigned
    if (assigneeChatReportID !== parentReportID) {
        // eslint-disable-next-line @typescript-eslint/prefer-nullish-coalescing
        const displayname = allPersonalDetails?.[assigneeAccountID]?.displayName || allPersonalDetails?.[assigneeAccountID]?.login || '';
        optimisticAssigneeAddComment = buildOptimisticTaskCommentReportAction(taskReportID, title, assigneeAccountID, `assigned to ${displayname}`, parentReportID);
        const lastAssigneeCommentText = formatReportLastMessageText(optimisticAssigneeAddComment.reportAction.message?.[0]?.text ?? '');
        const optimisticAssigneeReport = {
            lastVisibleActionCreated: currentTime,
            lastMessageText: lastAssigneeCommentText,
            lastActorAccountID: accountID,
            lastReadTime: currentTime,
        };

        optimisticData.push(
            {
                onyxMethod: Onyx.METHOD.MERGE,
                key: `${ONYXKEYS.COLLECTION.REPORT_ACTIONS}${assigneeChatReportID}`,
                value: {[optimisticAssigneeAddComment.reportAction.reportActionID ?? '']: optimisticAssigneeAddComment.reportAction as ReportAction},
            },
            {
                onyxMethod: Onyx.METHOD.MERGE,
                key: `${ONYXKEYS.COLLECTION.REPORT}${assigneeChatReportID}`,
                value: optimisticAssigneeReport,
            },
        );
        successData.push({
            onyxMethod: Onyx.METHOD.MERGE,
            key: `${ONYXKEYS.COLLECTION.REPORT_ACTIONS}${assigneeChatReportID}`,
            value: {[optimisticAssigneeAddComment.reportAction.reportActionID ?? '']: {isOptimisticAction: null}},
        });
        failureData.push({
            onyxMethod: Onyx.METHOD.MERGE,
            key: `${ONYXKEYS.COLLECTION.REPORT_ACTIONS}${assigneeChatReportID}`,
            value: {[optimisticAssigneeAddComment.reportAction.reportActionID ?? '']: {pendingAction: null}},
        });
    }

    return {
        optimisticData,
        successData,
        failureData,
        optimisticAssigneeAddComment,
        optimisticChatCreatedReportAction,
    };
}

/**
 * Return iou report action display message
 */
function getIOUReportActionDisplayMessage(reportAction: OnyxEntry<ReportAction>, transaction?: OnyxEntry<Transaction>): string {
    if (reportAction?.actionName !== CONST.REPORT.ACTIONS.TYPE.IOU) {
        return '';
    }
    const originalMessage = reportAction.originalMessage;
    const {IOUReportID} = originalMessage;
    const iouReport = getReport(IOUReportID);
    let translationKey: TranslationPaths;
    if (originalMessage.type === CONST.IOU.REPORT_ACTION_TYPE.PAY) {
        // The `REPORT_ACTION_TYPE.PAY` action type is used for both fulfilling existing requests and sending money. To
        // differentiate between these two scenarios, we check if the `originalMessage` contains the `IOUDetails`
        // property. If it does, it indicates that this is a 'Pay someone' action.
        const {amount, currency} = originalMessage.IOUDetails ?? originalMessage;
        const formattedAmount = CurrencyUtils.convertToDisplayString(Math.abs(amount), currency) ?? '';

        switch (originalMessage.paymentType) {
            case CONST.IOU.PAYMENT_TYPE.ELSEWHERE:
                translationKey = 'iou.paidElsewhereWithAmount';
                break;
            case CONST.IOU.PAYMENT_TYPE.EXPENSIFY:
            case CONST.IOU.PAYMENT_TYPE.VBBA:
                translationKey = 'iou.paidWithExpensifyWithAmount';
                break;
            default:
                translationKey = 'iou.payerPaidAmount';
                break;
        }
        return Localize.translateLocal(translationKey, {amount: formattedAmount, payer: ''});
    }

    const transactionDetails = getTransactionDetails(!isEmptyObject(transaction) ? transaction : null);
    const formattedAmount = CurrencyUtils.convertToDisplayString(transactionDetails?.amount ?? 0, transactionDetails?.currency);
    const isRequestSettled = isSettled(originalMessage.IOUReportID);
    const isApproved = isReportApproved(iouReport);
    if (isRequestSettled) {
        return Localize.translateLocal('iou.payerSettled', {
            amount: formattedAmount,
        });
    }
    if (isApproved) {
        return Localize.translateLocal('iou.approvedAmount', {
            amount: formattedAmount,
        });
    }
    if (ReportActionsUtils.isSplitBillAction(reportAction)) {
        translationKey = 'iou.didSplitAmount';
    } else if (ReportActionsUtils.isTrackExpenseAction(reportAction)) {
        translationKey = 'iou.trackedAmount';
    } else {
        translationKey = 'iou.submittedAmount';
    }
    return Localize.translateLocal(translationKey, {
        formattedAmount,
        comment: transactionDetails?.comment ?? '',
    });
}

/**
 * Checks if a report is a group chat.
 *
 * A report is a group chat if it meets the following conditions:
 * - Not a chat thread.
 * - Not a task report.
 * - Not an expense / IOU report.
 * - Not an archived room.
 * - Not a public / admin / announce chat room (chat type doesn't match any of the specified types).
 * - More than 2 participants.
 *
 */
function isDeprecatedGroupDM(report: OnyxEntry<Report>): boolean {
    return Boolean(
        report &&
            !isChatThread(report) &&
            !isTaskReport(report) &&
            !isInvoiceReport(report) &&
            !isMoneyRequestReport(report) &&
            !isArchivedRoom(report) &&
            !Object.values(CONST.REPORT.CHAT_TYPE).some((chatType) => chatType === getChatType(report)) &&
            (report.participantAccountIDs?.length ?? 0) > 1,
    );
}

/**
 * Assume any report without a reportID is unusable.
 */
function isValidReport(report?: OnyxEntry<Report>): boolean {
    return Boolean(report?.reportID);
}

/**
 * Check to see if we are a participant of this report.
 */
function isReportParticipant(accountID: number, report: OnyxEntry<Report>): boolean {
    if (!accountID) {
        return false;
    }

    // If we have a DM AND the accountID we are checking is the current user THEN we won't find them as a participant and must assume they are a participant
    if (isDM(report) && accountID === currentUserAccountID) {
        return true;
    }

    const possibleAccountIDs = report?.participantAccountIDs ?? [];
    if (report?.ownerAccountID) {
        possibleAccountIDs.push(report?.ownerAccountID);
    }
    if (report?.managerID) {
        possibleAccountIDs.push(report?.managerID);
    }
    return possibleAccountIDs.includes(accountID);
}

function shouldUseFullTitleToDisplay(report: OnyxEntry<Report>): boolean {
    return (
        isMoneyRequestReport(report) || isPolicyExpenseChat(report) || isChatRoom(report) || isChatThread(report) || isTaskReport(report) || isGroupChat(report) || isInvoiceReport(report)
    );
}

function getRoom(type: ValueOf<typeof CONST.REPORT.CHAT_TYPE>, policyID: string): OnyxEntry<Report> | undefined {
    const room = Object.values(allReports ?? {}).find((report) => report?.policyID === policyID && report?.chatType === type && !isThread(report));
    return room;
}

/**
 *  We only want policy members who are members of the report to be able to modify the report description, but not in thread chat.
 */
function canEditReportDescription(report: OnyxEntry<Report>, policy: OnyxEntry<Policy> | undefined): boolean {
    return (
        !isMoneyRequestReport(report) &&
        !isArchivedRoom(report) &&
        isChatRoom(report) &&
        !isChatThread(report) &&
        !isEmpty(policy) &&
        hasParticipantInArray(report, [currentUserAccountID ?? 0])
    );
}

function canEditPolicyDescription(policy: OnyxEntry<Policy>): boolean {
    return PolicyUtils.isPolicyAdmin(policy);
}

/**
 * Checks if report action has error when smart scanning
 */
function hasSmartscanError(reportActions: ReportAction[]) {
    return reportActions.some((action) => {
        if (!ReportActionsUtils.isSplitBillAction(action) && !ReportActionsUtils.isReportPreviewAction(action)) {
            return false;
        }
        const IOUReportID = ReportActionsUtils.getIOUReportIDFromReportActionPreview(action);
        const isReportPreviewError = ReportActionsUtils.isReportPreviewAction(action) && hasMissingSmartscanFields(IOUReportID) && !isSettled(IOUReportID);
        const transactionID = (action.originalMessage as IOUMessage).IOUTransactionID ?? '0';
        const transaction = allTransactions?.[`${ONYXKEYS.COLLECTION.TRANSACTION}${transactionID}`] ?? {};
        const isSplitBillError = ReportActionsUtils.isSplitBillAction(action) && TransactionUtils.hasMissingSmartscanFields(transaction as Transaction);

        return isReportPreviewError || isSplitBillError;
    });
}

function shouldAutoFocusOnKeyPress(event: KeyboardEvent): boolean {
    if (event.key.length > 1) {
        return false;
    }

    // If a key is pressed in combination with Meta, Control or Alt do not focus
    if (event.ctrlKey || event.metaKey) {
        return false;
    }

    if (event.code === 'Space') {
        return false;
    }

    return true;
}

/**
 * Navigates to the appropriate screen based on the presence of a private note for the current user.
 */
function navigateToPrivateNotes(report: OnyxEntry<Report>, session: OnyxEntry<Session>) {
    if (isEmpty(report) || isEmpty(session) || !session.accountID) {
        return;
    }
    const currentUserPrivateNote = report.privateNotes?.[session.accountID]?.note ?? '';
    if (isEmpty(currentUserPrivateNote)) {
        Navigation.navigate(ROUTES.PRIVATE_NOTES_EDIT.getRoute(report.reportID, session.accountID));
        return;
    }
    Navigation.navigate(ROUTES.PRIVATE_NOTES_LIST.getRoute(report.reportID));
}

/**
 * Check if Report has any held expenses
 */
function isHoldCreator(transaction: OnyxEntry<Transaction>, reportID: string): boolean {
    const holdReportAction = ReportActionsUtils.getReportAction(reportID, `${transaction?.comment?.hold ?? ''}`);
    return isActionCreator(holdReportAction);
}

/**
 * Get all held transactions of a iouReport
 */
function getAllHeldTransactions(iouReportID: string): Transaction[] {
    const transactions = TransactionUtils.getAllReportTransactions(iouReportID);
    return transactions.filter((transaction) => TransactionUtils.isOnHold(transaction));
}

/**
 * Check if Report has any held expenses
 */
function hasHeldExpenses(iouReportID?: string): boolean {
    const transactions = TransactionUtils.getAllReportTransactions(iouReportID);
    return transactions.some((transaction) => TransactionUtils.isOnHold(transaction));
}

/**
 * Check if all expenses in the Report are on hold
 */
function hasOnlyHeldExpenses(iouReportID: string): boolean {
    const transactions = TransactionUtils.getAllReportTransactions(iouReportID);
    return !transactions.some((transaction) => !TransactionUtils.isOnHold(transaction));
}

/**
 * Checks if thread replies should be displayed
 */
function shouldDisplayThreadReplies(reportAction: OnyxEntry<ReportAction>, reportID: string): boolean {
    const hasReplies = (reportAction?.childVisibleActionCount ?? 0) > 0;
    return hasReplies && !!reportAction?.childCommenterCount && !isThreadFirstChat(reportAction, reportID);
}

/**
 * Check if money report has any transactions updated optimistically
 */
function hasUpdatedTotal(report: OnyxEntry<Report>, policy: OnyxEntry<Policy>): boolean {
    if (!report) {
        return true;
    }

    const transactions = TransactionUtils.getAllReportTransactions(report.reportID);
    const hasPendingTransaction = transactions.some((transaction) => !!transaction.pendingAction);
    const hasTransactionWithDifferentCurrency = transactions.some((transaction) => transaction.currency !== report.currency);
    const hasDifferentWorkspaceCurrency = report.pendingFields?.createChat && isExpenseReport(report) && report.currency !== policy?.outputCurrency;

    return !(hasPendingTransaction && (hasTransactionWithDifferentCurrency || hasDifferentWorkspaceCurrency)) && !(hasHeldExpenses(report.reportID) && report?.unheldTotal === undefined);
}

/**
 * Return held and full amount formatted with used currency
 */
function getNonHeldAndFullAmount(iouReport: OnyxEntry<Report>, policy: OnyxEntry<Policy>): string[] {
    const transactions = TransactionUtils.getAllReportTransactions(iouReport?.reportID ?? '');
    const hasPendingTransaction = transactions.some((transaction) => !!transaction.pendingAction);

    if (hasUpdatedTotal(iouReport, policy) && hasPendingTransaction) {
        const unheldTotal = transactions.reduce((currentVal, transaction) => currentVal - (!TransactionUtils.isOnHold(transaction) ? transaction.amount : 0), 0);

        return [CurrencyUtils.convertToDisplayString(unheldTotal, iouReport?.currency ?? ''), CurrencyUtils.convertToDisplayString((iouReport?.total ?? 0) * -1, iouReport?.currency ?? '')];
    }

    return [
        CurrencyUtils.convertToDisplayString((iouReport?.unheldTotal ?? 0) * -1, iouReport?.currency ?? ''),
        CurrencyUtils.convertToDisplayString((iouReport?.total ?? 0) * -1, iouReport?.currency ?? ''),
    ];
}

/**
 * Disable reply in thread action if:
 *
 * - The action is listed in the thread-disabled list
 * - The action is a split expense action
 * - The action is deleted and is not threaded
 * - The report is archived and the action is not threaded
 * - The action is a whisper action and it's neither a report preview nor IOU action
 * - The action is the thread's first chat
 */
function shouldDisableThread(reportAction: OnyxEntry<ReportAction>, reportID: string): boolean {
    const isSplitBillAction = ReportActionsUtils.isSplitBillAction(reportAction);
    const isDeletedAction = ReportActionsUtils.isDeletedAction(reportAction);
    const isReportPreviewAction = ReportActionsUtils.isReportPreviewAction(reportAction);
    const isIOUAction = ReportActionsUtils.isMoneyRequestAction(reportAction);
    const isWhisperAction = ReportActionsUtils.isWhisperAction(reportAction) || ReportActionsUtils.isActionableTrackExpense(reportAction);
    const isArchivedReport = isArchivedRoom(getReport(reportID));
    const isActionDisabled = CONST.REPORT.ACTIONS.THREAD_DISABLED.some((action: string) => action === reportAction?.actionName);

    return (
        isActionDisabled ||
        isSplitBillAction ||
        (isDeletedAction && !reportAction?.childVisibleActionCount) ||
        (isArchivedReport && !reportAction?.childVisibleActionCount) ||
        (isWhisperAction && !isReportPreviewAction && !isIOUAction) ||
        isThreadFirstChat(reportAction, reportID)
    );
}

function getAllAncestorReportActions(report: Report | null | undefined): Ancestor[] {
    if (!report) {
        return [];
    }
    const allAncestors: Ancestor[] = [];
    let parentReportID = report.parentReportID;
    let parentReportActionID = report.parentReportActionID;

    // Store the child of parent report
    let currentReport = report;

    while (parentReportID) {
        const parentReport = getReport(parentReportID);
        const parentReportAction = ReportActionsUtils.getReportAction(parentReportID, parentReportActionID ?? '0');

        if (!parentReportAction || ReportActionsUtils.isTransactionThread(parentReportAction) || !parentReport) {
            break;
        }

        const isParentReportActionUnread = ReportActionsUtils.isCurrentActionUnread(parentReport, parentReportAction);
        allAncestors.push({
            report: currentReport,
            reportAction: parentReportAction,
            shouldDisplayNewMarker: isParentReportActionUnread,
        });
        parentReportID = parentReport?.parentReportID;
        parentReportActionID = parentReport?.parentReportActionID;
        if (!isEmptyObject(parentReport)) {
            currentReport = parentReport;
        }
    }

    return allAncestors.reverse();
}

function getAllAncestorReportActionIDs(report: Report | null | undefined, includeTransactionThread = false): AncestorIDs {
    if (!report) {
        return {
            reportIDs: [],
            reportActionsIDs: [],
        };
    }

    const allAncestorIDs: AncestorIDs = {
        reportIDs: [],
        reportActionsIDs: [],
    };
    let parentReportID = report.parentReportID;
    let parentReportActionID = report.parentReportActionID;

    while (parentReportID) {
        const parentReport = getReport(parentReportID);
        const parentReportAction = ReportActionsUtils.getReportAction(parentReportID, parentReportActionID ?? '0');

        if (!parentReportAction || (!includeTransactionThread && ReportActionsUtils.isTransactionThread(parentReportAction)) || !parentReport) {
            break;
        }

        allAncestorIDs.reportIDs.push(parentReportID ?? '');
        allAncestorIDs.reportActionsIDs.push(parentReportActionID ?? '');

        parentReportID = parentReport?.parentReportID;
        parentReportActionID = parentReport?.parentReportActionID;
    }

    return allAncestorIDs;
}

/**
 * Get optimistic data of parent report action
 * @param reportID The reportID of the report that is updated
 * @param lastVisibleActionCreated Last visible action created of the child report
 * @param type The type of action in the child report
 */
function getOptimisticDataForParentReportAction(reportID: string, lastVisibleActionCreated: string, type: string): Array<OnyxUpdate | EmptyObject> {
    const report = getReport(reportID);

    if (!report || isEmptyObject(report)) {
        return [];
    }

    const ancestors = getAllAncestorReportActionIDs(report, true);
    const totalAncestor = ancestors.reportIDs.length;

    return Array.from(Array(totalAncestor), (_, index) => {
        const ancestorReport = getReport(ancestors.reportIDs[index]);

        if (!ancestorReport || isEmptyObject(ancestorReport)) {
            return {} as EmptyObject;
        }

        const ancestorReportAction = ReportActionsUtils.getReportAction(ancestorReport.reportID, ancestors.reportActionsIDs[index]);

        if (!ancestorReportAction || isEmptyObject(ancestorReportAction)) {
            return {} as EmptyObject;
        }

        return {
            onyxMethod: Onyx.METHOD.MERGE,
            key: `${ONYXKEYS.COLLECTION.REPORT_ACTIONS}${ancestorReport.reportID}`,
            value: {
                [ancestorReportAction?.reportActionID ?? '']: updateOptimisticParentReportAction(ancestorReportAction, lastVisibleActionCreated, type),
            },
        };
    });
}

function canBeAutoReimbursed(report: OnyxEntry<Report>, policy: OnyxEntry<Policy> | EmptyObject): boolean {
    if (isEmptyObject(policy)) {
        return false;
    }
    type CurrencyType = (typeof CONST.DIRECT_REIMBURSEMENT_CURRENCIES)[number];
    const reimbursableTotal = getMoneyRequestSpendBreakdown(report).totalDisplaySpend;
    const autoReimbursementLimit = policy.autoReimbursementLimit ?? 0;
    const isAutoReimbursable =
        isReportInGroupPolicy(report) &&
        policy.reimbursementChoice === CONST.POLICY.REIMBURSEMENT_CHOICES.REIMBURSEMENT_YES &&
        autoReimbursementLimit >= reimbursableTotal &&
        reimbursableTotal > 0 &&
        CONST.DIRECT_REIMBURSEMENT_CURRENCIES.includes(report?.currency as CurrencyType);
    return isAutoReimbursable;
}

/** Check if the current user is an owner of the report */
function isReportOwner(report: OnyxEntry<Report>): boolean {
    return report?.ownerAccountID === currentUserPersonalDetails?.accountID;
}

function isAllowedToApproveExpenseReport(report: OnyxEntry<Report>, approverAccountID?: number): boolean {
    const policy = getPolicy(report?.policyID);
    const {preventSelfApproval} = policy;

    const isOwner = (approverAccountID ?? currentUserAccountID) === report?.ownerAccountID;

    return !(preventSelfApproval && isOwner);
}

function isAllowedToSubmitDraftExpenseReport(report: OnyxEntry<Report>): boolean {
    const policy = getPolicy(report?.policyID);
    const submitToAccountID = PolicyUtils.getSubmitToAccountID(policy, report?.ownerAccountID ?? -1);

    return isAllowedToApproveExpenseReport(report, submitToAccountID);
}

/**
 * What missing payment method does this report action indicate, if any?
 */
function getIndicatedMissingPaymentMethod(userWallet: OnyxEntry<UserWallet>, reportId: string, reportAction: ReportAction): MissingPaymentMethod | undefined {
    const isSubmitterOfUnsettledReport = isCurrentUserSubmitter(reportId) && !isSettled(reportId);
    if (!isSubmitterOfUnsettledReport || reportAction.actionName !== CONST.REPORT.ACTIONS.TYPE.REIMBURSEMENT_QUEUED) {
        return undefined;
    }
    const paymentType = reportAction.originalMessage?.paymentType;
    if (paymentType === CONST.IOU.PAYMENT_TYPE.EXPENSIFY) {
        return isEmpty(userWallet) || userWallet.tierName === CONST.WALLET.TIER_NAME.SILVER ? 'wallet' : undefined;
    }

    return !store.hasCreditBankAccount() ? 'bankAccount' : undefined;
}

/**
 * Checks if report chat contains missing payment method
 */
function hasMissingPaymentMethod(userWallet: OnyxEntry<UserWallet>, iouReportID: string): boolean {
    const reportActions = allReportActions?.[`${ONYXKEYS.COLLECTION.REPORT_ACTIONS}${iouReportID}`] ?? {};
    return Object.values(reportActions).some((action) => getIndicatedMissingPaymentMethod(userWallet, iouReportID, action) !== undefined);
}

/**
 * Used from expense actions to decide if we need to build an optimistic expense report.
   Create a new report if:
   - we don't have an iouReport set in the chatReport
   - we have one, but it's waiting on the payee adding a bank account
   - we have one but we can't add more transactions to it due to: report is approved or settled, or report is processing and policy isn't on Instant submit reporting frequency
 */
function shouldCreateNewMoneyRequestReport(existingIOUReport: OnyxEntry<Report> | undefined | null, chatReport: OnyxEntry<Report> | null): boolean {
    return !existingIOUReport || hasIOUWaitingOnCurrentUserBankAccount(chatReport) || !canAddOrDeleteTransactions(existingIOUReport);
}

/**
 * Checks if report contains actions with errors
 */
function hasActionsWithErrors(reportID: string): boolean {
    const reportActions = allReportActions?.[`${ONYXKEYS.COLLECTION.REPORT_ACTIONS}${reportID}`] ?? {};
    return Object.values(reportActions).some((action) => !isEmptyObject(action.errors));
}

function canLeavePolicyExpenseChat(report: OnyxEntry<Report>, policy: OnyxEntry<Policy>): boolean {
    return isPolicyExpenseChat(report) && !(PolicyUtils.isPolicyAdmin(policy) || PolicyUtils.isPolicyOwner(policy, currentUserAccountID ?? -1) || isReportOwner(report));
}

function getReportActionActorAccountID(reportAction: OnyxEntry<ReportAction>, iouReport: OnyxEntry<Report> | undefined): number | undefined {
    switch (reportAction?.actionName) {
        case CONST.REPORT.ACTIONS.TYPE.REPORT_PREVIEW:
            return iouReport ? iouReport.managerID : reportAction?.actorAccountID;

        case CONST.REPORT.ACTIONS.TYPE.SUBMITTED:
            return reportAction?.adminAccountID ?? reportAction?.actorAccountID;

        default:
            return reportAction?.actorAccountID;
    }
}

function createDraftTransactionAndNavigateToParticipantSelector(transactionID: string, reportID: string, actionName: IOUAction, reportActionID: string): void {
    const transaction = allTransactions?.[`${ONYXKEYS.COLLECTION.TRANSACTION}${transactionID}`] ?? ({} as Transaction);
    const reportActions = allReportActions?.[`${ONYXKEYS.COLLECTION.REPORT_ACTIONS}${reportID}`] ?? ([] as ReportAction[]);

    if (!transaction || !reportActions) {
        return;
    }

    const linkedTrackedExpenseReportAction = Object.values(reportActions).find((action) => (action.originalMessage as IOUMessage)?.IOUTransactionID === transactionID);

    const {created, amount, currency, merchant, mccGroup} = getTransactionDetails(transaction) ?? {};
    const comment = getTransactionCommentObject(transaction);

    IOU.createDraftTransaction({
        ...transaction,
        actionableWhisperReportActionID: reportActionID,
        linkedTrackedExpenseReportAction,
        linkedTrackedExpenseReportID: reportID,
        created,
        amount,
        currency,
        comment,
        merchant,
        mccGroup,
    } as Transaction);

    const filteredPolicies = Object.values(allPolicies ?? {}).filter(
        (policy) => policy?.type !== CONST.POLICY.TYPE.PERSONAL && policy?.pendingAction !== CONST.RED_BRICK_ROAD_PENDING_ACTION.DELETE,
    );

    if (actionName === CONST.IOU.ACTION.SUBMIT || (allPolicies && filteredPolicies.length > 0)) {
        Navigation.navigate(ROUTES.MONEY_REQUEST_STEP_PARTICIPANTS.getRoute(CONST.IOU.TYPE.SUBMIT, transactionID, reportID, undefined, actionName));
        return;
    }

    const {expenseChatReportID, policyID, policyName} = PolicyActions.createWorkspace();
    const isCategorizing = actionName === CONST.IOU.ACTION.CATEGORIZE;

    IOU.setMoneyRequestParticipants(transactionID, [
        {
            selected: true,
            accountID: 0,
            isPolicyExpenseChat: true,
            reportID: expenseChatReportID,
            policyID,
            searchText: policyName,
        },
    ]);
    const iouConfirmationPageRoute = ROUTES.MONEY_REQUEST_STEP_CONFIRMATION.getRoute(actionName, CONST.IOU.TYPE.SUBMIT, transactionID, expenseChatReportID);
    if (isCategorizing) {
        Navigation.navigate(ROUTES.MONEY_REQUEST_STEP_CATEGORY.getRoute(actionName, CONST.IOU.TYPE.SUBMIT, transactionID, expenseChatReportID, iouConfirmationPageRoute));
    } else {
        Navigation.navigate(iouConfirmationPageRoute);
    }
}

/**
 * @returns the object to update `report.hasOutstandingChildRequest`
 */
function getOutstandingChildRequest(iouReport: OnyxEntry<Report> | EmptyObject): OutstandingChildRequest {
    if (!iouReport || isEmptyObject(iouReport)) {
        return {};
    }

    if (!isExpenseReport(iouReport)) {
        const {reimbursableSpend} = getMoneyRequestSpendBreakdown(iouReport);
        return {
            hasOutstandingChildRequest: iouReport.managerID === currentUserAccountID && reimbursableSpend !== 0,
        };
    }

    const policy = getPolicy(iouReport.policyID);
    const shouldBeManuallySubmitted = PolicyUtils.isPaidGroupPolicy(policy) && !policy?.harvesting?.enabled;
    const isOwnFreePolicy = PolicyUtils.isFreeGroupPolicy(policy) && PolicyUtils.isPolicyAdmin(policy);
    if (shouldBeManuallySubmitted || isOwnFreePolicy) {
        return {
            hasOutstandingChildRequest: true,
        };
    }

    // We don't need to update hasOutstandingChildRequest in this case
    return {};
}

function canReportBeMentionedWithinPolicy(report: OnyxEntry<Report>, policyID: string): boolean {
    if (report?.policyID !== policyID) {
        return false;
    }

    return isChatRoom(report) && !isThread(report);
}

function shouldShowMerchantColumn(transactions: Transaction[]) {
    return transactions.some((transaction) => isExpenseReport(allReports?.[transaction.reportID] ?? {}));
}

export {
    addDomainToShortMention,
    areAllRequestsBeingSmartScanned,
    buildOptimisticAddCommentReportAction,
    buildOptimisticApprovedReportAction,
    buildOptimisticCancelPaymentReportAction,
    buildOptimisticChangedTaskAssigneeReportAction,
    buildOptimisticChatReport,
    buildOptimisticClosedReportAction,
    buildOptimisticCreatedReportAction,
    buildOptimisticEditedTaskFieldReportAction,
    buildOptimisticExpenseReport,
    buildOptimisticGroupChatReport,
    buildOptimisticHoldReportAction,
    buildOptimisticHoldReportActionComment,
    buildOptimisticIOUReport,
    buildOptimisticIOUReportAction,
    buildOptimisticModifiedExpenseReportAction,
    buildOptimisticMoneyRequestEntities,
    buildOptimisticMovedReportAction,
    buildOptimisticMovedTrackedExpenseModifiedReportAction,
    buildOptimisticRenamedRoomReportAction,
    buildOptimisticReportPreview,
    buildOptimisticSubmittedReportAction,
    buildOptimisticTaskCommentReportAction,
    buildOptimisticTaskReport,
    buildOptimisticTaskReportAction,
    buildOptimisticUnHoldReportAction,
    buildOptimisticWorkspaceChats,
    buildParticipantsFromAccountIDs,
    buildTransactionThread,
    canAccessReport,
    canAddOrDeleteTransactions,
    canBeAutoReimbursed,
    canCreateRequest,
    canCreateTaskInReport,
    canDeleteReportAction,
    canEditFieldOfMoneyRequest,
    canEditMoneyRequest,
    canEditPolicyDescription,
    canEditReportAction,
    canEditReportDescription,
    canEditRoomVisibility,
    canEditWriteCapability,
    canFlagReportAction,
    canLeavePolicyExpenseChat,
    canLeaveRoom,
    canReportBeMentionedWithinPolicy,
    canRequestMoney,
    canSeeDefaultRoom,
    canShowReportRecipientLocalTime,
    canUserPerformWriteAction,
    chatIncludesChronos,
    chatIncludesConcierge,
    createDraftTransactionAndNavigateToParticipantSelector,
    doesReportBelongToWorkspace,
    doesTransactionThreadHaveViolations,
    findLastAccessedReport,
    findSelfDMReportID,
    formatReportLastMessageText,
    generateReportID,
    getAddWorkspaceRoomOrChatReportErrors,
    getAllAncestorReportActionIDs,
    getAllAncestorReportActions,
    getAllHeldTransactions,
    getAllPolicyReports,
    getAllWorkspaceReports,
    getAvailableReportFields,
    getBankAccountRoute,
    getChatByParticipants,
    getChatByParticipantsAndPolicy,
    getChatRoomSubtitle,
    getChildReportNotificationPreference,
    getCommentLength,
    getDefaultGroupAvatar,
    getDefaultWorkspaceAvatar,
    getDefaultWorkspaceAvatarTestID,
    getDeletedParentActionMessageForChatReport,
    getDisplayNameForParticipant,
    getDisplayNamesWithTooltips,
    getGroupChatName,
    getIOUReportActionDisplayMessage,
    getIOUReportActionMessage,
    getIcons,
    getIconsForParticipants,
    getIndicatedMissingPaymentMethod,
    getLastUpdatedReport,
    getLastVisibleMessage,
    getMoneyRequestOptions,
    getMoneyRequestSpendBreakdown,
    getNewMarkerReportActionID,
    getNonHeldAndFullAmount,
    getOptimisticDataForParentReportAction,
    getOriginalReportID,
    getOutstandingChildRequest,
    getParentNavigationSubtitle,
    getParsedComment,
    getParticipantAccountIDs,
    getParticipants,
    getPendingChatMembers,
    getPersonalDetailsForAccountID,
    getPolicyDescriptionText,
    getPolicyName,
    getPolicyType,
    getReimbursementDeQueuedActionMessage,
    getReimbursementQueuedActionMessage,
    getReport,
    getReportActionActorAccountID,
    getReportDescriptionText,
    getReportFieldKey,
    getReportIDFromLink,
    getReportName,
    getReportNotificationPreference,
    getReportOfflinePendingActionAndErrors,
    getReportParticipantsTitle,
    getReportPolicyID,
    getReportPreviewMessage,
    getReportRecipientAccountIDs,
    getRoom,
    getRoomWelcomeMessage,
    getRootParentReport,
    getRouteFromLink,
    getTaskAssigneeChatOnyxData,
    getTransactionDetails,
    getTransactionReportName,
    getTransactionsWithReceipts,
    getUserDetailTooltipText,
    getVisibleChatMemberAccountIDs,
    getWhisperDisplayNames,
    getWorkspaceAvatar,
    getWorkspaceChats,
    getWorkspaceIcon,
    goBackToDetailsPage,
    getInvoicePayerName,
    getInvoicesChatName,
    getPayeeName,
    hasActionsWithErrors,
    hasAutomatedExpensifyAccountIDs,
    hasExpensifyGuidesEmails,
    hasHeldExpenses,
    hasIOUWaitingOnCurrentUserBankAccount,
    hasMissingPaymentMethod,
    hasMissingSmartscanFields,
    hasNonReimbursableTransactions,
    hasOnlyHeldExpenses,
    hasOnlyTransactionsWithPendingRoutes,
    hasReportNameError,
    hasSingleParticipant,
    hasSmartscanError,
    hasUpdatedTotal,
    hasViolations,
    isActionCreator,
    isAdminRoom,
    isAdminsOnlyPostingRoom,
    isAllowedToApproveExpenseReport,
    isAllowedToComment,
    isAllowedToSubmitDraftExpenseReport,
    isAnnounceRoom,
    isArchivedRoom,
    isCanceledTaskReport,
    isChatReport,
    isChatRoom,
    isChatThread,
    isChildReport,
    isClosedExpenseReportWithNoExpenses,
    isCompletedTaskReport,
    isConciergeChatReport,
    isControlPolicyExpenseChat,
    isControlPolicyExpenseReport,
    isCurrentUserSubmitter,
    isCurrentUserTheOnlyParticipant,
    isDM,
    isDefaultRoom,
    isDeprecatedGroupDM,
    isExpenseReport,
    isExpenseRequest,
    isExpensifyOnlyParticipantInReport,
    isGroupChat,
    isGroupChatAdmin,
    isReportInGroupPolicy,
    isHoldCreator,
    isIOUOwnedByCurrentUser,
    isIOUReport,
    isIOUReportUsingReport,
    isJoinRequestInAdminRoom,
    isMoneyRequest,
    isMoneyRequestReport,
    isMoneyRequestReportPendingDeletion,
    isOneOnOneChat,
    isOneTransactionThread,
    isOpenExpenseReport,
    isOpenTaskReport,
    isOptimisticPersonalDetail,
    isPaidGroupPolicy,
    isPaidGroupPolicyExpenseChat,
    isPaidGroupPolicyExpenseReport,
    isPayer,
    isPolicyAdmin,
    isPolicyExpenseChat,
    isPolicyExpenseChatAdmin,
    isProcessingReport,
    isPublicAnnounceRoom,
    isPublicRoom,
    isReportApproved,
    isReportDataReady,
    isReportFieldDisabled,
    isReportFieldOfTypeTitle,
    isReportManager,
    isReportMessageAttachment,
    isReportOwner,
    isReportParticipant,
    isSelfDM,
    isSettled,
    isSystemChat,
    isTaskReport,
    isThread,
    isThreadFirstChat,
    isTrackExpenseReport,
    isUnread,
    isUnreadWithMention,
    isUserCreatedPolicyRoom,
    isValidReport,
    isValidReportIDFromPath,
    isWaitingForAssigneeToCompleteTask,
    isInvoiceRoom,
    isInvoiceReport,
    isOpenInvoiceReport,
    canWriteInReport,
    navigateToDetailsPage,
    navigateToPrivateNotes,
    parseReportRouteParams,
    reportFieldsEnabled,
    requiresAttentionFromCurrentUser,
    shouldAutoFocusOnKeyPress,
    shouldCreateNewMoneyRequestReport,
    shouldDisableDetailPage,
    shouldDisableRename,
    shouldDisableThread,
    shouldDisplayThreadReplies,
    shouldDisplayTransactionThreadViolations,
    shouldReportBeInOptionList,
    shouldReportShowSubscript,
    shouldShowFlagComment,
    shouldUseFullTitleToDisplay,
    sortReportsByLastRead,
    updateOptimisticParentReportAction,
    updateReportPreview,
    temporary_getMoneyRequestOptions,
    buildOptimisticInvoiceReport,
    buildOptimisticInviteReportAction,
    getInvoiceChatByParticipants,
<<<<<<< HEAD
    isCurrentUserInvoiceReceiver,
=======
    shouldShowMerchantColumn,
>>>>>>> 806a9f28
};

export type {
    Ancestor,
    DisplayNameWithTooltips,
    ExpenseOriginalMessage,
    OptimisticAddCommentReportAction,
    OptimisticChatReport,
    OptimisticClosedReportAction,
    OptimisticCreatedReportAction,
    OptimisticIOUReportAction,
    OptimisticTaskReportAction,
    OptionData,
    TransactionDetails,
    OptimisticInviteReportAction,
    ParsingDetails,
};<|MERGE_RESOLUTION|>--- conflicted
+++ resolved
@@ -6721,11 +6721,8 @@
     buildOptimisticInvoiceReport,
     buildOptimisticInviteReportAction,
     getInvoiceChatByParticipants,
-<<<<<<< HEAD
+    shouldShowMerchantColumn,
     isCurrentUserInvoiceReceiver,
-=======
-    shouldShowMerchantColumn,
->>>>>>> 806a9f28
 };
 
 export type {
