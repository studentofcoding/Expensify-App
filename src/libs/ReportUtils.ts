import {format} from 'date-fns';
import {Str} from 'expensify-common';
import {isEmpty} from 'lodash';
import lodashEscape from 'lodash/escape';
import lodashFindLastIndex from 'lodash/findLastIndex';
import lodashIntersection from 'lodash/intersection';
import lodashIsEqual from 'lodash/isEqual';
import lodashMaxBy from 'lodash/maxBy';
import type {OnyxCollection, OnyxEntry, OnyxUpdate} from 'react-native-onyx';
import Onyx from 'react-native-onyx';
import type {SvgProps} from 'react-native-svg';
import type {OriginalMessageModifiedExpense} from 'src/types/onyx/OriginalMessage';
import type {TupleToUnion, ValueOf} from 'type-fest';
import type {FileObject} from '@components/AttachmentModal';
import {FallbackAvatar, QBOCircle, XeroCircle} from '@components/Icon/Expensicons';
import * as defaultGroupAvatars from '@components/Icon/GroupDefaultAvatars';
import * as defaultWorkspaceAvatars from '@components/Icon/WorkspaceDefaultAvatars';
import type {MoneyRequestAmountInputProps} from '@components/MoneyRequestAmountInput';
import type {IOUAction, IOUType} from '@src/CONST';
import CONST from '@src/CONST';
import type {ParentNavigationSummaryParams, TranslationPaths} from '@src/languages/types';
import ONYXKEYS from '@src/ONYXKEYS';
import type {Route} from '@src/ROUTES';
import ROUTES from '@src/ROUTES';
import SCREENS from '@src/SCREENS';
import type {
    Beta,
    OnyxInputOrEntry,
    PersonalDetails,
    PersonalDetailsList,
    Policy,
    PolicyReportField,
    Report,
    ReportAction,
    ReportMetadata,
    ReportNameValuePairs,
    ReportViolationName,
    ReportViolations,
    Session,
    Task,
    Transaction,
    TransactionViolation,
    UserWallet,
} from '@src/types/onyx';
import type {Participant} from '@src/types/onyx/IOU';
import type {OriginalMessageExportedToIntegration} from '@src/types/onyx/OldDotAction';
import type Onboarding from '@src/types/onyx/Onboarding';
import type {Errors, Icon, PendingAction} from '@src/types/onyx/OnyxCommon';
import type {OriginalMessageChangeLog, PaymentMethodType} from '@src/types/onyx/OriginalMessage';
import type {Status} from '@src/types/onyx/PersonalDetails';
import type {ConnectionName} from '@src/types/onyx/Policy';
import type {NotificationPreference, Participants, PendingChatMember, Participant as ReportParticipant} from '@src/types/onyx/Report';
import type {Message, ReportActions} from '@src/types/onyx/ReportAction';
import type {Comment, TransactionChanges, WaypointCollection} from '@src/types/onyx/Transaction';
import {isEmptyObject} from '@src/types/utils/EmptyObject';
import type IconAsset from '@src/types/utils/IconAsset';
import AccountUtils from './AccountUtils';
import * as IOU from './actions/IOU';
import * as PolicyActions from './actions/Policy/Policy';
import * as store from './actions/ReimbursementAccount/store';
import * as SessionUtils from './actions/Session';
import * as CurrencyUtils from './CurrencyUtils';
import DateUtils from './DateUtils';
import {hasValidDraftComment} from './DraftCommentUtils';
import getAttachmentDetails from './fileDownload/getAttachmentDetails';
import getIsSmallScreenWidth from './getIsSmallScreenWidth';
import isReportMessageAttachment from './isReportMessageAttachment';
import localeCompare from './LocaleCompare';
import * as LocalePhoneNumber from './LocalePhoneNumber';
import * as Localize from './Localize';
import {isEmailPublicDomain} from './LoginUtils';
import ModifiedExpenseMessage from './ModifiedExpenseMessage';
import linkingConfig from './Navigation/linkingConfig';
import Navigation from './Navigation/Navigation';
import * as NumberUtils from './NumberUtils';
import Parser from './Parser';
import Permissions from './Permissions';
import * as PersonalDetailsUtils from './PersonalDetailsUtils';
import * as PhoneNumber from './PhoneNumber';
import * as PolicyUtils from './PolicyUtils';
import type {LastVisibleMessage} from './ReportActionsUtils';
import * as ReportActionsUtils from './ReportActionsUtils';
import * as ReportConnection from './ReportConnection';
import StringUtils from './StringUtils';
import * as TransactionUtils from './TransactionUtils';
import * as Url from './Url';
import type {AvatarSource} from './UserUtils';
import * as UserUtils from './UserUtils';

type AvatarRange = 1 | 2 | 3 | 4 | 5 | 6 | 7 | 8 | 9 | 10 | 11 | 12 | 13 | 14 | 15 | 16 | 17 | 18;

type SpendBreakdown = {
    nonReimbursableSpend: number;
    reimbursableSpend: number;
    totalDisplaySpend: number;
};

type ParticipantDetails = [number, string, AvatarSource, AvatarSource];

type OptimisticAddCommentReportAction = Pick<
    ReportAction<typeof CONST.REPORT.ACTIONS.TYPE.ADD_COMMENT>,
    | 'reportActionID'
    | 'actionName'
    | 'actorAccountID'
    | 'person'
    | 'automatic'
    | 'avatar'
    | 'created'
    | 'message'
    | 'isFirstItem'
    | 'isAttachmentOnly'
    | 'isAttachmentWithText'
    | 'pendingAction'
    | 'shouldShow'
    | 'originalMessage'
    | 'childReportID'
    | 'parentReportID'
    | 'childType'
    | 'childReportName'
    | 'childManagerAccountID'
    | 'childStatusNum'
    | 'childStateNum'
    | 'errors'
    | 'childVisibleActionCount'
    | 'childCommenterCount'
    | 'childLastVisibleActionCreated'
    | 'childOldestFourAccountIDs'
> & {isOptimisticAction: boolean};

type OptimisticReportAction = {
    commentText: string;
    reportAction: OptimisticAddCommentReportAction;
};

type UpdateOptimisticParentReportAction = {
    childVisibleActionCount: number;
    childCommenterCount: number;
    childLastVisibleActionCreated: string;
    childOldestFourAccountIDs: string | undefined;
};

type OptimisticExpenseReport = Pick<
    Report,
    | 'reportID'
    | 'chatReportID'
    | 'policyID'
    | 'type'
    | 'ownerAccountID'
    | 'managerID'
    | 'currency'
    | 'reportName'
    | 'stateNum'
    | 'statusNum'
    | 'total'
    | 'nonReimbursableTotal'
    | 'notificationPreference'
    | 'parentReportID'
    | 'lastVisibleActionCreated'
    | 'parentReportActionID'
    | 'fieldList'
>;

type OptimisticIOUReportAction = Pick<
    ReportAction,
    | 'actionName'
    | 'actorAccountID'
    | 'automatic'
    | 'avatar'
    | 'isAttachmentOnly'
    | 'originalMessage'
    | 'message'
    | 'person'
    | 'reportActionID'
    | 'shouldShow'
    | 'created'
    | 'pendingAction'
    | 'receipt'
    | 'childReportID'
    | 'childVisibleActionCount'
    | 'childCommenterCount'
>;

type PartialReportAction = OnyxInputOrEntry<ReportAction> | Partial<ReportAction> | OptimisticIOUReportAction | OptimisticApprovedReportAction | OptimisticSubmittedReportAction | undefined;

type ReportRouteParams = {
    reportID: string;
    isSubReportPageRoute: boolean;
};

type ReportOfflinePendingActionAndErrors = {
    reportPendingAction: PendingAction | undefined;
    reportErrors: Errors | null | undefined;
};

type OptimisticApprovedReportAction = Pick<
    ReportAction<typeof CONST.REPORT.ACTIONS.TYPE.APPROVED>,
    'actionName' | 'actorAccountID' | 'automatic' | 'avatar' | 'isAttachmentOnly' | 'originalMessage' | 'message' | 'person' | 'reportActionID' | 'shouldShow' | 'created' | 'pendingAction'
>;

type OptimisticUnapprovedReportAction = Pick<
    ReportAction<typeof CONST.REPORT.ACTIONS.TYPE.UNAPPROVED>,
    'actionName' | 'actorAccountID' | 'automatic' | 'avatar' | 'isAttachmentOnly' | 'originalMessage' | 'message' | 'person' | 'reportActionID' | 'shouldShow' | 'created' | 'pendingAction'
>;

type OptimisticSubmittedReportAction = Pick<
    ReportAction<typeof CONST.REPORT.ACTIONS.TYPE.SUBMITTED>,
    | 'actionName'
    | 'actorAccountID'
    | 'adminAccountID'
    | 'automatic'
    | 'avatar'
    | 'isAttachmentOnly'
    | 'originalMessage'
    | 'message'
    | 'person'
    | 'reportActionID'
    | 'shouldShow'
    | 'created'
    | 'pendingAction'
>;

type OptimisticHoldReportAction = Pick<
    ReportAction,
    'actionName' | 'actorAccountID' | 'automatic' | 'avatar' | 'isAttachmentOnly' | 'originalMessage' | 'message' | 'person' | 'reportActionID' | 'shouldShow' | 'created' | 'pendingAction'
>;

type OptimisticCancelPaymentReportAction = Pick<
    ReportAction,
    'actionName' | 'actorAccountID' | 'message' | 'originalMessage' | 'person' | 'reportActionID' | 'shouldShow' | 'created' | 'pendingAction'
>;

type OptimisticEditedTaskReportAction = Pick<
    ReportAction,
    'reportActionID' | 'actionName' | 'pendingAction' | 'actorAccountID' | 'automatic' | 'avatar' | 'created' | 'shouldShow' | 'message' | 'person'
>;

type OptimisticClosedReportAction = Pick<
    ReportAction<typeof CONST.REPORT.ACTIONS.TYPE.CLOSED>,
    'actionName' | 'actorAccountID' | 'automatic' | 'avatar' | 'created' | 'message' | 'originalMessage' | 'pendingAction' | 'person' | 'reportActionID' | 'shouldShow'
>;

type OptimisticDismissedViolationReportAction = Pick<
    ReportAction,
    'actionName' | 'actorAccountID' | 'avatar' | 'created' | 'message' | 'originalMessage' | 'person' | 'reportActionID' | 'shouldShow' | 'pendingAction'
>;

type OptimisticCreatedReportAction = Pick<
    ReportAction<typeof CONST.REPORT.ACTIONS.TYPE.CREATED>,
    'actorAccountID' | 'automatic' | 'avatar' | 'created' | 'message' | 'person' | 'reportActionID' | 'shouldShow' | 'pendingAction' | 'actionName'
>;

type OptimisticRenamedReportAction = Pick<
    ReportAction<typeof CONST.REPORT.ACTIONS.TYPE.RENAMED>,
    'actorAccountID' | 'automatic' | 'avatar' | 'created' | 'message' | 'person' | 'reportActionID' | 'shouldShow' | 'pendingAction' | 'actionName' | 'originalMessage'
>;

type OptimisticChatReport = Pick<
    Report,
    | 'type'
    | 'chatType'
    | 'chatReportID'
    | 'iouReportID'
    | 'isOwnPolicyExpenseChat'
    | 'isPinned'
    | 'lastActorAccountID'
    | 'lastMessageTranslationKey'
    | 'lastMessageHtml'
    | 'lastMessageText'
    | 'lastReadTime'
    | 'lastVisibleActionCreated'
    | 'notificationPreference'
    | 'oldPolicyName'
    | 'ownerAccountID'
    | 'pendingFields'
    | 'parentReportActionID'
    | 'parentReportID'
    | 'participants'
    | 'policyID'
    | 'reportID'
    | 'reportName'
    | 'stateNum'
    | 'statusNum'
    | 'visibility'
    | 'description'
    | 'writeCapability'
    | 'avatarUrl'
    | 'invoiceReceiver'
    | 'isHidden'
> & {
    isOptimisticReport: true;
};

type OptimisticExportIntegrationAction = OriginalMessageExportedToIntegration &
    Pick<
        ReportAction<typeof CONST.REPORT.ACTIONS.TYPE.EXPORTED_TO_INTEGRATION>,
        'reportActionID' | 'actorAccountID' | 'avatar' | 'created' | 'lastModified' | 'message' | 'person' | 'shouldShow' | 'pendingAction' | 'errors' | 'automatic'
    >;

type OptimisticTaskReportAction = Pick<
    ReportAction,
    | 'reportActionID'
    | 'actionName'
    | 'actorAccountID'
    | 'automatic'
    | 'avatar'
    | 'created'
    | 'isAttachmentOnly'
    | 'message'
    | 'originalMessage'
    | 'person'
    | 'pendingAction'
    | 'shouldShow'
    | 'isFirstItem'
    | 'previousMessage'
    | 'errors'
    | 'linkMetadata'
>;

type OptimisticWorkspaceChats = {
    announceChatReportID: string;
    announceChatData: OptimisticChatReport;
    announceReportActionData: Record<string, OptimisticCreatedReportAction>;
    announceCreatedReportActionID: string;
    adminsChatReportID: string;
    adminsChatData: OptimisticChatReport;
    adminsReportActionData: Record<string, OptimisticCreatedReportAction>;
    adminsCreatedReportActionID: string;
    expenseChatReportID: string;
    expenseChatData: OptimisticChatReport;
    expenseReportActionData: Record<string, OptimisticCreatedReportAction>;
    expenseCreatedReportActionID: string;
};

type OptimisticModifiedExpenseReportAction = Pick<
    ReportAction<typeof CONST.REPORT.ACTIONS.TYPE.MODIFIED_EXPENSE>,
    'actionName' | 'actorAccountID' | 'automatic' | 'avatar' | 'created' | 'isAttachmentOnly' | 'message' | 'originalMessage' | 'person' | 'pendingAction' | 'reportActionID' | 'shouldShow'
> & {reportID?: string};

type OptimisticTaskReport = Pick<
    Report,
    | 'reportID'
    | 'reportName'
    | 'description'
    | 'ownerAccountID'
    | 'participants'
    | 'managerID'
    | 'type'
    | 'parentReportID'
    | 'policyID'
    | 'stateNum'
    | 'statusNum'
    | 'notificationPreference'
    | 'parentReportActionID'
    | 'lastVisibleActionCreated'
    | 'hasParentAccess'
>;

type TransactionDetails = {
    created: string;
    amount: number;
    taxAmount?: number;
    taxCode?: string;
    currency: string;
    merchant: string;
    waypoints?: WaypointCollection | string;
    customUnitRateID?: string;
    comment: string;
    category: string;
    billable: boolean;
    tag: string;
    mccGroup?: ValueOf<typeof CONST.MCC_GROUPS>;
    cardID: number;
    originalAmount: number;
    originalCurrency: string;
};

type OptimisticIOUReport = Pick<
    Report,
    | 'cachedTotal'
    | 'type'
    | 'chatReportID'
    | 'currency'
    | 'managerID'
    | 'policyID'
    | 'ownerAccountID'
    | 'participants'
    | 'reportID'
    | 'stateNum'
    | 'statusNum'
    | 'total'
    | 'reportName'
    | 'notificationPreference'
    | 'parentReportID'
    | 'lastVisibleActionCreated'
    | 'fieldList'
>;
type DisplayNameWithTooltips = Array<Pick<PersonalDetails, 'accountID' | 'pronouns' | 'displayName' | 'login' | 'avatar'>>;

type CustomIcon = {
    src: IconAsset;
    color?: string;
};

type OptionData = {
    text?: string;
    alternateText?: string;
    allReportErrors?: Errors;
    brickRoadIndicator?: ValueOf<typeof CONST.BRICK_ROAD_INDICATOR_STATUS> | '' | null;
    tooltipText?: string | null;
    alternateTextMaxLines?: number;
    boldStyle?: boolean;
    customIcon?: CustomIcon;
    subtitle?: string;
    login?: string;
    accountID?: number;
    pronouns?: string;
    status?: Status | null;
    phoneNumber?: string;
    isUnread?: boolean | null;
    isUnreadWithMention?: boolean | null;
    hasDraftComment?: boolean | null;
    keyForList?: string;
    searchText?: string;
    isIOUReportOwner?: boolean | null;
    isArchivedRoom?: boolean | null;
    shouldShowSubscript?: boolean | null;
    isPolicyExpenseChat?: boolean | null;
    isMoneyRequestReport?: boolean | null;
    isInvoiceReport?: boolean;
    isExpenseRequest?: boolean | null;
    isAllowedToComment?: boolean | null;
    isThread?: boolean | null;
    isTaskReport?: boolean | null;
    parentReportAction?: OnyxEntry<ReportAction>;
    displayNamesWithTooltips?: DisplayNameWithTooltips | null;
    isDefaultRoom?: boolean;
    isInvoiceRoom?: boolean;
    isExpenseReport?: boolean;
    isOptimisticPersonalDetail?: boolean;
    selected?: boolean;
    isOptimisticAccount?: boolean;
    isSelected?: boolean;
    descriptiveText?: string;
    notificationPreference?: NotificationPreference | null;
    isDisabled?: boolean | null;
    name?: string | null;
    isSelfDM?: boolean;
    isOneOnOneChat?: boolean;
    reportID?: string;
    enabled?: boolean;
    code?: string;
    transactionThreadReportID?: string | null;
    shouldShowAmountInput?: boolean;
    amountInputProps?: MoneyRequestAmountInputProps;
    tabIndex?: 0 | -1;
    isConciergeChat?: boolean;
} & Report;

type OnyxDataTaskAssigneeChat = {
    optimisticData: OnyxUpdate[];
    successData: OnyxUpdate[];
    failureData: OnyxUpdate[];
    optimisticAssigneeAddComment?: OptimisticReportAction;
    optimisticChatCreatedReportAction?: OptimisticCreatedReportAction;
};

type Ancestor = {
    report: Report;
    reportAction: ReportAction;
    shouldDisplayNewMarker: boolean;
};

type AncestorIDs = {
    reportIDs: string[];
    reportActionsIDs: string[];
};

type MissingPaymentMethod = 'bankAccount' | 'wallet';

type OutstandingChildRequest = {
    hasOutstandingChildRequest?: boolean;
};

type ParsingDetails = {
    shouldEscapeText?: boolean;
    reportID?: string;
    policyID?: string;
};

let currentUserEmail: string | undefined;
let currentUserPrivateDomain: string | undefined;
let currentUserAccountID: number | undefined;
let isAnonymousUser = false;

// This cache is used to save parse result of report action html message into text
// to prevent unnecessary parsing when the report action is not changed/modified.
// Example case: when we need to get a report name of a thread which is dependent on a report action message.
const parsedReportActionMessageCache: Record<string, string> = {};

const defaultAvatarBuildingIconTestID = 'SvgDefaultAvatarBuilding Icon';
Onyx.connect({
    key: ONYXKEYS.SESSION,
    callback: (value) => {
        // When signed out, val is undefined
        if (!value) {
            return;
        }

        currentUserEmail = value.email;
        currentUserAccountID = value.accountID;
        isAnonymousUser = value.authTokenType === CONST.AUTH_TOKEN_TYPES.ANONYMOUS;
        currentUserPrivateDomain = isEmailPublicDomain(currentUserEmail ?? '') ? '' : Str.extractEmailDomain(currentUserEmail ?? '');
    },
});

let allPersonalDetails: OnyxEntry<PersonalDetailsList>;
let allPersonalDetailLogins: string[];
let currentUserPersonalDetails: OnyxEntry<PersonalDetails>;
Onyx.connect({
    key: ONYXKEYS.PERSONAL_DETAILS_LIST,
    callback: (value) => {
        currentUserPersonalDetails = value?.[currentUserAccountID ?? -1] ?? undefined;
        allPersonalDetails = value ?? {};
        allPersonalDetailLogins = Object.values(allPersonalDetails).map((personalDetail) => personalDetail?.login ?? '');
    },
});

let allReportsDraft: OnyxCollection<Report>;
Onyx.connect({
    key: ONYXKEYS.COLLECTION.REPORT_DRAFT,
    waitForCollectionCallback: true,
    callback: (value) => (allReportsDraft = value),
});

let allPolicies: OnyxCollection<Policy>;
Onyx.connect({
    key: ONYXKEYS.COLLECTION.POLICY,
    waitForCollectionCallback: true,
    callback: (value) => (allPolicies = value),
});

let allBetas: OnyxEntry<Beta[]>;
Onyx.connect({
    key: ONYXKEYS.BETAS,
    callback: (value) => (allBetas = value),
});

let allTransactions: OnyxCollection<Transaction> = {};
let reportsTransactions: Record<string, Transaction[]> = {};
Onyx.connect({
    key: ONYXKEYS.COLLECTION.TRANSACTION,
    waitForCollectionCallback: true,
    callback: (value) => {
        if (!value) {
            return;
        }
        allTransactions = Object.fromEntries(Object.entries(value).filter(([, transaction]) => transaction));

        reportsTransactions = Object.values(value).reduce<Record<string, Transaction[]>>((all, transaction) => {
            const reportsMap = all;
            if (!transaction) {
                return reportsMap;
            }

            if (!reportsMap[transaction.reportID]) {
                reportsMap[transaction.reportID] = [];
            }
            reportsMap[transaction.reportID].push(transaction);

            return all;
        }, {});
    },
});

let allReportActions: OnyxCollection<ReportActions>;
Onyx.connect({
    key: ONYXKEYS.COLLECTION.REPORT_ACTIONS,
    waitForCollectionCallback: true,
    callback: (actions) => {
        if (!actions) {
            return;
        }
        allReportActions = actions;
    },
});

let allReportMetadata: OnyxCollection<ReportMetadata>;
Onyx.connect({
    key: ONYXKEYS.COLLECTION.REPORT_METADATA,
    waitForCollectionCallback: true,
    callback: (value) => {
        if (!value) {
            return;
        }
        allReportMetadata = value;
    },
});

let allReportNameValuePair: OnyxCollection<ReportNameValuePairs>;
Onyx.connect({
    key: ONYXKEYS.COLLECTION.REPORT_NAME_VALUE_PAIRS,
    waitForCollectionCallback: true,
    callback: (value) => {
        if (!value) {
            return;
        }
        allReportNameValuePair = value;
    },
});

let allReportsViolations: OnyxCollection<ReportViolations>;
Onyx.connect({
    key: ONYXKEYS.COLLECTION.REPORT_VIOLATIONS,
    waitForCollectionCallback: true,
    callback: (value) => {
        if (!value) {
            return;
        }
        allReportsViolations = value;
    },
});

let isFirstTimeNewExpensifyUser = false;
Onyx.connect({
    key: ONYXKEYS.NVP_IS_FIRST_TIME_NEW_EXPENSIFY_USER,
    callback: (value) => {
        isFirstTimeNewExpensifyUser = value ?? false;
    },
});

let onboarding: OnyxEntry<Onboarding | []>;
Onyx.connect({
    key: ONYXKEYS.NVP_ONBOARDING,
    callback: (value) => (onboarding = value),
});

function getCurrentUserAvatar(): AvatarSource | undefined {
    return currentUserPersonalDetails?.avatar;
}

function getCurrentUserDisplayNameOrEmail(): string | undefined {
    return currentUserPersonalDetails?.displayName ?? currentUserEmail;
}

function getChatType(report: OnyxInputOrEntry<Report> | Participant): ValueOf<typeof CONST.REPORT.CHAT_TYPE> | undefined {
    return report?.chatType;
}

/**
 * Get the report or draft report given a reportID
 */
function getReportOrDraftReport(reportID: string | undefined): OnyxEntry<Report> {
    const allReports = ReportConnection.getAllReports();
    if (!allReports && !allReportsDraft) {
        return undefined;
    }

    const report = allReports?.[`${ONYXKEYS.COLLECTION.REPORT}${reportID}`];
    const draftReport = allReportsDraft?.[`${ONYXKEYS.COLLECTION.REPORT_DRAFT}${reportID}`];

    return report ?? draftReport;
}

/**
 * Check if a report is a draft report
 */
function isDraftReport(reportID: string | undefined): boolean {
    const draftReport = allReportsDraft?.[`${ONYXKEYS.COLLECTION.REPORT_DRAFT}${reportID}`];

    return !!draftReport;
}

/**
 * Returns the report
 */
function getReport(reportID: string): OnyxEntry<Report> {
    return ReportConnection.getAllReports()?.[`${ONYXKEYS.COLLECTION.REPORT}${reportID}`];
}

/**
 * Returns the report
 */
function getReportNameValuePairs(reportID?: string): OnyxEntry<ReportNameValuePairs> {
    return allReportNameValuePair?.[`${ONYXKEYS.COLLECTION.REPORT_NAME_VALUE_PAIRS}${reportID ?? -1}`];
}

/**
 * Returns the parentReport if the given report is a thread
 */
function getParentReport(report: OnyxEntry<Report>): OnyxEntry<Report> {
    if (!report?.parentReportID) {
        return undefined;
    }
    return ReportConnection.getAllReports()?.[`${ONYXKEYS.COLLECTION.REPORT}${report.parentReportID}`];
}

/**
 * Returns the root parentReport if the given report is nested.
 * Uses recursion to iterate any depth of nested reports.
 */
function getRootParentReport(report: OnyxEntry<Report>): OnyxEntry<Report> {
    if (!report) {
        return undefined;
    }

    // Returns the current report as the root report, because it does not have a parentReportID
    if (!report?.parentReportID) {
        return report;
    }

    const parentReport = getReportOrDraftReport(report?.parentReportID);

    // Runs recursion to iterate a parent report
    return getRootParentReport(!isEmptyObject(parentReport) ? parentReport : undefined);
}

/**
 * Returns the policy of the report
 */
function getPolicy(policyID: string | undefined): OnyxEntry<Policy> {
    if (!allPolicies || !policyID) {
        return undefined;
    }
    return allPolicies[`${ONYXKEYS.COLLECTION.POLICY}${policyID}`];
}

/**
 * Get the policy type from a given report
 * @param policies must have Onyxkey prefix (i.e 'policy_') for keys
 */
function getPolicyType(report: OnyxInputOrEntry<Report>, policies: OnyxCollection<Policy>): string {
    return policies?.[`${ONYXKEYS.COLLECTION.POLICY}${report?.policyID}`]?.type ?? '';
}

const unavailableTranslation = Localize.translateLocal('workspace.common.unavailable');
/**
 * Get the policy name from a given report
 */
function getPolicyName(report: OnyxInputOrEntry<Report>, returnEmptyIfNotFound = false, policy?: OnyxInputOrEntry<Policy>): string {
    const noPolicyFound = returnEmptyIfNotFound ? '' : unavailableTranslation;
    if (isEmptyObject(report)) {
        return noPolicyFound;
    }

    if ((!allPolicies || Object.keys(allPolicies).length === 0) && !report?.policyName) {
        return unavailableTranslation;
    }
    const finalPolicy = policy ?? allPolicies?.[`${ONYXKEYS.COLLECTION.POLICY}${report?.policyID}`];

    const parentReport = getRootParentReport(report);

    // Rooms send back the policy name with the reportSummary,
    // since they can also be accessed by people who aren't in the workspace
    // eslint-disable-next-line @typescript-eslint/prefer-nullish-coalescing
    const policyName = finalPolicy?.name || report?.policyName || report?.oldPolicyName || parentReport?.oldPolicyName || noPolicyFound;

    return policyName;
}

/**
 * Returns the concatenated title for the PrimaryLogins of a report
 */
function getReportParticipantsTitle(accountIDs: number[]): string {
    // Somehow it's possible for the logins coming from report.participantAccountIDs to contain undefined values so we use .filter(Boolean) to remove them.
    return accountIDs.filter(Boolean).join(', ');
}

/**
 * Checks if a report is a chat report.
 */
function isChatReport(report: OnyxEntry<Report>): boolean {
    return report?.type === CONST.REPORT.TYPE.CHAT;
}

function isInvoiceReport(report: OnyxInputOrEntry<Report>): boolean {
    return report?.type === CONST.REPORT.TYPE.INVOICE;
}

/**
 * Checks if a report is an Expense report.
 */
function isExpenseReport(report: OnyxInputOrEntry<Report>): boolean {
    return report?.type === CONST.REPORT.TYPE.EXPENSE;
}

/**
 * Checks if a report is an IOU report using report or reportID
 */
function isIOUReport(reportOrID: OnyxInputOrEntry<Report> | string): boolean {
    const report = typeof reportOrID === 'string' ? ReportConnection.getAllReports()?.[`${ONYXKEYS.COLLECTION.REPORT}${reportOrID}`] ?? null : reportOrID;
    return report?.type === CONST.REPORT.TYPE.IOU;
}

/**
 * Checks if a report is an IOU report using report
 */
function isIOUReportUsingReport(report: OnyxEntry<Report>): report is Report {
    return report?.type === CONST.REPORT.TYPE.IOU;
}
/**
 * Checks if a report is a task report.
 */
function isTaskReport(report: OnyxInputOrEntry<Report>): boolean {
    return report?.type === CONST.REPORT.TYPE.TASK;
}

/**
 * Checks if a task has been cancelled
 * When a task is deleted, the parentReportAction is updated to have a isDeletedParentAction deleted flag
 * This is because when you delete a task, we still allow you to chat on the report itself
 * There's another situation where you don't have access to the parentReportAction (because it was created in a chat you don't have access to)
 * In this case, we have added the key to the report itself
 */
function isCanceledTaskReport(report: OnyxInputOrEntry<Report>, parentReportAction: OnyxInputOrEntry<ReportAction> = null): boolean {
    if (!isEmptyObject(parentReportAction) && (ReportActionsUtils.getReportActionMessage(parentReportAction)?.isDeletedParentAction ?? false)) {
        return true;
    }

    if (!isEmptyObject(report) && report?.isDeletedParentAction) {
        return true;
    }

    return false;
}

/**
 * Checks if a report is an open task report.
 *
 * @param parentReportAction - The parent report action of the report (Used to check if the task has been canceled)
 */
function isOpenTaskReport(report: OnyxInputOrEntry<Report>, parentReportAction: OnyxInputOrEntry<ReportAction> = null): boolean {
    return (
        isTaskReport(report) && !isCanceledTaskReport(report, parentReportAction) && report?.stateNum === CONST.REPORT.STATE_NUM.OPEN && report?.statusNum === CONST.REPORT.STATUS_NUM.OPEN
    );
}

/**
 * Checks if a report is a completed task report.
 */
function isCompletedTaskReport(report: OnyxEntry<Report>): boolean {
    return isTaskReport(report) && report?.stateNum === CONST.REPORT.STATE_NUM.APPROVED && report?.statusNum === CONST.REPORT.STATUS_NUM.APPROVED;
}

/**
 * Checks if the current user is the manager of the supplied report
 */
function isReportManager(report: OnyxEntry<Report>): boolean {
    return !!(report && report.managerID === currentUserAccountID);
}

/**
 * Checks if the supplied report has been approved
 */
function isReportApproved(reportOrID: OnyxInputOrEntry<Report> | string, parentReportAction: OnyxEntry<ReportAction> = undefined): boolean {
    const report = typeof reportOrID === 'string' ? ReportConnection.getAllReports()?.[`${ONYXKEYS.COLLECTION.REPORT}${reportOrID}`] ?? null : reportOrID;
    if (!report) {
        return parentReportAction?.childStateNum === CONST.REPORT.STATE_NUM.APPROVED && parentReportAction?.childStatusNum === CONST.REPORT.STATUS_NUM.APPROVED;
    }
    return report?.stateNum === CONST.REPORT.STATE_NUM.APPROVED && report?.statusNum === CONST.REPORT.STATUS_NUM.APPROVED;
}

/**
 * Checks if the supplied report has been manually reimbursed
 */
function isReportManuallyReimbursed(report: OnyxEntry<Report>): boolean {
    return report?.stateNum === CONST.REPORT.STATE_NUM.APPROVED && report?.statusNum === CONST.REPORT.STATUS_NUM.REIMBURSED;
}

/**
 * Checks if the supplied report is an expense report in Open state and status.
 */
function isOpenExpenseReport(report: OnyxInputOrEntry<Report>): boolean {
    return isExpenseReport(report) && report?.stateNum === CONST.REPORT.STATE_NUM.OPEN && report?.statusNum === CONST.REPORT.STATUS_NUM.OPEN;
}

/**
 * Checks if the supplied report has a member with the array passed in params.
 */
function hasParticipantInArray(report: OnyxEntry<Report>, memberAccountIDs: number[]) {
    if (!report?.participants) {
        return false;
    }

    const memberAccountIDsSet = new Set(memberAccountIDs);

    for (const accountID in report.participants) {
        if (memberAccountIDsSet.has(Number(accountID))) {
            return true;
        }
    }

    return false;
}

/**
 * Whether the Money Request report is settled
 */
function isSettled(reportID: string | undefined): boolean {
    const allReports = ReportConnection.getAllReports();
    if (!allReports || !reportID) {
        return false;
    }
    const report = allReports[`${ONYXKEYS.COLLECTION.REPORT}${reportID}`] ?? null;
    if (isEmptyObject(report) || report.isWaitingOnBankAccount) {
        return false;
    }

    // In case the payment is scheduled and we are waiting for the payee to set up their wallet,
    // consider the report as paid as well.
    if (report.isWaitingOnBankAccount && report.statusNum === CONST.REPORT.STATUS_NUM.APPROVED) {
        return true;
    }

    return report?.statusNum === CONST.REPORT.STATUS_NUM.REIMBURSED;
}

/**
 * Whether the current user is the submitter of the report
 */
function isCurrentUserSubmitter(reportID: string): boolean {
    const allReports = ReportConnection.getAllReports();
    if (!allReports) {
        return false;
    }
    const report = allReports[`${ONYXKEYS.COLLECTION.REPORT}${reportID}`];
    return !!(report && report.ownerAccountID === currentUserAccountID);
}

/**
 * Whether the provided report is an Admin room
 */
function isAdminRoom(report: OnyxEntry<Report>): boolean {
    return getChatType(report) === CONST.REPORT.CHAT_TYPE.POLICY_ADMINS;
}

/**
 * Whether the provided report is an Admin-only posting room
 */
function isAdminsOnlyPostingRoom(report: OnyxEntry<Report>): boolean {
    return report?.writeCapability === CONST.REPORT.WRITE_CAPABILITIES.ADMINS;
}

/**
 * Whether the provided report is a Announce room
 */
function isAnnounceRoom(report: OnyxEntry<Report>): boolean {
    return getChatType(report) === CONST.REPORT.CHAT_TYPE.POLICY_ANNOUNCE;
}

/**
 * Whether the provided report is a default room
 */
function isDefaultRoom(report: OnyxEntry<Report>): boolean {
    return CONST.DEFAULT_POLICY_ROOM_CHAT_TYPES.some((type) => type === getChatType(report));
}

/**
 * Whether the provided report is a Domain room
 */
function isDomainRoom(report: OnyxEntry<Report>): boolean {
    return getChatType(report) === CONST.REPORT.CHAT_TYPE.DOMAIN_ALL;
}

/**
 * Whether the provided report is a user created policy room
 */
function isUserCreatedPolicyRoom(report: OnyxEntry<Report>): boolean {
    return getChatType(report) === CONST.REPORT.CHAT_TYPE.POLICY_ROOM;
}

/**
 * Whether the provided report is a Policy Expense chat.
 */
function isPolicyExpenseChat(report: OnyxInputOrEntry<Report> | Participant): boolean {
    return getChatType(report) === CONST.REPORT.CHAT_TYPE.POLICY_EXPENSE_CHAT || (report?.isPolicyExpenseChat ?? false);
}

function isInvoiceRoom(report: OnyxEntry<Report>): boolean {
    return getChatType(report) === CONST.REPORT.CHAT_TYPE.INVOICE;
}

function isInvoiceRoomWithID(reportID?: string): boolean {
    // eslint-disable-next-line @typescript-eslint/prefer-nullish-coalescing
    const report = ReportConnection.getAllReports()?.[`${ONYXKEYS.COLLECTION.REPORT}${reportID || -1}`];
    return isInvoiceRoom(report);
}

/**
 * Checks if a report is a completed task report.
 */
function isTripRoom(report: OnyxEntry<Report>): boolean {
    return isChatReport(report) && getChatType(report) === CONST.REPORT.CHAT_TYPE.TRIP_ROOM;
}

function isIndividualInvoiceRoom(report: OnyxEntry<Report>): boolean {
    return isInvoiceRoom(report) && report?.invoiceReceiver?.type === CONST.REPORT.INVOICE_RECEIVER_TYPE.INDIVIDUAL;
}

function isCurrentUserInvoiceReceiver(report: OnyxEntry<Report>): boolean {
    if (report?.invoiceReceiver?.type === CONST.REPORT.INVOICE_RECEIVER_TYPE.INDIVIDUAL) {
        return currentUserAccountID === report.invoiceReceiver.accountID;
    }

    if (report?.invoiceReceiver?.type === CONST.REPORT.INVOICE_RECEIVER_TYPE.BUSINESS) {
        const policy = PolicyUtils.getPolicy(report.invoiceReceiver.policyID);
        return PolicyUtils.isPolicyAdmin(policy);
    }

    return false;
}

/**
 * Whether the provided report belongs to a Control policy and is an expense chat
 */
function isControlPolicyExpenseChat(report: OnyxEntry<Report>): boolean {
    return isPolicyExpenseChat(report) && getPolicyType(report, allPolicies) === CONST.POLICY.TYPE.CORPORATE;
}

/**
 * Whether the provided policyType is a Free, Collect or Control policy type
 */
function isGroupPolicy(policyType: string): boolean {
    return policyType === CONST.POLICY.TYPE.CORPORATE || policyType === CONST.POLICY.TYPE.TEAM || policyType === CONST.POLICY.TYPE.FREE;
}

/**
 * Whether the provided report belongs to a Free, Collect or Control policy
 */
function isReportInGroupPolicy(report: OnyxInputOrEntry<Report>, policy?: OnyxInputOrEntry<Policy>): boolean {
    const policyType = policy?.type ?? getPolicyType(report, allPolicies);
    return isGroupPolicy(policyType);
}

/**
 * Whether the provided report belongs to a Control or Collect policy
 */
function isPaidGroupPolicy(report: OnyxEntry<Report>): boolean {
    const policyType = getPolicyType(report, allPolicies);
    return policyType === CONST.POLICY.TYPE.CORPORATE || policyType === CONST.POLICY.TYPE.TEAM;
}

/**
 * Whether the provided report belongs to a Control or Collect policy and is an expense chat
 */
function isPaidGroupPolicyExpenseChat(report: OnyxEntry<Report>): boolean {
    return isPolicyExpenseChat(report) && isPaidGroupPolicy(report);
}

/**
 * Whether the provided report belongs to a Control policy and is an expense report
 */
function isControlPolicyExpenseReport(report: OnyxEntry<Report>): boolean {
    return isExpenseReport(report) && getPolicyType(report, allPolicies) === CONST.POLICY.TYPE.CORPORATE;
}

/**
 * Whether the provided report belongs to a Control or Collect policy and is an expense report
 */
function isPaidGroupPolicyExpenseReport(report: OnyxEntry<Report>): boolean {
    return isExpenseReport(report) && isPaidGroupPolicy(report);
}

/**
 * Checks if the supplied report is an invoice report in Open state and status.
 */
function isOpenInvoiceReport(report: OnyxEntry<Report>): boolean {
    return isInvoiceReport(report) && report?.statusNum === CONST.REPORT.STATUS_NUM.OPEN;
}

/**
 * Whether the provided report is a chat room
 */
function isChatRoom(report: OnyxEntry<Report>): boolean {
    return isUserCreatedPolicyRoom(report) || isDefaultRoom(report) || isInvoiceRoom(report) || isTripRoom(report);
}

/**
 * Whether the provided report is a public room
 */
function isPublicRoom(report: OnyxEntry<Report>): boolean {
    return report?.visibility === CONST.REPORT.VISIBILITY.PUBLIC || report?.visibility === CONST.REPORT.VISIBILITY.PUBLIC_ANNOUNCE;
}

/**
 * Whether the provided report is a public announce room
 */
function isPublicAnnounceRoom(report: OnyxEntry<Report>): boolean {
    return report?.visibility === CONST.REPORT.VISIBILITY.PUBLIC_ANNOUNCE;
}

/**
 * If the report is a policy expense, the route should be for adding bank account for that policy
 * else since the report is a personal IOU, the route should be for personal bank account.
 */
function getBankAccountRoute(report: OnyxEntry<Report>): Route {
    return isPolicyExpenseChat(report) ? ROUTES.BANK_ACCOUNT_WITH_STEP_TO_OPEN.getRoute('', report?.policyID) : ROUTES.SETTINGS_ADD_BANK_ACCOUNT;
}

/**
 * Check if personal detail of accountID is empty or optimistic data
 */
function isOptimisticPersonalDetail(accountID: number): boolean {
    return isEmptyObject(allPersonalDetails?.[accountID]) || !!allPersonalDetails?.[accountID]?.isOptimisticPersonalDetail;
}

/**
 * Checks if a report is a task report from a policy expense chat.
 */
function isWorkspaceTaskReport(report: OnyxEntry<Report>): boolean {
    if (!isTaskReport(report)) {
        return false;
    }
    const parentReport = ReportConnection.getAllReports()?.[`${ONYXKEYS.COLLECTION.REPORT}${report?.parentReportID}`];
    return isPolicyExpenseChat(parentReport);
}

/**
 * Returns true if report has a parent
 */
function isThread(report: OnyxInputOrEntry<Report>): boolean {
    return !!(report?.parentReportID && report?.parentReportActionID);
}

/**
 * Returns true if report is of type chat and has a parent and is therefore a Thread.
 */
function isChatThread(report: OnyxInputOrEntry<Report>): boolean {
    return isThread(report) && report?.type === CONST.REPORT.TYPE.CHAT;
}

function isDM(report: OnyxEntry<Report>): boolean {
    return isChatReport(report) && !getChatType(report) && !isThread(report);
}

function isSelfDM(report: OnyxInputOrEntry<Report>): boolean {
    return getChatType(report) === CONST.REPORT.CHAT_TYPE.SELF_DM;
}

function isGroupChat(report: OnyxEntry<Report> | Partial<Report>): boolean {
    return getChatType(report) === CONST.REPORT.CHAT_TYPE.GROUP;
}

/**
 * Only returns true if this is the Expensify DM report.
 */
function isSystemChat(report: OnyxEntry<Report>): boolean {
    return getChatType(report) === CONST.REPORT.CHAT_TYPE.SYSTEM;
}

const CONCIERGE_ACCOUNT_ID_STRING = CONST.ACCOUNT_ID.CONCIERGE.toString();
/**
 * Only returns true if this is our main 1:1 DM report with Concierge.
 */
function isConciergeChatReport(report: OnyxInputOrEntry<Report>): boolean {
    if (!report?.participants || isThread(report)) {
        return false;
    }

    const participantAccountIDs = new Set(Object.keys(report.participants));
    if (participantAccountIDs.size !== 2) {
        return false;
    }

    return participantAccountIDs.has(CONCIERGE_ACCOUNT_ID_STRING);
}

function findSelfDMReportID(): string | undefined {
    const allReports = ReportConnection.getAllReports();
    if (!allReports) {
        return;
    }

    const selfDMReport = Object.values(allReports).find((report) => isSelfDM(report) && !isThread(report));
    return selfDMReport?.reportID;
}

/**
 * Checks if the supplied report belongs to workspace based on the provided params. If the report's policyID is _FAKE_ or has no value, it means this report is a DM.
 * In this case report and workspace members must be compared to determine whether the report belongs to the workspace.
 */
function doesReportBelongToWorkspace(report: OnyxEntry<Report>, policyMemberAccountIDs: number[], policyID?: string) {
    const isPolicyRelatedReport = report?.policyID === policyID || !!(report?.invoiceReceiver && 'policyID' in report.invoiceReceiver && report.invoiceReceiver.policyID === policyID);
    return isConciergeChatReport(report) || (report?.policyID === CONST.POLICY.ID_FAKE || !report?.policyID ? hasParticipantInArray(report, policyMemberAccountIDs) : isPolicyRelatedReport);
}

/**
 * Given an array of reports, return them filtered by a policyID and policyMemberAccountIDs.
 */
function filterReportsByPolicyIDAndMemberAccountIDs(reports: Array<OnyxEntry<Report>>, policyMemberAccountIDs: number[] = [], policyID?: string) {
    return reports.filter((report) => !!report && doesReportBelongToWorkspace(report, policyMemberAccountIDs, policyID));
}

/**
 * Returns true if report is still being processed
 */
function isProcessingReport(report: OnyxEntry<Report>): boolean {
    return report?.stateNum === CONST.REPORT.STATE_NUM.SUBMITTED && report?.statusNum === CONST.REPORT.STATUS_NUM.SUBMITTED;
}

/**
 * Check if the report is a single chat report that isn't a thread
 * and personal detail of participant is optimistic data
 */
function shouldDisableDetailPage(report: OnyxEntry<Report>): boolean {
    if (isChatRoom(report) || isPolicyExpenseChat(report) || isChatThread(report) || isTaskReport(report)) {
        return false;
    }
    if (isOneOnOneChat(report)) {
        const participantAccountIDs = Object.keys(report?.participants ?? {})
            .map(Number)
            .filter((accountID) => accountID !== currentUserAccountID);
        return isOptimisticPersonalDetail(participantAccountIDs[0]);
    }
    return false;
}

/**
 * Returns true if this report has only one participant and it's an Expensify account.
 */
function isExpensifyOnlyParticipantInReport(report: OnyxEntry<Report>): boolean {
    const otherParticipants = Object.keys(report?.participants ?? {})
        .map(Number)
        .filter((accountID) => accountID !== currentUserAccountID);
    return otherParticipants.length === 1 && otherParticipants.some((accountID) => CONST.EXPENSIFY_ACCOUNT_IDS.includes(accountID));
}

/**
 * Returns whether a given report can have tasks created in it.
 * We only prevent the task option if it's a DM/group-DM and the other users are all special Expensify accounts
 *
 */
function canCreateTaskInReport(report: OnyxEntry<Report>): boolean {
    const otherParticipants = Object.keys(report?.participants ?? {})
        .map(Number)
        .filter((accountID) => accountID !== currentUserAccountID);
    const areExpensifyAccountsOnlyOtherParticipants = otherParticipants.length >= 1 && otherParticipants.every((accountID) => CONST.EXPENSIFY_ACCOUNT_IDS.includes(accountID));
    if (areExpensifyAccountsOnlyOtherParticipants && isDM(report)) {
        return false;
    }

    return true;
}

/**
 * Returns true if there are any guides accounts (team.expensify.com) in a list of accountIDs
 * by cross-referencing the accountIDs with personalDetails since guides that are participants
 * of the user's chats should have their personal details in Onyx.
 */
function hasExpensifyGuidesEmails(accountIDs: number[]): boolean {
    return accountIDs.some((accountID) => Str.extractEmailDomain(allPersonalDetails?.[accountID]?.login ?? '') === CONST.EMAIL.GUIDES_DOMAIN);
}

function getMostRecentlyVisitedReport(reports: Array<OnyxEntry<Report>>, reportMetadata: OnyxCollection<ReportMetadata>): OnyxEntry<Report> {
    const filteredReports = reports.filter((report) => {
        const shouldKeep = !isChatThread(report) || report?.notificationPreference !== CONST.REPORT.NOTIFICATION_PREFERENCE.HIDDEN;
        return shouldKeep && !!report?.reportID && !!(reportMetadata?.[`${ONYXKEYS.COLLECTION.REPORT_METADATA}${report.reportID}`]?.lastVisitTime ?? report?.lastReadTime);
    });
    return lodashMaxBy(filteredReports, (a) => new Date(reportMetadata?.[`${ONYXKEYS.COLLECTION.REPORT_METADATA}${a?.reportID}`]?.lastVisitTime ?? a?.lastReadTime ?? '').valueOf());
}

function findLastAccessedReport(ignoreDomainRooms: boolean, openOnAdminRoom = false, policyID?: string, excludeReportID?: string): OnyxEntry<Report> {
    // If it's the user's first time using New Expensify, then they could either have:
    //   - just a Concierge report, if so we'll return that
    //   - their Concierge report, and a separate report that must have deeplinked them to the app before they created their account.
    // If it's the latter, we'll use the deeplinked report over the Concierge report,
    // since the Concierge report would be incorrectly selected over the deep-linked report in the logic below.

    const policyMemberAccountIDs = PolicyUtils.getPolicyEmployeeListByIdWithoutCurrentUser(allPolicies, policyID, currentUserAccountID);

    const allReports = ReportConnection.getAllReports();
    let reportsValues = Object.values(allReports ?? {});

    if (!!policyID || policyMemberAccountIDs.length > 0) {
        reportsValues = filterReportsByPolicyIDAndMemberAccountIDs(reportsValues, policyMemberAccountIDs, policyID);
    }

    let adminReport: OnyxEntry<Report>;
    if (openOnAdminRoom) {
        adminReport = reportsValues.find((report) => {
            const chatType = getChatType(report);
            return chatType === CONST.REPORT.CHAT_TYPE.POLICY_ADMINS;
        });
    }

    // if the user hasn't completed the onboarding flow, whether the user should be in the concierge chat or system chat
    // should be consistent with what chat the user will land after onboarding flow
    if (!getIsSmallScreenWidth() && !Array.isArray(onboarding) && !onboarding?.hasCompletedGuidedSetupFlow) {
        return reportsValues.find(isChatUsedForOnboarding);
    }

    // eslint-disable-next-line @typescript-eslint/prefer-nullish-coalescing
    const shouldFilter = excludeReportID || ignoreDomainRooms;
    if (shouldFilter) {
        reportsValues = reportsValues.filter((report) => {
            if (excludeReportID && report?.reportID === excludeReportID) {
                return false;
            }

            // We allow public announce rooms, admins, and announce rooms through since we bypass the default rooms beta for them.
            // Check where ReportUtils.findLastAccessedReport is called in MainDrawerNavigator.js for more context.
            // Domain rooms are now the only type of default room that are on the defaultRooms beta.
            if (
                ignoreDomainRooms &&
                isDomainRoom(report) &&
                getPolicyType(report, allPolicies) !== CONST.POLICY.TYPE.FREE &&
                !hasExpensifyGuidesEmails(Object.keys(report?.participants ?? {}).map(Number))
            ) {
                return false;
            }

            return true;
        });
    }

    if (isFirstTimeNewExpensifyUser) {
        // Filter out the systemChat report from the reports list, as we don't want to drop the user into that report over Concierge when they first log in
        reportsValues = reportsValues.filter((report) => !isSystemChat(report)) ?? [];
        if (reportsValues.length === 1) {
            return reportsValues[0];
        }

        return adminReport ?? reportsValues.find((report) => !isConciergeChatReport(report));
    }

    // If we only have two reports and one of them is the system chat, filter it out so we don't
    // overwrite showing the concierge chat
    const hasSystemChat = reportsValues.find((report) => isSystemChat(report)) ?? false;
    if (reportsValues.length === 2 && hasSystemChat) {
        reportsValues = reportsValues.filter((report) => !isSystemChat(report)) ?? [];
    }

    // We are getting the last read report from the metadata of the report.
    const lastRead = getMostRecentlyVisitedReport(reportsValues, allReportMetadata);

    return adminReport ?? lastRead;
}

/**
 * Whether the provided report has expenses
 */
function hasExpenses(reportID?: string): boolean {
    return !!Object.values(allTransactions ?? {}).find((transaction) => `${transaction?.reportID}` === `${reportID}`);
}

/**
 * Whether the provided report is a closed expense report with no expenses
 */
function isClosedExpenseReportWithNoExpenses(report: OnyxEntry<Report>): boolean {
    return report?.statusNum === CONST.REPORT.STATUS_NUM.CLOSED && isExpenseReport(report) && !hasExpenses(report.reportID);
}

/**
 * Whether the provided report is an archived room
 */
// eslint-disable-next-line @typescript-eslint/no-unused-vars
function isArchivedRoom(report: OnyxInputOrEntry<Report>, reportNameValuePairs?: OnyxInputOrEntry<ReportNameValuePairs>): boolean {
    return !!report?.private_isArchived;
}

/**
 * Whether the report with the provided reportID is an archived room
 */
function isArchivedRoomWithID(reportID?: string) {
    // eslint-disable-next-line @typescript-eslint/prefer-nullish-coalescing
    const report = ReportConnection.getAllReports()?.[`${ONYXKEYS.COLLECTION.REPORT}${reportID || -1}`];
    return isArchivedRoom(report, getReportNameValuePairs(reportID));
}

/**
 * Whether the provided report is a closed report
 */
function isClosedReport(report: OnyxEntry<Report>): boolean {
    return report?.statusNum === CONST.REPORT.STATUS_NUM.CLOSED;
}

/**
 * Whether the provided report is the admin's room
 */
function isJoinRequestInAdminRoom(report: OnyxEntry<Report>): boolean {
    if (!report) {
        return false;
    }
    // If this policy isn't owned by Expensify,
    // Account manager/guide should not have the workspace join request pinned to their LHN,
    // since they are not a part of the company, and should not action it on their behalf.
    if (report.policyID) {
        const policy = getPolicy(report.policyID);
        if (!PolicyUtils.isExpensifyTeam(policy?.owner) && PolicyUtils.isExpensifyTeam(currentUserPersonalDetails?.login)) {
            return false;
        }
    }
    return ReportActionsUtils.isActionableJoinRequestPending(report.reportID);
}

/**
 * Checks if the user can write in the provided report
 */
function canWriteInReport(report: OnyxEntry<Report>): boolean {
    if (Array.isArray(report?.permissions) && report?.permissions.length > 0) {
        return report?.permissions?.includes(CONST.REPORT.PERMISSIONS.WRITE);
    }

    return true;
}

/**
 * Checks if the current user is allowed to comment on the given report.
 */
function isAllowedToComment(report: OnyxEntry<Report>): boolean {
    if (!canWriteInReport(report)) {
        return false;
    }

    // Default to allowing all users to post
    const capability = report?.writeCapability ?? CONST.REPORT.WRITE_CAPABILITIES.ALL;

    if (capability === CONST.REPORT.WRITE_CAPABILITIES.ALL) {
        return true;
    }

    // If unauthenticated user opens public chat room using deeplink, they do not have policies available and they cannot comment
    if (!allPolicies) {
        return false;
    }

    // If we've made it here, commenting on this report is restricted.
    // If the user is an admin, allow them to post.
    const policy = allPolicies[`${ONYXKEYS.COLLECTION.POLICY}${report?.policyID}`];
    return policy?.role === CONST.POLICY.ROLE.ADMIN;
}

/**
 * Checks if the current user is the admin of the policy given the policy expense chat.
 */
function isPolicyExpenseChatAdmin(report: OnyxEntry<Report>, policies: OnyxCollection<Policy>): boolean {
    if (!isPolicyExpenseChat(report)) {
        return false;
    }

    const policyRole = policies?.[`${ONYXKEYS.COLLECTION.POLICY}${report?.policyID}`]?.role;

    return policyRole === CONST.POLICY.ROLE.ADMIN;
}

/**
 * Checks if the current user is the admin of the policy.
 */
function isPolicyAdmin(policyID: string, policies: OnyxCollection<Policy>): boolean {
    const policyRole = policies?.[`${ONYXKEYS.COLLECTION.POLICY}${policyID}`]?.role;

    return policyRole === CONST.POLICY.ROLE.ADMIN;
}

/**
 * Checks whether all the transactions linked to the IOU report are of the Distance Request type with pending routes
 */
function hasOnlyTransactionsWithPendingRoutes(iouReportID: string | undefined): boolean {
    const transactions = reportsTransactions[iouReportID ?? ''] ?? [];

    // Early return false in case not having any transaction
    if (!transactions || transactions.length === 0) {
        return false;
    }

    return transactions.every((transaction) => TransactionUtils.isFetchingWaypointsFromServer(transaction));
}

/**
 * If the report is a thread and has a chat type set, it is a workspace chat.
 */
function isWorkspaceThread(report: OnyxEntry<Report>): boolean {
    const chatType = getChatType(report);
    return isThread(report) && isChatReport(report) && CONST.WORKSPACE_ROOM_TYPES.some((type) => chatType === type);
}

/**
 * Returns true if reportAction is the first chat preview of a Thread
 */
function isThreadFirstChat(reportAction: OnyxInputOrEntry<ReportAction>, reportID: string): boolean {
    return reportAction?.childReportID?.toString() === reportID;
}

/**
 * Checks if a report is a child report.
 */
function isChildReport(report: OnyxEntry<Report>): boolean {
    return isThread(report) || isTaskReport(report);
}

/**
 * An Expense Request is a thread where the parent report is an Expense Report and
 * the parentReportAction is a transaction.
 */
function isExpenseRequest(report: OnyxInputOrEntry<Report>): boolean {
    if (isThread(report)) {
        const parentReportAction = ReportActionsUtils.getParentReportAction(report);
        const parentReport = ReportConnection.getAllReports()?.[`${ONYXKEYS.COLLECTION.REPORT}${report?.parentReportID}`];
        return isExpenseReport(parentReport) && !isEmptyObject(parentReportAction) && ReportActionsUtils.isTransactionThread(parentReportAction);
    }
    return false;
}

/**
 * An IOU Request is a thread where the parent report is an IOU Report and
 * the parentReportAction is a transaction.
 */
function isIOURequest(report: OnyxInputOrEntry<Report>): boolean {
    if (isThread(report)) {
        const parentReportAction = ReportActionsUtils.getParentReportAction(report);
        const parentReport = ReportConnection.getAllReports()?.[`${ONYXKEYS.COLLECTION.REPORT}${report?.parentReportID}`];
        return isIOUReport(parentReport) && !isEmptyObject(parentReportAction) && ReportActionsUtils.isTransactionThread(parentReportAction);
    }
    return false;
}

/**
 * A Track Expense Report is a thread where the parent the parentReportAction is a transaction, and
 * parentReportAction has type of track.
 */
function isTrackExpenseReport(report: OnyxInputOrEntry<Report>): boolean {
    if (isThread(report)) {
        const parentReportAction = ReportActionsUtils.getParentReportAction(report);
        return !isEmptyObject(parentReportAction) && ReportActionsUtils.isTrackExpenseAction(parentReportAction);
    }
    return false;
}

/**
 * Checks if a report is an IOU or expense request.
 */
function isMoneyRequest(reportOrID: OnyxEntry<Report> | string): boolean {
    const report = typeof reportOrID === 'string' ? ReportConnection.getAllReports()?.[`${ONYXKEYS.COLLECTION.REPORT}${reportOrID}`] ?? null : reportOrID;
    return isIOURequest(report) || isExpenseRequest(report);
}

/**
 * Checks if a report is an IOU or expense report.
 */
function isMoneyRequestReport(reportOrID: OnyxInputOrEntry<Report> | string): boolean {
    const report = typeof reportOrID === 'string' ? ReportConnection.getAllReports()?.[`${ONYXKEYS.COLLECTION.REPORT}${reportOrID}`] ?? null : reportOrID;
    return isIOUReport(report) || isExpenseReport(report);
}

/**
 * Checks if a report contains only Non-Reimbursable transactions
 */
function hasOnlyNonReimbursableTransactions(iouReportID: string | undefined): boolean {
    if (!iouReportID) {
        return false;
    }

    const transactions = reportsTransactions[iouReportID ?? ''] ?? [];
    if (!transactions || transactions.length === 0) {
        return false;
    }

    return transactions.every((transaction) => !TransactionUtils.getReimbursable(transaction));
}

/**
 * Checks if a report has only one transaction associated with it
 */
function isOneTransactionReport(reportID: string): boolean {
    const reportActions = allReportActions?.[`${ONYXKEYS.COLLECTION.REPORT_ACTIONS}${reportID}`] ?? ([] as ReportAction[]);
    return ReportActionsUtils.getOneTransactionThreadReportID(reportID, reportActions) !== null;
}

/**
 * Checks if a report is a transaction thread associated with a report that has only one transaction
 */
function isOneTransactionThread(reportID: string, parentReportID: string, threadParentReportAction: OnyxEntry<ReportAction>): boolean {
    const parentReportActions = allReportActions?.[`${ONYXKEYS.COLLECTION.REPORT_ACTIONS}${parentReportID}`] ?? ([] as ReportAction[]);
    const transactionThreadReportID = ReportActionsUtils.getOneTransactionThreadReportID(parentReportID, parentReportActions);
    return reportID === transactionThreadReportID && !ReportActionsUtils.isSentMoneyReportAction(threadParentReportAction);
}

/**
 * Should return true only for personal 1:1 report
 *
 */
function isOneOnOneChat(report: OnyxEntry<Report>): boolean {
    const participantAccountIDs = Object.keys(report?.participants ?? {})
        .map(Number)
        .filter((accountID) => accountID !== currentUserAccountID);
    return (
        !isChatRoom(report) &&
        !isExpenseRequest(report) &&
        !isMoneyRequestReport(report) &&
        !isPolicyExpenseChat(report) &&
        !isTaskReport(report) &&
        isDM(report) &&
        !isIOUReport(report) &&
        participantAccountIDs.length === 1
    );
}

/**
 * Checks if the current user is a payer of the expense
 */

function isPayer(session: OnyxEntry<Session>, iouReport: OnyxEntry<Report>) {
    const isApproved = isReportApproved(iouReport);
    const policy = allPolicies?.[`${ONYXKEYS.COLLECTION.POLICY}${iouReport?.policyID}`] ?? null;
    const policyType = policy?.type;
    const isAdmin = policyType !== CONST.POLICY.TYPE.PERSONAL && policy?.role === CONST.POLICY.ROLE.ADMIN;
    const isManager = iouReport?.managerID === session?.accountID;
    if (isPaidGroupPolicy(iouReport)) {
        if (policy?.reimbursementChoice === CONST.POLICY.REIMBURSEMENT_CHOICES.REIMBURSEMENT_YES) {
            const isReimburser = session?.email === policy?.achAccount?.reimburser;
            return (!policy?.achAccount?.reimburser || isReimburser) && (isApproved || isManager);
        }
        if (policy?.reimbursementChoice === CONST.POLICY.REIMBURSEMENT_CHOICES.REIMBURSEMENT_MANUAL) {
            return isAdmin && (isApproved || isManager);
        }
        return false;
    }
    return isAdmin || (isMoneyRequestReport(iouReport) && isManager);
}

/**
 * Get the notification preference given a report
 */
function getReportNotificationPreference(report: OnyxEntry<Report>): string | number {
    return report?.notificationPreference ?? '';
}

/**
 * Checks if the current user is the action's author
 */
function isActionCreator(reportAction: OnyxInputOrEntry<ReportAction> | Partial<ReportAction>): boolean {
    return reportAction?.actorAccountID === currentUserAccountID;
}

/**
 * Returns the notification preference of the action's child report if it exists.
 * Otherwise, calculates it based on the action's authorship.
 */
function getChildReportNotificationPreference(reportAction: OnyxInputOrEntry<ReportAction> | Partial<ReportAction>): NotificationPreference {
    const childReportNotificationPreference = reportAction?.childReportNotificationPreference ?? '';
    if (childReportNotificationPreference) {
        return childReportNotificationPreference;
    }

    return isActionCreator(reportAction) ? CONST.REPORT.NOTIFICATION_PREFERENCE.ALWAYS : CONST.REPORT.NOTIFICATION_PREFERENCE.HIDDEN;
}

function canAddOrDeleteTransactions(moneyRequestReport: OnyxEntry<Report>): boolean {
    if (!isMoneyRequestReport(moneyRequestReport)) {
        return false;
    }

    const policy = getPolicy(moneyRequestReport?.policyID);
    if (PolicyUtils.isInstantSubmitEnabled(policy) && PolicyUtils.isSubmitAndClose(policy) && hasOnlyNonReimbursableTransactions(moneyRequestReport?.reportID)) {
        return false;
    }

    if (isReportApproved(moneyRequestReport) || isSettled(moneyRequestReport?.reportID)) {
        return false;
    }

    return true;
}

/**
 * Checks whether the supplied report supports adding more transactions to it.
 * Return true if:
 * - report is a non-settled IOU
 * - report is a draft
 * - report is a processing expense report and its policy has Instant reporting frequency
 */
function canAddTransaction(moneyRequestReport: OnyxEntry<Report>): boolean {
    if (!isMoneyRequestReport(moneyRequestReport)) {
        return false;
    }

    if (isReportInGroupPolicy(moneyRequestReport) && isProcessingReport(moneyRequestReport) && !PolicyUtils.isInstantSubmitEnabled(getPolicy(moneyRequestReport?.policyID))) {
        return false;
    }

    return canAddOrDeleteTransactions(moneyRequestReport);
}

/**
 * Checks whether the supplied report supports deleting more transactions from it.
 * Return true if:
 * - report is a non-settled IOU
 * - report is a non-approved IOU
 */
function canDeleteTransaction(moneyRequestReport: OnyxEntry<Report>): boolean {
    return canAddOrDeleteTransactions(moneyRequestReport);
}

/**
 * Can only delete if the author is this user and the action is an ADD_COMMENT action or an IOU action in an unsettled report, or if the user is a
 * policy admin
 */
function canDeleteReportAction(reportAction: OnyxInputOrEntry<ReportAction>, reportID: string): boolean {
    const report = getReportOrDraftReport(reportID);

    const isActionOwner = reportAction?.actorAccountID === currentUserAccountID;
    const policy = allPolicies?.[`${ONYXKEYS.COLLECTION.POLICY}${report?.policyID}`] ?? null;

    if (ReportActionsUtils.isMoneyRequestAction(reportAction)) {
        // For now, users cannot delete split actions
        const isSplitAction = ReportActionsUtils.getOriginalMessage(reportAction)?.type === CONST.IOU.REPORT_ACTION_TYPE.SPLIT;

        if (isSplitAction) {
            return false;
        }

        const linkedReport = isThreadFirstChat(reportAction, reportID) ? getReportOrDraftReport(report?.parentReportID) : report;
        if (isActionOwner) {
            if (!isEmptyObject(linkedReport) && (isMoneyRequestReport(linkedReport) || isInvoiceReport(linkedReport))) {
                return canDeleteTransaction(linkedReport);
            }
            return true;
        }
    }

    if (
        reportAction?.actionName !== CONST.REPORT.ACTIONS.TYPE.ADD_COMMENT ||
        reportAction?.pendingAction === CONST.RED_BRICK_ROAD_PENDING_ACTION.DELETE ||
        ReportActionsUtils.isCreatedTaskReportAction(reportAction) ||
        reportAction?.actorAccountID === CONST.ACCOUNT_ID.CONCIERGE
    ) {
        return false;
    }

    const isAdmin = policy?.role === CONST.POLICY.ROLE.ADMIN && !isEmptyObject(report) && !isDM(report);

    return isActionOwner || isAdmin;
}

/**
 * Returns true if Concierge is one of the chat participants (1:1 as well as group chats)
 */
function chatIncludesConcierge(report: Partial<OnyxEntry<Report>>): boolean {
    const participantAccountIDs = Object.keys(report?.participants ?? {}).map(Number);
    return participantAccountIDs.includes(CONST.ACCOUNT_ID.CONCIERGE);
}

/**
 * Returns true if there is any automated expensify account `in accountIDs
 */
function hasAutomatedExpensifyAccountIDs(accountIDs: number[]): boolean {
    return accountIDs.some((accountID) => CONST.EXPENSIFY_ACCOUNT_IDS.includes(accountID));
}

function getReportRecipientAccountIDs(report: OnyxEntry<Report>, currentLoginAccountID: number): number[] {
    let finalReport: OnyxEntry<Report> = report;
    // In 1:1 chat threads, the participants will be the same as parent report. If a report is specifically a 1:1 chat thread then we will
    // get parent report and use its participants array.
    if (isThread(report) && !(isTaskReport(report) || isMoneyRequestReport(report))) {
        const parentReport = ReportConnection.getAllReports()?.[`${ONYXKEYS.COLLECTION.REPORT}${report?.parentReportID}`];
        if (isOneOnOneChat(parentReport)) {
            finalReport = parentReport;
        }
    }

    let finalParticipantAccountIDs: number[] = [];
    if (isTaskReport(report)) {
        // Task reports `managerID` will change when assignee is changed, in that case the old `managerID` is still present in `participants`
        // along with the new one. We only need the `managerID` as a participant here.
        finalParticipantAccountIDs = report?.managerID ? [report?.managerID] : [];
    } else {
        finalParticipantAccountIDs = Object.keys(finalReport?.participants ?? {}).map(Number);
    }

    const otherParticipantsWithoutExpensifyAccountIDs = finalParticipantAccountIDs.filter((accountID) => {
        if (accountID === currentLoginAccountID) {
            return false;
        }
        if (CONST.EXPENSIFY_ACCOUNT_IDS.includes(accountID)) {
            return false;
        }
        return true;
    });

    return otherParticipantsWithoutExpensifyAccountIDs;
}

/**
 * Whether the time row should be shown for a report.
 */
function canShowReportRecipientLocalTime(personalDetails: OnyxEntry<PersonalDetailsList>, report: OnyxEntry<Report>, accountID: number): boolean {
    const reportRecipientAccountIDs = getReportRecipientAccountIDs(report, accountID);
    const hasMultipleParticipants = reportRecipientAccountIDs.length > 1;
    const reportRecipient = personalDetails?.[reportRecipientAccountIDs[0]];
    const reportRecipientTimezone = reportRecipient?.timezone ?? CONST.DEFAULT_TIME_ZONE;
    const isReportParticipantValidated = reportRecipient?.validated ?? false;
    return !!(
        !hasMultipleParticipants &&
        !isChatRoom(report) &&
        !isPolicyExpenseChat(getRootParentReport(report)) &&
        reportRecipient &&
        reportRecipientTimezone?.selected &&
        isReportParticipantValidated
    );
}

/**
 * Shorten last message text to fixed length and trim spaces.
 */
function formatReportLastMessageText(lastMessageText: string, isModifiedExpenseMessage = false): string {
    if (isModifiedExpenseMessage) {
        return String(lastMessageText).trim().replace(CONST.REGEX.LINE_BREAK, '').trim();
    }
    return StringUtils.lineBreaksToSpaces(String(lastMessageText).trim()).substring(0, CONST.REPORT.LAST_MESSAGE_TEXT_MAX_LENGTH).trim();
}

/**
 * Helper method to return the default avatar associated with the given login
 */
function getDefaultWorkspaceAvatar(workspaceName?: string): React.FC<SvgProps> {
    if (!workspaceName) {
        return defaultWorkspaceAvatars.WorkspaceBuilding;
    }

    // Remove all chars not A-Z or 0-9 including underscore
    const alphaNumeric = workspaceName
        .normalize('NFD')
        .replace(/[^0-9a-z]/gi, '')
        .toUpperCase();

    const workspace = `Workspace${alphaNumeric[0]}` as keyof typeof defaultWorkspaceAvatars;
    const defaultWorkspaceAvatar = defaultWorkspaceAvatars[workspace];

    return !alphaNumeric ? defaultWorkspaceAvatars.WorkspaceBuilding : defaultWorkspaceAvatar;
}

/**
 * Helper method to return the default avatar testID associated with the given login
 */
function getDefaultWorkspaceAvatarTestID(workspaceName: string): string {
    if (!workspaceName) {
        return defaultAvatarBuildingIconTestID;
    }

    // Remove all chars not A-Z or 0-9 including underscore
    const alphaNumeric = workspaceName
        .normalize('NFD')
        .replace(/[^0-9a-z]/gi, '')
        .toLowerCase();

    return !alphaNumeric ? defaultAvatarBuildingIconTestID : `SvgDefaultAvatar_${alphaNumeric[0]} Icon`;
}

function getWorkspaceAvatar(report: OnyxEntry<Report>): AvatarSource {
    const workspaceName = getPolicyName(report, false, allPolicies?.[`${ONYXKEYS.COLLECTION.POLICY}${report?.policyID}`]);
    const avatar = allPolicies?.[`${ONYXKEYS.COLLECTION.POLICY}${report?.policyID}`]?.avatarURL ?? '';
    return !isEmpty(avatar) ? avatar : getDefaultWorkspaceAvatar(workspaceName);
}

/**
 * Helper method to return the default avatar associated with the given reportID
 */
function getDefaultGroupAvatar(reportID?: string): IconAsset {
    if (!reportID) {
        return defaultGroupAvatars.Avatar1;
    }
    const reportIDHashBucket: AvatarRange = ((Number(reportID) % CONST.DEFAULT_GROUP_AVATAR_COUNT) + 1) as AvatarRange;
    return defaultGroupAvatars[`Avatar${reportIDHashBucket}`];
}

/**
 * Returns the appropriate icons for the given chat report using the stored personalDetails.
 * The Avatar sources can be URLs or Icon components according to the chat type.
 */
function getIconsForParticipants(participants: number[], personalDetails: OnyxInputOrEntry<PersonalDetailsList>): Icon[] {
    const participantDetails: ParticipantDetails[] = [];
    const participantsList = participants || [];

    for (const accountID of participantsList) {
        const avatarSource = personalDetails?.[accountID]?.avatar ?? FallbackAvatar;
        const displayNameLogin = personalDetails?.[accountID]?.displayName ? personalDetails?.[accountID]?.displayName : personalDetails?.[accountID]?.login;
        participantDetails.push([accountID, displayNameLogin ?? '', avatarSource, personalDetails?.[accountID]?.fallbackIcon ?? '']);
    }

    const sortedParticipantDetails = participantDetails.sort((first, second) => {
        // First sort by displayName/login
        const displayNameLoginOrder = localeCompare(first[1], second[1]);
        if (displayNameLoginOrder !== 0) {
            return displayNameLoginOrder;
        }

        // Then fallback on accountID as the final sorting criteria.
        // This will ensure that the order of avatars with same login/displayName
        // stay consistent across all users and devices
        return first[0] - second[0];
    });

    // Now that things are sorted, gather only the avatars (second element in the array) and return those
    const avatars: Icon[] = [];

    for (const sortedParticipantDetail of sortedParticipantDetails) {
        const userIcon = {
            id: sortedParticipantDetail[0],
            source: sortedParticipantDetail[2],
            type: CONST.ICON_TYPE_AVATAR,
            name: sortedParticipantDetail[1],
            fallbackIcon: sortedParticipantDetail[3],
        };
        avatars.push(userIcon);
    }

    return avatars;
}

/**
 * Given a report, return the associated workspace icon.
 */
function getWorkspaceIcon(report: OnyxInputOrEntry<Report>, policy?: OnyxInputOrEntry<Policy>): Icon {
    const workspaceName = getPolicyName(report, false, policy);
    const policyExpenseChatAvatarSource = allPolicies?.[`${ONYXKEYS.COLLECTION.POLICY}${report?.policyID}`]?.avatarURL
        ? allPolicies?.[`${ONYXKEYS.COLLECTION.POLICY}${report?.policyID}`]?.avatarURL
        : getDefaultWorkspaceAvatar(workspaceName);

    const workspaceIcon: Icon = {
        source: policyExpenseChatAvatarSource ?? '',
        type: CONST.ICON_TYPE_WORKSPACE,
        name: workspaceName,
        id: report?.policyID,
    };
    return workspaceIcon;
}

/**
 * Gets the personal details for a login by looking in the ONYXKEYS.PERSONAL_DETAILS_LIST Onyx key (stored in the local variable, allPersonalDetails). If it doesn't exist in Onyx,
 * then a default object is constructed.
 */
function getPersonalDetailsForAccountID(accountID: number, personalDetailsData?: Partial<PersonalDetailsList>): Partial<PersonalDetails> {
    if (!accountID) {
        return {};
    }

    const defaultDetails = {
        isOptimisticPersonalDetail: true,
    };

    if (!personalDetailsData) {
        return allPersonalDetails?.[accountID] ?? defaultDetails;
    }

    return personalDetailsData?.[accountID] ?? defaultDetails;
}

/**
 * Returns the personal details or a default object if the personal details are not available.
 */
function getPersonalDetailsOrDefault(personalDetails: Partial<PersonalDetails> | undefined | null): Partial<PersonalDetails> {
    return personalDetails ?? {isOptimisticPersonalDetail: true};
}

const hiddenTranslation = Localize.translateLocal('common.hidden');

const phoneNumberCache: Record<string, string> = {};

/**
 * Get the displayName for a single report participant.
 */
function getDisplayNameForParticipant(
    accountID?: number,
    shouldUseShortForm = false,
    shouldFallbackToHidden = true,
    shouldAddCurrentUserPostfix = false,
    personalDetailsData?: Partial<PersonalDetailsList>,
): string {
    if (!accountID) {
        return '';
    }

    const personalDetails = getPersonalDetailsOrDefault(personalDetailsData?.[accountID] ?? allPersonalDetails?.[accountID]);
    if (!personalDetails) {
        return '';
    }

    const login = personalDetails.login ?? '';

    // Check if the phone number is already cached
    let formattedLogin = phoneNumberCache[login];
    if (!formattedLogin) {
        formattedLogin = LocalePhoneNumber.formatPhoneNumber(login);
        // Store the formatted phone number in the cache
        phoneNumberCache[login] = formattedLogin;
    }

    // This is to check if account is an invite/optimistically created one
    // and prevent from falling back to 'Hidden', so a correct value is shown
    // when searching for a new user
    if (personalDetails.isOptimisticPersonalDetail === true) {
        return formattedLogin;
    }

    // For selfDM, we display the user's displayName followed by '(you)' as a postfix
    const shouldAddPostfix = shouldAddCurrentUserPostfix && accountID === currentUserAccountID;

    const longName = PersonalDetailsUtils.getDisplayNameOrDefault(personalDetails, formattedLogin, shouldFallbackToHidden, shouldAddPostfix);

    // If the user's personal details (first name) should be hidden, make sure we return "hidden" instead of the short name
    if (shouldFallbackToHidden && longName === hiddenTranslation) {
        return longName;
    }

    const shortName = personalDetails.firstName ? personalDetails.firstName : longName;
    return shouldUseShortForm ? shortName : longName;
}

function getParticipantsAccountIDsForDisplay(report: OnyxEntry<Report>, shouldExcludeHidden = false, shouldExcludeDeleted = false): number[] {
    let participantsEntries = Object.entries(report?.participants ?? {});

    // For 1:1 chat, we don't want to include the current user as a participant in order to not mark 1:1 chats as having multiple participants
    // For system chat, we want to display Expensify as the only participant
    const shouldExcludeCurrentUser = isOneOnOneChat(report) || isSystemChat(report);

    if (shouldExcludeCurrentUser || shouldExcludeHidden || shouldExcludeDeleted) {
        participantsEntries = participantsEntries.filter(([accountID, participant]) => {
            if (shouldExcludeCurrentUser && Number(accountID) === currentUserAccountID) {
                return false;
            }

            if (shouldExcludeHidden && participant.hidden) {
                return false;
            }

            if (shouldExcludeDeleted && report?.pendingChatMembers?.findLast((member) => member.accountID === accountID)?.pendingAction === CONST.RED_BRICK_ROAD_PENDING_ACTION.DELETE) {
                return false;
            }

            return true;
        });
    }

    return participantsEntries.map(([accountID]) => Number(accountID));
}

function buildParticipantsFromAccountIDs(accountIDs: number[]): Participants {
    const finalParticipants: Participants = {};
    return accountIDs.reduce((participants, accountID) => {
        // eslint-disable-next-line no-param-reassign
        participants[accountID] = {hidden: false};
        return participants;
    }, finalParticipants);
}

/**
 * Returns the report name if the report is a group chat
 */
function getGroupChatName(participantAccountIDs?: number[], shouldApplyLimit = false, report?: OnyxEntry<Report>): string | undefined {
    // If we have a report always try to get the name from the report.
    if (report?.reportName) {
        return report.reportName;
    }

    // Get participantAccountIDs from participants object
    let participants = participantAccountIDs ?? Object.keys(report?.participants ?? {}).map(Number);
    if (shouldApplyLimit) {
        participants = participants.slice(0, 5);
    }
    const isMultipleParticipantReport = participants.length > 1;

    if (isMultipleParticipantReport) {
        return participants
            .map((participant) => getDisplayNameForParticipant(participant, isMultipleParticipantReport))
            .sort((first, second) => localeCompare(first ?? '', second ?? ''))
            .filter(Boolean)
            .join(', ');
    }

    return Localize.translateLocal('groupChat.defaultReportName', {displayName: getDisplayNameForParticipant(participants[0], false)});
}

function getParticipants(reportID: string) {
    const report = getReportOrDraftReport(reportID);
    if (!report) {
        return {};
    }

    return report.participants;
}

/**
 * Returns the appropriate icons for the given chat report using the stored personalDetails.
 * The Avatar sources can be URLs or Icon components according to the chat type.
 */
function getIcons(
    report: OnyxInputOrEntry<Report>,
    personalDetails: OnyxInputOrEntry<PersonalDetailsList>,
    defaultIcon: AvatarSource | null = null,
    defaultName = '',
    defaultAccountID = -1,
    policy?: OnyxInputOrEntry<Policy>,
    invoiceReceiverPolicy?: OnyxInputOrEntry<Policy>,
): Icon[] {
    if (isEmptyObject(report)) {
        const fallbackIcon: Icon = {
            source: defaultIcon ?? FallbackAvatar,
            type: CONST.ICON_TYPE_AVATAR,
            name: defaultName,
            id: defaultAccountID,
        };
        return [fallbackIcon];
    }
    if (isExpenseRequest(report)) {
        const parentReportAction = ReportActionsUtils.getParentReportAction(report);
        const workspaceIcon = getWorkspaceIcon(report, policy);
        const memberIcon = {
            source: personalDetails?.[parentReportAction?.actorAccountID ?? -1]?.avatar ?? FallbackAvatar,
            id: parentReportAction?.actorAccountID,
            type: CONST.ICON_TYPE_AVATAR,
            name: personalDetails?.[parentReportAction?.actorAccountID ?? -1]?.displayName ?? '',
            fallbackIcon: personalDetails?.[parentReportAction?.actorAccountID ?? -1]?.fallbackIcon,
        };

        return [memberIcon, workspaceIcon];
    }
    if (isChatThread(report)) {
        const parentReportAction = ReportActionsUtils.getParentReportAction(report);

        const actorAccountID = getReportActionActorAccountID(parentReportAction, report);
        const actorDisplayName = PersonalDetailsUtils.getDisplayNameOrDefault(allPersonalDetails?.[actorAccountID ?? -1], '', false);
        const actorIcon = {
            id: actorAccountID,
            source: personalDetails?.[actorAccountID ?? -1]?.avatar ?? FallbackAvatar,
            name: actorDisplayName,
            type: CONST.ICON_TYPE_AVATAR,
            fallbackIcon: personalDetails?.[parentReportAction?.actorAccountID ?? -1]?.fallbackIcon,
        };

        if (isWorkspaceThread(report)) {
            const workspaceIcon = getWorkspaceIcon(report, policy);
            return [actorIcon, workspaceIcon];
        }
        return [actorIcon];
    }
    if (isTaskReport(report)) {
        const ownerIcon = {
            id: report?.ownerAccountID,
            source: personalDetails?.[report?.ownerAccountID ?? -1]?.avatar ?? FallbackAvatar,
            type: CONST.ICON_TYPE_AVATAR,
            name: personalDetails?.[report?.ownerAccountID ?? -1]?.displayName ?? '',
            fallbackIcon: personalDetails?.[report?.ownerAccountID ?? -1]?.fallbackIcon,
        };

        if (isWorkspaceTaskReport(report)) {
            const workspaceIcon = getWorkspaceIcon(report, policy);
            return [ownerIcon, workspaceIcon];
        }

        return [ownerIcon];
    }
    if (isDomainRoom(report)) {
        // Get domain name after the #. Domain Rooms use our default workspace avatar pattern.
        const domainName = report?.reportName?.substring(1);
        const policyExpenseChatAvatarSource = getDefaultWorkspaceAvatar(domainName);
        const domainIcon: Icon = {
            source: policyExpenseChatAvatarSource,
            type: CONST.ICON_TYPE_WORKSPACE,
            name: domainName ?? '',
            id: report?.policyID,
        };
        return [domainIcon];
    }
    if (isAdminRoom(report) || isAnnounceRoom(report) || isChatRoom(report) || isArchivedRoom(report, getReportNameValuePairs(report?.reportID))) {
        const icons = [getWorkspaceIcon(report, policy)];

        if (isInvoiceRoom(report)) {
            if (report?.invoiceReceiver?.type === CONST.REPORT.INVOICE_RECEIVER_TYPE.INDIVIDUAL) {
                icons.push(...getIconsForParticipants([report?.invoiceReceiver.accountID], personalDetails));
            } else {
                const receiverPolicyID = report?.invoiceReceiver?.policyID;
                const receiverPolicy = invoiceReceiverPolicy ?? getPolicy(receiverPolicyID);
                if (!isEmptyObject(receiverPolicy)) {
                    icons.push({
                        source: receiverPolicy?.avatarURL ?? getDefaultWorkspaceAvatar(receiverPolicy.name),
                        type: CONST.ICON_TYPE_WORKSPACE,
                        name: receiverPolicy.name,
                        id: receiverPolicyID,
                    });
                }
            }
        }

        return icons;
    }
    if (isPolicyExpenseChat(report) || isExpenseReport(report)) {
        const workspaceIcon = getWorkspaceIcon(report, policy);
        const memberIcon = {
            source: personalDetails?.[report?.ownerAccountID ?? -1]?.avatar ?? FallbackAvatar,
            id: report?.ownerAccountID,
            type: CONST.ICON_TYPE_AVATAR,
            name: personalDetails?.[report?.ownerAccountID ?? -1]?.displayName ?? '',
            fallbackIcon: personalDetails?.[report?.ownerAccountID ?? -1]?.fallbackIcon,
        };
        return isExpenseReport(report) ? [memberIcon, workspaceIcon] : [workspaceIcon, memberIcon];
    }
    if (isIOUReport(report)) {
        const managerIcon = {
            source: personalDetails?.[report?.managerID ?? -1]?.avatar ?? FallbackAvatar,
            id: report?.managerID,
            type: CONST.ICON_TYPE_AVATAR,
            name: personalDetails?.[report?.managerID ?? -1]?.displayName ?? '',
            fallbackIcon: personalDetails?.[report?.managerID ?? -1]?.fallbackIcon,
        };
        const ownerIcon = {
            id: report?.ownerAccountID,
            source: personalDetails?.[report?.ownerAccountID ?? -1]?.avatar ?? FallbackAvatar,
            type: CONST.ICON_TYPE_AVATAR,
            name: personalDetails?.[report?.ownerAccountID ?? -1]?.displayName ?? '',
            fallbackIcon: personalDetails?.[report?.ownerAccountID ?? -1]?.fallbackIcon,
        };
        const isManager = currentUserAccountID === report?.managerID;

        // For one transaction IOUs, display a simplified report icon
        if (isOneTransactionReport(report?.reportID ?? '-1')) {
            return [ownerIcon];
        }

        return isManager ? [managerIcon, ownerIcon] : [ownerIcon, managerIcon];
    }

    if (isSelfDM(report)) {
        return getIconsForParticipants([currentUserAccountID ?? -1], personalDetails);
    }

    if (isSystemChat(report)) {
        return getIconsForParticipants([CONST.ACCOUNT_ID.NOTIFICATIONS ?? 0], personalDetails);
    }

    if (isGroupChat(report)) {
        const groupChatIcon = {
            // eslint-disable-next-line @typescript-eslint/prefer-nullish-coalescing
            source: report.avatarUrl || getDefaultGroupAvatar(report.reportID),
            id: -1,
            type: CONST.ICON_TYPE_AVATAR,
            name: getGroupChatName(undefined, true, report),
        };
        return [groupChatIcon];
    }

    if (isInvoiceReport(report)) {
        const invoiceRoomReport = getReportOrDraftReport(report.chatReportID);
        const icons = [getWorkspaceIcon(invoiceRoomReport, policy)];

        if (invoiceRoomReport?.invoiceReceiver?.type === CONST.REPORT.INVOICE_RECEIVER_TYPE.INDIVIDUAL) {
            icons.push(...getIconsForParticipants([invoiceRoomReport?.invoiceReceiver.accountID], personalDetails));

            return icons;
        }

        const receiverPolicyID = invoiceRoomReport?.invoiceReceiver?.policyID;
        const receiverPolicy = invoiceReceiverPolicy ?? getPolicy(receiverPolicyID);

        if (!isEmptyObject(receiverPolicy)) {
            icons.push({
                source: receiverPolicy?.avatarURL ?? getDefaultWorkspaceAvatar(receiverPolicy.name),
                type: CONST.ICON_TYPE_WORKSPACE,
                name: receiverPolicy.name,
                id: receiverPolicyID,
            });
        }

        return icons;
    }

    if (isOneOnOneChat(report)) {
        const otherParticipantsAccountIDs = Object.keys(report.participants ?? {})
            .map(Number)
            .filter((accountID) => accountID !== currentUserAccountID);
        return getIconsForParticipants(otherParticipantsAccountIDs, personalDetails);
    }

    const participantAccountIDs = Object.keys(report.participants ?? {}).map(Number);
    return getIconsForParticipants(participantAccountIDs, personalDetails);
}

function getDisplayNamesWithTooltips(
    personalDetailsList: PersonalDetails[] | PersonalDetailsList | OptionData[],
    shouldUseShortForm: boolean,
    shouldFallbackToHidden = true,
    shouldAddCurrentUserPostfix = false,
): DisplayNameWithTooltips {
    const personalDetailsListArray = Array.isArray(personalDetailsList) ? personalDetailsList : Object.values(personalDetailsList);

    return personalDetailsListArray
        .map((user) => {
            const accountID = Number(user?.accountID);
            // eslint-disable-next-line @typescript-eslint/prefer-nullish-coalescing
            const displayName = getDisplayNameForParticipant(accountID, shouldUseShortForm, shouldFallbackToHidden, shouldAddCurrentUserPostfix) || user?.login || '';
            const avatar = user && 'avatar' in user ? user.avatar : undefined;

            let pronouns = user?.pronouns ?? undefined;
            if (pronouns?.startsWith(CONST.PRONOUNS.PREFIX)) {
                const pronounTranslationKey = pronouns.replace(CONST.PRONOUNS.PREFIX, '');
                pronouns = Localize.translateLocal(`pronouns.${pronounTranslationKey}` as TranslationPaths);
            }

            return {
                displayName,
                avatar,
                login: user?.login ?? '',
                accountID,
                pronouns,
            };
        })
        .sort((first, second) => {
            // First sort by displayName/login
            const displayNameLoginOrder = localeCompare(first.displayName, second.displayName);
            if (displayNameLoginOrder !== 0) {
                return displayNameLoginOrder;
            }

            // Then fallback on accountID as the final sorting criteria.
            return first.accountID - second.accountID;
        });
}

/**
 * Returns the the display names of the given user accountIDs
 */
function getUserDetailTooltipText(accountID: number, fallbackUserDisplayName = ''): string {
    const displayNameForParticipant = getDisplayNameForParticipant(accountID);
    return displayNameForParticipant || fallbackUserDisplayName;
}

/**
 * For a deleted parent report action within a chat report,
 * let us return the appropriate display message
 *
 * @param reportAction - The deleted report action of a chat report for which we need to return message.
 */
function getDeletedParentActionMessageForChatReport(reportAction: OnyxEntry<ReportAction>): string {
    // By default, let us display [Deleted message]
    let deletedMessageText = Localize.translateLocal('parentReportAction.deletedMessage');
    if (ReportActionsUtils.isCreatedTaskReportAction(reportAction)) {
        // For canceled task report, let us display [Deleted task]
        deletedMessageText = Localize.translateLocal('parentReportAction.deletedTask');
    }
    return deletedMessageText;
}

/**
 * Returns the preview message for `REIMBURSEMENT_QUEUED` action
 */
function getReimbursementQueuedActionMessage(
    reportAction: OnyxEntry<ReportAction<typeof CONST.REPORT.ACTIONS.TYPE.REIMBURSEMENT_QUEUED>>,
    reportOrID: OnyxEntry<Report> | string,
    shouldUseShortDisplayName = true,
): string {
    const report = typeof reportOrID === 'string' ? ReportConnection.getAllReports()?.[`${ONYXKEYS.COLLECTION.REPORT}${reportOrID}`] : reportOrID;
    const submitterDisplayName = getDisplayNameForParticipant(report?.ownerAccountID, shouldUseShortDisplayName) ?? '';
    const originalMessage = ReportActionsUtils.getOriginalMessage(reportAction);
    let messageKey: TranslationPaths;
    if (originalMessage?.paymentType === CONST.IOU.PAYMENT_TYPE.EXPENSIFY) {
        messageKey = 'iou.waitingOnEnabledWallet';
    } else {
        messageKey = 'iou.waitingOnBankAccount';
    }

    return Localize.translateLocal(messageKey, {submitterDisplayName});
}

/**
 * Returns the preview message for `REIMBURSEMENT_DEQUEUED` action
 */
function getReimbursementDeQueuedActionMessage(
    reportAction: OnyxEntry<ReportAction<typeof CONST.REPORT.ACTIONS.TYPE.REIMBURSEMENT_DEQUEUED>>,
    reportOrID: OnyxEntry<Report> | string,
    isLHNPreview = false,
): string {
    const report = typeof reportOrID === 'string' ? ReportConnection.getAllReports()?.[`${ONYXKEYS.COLLECTION.REPORT}${reportOrID}`] : reportOrID;
    const originalMessage = ReportActionsUtils.getOriginalMessage(reportAction);
    const amount = originalMessage?.amount;
    const currency = originalMessage?.currency;
    const formattedAmount = CurrencyUtils.convertToDisplayString(amount, currency);
    if (originalMessage?.cancellationReason === CONST.REPORT.CANCEL_PAYMENT_REASONS.ADMIN) {
        const payerOrApproverName = report?.managerID === currentUserAccountID || !isLHNPreview ? '' : getDisplayNameForParticipant(report?.managerID, true);
        return Localize.translateLocal('iou.adminCanceledRequest', {manager: payerOrApproverName, amount: formattedAmount});
    }
    const submitterDisplayName = getDisplayNameForParticipant(report?.ownerAccountID, true) ?? '';
    return Localize.translateLocal('iou.canceledRequest', {submitterDisplayName, amount: formattedAmount});
}

/**
 * Builds an optimistic REIMBURSEMENT_DEQUEUED report action with a randomly generated reportActionID.
 *
 */
function buildOptimisticCancelPaymentReportAction(expenseReportID: string, amount: number, currency: string): OptimisticCancelPaymentReportAction {
    return {
        actionName: CONST.REPORT.ACTIONS.TYPE.REIMBURSEMENT_DEQUEUED,
        actorAccountID: currentUserAccountID,
        message: [
            {
                cancellationReason: CONST.REPORT.CANCEL_PAYMENT_REASONS.ADMIN,
                expenseReportID,
                type: CONST.REPORT.MESSAGE.TYPE.COMMENT,
                text: '',
                amount,
                currency,
            },
        ],
        originalMessage: {
            cancellationReason: CONST.REPORT.CANCEL_PAYMENT_REASONS.ADMIN,
            expenseReportID,
            amount,
            currency,
        },
        person: [
            {
                style: 'strong',
                text: getCurrentUserDisplayNameOrEmail(),
                type: 'TEXT',
            },
        ],
        reportActionID: NumberUtils.rand64(),
        shouldShow: true,
        created: DateUtils.getDBTime(),
        pendingAction: CONST.RED_BRICK_ROAD_PENDING_ACTION.ADD,
    };
}

/**
 * Returns the last visible message for a given report after considering the given optimistic actions
 *
 * @param reportID - the report for which last visible message has to be fetched
 * @param [actionsToMerge] - the optimistic merge actions that needs to be considered while fetching last visible message

 */
function getLastVisibleMessage(reportID: string | undefined, actionsToMerge: ReportActions = {}): LastVisibleMessage {
    const report = getReportOrDraftReport(reportID);
    const lastVisibleAction = ReportActionsUtils.getLastVisibleAction(reportID ?? '-1', actionsToMerge);

    // For Chat Report with deleted parent actions, let us fetch the correct message
    if (ReportActionsUtils.isDeletedParentAction(lastVisibleAction) && !isEmptyObject(report) && isChatReport(report)) {
        const lastMessageText = getDeletedParentActionMessageForChatReport(lastVisibleAction);
        return {
            lastMessageText,
        };
    }

    // Fetch the last visible message for report represented by reportID and based on actions to merge.
    return ReportActionsUtils.getLastVisibleMessage(reportID ?? '-1', actionsToMerge);
}

/**
 * Checks if a report is an open task report assigned to current user.
 *
 * @param [parentReportAction] - The parent report action of the report (Used to check if the task has been canceled)
 */
function isWaitingForAssigneeToCompleteTask(report: OnyxEntry<Report>, parentReportAction: OnyxEntry<ReportAction>): boolean {
    if (report?.hasOutstandingChildTask) {
        return true;
    }

    if (isOpenTaskReport(report, parentReportAction) && !report?.hasParentAccess && isReportManager(report)) {
        return true;
    }

    return false;
}

function isUnreadWithMention(reportOrOption: OnyxEntry<Report> | OptionData): boolean {
    if (!reportOrOption) {
        return false;
    }
    // lastMentionedTime and lastReadTime are both datetime strings and can be compared directly
    const lastMentionedTime = reportOrOption.lastMentionedTime ?? '';
    const lastReadTime = reportOrOption.lastReadTime ?? '';
    return !!('isUnreadWithMention' in reportOrOption && reportOrOption.isUnreadWithMention) || lastReadTime < lastMentionedTime;
}

/**
 * Determines if the option requires action from the current user. This can happen when it:
 *  - is unread and the user was mentioned in one of the unread comments
 *  - is for an outstanding task waiting on the user
 *  - has an outstanding child expense that is waiting for an action from the current user (e.g. pay, approve, add bank account)
 *  - is either the system or concierge chat, the user free trial has ended and it didn't add a payment card yet
 *
 * @param option (report or optionItem)
 * @param parentReportAction (the report action the current report is a thread of)
 */
function requiresAttentionFromCurrentUser(optionOrReport: OnyxEntry<Report> | OptionData, parentReportAction?: OnyxEntry<ReportAction>) {
    if (!optionOrReport) {
        return false;
    }

    if (isJoinRequestInAdminRoom(optionOrReport)) {
        return true;
    }

    if (
        isArchivedRoom(optionOrReport, getReportNameValuePairs(optionOrReport?.reportID)) ||
        isArchivedRoom(getReportOrDraftReport(optionOrReport.parentReportID), getReportNameValuePairs(optionOrReport?.reportID))
    ) {
        return false;
    }

    if (isUnreadWithMention(optionOrReport)) {
        return true;
    }

    if (isWaitingForAssigneeToCompleteTask(optionOrReport, parentReportAction)) {
        return true;
    }

    // Has a child report that is awaiting action (e.g. approve, pay, add bank account) from current user
    if (optionOrReport.hasOutstandingChildRequest) {
        return true;
    }

    return false;
}

/**
 * Returns number of transactions that are nonReimbursable
 *
 */
function hasNonReimbursableTransactions(iouReportID: string | undefined): boolean {
    const transactions = reportsTransactions[iouReportID ?? ''] ?? [];
    return transactions.filter((transaction) => transaction.reimbursable === false).length > 0;
}

function getMoneyRequestSpendBreakdown(report: OnyxInputOrEntry<Report>, allReportsDict?: OnyxCollection<Report>): SpendBreakdown {
    const allAvailableReports = allReportsDict ?? ReportConnection.getAllReports();
    let moneyRequestReport;
    if (isMoneyRequestReport(report) || isInvoiceReport(report)) {
        moneyRequestReport = report;
    }
    if (allAvailableReports && report?.iouReportID) {
        moneyRequestReport = allAvailableReports[`${ONYXKEYS.COLLECTION.REPORT}${report.iouReportID}`];
    }
    if (moneyRequestReport) {
        let nonReimbursableSpend = moneyRequestReport.nonReimbursableTotal ?? 0;
        let totalSpend = moneyRequestReport.total ?? 0;

        if (nonReimbursableSpend + totalSpend !== 0) {
            // There is a possibility that if the Expense report has a negative total.
            // This is because there are instances where you can get a credit back on your card,
            // or you enter a negative expense to “offset” future expenses
            nonReimbursableSpend = isExpenseReport(moneyRequestReport) ? nonReimbursableSpend * -1 : Math.abs(nonReimbursableSpend);
            totalSpend = isExpenseReport(moneyRequestReport) ? totalSpend * -1 : Math.abs(totalSpend);

            const totalDisplaySpend = totalSpend;
            const reimbursableSpend = totalDisplaySpend - nonReimbursableSpend;

            return {
                nonReimbursableSpend,
                reimbursableSpend,
                totalDisplaySpend,
            };
        }
    }
    return {
        nonReimbursableSpend: 0,
        reimbursableSpend: 0,
        totalDisplaySpend: 0,
    };
}

/**
 * Get the title for a policy expense chat which depends on the role of the policy member seeing this report
 */
function getPolicyExpenseChatName(report: OnyxEntry<Report>, policy?: OnyxEntry<Policy>): string | undefined {
    const ownerAccountID = report?.ownerAccountID;
    const personalDetails = allPersonalDetails?.[ownerAccountID ?? -1];
    const login = personalDetails ? personalDetails.login : null;
    // eslint-disable-next-line @typescript-eslint/prefer-nullish-coalescing
    const reportOwnerDisplayName = getDisplayNameForParticipant(ownerAccountID) || login || report?.reportName;

    // If the policy expense chat is owned by this user, use the name of the policy as the report name.
    if (report?.isOwnPolicyExpenseChat) {
        return getPolicyName(report, false, policy);
    }

    let policyExpenseChatRole = 'user';
    const policyItem = allPolicies?.[`${ONYXKEYS.COLLECTION.POLICY}${report?.policyID}`];
    if (policyItem) {
        policyExpenseChatRole = policyItem.role || 'user';
    }

    // If this user is not admin and this policy expense chat has been archived because of account merging, this must be an old workspace chat
    // of the account which was merged into the current user's account. Use the name of the policy as the name of the report.
    if (isArchivedRoom(report, getReportNameValuePairs(report?.reportID))) {
        const lastAction = ReportActionsUtils.getLastVisibleAction(report?.reportID ?? '-1');
        const archiveReason = ReportActionsUtils.isClosedAction(lastAction) ? ReportActionsUtils.getOriginalMessage(lastAction)?.reason : CONST.REPORT.ARCHIVE_REASON.DEFAULT;
        if (archiveReason === CONST.REPORT.ARCHIVE_REASON.ACCOUNT_MERGED && policyExpenseChatRole !== CONST.POLICY.ROLE.ADMIN) {
            return getPolicyName(report, false, policy);
        }
    }

    // If user can see this report and they are not its owner, they must be an admin and the report name should be the name of the policy member
    return reportOwnerDisplayName;
}

/**
 * Given a report field, check if the field is for the report title.
 */
function isReportFieldOfTypeTitle(reportField: OnyxEntry<PolicyReportField>): boolean {
    return reportField?.type === 'formula' && reportField?.fieldID === CONST.REPORT_FIELD_TITLE_FIELD_ID;
}

/**
 * Check if Report has any held expenses
 */
function isHoldCreator(transaction: OnyxEntry<Transaction>, reportID: string): boolean {
    const holdReportAction = ReportActionsUtils.getReportAction(reportID, `${transaction?.comment?.hold ?? ''}`);
    return isActionCreator(holdReportAction);
}

/**
 * Given a report field, check if the field can be edited or not.
 * For title fields, its considered disabled if `deletable` prop is `true` (https://github.com/Expensify/App/issues/35043#issuecomment-1911275433)
 * For non title fields, its considered disabled if:
 * 1. The user is not admin of the report
 * 2. Report is settled or it is closed
 */
function isReportFieldDisabled(report: OnyxEntry<Report>, reportField: OnyxEntry<PolicyReportField>, policy: OnyxEntry<Policy>): boolean {
    const isReportSettled = isSettled(report?.reportID);
    const isReportClosed = isClosedReport(report);
    const isTitleField = isReportFieldOfTypeTitle(reportField);
    const isAdmin = isPolicyAdmin(report?.policyID ?? '-1', {[`${ONYXKEYS.COLLECTION.POLICY}${policy?.id ?? '-1'}`]: policy});
    return isTitleField ? !reportField?.deletable : !isAdmin && (isReportSettled || isReportClosed);
}

/**
 * Given a set of report fields, return the field of type formula
 */
function getFormulaTypeReportField(reportFields: Record<string, PolicyReportField>) {
    return Object.values(reportFields).find((field) => field?.type === 'formula');
}

/**
 * Given a set of report fields, return the field that refers to title
 */
function getTitleReportField(reportFields: Record<string, PolicyReportField>) {
    return Object.values(reportFields).find((field) => isReportFieldOfTypeTitle(field));
}

/**
 * Get the key for a report field
 */
function getReportFieldKey(reportFieldId: string) {
    // We don't need to add `expensify_` prefix to the title field key, because backend stored title under a unique key `text_title`,
    // and all the other report field keys are stored under `expensify_FIELD_ID`.
    if (reportFieldId === CONST.REPORT_FIELD_TITLE_FIELD_ID) {
        return reportFieldId;
    }

    return `expensify_${reportFieldId}`;
}

/**
 * Get the report fields attached to the policy given policyID
 */
function getReportFieldsByPolicyID(policyID: string): Record<string, PolicyReportField> {
    const policyReportFields = Object.entries(allPolicies ?? {}).find(([key]) => key.replace(ONYXKEYS.COLLECTION.POLICY, '') === policyID);
    const fieldList = policyReportFields?.[1]?.fieldList;

    if (!policyReportFields || !fieldList) {
        return {};
    }

    return fieldList;
}

/**
 * Get the report fields that we should display a MoneyReportView gets opened
 */

function getAvailableReportFields(report: Report, policyReportFields: PolicyReportField[]): PolicyReportField[] {
    // Get the report fields that are attached to a report. These will persist even if a field is deleted from the policy.
    const reportFields = Object.values(report.fieldList ?? {});
    const reportIsSettled = isSettled(report.reportID);

    // If the report is settled, we don't want to show any new field that gets added to the policy.
    if (reportIsSettled) {
        return reportFields;
    }

    // If the report is unsettled, we want to merge the new fields that get added to the policy with the fields that
    // are attached to the report.
    const mergedFieldIds = Array.from(new Set([...policyReportFields.map(({fieldID}) => fieldID), ...reportFields.map(({fieldID}) => fieldID)]));

    const fields = mergedFieldIds.map((id) => {
        const field = report?.fieldList?.[getReportFieldKey(id)];

        if (field) {
            return field;
        }

        const policyReportField = policyReportFields.find(({fieldID}) => fieldID === id);

        if (policyReportField) {
            return policyReportField;
        }

        return null;
    });

    return fields.filter(Boolean) as PolicyReportField[];
}

/**
 * Get the title for an IOU or expense chat which will be showing the payer and the amount
 */
function getMoneyRequestReportName(report: OnyxEntry<Report>, policy?: OnyxEntry<Policy>, invoiceReceiverPolicy?: OnyxEntry<Policy>): string {
    const isReportSettled = isSettled(report?.reportID ?? '-1');
    const reportFields = isReportSettled ? report?.fieldList : getReportFieldsByPolicyID(report?.policyID ?? '-1');
    const titleReportField = getFormulaTypeReportField(reportFields ?? {});

    if (titleReportField && report?.reportName && isPaidGroupPolicyExpenseReport(report)) {
        return report.reportName;
    }

    const moneyRequestTotal = getMoneyRequestSpendBreakdown(report).totalDisplaySpend;
    const formattedAmount = CurrencyUtils.convertToDisplayString(moneyRequestTotal, report?.currency);

    let payerOrApproverName;
    if (isExpenseReport(report)) {
        payerOrApproverName = getPolicyName(report, false, policy);
    } else if (isInvoiceReport(report)) {
        const chatReport = getReportOrDraftReport(report?.chatReportID);
        payerOrApproverName = getInvoicePayerName(chatReport, invoiceReceiverPolicy);
    } else {
        payerOrApproverName = getDisplayNameForParticipant(report?.managerID) ?? '';
    }

    const payerPaidAmountMessage = Localize.translateLocal('iou.payerPaidAmount', {
        payer: payerOrApproverName,
        amount: formattedAmount,
    });

    if (isReportApproved(report)) {
        return Localize.translateLocal('iou.managerApprovedAmount', {
            manager: payerOrApproverName,
            amount: formattedAmount,
        });
    }

    if (report?.isWaitingOnBankAccount) {
        return `${payerPaidAmountMessage} ${CONST.DOT_SEPARATOR} ${Localize.translateLocal('iou.pending')}`;
    }

    if (!isSettled(report?.reportID) && hasNonReimbursableTransactions(report?.reportID)) {
        payerOrApproverName = getDisplayNameForParticipant(report?.ownerAccountID) ?? '';
        return Localize.translateLocal('iou.payerSpentAmount', {payer: payerOrApproverName, amount: formattedAmount});
    }

    if (isProcessingReport(report) || isOpenExpenseReport(report) || isOpenInvoiceReport(report) || moneyRequestTotal === 0) {
        return Localize.translateLocal('iou.payerOwesAmount', {payer: payerOrApproverName, amount: formattedAmount});
    }

    return payerPaidAmountMessage;
}

/**
 * Gets transaction created, amount, currency, comment, and waypoints (for distance expense)
 * into a flat object. Used for displaying transactions and sending them in API commands
 */

function getTransactionDetails(transaction: OnyxInputOrEntry<Transaction>, createdDateFormat: string = CONST.DATE.FNS_FORMAT_STRING): TransactionDetails | undefined {
    if (!transaction) {
        return;
    }
    const report = getReportOrDraftReport(transaction?.reportID);
    return {
        created: TransactionUtils.getFormattedCreated(transaction, createdDateFormat),
        amount: TransactionUtils.getAmount(transaction, !isEmptyObject(report) && isExpenseReport(report)),
        taxAmount: TransactionUtils.getTaxAmount(transaction, !isEmptyObject(report) && isExpenseReport(report)),
        taxCode: TransactionUtils.getTaxCode(transaction),
        currency: TransactionUtils.getCurrency(transaction),
        comment: TransactionUtils.getDescription(transaction),
        merchant: TransactionUtils.getMerchant(transaction),
        waypoints: TransactionUtils.getWaypoints(transaction),
        customUnitRateID: TransactionUtils.getRateID(transaction),
        category: TransactionUtils.getCategory(transaction),
        billable: TransactionUtils.getBillable(transaction),
        tag: TransactionUtils.getTag(transaction),
        mccGroup: TransactionUtils.getMCCGroup(transaction),
        cardID: TransactionUtils.getCardID(transaction),
        originalAmount: TransactionUtils.getOriginalAmount(transaction),
        originalCurrency: TransactionUtils.getOriginalCurrency(transaction),
    };
}

function getTransactionCommentObject(transaction: OnyxEntry<Transaction>): Comment {
    return {
        ...transaction?.comment,
        waypoints: TransactionUtils.getWaypoints(transaction),
    };
}

/**
 * Can only edit if:
 *
 * - in case of IOU report
 *    - the current user is the requestor and is not settled yet
 * - in case of expense report
 *    - the current user is the requestor and is not settled yet
 *    - the current user is the manager of the report
 *    - or the current user is an admin on the policy the expense report is tied to
 *
 *    This is used in conjunction with canEditRestrictedField to control editing of specific fields like amount, currency, created, receipt, and distance.
 *    On its own, it only controls allowing/disallowing navigating to the editing pages or showing/hiding the 'Edit' icon on report actions
 */
function canEditMoneyRequest(reportAction: OnyxInputOrEntry<ReportAction<typeof CONST.REPORT.ACTIONS.TYPE.IOU>>, linkedTransaction?: OnyxEntry<Transaction>): boolean {
    const isDeleted = ReportActionsUtils.isDeletedAction(reportAction);

    if (isDeleted) {
        return false;
    }

    const allowedReportActionType: Array<ValueOf<typeof CONST.IOU.REPORT_ACTION_TYPE>> = [CONST.IOU.REPORT_ACTION_TYPE.TRACK, CONST.IOU.REPORT_ACTION_TYPE.CREATE];
    const originalMessage = ReportActionsUtils.getOriginalMessage(reportAction);
    const actionType = originalMessage?.type;

    if (!actionType || !allowedReportActionType.includes(actionType)) {
        return false;
    }

    const transaction = linkedTransaction ?? getLinkedTransaction(reportAction ?? undefined);

    // In case the transaction is failed to be created, we should disable editing the money request
    if (!transaction?.transactionID || (transaction?.pendingAction === CONST.RED_BRICK_ROAD_PENDING_ACTION.ADD && !isEmptyObject(transaction.errors))) {
        return false;
    }

    const moneyRequestReportID = originalMessage?.IOUReportID ?? -1;

    if (!moneyRequestReportID) {
        return actionType === CONST.IOU.REPORT_ACTION_TYPE.TRACK;
    }

    const moneyRequestReport = getReportOrDraftReport(String(moneyRequestReportID));
    const isRequestor = currentUserAccountID === reportAction?.actorAccountID;

    if (isIOUReport(moneyRequestReport)) {
        return isProcessingReport(moneyRequestReport) && isRequestor;
    }

    const policy = getPolicy(moneyRequestReport?.policyID ?? '-1');
    const isAdmin = policy?.role === CONST.POLICY.ROLE.ADMIN;
    const isManager = currentUserAccountID === moneyRequestReport?.managerID;

    if (isInvoiceReport(moneyRequestReport) && isManager) {
        return false;
    }

    // Admin & managers can always edit coding fields such as tag, category, billable, etc. As long as the report has a state higher than OPEN.
    if ((isAdmin || isManager) && !isOpenExpenseReport(moneyRequestReport)) {
        return true;
    }

    if (policy?.type === CONST.POLICY.TYPE.CORPORATE && moneyRequestReport && isCurrentUserSubmitter(moneyRequestReport.reportID)) {
        const isForwarded = PolicyUtils.getSubmitToAccountID(policy, moneyRequestReport.ownerAccountID ?? 0) !== moneyRequestReport.managerID;
        return !isForwarded;
    }

    return !isReportApproved(moneyRequestReport) && !isSettled(moneyRequestReport?.reportID) && isRequestor;
}

/**
 * Checks if the current user can edit the provided property of an expense
 *
 */
function canEditFieldOfMoneyRequest(reportAction: OnyxInputOrEntry<ReportAction>, fieldToEdit: ValueOf<typeof CONST.EDIT_REQUEST_FIELD>): boolean {
    // A list of fields that cannot be edited by anyone, once an expense has been settled
    const restrictedFields: string[] = [
        CONST.EDIT_REQUEST_FIELD.AMOUNT,
        CONST.EDIT_REQUEST_FIELD.CURRENCY,
        CONST.EDIT_REQUEST_FIELD.MERCHANT,
        CONST.EDIT_REQUEST_FIELD.DATE,
        CONST.EDIT_REQUEST_FIELD.RECEIPT,
        CONST.EDIT_REQUEST_FIELD.DISTANCE,
        CONST.EDIT_REQUEST_FIELD.DISTANCE_RATE,
    ];

    if (!ReportActionsUtils.isMoneyRequestAction(reportAction) || !canEditMoneyRequest(reportAction)) {
        return false;
    }

    // If we're editing fields such as category, tag, description, etc. the check above should be enough for handling the permission
    if (!restrictedFields.includes(fieldToEdit)) {
        return true;
    }

    const iouMessage = ReportActionsUtils.getOriginalMessage(reportAction);
    const moneyRequestReport = ReportConnection.getAllReports()?.[`${ONYXKEYS.COLLECTION.REPORT}${iouMessage?.IOUReportID}`] ?? ({} as Report);
    const transaction = allTransactions?.[`${ONYXKEYS.COLLECTION.TRANSACTION}${iouMessage?.IOUTransactionID}`] ?? ({} as Transaction);

    if (isSettled(String(moneyRequestReport.reportID)) || isReportApproved(String(moneyRequestReport.reportID))) {
        return false;
    }

    if (
        (fieldToEdit === CONST.EDIT_REQUEST_FIELD.AMOUNT || fieldToEdit === CONST.EDIT_REQUEST_FIELD.CURRENCY || fieldToEdit === CONST.EDIT_REQUEST_FIELD.DATE) &&
        TransactionUtils.isCardTransaction(transaction)
    ) {
        return false;
    }

    const policy = getPolicy(moneyRequestReport?.reportID ?? '-1');
    const isAdmin = isExpenseReport(moneyRequestReport) && policy?.role === CONST.POLICY.ROLE.ADMIN;
    const isManager = isExpenseReport(moneyRequestReport) && currentUserAccountID === moneyRequestReport?.managerID;

    if ((fieldToEdit === CONST.EDIT_REQUEST_FIELD.AMOUNT || fieldToEdit === CONST.EDIT_REQUEST_FIELD.CURRENCY) && TransactionUtils.isDistanceRequest(transaction)) {
        return isAdmin || isManager;
    }

    if (fieldToEdit === CONST.EDIT_REQUEST_FIELD.RECEIPT) {
        const isRequestor = currentUserAccountID === reportAction?.actorAccountID;
        return (
<<<<<<< HEAD
            !TransactionUtils.hasEReceipt(transaction) &&
            !isInvoiceReport(moneyRequestReport) &&
            !TransactionUtils.isReceiptBeingScanned(transaction) &&
            !TransactionUtils.isDistanceRequest(transaction) &&
            isRequestor
=======
            !isInvoiceReport(moneyRequestReport) &&
            !TransactionUtils.isReceiptBeingScanned(transaction) &&
            !TransactionUtils.isDistanceRequest(transaction) &&
            (isAdmin || isManager || isRequestor)
>>>>>>> 0980fcd2
        );
    }

    if (fieldToEdit === CONST.EDIT_REQUEST_FIELD.DISTANCE_RATE) {
        // The distance rate can be modified only on the distance expense reports
        return isExpenseReport(moneyRequestReport) && TransactionUtils.isDistanceRequest(transaction);
    }

    return true;
}

/**
 * Can only edit if:
 *
 * - It was written by the current user
 * - It's an ADD_COMMENT that is not an attachment
 * - It's an expense where conditions for editability are defined in canEditMoneyRequest method
 * - It's not pending deletion
 */
function canEditReportAction(reportAction: OnyxInputOrEntry<ReportAction>): boolean {
    const isCommentOrIOU = reportAction?.actionName === CONST.REPORT.ACTIONS.TYPE.ADD_COMMENT || reportAction?.actionName === CONST.REPORT.ACTIONS.TYPE.IOU;
    const message = reportAction ? ReportActionsUtils.getReportActionMessage(reportAction) : undefined;

    return !!(
        reportAction?.actorAccountID === currentUserAccountID &&
        isCommentOrIOU &&
        (!ReportActionsUtils.isMoneyRequestAction(reportAction) || canEditMoneyRequest(reportAction)) && // Returns true for non-IOU actions
        !isReportMessageAttachment(message) &&
        ((!reportAction.isAttachmentWithText && !reportAction.isAttachmentOnly) || !reportAction.isOptimisticAction) &&
        !ReportActionsUtils.isDeletedAction(reportAction) &&
        !ReportActionsUtils.isCreatedTaskReportAction(reportAction) &&
        reportAction?.pendingAction !== CONST.RED_BRICK_ROAD_PENDING_ACTION.DELETE
    );
}

function canHoldUnholdReportAction(reportAction: OnyxInputOrEntry<ReportAction>): {canHoldRequest: boolean; canUnholdRequest: boolean} {
    if (!ReportActionsUtils.isMoneyRequestAction(reportAction)) {
        return {canHoldRequest: false, canUnholdRequest: false};
    }

    const moneyRequestReportID = ReportActionsUtils.getOriginalMessage(reportAction)?.IOUReportID ?? 0;
    const moneyRequestReport = getReportOrDraftReport(String(moneyRequestReportID));

    if (!moneyRequestReportID || !moneyRequestReport) {
        return {canHoldRequest: false, canUnholdRequest: false};
    }

    const isRequestSettled = isSettled(moneyRequestReport?.reportID);
    const isApproved = isReportApproved(moneyRequestReport);
    const transactionID = moneyRequestReport ? ReportActionsUtils.getOriginalMessage(reportAction)?.IOUTransactionID : 0;
    const transaction = allTransactions?.[`${ONYXKEYS.COLLECTION.TRANSACTION}${transactionID}`] ?? ({} as Transaction);

    const parentReportAction = ReportActionsUtils.getParentReportAction(moneyRequestReport);

    const isRequestIOU = isIOUReport(moneyRequestReport);
    const isHoldActionCreator = isHoldCreator(transaction, reportAction.childReportID ?? '-1');

    const isTrackExpenseMoneyReport = isTrackExpenseReport(moneyRequestReport);
    const isActionOwner =
        typeof parentReportAction?.actorAccountID === 'number' &&
        typeof currentUserPersonalDetails?.accountID === 'number' &&
        parentReportAction.actorAccountID === currentUserPersonalDetails?.accountID;
    const isApprover = isMoneyRequestReport(moneyRequestReport) && moneyRequestReport?.managerID !== null && currentUserPersonalDetails?.accountID === moneyRequestReport?.managerID;
    const isAdmin = isPolicyAdmin(moneyRequestReport.policyID ?? '-1', allPolicies);
    const isOnHold = TransactionUtils.isOnHold(transaction);
    const isScanning = TransactionUtils.hasReceipt(transaction) && TransactionUtils.isReceiptBeingScanned(transaction);
    const isClosed = isClosedReport(moneyRequestReport);

    const canModifyStatus = !isTrackExpenseMoneyReport && (isAdmin || isActionOwner || isApprover);
    const canModifyUnholdStatus = !isTrackExpenseMoneyReport && (isAdmin || (isActionOwner && isHoldActionCreator) || isApprover);
    const isDeletedParentAction = isEmptyObject(parentReportAction) || ReportActionsUtils.isDeletedAction(parentReportAction);

    const canHoldOrUnholdRequest = !isRequestSettled && !isApproved && !isDeletedParentAction && !isClosed;
    const canHoldRequest = canHoldOrUnholdRequest && !isOnHold && (isRequestIOU || canModifyStatus) && !isScanning && !!transaction?.reimbursable;
    const canUnholdRequest =
        !!(canHoldOrUnholdRequest && isOnHold && !TransactionUtils.isDuplicate(transaction.transactionID, true) && (isRequestIOU ? isHoldActionCreator : canModifyUnholdStatus)) &&
        !!transaction?.reimbursable;

    return {canHoldRequest, canUnholdRequest};
}

const changeMoneyRequestHoldStatus = (reportAction: OnyxEntry<ReportAction>, backTo?: string): void => {
    if (!ReportActionsUtils.isMoneyRequestAction(reportAction)) {
        return;
    }
    const moneyRequestReportID = ReportActionsUtils.getOriginalMessage(reportAction)?.IOUReportID ?? 0;

    const moneyRequestReport = getReportOrDraftReport(String(moneyRequestReportID));
    if (!moneyRequestReportID || !moneyRequestReport) {
        return;
    }

    const transactionID = ReportActionsUtils.getOriginalMessage(reportAction)?.IOUTransactionID ?? '';
    const transaction = allTransactions?.[`${ONYXKEYS.COLLECTION.TRANSACTION}${transactionID}`] ?? ({} as Transaction);
    const isOnHold = TransactionUtils.isOnHold(transaction);
    const policy = allPolicies?.[`${ONYXKEYS.COLLECTION.POLICY}${moneyRequestReport.policyID}`] ?? null;

    if (isOnHold) {
        IOU.unholdRequest(transactionID, reportAction.childReportID ?? '');
    } else {
        const activeRoute = encodeURIComponent(Navigation.getActiveRouteWithoutParams());
        // eslint-disable-next-line @typescript-eslint/prefer-nullish-coalescing
        Navigation.navigate(ROUTES.MONEY_REQUEST_HOLD_REASON.getRoute(policy?.type ?? CONST.POLICY.TYPE.PERSONAL, transactionID, reportAction.childReportID ?? '', backTo || activeRoute));
    }
};

/**
 * Gets all transactions on an IOU report with a receipt
 */
function getTransactionsWithReceipts(iouReportID: string | undefined): Transaction[] {
    const transactions = reportsTransactions[iouReportID ?? ''] ?? [];
    return transactions.filter((transaction) => TransactionUtils.hasReceipt(transaction));
}

/**
 * For report previews, we display a "Receipt scan in progress" indicator
 * instead of the report total only when we have no report total ready to show. This is the case when
 * all requests are receipts that are being SmartScanned. As soon as we have a non-receipt request,
 * or as soon as one receipt request is done scanning, we have at least one
 * "ready" expense, and we remove this indicator to show the partial report total.
 */
function areAllRequestsBeingSmartScanned(iouReportID: string, reportPreviewAction: OnyxEntry<ReportAction>): boolean {
    const transactionsWithReceipts = getTransactionsWithReceipts(iouReportID);
    // If we have more requests than requests with receipts, we have some manual requests
    if (ReportActionsUtils.getNumberOfMoneyRequests(reportPreviewAction) > transactionsWithReceipts.length) {
        return false;
    }
    return transactionsWithReceipts.every((transaction) => TransactionUtils.isReceiptBeingScanned(transaction));
}

/**
 * Get the transactions related to a report preview with receipts
 * Get the details linked to the IOU reportAction
 *
 * NOTE: This method is only meant to be used inside this action file. Do not export and use it elsewhere. Use withOnyx or Onyx.connect() instead.
 */
function getLinkedTransaction(reportAction: OnyxEntry<ReportAction | OptimisticIOUReportAction>): OnyxEntry<Transaction> {
    let transactionID = '';

    if (ReportActionsUtils.isMoneyRequestAction(reportAction)) {
        transactionID = ReportActionsUtils.getOriginalMessage(reportAction)?.IOUTransactionID ?? '-1';
    }

    return allTransactions?.[`${ONYXKEYS.COLLECTION.TRANSACTION}${transactionID}`];
}

/**
 * Check if any of the transactions in the report has required missing fields
 */
function hasMissingSmartscanFields(iouReportID: string): boolean {
    const reportTransactions = reportsTransactions[iouReportID] ?? [];

    return reportTransactions.some(TransactionUtils.hasMissingSmartscanFields);
}

/**
 * Check if iouReportID has required missing fields
 */
function shouldShowRBRForMissingSmartscanFields(iouReportID: string): boolean {
    const reportActions = Object.values(ReportActionsUtils.getAllReportActions(iouReportID));
    return reportActions.some((action) => {
        if (!ReportActionsUtils.isMoneyRequestAction(action)) {
            return false;
        }
        const transaction = getLinkedTransaction(action);
        if (isEmptyObject(transaction)) {
            return false;
        }
        if (!ReportActionsUtils.wasActionTakenByCurrentUser(action)) {
            return false;
        }
        return TransactionUtils.hasMissingSmartscanFields(transaction);
    });
}

/**
 * Given a parent IOU report action get report name for the LHN.
 */
function getTransactionReportName(reportAction: OnyxEntry<ReportAction | OptimisticIOUReportAction>): string {
    if (ReportActionsUtils.isReversedTransaction(reportAction)) {
        return Localize.translateLocal('parentReportAction.reversedTransaction');
    }

    if (ReportActionsUtils.isDeletedAction(reportAction)) {
        return Localize.translateLocal('parentReportAction.deletedExpense');
    }

    const transaction = getLinkedTransaction(reportAction);

    if (isEmptyObject(transaction)) {
        // Transaction data might be empty on app's first load, if so we fallback to Expense/Track Expense
        return ReportActionsUtils.isTrackExpenseAction(reportAction) ? Localize.translateLocal('iou.trackExpense') : Localize.translateLocal('iou.expense');
    }

    if (TransactionUtils.hasReceipt(transaction) && TransactionUtils.isReceiptBeingScanned(transaction)) {
        return Localize.translateLocal('iou.receiptScanning');
    }

    if (TransactionUtils.hasMissingSmartscanFields(transaction)) {
        return Localize.translateLocal('iou.receiptMissingDetails');
    }

    if (TransactionUtils.isFetchingWaypointsFromServer(transaction) && TransactionUtils.getMerchant(transaction) === Localize.translateLocal('iou.fieldPending')) {
        return Localize.translateLocal('iou.fieldPending');
    }

    if (ReportActionsUtils.isSentMoneyReportAction(reportAction)) {
        return getIOUReportActionDisplayMessage(reportAction as ReportAction, transaction);
    }

    const report = getReportOrDraftReport(transaction?.reportID);
    const amount = TransactionUtils.getAmount(transaction, !isEmptyObject(report) && isExpenseReport(report)) ?? 0;
    const formattedAmount = CurrencyUtils.convertToDisplayString(amount, TransactionUtils.getCurrency(transaction)) ?? '';
    const comment = (!TransactionUtils.isMerchantMissing(transaction) ? TransactionUtils.getMerchant(transaction) : TransactionUtils.getDescription(transaction)) ?? '';
    if (ReportActionsUtils.isTrackExpenseAction(reportAction)) {
        return Localize.translateLocal('iou.threadTrackReportName', {formattedAmount, comment});
    }
    return Localize.translateLocal('iou.threadExpenseReportName', {formattedAmount, comment});
}

/**
 * Get expense message for an IOU report
 *
 * @param [iouReportAction] This is always an IOU action. When necessary, report preview actions will be unwrapped and the child iou report action is passed here (the original report preview
 *     action will be passed as `originalReportAction` in this case).
 * @param [originalReportAction] This can be either a report preview action or the IOU action. This will be the original report preview action in cases where `iouReportAction` was unwrapped
 *     from a report preview action. Otherwise, it will be the same as `iouReportAction`.
 */
function getReportPreviewMessage(
    reportOrID: OnyxInputOrEntry<Report> | string,
    iouReportAction: OnyxInputOrEntry<ReportAction> = null,
    shouldConsiderScanningReceiptOrPendingRoute = false,
    isPreviewMessageForParentChatReport = false,
    policy?: OnyxInputOrEntry<Policy>,
    isForListPreview = false,
    originalReportAction: OnyxInputOrEntry<ReportAction> = iouReportAction,
): string {
    const report = typeof reportOrID === 'string' ? ReportConnection.getAllReports()?.[`${ONYXKEYS.COLLECTION.REPORT}${reportOrID}`] : reportOrID;
    const reportActionMessage = ReportActionsUtils.getReportActionHtml(iouReportAction);

    if (isEmptyObject(report) || !report?.reportID) {
        // The iouReport is not found locally after SignIn because the OpenApp API won't return iouReports if they're settled
        // As a temporary solution until we know how to solve this the best, we just use the message that returned from BE
        return reportActionMessage;
    }

    if (!isEmptyObject(iouReportAction) && !isIOUReport(report) && iouReportAction && ReportActionsUtils.isSplitBillAction(iouReportAction)) {
        // This covers group chats where the last action is a split expense action
        const linkedTransaction = getLinkedTransaction(iouReportAction);
        if (isEmptyObject(linkedTransaction)) {
            return reportActionMessage;
        }

        if (!isEmptyObject(linkedTransaction)) {
            if (TransactionUtils.isReceiptBeingScanned(linkedTransaction)) {
                return Localize.translateLocal('iou.receiptScanning');
            }

            if (TransactionUtils.hasMissingSmartscanFields(linkedTransaction)) {
                return Localize.translateLocal('iou.receiptMissingDetails');
            }

            const amount = TransactionUtils.getAmount(linkedTransaction, !isEmptyObject(report) && isExpenseReport(report)) ?? 0;
            const formattedAmount = CurrencyUtils.convertToDisplayString(amount, TransactionUtils.getCurrency(linkedTransaction)) ?? '';
            return Localize.translateLocal('iou.didSplitAmount', {formattedAmount, comment: TransactionUtils.getDescription(linkedTransaction) ?? ''});
        }
    }

    if (!isEmptyObject(iouReportAction) && !isIOUReport(report) && iouReportAction && ReportActionsUtils.isTrackExpenseAction(iouReportAction)) {
        // This covers group chats where the last action is a track expense action
        const linkedTransaction = getLinkedTransaction(iouReportAction);
        if (isEmptyObject(linkedTransaction)) {
            return reportActionMessage;
        }

        if (!isEmptyObject(linkedTransaction)) {
            if (TransactionUtils.isReceiptBeingScanned(linkedTransaction)) {
                return Localize.translateLocal('iou.receiptScanning');
            }

            if (TransactionUtils.hasMissingSmartscanFields(linkedTransaction)) {
                return Localize.translateLocal('iou.receiptMissingDetails');
            }

            const amount = TransactionUtils.getAmount(linkedTransaction, !isEmptyObject(report) && isExpenseReport(report)) ?? 0;
            const formattedAmount = CurrencyUtils.convertToDisplayString(amount, TransactionUtils.getCurrency(linkedTransaction)) ?? '';
            return Localize.translateLocal('iou.trackedAmount', {formattedAmount, comment: TransactionUtils.getDescription(linkedTransaction) ?? ''});
        }
    }

    const containsNonReimbursable = hasNonReimbursableTransactions(report.reportID);
    const totalAmount = getMoneyRequestSpendBreakdown(report).totalDisplaySpend;

    const policyName = getPolicyName(report, false, policy);
    const payerName = isExpenseReport(report) ? policyName : getDisplayNameForParticipant(report.managerID, !isPreviewMessageForParentChatReport);

    const formattedAmount = CurrencyUtils.convertToDisplayString(totalAmount, report.currency);

    if (isReportApproved(report) && isPaidGroupPolicy(report)) {
        return Localize.translateLocal('iou.managerApprovedAmount', {
            manager: payerName ?? '',
            amount: formattedAmount,
        });
    }

    let linkedTransaction;
    if (!isEmptyObject(iouReportAction) && shouldConsiderScanningReceiptOrPendingRoute && iouReportAction && ReportActionsUtils.isMoneyRequestAction(iouReportAction)) {
        linkedTransaction = getLinkedTransaction(iouReportAction);
    }

    if (!isEmptyObject(linkedTransaction) && TransactionUtils.hasReceipt(linkedTransaction) && TransactionUtils.isReceiptBeingScanned(linkedTransaction)) {
        return Localize.translateLocal('iou.receiptScanning');
    }

    if (!isEmptyObject(linkedTransaction) && TransactionUtils.isFetchingWaypointsFromServer(linkedTransaction) && !TransactionUtils.getAmount(linkedTransaction)) {
        return Localize.translateLocal('iou.fieldPending');
    }

    const originalMessage = !isEmptyObject(iouReportAction) && ReportActionsUtils.isMoneyRequestAction(iouReportAction) ? ReportActionsUtils.getOriginalMessage(iouReportAction) : undefined;

    // Show Paid preview message if it's settled or if the amount is paid & stuck at receivers end for only chat reports.
    if (isSettled(report.reportID) || (report.isWaitingOnBankAccount && isPreviewMessageForParentChatReport)) {
        // A settled report preview message can come in three formats "paid ... elsewhere" or "paid ... with Expensify"
        let translatePhraseKey: TranslationPaths = 'iou.paidElsewhereWithAmount';
        if (isPreviewMessageForParentChatReport) {
            translatePhraseKey = 'iou.payerPaidAmount';
        } else if (
            [CONST.IOU.PAYMENT_TYPE.VBBA, CONST.IOU.PAYMENT_TYPE.EXPENSIFY].some((paymentType) => paymentType === originalMessage?.paymentType) ||
            !!reportActionMessage.match(/ (with Expensify|using Expensify)$/) ||
            report.isWaitingOnBankAccount
        ) {
            translatePhraseKey = 'iou.paidWithExpensifyWithAmount';
        }

        let actualPayerName = report.managerID === currentUserAccountID ? '' : getDisplayNameForParticipant(report.managerID, true);
        actualPayerName = actualPayerName && isForListPreview && !isPreviewMessageForParentChatReport ? `${actualPayerName}:` : actualPayerName;
        const payerDisplayName = isPreviewMessageForParentChatReport ? payerName : actualPayerName;

        return Localize.translateLocal(translatePhraseKey, {amount: formattedAmount, payer: payerDisplayName ?? ''});
    }

    if (report.isWaitingOnBankAccount) {
        const submitterDisplayName = getDisplayNameForParticipant(report.ownerAccountID ?? -1, true) ?? '';
        return Localize.translateLocal('iou.waitingOnBankAccount', {submitterDisplayName});
    }

    const lastActorID = iouReportAction?.actorAccountID;
    let amount = originalMessage?.amount;
    let currency = originalMessage?.currency ? originalMessage?.currency : report.currency;

    if (!isEmptyObject(linkedTransaction)) {
        amount = TransactionUtils.getAmount(linkedTransaction, isExpenseReport(report));
        currency = TransactionUtils.getCurrency(linkedTransaction);
    }

    if (isEmptyObject(linkedTransaction) && !isEmptyObject(iouReportAction)) {
        linkedTransaction = getLinkedTransaction(iouReportAction);
    }

    let comment = !isEmptyObject(linkedTransaction) ? TransactionUtils.getDescription(linkedTransaction) : undefined;
    if (!isEmptyObject(originalReportAction) && ReportActionsUtils.isReportPreviewAction(originalReportAction) && ReportActionsUtils.getNumberOfMoneyRequests(originalReportAction) !== 1) {
        comment = undefined;
    }

    // if we have the amount in the originalMessage and lastActorID, we can use that to display the preview message for the latest expense
    if (amount !== undefined && lastActorID && !isPreviewMessageForParentChatReport) {
        const amountToDisplay = CurrencyUtils.convertToDisplayString(Math.abs(amount), currency);

        // We only want to show the actor name in the preview if it's not the current user who took the action
        const requestorName = lastActorID && lastActorID !== currentUserAccountID ? getDisplayNameForParticipant(lastActorID, !isPreviewMessageForParentChatReport) : '';
        return `${requestorName ? `${requestorName}: ` : ''}${Localize.translateLocal('iou.submittedAmount', {formattedAmount: amountToDisplay, comment})}`;
    }

    if (containsNonReimbursable) {
        return Localize.translateLocal('iou.payerSpentAmount', {payer: getDisplayNameForParticipant(report.ownerAccountID) ?? '', amount: formattedAmount});
    }

    return Localize.translateLocal('iou.payerOwesAmount', {payer: payerName ?? '', amount: formattedAmount, comment});
}

/**
 * Given the updates user made to the expense, compose the originalMessage
 * object of the modified expense action.
 *
 * At the moment, we only allow changing one transaction field at a time.
 */
function getModifiedExpenseOriginalMessage(
    oldTransaction: OnyxInputOrEntry<Transaction>,
    transactionChanges: TransactionChanges,
    isFromExpenseReport: boolean,
    policy: OnyxInputOrEntry<Policy>,
): OriginalMessageModifiedExpense {
    const originalMessage: OriginalMessageModifiedExpense = {};
    // Remark: Comment field is the only one which has new/old prefixes for the keys (newComment/ oldComment),
    // all others have old/- pattern such as oldCreated/created
    if ('comment' in transactionChanges) {
        originalMessage.oldComment = TransactionUtils.getDescription(oldTransaction);
        originalMessage.newComment = transactionChanges?.comment;
    }
    if ('created' in transactionChanges) {
        originalMessage.oldCreated = TransactionUtils.getFormattedCreated(oldTransaction);
        originalMessage.created = transactionChanges?.created;
    }
    if ('merchant' in transactionChanges) {
        originalMessage.oldMerchant = TransactionUtils.getMerchant(oldTransaction);
        originalMessage.merchant = transactionChanges?.merchant;
    }

    // The amount is always a combination of the currency and the number value so when one changes we need to store both
    // to match how we handle the modified expense action in oldDot
    const didAmountOrCurrencyChange = 'amount' in transactionChanges || 'currency' in transactionChanges;
    if (didAmountOrCurrencyChange) {
        originalMessage.oldAmount = TransactionUtils.getAmount(oldTransaction, isFromExpenseReport);
        originalMessage.amount = transactionChanges?.amount ?? transactionChanges.oldAmount;
        originalMessage.oldCurrency = TransactionUtils.getCurrency(oldTransaction);
        originalMessage.currency = transactionChanges?.currency ?? transactionChanges.oldCurrency;
    }

    if ('category' in transactionChanges) {
        originalMessage.oldCategory = TransactionUtils.getCategory(oldTransaction);
        originalMessage.category = transactionChanges?.category;
    }

    if ('tag' in transactionChanges) {
        originalMessage.oldTag = TransactionUtils.getTag(oldTransaction);
        originalMessage.tag = transactionChanges?.tag;
    }

    // We only want to display a tax rate update system message when tax rate is updated by user.
    // Tax rate can change as a result of currency update. In such cases, we want to skip displaying a system message, as discussed.
    const didTaxCodeChange = 'taxCode' in transactionChanges;
    if (didTaxCodeChange && !didAmountOrCurrencyChange) {
        originalMessage.oldTaxRate = policy?.taxRates?.taxes[TransactionUtils.getTaxCode(oldTransaction)]?.value;
        originalMessage.taxRate = transactionChanges?.taxCode && policy?.taxRates?.taxes[transactionChanges?.taxCode].value;
    }

    // We only want to display a tax amount update system message when tax amount is updated by user.
    // Tax amount can change as a result of amount, currency or tax rate update. In such cases, we want to skip displaying a system message, as discussed.
    if ('taxAmount' in transactionChanges && !(didAmountOrCurrencyChange || didTaxCodeChange)) {
        originalMessage.oldTaxAmount = TransactionUtils.getTaxAmount(oldTransaction, isFromExpenseReport);
        originalMessage.taxAmount = transactionChanges?.taxAmount;
        originalMessage.currency = TransactionUtils.getCurrency(oldTransaction);
    }

    if ('billable' in transactionChanges) {
        const oldBillable = TransactionUtils.getBillable(oldTransaction);
        originalMessage.oldBillable = oldBillable ? Localize.translateLocal('common.billable').toLowerCase() : Localize.translateLocal('common.nonBillable').toLowerCase();
        originalMessage.billable = transactionChanges?.billable ? Localize.translateLocal('common.billable').toLowerCase() : Localize.translateLocal('common.nonBillable').toLowerCase();
    }

    if ('customUnitRateID' in transactionChanges) {
        originalMessage.oldAmount = TransactionUtils.getAmount(oldTransaction, isFromExpenseReport);
        originalMessage.oldCurrency = TransactionUtils.getCurrency(oldTransaction);
        originalMessage.oldMerchant = TransactionUtils.getMerchant(oldTransaction);

        const modifiedDistanceFields = TransactionUtils.calculateAmountForUpdatedWaypointOrRate(oldTransaction, transactionChanges, policy, isFromExpenseReport);

        // For the originalMessage, we should use the non-negative amount, similar to what TransactionUtils.getAmount does for oldAmount
        originalMessage.amount = Math.abs(modifiedDistanceFields.modifiedAmount);
        originalMessage.currency = modifiedDistanceFields.modifiedCurrency ?? CONST.CURRENCY.USD;
        originalMessage.merchant = modifiedDistanceFields.modifiedMerchant;
    }

    return originalMessage;
}

/**
 * Check if original message is an object and can be used as a ChangeLog type
 * @param originalMessage
 */
function isChangeLogObject(originalMessage?: OriginalMessageChangeLog): OriginalMessageChangeLog | undefined {
    if (originalMessage && typeof originalMessage === 'object') {
        return originalMessage;
    }
    return undefined;
}

/**
 * Build invited usernames for admin chat threads
 * @param parentReportAction
 * @param parentReportActionMessage
 */
function getAdminRoomInvitedParticipants(parentReportAction: OnyxEntry<ReportAction>, parentReportActionMessage: string) {
    if (isEmptyObject(parentReportAction)) {
        return parentReportActionMessage || Localize.translateLocal('parentReportAction.deletedMessage');
    }
    if (!ReportActionsUtils.getOriginalMessage(parentReportAction)) {
        return parentReportActionMessage || Localize.translateLocal('parentReportAction.deletedMessage');
    }
    if (!ReportActionsUtils.isPolicyChangeLogAction(parentReportAction) || !ReportActionsUtils.isRoomChangeLogAction(parentReportAction)) {
        return parentReportActionMessage || Localize.translateLocal('parentReportAction.deletedMessage');
    }

    const originalMessage = isChangeLogObject(ReportActionsUtils.getOriginalMessage(parentReportAction));
    const participantAccountIDs = originalMessage?.targetAccountIDs ?? [];

    const participants = participantAccountIDs.map((id: number) => {
        const name = getDisplayNameForParticipant(id);
        if (name && name?.length > 0) {
            return name;
        }
        return Localize.translateLocal('common.hidden');
    });
    const users = participants.length > 1 ? participants.join(` ${Localize.translateLocal('common.and')} `) : participants[0];
    if (!users) {
        return parentReportActionMessage;
    }
    const actionType = parentReportAction.actionName;
    const isInviteAction = actionType === CONST.REPORT.ACTIONS.TYPE.ROOM_CHANGE_LOG.INVITE_TO_ROOM || actionType === CONST.REPORT.ACTIONS.TYPE.POLICY_CHANGE_LOG.INVITE_TO_ROOM;

    const verbKey = isInviteAction ? 'workspace.invite.invited' : 'workspace.invite.removed';
    const prepositionKey = isInviteAction ? 'workspace.invite.to' : 'workspace.invite.from';

    const verb = Localize.translateLocal(verbKey);
    const preposition = Localize.translateLocal(prepositionKey);

    const roomName = originalMessage?.roomName ?? '';

    return roomName ? `${verb} ${users} ${preposition} ${roomName}` : `${verb} ${users}`;
}

/**
 * Get the invoice payer name based on its type:
 * - Individual - a receiver display name.
 * - Policy - a receiver policy name.
 */
function getInvoicePayerName(report: OnyxEntry<Report>, invoiceReceiverPolicy?: OnyxEntry<Policy>): string {
    const invoiceReceiver = report?.invoiceReceiver;
    const isIndividual = invoiceReceiver?.type === CONST.REPORT.INVOICE_RECEIVER_TYPE.INDIVIDUAL;

    if (isIndividual) {
        return PersonalDetailsUtils.getDisplayNameOrDefault(allPersonalDetails?.[invoiceReceiver.accountID]);
    }

    return getPolicyName(report, false, invoiceReceiverPolicy ?? allPolicies?.[`${ONYXKEYS.COLLECTION.POLICY}${invoiceReceiver?.policyID}`]);
}

/**
 * Parse html of reportAction into text
 */
function parseReportActionHtmlToText(reportAction: OnyxEntry<ReportAction>, reportID: string, childReportID?: string): string {
    if (!reportAction) {
        return '';
    }
    const key = `${reportID}_${reportAction.reportActionID}_${reportAction.lastModified}`;
    const cachedText = parsedReportActionMessageCache[key];
    if (cachedText !== undefined) {
        return cachedText;
    }

    const {html, text} = ReportActionsUtils.getReportActionMessage(reportAction) ?? {};

    if (!html) {
        return text ?? '';
    }

    const mentionReportRegex = /<mention-report reportID="(\d+)" *\/>/gi;
    const matches = html.matchAll(mentionReportRegex);

    const reportIDToName: Record<string, string> = {};
    for (const match of matches) {
        if (match[1] !== childReportID) {
            // eslint-disable-next-line @typescript-eslint/no-use-before-define
            reportIDToName[match[1]] = getReportName(getReportOrDraftReport(match[1])) ?? '';
        }
    }

    const mentionUserRegex = /<mention-user accountID="(\d+)" *\/>/gi;
    const accountIDToName: Record<string, string> = {};
    const accountIDs = Array.from(html.matchAll(mentionUserRegex), (mention) => Number(mention[1]));
    const logins = PersonalDetailsUtils.getLoginsByAccountIDs(accountIDs);
    accountIDs.forEach((id, index) => (accountIDToName[id] = logins[index]));

    const textMessage = Str.removeSMSDomain(Parser.htmlToText(html, {reportIDToName, accountIDToName}));
    parsedReportActionMessageCache[key] = textMessage;

    return textMessage;
}

/**
 * Get the report action message for a report action.
 */
function getReportActionMessage(reportAction: OnyxEntry<ReportAction>, reportID?: string, childReportID?: string) {
    if (isEmptyObject(reportAction)) {
        return '';
    }
    if (reportAction.actionName === CONST.REPORT.ACTIONS.TYPE.HOLD) {
        return Localize.translateLocal('iou.heldExpense');
    }

    if (reportAction.actionName === CONST.REPORT.ACTIONS.TYPE.EXPORTED_TO_INTEGRATION) {
        return ReportActionsUtils.getExportIntegrationLastMessageText(reportAction);
    }

    if (reportAction.actionName === CONST.REPORT.ACTIONS.TYPE.UNHOLD) {
        return Localize.translateLocal('iou.unheldExpense');
    }
    if (ReportActionsUtils.isApprovedOrSubmittedReportAction(reportAction)) {
        return ReportActionsUtils.getReportActionMessageText(reportAction);
    }
    if (ReportActionsUtils.isReimbursementQueuedAction(reportAction)) {
        return getReimbursementQueuedActionMessage(reportAction, getReportOrDraftReport(reportID), false);
    }

    return parseReportActionHtmlToText(reportAction, reportID ?? '', childReportID);
}

/**
 * Get the title for an invoice room.
 */
function getInvoicesChatName(report: OnyxEntry<Report>, receiverPolicy: OnyxEntry<Policy>): string {
    const invoiceReceiver = report?.invoiceReceiver;
    const isIndividual = invoiceReceiver?.type === CONST.REPORT.INVOICE_RECEIVER_TYPE.INDIVIDUAL;
    const invoiceReceiverAccountID = isIndividual ? invoiceReceiver.accountID : -1;
    const invoiceReceiverPolicyID = isIndividual ? '' : invoiceReceiver?.policyID ?? '-1';
    const invoiceReceiverPolicy = receiverPolicy ?? getPolicy(invoiceReceiverPolicyID);
    const isCurrentUserReceiver = (isIndividual && invoiceReceiverAccountID === currentUserAccountID) || (!isIndividual && PolicyUtils.isPolicyAdmin(invoiceReceiverPolicy));

    if (isCurrentUserReceiver) {
        return getPolicyName(report);
    }

    if (isIndividual) {
        return PersonalDetailsUtils.getDisplayNameOrDefault(allPersonalDetails?.[invoiceReceiverAccountID]);
    }

    return getPolicyName(report, false, invoiceReceiverPolicy);
}

/**
 * Get the title for a report.
 */
function getReportName(
    report: OnyxEntry<Report>,
    policy?: OnyxEntry<Policy>,
    parentReportActionParam?: OnyxInputOrEntry<ReportAction>,
    personalDetails?: Partial<PersonalDetailsList>,
    invoiceReceiverPolicy?: OnyxEntry<Policy>,
): string {
    let formattedName: string | undefined;
    const parentReportAction = parentReportActionParam ?? ReportActionsUtils.getParentReportAction(report);
    const parentReportActionMessage = ReportActionsUtils.getReportActionMessage(parentReportAction);

    if (isChatThread(report)) {
        if (!isEmptyObject(parentReportAction) && ReportActionsUtils.isTransactionThread(parentReportAction)) {
            formattedName = getTransactionReportName(parentReportAction);
            if (isArchivedRoom(report, getReportNameValuePairs(report?.reportID))) {
                formattedName += ` (${Localize.translateLocal('common.archived')})`;
            }
            return formatReportLastMessageText(formattedName);
        }

        if (!isEmptyObject(parentReportAction) && ReportActionsUtils.isOldDotReportAction(parentReportAction)) {
            return ReportActionsUtils.getMessageOfOldDotReportAction(parentReportAction);
        }

        if (parentReportActionMessage?.isDeletedParentAction) {
            return Localize.translateLocal('parentReportAction.deletedMessage');
        }

        const isAttachment = ReportActionsUtils.isReportActionAttachment(!isEmptyObject(parentReportAction) ? parentReportAction : undefined);
        const reportActionMessage = getReportActionMessage(parentReportAction, report?.parentReportID, report?.reportID ?? '').replace(/(\n+|\r\n|\n|\r)/gm, ' ');
        if (isAttachment && reportActionMessage) {
            return `[${Localize.translateLocal('common.attachment')}]`;
        }
        if (
            parentReportActionMessage?.moderationDecision?.decision === CONST.MODERATION.MODERATOR_DECISION_PENDING_HIDE ||
            parentReportActionMessage?.moderationDecision?.decision === CONST.MODERATION.MODERATOR_DECISION_HIDDEN ||
            parentReportActionMessage?.moderationDecision?.decision === CONST.MODERATION.MODERATOR_DECISION_PENDING_REMOVE
        ) {
            return Localize.translateLocal('parentReportAction.hiddenMessage');
        }
        if (isAdminRoom(report) || isUserCreatedPolicyRoom(report)) {
            return getAdminRoomInvitedParticipants(parentReportAction, reportActionMessage);
        }
        if (reportActionMessage && isArchivedRoom(report, getReportNameValuePairs(report?.reportID))) {
            return `${reportActionMessage} (${Localize.translateLocal('common.archived')})`;
        }
        if (!isEmptyObject(parentReportAction) && ReportActionsUtils.isModifiedExpenseAction(parentReportAction)) {
            return ModifiedExpenseMessage.getForReportAction(report?.reportID, parentReportAction);
        }

        if (isTripRoom(report)) {
            return report?.reportName ?? '';
        }

        return reportActionMessage;
    }

    if (isClosedExpenseReportWithNoExpenses(report)) {
        return Localize.translateLocal('parentReportAction.deletedReport');
    }

    if (isTaskReport(report) && isCanceledTaskReport(report, parentReportAction)) {
        return Localize.translateLocal('parentReportAction.deletedTask');
    }

    if (isGroupChat(report)) {
        return getGroupChatName(undefined, true, report) ?? '';
    }

    if (isChatRoom(report) || isTaskReport(report)) {
        formattedName = report?.reportName;
    }

    if (isPolicyExpenseChat(report)) {
        formattedName = getPolicyExpenseChatName(report, policy);
    }

    if (isMoneyRequestReport(report)) {
        formattedName = getMoneyRequestReportName(report, policy);
    }

    if (isInvoiceReport(report)) {
        formattedName = getMoneyRequestReportName(report, policy, invoiceReceiverPolicy);
    }

    if (isInvoiceRoom(report)) {
        formattedName = getInvoicesChatName(report, invoiceReceiverPolicy);
    }

    if (isArchivedRoom(report, getReportNameValuePairs(report?.reportID))) {
        formattedName += ` (${Localize.translateLocal('common.archived')})`;
    }

    if (isSelfDM(report)) {
        formattedName = getDisplayNameForParticipant(currentUserAccountID, undefined, undefined, true, personalDetails);
    }

    if (formattedName) {
        return formatReportLastMessageText(formattedName);
    }

    // Not a room or PolicyExpenseChat, generate title from first 5 other participants
    const participantsWithoutCurrentUser: number[] = [];
    Object.keys(report?.participants ?? {}).forEach((accountID) => {
        const accID = Number(accountID);
        if (accID !== currentUserAccountID && participantsWithoutCurrentUser.length < 5) {
            participantsWithoutCurrentUser.push(accID);
        }
    });
    const isMultipleParticipantReport = participantsWithoutCurrentUser.length > 1;
    return participantsWithoutCurrentUser.map((accountID) => getDisplayNameForParticipant(accountID, isMultipleParticipantReport, true, false, personalDetails)).join(', ');
}

/**
 * Get the payee name given a report.
 */
function getPayeeName(report: OnyxEntry<Report>): string | undefined {
    if (isEmptyObject(report)) {
        return undefined;
    }

    const participantsWithoutCurrentUser = Object.keys(report?.participants ?? {})
        .map(Number)
        .filter((accountID) => accountID !== currentUserAccountID);

    if (participantsWithoutCurrentUser.length === 0) {
        return undefined;
    }
    return getDisplayNameForParticipant(participantsWithoutCurrentUser[0], true);
}

/**
 * Get either the policyName or domainName the chat is tied to
 */
function getChatRoomSubtitle(report: OnyxEntry<Report>): string | undefined {
    if (isChatThread(report)) {
        return '';
    }
    if (isSelfDM(report)) {
        return Localize.translateLocal('reportActionsView.yourSpace');
    }
    if (isInvoiceRoom(report)) {
        return Localize.translateLocal('workspace.common.invoices');
    }
    if (!isDefaultRoom(report) && !isUserCreatedPolicyRoom(report) && !isPolicyExpenseChat(report)) {
        return '';
    }
    if (getChatType(report) === CONST.REPORT.CHAT_TYPE.DOMAIN_ALL) {
        // The domainAll rooms are just #domainName, so we ignore the prefix '#' to get the domainName
        return report?.reportName?.substring(1) ?? '';
    }
    if ((isPolicyExpenseChat(report) && !!report?.isOwnPolicyExpenseChat) || isExpenseReport(report)) {
        return Localize.translateLocal('workspace.common.workspace');
    }
    if (isArchivedRoom(report, getReportNameValuePairs(report?.reportID))) {
        return report?.oldPolicyName ?? '';
    }
    return getPolicyName(report);
}

/**
 * Get pending members for reports
 */
function getPendingChatMembers(accountIDs: number[], previousPendingChatMembers: PendingChatMember[], pendingAction: PendingAction): PendingChatMember[] {
    const pendingChatMembers = accountIDs.map((accountID) => ({accountID: accountID.toString(), pendingAction}));
    return [...previousPendingChatMembers, ...pendingChatMembers];
}

/**
 * Gets the parent navigation subtitle for the report
 */
function getParentNavigationSubtitle(report: OnyxEntry<Report>, invoiceReceiverPolicy?: OnyxEntry<Policy>): ParentNavigationSummaryParams {
    const parentReport = getParentReport(report);
    if (isEmptyObject(parentReport)) {
        return {};
    }

    if (isInvoiceReport(report) || isInvoiceRoom(parentReport)) {
        let reportName = `${getPolicyName(parentReport)} & ${getInvoicePayerName(parentReport, invoiceReceiverPolicy)}`;

        if (isArchivedRoom(parentReport, getReportNameValuePairs(parentReport?.reportID))) {
            reportName += ` (${Localize.translateLocal('common.archived')})`;
        }

        return {
            reportName,
        };
    }

    return {
        reportName: getReportName(parentReport),
        workspaceName: getPolicyName(parentReport, true),
    };
}

/**
 * Navigate to the details page of a given report
 */
function navigateToDetailsPage(report: OnyxEntry<Report>) {
    const isSelfDMReport = isSelfDM(report);
    const isOneOnOneChatReport = isOneOnOneChat(report);
    const participantAccountID = getParticipantsAccountIDsForDisplay(report);

    if (isSelfDMReport || isOneOnOneChatReport) {
        Navigation.navigate(ROUTES.PROFILE.getRoute(participantAccountID[0]));
        return;
    }

    if (report?.reportID) {
        Navigation.navigate(ROUTES.REPORT_WITH_ID_DETAILS.getRoute(report?.reportID));
    }
}

/**
 * Go back to the details page of a given report
 */
function goBackToDetailsPage(report: OnyxEntry<Report>) {
    const isOneOnOneChatReport = isOneOnOneChat(report);
    const participantAccountID = getParticipantsAccountIDsForDisplay(report);

    if (isOneOnOneChatReport) {
        Navigation.navigate(ROUTES.PROFILE.getRoute(participantAccountID[0]));
        return;
    }

    Navigation.goBack(ROUTES.REPORT_SETTINGS.getRoute(report?.reportID ?? '-1'));
}

function navigateBackAfterDeleteTransaction(backRoute: Route | undefined, isFromRHP?: boolean) {
    if (!backRoute) {
        return;
    }
    const topmostCentralPaneRoute = Navigation.getTopMostCentralPaneRouteFromRootState();
    if (topmostCentralPaneRoute?.name === SCREENS.SEARCH.CENTRAL_PANE) {
        Navigation.dismissModal();
        return;
    }
    if (isFromRHP) {
        Navigation.dismissModal();
    }
    Navigation.isNavigationReady().then(() => {
        Navigation.goBack(backRoute);
    });
}

/**
 * Go back to the previous page from the edit private page of a given report
 */
function goBackFromPrivateNotes(report: OnyxEntry<Report>, session: OnyxEntry<Session>) {
    if (isEmpty(report) || isEmpty(session) || !session.accountID) {
        return;
    }
    const currentUserPrivateNote = report.privateNotes?.[session.accountID]?.note ?? '';
    if (isEmpty(currentUserPrivateNote)) {
        const participantAccountIDs = getParticipantsAccountIDsForDisplay(report);

        if (isOneOnOneChat(report)) {
            Navigation.goBack(ROUTES.PROFILE.getRoute(participantAccountIDs[0]));
            return;
        }

        if (report?.reportID) {
            Navigation.goBack(ROUTES.REPORT_WITH_ID_DETAILS.getRoute(report?.reportID));
            return;
        }
    }
    Navigation.goBack(ROUTES.PRIVATE_NOTES_LIST.getRoute(report.reportID));
}

/**
 * Generate a random reportID up to 53 bits aka 9,007,199,254,740,991 (Number.MAX_SAFE_INTEGER).
 * There were approximately 98,000,000 reports with sequential IDs generated before we started using this approach, those make up roughly one billionth of the space for these numbers,
 * so we live with the 1 in a billion chance of a collision with an older ID until we can switch to 64-bit IDs.
 *
 * In a test of 500M reports (28 years of reports at our current max rate) we got 20-40 collisions meaning that
 * this is more than random enough for our needs.
 */
function generateReportID(): string {
    return (Math.floor(Math.random() * 2 ** 21) * 2 ** 32 + Math.floor(Math.random() * 2 ** 32)).toString();
}

function hasReportNameError(report: OnyxEntry<Report>): boolean {
    return !isEmptyObject(report?.errorFields?.reportName);
}

/**
 * Adds a domain to a short mention, converting it into a full mention with email or SMS domain.
 * @param mention The user mention to be converted.
 * @returns The converted mention as a full mention string or undefined if conversion is not applicable.
 */
function addDomainToShortMention(mention: string): string | undefined {
    if (!Str.isValidEmail(mention) && currentUserPrivateDomain) {
        const mentionWithEmailDomain = `${mention}@${currentUserPrivateDomain}`;
        if (allPersonalDetailLogins.includes(mentionWithEmailDomain)) {
            return mentionWithEmailDomain;
        }
    }
    if (Str.isValidE164Phone(mention)) {
        const mentionWithSmsDomain = PhoneNumber.addSMSDomainIfPhoneNumber(mention);
        if (allPersonalDetailLogins.includes(mentionWithSmsDomain)) {
            return mentionWithSmsDomain;
        }
    }
    return undefined;
}

/**
 * Replaces all valid short mention found in a text to a full mention
 *
 * Example:
 * "Hello \@example -> Hello \@example\@expensify.com"
 */
function completeShortMention(text: string): string {
    return text.replace(CONST.REGEX.SHORT_MENTION, (match) => {
        if (!Str.isValidMention(match)) {
            return match;
        }
        const mention = match.substring(1);
        const mentionWithDomain = addDomainToShortMention(mention);
        return mentionWithDomain ? `@${mentionWithDomain}` : match;
    });
}

/**
 * For comments shorter than or equal to 10k chars, convert the comment from MD into HTML because that's how it is stored in the database
 * For longer comments, skip parsing, but still escape the text, and display plaintext for performance reasons. It takes over 40s to parse a 100k long string!!
 */
function getParsedComment(text: string, parsingDetails?: ParsingDetails): string {
    let isGroupPolicyReport = false;
    if (parsingDetails?.reportID) {
        const currentReport = getReportOrDraftReport(parsingDetails?.reportID);
        isGroupPolicyReport = isReportInGroupPolicy(currentReport);
    }

    if (parsingDetails?.policyID) {
        const policyType = getPolicy(parsingDetails?.policyID)?.type;
        if (policyType) {
            isGroupPolicyReport = isGroupPolicy(policyType);
        }
    }

    const textWithMention = completeShortMention(text);

    return text.length <= CONST.MAX_MARKUP_LENGTH
        ? Parser.replace(textWithMention, {shouldEscapeText: parsingDetails?.shouldEscapeText, disabledRules: isGroupPolicyReport ? [] : ['reportMentions']})
        : lodashEscape(text);
}

function getUploadingAttachmentHtml(file?: FileObject): string {
    if (!file || typeof file.uri !== 'string') {
        return '';
    }

    const dataAttributes = [
        `${CONST.ATTACHMENT_OPTIMISTIC_SOURCE_ATTRIBUTE}="${file.uri}"`,
        `${CONST.ATTACHMENT_SOURCE_ATTRIBUTE}="${file.uri}"`,
        `${CONST.ATTACHMENT_ORIGINAL_FILENAME_ATTRIBUTE}="${file.name}"`,
        'width' in file && `${CONST.ATTACHMENT_THUMBNAIL_WIDTH_ATTRIBUTE}="${file.width}"`,
        'height' in file && `${CONST.ATTACHMENT_THUMBNAIL_HEIGHT_ATTRIBUTE}="${file.height}"`,
    ]
        .filter((x) => !!x)
        .join(' ');

    // file.type is a known mime type like image/png, image/jpeg, video/mp4 etc.
    if (file.type?.startsWith('image')) {
        return `<img src="${file.uri}" alt="${file.name}" ${dataAttributes} />`;
    }
    if (file.type?.startsWith('video')) {
        return `<video src="${file.uri}" ${dataAttributes}>${file.name}</video>`;
    }

    // For all other types, we present a generic download link
    return `<a href="${file.uri}" ${dataAttributes}>${file.name}</a>`;
}

function getReportDescriptionText(report: Report): string {
    if (!report.description) {
        return '';
    }

    return Parser.htmlToText(report.description);
}

function getPolicyDescriptionText(policy: OnyxEntry<Policy>): string {
    if (!policy?.description) {
        return '';
    }

    return Parser.htmlToText(policy.description);
}

function buildOptimisticAddCommentReportAction(
    text?: string,
    file?: FileObject,
    actorAccountID?: number,
    createdOffset = 0,
    shouldEscapeText?: boolean,
    reportID?: string,
): OptimisticReportAction {
    const commentText = getParsedComment(text ?? '', {shouldEscapeText, reportID});
    const attachmentHtml = getUploadingAttachmentHtml(file);

    const htmlForNewComment = `${commentText}${commentText && attachmentHtml ? '<br /><br />' : ''}${attachmentHtml}`;
    const textForNewComment = Parser.htmlToText(htmlForNewComment);

    const isAttachmentOnly = file && !text;
    const isAttachmentWithText = !!text && file !== undefined;
    const accountID = actorAccountID ?? currentUserAccountID ?? -1;

    // Remove HTML from text when applying optimistic offline comment
    return {
        commentText,
        reportAction: {
            reportActionID: NumberUtils.rand64(),
            actionName: CONST.REPORT.ACTIONS.TYPE.ADD_COMMENT,
            actorAccountID: accountID,
            person: [
                {
                    style: 'strong',
                    text: allPersonalDetails?.[accountID]?.displayName ?? currentUserEmail,
                    type: 'TEXT',
                },
            ],
            automatic: false,
            avatar: allPersonalDetails?.[accountID]?.avatar,
            created: DateUtils.getDBTimeWithSkew(Date.now() + createdOffset),
            message: [
                {
                    translationKey: isAttachmentOnly ? CONST.TRANSLATION_KEYS.ATTACHMENT : '',
                    type: CONST.REPORT.MESSAGE.TYPE.COMMENT,
                    html: htmlForNewComment,
                    text: textForNewComment,
                },
            ],
            originalMessage: {
                html: htmlForNewComment,
                whisperedTo: [],
            },
            isFirstItem: false,
            isAttachmentOnly,
            isAttachmentWithText,
            pendingAction: CONST.RED_BRICK_ROAD_PENDING_ACTION.ADD,
            shouldShow: true,
            isOptimisticAction: true,
        },
    };
}

/**
 * update optimistic parent reportAction when a comment is added or remove in the child report
 * @param parentReportAction - Parent report action of the child report
 * @param lastVisibleActionCreated - Last visible action created of the child report
 * @param type - The type of action in the child report
 */

function updateOptimisticParentReportAction(parentReportAction: OnyxEntry<ReportAction>, lastVisibleActionCreated: string, type: string): UpdateOptimisticParentReportAction {
    let childVisibleActionCount = parentReportAction?.childVisibleActionCount ?? 0;
    let childCommenterCount = parentReportAction?.childCommenterCount ?? 0;
    let childOldestFourAccountIDs = parentReportAction?.childOldestFourAccountIDs;

    if (type === CONST.RED_BRICK_ROAD_PENDING_ACTION.ADD) {
        childVisibleActionCount += 1;
        const oldestFourAccountIDs = childOldestFourAccountIDs ? childOldestFourAccountIDs.split(',') : [];
        if (oldestFourAccountIDs.length < 4) {
            const index = oldestFourAccountIDs.findIndex((accountID) => accountID === currentUserAccountID?.toString());
            if (index === -1) {
                childCommenterCount += 1;
                oldestFourAccountIDs.push(currentUserAccountID?.toString() ?? '');
            }
        }
        childOldestFourAccountIDs = oldestFourAccountIDs.join(',');
    } else if (type === CONST.RED_BRICK_ROAD_PENDING_ACTION.DELETE) {
        if (childVisibleActionCount > 0) {
            childVisibleActionCount -= 1;
        }

        if (childVisibleActionCount === 0) {
            childCommenterCount = 0;
            childOldestFourAccountIDs = '';
        }
    }

    return {
        childVisibleActionCount,
        childCommenterCount,
        childLastVisibleActionCreated: lastVisibleActionCreated,
        childOldestFourAccountIDs,
    };
}

/**
 * Builds an optimistic reportAction for the parent report when a task is created
 * @param taskReportID - Report ID of the task
 * @param taskTitle - Title of the task
 * @param taskAssigneeAccountID - AccountID of the person assigned to the task
 * @param text - Text of the comment
 * @param parentReportID - Report ID of the parent report
 * @param createdOffset - The offset for task's created time that created via a loop
 */
function buildOptimisticTaskCommentReportAction(
    taskReportID: string,
    taskTitle: string,
    taskAssigneeAccountID: number,
    text: string,
    parentReportID: string,
    actorAccountID?: number,
    createdOffset = 0,
): OptimisticReportAction {
    const reportAction = buildOptimisticAddCommentReportAction(text, undefined, undefined, createdOffset, undefined, taskReportID);
    if (Array.isArray(reportAction.reportAction.message) && reportAction.reportAction.message?.[0]) {
        reportAction.reportAction.message[0].taskReportID = taskReportID;
    } else if (!Array.isArray(reportAction.reportAction.message) && reportAction.reportAction.message) {
        reportAction.reportAction.message.taskReportID = taskReportID;
    }

    // These parameters are not saved on the reportAction, but are used to display the task in the UI
    // Added when we fetch the reportActions on a report
    reportAction.reportAction.originalMessage = {
        html: ReportActionsUtils.getReportActionHtml(reportAction.reportAction),
        taskReportID: ReportActionsUtils.getReportActionMessage(reportAction.reportAction)?.taskReportID,
        whisperedTo: [],
    };
    reportAction.reportAction.childReportID = taskReportID;
    reportAction.reportAction.parentReportID = parentReportID;
    reportAction.reportAction.childType = CONST.REPORT.TYPE.TASK;
    reportAction.reportAction.childReportName = taskTitle;
    reportAction.reportAction.childManagerAccountID = taskAssigneeAccountID;
    reportAction.reportAction.childStatusNum = CONST.REPORT.STATUS_NUM.OPEN;
    reportAction.reportAction.childStateNum = CONST.REPORT.STATE_NUM.OPEN;

    if (actorAccountID) {
        reportAction.reportAction.actorAccountID = actorAccountID;
    }

    return reportAction;
}

/**
 * Builds an optimistic IOU report with a randomly generated reportID
 *
 * @param payeeAccountID - AccountID of the person generating the IOU.
 * @param payerAccountID - AccountID of the other person participating in the IOU.
 * @param total - IOU amount in the smallest unit of the currency.
 * @param chatReportID - Report ID of the chat where the IOU is.
 * @param currency - IOU currency.
 * @param isSendingMoney - If we pay someone the IOU should be created as settled
 */

function buildOptimisticIOUReport(payeeAccountID: number, payerAccountID: number, total: number, chatReportID: string, currency: string, isSendingMoney = false): OptimisticIOUReport {
    const formattedTotal = CurrencyUtils.convertToDisplayString(total, currency);
    const personalDetails = getPersonalDetailsForAccountID(payerAccountID);
    const payerEmail = 'login' in personalDetails ? personalDetails.login : '';
    const policyID = getReport(chatReportID)?.policyID ?? '-1';
    const policy = getPolicy(policyID);

    const participants: Participants = {
        [payeeAccountID]: {hidden: true},
        [payerAccountID]: {hidden: true},
    };

    return {
        type: CONST.REPORT.TYPE.IOU,
        cachedTotal: formattedTotal,
        chatReportID,
        currency,
        managerID: payerAccountID,
        ownerAccountID: payeeAccountID,
        participants,
        reportID: generateReportID(),
        stateNum: isSendingMoney ? CONST.REPORT.STATE_NUM.APPROVED : CONST.REPORT.STATE_NUM.SUBMITTED,
        statusNum: isSendingMoney ? CONST.REPORT.STATUS_NUM.REIMBURSED : CONST.REPORT.STATE_NUM.SUBMITTED,
        total,

        // We don't translate reportName because the server response is always in English
        reportName: `${payerEmail} owes ${formattedTotal}`,
        notificationPreference: CONST.REPORT.NOTIFICATION_PREFERENCE.HIDDEN,
        parentReportID: chatReportID,
        lastVisibleActionCreated: DateUtils.getDBTime(),
        fieldList: policy?.fieldList,
    };
}

function getHumanReadableStatus(statusNum: number): string {
    const status = Object.keys(CONST.REPORT.STATUS_NUM).find((key) => CONST.REPORT.STATUS_NUM[key as keyof typeof CONST.REPORT.STATUS_NUM] === statusNum);
    return status ? `${status.charAt(0)}${status.slice(1).toLowerCase()}` : '';
}

/**
 * Populates the report field formula with the values from the report and policy.
 * Currently, this only supports optimistic expense reports.
 * Each formula field is either replaced with a value, or removed.
 * If after all replacements the formula is empty, the original formula is returned.
 * See {@link https://help.expensify.com/articles/expensify-classic/insights-and-custom-reporting/Custom-Templates}
 */
function populateOptimisticReportFormula(formula: string, report: OptimisticExpenseReport, policy: OnyxEntry<Policy>): string {
    const createdDate = report.lastVisibleActionCreated ? new Date(report.lastVisibleActionCreated) : undefined;
    const result = formula
        // We don't translate because the server response is always in English
        .replaceAll('{report:type}', 'Expense Report')
        .replaceAll('{report:startdate}', createdDate ? format(createdDate, CONST.DATE.FNS_FORMAT_STRING) : '')
        .replaceAll('{report:total}', report.total !== undefined ? CurrencyUtils.convertToDisplayString(Math.abs(report.total), report.currency).toString() : '')
        .replaceAll('{report:currency}', report.currency ?? '')
        .replaceAll('{report:policyname}', policy?.name ?? '')
        .replaceAll('{report:created}', createdDate ? format(createdDate, CONST.DATE.FNS_DATE_TIME_FORMAT_STRING) : '')
        .replaceAll('{report:created:yyyy-MM-dd}', createdDate ? format(createdDate, CONST.DATE.FNS_FORMAT_STRING) : '')
        .replaceAll('{report:status}', report.statusNum !== undefined ? getHumanReadableStatus(report.statusNum) : '')
        .replaceAll('{user:email}', currentUserEmail ?? '')
        .replaceAll('{user:email|frontPart}', currentUserEmail ? currentUserEmail.split('@')[0] : '')
        .replaceAll(/\{report:(.+)}/g, '');

    return result.trim().length ? result : formula;
}

/** Builds an optimistic invoice report with a randomly generated reportID */
function buildOptimisticInvoiceReport(chatReportID: string, policyID: string, receiverAccountID: number, receiverName: string, total: number, currency: string): OptimisticExpenseReport {
    const formattedTotal = CurrencyUtils.convertToDisplayString(total, currency);

    return {
        reportID: generateReportID(),
        chatReportID,
        policyID,
        type: CONST.REPORT.TYPE.INVOICE,
        ownerAccountID: currentUserAccountID,
        managerID: receiverAccountID,
        currency,
        // We don’t translate reportName because the server response is always in English
        reportName: `${receiverName} owes ${formattedTotal}`,
        stateNum: CONST.REPORT.STATE_NUM.SUBMITTED,
        statusNum: CONST.REPORT.STATUS_NUM.OPEN,
        total,
        notificationPreference: CONST.REPORT.NOTIFICATION_PREFERENCE.HIDDEN,
        parentReportID: chatReportID,
        lastVisibleActionCreated: DateUtils.getDBTime(),
    };
}

/**
 * Builds an optimistic Expense report with a randomly generated reportID
 *
 * @param chatReportID - Report ID of the PolicyExpenseChat where the Expense Report is
 * @param policyID - The policy ID of the PolicyExpenseChat
 * @param payeeAccountID - AccountID of the employee (payee)
 * @param total - Amount in cents
 * @param currency
 * @param reimbursable – Whether the expense is reimbursable
 * @param parentReportActionID – The parent ReportActionID of the PolicyExpenseChat
 */
function buildOptimisticExpenseReport(
    chatReportID: string,
    policyID: string,
    payeeAccountID: number,
    total: number,
    currency: string,
    reimbursable = true,
    parentReportActionID?: string,
): OptimisticExpenseReport {
    // The amount for Expense reports are stored as negative value in the database
    const storedTotal = total * -1;
    const policyName = getPolicyName(ReportConnection.getAllReports()?.[`${ONYXKEYS.COLLECTION.REPORT}${chatReportID}`]);
    const formattedTotal = CurrencyUtils.convertToDisplayString(storedTotal, currency);
    const policy = getPolicy(policyID);

    const isInstantSubmitEnabled = PolicyUtils.isInstantSubmitEnabled(policy);

    const stateNum = isInstantSubmitEnabled ? CONST.REPORT.STATE_NUM.SUBMITTED : CONST.REPORT.STATE_NUM.OPEN;
    const statusNum = isInstantSubmitEnabled ? CONST.REPORT.STATUS_NUM.SUBMITTED : CONST.REPORT.STATUS_NUM.OPEN;

    const expenseReport: OptimisticExpenseReport = {
        reportID: generateReportID(),
        chatReportID,
        policyID,
        type: CONST.REPORT.TYPE.EXPENSE,
        ownerAccountID: payeeAccountID,
        currency,
        // We don't translate reportName because the server response is always in English
        reportName: `${policyName} owes ${formattedTotal}`,
        stateNum,
        statusNum,
        total: storedTotal,
        nonReimbursableTotal: reimbursable ? 0 : storedTotal,
        notificationPreference: CONST.REPORT.NOTIFICATION_PREFERENCE.HIDDEN,
        parentReportID: chatReportID,
        lastVisibleActionCreated: DateUtils.getDBTime(),
        parentReportActionID,
    };

    // Get the approver/manager for this report to properly display the optimistic data
    const submitToAccountID = PolicyUtils.getSubmitToAccountID(policy, payeeAccountID);
    if (submitToAccountID) {
        expenseReport.managerID = submitToAccountID;
    }

    const titleReportField = getTitleReportField(getReportFieldsByPolicyID(policyID) ?? {});
    if (!!titleReportField && isPaidGroupPolicyExpenseReport(expenseReport)) {
        expenseReport.reportName = populateOptimisticReportFormula(titleReportField.defaultValue, expenseReport, policy);
    }

    expenseReport.fieldList = policy?.fieldList;

    return expenseReport;
}

function getFormattedAmount(reportID: string) {
    const report = getReportOrDraftReport(reportID);
    const linkedReport = isChatThread(report) ? getParentReport(report) : report;
    const formattedAmount = CurrencyUtils.convertToDisplayString(Math.abs(linkedReport?.total ?? 0), linkedReport?.currency);
    return formattedAmount;
}

function getIOUSubmittedMessage(reportID: string) {
    return Localize.translateLocal('iou.submittedAmount', {formattedAmount: getFormattedAmount(reportID)});
}

function getIOUApprovedMessage(reportID: string) {
    return Localize.translateLocal('iou.approvedAmount', {amount: getFormattedAmount(reportID)});
}

function getIOUForwardedMessage(reportID: string) {
    return Localize.translateLocal('iou.forwardedAmount', {amount: getFormattedAmount(reportID)});
}

/**
 * @param iouReportID - the report ID of the IOU report the action belongs to
 * @param type - IOUReportAction type. Can be oneOf(create, decline, cancel, pay, split)
 * @param total - IOU total in cents
 * @param comment - IOU comment
 * @param currency - IOU currency
 * @param paymentType - IOU paymentMethodType. Can be oneOf(Elsewhere, Expensify)
 * @param isSettlingUp - Whether we are settling up an IOU
 */
function getIOUReportActionMessage(iouReportID: string, type: string, total: number, comment: string, currency: string, paymentType = '', isSettlingUp = false): Message[] {
    const report = getReportOrDraftReport(iouReportID);
    const amount =
        type === CONST.IOU.REPORT_ACTION_TYPE.PAY && !isEmptyObject(report)
            ? CurrencyUtils.convertToDisplayString(getMoneyRequestSpendBreakdown(report).totalDisplaySpend, currency)
            : CurrencyUtils.convertToDisplayString(total, currency);

    let paymentMethodMessage;
    switch (paymentType) {
        case CONST.IOU.PAYMENT_TYPE.VBBA:
        case CONST.IOU.PAYMENT_TYPE.EXPENSIFY:
            paymentMethodMessage = ' with Expensify';
            break;
        default:
            paymentMethodMessage = ` elsewhere`;
            break;
    }

    let iouMessage;
    switch (type) {
        case CONST.REPORT.ACTIONS.TYPE.APPROVED:
            iouMessage = `approved ${amount}`;
            break;
        case CONST.REPORT.ACTIONS.TYPE.FORWARDED:
            iouMessage = getIOUForwardedMessage(iouReportID);
            break;
        case CONST.REPORT.ACTIONS.TYPE.UNAPPROVED:
            iouMessage = `unapproved ${amount}`;
            break;
        case CONST.IOU.REPORT_ACTION_TYPE.CREATE:
            iouMessage = `submitted ${amount}${comment && ` for ${comment}`}`;
            break;
        case CONST.IOU.REPORT_ACTION_TYPE.TRACK:
            iouMessage = `tracking ${amount}${comment && ` for ${comment}`}`;
            break;
        case CONST.IOU.REPORT_ACTION_TYPE.SPLIT:
            iouMessage = `split ${amount}${comment && ` for ${comment}`}`;
            break;
        case CONST.IOU.REPORT_ACTION_TYPE.DELETE:
            iouMessage = `deleted the ${amount} expense${comment && ` for ${comment}`}`;
            break;
        case CONST.IOU.REPORT_ACTION_TYPE.PAY:
            iouMessage = isSettlingUp ? `paid ${amount}${paymentMethodMessage}` : `sent ${amount}${comment && ` for ${comment}`}${paymentMethodMessage}`;
            break;
        case CONST.REPORT.ACTIONS.TYPE.SUBMITTED:
            iouMessage = Localize.translateLocal('iou.submittedAmount', {formattedAmount: amount});
            break;
        default:
            break;
    }

    return [
        {
            html: lodashEscape(iouMessage),
            text: iouMessage ?? '',
            isEdited: false,
            type: CONST.REPORT.MESSAGE.TYPE.COMMENT,
        },
    ];
}

/**
 * Builds an optimistic IOU reportAction object
 *
 * @param type - IOUReportAction type. Can be oneOf(create, delete, pay, split).
 * @param amount - IOU amount in cents.
 * @param currency
 * @param comment - User comment for the IOU.
 * @param participants - An array with participants details.
 * @param [transactionID] - Not required if the IOUReportAction type is 'pay'
 * @param [paymentType] - Only required if the IOUReportAction type is 'pay'. Can be oneOf(elsewhere, Expensify).
 * @param [iouReportID] - Only required if the IOUReportActions type is oneOf(decline, cancel, pay). Generates a randomID as default.
 * @param [isSettlingUp] - Whether we are settling up an IOU.
 * @param [isSendMoneyFlow] - Whether this is pay someone flow
 * @param [receipt]
 * @param [isOwnPolicyExpenseChat] - Whether this is an expense report create from the current user's policy expense chat
 */
function buildOptimisticIOUReportAction(
    type: ValueOf<typeof CONST.IOU.REPORT_ACTION_TYPE>,
    amount: number,
    currency: string,
    comment: string,
    participants: Participant[],
    transactionID: string,
    paymentType?: PaymentMethodType,
    iouReportID = '',
    isSettlingUp = false,
    isSendMoneyFlow = false,
    isOwnPolicyExpenseChat = false,
    created = DateUtils.getDBTime(),
    linkedExpenseReportAction?: OnyxEntry<ReportAction>,
): OptimisticIOUReportAction {
    const IOUReportID = iouReportID || generateReportID();

    const originalMessage: ReportAction<typeof CONST.REPORT.ACTIONS.TYPE.IOU>['originalMessage'] = {
        amount,
        comment,
        currency,
        IOUTransactionID: transactionID,
        IOUReportID,
        type,
    };

    if (type === CONST.IOU.REPORT_ACTION_TYPE.PAY) {
        // In pay someone flow, we store amount, comment, currency in IOUDetails when type = pay
        if (isSendMoneyFlow) {
            const keys = ['amount', 'comment', 'currency'] as const;
            keys.forEach((key) => {
                delete originalMessage[key];
            });
            originalMessage.IOUDetails = {amount, comment, currency};
            originalMessage.paymentType = paymentType;
        } else {
            // In case of pay someone action, we dont store the comment
            // and there is no single transctionID to link the action to.
            delete originalMessage.IOUTransactionID;
            delete originalMessage.comment;
            originalMessage.paymentType = paymentType;
        }
    }

    // IOUs of type split only exist in group DMs and those don't have an iouReport so we need to delete the IOUReportID key
    if (type === CONST.IOU.REPORT_ACTION_TYPE.SPLIT) {
        delete originalMessage.IOUReportID;
        // Split expense made from a policy expense chat only have the payee's accountID as the participant because the payer could be any policy admin
        if (isOwnPolicyExpenseChat) {
            originalMessage.participantAccountIDs = currentUserAccountID ? [currentUserAccountID] : [];
        } else {
            originalMessage.participantAccountIDs = currentUserAccountID
                ? [currentUserAccountID, ...participants.map((participant) => participant.accountID ?? -1)]
                : participants.map((participant) => participant.accountID ?? -1);
        }
    }

    return {
        ...linkedExpenseReportAction,
        actionName: CONST.REPORT.ACTIONS.TYPE.IOU,
        actorAccountID: currentUserAccountID,
        automatic: false,
        avatar: getCurrentUserAvatar(),
        isAttachmentOnly: false,
        originalMessage,
        message: getIOUReportActionMessage(iouReportID, type, amount, comment, currency, paymentType, isSettlingUp),
        person: [
            {
                style: 'strong',
                text: getCurrentUserDisplayNameOrEmail(),
                type: 'TEXT',
            },
        ],
        reportActionID: NumberUtils.rand64(),
        shouldShow: true,
        created,
        pendingAction: CONST.RED_BRICK_ROAD_PENDING_ACTION.ADD,
    };
}

/**
 * Builds an optimistic APPROVED report action with a randomly generated reportActionID.
 */
function buildOptimisticApprovedReportAction(amount: number, currency: string, expenseReportID: string): OptimisticApprovedReportAction {
    const originalMessage = {
        amount,
        currency,
        expenseReportID,
    };

    return {
        actionName: CONST.REPORT.ACTIONS.TYPE.APPROVED,
        actorAccountID: currentUserAccountID,
        automatic: false,
        avatar: getCurrentUserAvatar(),
        isAttachmentOnly: false,
        originalMessage,
        message: getIOUReportActionMessage(expenseReportID, CONST.REPORT.ACTIONS.TYPE.APPROVED, Math.abs(amount), '', currency),
        person: [
            {
                style: 'strong',
                text: getCurrentUserDisplayNameOrEmail(),
                type: 'TEXT',
            },
        ],
        reportActionID: NumberUtils.rand64(),
        shouldShow: true,
        created: DateUtils.getDBTime(),
        pendingAction: CONST.RED_BRICK_ROAD_PENDING_ACTION.ADD,
    };
}

/**
 * Builds an optimistic APPROVED report action with a randomly generated reportActionID.
 */
function buildOptimisticUnapprovedReportAction(amount: number, currency: string, expenseReportID: string): OptimisticUnapprovedReportAction {
    return {
        actionName: CONST.REPORT.ACTIONS.TYPE.UNAPPROVED,
        actorAccountID: currentUserAccountID,
        automatic: false,
        avatar: getCurrentUserAvatar(),
        isAttachmentOnly: false,
        originalMessage: {
            amount,
            currency,
            expenseReportID,
        },
        message: getIOUReportActionMessage(expenseReportID, CONST.REPORT.ACTIONS.TYPE.UNAPPROVED, Math.abs(amount), '', currency),
        person: [
            {
                style: 'strong',
                text: getCurrentUserDisplayNameOrEmail(),
                type: 'TEXT',
            },
        ],
        reportActionID: NumberUtils.rand64(),
        shouldShow: true,
        created: DateUtils.getDBTime(),
        pendingAction: CONST.RED_BRICK_ROAD_PENDING_ACTION.ADD,
    };
}

/**
 * Builds an optimistic MOVED report action with a randomly generated reportActionID.
 * This action is used when we move reports across workspaces.
 */
function buildOptimisticMovedReportAction(fromPolicyID: string, toPolicyID: string, newParentReportID: string, movedReportID: string, policyName: string): ReportAction {
    const originalMessage = {
        fromPolicyID,
        toPolicyID,
        newParentReportID,
        movedReportID,
    };

    const movedActionMessage = [
        {
            html: `moved the report to the <a href='${CONST.NEW_EXPENSIFY_URL}r/${newParentReportID}' target='_blank' rel='noreferrer noopener'>${policyName}</a> workspace`,
            text: `moved the report to the ${policyName} workspace`,
            type: CONST.REPORT.MESSAGE.TYPE.COMMENT,
        },
    ];

    return {
        actionName: CONST.REPORT.ACTIONS.TYPE.MOVED,
        actorAccountID: currentUserAccountID,
        automatic: false,
        avatar: getCurrentUserAvatar(),
        isAttachmentOnly: false,
        originalMessage,
        message: movedActionMessage,
        person: [
            {
                style: 'strong',
                text: getCurrentUserDisplayNameOrEmail(),
                type: 'TEXT',
            },
        ],
        reportActionID: NumberUtils.rand64(),
        shouldShow: true,
        created: DateUtils.getDBTime(),
        pendingAction: CONST.RED_BRICK_ROAD_PENDING_ACTION.ADD,
    };
}

/**
 * Builds an optimistic SUBMITTED report action with a randomly generated reportActionID.
 *
 */
function buildOptimisticSubmittedReportAction(amount: number, currency: string, expenseReportID: string, adminAccountID: number | undefined): OptimisticSubmittedReportAction {
    const originalMessage = {
        amount,
        currency,
        expenseReportID,
    };

    return {
        actionName: CONST.REPORT.ACTIONS.TYPE.SUBMITTED,
        actorAccountID: currentUserAccountID,
        adminAccountID,
        automatic: false,
        avatar: getCurrentUserAvatar(),
        isAttachmentOnly: false,
        originalMessage,
        message: getIOUReportActionMessage(expenseReportID, CONST.REPORT.ACTIONS.TYPE.SUBMITTED, Math.abs(amount), '', currency),
        person: [
            {
                style: 'strong',
                text: getCurrentUserDisplayNameOrEmail(),
                type: 'TEXT',
            },
        ],
        reportActionID: NumberUtils.rand64(),
        shouldShow: true,
        created: DateUtils.getDBTime(),
        pendingAction: CONST.RED_BRICK_ROAD_PENDING_ACTION.ADD,
    };
}

/**
 * Builds an optimistic report preview action with a randomly generated reportActionID.
 *
 * @param chatReport
 * @param iouReport
 * @param [comment] - User comment for the IOU.
 * @param [transaction] - optimistic first transaction of preview
 * @param reportActionID
 */
function buildOptimisticReportPreview(
    chatReport: OnyxInputOrEntry<Report>,
    iouReport: Report,
    comment = '',
    transaction: OnyxInputOrEntry<Transaction> = null,
    childReportID?: string,
    reportActionID?: string,
): ReportAction<typeof CONST.REPORT.ACTIONS.TYPE.REPORT_PREVIEW> {
    const hasReceipt = TransactionUtils.hasReceipt(transaction);
    const message = getReportPreviewMessage(iouReport);
    const created = DateUtils.getDBTime();
    return {
        reportActionID: reportActionID ?? NumberUtils.rand64(),
        reportID: chatReport?.reportID,
        actionName: CONST.REPORT.ACTIONS.TYPE.REPORT_PREVIEW,
        pendingAction: CONST.RED_BRICK_ROAD_PENDING_ACTION.ADD,
        originalMessage: {
            linkedReportID: iouReport?.reportID,
        },
        message: [
            {
                html: message,
                text: message,
                isEdited: false,
                type: CONST.REPORT.MESSAGE.TYPE.COMMENT,
            },
        ],
        created,
        accountID: iouReport?.managerID ?? -1,
        // The preview is initially whispered if created with a receipt, so the actor is the current user as well
        actorAccountID: hasReceipt ? currentUserAccountID : iouReport?.managerID ?? -1,
        childReportID: childReportID ?? iouReport?.reportID,
        childMoneyRequestCount: 1,
        childLastMoneyRequestComment: comment,
        childRecentReceiptTransactionIDs: hasReceipt && !isEmptyObject(transaction) ? {[transaction?.transactionID ?? '-1']: created} : undefined,
    };
}

/**
 * Builds an optimistic ACTIONABLETRACKEXPENSEWHISPER action with a randomly generated reportActionID.
 */
function buildOptimisticActionableTrackExpenseWhisper(iouAction: OptimisticIOUReportAction, transactionID: string): ReportAction {
    const currentTime = DateUtils.getDBTime();
    const targetEmail = CONST.EMAIL.CONCIERGE;
    const actorAccountID = PersonalDetailsUtils.getAccountIDsByLogins([targetEmail])[0];
    const reportActionID = NumberUtils.rand64();
    return {
        actionName: CONST.REPORT.ACTIONS.TYPE.ACTIONABLE_TRACK_EXPENSE_WHISPER,
        actorAccountID,
        avatar: UserUtils.getDefaultAvatarURL(actorAccountID),
        created: DateUtils.addMillisecondsFromDateTime(currentTime, 1),
        lastModified: DateUtils.addMillisecondsFromDateTime(currentTime, 1),
        message: [
            {
                html: CONST.ACTIONABLE_TRACK_EXPENSE_WHISPER_MESSAGE,
                text: CONST.ACTIONABLE_TRACK_EXPENSE_WHISPER_MESSAGE,
                whisperedTo: [],
                type: CONST.REPORT.MESSAGE.TYPE.COMMENT,
            },
        ],
        originalMessage: {
            lastModified: DateUtils.addMillisecondsFromDateTime(currentTime, 1),
            transactionID,
        },
        person: [
            {
                text: CONST.DISPLAY_NAME.EXPENSIFY_CONCIERGE,
                type: 'TEXT',
            },
        ],
        reportActionID,
        shouldShow: true,
        pendingAction: CONST.RED_BRICK_ROAD_PENDING_ACTION.ADD,
    };
}

/**
 * Builds an optimistic modified expense action with a randomly generated reportActionID.
 */
function buildOptimisticModifiedExpenseReportAction(
    transactionThread: OnyxInputOrEntry<Report>,
    oldTransaction: OnyxInputOrEntry<Transaction>,
    transactionChanges: TransactionChanges,
    isFromExpenseReport: boolean,
    policy: OnyxInputOrEntry<Policy>,
): OptimisticModifiedExpenseReportAction {
    const originalMessage = getModifiedExpenseOriginalMessage(oldTransaction, transactionChanges, isFromExpenseReport, policy);
    return {
        actionName: CONST.REPORT.ACTIONS.TYPE.MODIFIED_EXPENSE,
        actorAccountID: currentUserAccountID,
        automatic: false,
        avatar: getCurrentUserAvatar(),
        created: DateUtils.getDBTime(),
        isAttachmentOnly: false,
        message: [
            {
                // Currently we are composing the message from the originalMessage and message is only used in OldDot and not in the App
                text: 'You',
                style: 'strong',
                type: CONST.REPORT.MESSAGE.TYPE.TEXT,
            },
        ],
        originalMessage,
        person: [
            {
                style: 'strong',
                text: currentUserPersonalDetails?.displayName ?? String(currentUserAccountID),
                type: 'TEXT',
            },
        ],
        pendingAction: CONST.RED_BRICK_ROAD_PENDING_ACTION.ADD,
        reportActionID: NumberUtils.rand64(),
        reportID: transactionThread?.reportID,
        shouldShow: true,
    };
}

/**
 * Builds an optimistic modified expense action for a tracked expense move with a randomly generated reportActionID.
 * @param transactionThreadID - The reportID of the transaction thread
 * @param movedToReportID - The reportID of the report the transaction is moved to
 */
function buildOptimisticMovedTrackedExpenseModifiedReportAction(transactionThreadID: string, movedToReportID: string): OptimisticModifiedExpenseReportAction {
    return {
        actionName: CONST.REPORT.ACTIONS.TYPE.MODIFIED_EXPENSE,
        actorAccountID: currentUserAccountID,
        automatic: false,
        avatar: getCurrentUserAvatar(),
        created: DateUtils.getDBTime(),
        isAttachmentOnly: false,
        message: [
            {
                // Currently we are composing the message from the originalMessage and message is only used in OldDot and not in the App
                text: 'You',
                style: 'strong',
                type: CONST.REPORT.MESSAGE.TYPE.TEXT,
            },
        ],
        originalMessage: {
            movedToReportID,
        },
        person: [
            {
                style: 'strong',
                text: currentUserPersonalDetails?.displayName ?? String(currentUserAccountID),
                type: 'TEXT',
            },
        ],
        pendingAction: CONST.RED_BRICK_ROAD_PENDING_ACTION.ADD,
        reportActionID: NumberUtils.rand64(),
        reportID: transactionThreadID,
        shouldShow: true,
    };
}

/**
 * Updates a report preview action that exists for an IOU report.
 *
 * @param [comment] - User comment for the IOU.
 * @param [transaction] - optimistic newest transaction of a report preview
 *
 */
function updateReportPreview(
    iouReport: OnyxEntry<Report>,
    reportPreviewAction: ReportAction<typeof CONST.REPORT.ACTIONS.TYPE.REPORT_PREVIEW>,
    isPayRequest = false,
    comment = '',
    transaction?: OnyxEntry<Transaction>,
): ReportAction<typeof CONST.REPORT.ACTIONS.TYPE.REPORT_PREVIEW> {
    const hasReceipt = TransactionUtils.hasReceipt(transaction);
    const recentReceiptTransactions = reportPreviewAction?.childRecentReceiptTransactionIDs ?? {};
    const transactionsToKeep = TransactionUtils.getRecentTransactions(recentReceiptTransactions);
    const previousTransactionsArray = Object.entries(recentReceiptTransactions ?? {}).map(([key, value]) => (transactionsToKeep.includes(key) ? {[key]: value} : null));
    const previousTransactions: Record<string, string> = {};

    for (const obj of previousTransactionsArray) {
        for (const key in obj) {
            if (obj) {
                previousTransactions[key] = obj[key];
            }
        }
    }

    const message = getReportPreviewMessage(iouReport, reportPreviewAction);
    const originalMessage = ReportActionsUtils.getOriginalMessage(reportPreviewAction);
    return {
        ...reportPreviewAction,
        message: [
            {
                html: message,
                text: message,
                isEdited: false,
                type: CONST.REPORT.MESSAGE.TYPE.COMMENT,
            },
        ],
        childLastMoneyRequestComment: comment || reportPreviewAction?.childLastMoneyRequestComment,
        childMoneyRequestCount: (reportPreviewAction?.childMoneyRequestCount ?? 0) + (isPayRequest ? 0 : 1),
        childRecentReceiptTransactionIDs: hasReceipt
            ? {
                  ...(transaction && {[transaction.transactionID]: transaction?.created}),
                  ...previousTransactions,
              }
            : recentReceiptTransactions,
        // As soon as we add a transaction without a receipt to the report, it will have ready expenses,
        // so we remove the whisper
        originalMessage: {
            ...(originalMessage ?? {}),
            whisperedTo: hasReceipt ? originalMessage?.whisperedTo : [],
            linkedReportID: originalMessage?.linkedReportID ?? '0',
        },
    };
}

function buildOptimisticTaskReportAction(
    taskReportID: string,
    actionName: typeof CONST.REPORT.ACTIONS.TYPE.TASK_COMPLETED | typeof CONST.REPORT.ACTIONS.TYPE.TASK_REOPENED | typeof CONST.REPORT.ACTIONS.TYPE.TASK_CANCELLED,
    message = '',
    actorAccountID = currentUserAccountID,
    createdOffset = 0,
): OptimisticTaskReportAction {
    const originalMessage = {
        taskReportID,
        type: actionName,
        text: message,
        html: message,
        whisperedTo: [],
    };
    return {
        actionName,
        actorAccountID,
        automatic: false,
        avatar: getCurrentUserAvatar(),
        isAttachmentOnly: false,
        originalMessage,
        message: [
            {
                text: message,
                taskReportID,
                type: CONST.REPORT.MESSAGE.TYPE.TEXT,
            },
        ],
        person: [
            {
                style: 'strong',
                text: currentUserPersonalDetails?.displayName ?? String(currentUserAccountID),
                type: 'TEXT',
            },
        ],
        reportActionID: NumberUtils.rand64(),
        shouldShow: true,
        created: DateUtils.getDBTimeWithSkew(Date.now() + createdOffset),
        isFirstItem: false,
        pendingAction: CONST.RED_BRICK_ROAD_PENDING_ACTION.ADD,
    };
}

/**
 * Builds an optimistic chat report with a randomly generated reportID and as much information as we currently have
 */
function buildOptimisticChatReport(
    participantList: number[],
    reportName: string = CONST.REPORT.DEFAULT_REPORT_NAME,
    chatType?: ValueOf<typeof CONST.REPORT.CHAT_TYPE>,
    policyID: string = CONST.POLICY.OWNER_EMAIL_FAKE,
    ownerAccountID: number = CONST.REPORT.OWNER_ACCOUNT_ID_FAKE,
    isOwnPolicyExpenseChat = false,
    oldPolicyName = '',
    visibility?: ValueOf<typeof CONST.REPORT.VISIBILITY>,
    writeCapability?: ValueOf<typeof CONST.REPORT.WRITE_CAPABILITIES>,
    notificationPreference: NotificationPreference = CONST.REPORT.NOTIFICATION_PREFERENCE.ALWAYS,
    parentReportActionID = '',
    parentReportID = '',
    description = '',
    avatarUrl = '',
    optimisticReportID = '',
    shouldShowParticipants = true,
): OptimisticChatReport {
    const participants = participantList.reduce((reportParticipants: Participants, accountID: number) => {
        const participant: ReportParticipant = {
            hidden: !shouldShowParticipants,
            role: accountID === currentUserAccountID ? CONST.REPORT.ROLE.ADMIN : CONST.REPORT.ROLE.MEMBER,
        };
        // eslint-disable-next-line no-param-reassign
        reportParticipants[accountID] = participant;
        return reportParticipants;
    }, {} as Participants);
    const currentTime = DateUtils.getDBTime();
    const isNewlyCreatedWorkspaceChat = chatType === CONST.REPORT.CHAT_TYPE.POLICY_EXPENSE_CHAT && isOwnPolicyExpenseChat;
    const optimisticChatReport: OptimisticChatReport = {
        isOptimisticReport: true,
        type: CONST.REPORT.TYPE.CHAT,
        chatType,
        isOwnPolicyExpenseChat,
        isPinned: isNewlyCreatedWorkspaceChat,
        lastActorAccountID: 0,
        lastMessageTranslationKey: '',
        lastMessageHtml: '',
        lastMessageText: undefined,
        lastReadTime: currentTime,
        lastVisibleActionCreated: currentTime,
        notificationPreference,
        oldPolicyName,
        ownerAccountID: ownerAccountID || CONST.REPORT.OWNER_ACCOUNT_ID_FAKE,
        parentReportActionID,
        parentReportID,
        participants,
        policyID,
        reportID: optimisticReportID || generateReportID(),
        reportName,
        stateNum: 0,
        statusNum: 0,
        visibility,
        description,
        writeCapability,
        avatarUrl,
    };

    if (chatType === CONST.REPORT.CHAT_TYPE.INVOICE) {
        // TODO: update to support workspace as an invoice receiver when workspace-to-workspace invoice room implemented
        optimisticChatReport.invoiceReceiver = {
            type: 'individual',
            accountID: participantList[0],
        };
    }

    return optimisticChatReport;
}

function buildOptimisticGroupChatReport(
    participantAccountIDs: number[],
    reportName: string,
    avatarUri: string,
    optimisticReportID?: string,
    notificationPreference?: NotificationPreference,
) {
    return buildOptimisticChatReport(
        participantAccountIDs,
        reportName,
        CONST.REPORT.CHAT_TYPE.GROUP,
        undefined,
        undefined,
        undefined,
        undefined,
        undefined,
        undefined,
        notificationPreference,
        undefined,
        undefined,
        undefined,
        avatarUri,
        optimisticReportID,
    );
}

/**
 * Returns the necessary reportAction onyx data to indicate that the chat has been created optimistically
 * @param [created] - Action created time
 */
function buildOptimisticCreatedReportAction(emailCreatingAction: string, created = DateUtils.getDBTime()): OptimisticCreatedReportAction {
    return {
        reportActionID: NumberUtils.rand64(),
        actionName: CONST.REPORT.ACTIONS.TYPE.CREATED,
        pendingAction: CONST.RED_BRICK_ROAD_PENDING_ACTION.ADD,
        actorAccountID: currentUserAccountID,
        message: [
            {
                type: CONST.REPORT.MESSAGE.TYPE.TEXT,
                style: 'strong',
                text: emailCreatingAction,
            },
            {
                type: CONST.REPORT.MESSAGE.TYPE.TEXT,
                style: 'normal',
                text: ' created this report',
            },
        ],
        person: [
            {
                type: CONST.REPORT.MESSAGE.TYPE.TEXT,
                style: 'strong',
                text: getCurrentUserDisplayNameOrEmail(),
            },
        ],
        automatic: false,
        avatar: getCurrentUserAvatar(),
        created,
        shouldShow: true,
    };
}

/**
 * Returns the necessary reportAction onyx data to indicate that the room has been renamed
 */
function buildOptimisticRenamedRoomReportAction(newName: string, oldName: string): OptimisticRenamedReportAction {
    const now = DateUtils.getDBTime();
    return {
        reportActionID: NumberUtils.rand64(),
        actionName: CONST.REPORT.ACTIONS.TYPE.RENAMED,
        pendingAction: CONST.RED_BRICK_ROAD_PENDING_ACTION.ADD,
        actorAccountID: currentUserAccountID,
        message: [
            {
                type: CONST.REPORT.MESSAGE.TYPE.TEXT,
                style: 'strong',
                text: 'You',
            },
            {
                type: CONST.REPORT.MESSAGE.TYPE.TEXT,
                style: 'normal',
                text: ` renamed this report. New title is '${newName}' (previously '${oldName}').`,
            },
        ],
        person: [
            {
                type: CONST.REPORT.MESSAGE.TYPE.TEXT,
                style: 'strong',
                text: getCurrentUserDisplayNameOrEmail(),
            },
        ],
        originalMessage: {
            oldName,
            newName,
            html: `Room renamed to ${newName}`,
            lastModified: now,
        },
        automatic: false,
        avatar: getCurrentUserAvatar(),
        created: now,
        shouldShow: true,
    };
}

/**
 * Returns the necessary reportAction onyx data to indicate that the transaction has been put on hold optimistically
 * @param [created] - Action created time
 */
function buildOptimisticHoldReportAction(created = DateUtils.getDBTime()): OptimisticHoldReportAction {
    return {
        reportActionID: NumberUtils.rand64(),
        actionName: CONST.REPORT.ACTIONS.TYPE.HOLD,
        pendingAction: CONST.RED_BRICK_ROAD_PENDING_ACTION.ADD,
        actorAccountID: currentUserAccountID,
        message: [
            {
                type: CONST.REPORT.MESSAGE.TYPE.TEXT,
                style: 'normal',
                text: Localize.translateLocal('iou.heldExpense'),
            },
        ],
        person: [
            {
                type: CONST.REPORT.MESSAGE.TYPE.TEXT,
                style: 'strong',
                text: getCurrentUserDisplayNameOrEmail(),
            },
        ],
        automatic: false,
        avatar: getCurrentUserAvatar(),
        created,
        shouldShow: true,
    };
}

/**
 * Returns the necessary reportAction onyx data to indicate that the transaction has been put on hold optimistically
 * @param [created] - Action created time
 */
function buildOptimisticHoldReportActionComment(comment: string, created = DateUtils.getDBTime()): OptimisticHoldReportAction {
    return {
        reportActionID: NumberUtils.rand64(),
        actionName: CONST.REPORT.ACTIONS.TYPE.ADD_COMMENT,
        pendingAction: CONST.RED_BRICK_ROAD_PENDING_ACTION.ADD,
        actorAccountID: currentUserAccountID,
        message: [
            {
                type: CONST.REPORT.MESSAGE.TYPE.COMMENT,
                text: comment,
                html: comment, // as discussed on https://github.com/Expensify/App/pull/39452 we will not support HTML for now
            },
        ],
        person: [
            {
                type: CONST.REPORT.MESSAGE.TYPE.TEXT,
                style: 'strong',
                text: getCurrentUserDisplayNameOrEmail(),
            },
        ],
        automatic: false,
        avatar: getCurrentUserAvatar(),
        created,
        shouldShow: true,
    };
}

/**
 * Returns the necessary reportAction onyx data to indicate that the transaction has been removed from hold optimistically
 * @param [created] - Action created time
 */
function buildOptimisticUnHoldReportAction(created = DateUtils.getDBTime()): OptimisticHoldReportAction {
    return {
        reportActionID: NumberUtils.rand64(),
        actionName: CONST.REPORT.ACTIONS.TYPE.UNHOLD,
        pendingAction: CONST.RED_BRICK_ROAD_PENDING_ACTION.ADD,
        actorAccountID: currentUserAccountID,
        message: [
            {
                type: CONST.REPORT.MESSAGE.TYPE.TEXT,
                style: 'normal',
                text: Localize.translateLocal('iou.unheldExpense'),
            },
        ],
        person: [
            {
                type: CONST.REPORT.MESSAGE.TYPE.TEXT,
                style: 'normal',
                text: getCurrentUserDisplayNameOrEmail(),
            },
        ],
        automatic: false,
        avatar: getCurrentUserAvatar(),
        created,
        shouldShow: true,
    };
}

function buildOptimisticEditedTaskFieldReportAction({title, description}: Task): OptimisticEditedTaskReportAction {
    // We do not modify title & description in one request, so we need to create a different optimistic action for each field modification
    let field = '';
    let value = '';
    if (title !== undefined) {
        field = 'task title';
        value = title;
    } else if (description !== undefined) {
        field = 'description';
        value = description;
    }

    let changelog = 'edited this task';
    if (field && value) {
        changelog = `updated the ${field} to ${value}`;
    } else if (field) {
        changelog = `removed the ${field}`;
    }

    return {
        reportActionID: NumberUtils.rand64(),
        actionName: CONST.REPORT.ACTIONS.TYPE.TASK_EDITED,
        pendingAction: CONST.RED_BRICK_ROAD_PENDING_ACTION.ADD,
        actorAccountID: currentUserAccountID,
        message: [
            {
                type: CONST.REPORT.MESSAGE.TYPE.COMMENT,
                text: changelog,
                html: description ? getParsedComment(changelog) : changelog,
            },
        ],
        person: [
            {
                type: CONST.REPORT.MESSAGE.TYPE.TEXT,
                style: 'strong',
                text: getCurrentUserDisplayNameOrEmail(),
            },
        ],
        automatic: false,
        avatar: getCurrentUserAvatar(),
        created: DateUtils.getDBTime(),
        shouldShow: false,
    };
}

function buildOptimisticChangedTaskAssigneeReportAction(assigneeAccountID: number): OptimisticEditedTaskReportAction {
    return {
        reportActionID: NumberUtils.rand64(),
        actionName: CONST.REPORT.ACTIONS.TYPE.TASK_EDITED,
        pendingAction: CONST.RED_BRICK_ROAD_PENDING_ACTION.ADD,
        actorAccountID: currentUserAccountID,
        message: [
            {
                type: CONST.REPORT.MESSAGE.TYPE.COMMENT,
                text: `assigned to ${getDisplayNameForParticipant(assigneeAccountID)}`,
                html: `assigned to <mention-user accountID="${assigneeAccountID}"/>`,
            },
        ],
        person: [
            {
                type: CONST.REPORT.MESSAGE.TYPE.TEXT,
                style: 'strong',
                text: getCurrentUserDisplayNameOrEmail(),
            },
        ],
        automatic: false,
        avatar: getCurrentUserAvatar(),
        created: DateUtils.getDBTime(),
        shouldShow: false,
    };
}

/**
 * Returns the necessary reportAction onyx data to indicate that a chat has been archived
 *
 * @param reason - A reason why the chat has been archived
 */
function buildOptimisticClosedReportAction(
    emailClosingReport: string,
    policyName: string,
    reason: ValueOf<typeof CONST.REPORT.ARCHIVE_REASON> = CONST.REPORT.ARCHIVE_REASON.DEFAULT,
): OptimisticClosedReportAction {
    return {
        actionName: CONST.REPORT.ACTIONS.TYPE.CLOSED,
        actorAccountID: currentUserAccountID,
        automatic: false,
        avatar: getCurrentUserAvatar(),
        created: DateUtils.getDBTime(),
        message: [
            {
                type: CONST.REPORT.MESSAGE.TYPE.TEXT,
                style: 'strong',
                text: emailClosingReport,
            },
            {
                type: CONST.REPORT.MESSAGE.TYPE.TEXT,
                style: 'normal',
                text: ' closed this report',
            },
        ],
        originalMessage: {
            policyName,
            reason,
        },
        pendingAction: CONST.RED_BRICK_ROAD_PENDING_ACTION.ADD,
        person: [
            {
                type: CONST.REPORT.MESSAGE.TYPE.TEXT,
                style: 'strong',
                text: getCurrentUserDisplayNameOrEmail(),
            },
        ],
        reportActionID: NumberUtils.rand64(),
        shouldShow: true,
    };
}

/**
 * Returns an optimistic Dismissed Violation Report Action. Use the originalMessage customize this to the type of
 * violation being dismissed.
 */
function buildOptimisticDismissedViolationReportAction(
    originalMessage: ReportAction<typeof CONST.REPORT.ACTIONS.TYPE.DISMISSED_VIOLATION>['originalMessage'],
): OptimisticDismissedViolationReportAction {
    return {
        actionName: CONST.REPORT.ACTIONS.TYPE.DISMISSED_VIOLATION,
        actorAccountID: currentUserAccountID,
        avatar: getCurrentUserAvatar(),
        created: DateUtils.getDBTime(),
        message: [
            {
                type: CONST.REPORT.MESSAGE.TYPE.TEXT,
                style: 'normal',
                text: ReportActionsUtils.getDismissedViolationMessageText(originalMessage),
            },
        ],
        originalMessage,
        pendingAction: CONST.RED_BRICK_ROAD_PENDING_ACTION.ADD,
        person: [
            {
                type: CONST.REPORT.MESSAGE.TYPE.TEXT,
                style: 'strong',
                text: getCurrentUserDisplayNameOrEmail(),
            },
        ],
        reportActionID: NumberUtils.rand64(),
        shouldShow: true,
    };
}

function buildOptimisticWorkspaceChats(policyID: string, policyName: string, expenseReportId?: string): OptimisticWorkspaceChats {
    const announceChatData = buildOptimisticChatReport(
        currentUserAccountID ? [currentUserAccountID] : [],
        CONST.REPORT.WORKSPACE_CHAT_ROOMS.ANNOUNCE,
        CONST.REPORT.CHAT_TYPE.POLICY_ANNOUNCE,
        policyID,
        CONST.POLICY.OWNER_ACCOUNT_ID_FAKE,
        false,
        policyName,
        undefined,
        undefined,

        // #announce contains all policy members so notifying always should be opt-in only.
        CONST.REPORT.NOTIFICATION_PREFERENCE.DAILY,
    );
    const announceChatReportID = announceChatData.reportID;
    const announceCreatedAction = buildOptimisticCreatedReportAction(CONST.POLICY.OWNER_EMAIL_FAKE);
    const announceReportActionData = {
        [announceCreatedAction.reportActionID]: announceCreatedAction,
    };
    const pendingChatMembers = getPendingChatMembers(currentUserAccountID ? [currentUserAccountID] : [], [], CONST.RED_BRICK_ROAD_PENDING_ACTION.ADD);
    const adminsChatData = {
        ...buildOptimisticChatReport(
            [currentUserAccountID ?? -1],
            CONST.REPORT.WORKSPACE_CHAT_ROOMS.ADMINS,
            CONST.REPORT.CHAT_TYPE.POLICY_ADMINS,
            policyID,
            CONST.POLICY.OWNER_ACCOUNT_ID_FAKE,
            false,
            policyName,
        ),
        pendingChatMembers,
    };
    const adminsChatReportID = adminsChatData.reportID;
    const adminsCreatedAction = buildOptimisticCreatedReportAction(CONST.POLICY.OWNER_EMAIL_FAKE);
    const adminsReportActionData = {
        [adminsCreatedAction.reportActionID]: adminsCreatedAction,
    };

    const expenseChatData = buildOptimisticChatReport(
        [currentUserAccountID ?? -1],
        '',
        CONST.REPORT.CHAT_TYPE.POLICY_EXPENSE_CHAT,
        policyID,
        currentUserAccountID,
        true,
        policyName,
        undefined,
        undefined,
        undefined,
        undefined,
        undefined,
        undefined,
        undefined,
        expenseReportId,
    );
    const expenseChatReportID = expenseChatData.reportID;
    const expenseReportCreatedAction = buildOptimisticCreatedReportAction(currentUserEmail ?? '');
    const expenseReportActionData = {
        [expenseReportCreatedAction.reportActionID]: expenseReportCreatedAction,
    };

    return {
        announceChatReportID,
        announceChatData,
        announceReportActionData,
        announceCreatedReportActionID: announceCreatedAction.reportActionID,
        adminsChatReportID,
        adminsChatData,
        adminsReportActionData,
        adminsCreatedReportActionID: adminsCreatedAction.reportActionID,
        expenseChatReportID,
        expenseChatData,
        expenseReportActionData,
        expenseCreatedReportActionID: expenseReportCreatedAction.reportActionID,
    };
}

/**
 * Builds an optimistic Task Report with a randomly generated reportID
 *
 * @param ownerAccountID - Account ID of the person generating the Task.
 * @param assigneeAccountID - AccountID of the other person participating in the Task.
 * @param parentReportID - Report ID of the chat where the Task is.
 * @param title - Task title.
 * @param description - Task description.
 * @param policyID - PolicyID of the parent report
 */

function buildOptimisticTaskReport(
    ownerAccountID: number,
    assigneeAccountID = 0,
    parentReportID?: string,
    title?: string,
    description?: string,
    policyID: string = CONST.POLICY.OWNER_EMAIL_FAKE,
    notificationPreference: NotificationPreference = CONST.REPORT.NOTIFICATION_PREFERENCE.HIDDEN,
): OptimisticTaskReport {
    const participants: Participants = {
        [ownerAccountID]: {
            hidden: false,
        },
    };

    if (assigneeAccountID) {
        participants[assigneeAccountID] = {hidden: false};
    }

    return {
        reportID: generateReportID(),
        reportName: title,
        description: getParsedComment(description ?? ''),
        ownerAccountID,
        participants,
        managerID: assigneeAccountID,
        type: CONST.REPORT.TYPE.TASK,
        parentReportID,
        policyID,
        stateNum: CONST.REPORT.STATE_NUM.OPEN,
        statusNum: CONST.REPORT.STATUS_NUM.OPEN,
        notificationPreference,
        lastVisibleActionCreated: DateUtils.getDBTime(),
        hasParentAccess: true,
    };
}

/**
 * Builds an optimistic EXPORTED_TO_INTEGRATION report action
 *
 * @param integration - The connectionName of the integration
 * @param markedManually - Whether the integration was marked as manually exported
 */
function buildOptimisticExportIntegrationAction(integration: ConnectionName, markedManually = false): OptimisticExportIntegrationAction {
    const label = CONST.POLICY.CONNECTIONS.NAME_USER_FRIENDLY[integration];
    return {
        reportActionID: NumberUtils.rand64(),
        actionName: CONST.REPORT.ACTIONS.TYPE.EXPORTED_TO_INTEGRATION,
        pendingAction: CONST.RED_BRICK_ROAD_PENDING_ACTION.ADD,
        actorAccountID: currentUserAccountID,
        message: [],
        person: [
            {
                type: CONST.REPORT.MESSAGE.TYPE.TEXT,
                style: 'strong',
                text: getCurrentUserDisplayNameOrEmail(),
            },
        ],
        automatic: false,
        avatar: getCurrentUserAvatar(),
        created: DateUtils.getDBTime(),
        shouldShow: true,
        originalMessage: {
            label,
            lastModified: DateUtils.getDBTime(),
            markedManually,
            inProgress: true,
        },
    };
}

/**
 * A helper method to create transaction thread
 *
 * @param reportAction - the parent IOU report action from which to create the thread
 * @param moneyRequestReport - the report which the report action belongs to
 */
function buildTransactionThread(
    reportAction: OnyxEntry<ReportAction | OptimisticIOUReportAction>,
    moneyRequestReport: OnyxEntry<Report>,
    existingTransactionThreadReportID?: string,
): OptimisticChatReport {
    const participantAccountIDs = [...new Set([currentUserAccountID, Number(reportAction?.actorAccountID)])].filter(Boolean) as number[];
    const existingTransactionThreadReport = getReportOrDraftReport(existingTransactionThreadReportID);

    if (existingTransactionThreadReportID && existingTransactionThreadReport) {
        return {
            ...existingTransactionThreadReport,
            isOptimisticReport: true,
            parentReportActionID: reportAction?.reportActionID,
            parentReportID: moneyRequestReport?.reportID,
            reportName: getTransactionReportName(reportAction),
            policyID: moneyRequestReport?.policyID,
        };
    }

    return buildOptimisticChatReport(
        participantAccountIDs,
        getTransactionReportName(reportAction),
        undefined,
        moneyRequestReport?.policyID ?? '-1',
        CONST.POLICY.OWNER_ACCOUNT_ID_FAKE,
        false,
        '',
        undefined,
        undefined,
        CONST.REPORT.NOTIFICATION_PREFERENCE.HIDDEN,
        reportAction?.reportActionID,
        moneyRequestReport?.reportID,
        '',
        '',
        '',
        false,
    );
}

/**
 * Build optimistic expense entities:
 *
 * 1. CREATED action for the chatReport
 * 2. CREATED action for the iouReport
 * 3. IOU action for the iouReport linked to the transaction thread via `childReportID`
 * 4. Transaction Thread linked to the IOU action via `parentReportActionID`
 * 5. CREATED action for the Transaction Thread
 */
function buildOptimisticMoneyRequestEntities(
    iouReport: Report,
    type: ValueOf<typeof CONST.IOU.REPORT_ACTION_TYPE>,
    amount: number,
    currency: string,
    comment: string,
    payeeEmail: string,
    participants: Participant[],
    transactionID: string,
    paymentType?: PaymentMethodType,
    isSettlingUp = false,
    isSendMoneyFlow = false,
    isOwnPolicyExpenseChat = false,
    isPersonalTrackingExpense?: boolean,
    existingTransactionThreadReportID?: string,
    linkedTrackedExpenseReportAction?: ReportAction,
): [OptimisticCreatedReportAction, OptimisticCreatedReportAction, OptimisticIOUReportAction, OptimisticChatReport, OptimisticCreatedReportAction | null] {
    const createdActionForChat = buildOptimisticCreatedReportAction(payeeEmail);

    // The `CREATED` action must be optimistically generated before the IOU action so that it won't appear after the IOU action in the chat.
    const iouActionCreationTime = DateUtils.getDBTime();
    const createdActionForIOUReport = buildOptimisticCreatedReportAction(payeeEmail, DateUtils.subtractMillisecondsFromDateTime(iouActionCreationTime, 1));

    const iouAction = buildOptimisticIOUReportAction(
        type,
        amount,
        currency,
        comment,
        participants,
        transactionID,
        paymentType,
        isPersonalTrackingExpense ? '0' : iouReport.reportID,
        isSettlingUp,
        isSendMoneyFlow,
        isOwnPolicyExpenseChat,
        iouActionCreationTime,
        linkedTrackedExpenseReportAction,
    );

    // Create optimistic transactionThread and the `CREATED` action for it, if existingTransactionThreadReportID is undefined
    const transactionThread = buildTransactionThread(iouAction, iouReport, existingTransactionThreadReportID);
    const createdActionForTransactionThread = existingTransactionThreadReportID ? null : buildOptimisticCreatedReportAction(payeeEmail);

    // The IOU action and the transactionThread are co-dependent as parent-child, so we need to link them together
    iouAction.childReportID = existingTransactionThreadReportID ?? transactionThread.reportID;

    return [createdActionForChat, createdActionForIOUReport, iouAction, transactionThread, createdActionForTransactionThread];
}

// Check if the report is empty, meaning it has no visible messages (i.e. only a "created" report action).
function isEmptyReport(report: OnyxEntry<Report>): boolean {
    if (!report) {
        return true;
    }

    if (report.lastMessageText ?? report.lastMessageTranslationKey) {
        return false;
    }

    const lastVisibleMessage = getLastVisibleMessage(report.reportID);
    return !lastVisibleMessage.lastMessageText && !lastVisibleMessage.lastMessageTranslationKey;
}

function isUnread(report: OnyxEntry<Report>): boolean {
    if (!report) {
        return false;
    }

    if (isEmptyReport(report) && !isSelfDM(report)) {
        return false;
    }
    // lastVisibleActionCreated and lastReadTime are both datetime strings and can be compared directly
    const lastVisibleActionCreated = report.lastVisibleActionCreated ?? '';
    const lastReadTime = report.lastReadTime ?? '';
    const lastMentionedTime = report.lastMentionedTime ?? '';

    // If the user was mentioned and the comment got deleted the lastMentionedTime will be more recent than the lastVisibleActionCreated
    return lastReadTime < lastVisibleActionCreated || lastReadTime < lastMentionedTime;
}

function isIOUOwnedByCurrentUser(report: OnyxEntry<Report>, allReportsDict?: OnyxCollection<Report>): boolean {
    const allAvailableReports = allReportsDict ?? ReportConnection.getAllReports();
    if (!report || !allAvailableReports) {
        return false;
    }

    let reportToLook = report;
    if (report.iouReportID) {
        const iouReport = allAvailableReports[`${ONYXKEYS.COLLECTION.REPORT}${report.iouReportID}`];
        if (iouReport) {
            reportToLook = iouReport;
        }
    }

    return reportToLook.ownerAccountID === currentUserAccountID;
}

/**
 * Assuming the passed in report is a default room, lets us know whether we can see it or not, based on permissions and
 * the various subsets of users we've allowed to use default rooms.
 */
function canSeeDefaultRoom(report: OnyxEntry<Report>, policies: OnyxCollection<Policy>, betas: OnyxEntry<Beta[]>): boolean {
    // Include archived rooms
    if (isArchivedRoom(report, getReportNameValuePairs(report?.reportID))) {
        return true;
    }

    // Include default rooms for free plan policies (domain rooms aren't included in here because they do not belong to a policy)
    if (getPolicyType(report, policies) === CONST.POLICY.TYPE.FREE) {
        return true;
    }

    // If the room has an assigned guide, it can be seen.
    if (hasExpensifyGuidesEmails(Object.keys(report?.participants ?? {}).map(Number))) {
        return true;
    }

    // Include any admins and announce rooms, since only non partner-managed domain rooms are on the beta now.
    if (isAdminRoom(report) || isAnnounceRoom(report)) {
        return true;
    }

    // For all other cases, just check that the user belongs to the default rooms beta
    return Permissions.canUseDefaultRooms(betas ?? []);
}

function canAccessReport(report: OnyxEntry<Report>, policies: OnyxCollection<Policy>, betas: OnyxEntry<Beta[]>): boolean {
    // We hide default rooms (it's basically just domain rooms now) from people who aren't on the defaultRooms beta.
    if (isDefaultRoom(report) && !canSeeDefaultRoom(report, policies, betas)) {
        return false;
    }

    if (report?.errorFields?.notFound) {
        return false;
    }

    return true;
}

/**
 * Check if the report is the parent report of the currently viewed report or at least one child report has report action
 */
function shouldHideReport(report: OnyxEntry<Report>, currentReportId: string): boolean {
    const currentReport = getReportOrDraftReport(currentReportId);
    const parentReport = getParentReport(!isEmptyObject(currentReport) ? currentReport : undefined);
    const reportActions = allReportActions?.[`${ONYXKEYS.COLLECTION.REPORT_ACTIONS}${report?.reportID}`] ?? {};
    const isChildReportHasComment = Object.values(reportActions ?? {})?.some((reportAction) => (reportAction?.childVisibleActionCount ?? 0) > 0);
    return parentReport?.reportID !== report?.reportID && !isChildReportHasComment;
}

/**
 * Checks to see if a report's parentAction is an expense that contains a violation type of either violation or warning
 */
function doesTransactionThreadHaveViolations(
    report: OnyxInputOrEntry<Report>,
    transactionViolations: OnyxCollection<TransactionViolation[]>,
    parentReportAction: OnyxInputOrEntry<ReportAction>,
): boolean {
    if (!ReportActionsUtils.isMoneyRequestAction(parentReportAction)) {
        return false;
    }
    const {IOUTransactionID, IOUReportID} = ReportActionsUtils.getOriginalMessage(parentReportAction) ?? {};
    if (!IOUTransactionID || !IOUReportID) {
        return false;
    }
    if (!isCurrentUserSubmitter(IOUReportID)) {
        return false;
    }
    if (report?.stateNum !== CONST.REPORT.STATE_NUM.OPEN && report?.stateNum !== CONST.REPORT.STATE_NUM.SUBMITTED) {
        return false;
    }
    return TransactionUtils.hasViolation(IOUTransactionID, transactionViolations) || TransactionUtils.hasWarningTypeViolation(IOUTransactionID, transactionViolations);
}

/**
 * Checks if we should display violation - we display violations when the expense has violation and it is not settled
 */
function shouldDisplayTransactionThreadViolations(
    report: OnyxEntry<Report>,
    transactionViolations: OnyxCollection<TransactionViolation[]>,
    parentReportAction: OnyxEntry<ReportAction>,
): boolean {
    if (!ReportActionsUtils.isMoneyRequestAction(parentReportAction)) {
        return false;
    }
    const {IOUReportID} = ReportActionsUtils.getOriginalMessage(parentReportAction) ?? {};
    if (isSettled(IOUReportID) || isReportApproved(IOUReportID?.toString())) {
        return false;
    }
    return doesTransactionThreadHaveViolations(report, transactionViolations, parentReportAction);
}

/**
 * Checks to see if a report contains a violation
 */
function hasViolations(reportID: string, transactionViolations: OnyxCollection<TransactionViolation[]>): boolean {
    const transactions = reportsTransactions[reportID] ?? [];
    return transactions.some((transaction) => TransactionUtils.hasViolation(transaction.transactionID, transactionViolations));
}

/**
 * Checks to see if a report contains a violation of type `warning`
 */
function hasWarningTypeViolations(reportID: string, transactionViolations: OnyxCollection<TransactionViolation[]>): boolean {
    const transactions = reportsTransactions[reportID] ?? [];
    return transactions.some((transaction) => TransactionUtils.hasWarningTypeViolation(transaction.transactionID, transactionViolations));
}

function hasReportViolations(reportID: string) {
    const reportViolations = allReportsViolations?.[`${ONYXKEYS.COLLECTION.REPORT_VIOLATIONS}${reportID}`];
    return Object.values(reportViolations ?? {}).some((violations) => !isEmptyObject(violations));
}

/**
 * Checks if #admins room chan be shown
 * We show #admin rooms when a) More than one admin exists or b) There exists policy audit log for review.
 */
function shouldAdminsRoomBeVisible(report: OnyxEntry<Report>): boolean {
    const accountIDs = Object.entries(report?.participants ?? {}).map(([accountID]) => Number(accountID));
    const adminAccounts = PersonalDetailsUtils.getLoginsByAccountIDs(accountIDs).filter((login) => !PolicyUtils.isExpensifyTeam(login));
    const lastVisibleAction = ReportActionsUtils.getLastVisibleAction(report?.reportID ?? '');
    if ((lastVisibleAction ? ReportActionsUtils.isCreatedAction(lastVisibleAction) : report?.lastActionType === CONST.REPORT.ACTIONS.TYPE.CREATED) && adminAccounts.length <= 1) {
        return false;
    }
    return true;
}

/**
 * Takes several pieces of data from Onyx and evaluates if a report should be shown in the option list (either when searching
 * for reports or the reports shown in the LHN).
 *
 * This logic is very specific and the order of the logic is very important. It should fail quickly in most cases and also
 * filter out the majority of reports before filtering out very specific minority of reports.
 */
function shouldReportBeInOptionList({
    report,
    currentReportId,
    isInFocusMode,
    betas,
    policies,
    excludeEmptyChats,
    doesReportHaveViolations,
    includeSelfDM = false,
    login,
    includeDomainEmail = false,
}: {
    report: OnyxEntry<Report>;
    currentReportId: string;
    isInFocusMode: boolean;
    betas: OnyxEntry<Beta[]>;
    policies: OnyxCollection<Policy>;
    excludeEmptyChats: boolean;
    doesReportHaveViolations: boolean;
    includeSelfDM?: boolean;
    login?: string;
    includeDomainEmail?: boolean;
}) {
    const isInDefaultMode = !isInFocusMode;
    // Exclude reports that have no data because there wouldn't be anything to show in the option item.
    // This can happen if data is currently loading from the server or a report is in various stages of being created.
    // This can also happen for anyone accessing a public room or archived room for which they don't have access to the underlying policy.
    // Optionally exclude reports that do not belong to currently active workspace

    const parentReportAction = ReportActionsUtils.getParentReportAction(report);

    if (
        !report?.reportID ||
        !report?.type ||
        report?.reportName === undefined ||
        // eslint-disable-next-line @typescript-eslint/prefer-nullish-coalescing
        report?.isHidden ||
        (!report?.participants &&
            // We omit sending back participants for chat rooms when searching for reports since they aren't needed to display the results and can get very large.
            // So we allow showing rooms with no participants–in any other circumstances we should never have these reports with no participants in Onyx.
            !isChatRoom(report) &&
            !isChatThread(report) &&
            !isArchivedRoom(report, getReportNameValuePairs(report?.reportID)) &&
            !isMoneyRequestReport(report) &&
            !isTaskReport(report) &&
            !isSelfDM(report) &&
            !isSystemChat(report) &&
            !isGroupChat(report))
    ) {
        return false;
    }

    if (report?.participants?.[CONST.ACCOUNT_ID.NOTIFICATIONS] && (!currentUserAccountID || !AccountUtils.isAccountIDOddNumber(currentUserAccountID))) {
        return false;
    }

    if (!canAccessReport(report, policies, betas)) {
        return false;
    }

    // If this is a transaction thread associated with a report that only has one transaction, omit it
    if (isOneTransactionThread(report.reportID, report.parentReportID ?? '-1', parentReportAction)) {
        return false;
    }

    if ((Object.values(CONST.REPORT.UNSUPPORTED_TYPE) as string[]).includes(report?.type ?? '')) {
        return false;
    }

    // Include the currently viewed report. If we excluded the currently viewed report, then there
    // would be no way to highlight it in the options list and it would be confusing to users because they lose
    // a sense of context.
    if (report.reportID === currentReportId) {
        return true;
    }

    // Retrieve the draft comment for the report and convert it to a boolean
    const hasDraftComment = hasValidDraftComment(report.reportID);

    // Include reports that are relevant to the user in any view mode. Criteria include having a draft or having a GBR showing.
    // eslint-disable-next-line @typescript-eslint/prefer-nullish-coalescing
    if (hasDraftComment || requiresAttentionFromCurrentUser(report)) {
        return true;
    }

    const isEmptyChat = isEmptyReport(report);
    const canHideReport = shouldHideReport(report, currentReportId);

    // Include reports if they are pinned
    if (report.isPinned) {
        return true;
    }

    const reportIsSettled = report.statusNum === CONST.REPORT.STATUS_NUM.REIMBURSED;

    // Always show IOU reports with violations unless they are reimbursed
    if (isExpenseRequest(report) && doesReportHaveViolations && !reportIsSettled) {
        return true;
    }

    // Hide only chat threads that haven't been commented on (other threads are actionable)
    if (isChatThread(report) && canHideReport && isEmptyChat) {
        return false;
    }

    // Show #admins room only when it has some value to the user.
    if (isAdminRoom(report) && !shouldAdminsRoomBeVisible(report)) {
        return false;
    }

    // Include reports that have errors from trying to add a workspace
    // If we excluded it, then the red-brock-road pattern wouldn't work for the user to resolve the error
    if (report.errorFields?.addWorkspaceRoom) {
        return true;
    }

    // All unread chats (even archived ones) in GSD mode will be shown. This is because GSD mode is specifically for focusing the user on the most relevant chats, primarily, the unread ones
    if (isInFocusMode) {
        return isUnread(report) && report.notificationPreference !== CONST.REPORT.NOTIFICATION_PREFERENCE.MUTE;
    }

    // Archived reports should always be shown when in default (most recent) mode. This is because you should still be able to access and search for the chats to find them.
    if (isInDefaultMode && isArchivedRoom(report, getReportNameValuePairs(report?.reportID))) {
        return true;
    }

    // Hide chats between two users that haven't been commented on from the LNH
    if (excludeEmptyChats && isEmptyChat && isChatReport(report) && !isChatRoom(report) && !isPolicyExpenseChat(report) && !isSystemChat(report) && !isGroupChat(report) && canHideReport) {
        return false;
    }

    if (isSelfDM(report)) {
        return includeSelfDM;
    }

    if (Str.isDomainEmail(login ?? '') && !includeDomainEmail) {
        return false;
    }

    // Hide chat threads where the parent message is pending removal
    if (
        !isEmptyObject(parentReportAction) &&
        ReportActionsUtils.isPendingRemove(parentReportAction) &&
        ReportActionsUtils.isThreadParentMessage(parentReportAction, report?.reportID ?? '')
    ) {
        return false;
    }

    return true;
}

/**
 * Returns the system report from the list of reports.
 */
function getSystemChat(): OnyxEntry<Report> {
    const allReports = ReportConnection.getAllReports();
    if (!allReports) {
        return undefined;
    }

    return Object.values(allReports ?? {}).find((report) => report?.chatType === CONST.REPORT.CHAT_TYPE.SYSTEM);
}

/**
 * Attempts to find a report in onyx with the provided list of participants. Does not include threads, task, expense, room, and policy expense chat.
 */
function getChatByParticipants(newParticipantList: number[], reports: OnyxCollection<Report> = ReportConnection.getAllReports(), shouldIncludeGroupChats = false): OnyxEntry<Report> {
    const sortedNewParticipantList = newParticipantList.sort();
    return Object.values(reports ?? {}).find((report) => {
        const participantAccountIDs = Object.keys(report?.participants ?? {});

        // Skip if it's not a 1:1 chat
        if (!shouldIncludeGroupChats && !isOneOnOneChat(report) && !isSystemChat(report)) {
            return false;
        }

        // If we are looking for a group chat, then skip non-group chat report
        if (shouldIncludeGroupChats && !isGroupChat(report)) {
            return false;
        }

        const sortedParticipantsAccountIDs = participantAccountIDs.map(Number).sort();

        // Only return the chat if it has all the participants
        return lodashIsEqual(sortedNewParticipantList, sortedParticipantsAccountIDs);
    });
}

/**
 * Attempts to find an invoice chat report in onyx with the provided policyID and receiverID.
 */
function getInvoiceChatByParticipants(policyID: string, receiverID: string | number, reports: OnyxCollection<Report> = ReportConnection.getAllReports()): OnyxEntry<Report> {
    return Object.values(reports ?? {}).find((report) => {
        if (!report || !isInvoiceRoom(report)) {
            return false;
        }

        const isSameReceiver =
            report.invoiceReceiver &&
            (('accountID' in report.invoiceReceiver && report.invoiceReceiver.accountID === receiverID) ||
                ('policyID' in report.invoiceReceiver && report.invoiceReceiver.policyID === receiverID));

        return report.policyID === policyID && isSameReceiver;
    });
}

/**
 * Attempts to find a policy expense report in onyx that is owned by ownerAccountID in a given policy
 */
function getPolicyExpenseChat(ownerAccountID: number, policyID: string): OnyxEntry<Report> {
    return Object.values(ReportConnection.getAllReports() ?? {}).find((report: OnyxEntry<Report>) => {
        // If the report has been deleted, then skip it
        if (!report) {
            return false;
        }

        return report.policyID === policyID && isPolicyExpenseChat(report) && report.ownerAccountID === ownerAccountID;
    });
}

function getAllPolicyReports(policyID: string): Array<OnyxEntry<Report>> {
    return Object.values(ReportConnection.getAllReports() ?? {}).filter((report) => report?.policyID === policyID);
}

/**
 * Returns true if Chronos is one of the chat participants (1:1)
 */
function chatIncludesChronos(report: OnyxInputOrEntry<Report>): boolean {
    const participantAccountIDs = Object.keys(report?.participants ?? {}).map(Number);
    return participantAccountIDs.includes(CONST.ACCOUNT_ID.CHRONOS);
}

function chatIncludesChronosWithID(reportID?: string): boolean {
    // eslint-disable-next-line @typescript-eslint/prefer-nullish-coalescing
    const report = ReportConnection.getAllReports()?.[`${ONYXKEYS.COLLECTION.REPORT}${reportID || -1}`];
    return chatIncludesChronos(report);
}

/**
 * Can only flag if:
 *
 * - It was written by someone else and isn't a whisper
 * - It's a welcome message whisper
 * - It's an ADD_COMMENT that is not an attachment
 */
function canFlagReportAction(reportAction: OnyxInputOrEntry<ReportAction>, reportID: string | undefined): boolean {
    let report = getReportOrDraftReport(reportID);

    // If the childReportID exists in reportAction and is equal to the reportID,
    // the report action being evaluated is the parent report action in a thread, and we should get the parent report to evaluate instead.
    if (reportAction?.childReportID?.toString() === reportID?.toString()) {
        report = getReportOrDraftReport(report?.parentReportID);
    }
    const isCurrentUserAction = reportAction?.actorAccountID === currentUserAccountID;
    if (ReportActionsUtils.isWhisperAction(reportAction)) {
        // Allow flagging whispers that are sent by other users
        if (!isCurrentUserAction && reportAction?.actorAccountID !== CONST.ACCOUNT_ID.CONCIERGE) {
            return true;
        }

        // Disallow flagging the rest of whisper as they are sent by us
        return false;
    }

    return !!(
        !isCurrentUserAction &&
        reportAction?.actionName === CONST.REPORT.ACTIONS.TYPE.ADD_COMMENT &&
        !ReportActionsUtils.isDeletedAction(reportAction) &&
        !ReportActionsUtils.isCreatedTaskReportAction(reportAction) &&
        !isEmptyObject(report) &&
        report &&
        isAllowedToComment(report)
    );
}

/**
 * Whether flag comment page should show
 */
function shouldShowFlagComment(reportAction: OnyxInputOrEntry<ReportAction>, report: OnyxInputOrEntry<Report>): boolean {
    return (
        canFlagReportAction(reportAction, report?.reportID) &&
        !isArchivedRoom(report, getReportNameValuePairs(report?.reportID)) &&
        !chatIncludesChronos(report) &&
        !isConciergeChatReport(report) &&
        reportAction?.actorAccountID !== CONST.ACCOUNT_ID.CONCIERGE
    );
}

/**
 * @param sortedAndFilteredReportActions - reportActions for the report, sorted newest to oldest, and filtered for only those that should be visible
 */
function getNewMarkerReportActionID(report: OnyxEntry<Report>, sortedAndFilteredReportActions: ReportAction[]): string {
    if (!isUnread(report)) {
        return '';
    }

    const newMarkerIndex = lodashFindLastIndex(sortedAndFilteredReportActions, (reportAction) => (reportAction.created ?? '') > (report?.lastReadTime ?? ''));

    return 'reportActionID' in sortedAndFilteredReportActions[newMarkerIndex] ? sortedAndFilteredReportActions[newMarkerIndex].reportActionID : '';
}

/**
 * Performs the markdown conversion, and replaces code points > 127 with C escape sequences
 * Used for compatibility with the backend auth validator for AddComment, and to account for MD in comments
 * @returns The comment's total length as seen from the backend
 */
function getCommentLength(textComment: string, parsingDetails?: ParsingDetails): number {
    return getParsedComment(textComment, parsingDetails)
        .replace(/[^ -~]/g, '\\u????')
        .trim().length;
}

function getRouteFromLink(url: string | null): string {
    if (!url) {
        return '';
    }

    // Get the reportID from URL
    let route = url;
    const localWebAndroidRegEx = /^(https:\/\/([0-9]{1,3})\.([0-9]{1,3})\.([0-9]{1,3})\.([0-9]{1,3}))/;
    linkingConfig.prefixes.forEach((prefix) => {
        if (route.startsWith(prefix)) {
            route = route.replace(prefix, '');
        } else if (localWebAndroidRegEx.test(route)) {
            route = route.replace(localWebAndroidRegEx, '');
        } else {
            return;
        }

        // Remove the port if it's a localhost URL
        if (/^:\d+/.test(route)) {
            route = route.replace(/:\d+/, '');
        }

        // Remove the leading slash if exists
        if (route.startsWith('/')) {
            route = route.replace('/', '');
        }
    });
    return route;
}

function parseReportRouteParams(route: string): ReportRouteParams {
    let parsingRoute = route;
    if (parsingRoute.at(0) === '/') {
        // remove the first slash
        parsingRoute = parsingRoute.slice(1);
    }

    if (!parsingRoute.startsWith(Url.addTrailingForwardSlash(ROUTES.REPORT))) {
        return {reportID: '', isSubReportPageRoute: false};
    }

    const pathSegments = parsingRoute.split('/');

    const reportIDSegment = pathSegments[1];
    const hasRouteReportActionID = !Number.isNaN(Number(reportIDSegment));

    // Check for "undefined" or any other unwanted string values
    if (!reportIDSegment || reportIDSegment === 'undefined') {
        return {reportID: '', isSubReportPageRoute: false};
    }

    return {
        reportID: reportIDSegment,
        isSubReportPageRoute: pathSegments.length > 2 && !hasRouteReportActionID,
    };
}

function getReportIDFromLink(url: string | null): string {
    const route = getRouteFromLink(url);
    const {reportID, isSubReportPageRoute} = parseReportRouteParams(route);
    if (isSubReportPageRoute) {
        // We allow the Sub-Report deep link routes (settings, details, etc.) to be handled by their respective component pages
        return '';
    }
    return reportID;
}

/**
 * Check if the chat report is linked to an iou that is waiting for the current user to add a credit bank account.
 */
function hasIOUWaitingOnCurrentUserBankAccount(chatReport: OnyxInputOrEntry<Report>): boolean {
    if (chatReport?.iouReportID) {
        const iouReport = ReportConnection.getAllReports()?.[`${ONYXKEYS.COLLECTION.REPORT}${chatReport?.iouReportID}`];
        if (iouReport?.isWaitingOnBankAccount && iouReport?.ownerAccountID === currentUserAccountID) {
            return true;
        }
    }

    return false;
}

/**
 * Users can submit an expense:
 * - in policy expense chats only if they are in a role of a member in the chat (in other words, if it's their policy expense chat)
 * - in an open or submitted expense report tied to a policy expense chat the user owns
 *     - employee can submit expenses in a submitted expense report only if the policy has Instant Submit settings turned on
 * - in an IOU report, which is not settled yet
 * - in a 1:1 DM chat
 */
function canRequestMoney(report: OnyxEntry<Report>, policy: OnyxEntry<Policy>, otherParticipants: number[]): boolean {
    // User cannot submit expenses in a chat thread, task report or in a chat room
    if (isChatThread(report) || isTaskReport(report) || isChatRoom(report) || isSelfDM(report) || isGroupChat(report)) {
        return false;
    }

    // Users can only submit expenses in DMs if they are a 1:1 DM
    if (isDM(report)) {
        return otherParticipants.length === 1;
    }

    // Prevent requesting money if pending IOU report waiting for their bank account already exists
    if (hasIOUWaitingOnCurrentUserBankAccount(report)) {
        return false;
    }

    let isOwnPolicyExpenseChat = report?.isOwnPolicyExpenseChat ?? false;
    if (isExpenseReport(report) && getParentReport(report)) {
        isOwnPolicyExpenseChat = !!getParentReport(report)?.isOwnPolicyExpenseChat;
    }

    // In case there are no other participants than the current user and it's not user's own policy expense chat, they can't submit expenses from such report
    if (otherParticipants.length === 0 && !isOwnPolicyExpenseChat) {
        return false;
    }

    // User can submit expenses in any IOU report, unless paid, but the user can only submit expenses in an expense report
    // which is tied to their workspace chat.
    if (isMoneyRequestReport(report)) {
        const canAddTransactions = canAddTransaction(report);
        return isReportInGroupPolicy(report) ? isOwnPolicyExpenseChat && canAddTransactions : canAddTransactions;
    }

    // In the case of policy expense chat, users can only submit expenses from their own policy expense chat
    return !isPolicyExpenseChat(report) || isOwnPolicyExpenseChat;
}

function isGroupChatAdmin(report: OnyxEntry<Report>, accountID: number) {
    if (!report?.participants) {
        return false;
    }

    const reportParticipants = report.participants ?? {};
    const participant = reportParticipants[accountID];
    return participant?.role === CONST.REPORT.ROLE.ADMIN;
}

/**
 * Helper method to define what expense options we want to show for particular method.
 * There are 4 expense options: Submit, Split, Pay and Track expense:
 * - Submit option should show for:
 *     - DMs
 *     - own policy expense chats
 *     - open and processing expense reports tied to own policy expense chat
 *     - unsettled IOU reports
 * - Pay option should show for:
 *     - DMs
 * - Split options should show for:
 *     - DMs
 *     - chat/policy rooms with more than 1 participant
 *     - groups chats with 2 and more participants
 *     - corporate workspace chats
 * - Track expense option should show for:
 *    - Self DMs
 *    - own policy expense chats
 *    - open and processing expense reports tied to own policy expense chat
 * - Send invoice option should show for:
 *    - invoice rooms if the user is an admin of the sender workspace
 * None of the options should show in chat threads or if there is some special Expensify account
 * as a participant of the report.
 */
function getMoneyRequestOptions(report: OnyxEntry<Report>, policy: OnyxEntry<Policy>, reportParticipants: number[], filterDeprecatedTypes = false): IOUType[] {
    // In any thread or task report, we do not allow any new expenses yet
    if (isChatThread(report) || isTaskReport(report) || isInvoiceReport(report) || isSystemChat(report)) {
        return [];
    }

    if (isInvoiceRoom(report)) {
        // TODO: Uncomment the following line when the invoices screen is ready - https://github.com/Expensify/App/issues/45175.
        // if (PolicyUtils.canSendInvoiceFromWorkspace(policy?.id) && isPolicyAdmin(report?.policyID ?? '-1', allPolicies)) {
        if (isPolicyAdmin(report?.policyID ?? '-1', allPolicies)) {
            return [CONST.IOU.TYPE.INVOICE];
        }
        return [];
    }

    // We don't allow IOU actions if an Expensify account is a participant of the report, unless the policy that the report is on is owned by an Expensify account
    const doParticipantsIncludeExpensifyAccounts = lodashIntersection(reportParticipants, CONST.EXPENSIFY_ACCOUNT_IDS).length > 0;
    const isPolicyOwnedByExpensifyAccounts = report?.policyID ? CONST.EXPENSIFY_ACCOUNT_IDS.includes(getPolicy(report?.policyID ?? '-1')?.ownerAccountID ?? -1) : false;
    if (doParticipantsIncludeExpensifyAccounts && !isPolicyOwnedByExpensifyAccounts) {
        return [];
    }

    const otherParticipants = reportParticipants.filter((accountID) => currentUserPersonalDetails?.accountID !== accountID);
    const hasSingleParticipantInReport = otherParticipants.length === 1;
    let options: IOUType[] = [];

    if (isSelfDM(report)) {
        options = [CONST.IOU.TYPE.TRACK];
    }

    // User created policy rooms and default rooms like #admins or #announce will always have the Split Expense option
    // unless there are no other participants at all (e.g. #admins room for a policy with only 1 admin)
    // DM chats will have the Split Expense option.
    // Your own workspace chats will have the split expense option.
    if (
        (isChatRoom(report) && !isAnnounceRoom(report) && otherParticipants.length > 0) ||
        (isDM(report) && otherParticipants.length > 0) ||
        (isGroupChat(report) && otherParticipants.length > 0) ||
        (isPolicyExpenseChat(report) && report?.isOwnPolicyExpenseChat)
    ) {
        options = [CONST.IOU.TYPE.SPLIT];
    }

    if (canRequestMoney(report, policy, otherParticipants)) {
        options = [...options, CONST.IOU.TYPE.SUBMIT];
        if (!filterDeprecatedTypes) {
            options = [...options, CONST.IOU.TYPE.REQUEST];
        }

        // If the user can request money from the workspace report, they can also track expenses
        if (isPolicyExpenseChat(report) || isExpenseReport(report)) {
            options = [...options, CONST.IOU.TYPE.TRACK];
        }
    }

    // Pay someone option should be visible only in 1:1 DMs
    if (isDM(report) && hasSingleParticipantInReport) {
        options = [...options, CONST.IOU.TYPE.PAY];
        if (!filterDeprecatedTypes) {
            options = [...options, CONST.IOU.TYPE.SEND];
        }
    }

    return options;
}

/**
 * This is a temporary function to help with the smooth transition with the oldDot.
 * This function will be removed once the transition occurs in oldDot to new links.
 */
// eslint-disable-next-line @typescript-eslint/naming-convention
function temporary_getMoneyRequestOptions(
    report: OnyxEntry<Report>,
    policy: OnyxEntry<Policy>,
    reportParticipants: number[],
): Array<Exclude<IOUType, typeof CONST.IOU.TYPE.REQUEST | typeof CONST.IOU.TYPE.SEND>> {
    return getMoneyRequestOptions(report, policy, reportParticipants, true) as Array<Exclude<IOUType, typeof CONST.IOU.TYPE.REQUEST | typeof CONST.IOU.TYPE.SEND>>;
}

/**
 * Invoice sender, invoice receiver and auto-invited admins cannot leave
 */
function canLeaveInvoiceRoom(report: OnyxEntry<Report>): boolean {
    if (!report || !report?.invoiceReceiver) {
        return false;
    }

    if (report?.statusNum === CONST.REPORT.STATUS_NUM.CLOSED) {
        return false;
    }

    const isSenderPolicyAdmin = getPolicy(report.policyID)?.role === CONST.POLICY.ROLE.ADMIN;

    if (isSenderPolicyAdmin) {
        return false;
    }

    if (report.invoiceReceiver.type === CONST.REPORT.INVOICE_RECEIVER_TYPE.INDIVIDUAL) {
        return report?.invoiceReceiver?.accountID !== currentUserAccountID;
    }

    const isReceiverPolicyAdmin = getPolicy(report.invoiceReceiver.policyID)?.role === CONST.POLICY.ROLE.ADMIN;

    if (isReceiverPolicyAdmin) {
        return false;
    }

    return true;
}

/**
 * Allows a user to leave a policy room according to the following conditions of the visibility or chatType rNVP:
 * `public` - Anyone can leave (because anybody can join)
 * `public_announce` - Only non-policy members can leave (it's auto-shared with policy members)
 * `policy_admins` - Nobody can leave (it's auto-shared with all policy admins)
 * `policy_announce` - Nobody can leave (it's auto-shared with all policy members)
 * `policyExpenseChat` - Nobody can leave (it's auto-shared with all policy members)
 * `policy` - Anyone can leave (though only policy members can join)
 * `domain` - Nobody can leave (it's auto-shared with domain members)
 * `dm` - Nobody can leave (it's auto-shared with users)
 * `private` - Anybody can leave (though you can only be invited to join)
 * `invoice` - Invoice sender, invoice receiver and auto-invited admins cannot leave
 */
function canLeaveRoom(report: OnyxEntry<Report>, isPolicyEmployee: boolean): boolean {
    if (isInvoiceRoom(report)) {
        if (isArchivedRoom(report, getReportNameValuePairs(report?.reportID))) {
            return false;
        }

        const invoiceReport = getReportOrDraftReport(report?.iouReportID ?? '-1');

        if (invoiceReport?.ownerAccountID === currentUserAccountID) {
            return false;
        }

        if (invoiceReport?.managerID === currentUserAccountID) {
            return false;
        }

        const isSenderPolicyAdmin = getPolicy(report?.policyID)?.role === CONST.POLICY.ROLE.ADMIN;

        if (isSenderPolicyAdmin) {
            return false;
        }

        const isReceiverPolicyAdmin =
            report?.invoiceReceiver?.type === CONST.REPORT.INVOICE_RECEIVER_TYPE.BUSINESS ? getPolicy(report?.invoiceReceiver?.policyID)?.role === CONST.POLICY.ROLE.ADMIN : false;

        if (isReceiverPolicyAdmin) {
            return false;
        }

        return true;
    }

    if (!report?.visibility) {
        if (
            report?.chatType === CONST.REPORT.CHAT_TYPE.POLICY_ADMINS ||
            report?.chatType === CONST.REPORT.CHAT_TYPE.POLICY_ANNOUNCE ||
            report?.chatType === CONST.REPORT.CHAT_TYPE.POLICY_EXPENSE_CHAT ||
            report?.chatType === CONST.REPORT.CHAT_TYPE.DOMAIN_ALL ||
            report?.chatType === CONST.REPORT.CHAT_TYPE.SELF_DM ||
            !report?.chatType
        ) {
            // DM chats don't have a chatType
            return false;
        }
    } else if (isPublicAnnounceRoom(report) && isPolicyEmployee) {
        return false;
    }
    return true;
}

function isCurrentUserTheOnlyParticipant(participantAccountIDs?: number[]): boolean {
    return !!(participantAccountIDs?.length === 1 && participantAccountIDs?.[0] === currentUserAccountID);
}

/**
 * Returns display names for those that can see the whisper.
 * However, it returns "you" if the current user is the only one who can see it besides the person that sent it.
 */
function getWhisperDisplayNames(participantAccountIDs?: number[]): string | undefined {
    const isWhisperOnlyVisibleToCurrentUser = isCurrentUserTheOnlyParticipant(participantAccountIDs);

    // When the current user is the only participant, the display name needs to be "you" because that's the only person reading it
    if (isWhisperOnlyVisibleToCurrentUser) {
        return Localize.translateLocal('common.youAfterPreposition');
    }

    return participantAccountIDs?.map((accountID) => getDisplayNameForParticipant(accountID, !isWhisperOnlyVisibleToCurrentUser)).join(', ');
}

/**
 * Show subscript on workspace chats / threads and expense requests
 */
function shouldReportShowSubscript(report: OnyxEntry<Report>): boolean {
    if (isArchivedRoom(report, getReportNameValuePairs(report?.reportID)) && !isWorkspaceThread(report)) {
        return false;
    }

    if (isPolicyExpenseChat(report) && !isChatThread(report) && !isTaskReport(report) && !report?.isOwnPolicyExpenseChat) {
        return true;
    }

    if (isPolicyExpenseChat(report) && !isThread(report) && !isTaskReport(report)) {
        return true;
    }

    if (isExpenseRequest(report)) {
        return true;
    }

    if (isExpenseReport(report) && isOneTransactionReport(report?.reportID ?? '-1')) {
        return true;
    }

    if (isWorkspaceTaskReport(report)) {
        return true;
    }

    if (isWorkspaceThread(report)) {
        return true;
    }

    if (isInvoiceRoom(report)) {
        return true;
    }

    return false;
}

/**
 * Return true if reports data exists
 */
function isReportDataReady(): boolean {
    const allReports = ReportConnection.getAllReports();
    return !isEmptyObject(allReports) && Object.keys(allReports ?? {}).some((key) => allReports?.[key]?.reportID);
}

/**
 * Return true if reportID from path is valid
 */
function isValidReportIDFromPath(reportIDFromPath: string): boolean {
    return !['', 'null', '0', '-1'].includes(reportIDFromPath);
}

/**
 * Return the errors we have when creating a chat or a workspace room
 */
function getAddWorkspaceRoomOrChatReportErrors(report: OnyxEntry<Report>): Errors | null | undefined {
    // We are either adding a workspace room, or we're creating a chat, it isn't possible for both of these to have errors for the same report at the same time, so
    // simply looking up the first truthy value will get the relevant property if it's set.
    return report?.errorFields?.addWorkspaceRoom ?? report?.errorFields?.createChat;
}

/**
 * Return true if the expense report is marked for deletion.
 */
function isMoneyRequestReportPendingDeletion(reportOrID: OnyxEntry<Report> | string): boolean {
    const report = typeof reportOrID === 'string' ? ReportConnection.getAllReports()?.[`${ONYXKEYS.COLLECTION.REPORT}${reportOrID}`] : reportOrID;
    if (!isMoneyRequestReport(report)) {
        return false;
    }

    const parentReportAction = ReportActionsUtils.getReportAction(report?.parentReportID ?? '-1', report?.parentReportActionID ?? '-1');
    return parentReportAction?.pendingAction === CONST.RED_BRICK_ROAD_PENDING_ACTION.DELETE;
}

function canUserPerformWriteAction(report: OnyxEntry<Report>) {
    const reportErrors = getAddWorkspaceRoomOrChatReportErrors(report);

    // If the expense report is marked for deletion, let us prevent any further write action.
    if (isMoneyRequestReportPendingDeletion(report)) {
        return false;
    }

    const reportNameValuePairs = getReportNameValuePairs(report?.reportID);
    return !isArchivedRoom(report, reportNameValuePairs) && isEmptyObject(reportErrors) && report && isAllowedToComment(report) && !isAnonymousUser && canWriteInReport(report);
}

/**
 * Returns ID of the original report from which the given reportAction is first created.
 */
function getOriginalReportID(reportID: string, reportAction: OnyxInputOrEntry<ReportAction>): string | undefined {
    const reportActions = allReportActions?.[`${ONYXKEYS.COLLECTION.REPORT_ACTIONS}${reportID}`];
    const currentReportAction = reportActions?.[reportAction?.reportActionID ?? '-1'] ?? null;
    const transactionThreadReportID = ReportActionsUtils.getOneTransactionThreadReportID(reportID, reportActions ?? ([] as ReportAction[]));
    if (Object.keys(currentReportAction ?? {}).length === 0) {
        return isThreadFirstChat(reportAction, reportID)
            ? ReportConnection.getAllReports()?.[`${ONYXKEYS.COLLECTION.REPORT}${reportID}`]?.parentReportID
            : transactionThreadReportID ?? reportID;
    }
    return reportID;
}

/**
 * Return the pendingAction and the errors resulting from either
 *
 * - creating a workspace room
 * - starting a chat
 * - paying the expense
 *
 * while being offline
 */
function getReportOfflinePendingActionAndErrors(report: OnyxEntry<Report>): ReportOfflinePendingActionAndErrors {
    // It shouldn't be possible for all of these actions to be pending (or to have errors) for the same report at the same time, so just take the first that exists
    const reportPendingAction = report?.pendingFields?.addWorkspaceRoom ?? report?.pendingFields?.createChat ?? report?.pendingFields?.reimbursed;

    const reportErrors = getAddWorkspaceRoomOrChatReportErrors(report);
    return {reportPendingAction, reportErrors};
}

/**
 * Check if the report can create the expense with type is iouType
 */
function canCreateRequest(report: OnyxEntry<Report>, policy: OnyxEntry<Policy>, iouType: ValueOf<typeof CONST.IOU.TYPE>): boolean {
    const participantAccountIDs = Object.keys(report?.participants ?? {}).map(Number);
    if (!canUserPerformWriteAction(report)) {
        return false;
    }
    return getMoneyRequestOptions(report, policy, participantAccountIDs).includes(iouType);
}

function getWorkspaceChats(policyID: string, accountIDs: number[]): Array<OnyxEntry<Report>> {
    const allReports = ReportConnection.getAllReports();
    return Object.values(allReports ?? {}).filter((report) => isPolicyExpenseChat(report) && (report?.policyID ?? '-1') === policyID && accountIDs.includes(report?.ownerAccountID ?? -1));
}

/**
 * Gets all reports that relate to the policy
 *
 * @param policyID - the workspace ID to get all associated reports
 */
function getAllWorkspaceReports(policyID: string): Array<OnyxEntry<Report>> {
    const allReports = ReportConnection.getAllReports();
    return Object.values(allReports ?? {}).filter((report) => (report?.policyID ?? '-1') === policyID);
}

/**
 * @param policy - the workspace the report is on, null if the user isn't a member of the workspace
 */
function shouldDisableRename(report: OnyxEntry<Report>): boolean {
    if (
        isDefaultRoom(report) ||
        isArchivedRoom(report, getReportNameValuePairs(report?.reportID)) ||
        isPublicRoom(report) ||
        isThread(report) ||
        isMoneyRequest(report) ||
        isMoneyRequestReport(report) ||
        isPolicyExpenseChat(report) ||
        isInvoiceRoom(report) ||
        isInvoiceReport(report) ||
        isSystemChat(report)
    ) {
        return true;
    }

    if (isGroupChat(report)) {
        return false;
    }

    if (isDeprecatedGroupDM(report) || isTaskReport(report)) {
        return true;
    }

    return false;
}

/**
 * @param policy - the workspace the report is on, null if the user isn't a member of the workspace
 */
function canEditWriteCapability(report: OnyxEntry<Report>, policy: OnyxEntry<Policy>): boolean {
    return PolicyUtils.isPolicyAdmin(policy) && !isAdminRoom(report) && !isArchivedRoom(report, getReportNameValuePairs(report?.reportID)) && !isThread(report) && !isInvoiceRoom(report);
}

/**
 * @param policy - the workspace the report is on, null if the user isn't a member of the workspace
 */
function canEditRoomVisibility(report: OnyxEntry<Report>, policy: OnyxEntry<Policy>): boolean {
    return PolicyUtils.isPolicyAdmin(policy) && !isArchivedRoom(report, getReportNameValuePairs(report?.reportID));
}

/**
 * Returns the onyx data needed for the task assignee chat
 */
function getTaskAssigneeChatOnyxData(
    accountID: number,
    assigneeAccountID: number,
    taskReportID: string,
    assigneeChatReportID: string,
    parentReportID: string,
    title: string,
    assigneeChatReport: OnyxEntry<Report>,
): OnyxDataTaskAssigneeChat {
    // Set if we need to add a comment to the assignee chat notifying them that they have been assigned a task
    let optimisticAssigneeAddComment: OptimisticReportAction | undefined;
    // Set if this is a new chat that needs to be created for the assignee
    let optimisticChatCreatedReportAction: OptimisticCreatedReportAction | undefined;
    const currentTime = DateUtils.getDBTime();
    const optimisticData: OnyxUpdate[] = [];
    const successData: OnyxUpdate[] = [];
    const failureData: OnyxUpdate[] = [];

    // You're able to assign a task to someone you haven't chatted with before - so we need to optimistically create the chat and the chat reportActions
    // Only add the assignee chat report to onyx if we haven't already set it optimistically
    if (assigneeChatReport?.isOptimisticReport && assigneeChatReport.pendingFields?.createChat !== CONST.RED_BRICK_ROAD_PENDING_ACTION.ADD) {
        optimisticChatCreatedReportAction = buildOptimisticCreatedReportAction(assigneeChatReportID);
        optimisticData.push(
            {
                onyxMethod: Onyx.METHOD.MERGE,
                key: `${ONYXKEYS.COLLECTION.REPORT}${assigneeChatReportID}`,
                value: {
                    pendingFields: {
                        createChat: CONST.RED_BRICK_ROAD_PENDING_ACTION.ADD,
                    },
                    isHidden: false,
                },
            },
            {
                onyxMethod: Onyx.METHOD.MERGE,
                key: `${ONYXKEYS.COLLECTION.REPORT_ACTIONS}${assigneeChatReportID}`,
                value: {[optimisticChatCreatedReportAction.reportActionID]: optimisticChatCreatedReportAction as Partial<ReportAction>},
            },
        );

        successData.push({
            onyxMethod: Onyx.METHOD.MERGE,
            key: `${ONYXKEYS.COLLECTION.REPORT}${assigneeChatReportID}`,
            value: {
                pendingFields: {
                    createChat: null,
                },
                isOptimisticReport: false,
                // BE will send a different participant. We clear the optimistic one to avoid duplicated entries
                participants: {[assigneeAccountID]: null},
            },
        });

        failureData.push(
            {
                onyxMethod: Onyx.METHOD.SET,
                key: `${ONYXKEYS.COLLECTION.REPORT}${assigneeChatReportID}`,
                value: null,
            },
            {
                onyxMethod: Onyx.METHOD.MERGE,
                key: `${ONYXKEYS.COLLECTION.REPORT_ACTIONS}${assigneeChatReportID}`,
                value: {[optimisticChatCreatedReportAction.reportActionID]: {pendingAction: null}},
            },
            // If we failed, we want to remove the optimistic personal details as it was likely due to an invalid login
            {
                onyxMethod: Onyx.METHOD.MERGE,
                key: ONYXKEYS.PERSONAL_DETAILS_LIST,
                value: {
                    [assigneeAccountID]: null,
                },
            },
        );
    }

    // If you're choosing to share the task in the same DM as the assignee then we don't need to create another reportAction indicating that you've been assigned
    if (assigneeChatReportID !== parentReportID) {
        // eslint-disable-next-line @typescript-eslint/prefer-nullish-coalescing
        const displayname = allPersonalDetails?.[assigneeAccountID]?.displayName || allPersonalDetails?.[assigneeAccountID]?.login || '';
        optimisticAssigneeAddComment = buildOptimisticTaskCommentReportAction(taskReportID, title, assigneeAccountID, `assigned to ${displayname}`, parentReportID);
        const lastAssigneeCommentText = formatReportLastMessageText(ReportActionsUtils.getReportActionText(optimisticAssigneeAddComment.reportAction as ReportAction));
        const optimisticAssigneeReport = {
            lastVisibleActionCreated: currentTime,
            lastMessageText: lastAssigneeCommentText,
            lastActorAccountID: accountID,
            lastReadTime: currentTime,
        };

        optimisticData.push(
            {
                onyxMethod: Onyx.METHOD.MERGE,
                key: `${ONYXKEYS.COLLECTION.REPORT_ACTIONS}${assigneeChatReportID}`,
                value: {[optimisticAssigneeAddComment.reportAction.reportActionID ?? '-1']: optimisticAssigneeAddComment.reportAction as ReportAction},
            },
            {
                onyxMethod: Onyx.METHOD.MERGE,
                key: `${ONYXKEYS.COLLECTION.REPORT}${assigneeChatReportID}`,
                value: optimisticAssigneeReport,
            },
        );
        successData.push({
            onyxMethod: Onyx.METHOD.MERGE,
            key: `${ONYXKEYS.COLLECTION.REPORT_ACTIONS}${assigneeChatReportID}`,
            value: {[optimisticAssigneeAddComment.reportAction.reportActionID ?? '-1']: {isOptimisticAction: null}},
        });
        failureData.push({
            onyxMethod: Onyx.METHOD.MERGE,
            key: `${ONYXKEYS.COLLECTION.REPORT_ACTIONS}${assigneeChatReportID}`,
            value: {[optimisticAssigneeAddComment.reportAction.reportActionID ?? '-1']: {pendingAction: null}},
        });
    }

    return {
        optimisticData,
        successData,
        failureData,
        optimisticAssigneeAddComment,
        optimisticChatCreatedReportAction,
    };
}

/**
 * Return iou report action display message
 */
function getIOUReportActionDisplayMessage(reportAction: OnyxEntry<ReportAction>, transaction?: OnyxEntry<Transaction>): string {
    if (!ReportActionsUtils.isMoneyRequestAction(reportAction)) {
        return '';
    }
    const originalMessage = ReportActionsUtils.getOriginalMessage(reportAction);
    const {IOUReportID} = originalMessage ?? {};
    const iouReport = getReportOrDraftReport(IOUReportID);
    let translationKey: TranslationPaths;
    if (originalMessage?.type === CONST.IOU.REPORT_ACTION_TYPE.PAY) {
        // The `REPORT_ACTION_TYPE.PAY` action type is used for both fulfilling existing requests and sending money. To
        // differentiate between these two scenarios, we check if the `originalMessage` contains the `IOUDetails`
        // property. If it does, it indicates that this is a 'Pay someone' action.
        const {amount, currency} = originalMessage?.IOUDetails ?? originalMessage ?? {};
        const formattedAmount = CurrencyUtils.convertToDisplayString(Math.abs(amount), currency) ?? '';

        switch (originalMessage.paymentType) {
            case CONST.IOU.PAYMENT_TYPE.ELSEWHERE:
                translationKey = 'iou.paidElsewhereWithAmount';
                break;
            case CONST.IOU.PAYMENT_TYPE.EXPENSIFY:
            case CONST.IOU.PAYMENT_TYPE.VBBA:
                translationKey = 'iou.paidWithExpensifyWithAmount';
                break;
            default:
                translationKey = 'iou.payerPaidAmount';
                break;
        }
        return Localize.translateLocal(translationKey, {amount: formattedAmount, payer: ''});
    }

    const amount = TransactionUtils.getAmount(transaction, !isEmptyObject(iouReport) && isExpenseReport(iouReport)) ?? 0;
    const formattedAmount = CurrencyUtils.convertToDisplayString(amount, TransactionUtils.getCurrency(transaction)) ?? '';
    const isRequestSettled = isSettled(originalMessage?.IOUReportID);
    const isApproved = isReportApproved(iouReport);
    if (isRequestSettled) {
        return Localize.translateLocal('iou.payerSettled', {
            amount: formattedAmount,
        });
    }
    if (isApproved) {
        return Localize.translateLocal('iou.approvedAmount', {
            amount: formattedAmount,
        });
    }
    if (ReportActionsUtils.isSplitBillAction(reportAction)) {
        translationKey = 'iou.didSplitAmount';
    } else if (ReportActionsUtils.isTrackExpenseAction(reportAction)) {
        translationKey = 'iou.trackedAmount';
    } else {
        translationKey = 'iou.submittedAmount';
    }
    return Localize.translateLocal(translationKey, {
        formattedAmount,
        comment: TransactionUtils.getDescription(transaction) ?? '',
    });
}

/**
 * Checks if a report is a group chat.
 *
 * A report is a group chat if it meets the following conditions:
 * - Not a chat thread.
 * - Not a task report.
 * - Not an expense / IOU report.
 * - Not an archived room.
 * - Not a public / admin / announce chat room (chat type doesn't match any of the specified types).
 * - More than 2 participants.
 *
 */
function isDeprecatedGroupDM(report: OnyxEntry<Report>): boolean {
    return !!(
        report &&
        !isChatThread(report) &&
        !isTaskReport(report) &&
        !isInvoiceReport(report) &&
        !isMoneyRequestReport(report) &&
        !isArchivedRoom(report, getReportNameValuePairs(report?.reportID)) &&
        !Object.values(CONST.REPORT.CHAT_TYPE).some((chatType) => chatType === getChatType(report)) &&
        Object.keys(report.participants ?? {})
            .map(Number)
            .filter((accountID) => accountID !== currentUserAccountID).length > 1
    );
}

/**
 * A "root" group chat is the top level group chat and does not refer to any threads off of a Group Chat
 */
function isRootGroupChat(report: OnyxEntry<Report>): boolean {
    return !isChatThread(report) && (isGroupChat(report) || isDeprecatedGroupDM(report));
}

/**
 * Assume any report without a reportID is unusable.
 */
function isValidReport(report?: OnyxEntry<Report>): boolean {
    return !!report?.reportID;
}

/**
 * Check to see if we are a participant of this report.
 */
function isReportParticipant(accountID: number, report: OnyxEntry<Report>): boolean {
    if (!accountID) {
        return false;
    }

    const possibleAccountIDs = Object.keys(report?.participants ?? {}).map(Number);
    if (report?.ownerAccountID) {
        possibleAccountIDs.push(report?.ownerAccountID);
    }
    if (report?.managerID) {
        possibleAccountIDs.push(report?.managerID);
    }
    return possibleAccountIDs.includes(accountID);
}

/**
 * Check to see if the current user has access to view the report.
 */
function canCurrentUserOpenReport(report: OnyxEntry<Report>): boolean {
    return (isReportParticipant(currentUserAccountID ?? 0, report) || isPublicRoom(report)) && canAccessReport(report, allPolicies, allBetas);
}

function shouldUseFullTitleToDisplay(report: OnyxEntry<Report>): boolean {
    return (
        isMoneyRequestReport(report) || isPolicyExpenseChat(report) || isChatRoom(report) || isChatThread(report) || isTaskReport(report) || isGroupChat(report) || isInvoiceReport(report)
    );
}

function getRoom(type: ValueOf<typeof CONST.REPORT.CHAT_TYPE>, policyID: string): OnyxEntry<Report> {
    const room = Object.values(ReportConnection.getAllReports() ?? {}).find((report) => report?.policyID === policyID && report?.chatType === type && !isThread(report));
    return room;
}

/**
 *  We only want policy members who are members of the report to be able to modify the report description, but not in thread chat.
 */
function canEditReportDescription(report: OnyxEntry<Report>, policy: OnyxEntry<Policy>): boolean {
    return (
        !isMoneyRequestReport(report) &&
        !isArchivedRoom(report, getReportNameValuePairs(report?.reportID)) &&
        isChatRoom(report) &&
        !isChatThread(report) &&
        !isEmpty(policy) &&
        hasParticipantInArray(report, [currentUserAccountID ?? 0])
    );
}

function canEditPolicyDescription(policy: OnyxEntry<Policy>): boolean {
    return PolicyUtils.isPolicyAdmin(policy);
}

/**
 * Checks if report action has error when smart scanning
 */
function hasSmartscanError(reportActions: ReportAction[]) {
    return reportActions.some((action) => {
        if (!ReportActionsUtils.isSplitBillAction(action) && !ReportActionsUtils.isReportPreviewAction(action)) {
            return false;
        }
        const IOUReportID = ReportActionsUtils.getIOUReportIDFromReportActionPreview(action);
        const isReportPreviewError = ReportActionsUtils.isReportPreviewAction(action) && shouldShowRBRForMissingSmartscanFields(IOUReportID) && !isSettled(IOUReportID);
        const transactionID = ReportActionsUtils.isMoneyRequestAction(action) ? ReportActionsUtils.getOriginalMessage(action)?.IOUTransactionID ?? '-1' : '-1';
        const transaction = allTransactions?.[`${ONYXKEYS.COLLECTION.TRANSACTION}${transactionID}`] ?? {};
        const isSplitBillError = ReportActionsUtils.isSplitBillAction(action) && TransactionUtils.hasMissingSmartscanFields(transaction as Transaction);

        return isReportPreviewError || isSplitBillError;
    });
}

function shouldAutoFocusOnKeyPress(event: KeyboardEvent): boolean {
    if (event.key.length > 1) {
        return false;
    }

    // If a key is pressed in combination with Meta, Control or Alt do not focus
    if (event.ctrlKey || event.metaKey) {
        return false;
    }

    if (event.code === 'Space') {
        return false;
    }

    return true;
}

/**
 * Navigates to the appropriate screen based on the presence of a private note for the current user.
 */
function navigateToPrivateNotes(report: OnyxEntry<Report>, session: OnyxEntry<Session>) {
    if (isEmpty(report) || isEmpty(session) || !session.accountID) {
        return;
    }
    const currentUserPrivateNote = report.privateNotes?.[session.accountID]?.note ?? '';
    if (isEmpty(currentUserPrivateNote)) {
        Navigation.navigate(ROUTES.PRIVATE_NOTES_EDIT.getRoute(report.reportID, session.accountID));
        return;
    }
    Navigation.navigate(ROUTES.PRIVATE_NOTES_LIST.getRoute(report.reportID));
}

/**
 * Get all held transactions of a iouReport
 */
function getAllHeldTransactions(iouReportID?: string): Transaction[] {
    const transactions = reportsTransactions[iouReportID ?? ''] ?? [];
    return transactions.filter((transaction) => TransactionUtils.isOnHold(transaction));
}

/**
 * Check if Report has any held expenses
 */
function hasHeldExpenses(iouReportID?: string): boolean {
    const transactions = reportsTransactions[iouReportID ?? ''] ?? [];
    return transactions.some((transaction) => TransactionUtils.isOnHold(transaction));
}

/**
 * Check if all expenses in the Report are on hold
 */
function hasOnlyHeldExpenses(iouReportID: string): boolean {
    const reportTransactions = reportsTransactions[iouReportID ?? ''] ?? [];
    return reportTransactions.length > 0 && !reportTransactions.some((transaction) => !TransactionUtils.isOnHold(transaction));
}

/**
 * Checks if thread replies should be displayed
 */
function shouldDisplayThreadReplies(reportAction: OnyxInputOrEntry<ReportAction>, reportID: string): boolean {
    const hasReplies = (reportAction?.childVisibleActionCount ?? 0) > 0;
    return hasReplies && !!reportAction?.childCommenterCount && !isThreadFirstChat(reportAction, reportID);
}

/**
 * Check if money report has any transactions updated optimistically
 */
function hasUpdatedTotal(report: OnyxInputOrEntry<Report>, policy: OnyxInputOrEntry<Policy>): boolean {
    if (!report) {
        return true;
    }

    const allReportTransactions = reportsTransactions[report.reportID] ?? [];

    const hasPendingTransaction = allReportTransactions.some((transaction) => !!transaction.pendingAction);
    const hasTransactionWithDifferentCurrency = allReportTransactions.some((transaction) => transaction.currency !== report.currency);
    const hasDifferentWorkspaceCurrency = report.pendingFields?.createChat && isExpenseReport(report) && report.currency !== policy?.outputCurrency;
    const hasOptimisticHeldExpense = hasHeldExpenses(report.reportID) && report?.unheldTotal === undefined;

    return !(hasPendingTransaction && (hasTransactionWithDifferentCurrency || hasDifferentWorkspaceCurrency)) && !hasOptimisticHeldExpense;
}

/**
 * Return held and full amount formatted with used currency
 */
function getNonHeldAndFullAmount(iouReport: OnyxEntry<Report>, policy: OnyxEntry<Policy>): string[] {
    const reportTransactions = reportsTransactions[iouReport?.reportID ?? ''] ?? [];
    const hasPendingTransaction = reportTransactions.some((transaction) => !!transaction.pendingAction);

    // if the report is an expense report, the total amount should be negated
    const coefficient = isExpenseReport(iouReport) ? -1 : 1;

    if (hasUpdatedTotal(iouReport, policy) && hasPendingTransaction) {
        const unheldTotal = reportTransactions.reduce((currentVal, transaction) => currentVal - (!TransactionUtils.isOnHold(transaction) ? transaction.amount : 0), 0);

        return [CurrencyUtils.convertToDisplayString(unheldTotal, iouReport?.currency), CurrencyUtils.convertToDisplayString((iouReport?.total ?? 0) * coefficient, iouReport?.currency)];
    }

    return [
        CurrencyUtils.convertToDisplayString((iouReport?.unheldTotal ?? 0) * coefficient, iouReport?.currency),
        CurrencyUtils.convertToDisplayString((iouReport?.total ?? 0) * coefficient, iouReport?.currency),
    ];
}

/**
 * Disable reply in thread action if:
 *
 * - The action is listed in the thread-disabled list
 * - The action is a split expense action
 * - The action is deleted and is not threaded
 * - The report is archived and the action is not threaded
 * - The action is a whisper action and it's neither a report preview nor IOU action
 * - The action is the thread's first chat
 */
function shouldDisableThread(reportAction: OnyxInputOrEntry<ReportAction>, reportID: string): boolean {
    const isSplitBillAction = ReportActionsUtils.isSplitBillAction(reportAction);
    const isDeletedAction = ReportActionsUtils.isDeletedAction(reportAction);
    const isReportPreviewAction = ReportActionsUtils.isReportPreviewAction(reportAction);
    const isIOUAction = ReportActionsUtils.isMoneyRequestAction(reportAction);
    const isWhisperAction = ReportActionsUtils.isWhisperAction(reportAction) || ReportActionsUtils.isActionableTrackExpense(reportAction);
    const isArchivedReport = isArchivedRoom(getReportOrDraftReport(reportID), getReportNameValuePairs(reportID));
    const isActionDisabled = CONST.REPORT.ACTIONS.THREAD_DISABLED.some((action: string) => action === reportAction?.actionName);

    return (
        isActionDisabled ||
        isSplitBillAction ||
        (isDeletedAction && !reportAction?.childVisibleActionCount) ||
        (isArchivedReport && !reportAction?.childVisibleActionCount) ||
        (isWhisperAction && !isReportPreviewAction && !isIOUAction) ||
        isThreadFirstChat(reportAction, reportID)
    );
}

function getAllAncestorReportActions(report: Report | null | undefined): Ancestor[] {
    if (!report) {
        return [];
    }
    const allAncestors: Ancestor[] = [];
    let parentReportID = report.parentReportID;
    let parentReportActionID = report.parentReportActionID;

    while (parentReportID) {
        const parentReport = getReportOrDraftReport(parentReportID);
        const parentReportAction = ReportActionsUtils.getReportAction(parentReportID, parentReportActionID ?? '-1');

        if (
            !parentReport ||
            !parentReportAction ||
            (ReportActionsUtils.isTransactionThread(parentReportAction) && !ReportActionsUtils.isSentMoneyReportAction(parentReportAction)) ||
            ReportActionsUtils.isReportPreviewAction(parentReportAction)
        ) {
            break;
        }

        const isParentReportActionUnread = ReportActionsUtils.isCurrentActionUnread(parentReport, parentReportAction);
        allAncestors.push({
            report: parentReport,
            reportAction: parentReportAction,
            shouldDisplayNewMarker: isParentReportActionUnread,
        });

        parentReportID = parentReport?.parentReportID;
        parentReportActionID = parentReport?.parentReportActionID;
    }

    return allAncestors.reverse();
}

function getAllAncestorReportActionIDs(report: Report | null | undefined, includeTransactionThread = false): AncestorIDs {
    if (!report) {
        return {
            reportIDs: [],
            reportActionsIDs: [],
        };
    }

    const allAncestorIDs: AncestorIDs = {
        reportIDs: [],
        reportActionsIDs: [],
    };
    let parentReportID = report.parentReportID;
    let parentReportActionID = report.parentReportActionID;

    while (parentReportID) {
        const parentReport = getReportOrDraftReport(parentReportID);
        const parentReportAction = ReportActionsUtils.getReportAction(parentReportID, parentReportActionID ?? '-1');

        if (
            !parentReportAction ||
            (!includeTransactionThread &&
                ((ReportActionsUtils.isTransactionThread(parentReportAction) && !ReportActionsUtils.isSentMoneyReportAction(parentReportAction)) ||
                    ReportActionsUtils.isReportPreviewAction(parentReportAction)))
        ) {
            break;
        }

        allAncestorIDs.reportIDs.push(parentReportID ?? '-1');
        allAncestorIDs.reportActionsIDs.push(parentReportActionID ?? '-1');

        if (!parentReport) {
            break;
        }

        parentReportID = parentReport?.parentReportID;
        parentReportActionID = parentReport?.parentReportActionID;
    }

    return allAncestorIDs;
}

/**
 * Get optimistic data of parent report action
 * @param reportID The reportID of the report that is updated
 * @param lastVisibleActionCreated Last visible action created of the child report
 * @param type The type of action in the child report
 */
function getOptimisticDataForParentReportAction(reportID: string, lastVisibleActionCreated: string, type: string): Array<OnyxUpdate | null> {
    const report = getReportOrDraftReport(reportID);

    if (!report || isEmptyObject(report)) {
        return [];
    }

    const ancestors = getAllAncestorReportActionIDs(report, true);
    const totalAncestor = ancestors.reportIDs.length;

    return Array.from(Array(totalAncestor), (_, index) => {
        const ancestorReport = getReportOrDraftReport(ancestors.reportIDs[index]);

        if (!ancestorReport || isEmptyObject(ancestorReport)) {
            return null;
        }

        const ancestorReportAction = ReportActionsUtils.getReportAction(ancestorReport.reportID, ancestors.reportActionsIDs[index]);

        if (!ancestorReportAction || isEmptyObject(ancestorReportAction)) {
            return null;
        }

        return {
            onyxMethod: Onyx.METHOD.MERGE,
            key: `${ONYXKEYS.COLLECTION.REPORT_ACTIONS}${ancestorReport.reportID}`,
            value: {
                [ancestorReportAction?.reportActionID ?? '-1']: updateOptimisticParentReportAction(ancestorReportAction, lastVisibleActionCreated, type),
            },
        };
    });
}

function canBeAutoReimbursed(report: OnyxInputOrEntry<Report>, policy: OnyxInputOrEntry<Policy>): boolean {
    if (isEmptyObject(policy)) {
        return false;
    }
    type CurrencyType = TupleToUnion<typeof CONST.DIRECT_REIMBURSEMENT_CURRENCIES>;
    const reimbursableTotal = getMoneyRequestSpendBreakdown(report).totalDisplaySpend;
    const autoReimbursementLimit = policy.autoReimbursementLimit ?? 0;
    const isAutoReimbursable =
        isReportInGroupPolicy(report) &&
        policy.reimbursementChoice === CONST.POLICY.REIMBURSEMENT_CHOICES.REIMBURSEMENT_YES &&
        autoReimbursementLimit >= reimbursableTotal &&
        reimbursableTotal > 0 &&
        CONST.DIRECT_REIMBURSEMENT_CURRENCIES.includes(report?.currency as CurrencyType);
    return isAutoReimbursable;
}

/** Check if the current user is an owner of the report */
function isReportOwner(report: OnyxInputOrEntry<Report>): boolean {
    return report?.ownerAccountID === currentUserPersonalDetails?.accountID;
}

function isAllowedToApproveExpenseReport(report: OnyxEntry<Report>, approverAccountID?: number): boolean {
    const policy = getPolicy(report?.policyID);
    const isOwner = (approverAccountID ?? currentUserAccountID) === report?.ownerAccountID;
    return !(policy?.preventSelfApproval && isOwner);
}

function isAllowedToSubmitDraftExpenseReport(report: OnyxEntry<Report>): boolean {
    const policy = getPolicy(report?.policyID);
    const submitToAccountID = PolicyUtils.getSubmitToAccountID(policy, report?.ownerAccountID ?? -1);

    return isAllowedToApproveExpenseReport(report, submitToAccountID);
}

/**
 * What missing payment method does this report action indicate, if any?
 */
function getIndicatedMissingPaymentMethod(userWallet: OnyxEntry<UserWallet>, reportId: string, reportAction: ReportAction): MissingPaymentMethod | undefined {
    const isSubmitterOfUnsettledReport = isCurrentUserSubmitter(reportId) && !isSettled(reportId);
    if (!isSubmitterOfUnsettledReport || !ReportActionsUtils.isReimbursementQueuedAction(reportAction)) {
        return undefined;
    }
    const paymentType = ReportActionsUtils.getOriginalMessage(reportAction)?.paymentType;
    if (paymentType === CONST.IOU.PAYMENT_TYPE.EXPENSIFY) {
        return isEmpty(userWallet) || userWallet.tierName === CONST.WALLET.TIER_NAME.SILVER ? 'wallet' : undefined;
    }

    return !store.hasCreditBankAccount() ? 'bankAccount' : undefined;
}

/**
 * Checks if report chat contains missing payment method
 */
function hasMissingPaymentMethod(userWallet: OnyxEntry<UserWallet>, iouReportID: string): boolean {
    const reportActions = allReportActions?.[`${ONYXKEYS.COLLECTION.REPORT_ACTIONS}${iouReportID}`] ?? {};
    return Object.values(reportActions)
        .filter(Boolean)
        .some((action) => getIndicatedMissingPaymentMethod(userWallet, iouReportID, action) !== undefined);
}

/**
 * Used from expense actions to decide if we need to build an optimistic expense report.
 * Create a new report if:
 * - we don't have an iouReport set in the chatReport
 * - we have one, but it's waiting on the payee adding a bank account
 * - we have one, but we can't add more transactions to it due to: report is approved or settled, or report is processing and policy isn't on Instant submit reporting frequency
 */
function shouldCreateNewMoneyRequestReport(existingIOUReport: OnyxInputOrEntry<Report> | undefined, chatReport: OnyxInputOrEntry<Report>): boolean {
    return !existingIOUReport || hasIOUWaitingOnCurrentUserBankAccount(chatReport) || !canAddTransaction(existingIOUReport);
}

function getTripTransactions(tripRoomReportID: string | undefined, reportFieldToCompare: 'parentReportID' | 'reportID' = 'parentReportID'): Transaction[] {
    const tripTransactionReportIDs = Object.values(ReportConnection.getAllReports() ?? {})
        .filter((report) => report && report?.[reportFieldToCompare] === tripRoomReportID)
        .map((report) => report?.reportID);
    return tripTransactionReportIDs.flatMap((reportID) => reportsTransactions[reportID ?? ''] ?? []);
}

function getTripIDFromTransactionParentReport(transactionParentReport: OnyxEntry<Report> | undefined | null): string | undefined {
    return getReportOrDraftReport(transactionParentReport?.parentReportID)?.tripData?.tripID;
}

/**
 * Checks if report contains actions with errors
 */
function hasActionsWithErrors(reportID: string): boolean {
    const reportActions = allReportActions?.[`${ONYXKEYS.COLLECTION.REPORT_ACTIONS}${reportID}`] ?? {};
    return Object.values(reportActions)
        .filter(Boolean)
        .some((action) => !isEmptyObject(action.errors));
}

function isNonAdminOrOwnerOfPolicyExpenseChat(report: OnyxInputOrEntry<Report>, policy: OnyxInputOrEntry<Policy>): boolean {
    return isPolicyExpenseChat(report) && !(PolicyUtils.isPolicyAdmin(policy) || PolicyUtils.isPolicyOwner(policy, currentUserAccountID ?? -1) || isReportOwner(report));
}

function isAdminOwnerApproverOrReportOwner(report: OnyxEntry<Report>, policy: OnyxEntry<Policy>): boolean {
    const isApprover = isMoneyRequestReport(report) && report?.managerID !== null && currentUserPersonalDetails?.accountID === report?.managerID;

    return PolicyUtils.isPolicyAdmin(policy) || PolicyUtils.isPolicyOwner(policy, currentUserAccountID ?? -1) || isReportOwner(report) || isApprover;
}

/**
 * Whether the user can join a report
 */
function canJoinChat(report: OnyxInputOrEntry<Report>, parentReportAction: OnyxInputOrEntry<ReportAction>, policy: OnyxInputOrEntry<Policy>): boolean {
    // We disabled thread functions for whisper action
    // So we should not show join option for existing thread on whisper message that has already been left, or manually leave it
    if (ReportActionsUtils.isWhisperAction(parentReportAction)) {
        return false;
    }

    // If the notification preference of the chat is not hidden that means we have already joined the chat
    if (report?.notificationPreference !== CONST.REPORT.NOTIFICATION_PREFERENCE.HIDDEN) {
        return false;
    }

    const isExpenseChat = isMoneyRequestReport(report) || isMoneyRequest(report) || isInvoiceReport(report) || isTrackExpenseReport(report);
    // Anyone viewing these chat types is already a participant and therefore cannot join
    if (isRootGroupChat(report) || isSelfDM(report) || isInvoiceRoom(report) || isSystemChat(report) || isExpenseChat) {
        return false;
    }

    // The user who is a member of the workspace has already joined the public announce room.
    if (isPublicAnnounceRoom(report) && !isEmptyObject(policy)) {
        return false;
    }

    return isChatThread(report) || isUserCreatedPolicyRoom(report) || isNonAdminOrOwnerOfPolicyExpenseChat(report, policy);
}

/**
 * Whether the user can leave a report
 */
function canLeaveChat(report: OnyxEntry<Report>, policy: OnyxEntry<Policy>): boolean {
    if (isRootGroupChat(report)) {
        return true;
    }

    if (isPolicyExpenseChat(report) && !report?.isOwnPolicyExpenseChat && !PolicyUtils.isPolicyAdmin(policy)) {
        return true;
    }

    if (isPublicRoom(report) && SessionUtils.isAnonymousUser()) {
        return false;
    }

    if (report?.notificationPreference === CONST.REPORT.NOTIFICATION_PREFERENCE.HIDDEN) {
        return false;
    }

    // Anyone viewing these chat types is already a participant and therefore cannot leave
    if (isSelfDM(report)) {
        return false;
    }

    // The user who is a member of the workspace cannot leave the public announce room.
    if (isPublicAnnounceRoom(report) && !isEmptyObject(policy)) {
        return false;
    }

    if (isInvoiceRoom(report)) {
        return canLeaveInvoiceRoom(report);
    }

    return (isChatThread(report) && !!report?.notificationPreference?.length) || isUserCreatedPolicyRoom(report) || isNonAdminOrOwnerOfPolicyExpenseChat(report, policy);
}

function getReportActionActorAccountID(reportAction: OnyxInputOrEntry<ReportAction>, iouReport: OnyxInputOrEntry<Report> | undefined): number | undefined {
    switch (reportAction?.actionName) {
        case CONST.REPORT.ACTIONS.TYPE.REPORT_PREVIEW:
            return !isEmptyObject(iouReport) ? iouReport.managerID : reportAction?.childManagerAccountID;

        case CONST.REPORT.ACTIONS.TYPE.SUBMITTED:
            return reportAction?.adminAccountID ?? reportAction?.actorAccountID;

        default:
            return reportAction?.actorAccountID;
    }
}

function createDraftWorkspaceAndNavigateToConfirmationScreen(transactionID: string, actionName: IOUAction): void {
    const isCategorizing = actionName === CONST.IOU.ACTION.CATEGORIZE;
    const {expenseChatReportID, policyID, policyName} = PolicyActions.createDraftWorkspace();
    IOU.setMoneyRequestParticipants(transactionID, [
        {
            selected: true,
            accountID: 0,
            isPolicyExpenseChat: true,
            reportID: expenseChatReportID,
            policyID,
            searchText: policyName,
        },
    ]);
    if (isCategorizing) {
        Navigation.navigate(ROUTES.MONEY_REQUEST_STEP_CATEGORY.getRoute(actionName, CONST.IOU.TYPE.SUBMIT, transactionID, expenseChatReportID));
    } else {
        Navigation.navigate(ROUTES.MONEY_REQUEST_STEP_CONFIRMATION.getRoute(actionName, CONST.IOU.TYPE.SUBMIT, transactionID, expenseChatReportID, true));
    }
}

function createDraftTransactionAndNavigateToParticipantSelector(transactionID: string, reportID: string, actionName: IOUAction, reportActionID: string): void {
    const transaction = allTransactions?.[`${ONYXKEYS.COLLECTION.TRANSACTION}${transactionID}`] ?? ({} as Transaction);
    const reportActions = allReportActions?.[`${ONYXKEYS.COLLECTION.REPORT_ACTIONS}${reportID}`] ?? ([] as ReportAction[]);

    if (!transaction || !reportActions) {
        return;
    }

    const linkedTrackedExpenseReportAction = Object.values(reportActions)
        .filter(Boolean)
        .find((action) => ReportActionsUtils.isMoneyRequestAction(action) && ReportActionsUtils.getOriginalMessage(action)?.IOUTransactionID === transactionID);

    const {created, amount, currency, merchant, mccGroup} = getTransactionDetails(transaction) ?? {};
    const comment = getTransactionCommentObject(transaction);

    IOU.createDraftTransaction({
        ...transaction,
        actionableWhisperReportActionID: reportActionID,
        linkedTrackedExpenseReportAction,
        linkedTrackedExpenseReportID: reportID,
        created,
        amount,
        currency,
        comment,
        merchant,
        modifiedMerchant: '',
        mccGroup,
    } as Transaction);

    const filteredPolicies = Object.values(allPolicies ?? {}).filter(
        (policy) => policy && policy.type !== CONST.POLICY.TYPE.PERSONAL && policy.pendingAction !== CONST.RED_BRICK_ROAD_PENDING_ACTION.DELETE,
    );

    if (actionName === CONST.IOU.ACTION.SUBMIT || (allPolicies && filteredPolicies.length > 0)) {
        Navigation.navigate(ROUTES.MONEY_REQUEST_STEP_PARTICIPANTS.getRoute(CONST.IOU.TYPE.SUBMIT, transactionID, reportID, undefined, actionName));
        return;
    }

    return createDraftWorkspaceAndNavigateToConfirmationScreen(transactionID, actionName);
}

/**
 * @returns the object to update `report.hasOutstandingChildRequest`
 */
function getOutstandingChildRequest(iouReport: OnyxInputOrEntry<Report>): OutstandingChildRequest {
    if (!iouReport || isEmptyObject(iouReport)) {
        return {};
    }

    if (!isExpenseReport(iouReport)) {
        const {reimbursableSpend} = getMoneyRequestSpendBreakdown(iouReport);
        return {
            hasOutstandingChildRequest: iouReport.managerID === currentUserAccountID && reimbursableSpend !== 0,
        };
    }

    const policy = getPolicy(iouReport.policyID);
    const shouldBeManuallySubmitted = PolicyUtils.isPaidGroupPolicy(policy) && !policy?.harvesting?.enabled;
    const isOwnFreePolicy = PolicyUtils.isFreeGroupPolicy(policy) && PolicyUtils.isPolicyAdmin(policy);
    if (shouldBeManuallySubmitted || isOwnFreePolicy) {
        return {
            hasOutstandingChildRequest: true,
        };
    }

    // We don't need to update hasOutstandingChildRequest in this case
    return {};
}

function canReportBeMentionedWithinPolicy(report: OnyxEntry<Report>, policyID: string): boolean {
    if (report?.policyID !== policyID) {
        return false;
    }

    return isChatRoom(report) && !isInvoiceRoom(report) && !isThread(report);
}

function shouldShowMerchantColumn(transactions: Transaction[]) {
    const allReports = ReportConnection.getAllReports();
    return transactions.some((transaction) => isExpenseReport(allReports?.[transaction.reportID] ?? null));
}

/**
 * Whether the report is a system chat or concierge chat, depending on the onboarding report ID or fallbacking
 * to the user's account ID (used for A/B testing purposes).
 */
function isChatUsedForOnboarding(optionOrReport: OnyxEntry<Report> | OptionData): boolean {
    // onboarding can be an array for old accounts and accounts created from olddot
    if (onboarding && !Array.isArray(onboarding) && onboarding.chatReportID) {
        return onboarding.chatReportID === optionOrReport?.reportID;
    }

    return AccountUtils.isAccountIDOddNumber(currentUserAccountID ?? -1)
        ? isSystemChat(optionOrReport)
        : (optionOrReport as OptionData)?.isConciergeChat ?? isConciergeChatReport(optionOrReport);
}

/**
 * Get the report (system or concierge chat) used for the user's onboarding process.
 */
function getChatUsedForOnboarding(): OnyxEntry<Report> {
    return Object.values(ReportConnection.getAllReports() ?? {}).find(isChatUsedForOnboarding);
}

/**
 * Checks if given field has any violations and returns name of the first encountered one
 */
function getFieldViolation(violations: OnyxEntry<ReportViolations>, reportField: PolicyReportField): ReportViolationName | undefined {
    if (!violations || !reportField) {
        return undefined;
    }

    return Object.values(CONST.REPORT_VIOLATIONS).find((violation) => !!violations[violation] && violations[violation][reportField.fieldID]);
}

/**
 * Returns translation for given field violation
 */
function getFieldViolationTranslation(reportField: PolicyReportField, violation?: ReportViolationName): string {
    if (!violation) {
        return '';
    }

    switch (violation) {
        case 'fieldRequired':
            return Localize.translateLocal('reportViolations.fieldRequired', reportField.name);
        default:
            return '';
    }
}

/**
 * Returns all violations for report
 */
function getReportViolations(reportID: string): ReportViolations | undefined {
    if (!allReportsViolations) {
        return undefined;
    }

    return allReportsViolations[`${ONYXKEYS.COLLECTION.REPORT_VIOLATIONS}${reportID}`];
}

function findPolicyExpenseChatByPolicyID(policyID: string): OnyxEntry<Report> {
    return Object.values(ReportConnection.getAllReports() ?? {}).find((report) => isPolicyExpenseChat(report) && report?.policyID === policyID);
}

/**
 * A function to get the report last message. This is usually used to restore the report message preview in LHN after report actions change.
 * @param reportID
 * @param actionsToMerge
 * @returns containing the calculated message preview data of the report
 */
function getReportLastMessage(reportID: string, actionsToMerge?: ReportActions) {
    let result: Partial<Report> = {
        lastMessageTranslationKey: '',
        lastMessageText: '',
        lastVisibleActionCreated: '',
    };

    const {lastMessageText = '', lastMessageTranslationKey = ''} = getLastVisibleMessage(reportID, actionsToMerge);

    if (lastMessageText || lastMessageTranslationKey) {
        const lastVisibleAction = ReportActionsUtils.getLastVisibleAction(reportID, actionsToMerge);
        const lastVisibleActionCreated = lastVisibleAction?.created;
        const lastActorAccountID = lastVisibleAction?.actorAccountID;
        result = {
            lastMessageTranslationKey,
            lastMessageText,
            lastVisibleActionCreated,
            lastActorAccountID,
        };
    }

    return result;
}

function getSourceIDFromReportAction(reportAction: OnyxEntry<ReportAction>): string {
    const message = Array.isArray(reportAction?.message) ? reportAction?.message?.at(-1) ?? null : reportAction?.message ?? null;
    const html = message?.html ?? '';
    const {sourceURL} = getAttachmentDetails(html);
    const sourceID = (sourceURL?.match(CONST.REGEX.ATTACHMENT_ID) ?? [])[1];
    return sourceID;
}

function getIntegrationIcon(connectionName?: ConnectionName) {
    if (connectionName === CONST.POLICY.CONNECTIONS.NAME.XERO) {
        return XeroCircle;
    }
    if (connectionName === CONST.POLICY.CONNECTIONS.NAME.QBO) {
        return QBOCircle;
    }
    return undefined;
}

function canBeExported(report: OnyxEntry<Report>) {
    if (!report?.statusNum) {
        return false;
    }
    const isCorrectState = [CONST.REPORT.STATUS_NUM.APPROVED, CONST.REPORT.STATUS_NUM.CLOSED, CONST.REPORT.STATUS_NUM.REIMBURSED].some((status) => status === report.statusNum);
    return isExpenseReport(report) && isCorrectState;
}

function isExported(reportActions: OnyxEntry<ReportActions>) {
    if (!reportActions) {
        return false;
    }
    return Object.values(reportActions).some((action) => ReportActionsUtils.isExportIntegrationAction(action));
}

function getApprovalChain(policy: OnyxEntry<Policy>, employeeAccountID: number, reportTotal: number): string[] {
    const approvalChain: string[] = [];

    // If the policy is not on advanced approval mode, we should not use the approval chain even if it exists.
    if (!PolicyUtils.isControlOnAdvancedApprovalMode(policy)) {
        return approvalChain;
    }

    let nextApproverEmail = PolicyUtils.getSubmitToEmail(policy, employeeAccountID);

    while (nextApproverEmail && !approvalChain.includes(nextApproverEmail)) {
        approvalChain.push(nextApproverEmail);
        nextApproverEmail = PolicyUtils.getForwardsToAccount(policy, nextApproverEmail, reportTotal);
    }
    return approvalChain;
}

export {
    addDomainToShortMention,
    completeShortMention,
    areAllRequestsBeingSmartScanned,
    buildOptimisticAddCommentReportAction,
    buildOptimisticApprovedReportAction,
    buildOptimisticUnapprovedReportAction,
    buildOptimisticCancelPaymentReportAction,
    buildOptimisticChangedTaskAssigneeReportAction,
    buildOptimisticChatReport,
    buildOptimisticClosedReportAction,
    buildOptimisticCreatedReportAction,
    buildOptimisticDismissedViolationReportAction,
    buildOptimisticEditedTaskFieldReportAction,
    buildOptimisticExpenseReport,
    buildOptimisticGroupChatReport,
    buildOptimisticHoldReportAction,
    buildOptimisticHoldReportActionComment,
    buildOptimisticIOUReport,
    buildOptimisticIOUReportAction,
    buildOptimisticModifiedExpenseReportAction,
    buildOptimisticMoneyRequestEntities,
    buildOptimisticMovedReportAction,
    buildOptimisticMovedTrackedExpenseModifiedReportAction,
    buildOptimisticRenamedRoomReportAction,
    buildOptimisticReportPreview,
    buildOptimisticActionableTrackExpenseWhisper,
    buildOptimisticSubmittedReportAction,
    buildOptimisticTaskCommentReportAction,
    buildOptimisticTaskReport,
    buildOptimisticTaskReportAction,
    buildOptimisticUnHoldReportAction,
    buildOptimisticWorkspaceChats,
    buildParticipantsFromAccountIDs,
    buildTransactionThread,
    canAccessReport,
    canAddTransaction,
    canDeleteTransaction,
    canBeAutoReimbursed,
    canCreateRequest,
    canCreateTaskInReport,
    canCurrentUserOpenReport,
    canDeleteReportAction,
    canHoldUnholdReportAction,
    canEditFieldOfMoneyRequest,
    canEditMoneyRequest,
    canEditPolicyDescription,
    canEditReportAction,
    canEditReportDescription,
    canEditRoomVisibility,
    canEditWriteCapability,
    canFlagReportAction,
    isNonAdminOrOwnerOfPolicyExpenseChat,
    canLeaveRoom,
    canJoinChat,
    canLeaveChat,
    canReportBeMentionedWithinPolicy,
    canRequestMoney,
    canSeeDefaultRoom,
    canShowReportRecipientLocalTime,
    canUserPerformWriteAction,
    chatIncludesChronos,
    chatIncludesChronosWithID,
    chatIncludesConcierge,
    createDraftTransactionAndNavigateToParticipantSelector,
    doesReportBelongToWorkspace,
    doesTransactionThreadHaveViolations,
    findLastAccessedReport,
    findSelfDMReportID,
    formatReportLastMessageText,
    generateReportID,
    getAddWorkspaceRoomOrChatReportErrors,
    getAllAncestorReportActionIDs,
    getAllAncestorReportActions,
    getAllHeldTransactions,
    getAllPolicyReports,
    getAllWorkspaceReports,
    getAvailableReportFields,
    getBankAccountRoute,
    getChatByParticipants,
    getChatRoomSubtitle,
    getChildReportNotificationPreference,
    getCommentLength,
    getDefaultGroupAvatar,
    getDefaultWorkspaceAvatar,
    getDefaultWorkspaceAvatarTestID,
    getDeletedParentActionMessageForChatReport,
    getDisplayNameForParticipant,
    getDisplayNamesWithTooltips,
    getGroupChatName,
    getIOUReportActionDisplayMessage,
    getIOUReportActionMessage,
    getIOUApprovedMessage,
    getIOUForwardedMessage,
    getIOUSubmittedMessage,
    getIcons,
    getIconsForParticipants,
    getIndicatedMissingPaymentMethod,
    getLastVisibleMessage,
    getMoneyRequestOptions,
    getMoneyRequestSpendBreakdown,
    getNewMarkerReportActionID,
    getNonHeldAndFullAmount,
    getOptimisticDataForParentReportAction,
    getOriginalReportID,
    getOutstandingChildRequest,
    getParentNavigationSubtitle,
    getParsedComment,
    getParticipantsAccountIDsForDisplay,
    getParticipants,
    getPendingChatMembers,
    getPersonalDetailsForAccountID,
    getPolicyDescriptionText,
    getPolicyExpenseChat,
    getPolicyName,
    getPolicyType,
    getReimbursementDeQueuedActionMessage,
    getReimbursementQueuedActionMessage,
    getReportActionActorAccountID,
    getReportDescriptionText,
    getReportFieldKey,
    getReportIDFromLink,
    getReportName,
    getReportNotificationPreference,
    getReportOfflinePendingActionAndErrors,
    getReportParticipantsTitle,
    getReportPreviewMessage,
    getReportRecipientAccountIDs,
    getRoom,
    getRootParentReport,
    getRouteFromLink,
    getSystemChat,
    getTaskAssigneeChatOnyxData,
    getTransactionDetails,
    getTransactionReportName,
    getTransactionsWithReceipts,
    getUserDetailTooltipText,
    getWhisperDisplayNames,
    getWorkspaceAvatar,
    getWorkspaceChats,
    getWorkspaceIcon,
    goBackToDetailsPage,
    goBackFromPrivateNotes,
    getInvoicePayerName,
    getInvoicesChatName,
    getPayeeName,
    hasActionsWithErrors,
    hasAutomatedExpensifyAccountIDs,
    hasExpensifyGuidesEmails,
    hasHeldExpenses,
    hasIOUWaitingOnCurrentUserBankAccount,
    hasMissingPaymentMethod,
    hasMissingSmartscanFields,
    hasNonReimbursableTransactions,
    hasOnlyHeldExpenses,
    hasOnlyTransactionsWithPendingRoutes,
    hasReportNameError,
    hasSmartscanError,
    hasUpdatedTotal,
    hasViolations,
    hasWarningTypeViolations,
    isActionCreator,
    isAdminRoom,
    isAdminsOnlyPostingRoom,
    isAllowedToApproveExpenseReport,
    isAllowedToComment,
    isAllowedToSubmitDraftExpenseReport,
    isAnnounceRoom,
    isArchivedRoom,
    isArchivedRoomWithID,
    isClosedReport,
    isCanceledTaskReport,
    isChatReport,
    isChatRoom,
    isTripRoom,
    isChatThread,
    isChildReport,
    isClosedExpenseReportWithNoExpenses,
    isCompletedTaskReport,
    isConciergeChatReport,
    isControlPolicyExpenseChat,
    isControlPolicyExpenseReport,
    isCurrentUserSubmitter,
    isCurrentUserTheOnlyParticipant,
    isDM,
    isDefaultRoom,
    isDeprecatedGroupDM,
    isEmptyReport,
    isRootGroupChat,
    isExpenseReport,
    isExpenseRequest,
    isExpensifyOnlyParticipantInReport,
    isGroupChat,
    isGroupChatAdmin,
    isGroupPolicy,
    isReportInGroupPolicy,
    isHoldCreator,
    isIOUOwnedByCurrentUser,
    isIOUReport,
    isIOUReportUsingReport,
    isJoinRequestInAdminRoom,
    isDomainRoom,
    isMoneyRequest,
    isMoneyRequestReport,
    isMoneyRequestReportPendingDeletion,
    isOneOnOneChat,
    isOneTransactionThread,
    isOpenExpenseReport,
    isOpenTaskReport,
    isOptimisticPersonalDetail,
    isPaidGroupPolicy,
    isPaidGroupPolicyExpenseChat,
    isPaidGroupPolicyExpenseReport,
    isPayer,
    isPolicyAdmin,
    isPolicyExpenseChat,
    isPolicyExpenseChatAdmin,
    isProcessingReport,
    isPublicAnnounceRoom,
    isPublicRoom,
    isReportApproved,
    isReportManuallyReimbursed,
    isReportDataReady,
    isReportFieldDisabled,
    isReportFieldOfTypeTitle,
    isReportManager,
    isReportMessageAttachment,
    isReportOwner,
    isReportParticipant,
    isSelfDM,
    isSettled,
    isSystemChat,
    isTaskReport,
    isThread,
    isThreadFirstChat,
    isTrackExpenseReport,
    isUnread,
    isUnreadWithMention,
    isUserCreatedPolicyRoom,
    isValidReport,
    isValidReportIDFromPath,
    isWaitingForAssigneeToCompleteTask,
    isInvoiceRoom,
    isInvoiceRoomWithID,
    isInvoiceReport,
    isOpenInvoiceReport,
    canWriteInReport,
    navigateToDetailsPage,
    navigateToPrivateNotes,
    navigateBackAfterDeleteTransaction,
    parseReportRouteParams,
    parseReportActionHtmlToText,
    requiresAttentionFromCurrentUser,
    shouldAutoFocusOnKeyPress,
    shouldCreateNewMoneyRequestReport,
    shouldDisableDetailPage,
    shouldDisableRename,
    shouldDisableThread,
    shouldDisplayThreadReplies,
    shouldDisplayTransactionThreadViolations,
    shouldReportBeInOptionList,
    shouldReportShowSubscript,
    shouldShowFlagComment,
    shouldShowRBRForMissingSmartscanFields,
    shouldUseFullTitleToDisplay,
    updateOptimisticParentReportAction,
    updateReportPreview,
    temporary_getMoneyRequestOptions,
    getTripTransactions,
    getTripIDFromTransactionParentReport,
    buildOptimisticInvoiceReport,
    getInvoiceChatByParticipants,
    shouldShowMerchantColumn,
    isCurrentUserInvoiceReceiver,
    isDraftReport,
    changeMoneyRequestHoldStatus,
    isAdminOwnerApproverOrReportOwner,
    createDraftWorkspaceAndNavigateToConfirmationScreen,
    isChatUsedForOnboarding,
    buildOptimisticExportIntegrationAction,
    getChatUsedForOnboarding,
    getFieldViolationTranslation,
    getFieldViolation,
    getReportViolations,
    findPolicyExpenseChatByPolicyID,
    getIntegrationIcon,
    canBeExported,
    isExported,
    hasOnlyNonReimbursableTransactions,
    getReportLastMessage,
    getMostRecentlyVisitedReport,
    getSourceIDFromReportAction,
    getReport,
    getReportNameValuePairs,
    hasReportViolations,
    getApprovalChain,
    isIndividualInvoiceRoom,
};

export type {
    Ancestor,
    DisplayNameWithTooltips,
    OptimisticAddCommentReportAction,
    OptimisticChatReport,
    OptimisticClosedReportAction,
    OptimisticCreatedReportAction,
    OptimisticIOUReportAction,
    OptimisticTaskReportAction,
    OptionData,
    TransactionDetails,
    PartialReportAction,
    ParsingDetails,
};<|MERGE_RESOLUTION|>--- conflicted
+++ resolved
@@ -2909,18 +2909,11 @@
     if (fieldToEdit === CONST.EDIT_REQUEST_FIELD.RECEIPT) {
         const isRequestor = currentUserAccountID === reportAction?.actorAccountID;
         return (
-<<<<<<< HEAD
             !TransactionUtils.hasEReceipt(transaction) &&
             !isInvoiceReport(moneyRequestReport) &&
             !TransactionUtils.isReceiptBeingScanned(transaction) &&
             !TransactionUtils.isDistanceRequest(transaction) &&
-            isRequestor
-=======
-            !isInvoiceReport(moneyRequestReport) &&
-            !TransactionUtils.isReceiptBeingScanned(transaction) &&
-            !TransactionUtils.isDistanceRequest(transaction) &&
             (isAdmin || isManager || isRequestor)
->>>>>>> 0980fcd2
         );
     }
 
