--- conflicted
+++ resolved
@@ -1002,7 +1002,6 @@
     callback: (value) => (activePolicyID = value),
 });
 
-<<<<<<< HEAD
 let reportAttributes: OnyxEntry<Record<string, ReportAttributes>>;
 Onyx.connect({
     key: ONYXKEYS.DERIVED.REPORT_ATTRIBUTES,
@@ -1012,12 +1011,12 @@
         }
         reportAttributes = value;
     },
-=======
+});
+
 let newGroupChatDraft: OnyxEntry<NewGroupChatDraft>;
 Onyx.connect({
     key: ONYXKEYS.NEW_GROUP_CHAT_DRAFT,
     callback: (value) => (newGroupChatDraft = value),
->>>>>>> e79a743e
 });
 
 function getCurrentUserAvatar(): AvatarSource | undefined {
