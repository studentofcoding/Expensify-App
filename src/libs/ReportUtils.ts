import {format} from 'date-fns';
import {ExpensiMark, Str} from 'expensify-common';
import {isEmpty} from 'lodash';
import lodashEscape from 'lodash/escape';
import lodashFindLastIndex from 'lodash/findLastIndex';
import lodashIntersection from 'lodash/intersection';
import lodashIsEqual from 'lodash/isEqual';
import type {OnyxCollection, OnyxEntry, OnyxUpdate} from 'react-native-onyx';
import Onyx from 'react-native-onyx';
import type {OriginalMessageModifiedExpense} from 'src/types/onyx/OriginalMessage';
import type {TupleToUnion, ValueOf} from 'type-fest';
import type {FileObject} from '@components/AttachmentModal';
import {FallbackAvatar} from '@components/Icon/Expensicons';
import * as defaultGroupAvatars from '@components/Icon/GroupDefaultAvatars';
import * as defaultWorkspaceAvatars from '@components/Icon/WorkspaceDefaultAvatars';
import type {MoneyRequestAmountInputProps} from '@components/MoneyRequestAmountInput';
import type {IOUAction, IOUType} from '@src/CONST';
import CONST from '@src/CONST';
import type {ParentNavigationSummaryParams, TranslationPaths} from '@src/languages/types';
import ONYXKEYS from '@src/ONYXKEYS';
import type {Route} from '@src/ROUTES';
import ROUTES from '@src/ROUTES';
import type {
    Beta,
    OnyxInputOrEntry,
    PersonalDetails,
    PersonalDetailsList,
    Policy,
    PolicyReportField,
    Report,
    ReportAction,
    ReportMetadata,
    ReportNameValuePairs,
    Session,
    Task,
    Transaction,
    TransactionViolation,
    UserWallet,
} from '@src/types/onyx';
import type {Participant} from '@src/types/onyx/IOU';
import type {Errors, Icon, PendingAction} from '@src/types/onyx/OnyxCommon';
import type {OriginalMessageChangeLog, PaymentMethodType} from '@src/types/onyx/OriginalMessage';
import type {Status} from '@src/types/onyx/PersonalDetails';
import type {NotificationPreference, Participants, PendingChatMember, Participant as ReportParticipant} from '@src/types/onyx/Report';
import type {Message, ReportActions} from '@src/types/onyx/ReportAction';
import type {Comment, Receipt, TransactionChanges, WaypointCollection} from '@src/types/onyx/Transaction';
import type {EmptyObject} from '@src/types/utils/EmptyObject';
import {isEmptyObject} from '@src/types/utils/EmptyObject';
import type IconAsset from '@src/types/utils/IconAsset';
import AccountUtils from './AccountUtils';
import * as IOU from './actions/IOU';
import * as PolicyActions from './actions/Policy/Policy';
import * as store from './actions/ReimbursementAccount/store';
import * as CurrencyUtils from './CurrencyUtils';
import DateUtils from './DateUtils';
import {hasValidDraftComment} from './DraftCommentUtils';
import isReportMessageAttachment from './isReportMessageAttachment';
import localeCompare from './LocaleCompare';
import * as LocalePhoneNumber from './LocalePhoneNumber';
import * as Localize from './Localize';
import {isEmailPublicDomain} from './LoginUtils';
import ModifiedExpenseMessage from './ModifiedExpenseMessage';
import linkingConfig from './Navigation/linkingConfig';
import Navigation from './Navigation/Navigation';
import * as NumberUtils from './NumberUtils';
import {parseHtmlToText} from './OnyxAwareParser';
import Permissions from './Permissions';
import * as PersonalDetailsUtils from './PersonalDetailsUtils';
import * as PhoneNumber from './PhoneNumber';
import * as PolicyUtils from './PolicyUtils';
import type {LastVisibleMessage} from './ReportActionsUtils';
import * as ReportActionsUtils from './ReportActionsUtils';
import StringUtils from './StringUtils';
import * as SubscriptionUtils from './SubscriptionUtils';
import * as TransactionUtils from './TransactionUtils';
import * as Url from './Url';
import type {AvatarSource} from './UserUtils';
import * as UserUtils from './UserUtils';

type AvatarRange = 1 | 2 | 3 | 4 | 5 | 6 | 7 | 8 | 9 | 10 | 11 | 12 | 13 | 14 | 15 | 16 | 17 | 18;

type WelcomeMessage = {showReportName: boolean; phrase1?: string; phrase2?: string};

type SpendBreakdown = {
    nonReimbursableSpend: number;
    reimbursableSpend: number;
    totalDisplaySpend: number;
};

type ParticipantDetails = [number, string, AvatarSource, AvatarSource];

type OptimisticAddCommentReportAction = Pick<
    ReportAction<typeof CONST.REPORT.ACTIONS.TYPE.ADD_COMMENT>,
    | 'reportActionID'
    | 'actionName'
    | 'actorAccountID'
    | 'person'
    | 'automatic'
    | 'avatar'
    | 'created'
    | 'message'
    | 'isFirstItem'
    | 'isAttachment'
    | 'attachmentInfo'
    | 'pendingAction'
    | 'shouldShow'
    | 'originalMessage'
    | 'childReportID'
    | 'parentReportID'
    | 'childType'
    | 'childReportName'
    | 'childManagerAccountID'
    | 'childStatusNum'
    | 'childStateNum'
    | 'errors'
    | 'childVisibleActionCount'
    | 'childCommenterCount'
    | 'childLastVisibleActionCreated'
    | 'childOldestFourAccountIDs'
> & {isOptimisticAction: boolean};

type OptimisticReportAction = {
    commentText: string;
    reportAction: OptimisticAddCommentReportAction;
};

type UpdateOptimisticParentReportAction = {
    childVisibleActionCount: number;
    childCommenterCount: number;
    childLastVisibleActionCreated: string;
    childOldestFourAccountIDs: string | undefined;
};

type OptimisticExpenseReport = Pick<
    Report,
    | 'reportID'
    | 'chatReportID'
    | 'policyID'
    | 'type'
    | 'ownerAccountID'
    | 'managerID'
    | 'currency'
    | 'reportName'
    | 'stateNum'
    | 'statusNum'
    | 'total'
    | 'nonReimbursableTotal'
    | 'notificationPreference'
    | 'parentReportID'
    | 'lastVisibleActionCreated'
>;

type OptimisticIOUReportAction = Pick<
    ReportAction,
    | 'actionName'
    | 'actorAccountID'
    | 'automatic'
    | 'avatar'
    | 'isAttachment'
    | 'originalMessage'
    | 'message'
    | 'person'
    | 'reportActionID'
    | 'shouldShow'
    | 'created'
    | 'pendingAction'
    | 'receipt'
    | 'childReportID'
    | 'childVisibleActionCount'
    | 'childCommenterCount'
>;

type PartialReportAction = OnyxInputOrEntry<ReportAction> | Partial<ReportAction> | OptimisticIOUReportAction | OptimisticApprovedReportAction | OptimisticSubmittedReportAction | undefined;

type ReportRouteParams = {
    reportID: string;
    isSubReportPageRoute: boolean;
};

type ReportOfflinePendingActionAndErrors = {
    reportPendingAction: PendingAction | undefined;
    reportErrors: Errors | null | undefined;
};

type OptimisticApprovedReportAction = Pick<
    ReportAction<typeof CONST.REPORT.ACTIONS.TYPE.APPROVED>,
    'actionName' | 'actorAccountID' | 'automatic' | 'avatar' | 'isAttachment' | 'originalMessage' | 'message' | 'person' | 'reportActionID' | 'shouldShow' | 'created' | 'pendingAction'
>;

type OptimisticSubmittedReportAction = Pick<
    ReportAction<typeof CONST.REPORT.ACTIONS.TYPE.SUBMITTED>,
    | 'actionName'
    | 'actorAccountID'
    | 'adminAccountID'
    | 'automatic'
    | 'avatar'
    | 'isAttachment'
    | 'originalMessage'
    | 'message'
    | 'person'
    | 'reportActionID'
    | 'shouldShow'
    | 'created'
    | 'pendingAction'
>;

type OptimisticHoldReportAction = Pick<
    ReportAction,
    'actionName' | 'actorAccountID' | 'automatic' | 'avatar' | 'isAttachment' | 'originalMessage' | 'message' | 'person' | 'reportActionID' | 'shouldShow' | 'created' | 'pendingAction'
>;

type OptimisticCancelPaymentReportAction = Pick<
    ReportAction,
    'actionName' | 'actorAccountID' | 'message' | 'originalMessage' | 'person' | 'reportActionID' | 'shouldShow' | 'created' | 'pendingAction'
>;

type OptimisticEditedTaskReportAction = Pick<
    ReportAction,
    'reportActionID' | 'actionName' | 'pendingAction' | 'actorAccountID' | 'automatic' | 'avatar' | 'created' | 'shouldShow' | 'message' | 'person'
>;

type OptimisticClosedReportAction = Pick<
    ReportAction<typeof CONST.REPORT.ACTIONS.TYPE.CLOSED>,
    'actionName' | 'actorAccountID' | 'automatic' | 'avatar' | 'created' | 'message' | 'originalMessage' | 'pendingAction' | 'person' | 'reportActionID' | 'shouldShow'
>;

type OptimisticDismissedViolationReportAction = Pick<
    ReportAction,
    'actionName' | 'actorAccountID' | 'avatar' | 'created' | 'message' | 'originalMessage' | 'person' | 'reportActionID' | 'shouldShow' | 'pendingAction'
>;

type OptimisticCreatedReportAction = Pick<
    ReportAction<typeof CONST.REPORT.ACTIONS.TYPE.CREATED>,
    'actorAccountID' | 'automatic' | 'avatar' | 'created' | 'message' | 'person' | 'reportActionID' | 'shouldShow' | 'pendingAction' | 'actionName'
>;

type OptimisticRenamedReportAction = Pick<
    ReportAction<typeof CONST.REPORT.ACTIONS.TYPE.RENAMED>,
    'actorAccountID' | 'automatic' | 'avatar' | 'created' | 'message' | 'person' | 'reportActionID' | 'shouldShow' | 'pendingAction' | 'actionName' | 'originalMessage'
>;

type OptimisticChatReport = Pick<
    Report,
    | 'type'
    | 'chatType'
    | 'chatReportID'
    | 'iouReportID'
    | 'isOwnPolicyExpenseChat'
    | 'isPinned'
    | 'lastActorAccountID'
    | 'lastMessageTranslationKey'
    | 'lastMessageHtml'
    | 'lastMessageText'
    | 'lastReadTime'
    | 'lastVisibleActionCreated'
    | 'notificationPreference'
    | 'oldPolicyName'
    | 'ownerAccountID'
    | 'pendingFields'
    | 'parentReportActionID'
    | 'parentReportID'
    | 'participants'
    | 'policyID'
    | 'reportID'
    | 'reportName'
    | 'stateNum'
    | 'statusNum'
    | 'visibility'
    | 'description'
    | 'writeCapability'
    | 'avatarUrl'
    | 'invoiceReceiver'
    | 'isHidden'
> & {
    isOptimisticReport: true;
};

type OptimisticTaskReportAction = Pick<
    ReportAction,
    | 'reportActionID'
    | 'actionName'
    | 'actorAccountID'
    | 'automatic'
    | 'avatar'
    | 'created'
    | 'isAttachment'
    | 'message'
    | 'originalMessage'
    | 'person'
    | 'pendingAction'
    | 'shouldShow'
    | 'isFirstItem'
    | 'previousMessage'
    | 'errors'
    | 'linkMetadata'
>;

type OptimisticWorkspaceChats = {
    announceChatReportID: string;
    announceChatData: OptimisticChatReport;
    announceReportActionData: Record<string, OptimisticCreatedReportAction>;
    announceCreatedReportActionID: string;
    adminsChatReportID: string;
    adminsChatData: OptimisticChatReport;
    adminsReportActionData: Record<string, OptimisticCreatedReportAction>;
    adminsCreatedReportActionID: string;
    expenseChatReportID: string;
    expenseChatData: OptimisticChatReport;
    expenseReportActionData: Record<string, OptimisticCreatedReportAction>;
    expenseCreatedReportActionID: string;
};

type OptimisticModifiedExpenseReportAction = Pick<
    ReportAction<typeof CONST.REPORT.ACTIONS.TYPE.MODIFIED_EXPENSE>,
    'actionName' | 'actorAccountID' | 'automatic' | 'avatar' | 'created' | 'isAttachment' | 'message' | 'originalMessage' | 'person' | 'pendingAction' | 'reportActionID' | 'shouldShow'
> & {reportID?: string};

type OptimisticTaskReport = Pick<
    Report,
    | 'reportID'
    | 'reportName'
    | 'description'
    | 'ownerAccountID'
    | 'participants'
    | 'managerID'
    | 'type'
    | 'parentReportID'
    | 'policyID'
    | 'stateNum'
    | 'statusNum'
    | 'notificationPreference'
    | 'parentReportActionID'
    | 'lastVisibleActionCreated'
>;

type TransactionDetails = {
    created: string;
    amount: number;
    taxAmount?: number;
    taxCode?: string;
    currency: string;
    merchant: string;
    waypoints?: WaypointCollection | string;
    comment: string;
    category: string;
    billable: boolean;
    tag: string;
    mccGroup?: ValueOf<typeof CONST.MCC_GROUPS>;
    cardID: number;
    originalAmount: number;
    originalCurrency: string;
};

type OptimisticIOUReport = Pick<
    Report,
    | 'cachedTotal'
    | 'type'
    | 'chatReportID'
    | 'currency'
    | 'managerID'
    | 'policyID'
    | 'ownerAccountID'
    | 'participants'
    | 'reportID'
    | 'stateNum'
    | 'statusNum'
    | 'total'
    | 'reportName'
    | 'notificationPreference'
    | 'parentReportID'
    | 'lastVisibleActionCreated'
>;
type DisplayNameWithTooltips = Array<Pick<PersonalDetails, 'accountID' | 'pronouns' | 'displayName' | 'login' | 'avatar'>>;

type CustomIcon = {
    src: IconAsset;
    color?: string;
};

type OptionData = {
    text?: string;
    alternateText?: string;
    allReportErrors?: Errors;
    brickRoadIndicator?: ValueOf<typeof CONST.BRICK_ROAD_INDICATOR_STATUS> | '' | null;
    tooltipText?: string | null;
    alternateTextMaxLines?: number;
    boldStyle?: boolean;
    customIcon?: CustomIcon;
    subtitle?: string;
    login?: string;
    accountID?: number;
    pronouns?: string;
    status?: Status | null;
    phoneNumber?: string;
    isUnread?: boolean | null;
    isUnreadWithMention?: boolean | null;
    hasDraftComment?: boolean | null;
    keyForList?: string;
    searchText?: string;
    isIOUReportOwner?: boolean | null;
    isArchivedRoom?: boolean | null;
    shouldShowSubscript?: boolean | null;
    isPolicyExpenseChat?: boolean | null;
    isMoneyRequestReport?: boolean | null;
    isInvoiceReport?: boolean;
    isExpenseRequest?: boolean | null;
    isAllowedToComment?: boolean | null;
    isThread?: boolean | null;
    isTaskReport?: boolean | null;
    parentReportAction?: OnyxEntry<ReportAction>;
    displayNamesWithTooltips?: DisplayNameWithTooltips | null;
    isDefaultRoom?: boolean;
    isInvoiceRoom?: boolean;
    isExpenseReport?: boolean;
    isOptimisticPersonalDetail?: boolean;
    selected?: boolean;
    isOptimisticAccount?: boolean;
    isSelected?: boolean;
    descriptiveText?: string;
    notificationPreference?: NotificationPreference | null;
    isDisabled?: boolean | null;
    name?: string | null;
    isSelfDM?: boolean;
    isOneOnOneChat?: boolean;
    reportID?: string;
    enabled?: boolean;
    code?: string;
    transactionThreadReportID?: string | null;
    shouldShowAmountInput?: boolean;
    amountInputProps?: MoneyRequestAmountInputProps;
    tabIndex?: 0 | -1;
} & Report;

type OnyxDataTaskAssigneeChat = {
    optimisticData: OnyxUpdate[];
    successData: OnyxUpdate[];
    failureData: OnyxUpdate[];
    optimisticAssigneeAddComment?: OptimisticReportAction;
    optimisticChatCreatedReportAction?: OptimisticCreatedReportAction;
};

type Ancestor = {
    report: Report;
    reportAction: ReportAction;
    shouldDisplayNewMarker: boolean;
};

type AncestorIDs = {
    reportIDs: string[];
    reportActionsIDs: string[];
};

type MissingPaymentMethod = 'bankAccount' | 'wallet';

type OutstandingChildRequest = {
    hasOutstandingChildRequest?: boolean;
};

type ParsingDetails = {
    shouldEscapeText?: boolean;
    reportID?: string;
};

let currentUserEmail: string | undefined;
let currentUserPrivateDomain: string | undefined;
let currentUserAccountID: number | undefined;
let isAnonymousUser = false;

// This cache is used to save parse result of report action html message into text
// to prevent unnecessary parsing when the report action is not changed/modified.
// Example case: when we need to get a report name of a thread which is dependent on a report action message.
const parsedReportActionMessageCache: Record<string, string> = {};

const defaultAvatarBuildingIconTestID = 'SvgDefaultAvatarBuilding Icon';

Onyx.connect({
    key: ONYXKEYS.SESSION,
    callback: (value) => {
        // When signed out, val is undefined
        if (!value) {
            return;
        }

        currentUserEmail = value.email;
        currentUserAccountID = value.accountID;
        isAnonymousUser = value.authTokenType === CONST.AUTH_TOKEN_TYPES.ANONYMOUS;
        currentUserPrivateDomain = isEmailPublicDomain(currentUserEmail ?? '') ? '' : Str.extractEmailDomain(currentUserEmail ?? '');
    },
});

let allPersonalDetails: OnyxEntry<PersonalDetailsList>;
let allPersonalDetailLogins: string[];
let currentUserPersonalDetails: OnyxEntry<PersonalDetails>;
Onyx.connect({
    key: ONYXKEYS.PERSONAL_DETAILS_LIST,
    callback: (value) => {
        currentUserPersonalDetails = value?.[currentUserAccountID ?? -1] ?? undefined;
        allPersonalDetails = value ?? {};
        allPersonalDetailLogins = Object.values(allPersonalDetails).map((personalDetail) => personalDetail?.login ?? '');
    },
});

let allReports: OnyxCollection<Report>;
Onyx.connect({
    key: ONYXKEYS.COLLECTION.REPORT,
    waitForCollectionCallback: true,
    callback: (value) => (allReports = value),
});

let allReportsDraft: OnyxCollection<Report>;
Onyx.connect({
    key: ONYXKEYS.COLLECTION.REPORT_DRAFT,
    waitForCollectionCallback: true,
    callback: (value) => (allReportsDraft = value),
});

let allPolicies: OnyxCollection<Policy>;
Onyx.connect({
    key: ONYXKEYS.COLLECTION.POLICY,
    waitForCollectionCallback: true,
    callback: (value) => (allPolicies = value),
});

let allBetas: OnyxEntry<Beta[]>;
Onyx.connect({
    key: ONYXKEYS.BETAS,
    callback: (value) => (allBetas = value),
});

let allTransactions: OnyxCollection<Transaction> = {};
Onyx.connect({
    key: ONYXKEYS.COLLECTION.TRANSACTION,
    waitForCollectionCallback: true,
    callback: (value) => {
        if (!value) {
            return;
        }
        allTransactions = Object.fromEntries(Object.entries(value).filter(([, transaction]) => transaction));
    },
});

let allReportActions: OnyxCollection<ReportActions>;
Onyx.connect({
    key: ONYXKEYS.COLLECTION.REPORT_ACTIONS,
    waitForCollectionCallback: true,
    callback: (actions) => {
        if (!actions) {
            return;
        }
        allReportActions = actions;
    },
});

let lastUpdatedReport: OnyxEntry<Report>;

Onyx.connect({
    key: ONYXKEYS.COLLECTION.REPORT,
    callback: (value) => {
        if (!value) {
            return;
        }

        lastUpdatedReport = value;
    },
});

function getLastUpdatedReport(): OnyxEntry<Report> {
    return lastUpdatedReport;
}

function getCurrentUserAvatar(): AvatarSource | undefined {
    return currentUserPersonalDetails?.avatar;
}

function getCurrentUserDisplayNameOrEmail(): string | undefined {
    return currentUserPersonalDetails?.displayName ?? currentUserEmail;
}

function getChatType(report: OnyxInputOrEntry<Report> | Participant | EmptyObject): ValueOf<typeof CONST.REPORT.CHAT_TYPE> | undefined {
    return report?.chatType;
}

/**
 * Get the report or draft report given a reportID
 */
function getReportOrDraftReport(reportID: string | undefined): OnyxEntry<Report> {
    if (!allReports && !allReportsDraft) {
        return undefined;
    }

    const report = allReports?.[`${ONYXKEYS.COLLECTION.REPORT}${reportID}`];
    const draftReport = allReportsDraft?.[`${ONYXKEYS.COLLECTION.REPORT_DRAFT}${reportID}`];

    return report ?? draftReport;
}

/**
 * Check if a report is a draft report
 */
function isDraftReport(reportID: string | undefined): boolean {
    const draftReport = allReportsDraft?.[`${ONYXKEYS.COLLECTION.REPORT_DRAFT}${reportID}`];

    return !!draftReport;
}

/**
 * Returns the parentReport if the given report is a thread
 */
function getParentReport(report: OnyxEntry<Report> | EmptyObject): OnyxEntry<Report> | EmptyObject {
    if (!report?.parentReportID) {
        return {};
    }
    return allReports?.[`${ONYXKEYS.COLLECTION.REPORT}${report.parentReportID}`] ?? {};
}

/**
 * Returns the root parentReport if the given report is nested.
 * Uses recursion to iterate any depth of nested reports.
 */
function getRootParentReport(report: OnyxEntry<Report> | undefined | EmptyObject): OnyxEntry<Report> | EmptyObject {
    if (!report) {
        return {};
    }

    // Returns the current report as the root report, because it does not have a parentReportID
    if (!report?.parentReportID) {
        return report;
    }

    const parentReport = getReportOrDraftReport(report?.parentReportID);

    // Runs recursion to iterate a parent report
    return getRootParentReport(!isEmptyObject(parentReport) ? parentReport : undefined);
}

/**
 * Returns the policy of the report
 */
function getPolicy(policyID: string | undefined): Policy | EmptyObject {
    if (!allPolicies || !policyID) {
        return {};
    }
    return allPolicies[`${ONYXKEYS.COLLECTION.POLICY}${policyID}`] ?? {};
}

/**
 * Get the policy type from a given report
 * @param policies must have Onyxkey prefix (i.e 'policy_') for keys
 */
function getPolicyType(report: OnyxInputOrEntry<Report>, policies: OnyxCollection<Policy>): string {
    return policies?.[`${ONYXKEYS.COLLECTION.POLICY}${report?.policyID}`]?.type ?? '';
}

/**
 * Get the policy name from a given report
 */
function getPolicyName(report: OnyxInputOrEntry<Report> | undefined | EmptyObject, returnEmptyIfNotFound = false, policy?: OnyxInputOrEntry<Policy>): string {
    const noPolicyFound = returnEmptyIfNotFound ? '' : Localize.translateLocal('workspace.common.unavailable');
    if (isEmptyObject(report)) {
        return noPolicyFound;
    }

    if ((!allPolicies || Object.keys(allPolicies).length === 0) && !report?.policyName) {
        return Localize.translateLocal('workspace.common.unavailable');
    }
    const finalPolicy = policy ?? allPolicies?.[`${ONYXKEYS.COLLECTION.POLICY}${report?.policyID}`];

    const parentReport = getRootParentReport(report);

    // Rooms send back the policy name with the reportSummary,
    // since they can also be accessed by people who aren't in the workspace
    // eslint-disable-next-line @typescript-eslint/prefer-nullish-coalescing
    const policyName = finalPolicy?.name || report?.policyName || report?.oldPolicyName || parentReport?.oldPolicyName || noPolicyFound;

    return policyName;
}

/**
 * Returns the concatenated title for the PrimaryLogins of a report
 */
function getReportParticipantsTitle(accountIDs: number[]): string {
    // Somehow it's possible for the logins coming from report.participantAccountIDs to contain undefined values so we use .filter(Boolean) to remove them.
    return accountIDs.filter(Boolean).join(', ');
}

/**
 * Checks if a report is a chat report.
 */
function isChatReport(report: OnyxEntry<Report> | EmptyObject): boolean {
    return report?.type === CONST.REPORT.TYPE.CHAT;
}

function isInvoiceReport(report: OnyxInputOrEntry<Report> | EmptyObject): boolean {
    return report?.type === CONST.REPORT.TYPE.INVOICE;
}

/**
 * Checks if a report is an Expense report.
 */
function isExpenseReport(report: OnyxInputOrEntry<Report> | EmptyObject): boolean {
    return report?.type === CONST.REPORT.TYPE.EXPENSE;
}

/**
 * Checks if a report is an IOU report using report or reportID
 */
function isIOUReport(reportOrID: OnyxInputOrEntry<Report> | string | EmptyObject): boolean {
    const report = typeof reportOrID === 'string' ? allReports?.[`${ONYXKEYS.COLLECTION.REPORT}${reportOrID}`] ?? null : reportOrID;
    return report?.type === CONST.REPORT.TYPE.IOU;
}

/**
 * Checks if a report is an IOU report using report
 */
function isIOUReportUsingReport(report: OnyxEntry<Report> | EmptyObject): report is Report {
    return report?.type === CONST.REPORT.TYPE.IOU;
}
/**
 * Checks if a report is a task report.
 */
function isTaskReport(report: OnyxInputOrEntry<Report>): boolean {
    return report?.type === CONST.REPORT.TYPE.TASK;
}

/**
 * Checks if a task has been cancelled
 * When a task is deleted, the parentReportAction is updated to have a isDeletedParentAction deleted flag
 * This is because when you delete a task, we still allow you to chat on the report itself
 * There's another situation where you don't have access to the parentReportAction (because it was created in a chat you don't have access to)
 * In this case, we have added the key to the report itself
 */
function isCanceledTaskReport(report: OnyxInputOrEntry<Report> | EmptyObject = {}, parentReportAction: OnyxInputOrEntry<ReportAction> | EmptyObject = {}): boolean {
    if (!isEmptyObject(parentReportAction) && (ReportActionsUtils.getReportActionMessage(parentReportAction)?.isDeletedParentAction ?? false)) {
        return true;
    }

    if (!isEmptyObject(report) && report?.isDeletedParentAction) {
        return true;
    }

    return false;
}

/**
 * Checks if a report is an open task report.
 *
 * @param parentReportAction - The parent report action of the report (Used to check if the task has been canceled)
 */
function isOpenTaskReport(report: OnyxInputOrEntry<Report>, parentReportAction: OnyxInputOrEntry<ReportAction> | EmptyObject = {}): boolean {
    return (
        isTaskReport(report) && !isCanceledTaskReport(report, parentReportAction) && report?.stateNum === CONST.REPORT.STATE_NUM.OPEN && report?.statusNum === CONST.REPORT.STATUS_NUM.OPEN
    );
}

/**
 * Checks if a report is a completed task report.
 */
function isCompletedTaskReport(report: OnyxEntry<Report>): boolean {
    return isTaskReport(report) && report?.stateNum === CONST.REPORT.STATE_NUM.APPROVED && report?.statusNum === CONST.REPORT.STATUS_NUM.APPROVED;
}

/**
 * Checks if the current user is the manager of the supplied report
 */
function isReportManager(report: OnyxEntry<Report>): boolean {
    return !!(report && report.managerID === currentUserAccountID);
}

/**
 * Checks if the supplied report has been approved
 */
function isReportApproved(reportOrID: OnyxInputOrEntry<Report> | string | EmptyObject): boolean {
    const report = typeof reportOrID === 'string' ? allReports?.[`${ONYXKEYS.COLLECTION.REPORT}${reportOrID}`] ?? null : reportOrID;
    return report?.stateNum === CONST.REPORT.STATE_NUM.APPROVED && report?.statusNum === CONST.REPORT.STATUS_NUM.APPROVED;
}

/**
 * Checks if the supplied report is an expense report in Open state and status.
 */
function isOpenExpenseReport(report: OnyxInputOrEntry<Report> | EmptyObject): boolean {
    return isExpenseReport(report) && report?.stateNum === CONST.REPORT.STATE_NUM.OPEN && report?.statusNum === CONST.REPORT.STATUS_NUM.OPEN;
}

/**
 * Checks if the supplied report has a member with the array passed in params.
 */
function hasParticipantInArray(report: OnyxEntry<Report>, memberAccountIDs: number[]) {
    if (!report?.participants) {
        return false;
    }

    const memberAccountIDsSet = new Set(memberAccountIDs);

    for (const accountID in report.participants) {
        if (memberAccountIDsSet.has(Number(accountID))) {
            return true;
        }
    }

    return false;
}

/**
 * Whether the Money Request report is settled
 */
function isSettled(reportID: string | undefined): boolean {
    if (!allReports || !reportID) {
        return false;
    }
    const report: Report | EmptyObject = allReports[`${ONYXKEYS.COLLECTION.REPORT}${reportID}`] ?? {};
    if (isEmptyObject(report) || report.isWaitingOnBankAccount) {
        return false;
    }

    // In case the payment is scheduled and we are waiting for the payee to set up their wallet,
    // consider the report as paid as well.
    if (report.isWaitingOnBankAccount && report.statusNum === CONST.REPORT.STATUS_NUM.APPROVED) {
        return true;
    }

    return report?.statusNum === CONST.REPORT.STATUS_NUM.REIMBURSED;
}

/**
 * Whether the current user is the submitter of the report
 */
function isCurrentUserSubmitter(reportID: string): boolean {
    if (!allReports) {
        return false;
    }
    const report = allReports[`${ONYXKEYS.COLLECTION.REPORT}${reportID}`];
    return !!(report && report.ownerAccountID === currentUserAccountID);
}

/**
 * Whether the provided report is an Admin room
 */
function isAdminRoom(report: OnyxEntry<Report>): boolean {
    return getChatType(report) === CONST.REPORT.CHAT_TYPE.POLICY_ADMINS;
}

/**
 * Whether the provided report is an Admin-only posting room
 */
function isAdminsOnlyPostingRoom(report: OnyxEntry<Report>): boolean {
    return report?.writeCapability === CONST.REPORT.WRITE_CAPABILITIES.ADMINS;
}

/**
 * Whether the provided report is a Announce room
 */
function isAnnounceRoom(report: OnyxEntry<Report>): boolean {
    return getChatType(report) === CONST.REPORT.CHAT_TYPE.POLICY_ANNOUNCE;
}

/**
 * Whether the provided report is a default room
 */
function isDefaultRoom(report: OnyxEntry<Report>): boolean {
    return CONST.DEFAULT_POLICY_ROOM_CHAT_TYPES.some((type) => type === getChatType(report));
}

/**
 * Whether the provided report is a Domain room
 */
function isDomainRoom(report: OnyxEntry<Report>): boolean {
    return getChatType(report) === CONST.REPORT.CHAT_TYPE.DOMAIN_ALL;
}

/**
 * Whether the provided report is a user created policy room
 */
function isUserCreatedPolicyRoom(report: OnyxEntry<Report>): boolean {
    return getChatType(report) === CONST.REPORT.CHAT_TYPE.POLICY_ROOM;
}

/**
 * Whether the provided report is a Policy Expense chat.
 */
function isPolicyExpenseChat(report: OnyxInputOrEntry<Report> | Participant | EmptyObject): boolean {
    return getChatType(report) === CONST.REPORT.CHAT_TYPE.POLICY_EXPENSE_CHAT || (report?.isPolicyExpenseChat ?? false);
}

function isInvoiceRoom(report: OnyxEntry<Report> | EmptyObject): boolean {
    return getChatType(report) === CONST.REPORT.CHAT_TYPE.INVOICE;
}

function isInvoiceRoomWithID(reportID?: string): boolean {
    // eslint-disable-next-line @typescript-eslint/prefer-nullish-coalescing
    const report = allReports?.[`${ONYXKEYS.COLLECTION.REPORT}${reportID || -1}`];
    return isInvoiceRoom(report);
}

/**
 * Checks if a report is a completed task report.
 */
function isTripRoom(report: OnyxEntry<Report>): boolean {
    return isChatReport(report) && getChatType(report) === CONST.REPORT.CHAT_TYPE.TRIP_ROOM;
}

function isCurrentUserInvoiceReceiver(report: OnyxEntry<Report>): boolean {
    if (report?.invoiceReceiver?.type === CONST.REPORT.INVOICE_RECEIVER_TYPE.INDIVIDUAL) {
        return currentUserAccountID === report.invoiceReceiver.accountID;
    }

    return false;
}

/**
 * Whether the provided report belongs to a Control policy and is an expense chat
 */
function isControlPolicyExpenseChat(report: OnyxEntry<Report>): boolean {
    return isPolicyExpenseChat(report) && getPolicyType(report, allPolicies) === CONST.POLICY.TYPE.CORPORATE;
}

/**
 * Whether the provided policyType is a Free, Collect or Control policy type
 */
function isGroupPolicy(policyType: string): boolean {
    return policyType === CONST.POLICY.TYPE.CORPORATE || policyType === CONST.POLICY.TYPE.TEAM || policyType === CONST.POLICY.TYPE.FREE;
}

/**
 * Whether the provided report belongs to a Free, Collect or Control policy
 */
function isReportInGroupPolicy(report: OnyxInputOrEntry<Report>, policy?: OnyxInputOrEntry<Policy>): boolean {
    const policyType = policy?.type ?? getPolicyType(report, allPolicies);
    return isGroupPolicy(policyType);
}

/**
 * Whether the provided report belongs to a Control or Collect policy
 */
function isPaidGroupPolicy(report: OnyxEntry<Report>): boolean {
    const policyType = getPolicyType(report, allPolicies);
    return policyType === CONST.POLICY.TYPE.CORPORATE || policyType === CONST.POLICY.TYPE.TEAM;
}

/**
 * Whether the provided report belongs to a Control or Collect policy and is an expense chat
 */
function isPaidGroupPolicyExpenseChat(report: OnyxEntry<Report>): boolean {
    return isPolicyExpenseChat(report) && isPaidGroupPolicy(report);
}

/**
 * Whether the provided report belongs to a Control policy and is an expense report
 */
function isControlPolicyExpenseReport(report: OnyxEntry<Report>): boolean {
    return isExpenseReport(report) && getPolicyType(report, allPolicies) === CONST.POLICY.TYPE.CORPORATE;
}

/**
 * Whether the provided report belongs to a Control or Collect policy and is an expense report
 */
function isPaidGroupPolicyExpenseReport(report: OnyxEntry<Report>): boolean {
    return isExpenseReport(report) && isPaidGroupPolicy(report);
}

/**
 * Checks if the supplied report is an invoice report in Open state and status.
 */
function isOpenInvoiceReport(report: OnyxEntry<Report> | EmptyObject): boolean {
    return isInvoiceReport(report) && report?.statusNum === CONST.REPORT.STATUS_NUM.OPEN;
}

/**
 * Whether the provided report is a chat room
 */
function isChatRoom(report: OnyxEntry<Report>): boolean {
    return isUserCreatedPolicyRoom(report) || isDefaultRoom(report) || isInvoiceRoom(report);
}

/**
 * Whether the provided report is a public room
 */
function isPublicRoom(report: OnyxEntry<Report>): boolean {
    return report?.visibility === CONST.REPORT.VISIBILITY.PUBLIC || report?.visibility === CONST.REPORT.VISIBILITY.PUBLIC_ANNOUNCE;
}

/**
 * Whether the provided report is a public announce room
 */
function isPublicAnnounceRoom(report: OnyxEntry<Report>): boolean {
    return report?.visibility === CONST.REPORT.VISIBILITY.PUBLIC_ANNOUNCE;
}

/**
 * If the report is a policy expense, the route should be for adding bank account for that policy
 * else since the report is a personal IOU, the route should be for personal bank account.
 */
function getBankAccountRoute(report: OnyxEntry<Report>): Route {
    return isPolicyExpenseChat(report) ? ROUTES.BANK_ACCOUNT_WITH_STEP_TO_OPEN.getRoute('', report?.policyID) : ROUTES.SETTINGS_ADD_BANK_ACCOUNT;
}

/**
 * Check if personal detail of accountID is empty or optimistic data
 */
function isOptimisticPersonalDetail(accountID: number): boolean {
    return isEmptyObject(allPersonalDetails?.[accountID]) || !!allPersonalDetails?.[accountID]?.isOptimisticPersonalDetail;
}

/**
 * Checks if a report is a task report from a policy expense chat.
 */
function isWorkspaceTaskReport(report: OnyxEntry<Report>): boolean {
    if (!isTaskReport(report)) {
        return false;
    }
    const parentReport = allReports?.[`${ONYXKEYS.COLLECTION.REPORT}${report?.parentReportID}`];
    return isPolicyExpenseChat(parentReport);
}

/**
 * Returns true if report has a parent
 */
function isThread(report: OnyxInputOrEntry<Report>): boolean {
    return !!(report?.parentReportID && report?.parentReportActionID);
}

/**
 * Returns true if report is of type chat and has a parent and is therefore a Thread.
 */
function isChatThread(report: OnyxInputOrEntry<Report>): boolean {
    return isThread(report) && report?.type === CONST.REPORT.TYPE.CHAT;
}

function isDM(report: OnyxEntry<Report>): boolean {
    return isChatReport(report) && !getChatType(report) && !isThread(report);
}

function isSelfDM(report: OnyxInputOrEntry<Report>): boolean {
    return getChatType(report) === CONST.REPORT.CHAT_TYPE.SELF_DM;
}

function isGroupChat(report: OnyxEntry<Report> | Partial<Report>): boolean {
    return getChatType(report) === CONST.REPORT.CHAT_TYPE.GROUP;
}

/**
 * Only returns true if this is the Expensify DM report.
 */
function isSystemChat(report: OnyxEntry<Report>): boolean {
    return getChatType(report) === CONST.REPORT.CHAT_TYPE.SYSTEM;
}

/**
 * Only returns true if this is our main 1:1 DM report with Concierge.
 */
function isConciergeChatReport(report: OnyxInputOrEntry<Report>): boolean {
    const participantAccountIDs = Object.keys(report?.participants ?? {})
        .map(Number)
        .filter((accountID) => accountID !== currentUserAccountID);
    return participantAccountIDs.length === 1 && participantAccountIDs[0] === CONST.ACCOUNT_ID.CONCIERGE && !isChatThread(report);
}

function findSelfDMReportID(): string | undefined {
    if (!allReports) {
        return;
    }

    const selfDMReport = Object.values(allReports).find((report) => isSelfDM(report) && !isThread(report));
    return selfDMReport?.reportID;
}

/**
 * Checks if the supplied report belongs to workspace based on the provided params. If the report's policyID is _FAKE_ or has no value, it means this report is a DM.
 * In this case report and workspace members must be compared to determine whether the report belongs to the workspace.
 */
function doesReportBelongToWorkspace(report: OnyxEntry<Report>, policyMemberAccountIDs: number[], policyID?: string) {
    return (
        isConciergeChatReport(report) ||
        (report?.policyID === CONST.POLICY.ID_FAKE || !report?.policyID ? hasParticipantInArray(report, policyMemberAccountIDs) : report?.policyID === policyID)
    );
}

/**
 * Given an array of reports, return them filtered by a policyID and policyMemberAccountIDs.
 */
function filterReportsByPolicyIDAndMemberAccountIDs(reports: Report[], policyMemberAccountIDs: number[] = [], policyID?: string) {
    return reports.filter((report) => !!report && doesReportBelongToWorkspace(report, policyMemberAccountIDs, policyID));
}

/**
 * Given an array of reports, return them sorted by the last read timestamp.
 */
function sortReportsByLastRead(reports: Array<OnyxEntry<Report>>, reportMetadata: OnyxCollection<ReportMetadata>): Array<OnyxEntry<Report>> {
    return reports
        .filter((report) => !!report?.reportID && !!(reportMetadata?.[`${ONYXKEYS.COLLECTION.REPORT_METADATA}${report.reportID}`]?.lastVisitTime ?? report?.lastReadTime))
        .sort((a, b) => {
            const aTime = new Date(reportMetadata?.[`${ONYXKEYS.COLLECTION.REPORT_METADATA}${a?.reportID}`]?.lastVisitTime ?? a?.lastReadTime ?? '');
            const bTime = new Date(reportMetadata?.[`${ONYXKEYS.COLLECTION.REPORT_METADATA}${b?.reportID}`]?.lastVisitTime ?? b?.lastReadTime ?? '');

            return aTime.valueOf() - bTime.valueOf();
        });
}

/**
 * Returns true if report is still being processed
 */
function isProcessingReport(report: OnyxEntry<Report> | EmptyObject): boolean {
    return report?.stateNum === CONST.REPORT.STATE_NUM.SUBMITTED && report?.statusNum === CONST.REPORT.STATUS_NUM.SUBMITTED;
}

/**
 * Check if the report is a single chat report that isn't a thread
 * and personal detail of participant is optimistic data
 */
function shouldDisableDetailPage(report: OnyxEntry<Report>): boolean {
    const participantAccountIDs = Object.keys(report?.participants ?? {}).map(Number);

    if (isChatRoom(report) || isPolicyExpenseChat(report) || isChatThread(report) || isTaskReport(report)) {
        return false;
    }
    if (participantAccountIDs.length === 1) {
        return isOptimisticPersonalDetail(participantAccountIDs[0]);
    }
    return false;
}

/**
 * Returns true if this report has only one participant and it's an Expensify account.
 */
function isExpensifyOnlyParticipantInReport(report: OnyxEntry<Report>): boolean {
    const otherParticipants = Object.keys(report?.participants ?? {})
        .map(Number)
        .filter((accountID) => accountID !== currentUserAccountID);
    return otherParticipants.length === 1 && otherParticipants.some((accountID) => CONST.EXPENSIFY_ACCOUNT_IDS.includes(accountID));
}

/**
 * Returns whether a given report can have tasks created in it.
 * We only prevent the task option if it's a DM/group-DM and the other users are all special Expensify accounts
 *
 */
function canCreateTaskInReport(report: OnyxEntry<Report>): boolean {
    const otherParticipants = Object.keys(report?.participants ?? {})
        .map(Number)
        .filter((accountID) => accountID !== currentUserAccountID);
    const areExpensifyAccountsOnlyOtherParticipants = otherParticipants.length >= 1 && otherParticipants.every((accountID) => CONST.EXPENSIFY_ACCOUNT_IDS.includes(accountID));
    if (areExpensifyAccountsOnlyOtherParticipants && isDM(report)) {
        return false;
    }

    return true;
}

/**
 * Returns true if there are any guides accounts (team.expensify.com) in a list of accountIDs
 * by cross-referencing the accountIDs with personalDetails since guides that are participants
 * of the user's chats should have their personal details in Onyx.
 */
function hasExpensifyGuidesEmails(accountIDs: number[]): boolean {
    return accountIDs.some((accountID) => Str.extractEmailDomain(allPersonalDetails?.[accountID]?.login ?? '') === CONST.EMAIL.GUIDES_DOMAIN);
}

function findLastAccessedReport(
    reports: OnyxCollection<Report>,
    ignoreDomainRooms: boolean,
    policies: OnyxCollection<Policy>,
    isFirstTimeNewExpensifyUser: boolean,
    openOnAdminRoom = false,
    reportMetadata: OnyxCollection<ReportMetadata> = {},
    policyID?: string,
    policyMemberAccountIDs: number[] = [],
): OnyxEntry<Report> {
    // If it's the user's first time using New Expensify, then they could either have:
    //   - just a Concierge report, if so we'll return that
    //   - their Concierge report, and a separate report that must have deeplinked them to the app before they created their account.
    // If it's the latter, we'll use the deeplinked report over the Concierge report,
    // since the Concierge report would be incorrectly selected over the deep-linked report in the logic below.

    let reportsValues = Object.values(reports ?? {}) as Report[];

    if (!!policyID || policyMemberAccountIDs.length > 0) {
        reportsValues = filterReportsByPolicyIDAndMemberAccountIDs(reportsValues, policyMemberAccountIDs, policyID);
    }

    let sortedReports = sortReportsByLastRead(reportsValues, reportMetadata);

    let adminReport: OnyxEntry<Report> | undefined;
    if (openOnAdminRoom) {
        adminReport = sortedReports.find((report) => {
            const chatType = getChatType(report);
            return chatType === CONST.REPORT.CHAT_TYPE.POLICY_ADMINS;
        });
    }

    if (ignoreDomainRooms) {
        // We allow public announce rooms, admins, and announce rooms through since we bypass the default rooms beta for them.
        // Check where ReportUtils.findLastAccessedReport is called in MainDrawerNavigator.js for more context.
        // Domain rooms are now the only type of default room that are on the defaultRooms beta.
        sortedReports = sortedReports.filter(
            (report) => !isDomainRoom(report) || getPolicyType(report, policies) === CONST.POLICY.TYPE.FREE || hasExpensifyGuidesEmails(Object.keys(report?.participants ?? {}).map(Number)),
        );
    }

    if (isFirstTimeNewExpensifyUser) {
        // Filter out the systemChat report from the reports list, as we don't want to drop the user into that report over Concierge when they first log in
        sortedReports = sortedReports.filter((report) => !isSystemChat(report)) ?? [];
        if (sortedReports.length === 1) {
            return sortedReports[0];
        }

        return adminReport ?? sortedReports.find((report) => !isConciergeChatReport(report));
    }

    // If we only have two reports and one of them is the system chat, filter it out so we don't
    // overwrite showing the concierge chat
    const hasSystemChat = sortedReports.find((report) => isSystemChat(report)) ?? false;
    if (sortedReports.length === 2 && hasSystemChat) {
        sortedReports = sortedReports.filter((report) => !isSystemChat(report)) ?? [];
    }

    return adminReport ?? sortedReports.at(-1);
}

/**
 * Whether the provided report has expenses
 */
function hasExpenses(reportID?: string): boolean {
    return !!Object.values(allTransactions ?? {}).find((transaction) => `${transaction?.reportID}` === `${reportID}`);
}

/**
 * Whether the provided report is a closed expense report with no expenses
 */
function isClosedExpenseReportWithNoExpenses(report: OnyxEntry<Report>): boolean {
    return report?.statusNum === CONST.REPORT.STATUS_NUM.CLOSED && isExpenseReport(report) && !hasExpenses(report.reportID);
}

/**
 * Whether the provided report is an archived room
 */
function isArchivedRoom(report: OnyxInputOrEntry<Report> | EmptyObject, reportNameValuePairs?: OnyxInputOrEntry<ReportNameValuePairs> | EmptyObject): boolean {
    if (reportNameValuePairs) {
        return reportNameValuePairs.isArchived;
    }

    return report?.statusNum === CONST.REPORT.STATUS_NUM.CLOSED && report?.stateNum === CONST.REPORT.STATE_NUM.APPROVED;
}

/**
 * Whether the report with the provided reportID is an archived room
 */
function isArchivedRoomWithID(reportID?: string) {
    // eslint-disable-next-line @typescript-eslint/prefer-nullish-coalescing
    const report = allReports?.[`${ONYXKEYS.COLLECTION.REPORT}${reportID || -1}`];
    return isArchivedRoom(report);
}

/**
 * Whether the provided report is a closed report
 */
function isClosedReport(report: OnyxEntry<Report> | EmptyObject): boolean {
    return report?.statusNum === CONST.REPORT.STATUS_NUM.CLOSED;
}

/**
 * Whether the provided report is the admin's room
 */
function isJoinRequestInAdminRoom(report: OnyxEntry<Report>): boolean {
    if (!report) {
        return false;
    }
    // If this policy isn't owned by Expensify,
    // Account manager/guide should not have the workspace join request pinned to their LHN,
    // since they are not a part of the company, and should not action it on their behalf.
    if (report.policyID) {
        const policy = getPolicy(report.policyID);
        if (!PolicyUtils.isExpensifyTeam(policy.owner) && PolicyUtils.isExpensifyTeam(currentUserPersonalDetails?.login)) {
            return false;
        }
    }
    return ReportActionsUtils.isActionableJoinRequestPending(report.reportID);
}

/**
 * Checks if the user can write in the provided report
 */
function canWriteInReport(report: OnyxEntry<Report>): boolean {
    if (Array.isArray(report?.permissions) && report?.permissions.length > 0) {
        return report?.permissions?.includes(CONST.REPORT.PERMISSIONS.WRITE);
    }

    return true;
}

/**
 * Checks if the current user is allowed to comment on the given report.
 */
function isAllowedToComment(report: OnyxEntry<Report>): boolean {
    if (!canWriteInReport(report)) {
        return false;
    }

    // Default to allowing all users to post
    const capability = report?.writeCapability ?? CONST.REPORT.WRITE_CAPABILITIES.ALL;

    if (capability === CONST.REPORT.WRITE_CAPABILITIES.ALL) {
        return true;
    }

    // If unauthenticated user opens public chat room using deeplink, they do not have policies available and they cannot comment
    if (!allPolicies) {
        return false;
    }

    // If we've made it here, commenting on this report is restricted.
    // If the user is an admin, allow them to post.
    const policy = allPolicies[`${ONYXKEYS.COLLECTION.POLICY}${report?.policyID}`];
    return policy?.role === CONST.POLICY.ROLE.ADMIN;
}

/**
 * Checks if the current user is the admin of the policy given the policy expense chat.
 */
function isPolicyExpenseChatAdmin(report: OnyxEntry<Report>, policies: OnyxCollection<Policy>): boolean {
    if (!isPolicyExpenseChat(report)) {
        return false;
    }

    const policyRole = policies?.[`${ONYXKEYS.COLLECTION.POLICY}${report?.policyID}`]?.role;

    return policyRole === CONST.POLICY.ROLE.ADMIN;
}

/**
 * Checks if the current user is the admin of the policy.
 */
function isPolicyAdmin(policyID: string, policies: OnyxCollection<Policy>): boolean {
    const policyRole = policies?.[`${ONYXKEYS.COLLECTION.POLICY}${policyID}`]?.role;

    return policyRole === CONST.POLICY.ROLE.ADMIN;
}

/**
 * Checks whether all the transactions linked to the IOU report are of the Distance Request type with pending routes
 */
function hasOnlyTransactionsWithPendingRoutes(iouReportID: string | undefined): boolean {
    const transactions = TransactionUtils.getAllReportTransactions(iouReportID);

    // Early return false in case not having any transaction
    if (!transactions || transactions.length === 0) {
        return false;
    }

    return transactions.every((transaction) => TransactionUtils.isFetchingWaypointsFromServer(transaction));
}

/**
 * If the report is a thread and has a chat type set, it is a workspace chat.
 */
function isWorkspaceThread(report: OnyxEntry<Report>): boolean {
    const chatType = getChatType(report);
    return isThread(report) && isChatReport(report) && CONST.WORKSPACE_ROOM_TYPES.some((type) => chatType === type);
}

/**
 * Returns true if reportAction is the first chat preview of a Thread
 */
function isThreadFirstChat(reportAction: OnyxInputOrEntry<ReportAction>, reportID: string): boolean {
    return reportAction?.childReportID?.toString() === reportID;
}

/**
 * Checks if a report is a child report.
 */
function isChildReport(report: OnyxEntry<Report>): boolean {
    return isThread(report) || isTaskReport(report);
}

/**
 * An Expense Request is a thread where the parent report is an Expense Report and
 * the parentReportAction is a transaction.
 */
function isExpenseRequest(report: OnyxInputOrEntry<Report>): boolean {
    if (isThread(report)) {
        const parentReportAction = ReportActionsUtils.getParentReportAction(report);
        const parentReport = allReports?.[`${ONYXKEYS.COLLECTION.REPORT}${report?.parentReportID}`];
        return isExpenseReport(parentReport) && !isEmptyObject(parentReportAction) && ReportActionsUtils.isTransactionThread(parentReportAction);
    }
    return false;
}

/**
 * An IOU Request is a thread where the parent report is an IOU Report and
 * the parentReportAction is a transaction.
 */
function isIOURequest(report: OnyxInputOrEntry<Report>): boolean {
    if (isThread(report)) {
        const parentReportAction = ReportActionsUtils.getParentReportAction(report);
        const parentReport = allReports?.[`${ONYXKEYS.COLLECTION.REPORT}${report?.parentReportID}`];
        return isIOUReport(parentReport) && !isEmptyObject(parentReportAction) && ReportActionsUtils.isTransactionThread(parentReportAction);
    }
    return false;
}

/**
 * A Track Expense Report is a thread where the parent the parentReportAction is a transaction, and
 * parentReportAction has type of track.
 */
function isTrackExpenseReport(report: OnyxInputOrEntry<Report>): boolean {
    if (isThread(report)) {
        const parentReportAction = ReportActionsUtils.getParentReportAction(report);
        return !isEmptyObject(parentReportAction) && ReportActionsUtils.isTrackExpenseAction(parentReportAction);
    }
    return false;
}

/**
 * Checks if a report is an IOU or expense request.
 */
function isMoneyRequest(reportOrID: OnyxEntry<Report> | string): boolean {
    const report = typeof reportOrID === 'string' ? allReports?.[`${ONYXKEYS.COLLECTION.REPORT}${reportOrID}`] ?? null : reportOrID;
    return isIOURequest(report) || isExpenseRequest(report);
}

/**
 * Checks if a report is an IOU or expense report.
 */
function isMoneyRequestReport(reportOrID: OnyxInputOrEntry<Report> | EmptyObject | string): boolean {
    const report = typeof reportOrID === 'string' ? allReports?.[`${ONYXKEYS.COLLECTION.REPORT}${reportOrID}`] ?? null : reportOrID;
    return isIOUReport(report) || isExpenseReport(report);
}

/**
 * Checks if a report has only one transaction associated with it
 */
function isOneTransactionReport(reportID: string): boolean {
    const reportActions = allReportActions?.[`${ONYXKEYS.COLLECTION.REPORT_ACTIONS}${reportID}`] ?? ([] as ReportAction[]);
    return ReportActionsUtils.getOneTransactionThreadReportID(reportID, reportActions) !== null;
}

/**
 * Checks if a report is a transaction thread associated with a report that has only one transaction
 */
function isOneTransactionThread(reportID: string, parentReportID: string): boolean {
    const parentReportActions = allReportActions?.[`${ONYXKEYS.COLLECTION.REPORT_ACTIONS}${parentReportID}`] ?? ([] as ReportAction[]);
    const transactionThreadReportID = ReportActionsUtils.getOneTransactionThreadReportID(parentReportID, parentReportActions);
    return reportID === transactionThreadReportID;
}

/**
 * Should return true only for personal 1:1 report
 *
 */
function isOneOnOneChat(report: OnyxEntry<Report>): boolean {
    const participantAccountIDs = Object.keys(report?.participants ?? {})
        .map(Number)
        .filter((accountID) => accountID !== currentUserAccountID);
    return (
        !isChatRoom(report) &&
        !isExpenseRequest(report) &&
        !isMoneyRequestReport(report) &&
        !isPolicyExpenseChat(report) &&
        !isTaskReport(report) &&
        isDM(report) &&
        !isIOUReport(report) &&
        participantAccountIDs.length === 1
    );
}

/**
 * Checks if the current user is a payer of the expense
 */

function isPayer(session: OnyxEntry<Session>, iouReport: OnyxEntry<Report>) {
    const isApproved = isReportApproved(iouReport);
    const policy = allPolicies?.[`${ONYXKEYS.COLLECTION.POLICY}${iouReport?.policyID}`] ?? null;
    const policyType = policy?.type;
    const isAdmin = policyType !== CONST.POLICY.TYPE.PERSONAL && policy?.role === CONST.POLICY.ROLE.ADMIN;
    const isManager = iouReport?.managerID === session?.accountID;
    if (isPaidGroupPolicy(iouReport)) {
        if (policy?.reimbursementChoice === CONST.POLICY.REIMBURSEMENT_CHOICES.REIMBURSEMENT_YES) {
            const isReimburser = session?.email === policy?.achAccount?.reimburser;
            return (!policy?.achAccount?.reimburser || isReimburser) && (isApproved || isManager);
        }
        if (policy?.reimbursementChoice === CONST.POLICY.REIMBURSEMENT_CHOICES.REIMBURSEMENT_MANUAL) {
            return isAdmin && (isApproved || isManager);
        }
        return false;
    }
    return isAdmin || (isMoneyRequestReport(iouReport) && isManager);
}

/**
 * Get the notification preference given a report
 */
function getReportNotificationPreference(report: OnyxEntry<Report>): string | number {
    return report?.notificationPreference ?? '';
}

/**
 * Checks if the current user is the action's author
 */
function isActionCreator(reportAction: OnyxInputOrEntry<ReportAction> | Partial<ReportAction>): boolean {
    return reportAction?.actorAccountID === currentUserAccountID;
}

/**
 * Returns the notification preference of the action's child report if it exists.
 * Otherwise, calculates it based on the action's authorship.
 */
function getChildReportNotificationPreference(reportAction: OnyxInputOrEntry<ReportAction> | Partial<ReportAction>): NotificationPreference {
    const childReportNotificationPreference = reportAction?.childReportNotificationPreference ?? '';
    if (childReportNotificationPreference) {
        return childReportNotificationPreference;
    }

    return isActionCreator(reportAction) ? CONST.REPORT.NOTIFICATION_PREFERENCE.ALWAYS : CONST.REPORT.NOTIFICATION_PREFERENCE.HIDDEN;
}

/**
 * Checks whether the supplied report supports adding more transactions to it.
 * Return true if:
 * - report is a non-settled IOU
 * - report is a draft
 * - report is a processing expense report and its policy has Instant reporting frequency
 */
function canAddOrDeleteTransactions(moneyRequestReport: OnyxEntry<Report>): boolean {
    if (!isMoneyRequestReport(moneyRequestReport)) {
        return false;
    }

    if (isReportApproved(moneyRequestReport) || isSettled(moneyRequestReport?.reportID)) {
        return false;
    }

    if (isReportInGroupPolicy(moneyRequestReport) && isProcessingReport(moneyRequestReport) && !PolicyUtils.isInstantSubmitEnabled(getPolicy(moneyRequestReport?.policyID))) {
        return false;
    }

    return true;
}

/**
 * Can only delete if the author is this user and the action is an ADD_COMMENT action or an IOU action in an unsettled report, or if the user is a
 * policy admin
 */
function canDeleteReportAction(reportAction: OnyxInputOrEntry<ReportAction>, reportID: string): boolean {
    const report = getReportOrDraftReport(reportID);

    const isActionOwner = reportAction?.actorAccountID === currentUserAccountID;
    const policy = allPolicies?.[`${ONYXKEYS.COLLECTION.POLICY}${report?.policyID}`] ?? null;

    if (ReportActionsUtils.isMoneyRequestAction(reportAction)) {
        // For now, users cannot delete split actions
        const isSplitAction = ReportActionsUtils.getOriginalMessage(reportAction)?.type === CONST.IOU.REPORT_ACTION_TYPE.SPLIT;

        if (isSplitAction) {
            return false;
        }

        const linkedReport = isThreadFirstChat(reportAction, reportID) ? getReportOrDraftReport(report?.parentReportID) : report;
        if (isActionOwner) {
            if (!isEmptyObject(linkedReport) && isMoneyRequestReport(linkedReport)) {
                return canAddOrDeleteTransactions(linkedReport);
            }
            return true;
        }
    }

    if (
        reportAction?.actionName !== CONST.REPORT.ACTIONS.TYPE.ADD_COMMENT ||
        reportAction?.pendingAction === CONST.RED_BRICK_ROAD_PENDING_ACTION.DELETE ||
        ReportActionsUtils.isCreatedTaskReportAction(reportAction) ||
        reportAction?.actorAccountID === CONST.ACCOUNT_ID.CONCIERGE
    ) {
        return false;
    }

    const isAdmin = policy?.role === CONST.POLICY.ROLE.ADMIN && !isEmptyObject(report) && !isDM(report);

    return isActionOwner || isAdmin;
}

/**
 * Get welcome message based on room type
 */
function getRoomWelcomeMessage(report: OnyxEntry<Report>): WelcomeMessage {
    const welcomeMessage: WelcomeMessage = {showReportName: true};
    const workspaceName = getPolicyName(report);

    if (isArchivedRoom(report)) {
        welcomeMessage.phrase1 = Localize.translateLocal('reportActionsView.beginningOfArchivedRoomPartOne');
        welcomeMessage.phrase2 = Localize.translateLocal('reportActionsView.beginningOfArchivedRoomPartTwo');
    } else if (isDomainRoom(report)) {
        welcomeMessage.phrase1 = Localize.translateLocal('reportActionsView.beginningOfChatHistoryDomainRoomPartOne', {domainRoom: report?.reportName ?? ''});
        welcomeMessage.phrase2 = Localize.translateLocal('reportActionsView.beginningOfChatHistoryDomainRoomPartTwo');
    } else if (isAdminRoom(report)) {
        welcomeMessage.phrase1 = Localize.translateLocal('reportActionsView.beginningOfChatHistoryAdminRoomPartOne', {workspaceName});
        welcomeMessage.phrase2 = Localize.translateLocal('reportActionsView.beginningOfChatHistoryAdminRoomPartTwo');
    } else if (isAnnounceRoom(report)) {
        welcomeMessage.phrase1 = Localize.translateLocal('reportActionsView.beginningOfChatHistoryAnnounceRoomPartOne', {workspaceName});
        welcomeMessage.phrase2 = Localize.translateLocal('reportActionsView.beginningOfChatHistoryAnnounceRoomPartTwo', {workspaceName});
    } else if (isInvoiceRoom(report)) {
        welcomeMessage.showReportName = false;
        welcomeMessage.phrase1 = Localize.translateLocal('reportActionsView.beginningOfChatHistoryInvoiceRoom');
    } else {
        // Message for user created rooms or other room types.
        welcomeMessage.phrase1 = Localize.translateLocal('reportActionsView.beginningOfChatHistoryUserRoomPartOne');
        welcomeMessage.phrase2 = Localize.translateLocal('reportActionsView.beginningOfChatHistoryUserRoomPartTwo');
    }

    return welcomeMessage;
}

/**
 * Returns true if Concierge is one of the chat participants (1:1 as well as group chats)
 */
function chatIncludesConcierge(report: Partial<OnyxEntry<Report>>): boolean {
    const participantAccountIDs = Object.keys(report?.participants ?? {}).map(Number);
    return participantAccountIDs.includes(CONST.ACCOUNT_ID.CONCIERGE);
}

/**
 * Returns true if there is any automated expensify account `in accountIDs
 */
function hasAutomatedExpensifyAccountIDs(accountIDs: number[]): boolean {
    return accountIDs.some((accountID) => CONST.EXPENSIFY_ACCOUNT_IDS.includes(accountID));
}

function getReportRecipientAccountIDs(report: OnyxEntry<Report>, currentLoginAccountID: number): number[] {
    let finalReport: OnyxEntry<Report> = report;
    // In 1:1 chat threads, the participants will be the same as parent report. If a report is specifically a 1:1 chat thread then we will
    // get parent report and use its participants array.
    if (isThread(report) && !(isTaskReport(report) || isMoneyRequestReport(report))) {
        const parentReport = allReports?.[`${ONYXKEYS.COLLECTION.REPORT}${report?.parentReportID}`];
        if (isOneOnOneChat(parentReport)) {
            finalReport = parentReport;
        }
    }

    let finalParticipantAccountIDs: number[] = [];
    if (isTaskReport(report)) {
        // Task reports `managerID` will change when assignee is changed, in that case the old `managerID` is still present in `participants`
        // along with the new one. We only need the `managerID` as a participant here.
        finalParticipantAccountIDs = report?.managerID ? [report?.managerID] : [];
    } else {
        finalParticipantAccountIDs = Object.keys(finalReport?.participants ?? {}).map(Number);
    }

    const otherParticipantsWithoutExpensifyAccountIDs = finalParticipantAccountIDs.filter((accountID) => {
        if (accountID === currentLoginAccountID) {
            return false;
        }
        if (CONST.EXPENSIFY_ACCOUNT_IDS.includes(accountID)) {
            return false;
        }
        return true;
    });

    return otherParticipantsWithoutExpensifyAccountIDs;
}

/**
 * Whether the time row should be shown for a report.
 */
function canShowReportRecipientLocalTime(personalDetails: OnyxEntry<PersonalDetailsList>, report: OnyxEntry<Report>, accountID: number): boolean {
    const reportRecipientAccountIDs = getReportRecipientAccountIDs(report, accountID);
    const hasMultipleParticipants = reportRecipientAccountIDs.length > 1;
    const reportRecipient = personalDetails?.[reportRecipientAccountIDs[0]];
    const reportRecipientTimezone = reportRecipient?.timezone ?? CONST.DEFAULT_TIME_ZONE;
    const isReportParticipantValidated = reportRecipient?.validated ?? false;
    return !!(
        !hasMultipleParticipants &&
        !isChatRoom(report) &&
        !isPolicyExpenseChat(getRootParentReport(report)) &&
        reportRecipient &&
        reportRecipientTimezone?.selected &&
        isReportParticipantValidated
    );
}

/**
 * Shorten last message text to fixed length and trim spaces.
 */
function formatReportLastMessageText(lastMessageText: string, isModifiedExpenseMessage = false): string {
    if (isModifiedExpenseMessage) {
        return String(lastMessageText).trim().replace(CONST.REGEX.LINE_BREAK, '').trim();
    }
    return StringUtils.lineBreaksToSpaces(String(lastMessageText).trim()).substring(0, CONST.REPORT.LAST_MESSAGE_TEXT_MAX_LENGTH).trim();
}

/**
 * Helper method to return the default avatar associated with the given login
 */
function getDefaultWorkspaceAvatar(workspaceName?: string): IconAsset {
    if (!workspaceName) {
        return defaultWorkspaceAvatars.WorkspaceBuilding;
    }

    // Remove all chars not A-Z or 0-9 including underscore
    const alphaNumeric = workspaceName
        .normalize('NFD')
        .replace(/[^0-9a-z]/gi, '')
        .toUpperCase();

    const workspace = `Workspace${alphaNumeric[0]}` as keyof typeof defaultWorkspaceAvatars;
    const defaultWorkspaceAvatar = defaultWorkspaceAvatars[workspace];

    return !alphaNumeric ? defaultWorkspaceAvatars.WorkspaceBuilding : defaultWorkspaceAvatar;
}

/**
 * Helper method to return the default avatar testID associated with the given login
 */
function getDefaultWorkspaceAvatarTestID(workspaceName: string): string {
    if (!workspaceName) {
        return defaultAvatarBuildingIconTestID;
    }

    // Remove all chars not A-Z or 0-9 including underscore
    const alphaNumeric = workspaceName
        .normalize('NFD')
        .replace(/[^0-9a-z]/gi, '')
        .toLowerCase();

    return !alphaNumeric ? defaultAvatarBuildingIconTestID : `SvgDefaultAvatar_${alphaNumeric[0]} Icon`;
}

function getWorkspaceAvatar(report: OnyxEntry<Report>): AvatarSource {
    const workspaceName = getPolicyName(report, false, allPolicies?.[`${ONYXKEYS.COLLECTION.POLICY}${report?.policyID}`]);
    const avatar = allPolicies?.[`${ONYXKEYS.COLLECTION.POLICY}${report?.policyID}`]?.avatarURL ?? '';
    return !isEmpty(avatar) ? avatar : getDefaultWorkspaceAvatar(workspaceName);
}

/**
 * Helper method to return the default avatar associated with the given reportID
 */
function getDefaultGroupAvatar(reportID?: string): IconAsset {
    if (!reportID) {
        return defaultGroupAvatars.Avatar1;
    }
    const reportIDHashBucket: AvatarRange = ((Number(reportID) % CONST.DEFAULT_GROUP_AVATAR_COUNT) + 1) as AvatarRange;
    return defaultGroupAvatars[`Avatar${reportIDHashBucket}`];
}

/**
 * Returns the appropriate icons for the given chat report using the stored personalDetails.
 * The Avatar sources can be URLs or Icon components according to the chat type.
 */
function getIconsForParticipants(participants: number[], personalDetails: OnyxInputOrEntry<PersonalDetailsList>): Icon[] {
    const participantDetails: ParticipantDetails[] = [];
    const participantsList = participants || [];

    for (const accountID of participantsList) {
        const avatarSource = personalDetails?.[accountID]?.avatar ?? FallbackAvatar;
        const displayNameLogin = personalDetails?.[accountID]?.displayName ? personalDetails?.[accountID]?.displayName : personalDetails?.[accountID]?.login;
        participantDetails.push([accountID, displayNameLogin ?? '', avatarSource, personalDetails?.[accountID]?.fallbackIcon ?? '']);
    }

    const sortedParticipantDetails = participantDetails.sort((first, second) => {
        // First sort by displayName/login
        const displayNameLoginOrder = localeCompare(first[1], second[1]);
        if (displayNameLoginOrder !== 0) {
            return displayNameLoginOrder;
        }

        // Then fallback on accountID as the final sorting criteria.
        // This will ensure that the order of avatars with same login/displayName
        // stay consistent across all users and devices
        return first[0] - second[0];
    });

    // Now that things are sorted, gather only the avatars (second element in the array) and return those
    const avatars: Icon[] = [];

    for (const sortedParticipantDetail of sortedParticipantDetails) {
        const userIcon = {
            id: sortedParticipantDetail[0],
            source: sortedParticipantDetail[2],
            type: CONST.ICON_TYPE_AVATAR,
            name: sortedParticipantDetail[1],
            fallbackIcon: sortedParticipantDetail[3],
        };
        avatars.push(userIcon);
    }

    return avatars;
}

/**
 * Given a report, return the associated workspace icon.
 */
function getWorkspaceIcon(report: OnyxInputOrEntry<Report>, policy?: OnyxInputOrEntry<Policy>): Icon {
    const workspaceName = getPolicyName(report, false, policy);
    const policyExpenseChatAvatarSource = allPolicies?.[`${ONYXKEYS.COLLECTION.POLICY}${report?.policyID}`]?.avatarURL
        ? allPolicies?.[`${ONYXKEYS.COLLECTION.POLICY}${report?.policyID}`]?.avatarURL
        : getDefaultWorkspaceAvatar(workspaceName);

    const workspaceIcon: Icon = {
        source: policyExpenseChatAvatarSource ?? '',
        type: CONST.ICON_TYPE_WORKSPACE,
        name: workspaceName,
        id: report?.policyID,
    };
    return workspaceIcon;
}

/**
 * Gets the personal details for a login by looking in the ONYXKEYS.PERSONAL_DETAILS_LIST Onyx key (stored in the local variable, allPersonalDetails). If it doesn't exist in Onyx,
 * then a default object is constructed.
 */
function getPersonalDetailsForAccountID(accountID: number): Partial<PersonalDetails> {
    if (!accountID) {
        return {};
    }

    const defaultDetails = {
        isOptimisticPersonalDetail: true,
    };

    return allPersonalDetails?.[accountID] ?? defaultDetails;
}

/**
 * Get the displayName for a single report participant.
 */
function getDisplayNameForParticipant(accountID?: number, shouldUseShortForm = false, shouldFallbackToHidden = true, shouldAddCurrentUserPostfix = false): string {
    if (!accountID) {
        return '';
    }

    const personalDetails = getPersonalDetailsForAccountID(accountID);
    // eslint-disable-next-line @typescript-eslint/prefer-nullish-coalescing
    const formattedLogin = LocalePhoneNumber.formatPhoneNumber(personalDetails.login || '');
    // This is to check if account is an invite/optimistically created one
    // and prevent from falling back to 'Hidden', so a correct value is shown
    // when searching for a new user
    if (personalDetails.isOptimisticPersonalDetail === true) {
        return formattedLogin;
    }

    // For selfDM, we display the user's displayName followed by '(you)' as a postfix
    const shouldAddPostfix = shouldAddCurrentUserPostfix && accountID === currentUserAccountID;

    const longName = PersonalDetailsUtils.getDisplayNameOrDefault(personalDetails, formattedLogin, shouldFallbackToHidden, shouldAddPostfix);

    // If the user's personal details (first name) should be hidden, make sure we return "hidden" instead of the short name
    if (shouldFallbackToHidden && longName === Localize.translateLocal('common.hidden')) {
        return longName;
    }

    const shortName = personalDetails.firstName ? personalDetails.firstName : longName;
    return shouldUseShortForm ? shortName : longName;
}

function getParticipantsAccountIDsForDisplay(report: OnyxEntry<Report>, shouldExcludeHidden = false, shouldExcludeDeleted = false): number[] {
    let participantsEntries = Object.entries(report?.participants ?? {});

    // For 1:1 chat, we don't want to include the current user as a participant in order to not mark 1:1 chats as having multiple participants
    // For system chat, we want to display Expensify as the only participant
    const shouldExcludeCurrentUser = isOneOnOneChat(report) || isSystemChat(report);

    if (shouldExcludeCurrentUser || shouldExcludeHidden || shouldExcludeDeleted) {
        participantsEntries = participantsEntries.filter(([accountID, participant]) => {
            if (shouldExcludeCurrentUser && Number(accountID) === currentUserAccountID) {
                return false;
            }

            if (shouldExcludeHidden && participant.hidden) {
                return false;
            }

            if (shouldExcludeDeleted && report?.pendingChatMembers?.findLast((member) => member.accountID === accountID)?.pendingAction === CONST.RED_BRICK_ROAD_PENDING_ACTION.DELETE) {
                return false;
            }

            return true;
        });
    }

    return participantsEntries.map(([accountID]) => Number(accountID));
}

function buildParticipantsFromAccountIDs(accountIDs: number[]): Participants {
    const finalParticipants: Participants = {};
    return accountIDs.reduce((participants, accountID) => {
        // eslint-disable-next-line no-param-reassign
        participants[accountID] = {hidden: false};
        return participants;
    }, finalParticipants);
}

/**
 * Returns the report name if the report is a group chat
 */
function getGroupChatName(participantAccountIDs?: number[], shouldApplyLimit = false, report?: OnyxEntry<Report>): string | undefined {
    // If we have a report always try to get the name from the report.
    if (report?.reportName) {
        return report.reportName;
    }

    // Get participantAccountIDs from participants object
    let participants = participantAccountIDs ?? Object.keys(report?.participants ?? {}).map(Number);
    if (shouldApplyLimit) {
        participants = participants.slice(0, 5);
    }
    const isMultipleParticipantReport = participants.length > 1;

    if (isMultipleParticipantReport) {
        return participants
            .map((participant) => getDisplayNameForParticipant(participant, isMultipleParticipantReport))
            .sort((first, second) => localeCompare(first ?? '', second ?? ''))
            .filter(Boolean)
            .join(', ');
    }

    return Localize.translateLocal('groupChat.defaultReportName', {displayName: getDisplayNameForParticipant(participants[0], false)});
}

function getParticipants(reportID: string) {
    const report = getReportOrDraftReport(reportID);
    if (!report) {
        return {};
    }

    return report.participants;
}

/**
 * Returns the appropriate icons for the given chat report using the stored personalDetails.
 * The Avatar sources can be URLs or Icon components according to the chat type.
 */
function getIcons(
    report: OnyxInputOrEntry<Report>,
    personalDetails: OnyxInputOrEntry<PersonalDetailsList>,
    defaultIcon: AvatarSource | null = null,
    defaultName = '',
    defaultAccountID = -1,
    policy?: OnyxInputOrEntry<Policy>,
): Icon[] {
    if (isEmptyObject(report)) {
        const fallbackIcon: Icon = {
            source: defaultIcon ?? FallbackAvatar,
            type: CONST.ICON_TYPE_AVATAR,
            name: defaultName,
            id: defaultAccountID,
        };
        return [fallbackIcon];
    }
    if (isExpenseRequest(report)) {
        const parentReportAction = ReportActionsUtils.getParentReportAction(report);
        const workspaceIcon = getWorkspaceIcon(report, policy);
        const memberIcon = {
            source: personalDetails?.[parentReportAction.actorAccountID ?? -1]?.avatar ?? FallbackAvatar,
            id: parentReportAction.actorAccountID,
            type: CONST.ICON_TYPE_AVATAR,
            name: personalDetails?.[parentReportAction.actorAccountID ?? -1]?.displayName ?? '',
            fallbackIcon: personalDetails?.[parentReportAction.actorAccountID ?? -1]?.fallbackIcon,
        };

        return [memberIcon, workspaceIcon];
    }
    if (isChatThread(report)) {
        const parentReportAction = ReportActionsUtils.getParentReportAction(report);

        const actorAccountID = parentReportAction.actorAccountID;
        const actorDisplayName = PersonalDetailsUtils.getDisplayNameOrDefault(allPersonalDetails?.[actorAccountID ?? -1], '', false);
        const actorIcon = {
            id: actorAccountID,
            source: personalDetails?.[actorAccountID ?? -1]?.avatar ?? FallbackAvatar,
            name: actorDisplayName,
            type: CONST.ICON_TYPE_AVATAR,
            fallbackIcon: personalDetails?.[parentReportAction.actorAccountID ?? -1]?.fallbackIcon,
        };

        if (isWorkspaceThread(report)) {
            const workspaceIcon = getWorkspaceIcon(report, policy);
            return [actorIcon, workspaceIcon];
        }
        return [actorIcon];
    }
    if (isTaskReport(report)) {
        const ownerIcon = {
            id: report?.ownerAccountID,
            source: personalDetails?.[report?.ownerAccountID ?? -1]?.avatar ?? FallbackAvatar,
            type: CONST.ICON_TYPE_AVATAR,
            name: personalDetails?.[report?.ownerAccountID ?? -1]?.displayName ?? '',
            fallbackIcon: personalDetails?.[report?.ownerAccountID ?? -1]?.fallbackIcon,
        };

        if (isWorkspaceTaskReport(report)) {
            const workspaceIcon = getWorkspaceIcon(report, policy);
            return [ownerIcon, workspaceIcon];
        }

        return [ownerIcon];
    }
    if (isDomainRoom(report)) {
        // Get domain name after the #. Domain Rooms use our default workspace avatar pattern.
        const domainName = report?.reportName?.substring(1);
        const policyExpenseChatAvatarSource = getDefaultWorkspaceAvatar(domainName);
        const domainIcon: Icon = {
            source: policyExpenseChatAvatarSource,
            type: CONST.ICON_TYPE_WORKSPACE,
            name: domainName ?? '',
            id: report?.policyID,
        };
        return [domainIcon];
    }
    if (isAdminRoom(report) || isAnnounceRoom(report) || isChatRoom(report) || isArchivedRoom(report)) {
        const icons = [getWorkspaceIcon(report, policy)];

        if (isInvoiceRoom(report)) {
            if (report?.invoiceReceiver?.type === CONST.REPORT.INVOICE_RECEIVER_TYPE.INDIVIDUAL) {
                icons.push(...getIconsForParticipants([report?.invoiceReceiver.accountID], personalDetails));
            } else {
                const receiverPolicy = getPolicy(report?.invoiceReceiver?.policyID);
                if (!isEmptyObject(receiverPolicy)) {
                    icons.push(getWorkspaceIcon(report, receiverPolicy));
                }
            }
        }

        return icons;
    }
    if (isPolicyExpenseChat(report) || isExpenseReport(report)) {
        const workspaceIcon = getWorkspaceIcon(report, policy);
        const memberIcon = {
            source: personalDetails?.[report?.ownerAccountID ?? -1]?.avatar ?? FallbackAvatar,
            id: report?.ownerAccountID,
            type: CONST.ICON_TYPE_AVATAR,
            name: personalDetails?.[report?.ownerAccountID ?? -1]?.displayName ?? '',
            fallbackIcon: personalDetails?.[report?.ownerAccountID ?? -1]?.fallbackIcon,
        };
        return isExpenseReport(report) ? [memberIcon, workspaceIcon] : [workspaceIcon, memberIcon];
    }
    if (isIOUReport(report)) {
        const managerIcon = {
            source: personalDetails?.[report?.managerID ?? -1]?.avatar ?? FallbackAvatar,
            id: report?.managerID,
            type: CONST.ICON_TYPE_AVATAR,
            name: personalDetails?.[report?.managerID ?? -1]?.displayName ?? '',
            fallbackIcon: personalDetails?.[report?.managerID ?? -1]?.fallbackIcon,
        };
        const ownerIcon = {
            id: report?.ownerAccountID,
            source: personalDetails?.[report?.ownerAccountID ?? -1]?.avatar ?? FallbackAvatar,
            type: CONST.ICON_TYPE_AVATAR,
            name: personalDetails?.[report?.ownerAccountID ?? -1]?.displayName ?? '',
            fallbackIcon: personalDetails?.[report?.ownerAccountID ?? -1]?.fallbackIcon,
        };
        const isManager = currentUserAccountID === report?.managerID;

        // For one transaction IOUs, display a simplified report icon
        if (isOneTransactionReport(report?.reportID ?? '-1')) {
            return [ownerIcon];
        }

        return isManager ? [managerIcon, ownerIcon] : [ownerIcon, managerIcon];
    }

    if (isSelfDM(report)) {
        return getIconsForParticipants([currentUserAccountID ?? -1], personalDetails);
    }

    if (isSystemChat(report)) {
        return getIconsForParticipants([CONST.ACCOUNT_ID.NOTIFICATIONS ?? 0], personalDetails);
    }

    if (isGroupChat(report)) {
        const groupChatIcon = {
            // eslint-disable-next-line @typescript-eslint/prefer-nullish-coalescing
            source: report.avatarUrl || getDefaultGroupAvatar(report.reportID),
            id: -1,
            type: CONST.ICON_TYPE_AVATAR,
            name: getGroupChatName(undefined, true, report),
        };
        return [groupChatIcon];
    }

    if (isInvoiceReport(report)) {
        const invoiceRoomReport = getReportOrDraftReport(report.chatReportID);
        const icons = [getWorkspaceIcon(invoiceRoomReport, policy)];

        if (invoiceRoomReport?.invoiceReceiver?.type === CONST.REPORT.INVOICE_RECEIVER_TYPE.INDIVIDUAL) {
            icons.push(...getIconsForParticipants([invoiceRoomReport?.invoiceReceiver.accountID], personalDetails));

            return icons;
        }

        const receiverPolicy = getPolicy(invoiceRoomReport?.invoiceReceiver?.policyID);

        if (!isEmptyObject(receiverPolicy)) {
            icons.push(getWorkspaceIcon(invoiceRoomReport, receiverPolicy));
        }

        return icons;
    }

    if (isOneOnOneChat(report)) {
        const otherParticipantsAccountIDs = Object.keys(report.participants ?? {})
            .map(Number)
            .filter((accountID) => accountID !== currentUserAccountID);
        return getIconsForParticipants(otherParticipantsAccountIDs, personalDetails);
    }

    const participantAccountIDs = Object.keys(report.participants ?? {}).map(Number);
    return getIconsForParticipants(participantAccountIDs, personalDetails);
}

function getDisplayNamesWithTooltips(
    personalDetailsList: PersonalDetails[] | PersonalDetailsList | OptionData[],
    shouldUseShortForm: boolean,
    shouldFallbackToHidden = true,
    shouldAddCurrentUserPostfix = false,
): DisplayNameWithTooltips {
    const personalDetailsListArray = Array.isArray(personalDetailsList) ? personalDetailsList : Object.values(personalDetailsList);

    return personalDetailsListArray
        .map((user) => {
            const accountID = Number(user?.accountID);
            // eslint-disable-next-line @typescript-eslint/prefer-nullish-coalescing
            const displayName = getDisplayNameForParticipant(accountID, shouldUseShortForm, shouldFallbackToHidden, shouldAddCurrentUserPostfix) || user?.login || '';
            const avatar = user && 'avatar' in user ? user.avatar : undefined;

            let pronouns = user?.pronouns ?? undefined;
            if (pronouns?.startsWith(CONST.PRONOUNS.PREFIX)) {
                const pronounTranslationKey = pronouns.replace(CONST.PRONOUNS.PREFIX, '');
                pronouns = Localize.translateLocal(`pronouns.${pronounTranslationKey}` as TranslationPaths);
            }

            return {
                displayName,
                avatar,
                login: user?.login ?? '',
                accountID,
                pronouns,
            };
        })
        .sort((first, second) => {
            // First sort by displayName/login
            const displayNameLoginOrder = localeCompare(first.displayName, second.displayName);
            if (displayNameLoginOrder !== 0) {
                return displayNameLoginOrder;
            }

            // Then fallback on accountID as the final sorting criteria.
            return first.accountID - second.accountID;
        });
}

/**
 * Returns the the display names of the given user accountIDs
 */
function getUserDetailTooltipText(accountID: number, fallbackUserDisplayName = ''): string {
    const displayNameForParticipant = getDisplayNameForParticipant(accountID);
    return displayNameForParticipant || fallbackUserDisplayName;
}

/**
 * For a deleted parent report action within a chat report,
 * let us return the appropriate display message
 *
 * @param reportAction - The deleted report action of a chat report for which we need to return message.
 */
function getDeletedParentActionMessageForChatReport(reportAction: OnyxEntry<ReportAction>): string {
    // By default, let us display [Deleted message]
    let deletedMessageText = Localize.translateLocal('parentReportAction.deletedMessage');
    if (ReportActionsUtils.isCreatedTaskReportAction(reportAction)) {
        // For canceled task report, let us display [Deleted task]
        deletedMessageText = Localize.translateLocal('parentReportAction.deletedTask');
    }
    return deletedMessageText;
}

/**
 * Returns the preview message for `REIMBURSEMENT_QUEUED` action
 */
function getReimbursementQueuedActionMessage(reportAction: OnyxEntry<ReportAction>, reportOrID: OnyxEntry<Report> | string, shouldUseShortDisplayName = true): string {
    if (!ReportActionsUtils.isMoneyRequestAction(reportAction)) {
        return '';
    }
    const report = typeof reportOrID === 'string' ? allReports?.[`${ONYXKEYS.COLLECTION.REPORT}${reportOrID}`] : reportOrID;
    const submitterDisplayName = getDisplayNameForParticipant(report?.ownerAccountID, shouldUseShortDisplayName) ?? '';
    const originalMessage = ReportActionsUtils.getOriginalMessage(reportAction);
    let messageKey: TranslationPaths;
    if (originalMessage?.paymentType === CONST.IOU.PAYMENT_TYPE.EXPENSIFY) {
        messageKey = 'iou.waitingOnEnabledWallet';
    } else {
        messageKey = 'iou.waitingOnBankAccount';
    }

    return Localize.translateLocal(messageKey, {submitterDisplayName});
}

/**
 * Returns the preview message for `REIMBURSEMENT_DEQUEUED` action
 */
function getReimbursementDeQueuedActionMessage(
    reportAction: OnyxEntry<ReportAction<typeof CONST.REPORT.ACTIONS.TYPE.REIMBURSEMENT_DEQUEUED>>,
    reportOrID: OnyxEntry<Report> | EmptyObject | string,
    isLHNPreview = false,
): string {
    if (!ReportActionsUtils.isReimbursementDeQueuedAction(reportAction)) {
        return '';
    }
    const report = typeof reportOrID === 'string' ? allReports?.[`${ONYXKEYS.COLLECTION.REPORT}${reportOrID}`] : reportOrID;
    const originalMessage = ReportActionsUtils.getOriginalMessage(reportAction);
    const amount = originalMessage?.amount;
    const currency = originalMessage?.currency;
    const formattedAmount = CurrencyUtils.convertToDisplayString(amount, currency);
    if (originalMessage?.cancellationReason === CONST.REPORT.CANCEL_PAYMENT_REASONS.ADMIN) {
        const payerOrApproverName = report?.managerID === currentUserAccountID || !isLHNPreview ? '' : getDisplayNameForParticipant(report?.managerID, true);
        return Localize.translateLocal('iou.adminCanceledRequest', {manager: payerOrApproverName, amount: formattedAmount});
    }
    const submitterDisplayName = getDisplayNameForParticipant(report?.ownerAccountID, true) ?? '';
    return Localize.translateLocal('iou.canceledRequest', {submitterDisplayName, amount: formattedAmount});
}

/**
 * Builds an optimistic REIMBURSEMENT_DEQUEUED report action with a randomly generated reportActionID.
 *
 */
function buildOptimisticCancelPaymentReportAction(expenseReportID: string, amount: number, currency: string): OptimisticCancelPaymentReportAction {
    return {
        actionName: CONST.REPORT.ACTIONS.TYPE.REIMBURSEMENT_DEQUEUED,
        actorAccountID: currentUserAccountID,
        message: [
            {
                cancellationReason: CONST.REPORT.CANCEL_PAYMENT_REASONS.ADMIN,
                expenseReportID,
                type: CONST.REPORT.MESSAGE.TYPE.COMMENT,
                text: '',
                amount,
                currency,
            },
        ],
        originalMessage: {
            cancellationReason: CONST.REPORT.CANCEL_PAYMENT_REASONS.ADMIN,
            expenseReportID,
            amount,
            currency,
        },
        person: [
            {
                style: 'strong',
                text: getCurrentUserDisplayNameOrEmail(),
                type: 'TEXT',
            },
        ],
        reportActionID: NumberUtils.rand64(),
        shouldShow: true,
        created: DateUtils.getDBTime(),
        pendingAction: CONST.RED_BRICK_ROAD_PENDING_ACTION.ADD,
    };
}

/**
 * Returns the last visible message for a given report after considering the given optimistic actions
 *
 * @param reportID - the report for which last visible message has to be fetched
 * @param [actionsToMerge] - the optimistic merge actions that needs to be considered while fetching last visible message

 */
function getLastVisibleMessage(reportID: string | undefined, actionsToMerge: ReportActions = {}): LastVisibleMessage {
    const report = getReportOrDraftReport(reportID);
    const lastVisibleAction = ReportActionsUtils.getLastVisibleAction(reportID ?? '-1', actionsToMerge);

    // For Chat Report with deleted parent actions, let us fetch the correct message
    if (ReportActionsUtils.isDeletedParentAction(lastVisibleAction) && !isEmptyObject(report) && isChatReport(report)) {
        const lastMessageText = getDeletedParentActionMessageForChatReport(lastVisibleAction);
        return {
            lastMessageText,
        };
    }

    // Fetch the last visible message for report represented by reportID and based on actions to merge.
    return ReportActionsUtils.getLastVisibleMessage(reportID ?? '-1', actionsToMerge);
}

/**
 * Checks if a report is an open task report assigned to current user.
 *
 * @param [parentReportAction] - The parent report action of the report (Used to check if the task has been canceled)
 */
function isWaitingForAssigneeToCompleteTask(report: OnyxEntry<Report>, parentReportAction: OnyxEntry<ReportAction> | EmptyObject = {}): boolean {
    return isTaskReport(report) && isReportManager(report) && isOpenTaskReport(report, parentReportAction);
}

function isUnreadWithMention(reportOrOption: OnyxEntry<Report> | OptionData): boolean {
    if (!reportOrOption) {
        return false;
    }
    // lastMentionedTime and lastReadTime are both datetime strings and can be compared directly
    const lastMentionedTime = reportOrOption.lastMentionedTime ?? '';
    const lastReadTime = reportOrOption.lastReadTime ?? '';
    return !!('isUnreadWithMention' in reportOrOption && reportOrOption.isUnreadWithMention) || lastReadTime < lastMentionedTime;
}

/**
 * Determines if the option requires action from the current user. This can happen when it:
 *  - is unread and the user was mentioned in one of the unread comments
 *  - is for an outstanding task waiting on the user
 *  - has an outstanding child expense that is waiting for an action from the current user (e.g. pay, approve, add bank account)
 *  - is either the system or concierge chat, the user free trial has ended and it didn't add a payment card yet
 *
 * @param option (report or optionItem)
 * @param parentReportAction (the report action the current report is a thread of)
 */
function requiresAttentionFromCurrentUser(optionOrReport: OnyxEntry<Report> | OptionData, parentReportAction: EmptyObject | OnyxEntry<ReportAction> = {}) {
    if (!optionOrReport) {
        return false;
    }

    if (isJoinRequestInAdminRoom(optionOrReport)) {
        return true;
    }

    if (isArchivedRoom(optionOrReport) || isArchivedRoom(getReportOrDraftReport(optionOrReport.parentReportID))) {
        return false;
    }

    if (isUnreadWithMention(optionOrReport)) {
        return true;
    }

    if (isWaitingForAssigneeToCompleteTask(optionOrReport, parentReportAction)) {
        return true;
    }

    // Has a child report that is awaiting action (e.g. approve, pay, add bank account) from current user
    if (optionOrReport.hasOutstandingChildRequest) {
        return true;
    }

    if (isChatUsedForOnboarding(optionOrReport) && SubscriptionUtils.hasUserFreeTrialEnded() && !SubscriptionUtils.doesUserHavePaymentCardAdded()) {
        return true;
    }

    return false;
}

/**
 * Returns number of transactions that are nonReimbursable
 *
 */
function hasNonReimbursableTransactions(iouReportID: string | undefined): boolean {
    const transactions = TransactionUtils.getAllReportTransactions(iouReportID);
    return transactions.filter((transaction) => transaction.reimbursable === false).length > 0;
}

function getMoneyRequestSpendBreakdown(report: OnyxInputOrEntry<Report>, allReportsDict?: OnyxCollection<Report>): SpendBreakdown {
    const allAvailableReports = allReportsDict ?? allReports;
    let moneyRequestReport;
    if (isMoneyRequestReport(report) || isInvoiceReport(report)) {
        moneyRequestReport = report;
    }
    if (allAvailableReports && report?.iouReportID) {
        moneyRequestReport = allAvailableReports[`${ONYXKEYS.COLLECTION.REPORT}${report.iouReportID}`];
    }
    if (moneyRequestReport) {
        let nonReimbursableSpend = moneyRequestReport.nonReimbursableTotal ?? 0;
        let totalSpend = moneyRequestReport.total ?? 0;

        if (nonReimbursableSpend + totalSpend !== 0) {
            // There is a possibility that if the Expense report has a negative total.
            // This is because there are instances where you can get a credit back on your card,
            // or you enter a negative expense to “offset” future expenses
            nonReimbursableSpend = isExpenseReport(moneyRequestReport) ? nonReimbursableSpend * -1 : Math.abs(nonReimbursableSpend);
            totalSpend = isExpenseReport(moneyRequestReport) ? totalSpend * -1 : Math.abs(totalSpend);

            const totalDisplaySpend = totalSpend;
            const reimbursableSpend = totalDisplaySpend - nonReimbursableSpend;

            return {
                nonReimbursableSpend,
                reimbursableSpend,
                totalDisplaySpend,
            };
        }
    }
    return {
        nonReimbursableSpend: 0,
        reimbursableSpend: 0,
        totalDisplaySpend: 0,
    };
}

/**
 * Get the title for a policy expense chat which depends on the role of the policy member seeing this report
 */
function getPolicyExpenseChatName(report: OnyxEntry<Report>, policy?: OnyxEntry<Policy>): string | undefined {
    const ownerAccountID = report?.ownerAccountID;
    const personalDetails = allPersonalDetails?.[ownerAccountID ?? -1];
    const login = personalDetails ? personalDetails.login : null;
    // eslint-disable-next-line @typescript-eslint/prefer-nullish-coalescing
    const reportOwnerDisplayName = getDisplayNameForParticipant(ownerAccountID) || login || report?.reportName;

    // If the policy expense chat is owned by this user, use the name of the policy as the report name.
    if (report?.isOwnPolicyExpenseChat) {
        return getPolicyName(report, false, policy);
    }

    let policyExpenseChatRole = 'user';
    const policyItem = allPolicies?.[`${ONYXKEYS.COLLECTION.POLICY}${report?.policyID}`];
    if (policyItem) {
        policyExpenseChatRole = policyItem.role || 'user';
    }

    // If this user is not admin and this policy expense chat has been archived because of account merging, this must be an old workspace chat
    // of the account which was merged into the current user's account. Use the name of the policy as the name of the report.
    if (isArchivedRoom(report)) {
        const lastAction = ReportActionsUtils.getLastVisibleAction(report?.reportID ?? '-1');
        const archiveReason = ReportActionsUtils.isClosedAction(lastAction) ? ReportActionsUtils.getOriginalMessage(lastAction)?.reason : CONST.REPORT.ARCHIVE_REASON.DEFAULT;
        if (archiveReason === CONST.REPORT.ARCHIVE_REASON.ACCOUNT_MERGED && policyExpenseChatRole !== CONST.POLICY.ROLE.ADMIN) {
            return getPolicyName(report, false, policy);
        }
    }

    // If user can see this report and they are not its owner, they must be an admin and the report name should be the name of the policy member
    return reportOwnerDisplayName;
}

/**
 * Given a report field, check if the field is for the report title.
 */
function isReportFieldOfTypeTitle(reportField: OnyxEntry<PolicyReportField>): boolean {
    return reportField?.type === 'formula' && reportField?.fieldID === CONST.REPORT_FIELD_TITLE_FIELD_ID;
}

/**
 * Check if Report has any held expenses
 */
function isHoldCreator(transaction: OnyxEntry<Transaction>, reportID: string): boolean {
    const holdReportAction = ReportActionsUtils.getReportAction(reportID, `${transaction?.comment?.hold ?? ''}`);
    return isActionCreator(holdReportAction);
}

/**
 * Check if report fields are available to use in a report
 */
function reportFieldsEnabled(report: Report) {
    return Permissions.canUseReportFields(allBetas ?? []) && isPaidGroupPolicyExpenseReport(report);
}

/**
 * Given a report field, check if the field can be edited or not.
 * For title fields, its considered disabled if `deletable` prop is `true` (https://github.com/Expensify/App/issues/35043#issuecomment-1911275433)
 * For non title fields, its considered disabled if:
 * 1. The user is not admin of the report
 * 2. Report is settled or it is closed
 */
function isReportFieldDisabled(report: OnyxEntry<Report>, reportField: OnyxEntry<PolicyReportField>, policy: OnyxEntry<Policy>): boolean {
    const isReportSettled = isSettled(report?.reportID);
    const isReportClosed = isClosedReport(report);
    const isTitleField = isReportFieldOfTypeTitle(reportField);
    const isAdmin = isPolicyAdmin(report?.policyID ?? '-1', {[`${ONYXKEYS.COLLECTION.POLICY}${policy?.id ?? '-1'}`]: policy});
    return isTitleField ? !reportField?.deletable : !isAdmin && (isReportSettled || isReportClosed);
}

/**
 * Given a set of report fields, return the field of type formula
 */
function getFormulaTypeReportField(reportFields: Record<string, PolicyReportField>) {
    return Object.values(reportFields).find((field) => field?.type === 'formula');
}

/**
 * Given a set of report fields, return the field that refers to title
 */
function getTitleReportField(reportFields: Record<string, PolicyReportField>) {
    return Object.values(reportFields).find((field) => isReportFieldOfTypeTitle(field));
}

/**
 * Get the key for a report field
 */
function getReportFieldKey(reportFieldId: string) {
    // We don't need to add `expensify_` prefix to the title field key, because backend stored title under a unique key `text_title`,
    // and all the other report field keys are stored under `expensify_FIELD_ID`.
    if (reportFieldId === CONST.REPORT_FIELD_TITLE_FIELD_ID) {
        return reportFieldId;
    }

    return `expensify_${reportFieldId}`;
}

/**
 * Get the report fields attached to the policy given policyID
 */
function getReportFieldsByPolicyID(policyID: string): Record<string, PolicyReportField> {
    const policyReportFields = Object.entries(allPolicies ?? {}).find(([key]) => key.replace(ONYXKEYS.COLLECTION.POLICY, '') === policyID);
    const fieldList = policyReportFields?.[1]?.fieldList;

    if (!policyReportFields || !fieldList) {
        return {};
    }

    return fieldList;
}

/**
 * Get the report fields that we should display a MoneyReportView gets opened
 */

function getAvailableReportFields(report: Report, policyReportFields: PolicyReportField[]): PolicyReportField[] {
    // Get the report fields that are attached to a report. These will persist even if a field is deleted from the policy.
    const reportFields = Object.values(report.fieldList ?? {});
    const reportIsSettled = isSettled(report.reportID);

    // If the report is settled, we don't want to show any new field that gets added to the policy.
    if (reportIsSettled) {
        return reportFields;
    }

    // If the report is unsettled, we want to merge the new fields that get added to the policy with the fields that
    // are attached to the report.
    const mergedFieldIds = Array.from(new Set([...policyReportFields.map(({fieldID}) => fieldID), ...reportFields.map(({fieldID}) => fieldID)]));

    const fields = mergedFieldIds.map((id) => {
        const field = report?.fieldList?.[getReportFieldKey(id)];

        if (field) {
            return field;
        }

        const policyReportField = policyReportFields.find(({fieldID}) => fieldID === id);

        if (policyReportField) {
            return policyReportField;
        }

        return null;
    });

    return fields.filter(Boolean) as PolicyReportField[];
}

/**
 * Get the title for an IOU or expense chat which will be showing the payer and the amount
 */
function getMoneyRequestReportName(report: OnyxEntry<Report>, policy?: OnyxEntry<Policy>): string {
    const isReportSettled = isSettled(report?.reportID ?? '-1');
    const reportFields = isReportSettled ? report?.fieldList : getReportFieldsByPolicyID(report?.policyID ?? '-1');
    const titleReportField = getFormulaTypeReportField(reportFields ?? {});

    if (titleReportField && report?.reportName && reportFieldsEnabled(report)) {
        return report.reportName;
    }

    const moneyRequestTotal = getMoneyRequestSpendBreakdown(report).totalDisplaySpend;
    const formattedAmount = CurrencyUtils.convertToDisplayString(moneyRequestTotal, report?.currency);
    let payerOrApproverName = isExpenseReport(report) ? getPolicyName(report, false, policy) : getDisplayNameForParticipant(report?.managerID) ?? '';
    const payerPaidAmountMessage = Localize.translateLocal('iou.payerPaidAmount', {
        payer: payerOrApproverName,
        amount: formattedAmount,
    });

    if (isReportApproved(report)) {
        return Localize.translateLocal('iou.managerApprovedAmount', {
            manager: payerOrApproverName,
            amount: formattedAmount,
        });
    }

    if (report?.isWaitingOnBankAccount) {
        return `${payerPaidAmountMessage} ${CONST.DOT_SEPARATOR} ${Localize.translateLocal('iou.pending')}`;
    }

    if (!isSettled(report?.reportID) && hasNonReimbursableTransactions(report?.reportID)) {
        payerOrApproverName = getDisplayNameForParticipant(report?.ownerAccountID) ?? '';
        return Localize.translateLocal('iou.payerSpentAmount', {payer: payerOrApproverName, amount: formattedAmount});
    }

    if (isProcessingReport(report) || isOpenExpenseReport(report) || isOpenInvoiceReport(report) || moneyRequestTotal === 0) {
        return Localize.translateLocal('iou.payerOwesAmount', {payer: payerOrApproverName, amount: formattedAmount});
    }

    return payerPaidAmountMessage;
}

/**
 * Gets transaction created, amount, currency, comment, and waypoints (for distance expense)
 * into a flat object. Used for displaying transactions and sending them in API commands
 */

function getTransactionDetails(transaction: OnyxInputOrEntry<Transaction>, createdDateFormat: string = CONST.DATE.FNS_FORMAT_STRING): TransactionDetails | undefined {
    if (!transaction) {
        return;
    }
    const report = getReportOrDraftReport(transaction?.reportID);
    return {
        created: TransactionUtils.getFormattedCreated(transaction, createdDateFormat),
        amount: TransactionUtils.getAmount(transaction, !isEmptyObject(report) && isExpenseReport(report)),
        taxAmount: TransactionUtils.getTaxAmount(transaction, !isEmptyObject(report) && isExpenseReport(report)),
        taxCode: TransactionUtils.getTaxCode(transaction),
        currency: TransactionUtils.getCurrency(transaction),
        comment: TransactionUtils.getDescription(transaction),
        merchant: TransactionUtils.getMerchant(transaction),
        waypoints: TransactionUtils.getWaypoints(transaction),
        category: TransactionUtils.getCategory(transaction),
        billable: TransactionUtils.getBillable(transaction),
        tag: TransactionUtils.getTag(transaction),
        mccGroup: TransactionUtils.getMCCGroup(transaction),
        cardID: TransactionUtils.getCardID(transaction),
        originalAmount: TransactionUtils.getOriginalAmount(transaction),
        originalCurrency: TransactionUtils.getOriginalCurrency(transaction),
    };
}

function getTransactionCommentObject(transaction: OnyxEntry<Transaction>): Comment {
    return {
        ...transaction?.comment,
        waypoints: TransactionUtils.getWaypoints(transaction),
    };
}

/**
 * Can only edit if:
 *
 * - in case of IOU report
 *    - the current user is the requestor and is not settled yet
 * - in case of expense report
 *    - the current user is the requestor and is not settled yet
 *    - the current user is the manager of the report
 *    - or the current user is an admin on the policy the expense report is tied to
 *
 *    This is used in conjunction with canEditRestrictedField to control editing of specific fields like amount, currency, created, receipt, and distance.
 *    On its own, it only controls allowing/disallowing navigating to the editing pages or showing/hiding the 'Edit' icon on report actions
 */
function canEditMoneyRequest(reportAction: OnyxInputOrEntry<ReportAction<typeof CONST.REPORT.ACTIONS.TYPE.IOU>>): boolean {
    const isDeleted = ReportActionsUtils.isDeletedAction(reportAction);

    if (isDeleted) {
        return false;
    }

    const allowedReportActionType: Array<ValueOf<typeof CONST.IOU.REPORT_ACTION_TYPE>> = [CONST.IOU.REPORT_ACTION_TYPE.TRACK, CONST.IOU.REPORT_ACTION_TYPE.CREATE];
    const originalMessage = ReportActionsUtils.getOriginalMessage(reportAction);
    const actionType = originalMessage?.type;

    if (!actionType || !allowedReportActionType.includes(actionType)) {
        return false;
    }

    const moneyRequestReportID = originalMessage?.IOUReportID ?? -1;

    if (!moneyRequestReportID) {
        return actionType === CONST.IOU.REPORT_ACTION_TYPE.TRACK;
    }

    const moneyRequestReport = getReportOrDraftReport(String(moneyRequestReportID));
    const isRequestor = currentUserAccountID === reportAction?.actorAccountID;

    if (isIOUReport(moneyRequestReport)) {
        return isProcessingReport(moneyRequestReport) && isRequestor;
    }

    const policy = getPolicy(moneyRequestReport?.policyID ?? '-1');
    const isAdmin = policy.role === CONST.POLICY.ROLE.ADMIN;
    const isManager = currentUserAccountID === moneyRequestReport?.managerID;

    if (isInvoiceReport(moneyRequestReport) && isManager) {
        return false;
    }

    // Admin & managers can always edit coding fields such as tag, category, billable, etc. As long as the report has a state higher than OPEN.
    if ((isAdmin || isManager) && !isOpenExpenseReport(moneyRequestReport)) {
        return true;
    }

    return !isReportApproved(moneyRequestReport) && !isSettled(moneyRequestReport?.reportID) && isRequestor;
}

/**
 * Checks if the current user can edit the provided property of an expense
 *
 */
function canEditFieldOfMoneyRequest(reportAction: OnyxInputOrEntry<ReportAction>, fieldToEdit: ValueOf<typeof CONST.EDIT_REQUEST_FIELD>): boolean {
    // A list of fields that cannot be edited by anyone, once an expense has been settled
    const restrictedFields: string[] = [
        CONST.EDIT_REQUEST_FIELD.AMOUNT,
        CONST.EDIT_REQUEST_FIELD.CURRENCY,
        CONST.EDIT_REQUEST_FIELD.MERCHANT,
        CONST.EDIT_REQUEST_FIELD.DATE,
        CONST.EDIT_REQUEST_FIELD.RECEIPT,
        CONST.EDIT_REQUEST_FIELD.DISTANCE,
    ];

    if (!ReportActionsUtils.isMoneyRequestAction(reportAction) || !canEditMoneyRequest(reportAction)) {
        return false;
    }

    // If we're editing fields such as category, tag, description, etc. the check above should be enough for handling the permission
    if (!restrictedFields.includes(fieldToEdit)) {
        return true;
    }

    const iouMessage = ReportActionsUtils.getOriginalMessage(reportAction);
    const moneyRequestReport = allReports?.[`${ONYXKEYS.COLLECTION.REPORT}${iouMessage?.IOUReportID}`] ?? ({} as Report);
    const transaction = allTransactions?.[`${ONYXKEYS.COLLECTION.TRANSACTION}${iouMessage?.IOUTransactionID}`] ?? ({} as Transaction);

    if (isSettled(String(moneyRequestReport.reportID)) || isReportApproved(String(moneyRequestReport.reportID))) {
        return false;
    }

    if (
        (fieldToEdit === CONST.EDIT_REQUEST_FIELD.AMOUNT || fieldToEdit === CONST.EDIT_REQUEST_FIELD.CURRENCY || fieldToEdit === CONST.EDIT_REQUEST_FIELD.DATE) &&
        TransactionUtils.isCardTransaction(transaction)
    ) {
        return false;
    }

    if ((fieldToEdit === CONST.EDIT_REQUEST_FIELD.AMOUNT || fieldToEdit === CONST.EDIT_REQUEST_FIELD.CURRENCY) && TransactionUtils.isDistanceRequest(transaction)) {
        const policy = getPolicy(moneyRequestReport?.reportID ?? '-1');
        const isAdmin = isExpenseReport(moneyRequestReport) && policy.role === CONST.POLICY.ROLE.ADMIN;
        const isManager = isExpenseReport(moneyRequestReport) && currentUserAccountID === moneyRequestReport?.managerID;

        return isAdmin || isManager;
    }

    if (fieldToEdit === CONST.EDIT_REQUEST_FIELD.RECEIPT) {
        const isRequestor = currentUserAccountID === reportAction?.actorAccountID;
        return !isInvoiceReport(moneyRequestReport) && !TransactionUtils.isReceiptBeingScanned(transaction) && !TransactionUtils.isDistanceRequest(transaction) && isRequestor;
    }

    return true;
}

/**
 * Can only edit if:
 *
 * - It was written by the current user
 * - It's an ADD_COMMENT that is not an attachment
 * - It's an expense where conditions for editability are defined in canEditMoneyRequest method
 * - It's not pending deletion
 */
function canEditReportAction(reportAction: OnyxInputOrEntry<ReportAction>): boolean {
    const isCommentOrIOU = reportAction?.actionName === CONST.REPORT.ACTIONS.TYPE.ADD_COMMENT || reportAction?.actionName === CONST.REPORT.ACTIONS.TYPE.IOU;
    const message = reportAction ? ReportActionsUtils.getReportActionMessage(reportAction) : undefined;

    return !!(
        reportAction?.actorAccountID === currentUserAccountID &&
        isCommentOrIOU &&
        (!ReportActionsUtils.isMoneyRequestAction(reportAction) || canEditMoneyRequest(reportAction)) && // Returns true for non-IOU actions
        !isReportMessageAttachment(message) &&
        (isEmptyObject(reportAction.attachmentInfo) || !reportAction.isOptimisticAction) &&
        !ReportActionsUtils.isDeletedAction(reportAction) &&
        !ReportActionsUtils.isCreatedTaskReportAction(reportAction) &&
        reportAction?.pendingAction !== CONST.RED_BRICK_ROAD_PENDING_ACTION.DELETE
    );
}

function canHoldUnholdReportAction(reportAction: OnyxInputOrEntry<ReportAction>): {canHoldRequest: boolean; canUnholdRequest: boolean} {
    if (!ReportActionsUtils.isMoneyRequestAction(reportAction)) {
        return {canHoldRequest: false, canUnholdRequest: false};
    }

    const moneyRequestReportID = ReportActionsUtils.getOriginalMessage(reportAction)?.IOUReportID ?? 0;
    const moneyRequestReport = getReportOrDraftReport(String(moneyRequestReportID));

    if (!moneyRequestReportID || !moneyRequestReport) {
        return {canHoldRequest: false, canUnholdRequest: false};
    }

    const isRequestSettled = isSettled(moneyRequestReport?.reportID);
    const isApproved = isReportApproved(moneyRequestReport);
    const transactionID = moneyRequestReport ? ReportActionsUtils.getOriginalMessage(reportAction)?.IOUTransactionID : 0;
    const transaction = allTransactions?.[`${ONYXKEYS.COLLECTION.TRANSACTION}${transactionID}`] ?? ({} as Transaction);

    const parentReport = getReportOrDraftReport(String(moneyRequestReport.parentReportID));
    const parentReportAction = ReportActionsUtils.getParentReportAction(moneyRequestReport);

    const isRequestIOU = parentReport?.type === 'iou';
    const isRequestHoldCreator = isHoldCreator(transaction, moneyRequestReport?.reportID) && isRequestIOU;
    const isTrackExpenseMoneyReport = isTrackExpenseReport(moneyRequestReport);
    const isActionOwner =
        typeof parentReportAction?.actorAccountID === 'number' &&
        typeof currentUserPersonalDetails?.accountID === 'number' &&
        parentReportAction.actorAccountID === currentUserPersonalDetails?.accountID;
    const isApprover = isMoneyRequestReport(moneyRequestReport) && moneyRequestReport?.managerID !== null && currentUserPersonalDetails?.accountID === moneyRequestReport?.managerID;
    const isOnHold = TransactionUtils.isOnHold(transaction);
    const isScanning = TransactionUtils.hasReceipt(transaction) && TransactionUtils.isReceiptBeingScanned(transaction);

    const canModifyStatus = !isTrackExpenseMoneyReport && (isPolicyAdmin || isActionOwner || isApprover);
    const isDeletedParentAction = isEmptyObject(parentReportAction) || ReportActionsUtils.isDeletedAction(parentReportAction);

    const canHoldOrUnholdRequest = !isRequestSettled && !isApproved && !isDeletedParentAction;
    const canHoldRequest = canHoldOrUnholdRequest && !isOnHold && (isRequestHoldCreator || (!isRequestIOU && canModifyStatus)) && !isScanning && !!transaction?.reimbursable;
    const canUnholdRequest = !!(canHoldOrUnholdRequest && isOnHold && (isRequestHoldCreator || (!isRequestIOU && canModifyStatus))) && !!transaction?.reimbursable;

    return {canHoldRequest, canUnholdRequest};
}

const changeMoneyRequestHoldStatus = (reportAction: OnyxEntry<ReportAction>): void => {
    if (!ReportActionsUtils.isMoneyRequestAction(reportAction)) {
        return;
    }
    const moneyRequestReportID = ReportActionsUtils.getOriginalMessage(reportAction)?.IOUReportID ?? 0;

    const moneyRequestReport = getReportOrDraftReport(String(moneyRequestReportID));
    if (!moneyRequestReportID || !moneyRequestReport) {
        return;
    }

    const transactionID = ReportActionsUtils.getOriginalMessage(reportAction)?.IOUTransactionID ?? '';
    const transaction = allTransactions?.[`${ONYXKEYS.COLLECTION.TRANSACTION}${transactionID}`] ?? ({} as Transaction);
    const isOnHold = TransactionUtils.isOnHold(transaction);
    const policy = allPolicies?.[`${ONYXKEYS.COLLECTION.POLICY}${moneyRequestReport.policyID}`] ?? null;

    if (isOnHold) {
        IOU.unholdRequest(transactionID, reportAction.childReportID ?? '');
    } else {
        const activeRoute = encodeURIComponent(Navigation.getActiveRouteWithoutParams());
        Navigation.navigate(ROUTES.MONEY_REQUEST_HOLD_REASON.getRoute(policy?.type ?? CONST.POLICY.TYPE.PERSONAL, transactionID, reportAction.childReportID ?? '', activeRoute));
    }
};

/**
 * Gets all transactions on an IOU report with a receipt
 */
function getTransactionsWithReceipts(iouReportID: string | undefined): Transaction[] {
    const transactions = TransactionUtils.getAllReportTransactions(iouReportID);
    return transactions.filter((transaction) => TransactionUtils.hasReceipt(transaction));
}

/**
 * For report previews, we display a "Receipt scan in progress" indicator
 * instead of the report total only when we have no report total ready to show. This is the case when
 * all requests are receipts that are being SmartScanned. As soon as we have a non-receipt request,
 * or as soon as one receipt request is done scanning, we have at least one
 * "ready" expense, and we remove this indicator to show the partial report total.
 */
function areAllRequestsBeingSmartScanned(iouReportID: string, reportPreviewAction: OnyxEntry<ReportAction>): boolean {
    const transactionsWithReceipts = getTransactionsWithReceipts(iouReportID);
    // If we have more requests than requests with receipts, we have some manual requests
    if (ReportActionsUtils.getNumberOfMoneyRequests(reportPreviewAction) > transactionsWithReceipts.length) {
        return false;
    }
    return transactionsWithReceipts.every((transaction) => TransactionUtils.isReceiptBeingScanned(transaction));
}

/**
 * Get the transactions related to a report preview with receipts
 * Get the details linked to the IOU reportAction
 *
 * NOTE: This method is only meant to be used inside this action file. Do not export and use it elsewhere. Use withOnyx or Onyx.connect() instead.
 */
function getLinkedTransaction(reportAction: OnyxEntry<ReportAction | OptimisticIOUReportAction>): Transaction | EmptyObject {
    let transactionID = '';

    if (ReportActionsUtils.isMoneyRequestAction(reportAction)) {
        transactionID = ReportActionsUtils.getOriginalMessage(reportAction)?.IOUTransactionID ?? '-1';
    }

    return allTransactions?.[`${ONYXKEYS.COLLECTION.TRANSACTION}${transactionID}`] ?? {};
}

/**
 * Check if any of the transactions in the report has required missing fields
 */
function hasMissingSmartscanFields(iouReportID: string): boolean {
    return TransactionUtils.getAllReportTransactions(iouReportID).some(TransactionUtils.hasMissingSmartscanFields);
}

/**
 * Check if iouReportID has required missing fields
 */
function shouldShowRBRForMissingSmartscanFields(iouReportID: string): boolean {
    const reportActions = Object.values(ReportActionsUtils.getAllReportActions(iouReportID));
    return reportActions.some((action) => {
        if (!ReportActionsUtils.isMoneyRequestAction(action)) {
            return false;
        }
        const transaction = getLinkedTransaction(action);
        if (isEmptyObject(transaction)) {
            return false;
        }
        if (!ReportActionsUtils.wasActionTakenByCurrentUser(action)) {
            return false;
        }
        return TransactionUtils.hasMissingSmartscanFields(transaction);
    });
}

/**
 * Given a parent IOU report action get report name for the LHN.
 */
function getTransactionReportName(reportAction: OnyxEntry<ReportAction | OptimisticIOUReportAction>): string {
    if (ReportActionsUtils.isReversedTransaction(reportAction)) {
        return Localize.translateLocal('parentReportAction.reversedTransaction');
    }

    if (ReportActionsUtils.isDeletedAction(reportAction)) {
        return Localize.translateLocal('parentReportAction.deletedExpense');
    }

    const transaction = getLinkedTransaction(reportAction);

    if (isEmptyObject(transaction)) {
        // Transaction data might be empty on app's first load, if so we fallback to Expense/Track Expense
        return ReportActionsUtils.isTrackExpenseAction(reportAction) ? Localize.translateLocal('iou.trackExpense') : Localize.translateLocal('iou.expense');
    }

    if (TransactionUtils.hasReceipt(transaction) && TransactionUtils.isReceiptBeingScanned(transaction)) {
        return Localize.translateLocal('iou.receiptScanning');
    }

    if (TransactionUtils.hasMissingSmartscanFields(transaction)) {
        return Localize.translateLocal('iou.receiptMissingDetails');
    }

    if (TransactionUtils.isFetchingWaypointsFromServer(transaction) && TransactionUtils.getMerchant(transaction) === Localize.translateLocal('iou.fieldPending')) {
        return Localize.translateLocal('iou.fieldPending');
    }

    const transactionDetails = getTransactionDetails(transaction);

    const formattedAmount = CurrencyUtils.convertToDisplayString(transactionDetails?.amount ?? 0, transactionDetails?.currency) ?? '';
    const comment = (!TransactionUtils.isMerchantMissing(transaction) ? transactionDetails?.merchant : transactionDetails?.comment) ?? '';
    if (ReportActionsUtils.isTrackExpenseAction(reportAction)) {
        return Localize.translateLocal('iou.threadTrackReportName', {formattedAmount, comment});
    }
    if (ReportActionsUtils.isSentMoneyReportAction(reportAction)) {
        return Localize.translateLocal('iou.threadPaySomeoneReportName', {formattedAmount, comment});
    }
    return Localize.translateLocal('iou.threadExpenseReportName', {formattedAmount, comment});
}

/**
 * Get expense message for an IOU report
 *
 * @param [iouReportAction] This is always an IOU action. When necessary, report preview actions will be unwrapped and the child iou report action is passed here (the original report preview
 *     action will be passed as `originalReportAction` in this case).
 * @param [originalReportAction] This can be either a report preview action or the IOU action. This will be the original report preview action in cases where `iouReportAction` was unwrapped
 *     from a report preview action. Otherwise, it will be the same as `iouReportAction`.
 */
function getReportPreviewMessage(
    reportOrID: OnyxInputOrEntry<Report> | EmptyObject | string,
    iouReportAction: OnyxInputOrEntry<ReportAction> | EmptyObject = {},
    shouldConsiderScanningReceiptOrPendingRoute = false,
    isPreviewMessageForParentChatReport = false,
    policy?: OnyxInputOrEntry<Policy>,
    isForListPreview = false,
    originalReportAction: OnyxInputOrEntry<ReportAction> | EmptyObject = iouReportAction,
): string {
    const report = typeof reportOrID === 'string' ? allReports?.[`${ONYXKEYS.COLLECTION.REPORT}${reportOrID}`] : reportOrID;
    const reportActionMessage = ReportActionsUtils.getReportActionHtml(iouReportAction);

    if (isEmptyObject(report) || !report?.reportID || isEmptyObject(iouReportAction)) {
        // The iouReport is not found locally after SignIn because the OpenApp API won't return iouReports if they're settled
        // As a temporary solution until we know how to solve this the best, we just use the message that returned from BE
        return reportActionMessage;
    }

    if (!isEmptyObject(iouReportAction) && !isIOUReport(report) && iouReportAction && ReportActionsUtils.isSplitBillAction(iouReportAction)) {
        // This covers group chats where the last action is a split expense action
        const linkedTransaction = getLinkedTransaction(iouReportAction);
        if (isEmptyObject(linkedTransaction)) {
            return reportActionMessage;
        }

        if (!isEmptyObject(linkedTransaction)) {
            if (TransactionUtils.isReceiptBeingScanned(linkedTransaction)) {
                return Localize.translateLocal('iou.receiptScanning');
            }

            if (TransactionUtils.hasMissingSmartscanFields(linkedTransaction)) {
                return Localize.translateLocal('iou.receiptMissingDetails');
            }

            const transactionDetails = getTransactionDetails(linkedTransaction);
            const formattedAmount = CurrencyUtils.convertToDisplayString(transactionDetails?.amount ?? 0, transactionDetails?.currency);
            return Localize.translateLocal('iou.didSplitAmount', {formattedAmount, comment: transactionDetails?.comment ?? ''});
        }
    }

    if (!isEmptyObject(iouReportAction) && !isIOUReport(report) && iouReportAction && ReportActionsUtils.isTrackExpenseAction(iouReportAction)) {
        // This covers group chats where the last action is a track expense action
        const linkedTransaction = getLinkedTransaction(iouReportAction);
        if (isEmptyObject(linkedTransaction)) {
            return reportActionMessage;
        }

        if (!isEmptyObject(linkedTransaction)) {
            if (TransactionUtils.isReceiptBeingScanned(linkedTransaction)) {
                return Localize.translateLocal('iou.receiptScanning');
            }

            if (TransactionUtils.hasMissingSmartscanFields(linkedTransaction)) {
                return Localize.translateLocal('iou.receiptMissingDetails');
            }

            const transactionDetails = getTransactionDetails(linkedTransaction);
            const formattedAmount = CurrencyUtils.convertToDisplayString(transactionDetails?.amount ?? 0, transactionDetails?.currency);
            return Localize.translateLocal('iou.trackedAmount', {formattedAmount, comment: transactionDetails?.comment ?? ''});
        }
    }

    const containsNonReimbursable = hasNonReimbursableTransactions(report.reportID);
    const totalAmount = getMoneyRequestSpendBreakdown(report).totalDisplaySpend;

    const policyName = getPolicyName(report, false, policy);
    const payerName = isExpenseReport(report) ? policyName : getDisplayNameForParticipant(report.managerID, !isPreviewMessageForParentChatReport);

    const formattedAmount = CurrencyUtils.convertToDisplayString(totalAmount, report.currency);

    if (isReportApproved(report) && isPaidGroupPolicy(report)) {
        return Localize.translateLocal('iou.managerApprovedAmount', {
            manager: payerName ?? '',
            amount: formattedAmount,
        });
    }

    let linkedTransaction;
    if (!isEmptyObject(iouReportAction) && shouldConsiderScanningReceiptOrPendingRoute && iouReportAction && ReportActionsUtils.isMoneyRequestAction(iouReportAction)) {
        linkedTransaction = getLinkedTransaction(iouReportAction);
    }

    if (!isEmptyObject(linkedTransaction) && TransactionUtils.hasReceipt(linkedTransaction) && TransactionUtils.isReceiptBeingScanned(linkedTransaction)) {
        return Localize.translateLocal('iou.receiptScanning');
    }

    if (!isEmptyObject(linkedTransaction) && TransactionUtils.isFetchingWaypointsFromServer(linkedTransaction) && !TransactionUtils.getAmount(linkedTransaction)) {
        return Localize.translateLocal('iou.fieldPending');
    }

    const originalMessage = ReportActionsUtils.isMoneyRequestAction(iouReportAction) ? ReportActionsUtils.getOriginalMessage(iouReportAction) : undefined;

    // Show Paid preview message if it's settled or if the amount is paid & stuck at receivers end for only chat reports.
    if (isSettled(report.reportID) || (report.isWaitingOnBankAccount && isPreviewMessageForParentChatReport)) {
        // A settled report preview message can come in three formats "paid ... elsewhere" or "paid ... with Expensify"
        let translatePhraseKey: TranslationPaths = 'iou.paidElsewhereWithAmount';
        if (isPreviewMessageForParentChatReport) {
            translatePhraseKey = 'iou.payerPaidAmount';
        } else if (
            [CONST.IOU.PAYMENT_TYPE.VBBA, CONST.IOU.PAYMENT_TYPE.EXPENSIFY].some((paymentType) => paymentType === originalMessage?.paymentType) ||
            !!reportActionMessage.match(/ (with Expensify|using Expensify)$/) ||
            report.isWaitingOnBankAccount
        ) {
            translatePhraseKey = 'iou.paidWithExpensifyWithAmount';
        }

        let actualPayerName = report.managerID === currentUserAccountID ? '' : getDisplayNameForParticipant(report.managerID, true);
        actualPayerName = actualPayerName && isForListPreview && !isPreviewMessageForParentChatReport ? `${actualPayerName}:` : actualPayerName;
        const payerDisplayName = isPreviewMessageForParentChatReport ? payerName : actualPayerName;

        return Localize.translateLocal(translatePhraseKey, {amount: formattedAmount, payer: payerDisplayName ?? ''});
    }

    if (report.isWaitingOnBankAccount) {
        const submitterDisplayName = getDisplayNameForParticipant(report.ownerAccountID ?? -1, true) ?? '';
        return Localize.translateLocal('iou.waitingOnBankAccount', {submitterDisplayName});
    }

    const lastActorID = iouReportAction?.actorAccountID;
    let amount = originalMessage?.amount;
    let currency = originalMessage?.currency ? originalMessage?.currency : report.currency;

    if (!isEmptyObject(linkedTransaction)) {
        amount = TransactionUtils.getAmount(linkedTransaction, isExpenseReport(report));
        currency = TransactionUtils.getCurrency(linkedTransaction);
    }

    if (isEmptyObject(linkedTransaction) && !isEmptyObject(iouReportAction)) {
        linkedTransaction = getLinkedTransaction(iouReportAction);
    }

    let comment = !isEmptyObject(linkedTransaction) ? TransactionUtils.getDescription(linkedTransaction) : undefined;
    if (!isEmptyObject(originalReportAction) && ReportActionsUtils.isReportPreviewAction(originalReportAction) && ReportActionsUtils.getNumberOfMoneyRequests(originalReportAction) !== 1) {
        comment = undefined;
    }

    // if we have the amount in the originalMessage and lastActorID, we can use that to display the preview message for the latest expense
    if (amount !== undefined && lastActorID && !isPreviewMessageForParentChatReport) {
        const amountToDisplay = CurrencyUtils.convertToDisplayString(Math.abs(amount), currency);

        // We only want to show the actor name in the preview if it's not the current user who took the action
        const requestorName = lastActorID && lastActorID !== currentUserAccountID ? getDisplayNameForParticipant(lastActorID, !isPreviewMessageForParentChatReport) : '';
        return `${requestorName ? `${requestorName}: ` : ''}${Localize.translateLocal('iou.submittedAmount', {formattedAmount: amountToDisplay, comment})}`;
    }

    if (containsNonReimbursable) {
        return Localize.translateLocal('iou.payerSpentAmount', {payer: getDisplayNameForParticipant(report.ownerAccountID) ?? '', amount: formattedAmount});
    }

    return Localize.translateLocal('iou.payerOwesAmount', {payer: payerName ?? '', amount: formattedAmount, comment});
}

/**
 * Given the updates user made to the expense, compose the originalMessage
 * object of the modified expense action.
 *
 * At the moment, we only allow changing one transaction field at a time.
 */
function getModifiedExpenseOriginalMessage(
    oldTransaction: OnyxInputOrEntry<Transaction>,
    transactionChanges: TransactionChanges,
    isFromExpenseReport: boolean,
    policy: OnyxInputOrEntry<Policy>,
): OriginalMessageModifiedExpense {
    const originalMessage: OriginalMessageModifiedExpense = {};
    // Remark: Comment field is the only one which has new/old prefixes for the keys (newComment/ oldComment),
    // all others have old/- pattern such as oldCreated/created
    if ('comment' in transactionChanges) {
        originalMessage.oldComment = TransactionUtils.getDescription(oldTransaction);
        originalMessage.newComment = transactionChanges?.comment;
    }
    if ('created' in transactionChanges) {
        originalMessage.oldCreated = TransactionUtils.getFormattedCreated(oldTransaction);
        originalMessage.created = transactionChanges?.created;
    }
    if ('merchant' in transactionChanges) {
        originalMessage.oldMerchant = TransactionUtils.getMerchant(oldTransaction);
        originalMessage.merchant = transactionChanges?.merchant;
    }

    // The amount is always a combination of the currency and the number value so when one changes we need to store both
    // to match how we handle the modified expense action in oldDot
    const didAmountOrCurrencyChange = 'amount' in transactionChanges || 'currency' in transactionChanges;
    if (didAmountOrCurrencyChange) {
        originalMessage.oldAmount = TransactionUtils.getAmount(oldTransaction, isFromExpenseReport);
        originalMessage.amount = transactionChanges?.amount ?? transactionChanges.oldAmount;
        originalMessage.oldCurrency = TransactionUtils.getCurrency(oldTransaction);
        originalMessage.currency = transactionChanges?.currency ?? transactionChanges.oldCurrency;
    }

    if ('category' in transactionChanges) {
        originalMessage.oldCategory = TransactionUtils.getCategory(oldTransaction);
        originalMessage.category = transactionChanges?.category;
    }

    if ('tag' in transactionChanges) {
        originalMessage.oldTag = TransactionUtils.getTag(oldTransaction);
        originalMessage.tag = transactionChanges?.tag;
    }

    // We only want to display a tax rate update system message when tax rate is updated by user.
    // Tax rate can change as a result of currency update. In such cases, we want to skip displaying a system message, as discussed.
    const didTaxCodeChange = 'taxCode' in transactionChanges;
    if (didTaxCodeChange && !didAmountOrCurrencyChange) {
        originalMessage.oldTaxRate = policy?.taxRates?.taxes[TransactionUtils.getTaxCode(oldTransaction)]?.value;
        originalMessage.taxRate = transactionChanges?.taxCode && policy?.taxRates?.taxes[transactionChanges?.taxCode].value;
    }

    // We only want to display a tax amount update system message when tax amount is updated by user.
    // Tax amount can change as a result of amount, currency or tax rate update. In such cases, we want to skip displaying a system message, as discussed.
    if ('taxAmount' in transactionChanges && !(didAmountOrCurrencyChange || didTaxCodeChange)) {
        originalMessage.oldTaxAmount = TransactionUtils.getTaxAmount(oldTransaction, isFromExpenseReport);
        originalMessage.taxAmount = transactionChanges?.taxAmount;
        originalMessage.currency = TransactionUtils.getCurrency(oldTransaction);
    }

    if ('billable' in transactionChanges) {
        const oldBillable = TransactionUtils.getBillable(oldTransaction);
        originalMessage.oldBillable = oldBillable ? Localize.translateLocal('common.billable').toLowerCase() : Localize.translateLocal('common.nonBillable').toLowerCase();
        originalMessage.billable = transactionChanges?.billable ? Localize.translateLocal('common.billable').toLowerCase() : Localize.translateLocal('common.nonBillable').toLowerCase();
    }

    return originalMessage;
}

/**
 * Check if original message is an object and can be used as a ChangeLog type
 * @param originalMessage
 */
function isChangeLogObject(originalMessage?: OriginalMessageChangeLog): OriginalMessageChangeLog | undefined {
    if (originalMessage && typeof originalMessage === 'object') {
        return originalMessage;
    }
    return undefined;
}

/**
 * Build invited usernames for admin chat threads
 * @param parentReportAction
 * @param parentReportActionMessage
 */
function getAdminRoomInvitedParticipants(parentReportAction: ReportAction | EmptyObject, parentReportActionMessage: string) {
    if (isEmptyObject(parentReportAction)) {
        return parentReportActionMessage || Localize.translateLocal('parentReportAction.deletedMessage');
    }
    if (!ReportActionsUtils.getOriginalMessage(parentReportAction)) {
        return parentReportActionMessage || Localize.translateLocal('parentReportAction.deletedMessage');
    }
    if (!ReportActionsUtils.isPolicyChangeLogAction(parentReportAction) || !ReportActionsUtils.isRoomChangeLogAction(parentReportAction)) {
        return parentReportActionMessage || Localize.translateLocal('parentReportAction.deletedMessage');
    }

    const originalMessage = isChangeLogObject(ReportActionsUtils.getOriginalMessage(parentReportAction));
    const participantAccountIDs = originalMessage?.targetAccountIDs ?? [];

    const participants = participantAccountIDs.map((id: number) => {
        const name = getDisplayNameForParticipant(id);
        if (name && name?.length > 0) {
            return name;
        }
        return Localize.translateLocal('common.hidden');
    });
    const users = participants.length > 1 ? participants.join(` ${Localize.translateLocal('common.and')} `) : participants[0];
    if (!users) {
        return parentReportActionMessage;
    }
    const actionType = parentReportAction.actionName;
    const isInviteAction = actionType === CONST.REPORT.ACTIONS.TYPE.ROOM_CHANGE_LOG.INVITE_TO_ROOM || actionType === CONST.REPORT.ACTIONS.TYPE.POLICY_CHANGE_LOG.INVITE_TO_ROOM;

    const verbKey = isInviteAction ? 'workspace.invite.invited' : 'workspace.invite.removed';
    const prepositionKey = isInviteAction ? 'workspace.invite.to' : 'workspace.invite.from';

    const verb = Localize.translateLocal(verbKey);
    const preposition = Localize.translateLocal(prepositionKey);

    const roomName = originalMessage?.roomName ?? '';

    return roomName ? `${verb} ${users} ${preposition} ${roomName}` : `${verb} ${users}`;
}

/**
 * Get the invoice payer name based on its type:
 * - Individual - a receiver display name.
 * - Policy - a receiver policy name.
 */
function getInvoicePayerName(report: OnyxEntry<Report>): string {
    const invoiceReceiver = report?.invoiceReceiver;
    const isIndividual = invoiceReceiver?.type === CONST.REPORT.INVOICE_RECEIVER_TYPE.INDIVIDUAL;

    if (isIndividual) {
        return PersonalDetailsUtils.getDisplayNameOrDefault(allPersonalDetails?.[invoiceReceiver.accountID]);
    }

    return getPolicyName(report, false, allPolicies?.[`${ONYXKEYS.COLLECTION.POLICY}${invoiceReceiver?.policyID}`]);
}

/**
 * Parse html of reportAction into text
 */
function parseReportActionHtmlToText(reportAction: OnyxEntry<ReportAction>, reportID: string, childReportID?: string): string {
    if (!reportAction) {
        return '';
    }
    const key = `${reportID}_${reportAction.reportActionID}_${reportAction.lastModified}`;
    const cachedText = parsedReportActionMessageCache[key];
    if (cachedText !== undefined) {
        return cachedText;
    }

    const {html, text} = ReportActionsUtils.getReportActionMessage(reportAction) ?? {};

    if (!html) {
        return text ?? '';
    }

    const mentionReportRegex = /<mention-report reportID="(\d+)" *\/>/gi;
    const matches = html.matchAll(mentionReportRegex);

    const reportIDToName: Record<string, string> = {};
    for (const match of matches) {
        if (match[1] !== childReportID) {
            // eslint-disable-next-line @typescript-eslint/no-use-before-define
            reportIDToName[match[1]] = getReportName(getReportOrDraftReport(match[1])) ?? '';
        }
    }

    const mentionUserRegex = /<mention-user accountID="(\d+)" *\/>/gi;
    const accountIDToName: Record<string, string> = {};
    const accountIDs = Array.from(html.matchAll(mentionUserRegex), (mention) => Number(mention[1]));
    const logins = PersonalDetailsUtils.getLoginsByAccountIDs(accountIDs);
    accountIDs.forEach((id, index) => (accountIDToName[id] = logins[index]));

    const textMessage = Str.removeSMSDomain(parseHtmlToText(html, reportIDToName, accountIDToName));
    parsedReportActionMessageCache[key] = textMessage;

    return textMessage;
}

/**
 * Get the report action message for a report action.
 */
function getReportActionMessage(reportAction: ReportAction | EmptyObject, reportID?: string, childReportID?: string) {
    if (isEmptyObject(reportAction)) {
        return '';
    }
    if (reportAction.actionName === CONST.REPORT.ACTIONS.TYPE.HOLD) {
        return Localize.translateLocal('iou.heldExpense');
    }
    if (reportAction.actionName === CONST.REPORT.ACTIONS.TYPE.UNHOLD) {
        return Localize.translateLocal('iou.unheldExpense');
    }
    if (ReportActionsUtils.isApprovedOrSubmittedReportAction(reportAction)) {
        return ReportActionsUtils.getReportActionMessageText(reportAction);
    }
    if (ReportActionsUtils.isReimbursementQueuedAction(reportAction)) {
        return getReimbursementQueuedActionMessage(reportAction, getReportOrDraftReport(reportID), false);
    }

    return parseReportActionHtmlToText(reportAction, reportID ?? '', childReportID);
}

/**
 * Get the title for an invoice room.
 */
function getInvoicesChatName(report: OnyxEntry<Report>): string {
    const invoiceReceiver = report?.invoiceReceiver;
    const isIndividual = invoiceReceiver?.type === CONST.REPORT.INVOICE_RECEIVER_TYPE.INDIVIDUAL;
    const invoiceReceiverAccountID = isIndividual ? invoiceReceiver.accountID : -1;
    const invoiceReceiverPolicyID = isIndividual ? '' : invoiceReceiver?.policyID ?? '-1';
    const isCurrentUserReceiver =
        (isIndividual && invoiceReceiverAccountID === currentUserAccountID) || (!isIndividual && PolicyUtils.isPolicyEmployee(invoiceReceiverPolicyID, allPolicies));

    if (isCurrentUserReceiver) {
        return getPolicyName(report);
    }

    if (isIndividual) {
        return PersonalDetailsUtils.getDisplayNameOrDefault(allPersonalDetails?.[invoiceReceiverAccountID]);
    }

    // TODO: Check this flow in a scope of the Invoice V0.3
    return getPolicyName(report, false, allPolicies?.[`${ONYXKEYS.COLLECTION.POLICY}${invoiceReceiverPolicyID}`]);
}

/**
 * Get the title for a report.
 */
function getReportName(report: OnyxEntry<Report>, policy?: OnyxEntry<Policy>): string {
    let formattedName: string | undefined;
    const parentReportAction = ReportActionsUtils.getParentReportAction(report);
    if (isChatThread(report)) {
        if (!isEmptyObject(parentReportAction) && ReportActionsUtils.isTransactionThread(parentReportAction)) {
            formattedName = getTransactionReportName(parentReportAction);
            if (isArchivedRoom(report)) {
                formattedName += ` (${Localize.translateLocal('common.archived')})`;
            }
            return formatReportLastMessageText(formattedName);
        }

        if (ReportActionsUtils.getReportActionMessage(parentReportAction)?.isDeletedParentAction) {
            return Localize.translateLocal('parentReportAction.deletedMessage');
        }

        const isAttachment = ReportActionsUtils.isReportActionAttachment(!isEmptyObject(parentReportAction) ? parentReportAction : undefined);
        const parentReportActionMessage = getReportActionMessage(parentReportAction, report?.parentReportID, report?.reportID ?? '').replace(/(\r\n|\n|\r)/gm, ' ');
        if (isAttachment && parentReportActionMessage) {
            return `[${Localize.translateLocal('common.attachment')}]`;
        }
        if (
            ReportActionsUtils.getReportActionMessage(parentReportAction)?.moderationDecision?.decision === CONST.MODERATION.MODERATOR_DECISION_PENDING_HIDE ||
            ReportActionsUtils.getReportActionMessage(parentReportAction)?.moderationDecision?.decision === CONST.MODERATION.MODERATOR_DECISION_HIDDEN ||
            ReportActionsUtils.getReportActionMessage(parentReportAction)?.moderationDecision?.decision === CONST.MODERATION.MODERATOR_DECISION_PENDING_REMOVE
        ) {
            return Localize.translateLocal('parentReportAction.hiddenMessage');
        }
        if (isAdminRoom(report) || isUserCreatedPolicyRoom(report)) {
            return getAdminRoomInvitedParticipants(parentReportAction, parentReportActionMessage);
        }
        if (parentReportActionMessage && isArchivedRoom(report)) {
            return `${parentReportActionMessage} (${Localize.translateLocal('common.archived')})`;
        }
        if (!isEmptyObject(parentReportAction) && ReportActionsUtils.isModifiedExpenseAction(parentReportAction)) {
            return ModifiedExpenseMessage.getForReportAction(report?.reportID, parentReportAction);
        }

        if (isTripRoom(report)) {
            return report?.reportName ?? '';
        }

        return parentReportActionMessage;
    }

    if (isClosedExpenseReportWithNoExpenses(report)) {
        return Localize.translateLocal('parentReportAction.deletedReport');
    }

    if (isTaskReport(report) && isCanceledTaskReport(report, parentReportAction)) {
        return Localize.translateLocal('parentReportAction.deletedTask');
    }

    if (isGroupChat(report)) {
        return getGroupChatName(undefined, true, report) ?? '';
    }

    if (isChatRoom(report) || isTaskReport(report)) {
        formattedName = report?.reportName;
    }

    if (isPolicyExpenseChat(report)) {
        formattedName = getPolicyExpenseChatName(report, policy);
    }

    if (isMoneyRequestReport(report) || isInvoiceReport(report)) {
        formattedName = getMoneyRequestReportName(report, policy);
    }

    if (isInvoiceRoom(report)) {
        formattedName = getInvoicesChatName(report);
    }

    if (isArchivedRoom(report)) {
        formattedName += ` (${Localize.translateLocal('common.archived')})`;
    }

    if (isSelfDM(report)) {
        formattedName = getDisplayNameForParticipant(currentUserAccountID, undefined, undefined, true);
    }

    if (isInvoiceRoom(report)) {
        formattedName = getInvoicesChatName(report);
    }

    if (formattedName) {
        return formatReportLastMessageText(formattedName);
    }

    // Not a room or PolicyExpenseChat, generate title from first 5 other participants
    const participantsWithoutCurrentUser = Object.keys(report?.participants ?? {})
        .map(Number)
        .filter((accountID) => accountID !== currentUserAccountID)
        .slice(0, 5);
    const isMultipleParticipantReport = participantsWithoutCurrentUser.length > 1;
    return participantsWithoutCurrentUser.map((accountID) => getDisplayNameForParticipant(accountID, isMultipleParticipantReport)).join(', ');
}

/**
 * Get the payee name given a report.
 */
function getPayeeName(report: OnyxEntry<Report>): string | undefined {
    if (isEmptyObject(report)) {
        return undefined;
    }

    const participantsWithoutCurrentUser = Object.keys(report?.participants ?? {})
        .map(Number)
        .filter((accountID) => accountID !== currentUserAccountID);

    if (participantsWithoutCurrentUser.length === 0) {
        return undefined;
    }
    return getDisplayNameForParticipant(participantsWithoutCurrentUser[0], true);
}

/**
 * Get either the policyName or domainName the chat is tied to
 */
function getChatRoomSubtitle(report: OnyxEntry<Report>): string | undefined {
    if (isChatThread(report)) {
        return '';
    }
    if (isSelfDM(report)) {
        return Localize.translateLocal('reportActionsView.yourSpace');
    }
    if (isInvoiceRoom(report)) {
        return Localize.translateLocal('workspace.common.invoices');
    }
    if (!isDefaultRoom(report) && !isUserCreatedPolicyRoom(report) && !isPolicyExpenseChat(report)) {
        return '';
    }
    if (getChatType(report) === CONST.REPORT.CHAT_TYPE.DOMAIN_ALL) {
        // The domainAll rooms are just #domainName, so we ignore the prefix '#' to get the domainName
        return report?.reportName?.substring(1) ?? '';
    }
    if ((isPolicyExpenseChat(report) && !!report?.isOwnPolicyExpenseChat) || isExpenseReport(report)) {
        return Localize.translateLocal('workspace.common.workspace');
    }
    if (isArchivedRoom(report)) {
        return report?.oldPolicyName ?? '';
    }
    return getPolicyName(report);
}

/**
 * Get pending members for reports
 */
function getPendingChatMembers(accountIDs: number[], previousPendingChatMembers: PendingChatMember[], pendingAction: PendingAction): PendingChatMember[] {
    const pendingChatMembers = accountIDs.map((accountID) => ({accountID: accountID.toString(), pendingAction}));
    return [...previousPendingChatMembers, ...pendingChatMembers];
}

/**
 * Gets the parent navigation subtitle for the report
 */
function getParentNavigationSubtitle(report: OnyxEntry<Report>): ParentNavigationSummaryParams {
    const parentReport = getParentReport(report);
    if (isEmptyObject(parentReport)) {
        return {};
    }

    if (isInvoiceReport(report) || isInvoiceRoom(parentReport)) {
        let reportName = `${getPolicyName(parentReport)} & ${getInvoicePayerName(parentReport)}`;

        if (isArchivedRoom(parentReport)) {
            reportName += ` (${Localize.translateLocal('common.archived')})`;
        }

        return {
            reportName,
        };
    }

    return {
        reportName: getReportName(parentReport),
        workspaceName: getPolicyName(parentReport, true),
    };
}

/**
 * Navigate to the details page of a given report
 */
function navigateToDetailsPage(report: OnyxEntry<Report>) {
    const isSelfDMReport = isSelfDM(report);
    const isOneOnOneChatReport = isOneOnOneChat(report);
    const participantAccountID = getParticipantsAccountIDsForDisplay(report);

    if (isSelfDMReport || isOneOnOneChatReport) {
        Navigation.navigate(ROUTES.PROFILE.getRoute(participantAccountID[0]));
        return;
    }

    if (report?.reportID) {
        Navigation.navigate(ROUTES.REPORT_WITH_ID_DETAILS.getRoute(report?.reportID));
    }
}

/**
 * Go back to the details page of a given report
 */
function goBackToDetailsPage(report: OnyxEntry<Report>) {
    const isOneOnOneChatReport = isOneOnOneChat(report);
    const participantAccountID = getParticipantsAccountIDsForDisplay(report);

    if (isOneOnOneChatReport) {
        Navigation.navigate(ROUTES.PROFILE.getRoute(participantAccountID[0]));
        return;
    }

    Navigation.goBack(ROUTES.REPORT_SETTINGS.getRoute(report?.reportID ?? '-1'));
}

/**
 * Go back to the previous page from the edit private page of a given report
 */
function goBackFromPrivateNotes(report: OnyxEntry<Report>, session: OnyxEntry<Session>) {
    if (isEmpty(report) || isEmpty(session) || !session.accountID) {
        return;
    }
    const currentUserPrivateNote = report.privateNotes?.[session.accountID]?.note ?? '';
    if (isEmpty(currentUserPrivateNote)) {
        const participantAccountIDs = getParticipantsAccountIDsForDisplay(report);

        if (isOneOnOneChat(report)) {
            Navigation.goBack(ROUTES.PROFILE.getRoute(participantAccountIDs[0]));
            return;
        }

        if (report?.reportID) {
            Navigation.goBack(ROUTES.REPORT_WITH_ID_DETAILS.getRoute(report?.reportID));
            return;
        }
    }
    Navigation.goBack(ROUTES.PRIVATE_NOTES_LIST.getRoute(report.reportID));
}

/**
 * Generate a random reportID up to 53 bits aka 9,007,199,254,740,991 (Number.MAX_SAFE_INTEGER).
 * There were approximately 98,000,000 reports with sequential IDs generated before we started using this approach, those make up roughly one billionth of the space for these numbers,
 * so we live with the 1 in a billion chance of a collision with an older ID until we can switch to 64-bit IDs.
 *
 * In a test of 500M reports (28 years of reports at our current max rate) we got 20-40 collisions meaning that
 * this is more than random enough for our needs.
 */
function generateReportID(): string {
    return (Math.floor(Math.random() * 2 ** 21) * 2 ** 32 + Math.floor(Math.random() * 2 ** 32)).toString();
}

function hasReportNameError(report: OnyxEntry<Report>): boolean {
    return !isEmptyObject(report?.errorFields?.reportName);
}

/**
 * Adds a domain to a short mention, converting it into a full mention with email or SMS domain.
 * @param mention The user mention to be converted.
 * @returns The converted mention as a full mention string or undefined if conversion is not applicable.
 */
function addDomainToShortMention(mention: string): string | undefined {
    if (!Str.isValidEmail(mention) && currentUserPrivateDomain) {
        const mentionWithEmailDomain = `${mention}@${currentUserPrivateDomain}`;
        if (allPersonalDetailLogins.includes(mentionWithEmailDomain)) {
            return mentionWithEmailDomain;
        }
    }
    if (Str.isValidE164Phone(mention)) {
        const mentionWithSmsDomain = PhoneNumber.addSMSDomainIfPhoneNumber(mention);
        if (allPersonalDetailLogins.includes(mentionWithSmsDomain)) {
            return mentionWithSmsDomain;
        }
    }
    return undefined;
}

/**
 * For comments shorter than or equal to 10k chars, convert the comment from MD into HTML because that's how it is stored in the database
 * For longer comments, skip parsing, but still escape the text, and display plaintext for performance reasons. It takes over 40s to parse a 100k long string!!
 */
function getParsedComment(text: string, parsingDetails?: ParsingDetails): string {
    let isGroupPolicyReport = false;
    if (parsingDetails?.reportID) {
        const currentReport = getReportOrDraftReport(parsingDetails?.reportID);
        isGroupPolicyReport = isReportInGroupPolicy(currentReport);
    }

    const parser = new ExpensiMark();
    const textWithMention = text.replace(CONST.REGEX.SHORT_MENTION, (match) => {
        if (!Str.isValidMention(match)) {
            return match;
        }
        const mention = match.substring(1);
        const mentionWithDomain = addDomainToShortMention(mention);
        return mentionWithDomain ? `@${mentionWithDomain}` : match;
    });

    return text.length <= CONST.MAX_MARKUP_LENGTH
        ? parser.replace(textWithMention, {shouldEscapeText: parsingDetails?.shouldEscapeText, disabledRules: isGroupPolicyReport ? [] : ['reportMentions']})
        : lodashEscape(text);
}

function getReportDescriptionText(report: Report): string {
    if (!report.description) {
        return '';
    }

    return parseHtmlToText(report.description);
}

function getPolicyDescriptionText(policy: OnyxEntry<Policy>): string {
    if (!policy?.description) {
        return '';
    }

    return parseHtmlToText(policy.description);
}

function buildOptimisticAddCommentReportAction(
    text?: string,
    file?: FileObject,
    actorAccountID?: number,
    createdOffset = 0,
    shouldEscapeText?: boolean,
    reportID?: string,
): OptimisticReportAction {
    const commentText = getParsedComment(text ?? '', {shouldEscapeText, reportID});
    const isAttachmentOnly = file && !text;
    const isTextOnly = text && !file;

    let htmlForNewComment;
    let textForNewComment;
    if (isAttachmentOnly) {
        htmlForNewComment = CONST.ATTACHMENT_UPLOADING_MESSAGE_HTML;
        textForNewComment = CONST.ATTACHMENT_UPLOADING_MESSAGE_HTML;
    } else if (isTextOnly) {
        htmlForNewComment = commentText;
        textForNewComment = parseHtmlToText(htmlForNewComment);
    } else {
        htmlForNewComment = `${commentText}<uploading-attachment>${CONST.ATTACHMENT_UPLOADING_MESSAGE_HTML}</uploading-attachment>`;
        textForNewComment = `${parseHtmlToText(commentText)}\n${CONST.ATTACHMENT_UPLOADING_MESSAGE_HTML}`;
    }

    const isAttachment = !text && file !== undefined;
    const attachmentInfo = file ?? {};
    const accountID = actorAccountID ?? currentUserAccountID;

    // Remove HTML from text when applying optimistic offline comment
    return {
        commentText,
        reportAction: {
            reportActionID: NumberUtils.rand64(),
            actionName: CONST.REPORT.ACTIONS.TYPE.ADD_COMMENT,
            actorAccountID: accountID,
            person: [
                {
                    style: 'strong',
                    text: allPersonalDetails?.[accountID ?? -1]?.displayName ?? currentUserEmail,
                    type: 'TEXT',
                },
            ],
            automatic: false,
            avatar: allPersonalDetails?.[accountID ?? -1]?.avatar,
            created: DateUtils.getDBTimeWithSkew(Date.now() + createdOffset),
            message: [
                {
                    translationKey: isAttachmentOnly ? CONST.TRANSLATION_KEYS.ATTACHMENT : '',
                    type: CONST.REPORT.MESSAGE.TYPE.COMMENT,
                    html: htmlForNewComment,
                    text: textForNewComment,
                },
            ],
            originalMessage: {
                html: htmlForNewComment,
                whisperedTo: [],
            },
            isFirstItem: false,
            isAttachment,
            attachmentInfo,
            pendingAction: CONST.RED_BRICK_ROAD_PENDING_ACTION.ADD,
            shouldShow: true,
            isOptimisticAction: true,
        },
    };
}

/**
 * update optimistic parent reportAction when a comment is added or remove in the child report
 * @param parentReportAction - Parent report action of the child report
 * @param lastVisibleActionCreated - Last visible action created of the child report
 * @param type - The type of action in the child report
 */

function updateOptimisticParentReportAction(parentReportAction: OnyxEntry<ReportAction>, lastVisibleActionCreated: string, type: string): UpdateOptimisticParentReportAction {
    let childVisibleActionCount = parentReportAction?.childVisibleActionCount ?? 0;
    let childCommenterCount = parentReportAction?.childCommenterCount ?? 0;
    let childOldestFourAccountIDs = parentReportAction?.childOldestFourAccountIDs;

    if (type === CONST.RED_BRICK_ROAD_PENDING_ACTION.ADD) {
        childVisibleActionCount += 1;
        const oldestFourAccountIDs = childOldestFourAccountIDs ? childOldestFourAccountIDs.split(',') : [];
        if (oldestFourAccountIDs.length < 4) {
            const index = oldestFourAccountIDs.findIndex((accountID) => accountID === currentUserAccountID?.toString());
            if (index === -1) {
                childCommenterCount += 1;
                oldestFourAccountIDs.push(currentUserAccountID?.toString() ?? '');
            }
        }
        childOldestFourAccountIDs = oldestFourAccountIDs.join(',');
    } else if (type === CONST.RED_BRICK_ROAD_PENDING_ACTION.DELETE) {
        if (childVisibleActionCount > 0) {
            childVisibleActionCount -= 1;
        }

        if (childVisibleActionCount === 0) {
            childCommenterCount = 0;
            childOldestFourAccountIDs = '';
        }
    }

    return {
        childVisibleActionCount,
        childCommenterCount,
        childLastVisibleActionCreated: lastVisibleActionCreated,
        childOldestFourAccountIDs,
    };
}

/**
 * Builds an optimistic reportAction for the parent report when a task is created
 * @param taskReportID - Report ID of the task
 * @param taskTitle - Title of the task
 * @param taskAssigneeAccountID - AccountID of the person assigned to the task
 * @param text - Text of the comment
 * @param parentReportID - Report ID of the parent report
 * @param createdOffset - The offset for task's created time that created via a loop
 */
function buildOptimisticTaskCommentReportAction(
    taskReportID: string,
    taskTitle: string,
    taskAssigneeAccountID: number,
    text: string,
    parentReportID: string,
    actorAccountID?: number,
    createdOffset = 0,
): OptimisticReportAction {
    const reportAction = buildOptimisticAddCommentReportAction(text, undefined, undefined, createdOffset, undefined, taskReportID);
    if (Array.isArray(reportAction.reportAction.message) && reportAction.reportAction.message?.[0]) {
        reportAction.reportAction.message[0].taskReportID = taskReportID;
    } else if (!Array.isArray(reportAction.reportAction.message) && reportAction.reportAction.message) {
        reportAction.reportAction.message.taskReportID = taskReportID;
    }

    // These parameters are not saved on the reportAction, but are used to display the task in the UI
    // Added when we fetch the reportActions on a report
    reportAction.reportAction.originalMessage = {
        html: ReportActionsUtils.getReportActionHtml(reportAction.reportAction),
        taskReportID: ReportActionsUtils.getReportActionMessage(reportAction.reportAction)?.taskReportID,
        whisperedTo: [],
    };
    reportAction.reportAction.childReportID = taskReportID;
    reportAction.reportAction.parentReportID = parentReportID;
    reportAction.reportAction.childType = CONST.REPORT.TYPE.TASK;
    reportAction.reportAction.childReportName = taskTitle;
    reportAction.reportAction.childManagerAccountID = taskAssigneeAccountID;
    reportAction.reportAction.childStatusNum = CONST.REPORT.STATUS_NUM.OPEN;
    reportAction.reportAction.childStateNum = CONST.REPORT.STATE_NUM.OPEN;

    if (actorAccountID) {
        reportAction.reportAction.actorAccountID = actorAccountID;
    }

    return reportAction;
}

/**
 * Builds an optimistic IOU report with a randomly generated reportID
 *
 * @param payeeAccountID - AccountID of the person generating the IOU.
 * @param payerAccountID - AccountID of the other person participating in the IOU.
 * @param total - IOU amount in the smallest unit of the currency.
 * @param chatReportID - Report ID of the chat where the IOU is.
 * @param currency - IOU currency.
 * @param isSendingMoney - If we pay someone the IOU should be created as settled
 */

function buildOptimisticIOUReport(payeeAccountID: number, payerAccountID: number, total: number, chatReportID: string, currency: string, isSendingMoney = false): OptimisticIOUReport {
    const formattedTotal = CurrencyUtils.convertToDisplayString(total, currency);
    const personalDetails = getPersonalDetailsForAccountID(payerAccountID);
    const payerEmail = 'login' in personalDetails ? personalDetails.login : '';

    const participants: Participants = {
        [payeeAccountID]: {hidden: true},
        [payerAccountID]: {hidden: true},
    };

    return {
        type: CONST.REPORT.TYPE.IOU,
        cachedTotal: formattedTotal,
        chatReportID,
        currency,
        managerID: payerAccountID,
        ownerAccountID: payeeAccountID,
        participants,
        reportID: generateReportID(),
        stateNum: isSendingMoney ? CONST.REPORT.STATE_NUM.APPROVED : CONST.REPORT.STATE_NUM.SUBMITTED,
        statusNum: isSendingMoney ? CONST.REPORT.STATUS_NUM.REIMBURSED : CONST.REPORT.STATE_NUM.SUBMITTED,
        total,

        // We don't translate reportName because the server response is always in English
        reportName: `${payerEmail} owes ${formattedTotal}`,
        notificationPreference: CONST.REPORT.NOTIFICATION_PREFERENCE.HIDDEN,
        parentReportID: chatReportID,
        lastVisibleActionCreated: DateUtils.getDBTime(),
    };
}

function getHumanReadableStatus(statusNum: number): string {
    const status = Object.keys(CONST.REPORT.STATUS_NUM).find((key) => CONST.REPORT.STATUS_NUM[key as keyof typeof CONST.REPORT.STATUS_NUM] === statusNum);
    return status ? `${status.charAt(0)}${status.slice(1).toLowerCase()}` : '';
}

/**
 * Populates the report field formula with the values from the report and policy.
 * Currently, this only supports optimistic expense reports.
 * Each formula field is either replaced with a value, or removed.
 * If after all replacements the formula is empty, the original formula is returned.
 * See {@link https://help.expensify.com/articles/expensify-classic/insights-and-custom-reporting/Custom-Templates}
 */
function populateOptimisticReportFormula(formula: string, report: OptimisticExpenseReport, policy: Policy | EmptyObject): string {
    const createdDate = report.lastVisibleActionCreated ? new Date(report.lastVisibleActionCreated) : undefined;
    const result = formula
        // We don't translate because the server response is always in English
        .replaceAll('{report:type}', 'Expense Report')
        .replaceAll('{report:startdate}', createdDate ? format(createdDate, CONST.DATE.FNS_FORMAT_STRING) : '')
        .replaceAll('{report:total}', report.total !== undefined ? CurrencyUtils.convertToDisplayString(Math.abs(report.total), report.currency).toString() : '')
        .replaceAll('{report:currency}', report.currency ?? '')
        .replaceAll('{report:policyname}', policy.name ?? '')
        .replaceAll('{report:created}', createdDate ? format(createdDate, CONST.DATE.FNS_DATE_TIME_FORMAT_STRING) : '')
        .replaceAll('{report:created:yyyy-MM-dd}', createdDate ? format(createdDate, CONST.DATE.FNS_FORMAT_STRING) : '')
        .replaceAll('{report:status}', report.statusNum !== undefined ? getHumanReadableStatus(report.statusNum) : '')
        .replaceAll('{user:email}', currentUserEmail ?? '')
        .replaceAll('{user:email|frontPart}', currentUserEmail ? currentUserEmail.split('@')[0] : '')
        .replaceAll(/\{report:(.+)}/g, '');

    return result.trim().length ? result : formula;
}

/** Builds an optimistic invoice report with a randomly generated reportID */
function buildOptimisticInvoiceReport(chatReportID: string, policyID: string, receiverAccountID: number, receiverName: string, total: number, currency: string): OptimisticExpenseReport {
    const formattedTotal = CurrencyUtils.convertToDisplayString(total, currency);

    return {
        reportID: generateReportID(),
        chatReportID,
        policyID,
        type: CONST.REPORT.TYPE.INVOICE,
        ownerAccountID: currentUserAccountID,
        managerID: receiverAccountID,
        currency,
        // We don’t translate reportName because the server response is always in English
        reportName: `${receiverName} owes ${formattedTotal}`,
        stateNum: CONST.REPORT.STATE_NUM.SUBMITTED,
        statusNum: CONST.REPORT.STATUS_NUM.OPEN,
        total,
        notificationPreference: CONST.REPORT.NOTIFICATION_PREFERENCE.HIDDEN,
        parentReportID: chatReportID,
        lastVisibleActionCreated: DateUtils.getDBTime(),
    };
}

/**
 * Builds an optimistic Expense report with a randomly generated reportID
 *
 * @param chatReportID - Report ID of the PolicyExpenseChat where the Expense Report is
 * @param policyID - The policy ID of the PolicyExpenseChat
 * @param payeeAccountID - AccountID of the employee (payee)
 * @param total - Amount in cents
 * @param currency
 * @param reimbursable – Whether the expense is reimbursable
 */
function buildOptimisticExpenseReport(chatReportID: string, policyID: string, payeeAccountID: number, total: number, currency: string, reimbursable = true): OptimisticExpenseReport {
    // The amount for Expense reports are stored as negative value in the database
    const storedTotal = total * -1;
    const policyName = getPolicyName(allReports?.[`${ONYXKEYS.COLLECTION.REPORT}${chatReportID}`]);
    const formattedTotal = CurrencyUtils.convertToDisplayString(storedTotal, currency);
    const policy = getPolicy(policyID);

    const isInstantSubmitEnabled = PolicyUtils.isInstantSubmitEnabled(policy);

    const stateNum = isInstantSubmitEnabled ? CONST.REPORT.STATE_NUM.SUBMITTED : CONST.REPORT.STATE_NUM.OPEN;
    const statusNum = isInstantSubmitEnabled ? CONST.REPORT.STATUS_NUM.SUBMITTED : CONST.REPORT.STATUS_NUM.OPEN;

    const expenseReport: OptimisticExpenseReport = {
        reportID: generateReportID(),
        chatReportID,
        policyID,
        type: CONST.REPORT.TYPE.EXPENSE,
        ownerAccountID: payeeAccountID,
        currency,
        // We don't translate reportName because the server response is always in English
        reportName: `${policyName} owes ${formattedTotal}`,
        stateNum,
        statusNum,
        total: storedTotal,
        nonReimbursableTotal: reimbursable ? 0 : storedTotal,
        notificationPreference: CONST.REPORT.NOTIFICATION_PREFERENCE.HIDDEN,
        parentReportID: chatReportID,
        lastVisibleActionCreated: DateUtils.getDBTime(),
    };

    // Get the approver/manager for this report to properly display the optimistic data
    const submitToAccountID = PolicyUtils.getSubmitToAccountID(policy, payeeAccountID);
    if (submitToAccountID) {
        expenseReport.managerID = submitToAccountID;
    }

    const titleReportField = getTitleReportField(getReportFieldsByPolicyID(policyID) ?? {});
    if (!!titleReportField && reportFieldsEnabled(expenseReport)) {
        expenseReport.reportName = populateOptimisticReportFormula(titleReportField.defaultValue, expenseReport, policy);
    }

    return expenseReport;
}

function getIOUSubmittedMessage(report: OnyxEntry<Report>) {
    const policy = getPolicy(report?.policyID);

    if (report?.ownerAccountID !== currentUserAccountID && policy.role === CONST.POLICY.ROLE.ADMIN) {
        const ownerPersonalDetail = getPersonalDetailsForAccountID(report?.ownerAccountID ?? -1);
        const ownerDisplayName = `${ownerPersonalDetail.displayName ?? ''}${ownerPersonalDetail.displayName !== ownerPersonalDetail.login ? ` (${ownerPersonalDetail.login})` : ''}`;

        return [
            {
                style: 'normal',
                text: 'You (on behalf of ',
                type: CONST.REPORT.MESSAGE.TYPE.TEXT,
            },
            {
                style: 'strong',
                text: ownerDisplayName,
                type: CONST.REPORT.MESSAGE.TYPE.TEXT,
            },
            {
                style: 'normal',
                text: ' via admin-submit)',
                type: CONST.REPORT.MESSAGE.TYPE.TEXT,
            },
            {
                style: 'normal',
                text: ' submitted this report',
                type: CONST.REPORT.MESSAGE.TYPE.TEXT,
            },
            {
                style: 'normal',
                text: ' to ',
                type: CONST.REPORT.MESSAGE.TYPE.TEXT,
            },
            {
                style: 'strong',
                text: 'you',
                type: CONST.REPORT.MESSAGE.TYPE.TEXT,
            },
        ];
    }

    const submittedToPersonalDetail = getPersonalDetailsForAccountID(PolicyUtils.getSubmitToAccountID(policy, report?.ownerAccountID ?? 0));
    let submittedToDisplayName = `${submittedToPersonalDetail.displayName ?? ''}${
        submittedToPersonalDetail.displayName !== submittedToPersonalDetail.login ? ` (${submittedToPersonalDetail.login})` : ''
    }`;
    if (submittedToPersonalDetail?.accountID === currentUserAccountID) {
        submittedToDisplayName = 'yourself';
    }

    return [
        {
            type: CONST.REPORT.MESSAGE.TYPE.TEXT,
            style: 'strong',
            text: 'You',
        },
        {
            type: CONST.REPORT.MESSAGE.TYPE.TEXT,
            style: 'normal',
            text: ' submitted this report',
        },
        {
            type: CONST.REPORT.MESSAGE.TYPE.TEXT,
            style: 'normal',
            text: ' to ',
        },
        {
            type: CONST.REPORT.MESSAGE.TYPE.TEXT,
            style: 'strong',
            text: submittedToDisplayName,
        },
    ];
}

/**
 * @param iouReportID - the report ID of the IOU report the action belongs to
 * @param type - IOUReportAction type. Can be oneOf(create, decline, cancel, pay, split)
 * @param total - IOU total in cents
 * @param comment - IOU comment
 * @param currency - IOU currency
 * @param paymentType - IOU paymentMethodType. Can be oneOf(Elsewhere, Expensify)
 * @param isSettlingUp - Whether we are settling up an IOU
 */
function getIOUReportActionMessage(iouReportID: string, type: string, total: number, comment: string, currency: string, paymentType = '', isSettlingUp = false): Message[] {
    const report = getReportOrDraftReport(iouReportID);

    if (type === CONST.REPORT.ACTIONS.TYPE.SUBMITTED) {
        return getIOUSubmittedMessage(!isEmptyObject(report) ? report : undefined);
    }

    const amount =
        type === CONST.IOU.REPORT_ACTION_TYPE.PAY
            ? CurrencyUtils.convertToDisplayString(getMoneyRequestSpendBreakdown(!isEmptyObject(report) ? report : undefined).totalDisplaySpend, currency)
            : CurrencyUtils.convertToDisplayString(total, currency);

    let paymentMethodMessage;
    switch (paymentType) {
        case CONST.IOU.PAYMENT_TYPE.VBBA:
        case CONST.IOU.PAYMENT_TYPE.EXPENSIFY:
            paymentMethodMessage = ' with Expensify';
            break;
        default:
            paymentMethodMessage = ` elsewhere`;
            break;
    }

    let iouMessage;
    switch (type) {
        case CONST.REPORT.ACTIONS.TYPE.APPROVED:
            iouMessage = `approved ${amount}`;
            break;
        case CONST.IOU.REPORT_ACTION_TYPE.CREATE:
            iouMessage = `submitted ${amount}${comment && ` for ${comment}`}`;
            break;
        case CONST.IOU.REPORT_ACTION_TYPE.TRACK:
            iouMessage = `tracking ${amount}${comment && ` for ${comment}`}`;
            break;
        case CONST.IOU.REPORT_ACTION_TYPE.SPLIT:
            iouMessage = `split ${amount}${comment && ` for ${comment}`}`;
            break;
        case CONST.IOU.REPORT_ACTION_TYPE.DELETE:
            iouMessage = `deleted the ${amount} expense${comment && ` for ${comment}`}`;
            break;
        case CONST.IOU.REPORT_ACTION_TYPE.PAY:
            iouMessage = isSettlingUp ? `paid ${amount}${paymentMethodMessage}` : `sent ${amount}${comment && ` for ${comment}`}${paymentMethodMessage}`;
            break;
        default:
            break;
    }

    return [
        {
            html: lodashEscape(iouMessage),
            text: iouMessage ?? '',
            isEdited: false,
            type: CONST.REPORT.MESSAGE.TYPE.COMMENT,
        },
    ];
}

/**
 * Builds an optimistic IOU reportAction object
 *
 * @param type - IOUReportAction type. Can be oneOf(create, delete, pay, split).
 * @param amount - IOU amount in cents.
 * @param currency
 * @param comment - User comment for the IOU.
 * @param participants - An array with participants details.
 * @param [transactionID] - Not required if the IOUReportAction type is 'pay'
 * @param [paymentType] - Only required if the IOUReportAction type is 'pay'. Can be oneOf(elsewhere, Expensify).
 * @param [iouReportID] - Only required if the IOUReportActions type is oneOf(decline, cancel, pay). Generates a randomID as default.
 * @param [isSettlingUp] - Whether we are settling up an IOU.
 * @param [isSendMoneyFlow] - Whether this is pay someone flow
 * @param [receipt]
 * @param [isOwnPolicyExpenseChat] - Whether this is an expense report create from the current user's policy expense chat
 */
function buildOptimisticIOUReportAction(
    type: ValueOf<typeof CONST.IOU.REPORT_ACTION_TYPE>,
    amount: number,
    currency: string,
    comment: string,
    participants: Participant[],
    transactionID: string,
    paymentType?: PaymentMethodType,
    iouReportID = '',
    isSettlingUp = false,
    isSendMoneyFlow = false,
    receipt: Receipt = {},
    isOwnPolicyExpenseChat = false,
    created = DateUtils.getDBTime(),
    linkedExpenseReportAction: ReportAction | EmptyObject = {},
): OptimisticIOUReportAction {
    const IOUReportID = iouReportID || generateReportID();

    const originalMessage: ReportAction<typeof CONST.REPORT.ACTIONS.TYPE.IOU>['originalMessage'] = {
        amount,
        comment,
        currency,
        IOUTransactionID: transactionID,
        IOUReportID,
        type,
        whisperedTo: [CONST.IOU.RECEIPT_STATE.SCANREADY, CONST.IOU.RECEIPT_STATE.SCANNING].some((value) => value === receipt?.state) ? [currentUserAccountID ?? -1] : [],
    };

    if (type === CONST.IOU.REPORT_ACTION_TYPE.PAY) {
        // In pay someone flow, we store amount, comment, currency in IOUDetails when type = pay
        if (isSendMoneyFlow) {
            const keys = ['amount', 'comment', 'currency'] as const;
            keys.forEach((key) => {
                delete originalMessage[key];
            });
            originalMessage.IOUDetails = {amount, comment, currency};
            originalMessage.paymentType = paymentType;
        } else {
            // In case of pay someone action, we dont store the comment
            // and there is no single transctionID to link the action to.
            delete originalMessage.IOUTransactionID;
            delete originalMessage.comment;
            originalMessage.paymentType = paymentType;
        }
    }

    // IOUs of type split only exist in group DMs and those don't have an iouReport so we need to delete the IOUReportID key
    if (type === CONST.IOU.REPORT_ACTION_TYPE.SPLIT) {
        delete originalMessage.IOUReportID;
        // Split expense made from a policy expense chat only have the payee's accountID as the participant because the payer could be any policy admin
        if (isOwnPolicyExpenseChat) {
            originalMessage.participantAccountIDs = currentUserAccountID ? [currentUserAccountID] : [];
        } else {
            originalMessage.participantAccountIDs = currentUserAccountID
                ? [currentUserAccountID, ...participants.map((participant) => participant.accountID ?? -1)]
                : participants.map((participant) => participant.accountID ?? -1);
        }
    }

    return {
        ...linkedExpenseReportAction,
        actionName: CONST.REPORT.ACTIONS.TYPE.IOU,
        actorAccountID: currentUserAccountID,
        automatic: false,
        avatar: getCurrentUserAvatar(),
        isAttachment: false,
        originalMessage,
        message: getIOUReportActionMessage(iouReportID, type, amount, comment, currency, paymentType, isSettlingUp),
        person: [
            {
                style: 'strong',
                text: getCurrentUserDisplayNameOrEmail(),
                type: 'TEXT',
            },
        ],
        reportActionID: NumberUtils.rand64(),
        shouldShow: true,
        created,
        pendingAction: CONST.RED_BRICK_ROAD_PENDING_ACTION.ADD,
    };
}

/**
 * Builds an optimistic APPROVED report action with a randomly generated reportActionID.
 */
function buildOptimisticApprovedReportAction(amount: number, currency: string, expenseReportID: string): OptimisticApprovedReportAction {
    const originalMessage = {
        amount,
        currency,
        expenseReportID,
    };

    return {
        actionName: CONST.REPORT.ACTIONS.TYPE.APPROVED,
        actorAccountID: currentUserAccountID,
        automatic: false,
        avatar: getCurrentUserAvatar(),
        isAttachment: false,
        originalMessage,
        message: getIOUReportActionMessage(expenseReportID, CONST.REPORT.ACTIONS.TYPE.APPROVED, Math.abs(amount), '', currency),
        person: [
            {
                style: 'strong',
                text: getCurrentUserDisplayNameOrEmail(),
                type: 'TEXT',
            },
        ],
        reportActionID: NumberUtils.rand64(),
        shouldShow: true,
        created: DateUtils.getDBTime(),
        pendingAction: CONST.RED_BRICK_ROAD_PENDING_ACTION.ADD,
    };
}

/**
 * Builds an optimistic MOVED report action with a randomly generated reportActionID.
 * This action is used when we move reports across workspaces.
 */
function buildOptimisticMovedReportAction(fromPolicyID: string, toPolicyID: string, newParentReportID: string, movedReportID: string, policyName: string): ReportAction {
    const originalMessage = {
        fromPolicyID,
        toPolicyID,
        newParentReportID,
        movedReportID,
    };

    const movedActionMessage = [
        {
            html: `moved the report to the <a href='${CONST.NEW_EXPENSIFY_URL}r/${newParentReportID}' target='_blank' rel='noreferrer noopener'>${policyName}</a> workspace`,
            text: `moved the report to the ${policyName} workspace`,
            type: CONST.REPORT.MESSAGE.TYPE.COMMENT,
        },
    ];

    return {
        actionName: CONST.REPORT.ACTIONS.TYPE.MOVED,
        actorAccountID: currentUserAccountID,
        automatic: false,
        avatar: getCurrentUserAvatar(),
        isAttachment: false,
        originalMessage,
        message: movedActionMessage,
        person: [
            {
                style: 'strong',
                text: getCurrentUserDisplayNameOrEmail(),
                type: 'TEXT',
            },
        ],
        reportActionID: NumberUtils.rand64(),
        shouldShow: true,
        created: DateUtils.getDBTime(),
        pendingAction: CONST.RED_BRICK_ROAD_PENDING_ACTION.ADD,
    };
}

/**
 * Builds an optimistic SUBMITTED report action with a randomly generated reportActionID.
 *
 */
function buildOptimisticSubmittedReportAction(amount: number, currency: string, expenseReportID: string, adminAccountID: number | undefined): OptimisticSubmittedReportAction {
    const originalMessage = {
        amount,
        currency,
        expenseReportID,
    };

    return {
        actionName: CONST.REPORT.ACTIONS.TYPE.SUBMITTED,
        actorAccountID: currentUserAccountID,
        adminAccountID,
        automatic: false,
        avatar: getCurrentUserAvatar(),
        isAttachment: false,
        originalMessage,
        message: getIOUReportActionMessage(expenseReportID, CONST.REPORT.ACTIONS.TYPE.SUBMITTED, Math.abs(amount), '', currency),
        person: [
            {
                style: 'strong',
                text: getCurrentUserDisplayNameOrEmail(),
                type: 'TEXT',
            },
        ],
        reportActionID: NumberUtils.rand64(),
        shouldShow: true,
        created: DateUtils.getDBTime(),
        pendingAction: CONST.RED_BRICK_ROAD_PENDING_ACTION.ADD,
    };
}

/**
 * Builds an optimistic report preview action with a randomly generated reportActionID.
 *
 * @param chatReport
 * @param iouReport
 * @param [comment] - User comment for the IOU.
 * @param [transaction] - optimistic first transaction of preview
 */
function buildOptimisticReportPreview(
    chatReport: OnyxInputOrEntry<Report>,
    iouReport: Report,
    comment = '',
    transaction: OnyxInputOrEntry<Transaction> = null,
    childReportID?: string,
): ReportAction<typeof CONST.REPORT.ACTIONS.TYPE.REPORT_PREVIEW> {
    const hasReceipt = TransactionUtils.hasReceipt(transaction);
    const isReceiptBeingScanned = hasReceipt && TransactionUtils.isReceiptBeingScanned(transaction);
    const message = getReportPreviewMessage(iouReport);
    const created = DateUtils.getDBTime();
    return {
        reportActionID: NumberUtils.rand64(),
        reportID: chatReport?.reportID,
        actionName: CONST.REPORT.ACTIONS.TYPE.REPORT_PREVIEW,
        pendingAction: CONST.RED_BRICK_ROAD_PENDING_ACTION.ADD,
        originalMessage: {
            linkedReportID: iouReport?.reportID,
            whisperedTo: isReceiptBeingScanned ? [currentUserAccountID ?? -1] : [],
        },
        message: [
            {
                html: message,
                text: message,
                isEdited: false,
                type: CONST.REPORT.MESSAGE.TYPE.COMMENT,
            },
        ],
        created,
        accountID: iouReport?.managerID ?? -1,
        // The preview is initially whispered if created with a receipt, so the actor is the current user as well
        actorAccountID: hasReceipt ? currentUserAccountID : iouReport?.managerID ?? -1,
        childReportID: childReportID ?? iouReport?.reportID,
        childMoneyRequestCount: 1,
        childLastMoneyRequestComment: comment,
        childRecentReceiptTransactionIDs: hasReceipt && !isEmptyObject(transaction) ? {[transaction?.transactionID ?? '-1']: created} : undefined,
    };
}

/**
 * Builds an optimistic ACTIONABLETRACKEXPENSEWHISPER action with a randomly generated reportActionID.
 */
function buildOptimisticActionableTrackExpenseWhisper(iouAction: OptimisticIOUReportAction, transactionID: string): ReportAction {
    const currentTime = DateUtils.getDBTime();
    const targetEmail = CONST.EMAIL.CONCIERGE;
    const actorAccountID = PersonalDetailsUtils.getAccountIDsByLogins([targetEmail])[0];
    const reportActionID = NumberUtils.rand64();
    return {
        actionName: CONST.REPORT.ACTIONS.TYPE.ACTIONABLE_TRACK_EXPENSE_WHISPER,
        actorAccountID,
        avatar: UserUtils.getDefaultAvatarURL(actorAccountID),
        created: DateUtils.addMillisecondsFromDateTime(currentTime, 1),
        lastModified: DateUtils.addMillisecondsFromDateTime(currentTime, 1),
        message: [
            {
                html: CONST.ACTIONABLE_TRACK_EXPENSE_WHISPER_MESSAGE,
                text: CONST.ACTIONABLE_TRACK_EXPENSE_WHISPER_MESSAGE,
                whisperedTo: [],
                type: CONST.REPORT.MESSAGE.TYPE.COMMENT,
            },
        ],
        originalMessage: {
            lastModified: DateUtils.addMillisecondsFromDateTime(currentTime, 1),
            transactionID,
        },
        person: [
            {
                text: CONST.DISPLAY_NAME.EXPENSIFY_CONCIERGE,
                type: 'TEXT',
            },
        ],
        previousReportActionID: iouAction?.reportActionID,
        reportActionID,
        shouldShow: true,
        pendingAction: CONST.RED_BRICK_ROAD_PENDING_ACTION.ADD,
    };
}

/**
 * Builds an optimistic modified expense action with a randomly generated reportActionID.
 */
function buildOptimisticModifiedExpenseReportAction(
    transactionThread: OnyxInputOrEntry<Report>,
    oldTransaction: OnyxInputOrEntry<Transaction>,
    transactionChanges: TransactionChanges,
    isFromExpenseReport: boolean,
    policy: OnyxInputOrEntry<Policy>,
): OptimisticModifiedExpenseReportAction {
    const originalMessage = getModifiedExpenseOriginalMessage(oldTransaction, transactionChanges, isFromExpenseReport, policy);
    return {
        actionName: CONST.REPORT.ACTIONS.TYPE.MODIFIED_EXPENSE,
        actorAccountID: currentUserAccountID,
        automatic: false,
        avatar: getCurrentUserAvatar(),
        created: DateUtils.getDBTime(),
        isAttachment: false,
        message: [
            {
                // Currently we are composing the message from the originalMessage and message is only used in OldDot and not in the App
                text: 'You',
                style: 'strong',
                type: CONST.REPORT.MESSAGE.TYPE.TEXT,
            },
        ],
        originalMessage,
        person: [
            {
                style: 'strong',
                text: currentUserPersonalDetails?.displayName ?? String(currentUserAccountID),
                type: 'TEXT',
            },
        ],
        pendingAction: CONST.RED_BRICK_ROAD_PENDING_ACTION.ADD,
        reportActionID: NumberUtils.rand64(),
        reportID: transactionThread?.reportID,
        shouldShow: true,
    };
}

/**
 * Builds an optimistic modified expense action for a tracked expense move with a randomly generated reportActionID.
 * @param transactionThreadID - The reportID of the transaction thread
 * @param movedToReportID - The reportID of the report the transaction is moved to
 */
function buildOptimisticMovedTrackedExpenseModifiedReportAction(transactionThreadID: string, movedToReportID: string): OptimisticModifiedExpenseReportAction {
    return {
        actionName: CONST.REPORT.ACTIONS.TYPE.MODIFIED_EXPENSE,
        actorAccountID: currentUserAccountID,
        automatic: false,
        avatar: getCurrentUserAvatar(),
        created: DateUtils.getDBTime(),
        isAttachment: false,
        message: [
            {
                // Currently we are composing the message from the originalMessage and message is only used in OldDot and not in the App
                text: 'You',
                style: 'strong',
                type: CONST.REPORT.MESSAGE.TYPE.TEXT,
            },
        ],
        originalMessage: {
            movedToReportID,
        },
        person: [
            {
                style: 'strong',
                text: currentUserPersonalDetails?.displayName ?? String(currentUserAccountID),
                type: 'TEXT',
            },
        ],
        pendingAction: CONST.RED_BRICK_ROAD_PENDING_ACTION.ADD,
        reportActionID: NumberUtils.rand64(),
        reportID: transactionThreadID,
        shouldShow: true,
    };
}

/**
 * Updates a report preview action that exists for an IOU report.
 *
 * @param [comment] - User comment for the IOU.
 * @param [transaction] - optimistic newest transaction of a report preview
 *
 */
function updateReportPreview(
    iouReport: OnyxEntry<Report>,
    reportPreviewAction: ReportAction<typeof CONST.REPORT.ACTIONS.TYPE.REPORT_PREVIEW>,
    isPayRequest = false,
    comment = '',
    transaction?: OnyxEntry<Transaction>,
): ReportAction<typeof CONST.REPORT.ACTIONS.TYPE.REPORT_PREVIEW> {
    const hasReceipt = TransactionUtils.hasReceipt(transaction);
    const recentReceiptTransactions = reportPreviewAction?.childRecentReceiptTransactionIDs ?? {};
    const transactionsToKeep = TransactionUtils.getRecentTransactions(recentReceiptTransactions);
    const previousTransactionsArray = Object.entries(recentReceiptTransactions ?? {}).map(([key, value]) => (transactionsToKeep.includes(key) ? {[key]: value} : null));
    const previousTransactions: Record<string, string> = {};

    for (const obj of previousTransactionsArray) {
        for (const key in obj) {
            if (obj) {
                previousTransactions[key] = obj[key];
            }
        }
    }

    const message = getReportPreviewMessage(iouReport, reportPreviewAction);
    const originalMessage = ReportActionsUtils.getOriginalMessage(reportPreviewAction);
    return {
        ...reportPreviewAction,
        message: [
            {
                html: message,
                text: message,
                isEdited: false,
                type: CONST.REPORT.MESSAGE.TYPE.COMMENT,
            },
        ],
        childLastMoneyRequestComment: comment || reportPreviewAction?.childLastMoneyRequestComment,
        childMoneyRequestCount: (reportPreviewAction?.childMoneyRequestCount ?? 0) + (isPayRequest ? 0 : 1),
        childRecentReceiptTransactionIDs: hasReceipt
            ? {
                  ...(transaction && {[transaction.transactionID]: transaction?.created}),
                  ...previousTransactions,
              }
            : recentReceiptTransactions,
        // As soon as we add a transaction without a receipt to the report, it will have ready expenses,
        // so we remove the whisper
        originalMessage: {
            ...(originalMessage ?? {}),
            whisperedTo: hasReceipt ? originalMessage?.whisperedTo : [],
            linkedReportID: originalMessage?.linkedReportID ?? '0',
        },
    };
}

function buildOptimisticTaskReportAction(
    taskReportID: string,
    actionName: typeof CONST.REPORT.ACTIONS.TYPE.TASK_COMPLETED | typeof CONST.REPORT.ACTIONS.TYPE.TASK_REOPENED | typeof CONST.REPORT.ACTIONS.TYPE.TASK_CANCELLED,
    message = '',
    actorAccountID = currentUserAccountID,
    createdOffset = 0,
): OptimisticTaskReportAction {
    const originalMessage = {
        taskReportID,
        type: actionName,
        text: message,
        html: message,
        whisperedTo: [],
    };
    return {
        actionName,
        actorAccountID,
        automatic: false,
        avatar: getCurrentUserAvatar(),
        isAttachment: false,
        originalMessage,
        message: [
            {
                text: message,
                taskReportID,
                type: CONST.REPORT.MESSAGE.TYPE.TEXT,
            },
        ],
        person: [
            {
                style: 'strong',
                text: currentUserPersonalDetails?.displayName ?? String(currentUserAccountID),
                type: 'TEXT',
            },
        ],
        reportActionID: NumberUtils.rand64(),
        shouldShow: true,
        created: DateUtils.getDBTimeWithSkew(Date.now() + createdOffset),
        isFirstItem: false,
        pendingAction: CONST.RED_BRICK_ROAD_PENDING_ACTION.ADD,
    };
}

/**
 * Builds an optimistic chat report with a randomly generated reportID and as much information as we currently have
 */
function buildOptimisticChatReport(
    participantList: number[],
    reportName: string = CONST.REPORT.DEFAULT_REPORT_NAME,
    chatType?: ValueOf<typeof CONST.REPORT.CHAT_TYPE>,
    policyID: string = CONST.POLICY.OWNER_EMAIL_FAKE,
    ownerAccountID: number = CONST.REPORT.OWNER_ACCOUNT_ID_FAKE,
    isOwnPolicyExpenseChat = false,
    oldPolicyName = '',
    visibility?: ValueOf<typeof CONST.REPORT.VISIBILITY>,
    writeCapability?: ValueOf<typeof CONST.REPORT.WRITE_CAPABILITIES>,
    notificationPreference: NotificationPreference = CONST.REPORT.NOTIFICATION_PREFERENCE.ALWAYS,
    parentReportActionID = '',
    parentReportID = '',
    description = '',
    avatarUrl = '',
    optimisticReportID = '',
    shouldShowParticipants = true,
): OptimisticChatReport {
    const participants = participantList.reduce((reportParticipants: Participants, accountID: number) => {
        const participant: ReportParticipant = {
            hidden: !shouldShowParticipants,
            role: accountID === currentUserAccountID ? CONST.REPORT.ROLE.ADMIN : CONST.REPORT.ROLE.MEMBER,
        };
        // eslint-disable-next-line no-param-reassign
        reportParticipants[accountID] = participant;
        return reportParticipants;
    }, {} as Participants);
    const currentTime = DateUtils.getDBTime();
    const isNewlyCreatedWorkspaceChat = chatType === CONST.REPORT.CHAT_TYPE.POLICY_EXPENSE_CHAT && isOwnPolicyExpenseChat;
    const optimisticChatReport: OptimisticChatReport = {
        isOptimisticReport: true,
        type: CONST.REPORT.TYPE.CHAT,
        chatType,
        isOwnPolicyExpenseChat,
        isPinned: reportName === CONST.REPORT.WORKSPACE_CHAT_ROOMS.ADMINS || isNewlyCreatedWorkspaceChat,
        lastActorAccountID: 0,
        lastMessageTranslationKey: '',
        lastMessageHtml: '',
        lastMessageText: undefined,
        lastReadTime: currentTime,
        lastVisibleActionCreated: currentTime,
        notificationPreference,
        oldPolicyName,
        ownerAccountID: ownerAccountID || CONST.REPORT.OWNER_ACCOUNT_ID_FAKE,
        parentReportActionID,
        parentReportID,
        participants,
        policyID,
        reportID: optimisticReportID || generateReportID(),
        reportName,
        stateNum: 0,
        statusNum: 0,
        visibility,
        description,
        writeCapability,
        avatarUrl,
    };

    if (chatType === CONST.REPORT.CHAT_TYPE.INVOICE) {
        // TODO: update to support workspace as an invoice receiver when workspace-to-workspace invoice room implemented
        optimisticChatReport.invoiceReceiver = {
            type: 'individual',
            accountID: participantList[0],
        };
    }

    return optimisticChatReport;
}

function buildOptimisticGroupChatReport(participantAccountIDs: number[], reportName: string, avatarUri: string, optimisticReportID?: string) {
    return buildOptimisticChatReport(
        participantAccountIDs,
        reportName,
        CONST.REPORT.CHAT_TYPE.GROUP,
        undefined,
        undefined,
        undefined,
        undefined,
        undefined,
        undefined,
        undefined,
        undefined,
        undefined,
        undefined,
        avatarUri,
        optimisticReportID,
    );
}

/**
 * Returns the necessary reportAction onyx data to indicate that the chat has been created optimistically
 * @param [created] - Action created time
 */
function buildOptimisticCreatedReportAction(emailCreatingAction: string, created = DateUtils.getDBTime()): OptimisticCreatedReportAction {
    return {
        reportActionID: NumberUtils.rand64(),
        actionName: CONST.REPORT.ACTIONS.TYPE.CREATED,
        pendingAction: CONST.RED_BRICK_ROAD_PENDING_ACTION.ADD,
        actorAccountID: currentUserAccountID,
        message: [
            {
                type: CONST.REPORT.MESSAGE.TYPE.TEXT,
                style: 'strong',
                text: emailCreatingAction,
            },
            {
                type: CONST.REPORT.MESSAGE.TYPE.TEXT,
                style: 'normal',
                text: ' created this report',
            },
        ],
        person: [
            {
                type: CONST.REPORT.MESSAGE.TYPE.TEXT,
                style: 'strong',
                text: getCurrentUserDisplayNameOrEmail(),
            },
        ],
        automatic: false,
        avatar: getCurrentUserAvatar(),
        created,
        shouldShow: true,
    };
}

/**
 * Returns the necessary reportAction onyx data to indicate that the room has been renamed
 */
function buildOptimisticRenamedRoomReportAction(newName: string, oldName: string): OptimisticRenamedReportAction {
    const now = DateUtils.getDBTime();
    return {
        reportActionID: NumberUtils.rand64(),
        actionName: CONST.REPORT.ACTIONS.TYPE.RENAMED,
        pendingAction: CONST.RED_BRICK_ROAD_PENDING_ACTION.ADD,
        actorAccountID: currentUserAccountID,
        message: [
            {
                type: CONST.REPORT.MESSAGE.TYPE.TEXT,
                style: 'strong',
                text: 'You',
            },
            {
                type: CONST.REPORT.MESSAGE.TYPE.TEXT,
                style: 'normal',
                text: ` renamed this report. New title is '${newName}' (previously '${oldName}').`,
            },
        ],
        person: [
            {
                type: CONST.REPORT.MESSAGE.TYPE.TEXT,
                style: 'strong',
                text: getCurrentUserDisplayNameOrEmail(),
            },
        ],
        originalMessage: {
            oldName,
            newName,
            html: `Room renamed to ${newName}`,
            lastModified: now,
        },
        automatic: false,
        avatar: getCurrentUserAvatar(),
        created: now,
        shouldShow: true,
    };
}

/**
 * Returns the necessary reportAction onyx data to indicate that the transaction has been put on hold optimistically
 * @param [created] - Action created time
 */
function buildOptimisticHoldReportAction(created = DateUtils.getDBTime()): OptimisticHoldReportAction {
    return {
        reportActionID: NumberUtils.rand64(),
        actionName: CONST.REPORT.ACTIONS.TYPE.HOLD,
        pendingAction: CONST.RED_BRICK_ROAD_PENDING_ACTION.ADD,
        actorAccountID: currentUserAccountID,
        message: [
            {
                type: CONST.REPORT.MESSAGE.TYPE.TEXT,
                style: 'normal',
                text: Localize.translateLocal('iou.heldExpense'),
            },
        ],
        person: [
            {
                type: CONST.REPORT.MESSAGE.TYPE.TEXT,
                style: 'strong',
                text: getCurrentUserDisplayNameOrEmail(),
            },
        ],
        automatic: false,
        avatar: getCurrentUserAvatar(),
        created,
        shouldShow: true,
    };
}

/**
 * Returns the necessary reportAction onyx data to indicate that the transaction has been put on hold optimistically
 * @param [created] - Action created time
 */
function buildOptimisticHoldReportActionComment(comment: string, created = DateUtils.getDBTime()): OptimisticHoldReportAction {
    return {
        reportActionID: NumberUtils.rand64(),
        actionName: CONST.REPORT.ACTIONS.TYPE.ADD_COMMENT,
        pendingAction: CONST.RED_BRICK_ROAD_PENDING_ACTION.ADD,
        actorAccountID: currentUserAccountID,
        message: [
            {
                type: CONST.REPORT.MESSAGE.TYPE.COMMENT,
                text: comment,
                html: comment, // as discussed on https://github.com/Expensify/App/pull/39452 we will not support HTML for now
            },
        ],
        person: [
            {
                type: CONST.REPORT.MESSAGE.TYPE.TEXT,
                style: 'strong',
                text: getCurrentUserDisplayNameOrEmail(),
            },
        ],
        automatic: false,
        avatar: getCurrentUserAvatar(),
        created,
        shouldShow: true,
    };
}

/**
 * Returns the necessary reportAction onyx data to indicate that the transaction has been removed from hold optimistically
 * @param [created] - Action created time
 */
function buildOptimisticUnHoldReportAction(created = DateUtils.getDBTime()): OptimisticHoldReportAction {
    return {
        reportActionID: NumberUtils.rand64(),
        actionName: CONST.REPORT.ACTIONS.TYPE.UNHOLD,
        pendingAction: CONST.RED_BRICK_ROAD_PENDING_ACTION.ADD,
        actorAccountID: currentUserAccountID,
        message: [
            {
                type: CONST.REPORT.MESSAGE.TYPE.TEXT,
                style: 'normal',
                text: Localize.translateLocal('iou.unheldExpense'),
            },
        ],
        person: [
            {
                type: CONST.REPORT.MESSAGE.TYPE.TEXT,
                style: 'normal',
                text: getCurrentUserDisplayNameOrEmail(),
            },
        ],
        automatic: false,
        avatar: getCurrentUserAvatar(),
        created,
        shouldShow: true,
    };
}

function buildOptimisticEditedTaskFieldReportAction({title, description}: Task): OptimisticEditedTaskReportAction {
    // We do not modify title & description in one request, so we need to create a different optimistic action for each field modification
    let field = '';
    let value = '';
    if (title !== undefined) {
        field = 'task title';
        value = title;
    } else if (description !== undefined) {
        field = 'description';
        value = description;
    }

    let changelog = 'edited this task';
    if (field && value) {
        changelog = `updated the ${field} to ${value}`;
    } else if (field) {
        changelog = `removed the ${field}`;
    }

    return {
        reportActionID: NumberUtils.rand64(),
        actionName: CONST.REPORT.ACTIONS.TYPE.TASK_EDITED,
        pendingAction: CONST.RED_BRICK_ROAD_PENDING_ACTION.ADD,
        actorAccountID: currentUserAccountID,
        message: [
            {
                type: CONST.REPORT.MESSAGE.TYPE.COMMENT,
                text: changelog,
                html: description ? getParsedComment(changelog) : changelog,
            },
        ],
        person: [
            {
                type: CONST.REPORT.MESSAGE.TYPE.TEXT,
                style: 'strong',
                text: getCurrentUserDisplayNameOrEmail(),
            },
        ],
        automatic: false,
        avatar: getCurrentUserAvatar(),
        created: DateUtils.getDBTime(),
        shouldShow: false,
    };
}

function buildOptimisticChangedTaskAssigneeReportAction(assigneeAccountID: number): OptimisticEditedTaskReportAction {
    return {
        reportActionID: NumberUtils.rand64(),
        actionName: CONST.REPORT.ACTIONS.TYPE.TASK_EDITED,
        pendingAction: CONST.RED_BRICK_ROAD_PENDING_ACTION.ADD,
        actorAccountID: currentUserAccountID,
        message: [
            {
                type: CONST.REPORT.MESSAGE.TYPE.COMMENT,
                text: `assigned to ${getDisplayNameForParticipant(assigneeAccountID)}`,
                html: `assigned to <mention-user accountID=${assigneeAccountID}></mention-user>`,
            },
        ],
        person: [
            {
                type: CONST.REPORT.MESSAGE.TYPE.TEXT,
                style: 'strong',
                text: getCurrentUserDisplayNameOrEmail(),
            },
        ],
        automatic: false,
        avatar: getCurrentUserAvatar(),
        created: DateUtils.getDBTime(),
        shouldShow: false,
    };
}

/**
 * Returns the necessary reportAction onyx data to indicate that a chat has been archived
 *
 * @param reason - A reason why the chat has been archived
 */
function buildOptimisticClosedReportAction(
    emailClosingReport: string,
    policyName: string,
    reason: ValueOf<typeof CONST.REPORT.ARCHIVE_REASON> = CONST.REPORT.ARCHIVE_REASON.DEFAULT,
): OptimisticClosedReportAction {
    return {
        actionName: CONST.REPORT.ACTIONS.TYPE.CLOSED,
        actorAccountID: currentUserAccountID,
        automatic: false,
        avatar: getCurrentUserAvatar(),
        created: DateUtils.getDBTime(),
        message: [
            {
                type: CONST.REPORT.MESSAGE.TYPE.TEXT,
                style: 'strong',
                text: emailClosingReport,
            },
            {
                type: CONST.REPORT.MESSAGE.TYPE.TEXT,
                style: 'normal',
                text: ' closed this report',
            },
        ],
        originalMessage: {
            policyName,
            reason,
        },
        pendingAction: CONST.RED_BRICK_ROAD_PENDING_ACTION.ADD,
        person: [
            {
                type: CONST.REPORT.MESSAGE.TYPE.TEXT,
                style: 'strong',
                text: getCurrentUserDisplayNameOrEmail(),
            },
        ],
        reportActionID: NumberUtils.rand64(),
        shouldShow: true,
    };
}

/**
 * Returns an optimistic Dismissed Violation Report Action. Use the originalMessage customize this to the type of
 * violation being dismissed.
 */
function buildOptimisticDismissedViolationReportAction(
    originalMessage: ReportAction<typeof CONST.REPORT.ACTIONS.TYPE.DISMISSED_VIOLATION>['originalMessage'],
): OptimisticDismissedViolationReportAction {
    return {
        actionName: CONST.REPORT.ACTIONS.TYPE.DISMISSED_VIOLATION,
        actorAccountID: currentUserAccountID,
        avatar: getCurrentUserAvatar(),
        created: DateUtils.getDBTime(),
        message: [
            {
                type: CONST.REPORT.MESSAGE.TYPE.TEXT,
                style: 'normal',
                text: ReportActionsUtils.getDismissedViolationMessageText(originalMessage),
            },
        ],
        originalMessage,
        pendingAction: CONST.RED_BRICK_ROAD_PENDING_ACTION.ADD,
        person: [
            {
                type: CONST.REPORT.MESSAGE.TYPE.TEXT,
                style: 'strong',
                text: getCurrentUserDisplayNameOrEmail(),
            },
        ],
        reportActionID: NumberUtils.rand64(),
        shouldShow: true,
    };
}

function buildOptimisticWorkspaceChats(policyID: string, policyName: string, expenseReportId?: string): OptimisticWorkspaceChats {
    const announceChatData = buildOptimisticChatReport(
        currentUserAccountID ? [currentUserAccountID] : [],
        CONST.REPORT.WORKSPACE_CHAT_ROOMS.ANNOUNCE,
        CONST.REPORT.CHAT_TYPE.POLICY_ANNOUNCE,
        policyID,
        CONST.POLICY.OWNER_ACCOUNT_ID_FAKE,
        false,
        policyName,
        undefined,
        undefined,

        // #announce contains all policy members so notifying always should be opt-in only.
        CONST.REPORT.NOTIFICATION_PREFERENCE.DAILY,
    );
    const announceChatReportID = announceChatData.reportID;
    const announceCreatedAction = buildOptimisticCreatedReportAction(CONST.POLICY.OWNER_EMAIL_FAKE);
    const announceReportActionData = {
        [announceCreatedAction.reportActionID]: announceCreatedAction,
    };
    const pendingChatMembers = getPendingChatMembers(currentUserAccountID ? [currentUserAccountID] : [], [], CONST.RED_BRICK_ROAD_PENDING_ACTION.ADD);
    const adminsChatData = {
        ...buildOptimisticChatReport(
            [currentUserAccountID ?? -1],
            CONST.REPORT.WORKSPACE_CHAT_ROOMS.ADMINS,
            CONST.REPORT.CHAT_TYPE.POLICY_ADMINS,
            policyID,
            CONST.POLICY.OWNER_ACCOUNT_ID_FAKE,
            false,
            policyName,
        ),
        pendingChatMembers,
    };
    const adminsChatReportID = adminsChatData.reportID;
    const adminsCreatedAction = buildOptimisticCreatedReportAction(CONST.POLICY.OWNER_EMAIL_FAKE);
    const adminsReportActionData = {
        [adminsCreatedAction.reportActionID]: adminsCreatedAction,
    };

    const expenseChatData = buildOptimisticChatReport(
        [currentUserAccountID ?? -1],
        '',
        CONST.REPORT.CHAT_TYPE.POLICY_EXPENSE_CHAT,
        policyID,
        currentUserAccountID,
        true,
        policyName,
        undefined,
        undefined,
        undefined,
        undefined,
        undefined,
        undefined,
        undefined,
        expenseReportId,
    );
    const expenseChatReportID = expenseChatData.reportID;
    const expenseReportCreatedAction = buildOptimisticCreatedReportAction(currentUserEmail ?? '');
    const expenseReportActionData = {
        [expenseReportCreatedAction.reportActionID]: expenseReportCreatedAction,
    };

    return {
        announceChatReportID,
        announceChatData,
        announceReportActionData,
        announceCreatedReportActionID: announceCreatedAction.reportActionID,
        adminsChatReportID,
        adminsChatData,
        adminsReportActionData,
        adminsCreatedReportActionID: adminsCreatedAction.reportActionID,
        expenseChatReportID,
        expenseChatData,
        expenseReportActionData,
        expenseCreatedReportActionID: expenseReportCreatedAction.reportActionID,
    };
}

/**
 * Builds an optimistic Task Report with a randomly generated reportID
 *
 * @param ownerAccountID - Account ID of the person generating the Task.
 * @param assigneeAccountID - AccountID of the other person participating in the Task.
 * @param parentReportID - Report ID of the chat where the Task is.
 * @param title - Task title.
 * @param description - Task description.
 * @param policyID - PolicyID of the parent report
 */

function buildOptimisticTaskReport(
    ownerAccountID: number,
    assigneeAccountID = 0,
    parentReportID?: string,
    title?: string,
    description?: string,
    policyID: string = CONST.POLICY.OWNER_EMAIL_FAKE,
    notificationPreference: NotificationPreference = CONST.REPORT.NOTIFICATION_PREFERENCE.ALWAYS,
): OptimisticTaskReport {
    const participants: Participants = {
        [ownerAccountID]: {
            hidden: false,
        },
    };

    if (assigneeAccountID) {
        participants[assigneeAccountID] = {hidden: false};
    }

    return {
        reportID: generateReportID(),
        reportName: title,
        description: getParsedComment(description ?? ''),
        ownerAccountID,
        participants,
        managerID: assigneeAccountID,
        type: CONST.REPORT.TYPE.TASK,
        parentReportID,
        policyID,
        stateNum: CONST.REPORT.STATE_NUM.OPEN,
        statusNum: CONST.REPORT.STATUS_NUM.OPEN,
        notificationPreference,
        lastVisibleActionCreated: DateUtils.getDBTime(),
    };
}

/**
 * A helper method to create transaction thread
 *
 * @param reportAction - the parent IOU report action from which to create the thread
 * @param moneyRequestReport - the report which the report action belongs to
 */
function buildTransactionThread(
    reportAction: OnyxEntry<ReportAction | OptimisticIOUReportAction>,
    moneyRequestReport: OnyxEntry<Report>,
    existingTransactionThreadReportID?: string,
): OptimisticChatReport {
    const participantAccountIDs = [...new Set([currentUserAccountID, Number(reportAction?.actorAccountID)])].filter(Boolean) as number[];
    const existingTransactionThreadReport = getReportOrDraftReport(existingTransactionThreadReportID);

    if (existingTransactionThreadReportID && existingTransactionThreadReport) {
        return {
            ...existingTransactionThreadReport,
            isOptimisticReport: true,
            parentReportActionID: reportAction?.reportActionID,
            parentReportID: moneyRequestReport?.reportID,
            reportName: getTransactionReportName(reportAction),
            policyID: moneyRequestReport?.policyID,
        };
    }

    return buildOptimisticChatReport(
        participantAccountIDs,
        getTransactionReportName(reportAction),
        undefined,
        moneyRequestReport?.policyID,
        CONST.POLICY.OWNER_ACCOUNT_ID_FAKE,
        false,
        '',
        undefined,
        undefined,
        CONST.REPORT.NOTIFICATION_PREFERENCE.HIDDEN,
        reportAction?.reportActionID,
        moneyRequestReport?.reportID,
        '',
        '',
        '',
        false,
    );
}

/**
 * Build optimistic expense entities:
 *
 * 1. CREATED action for the chatReport
 * 2. CREATED action for the iouReport
 * 3. IOU action for the iouReport linked to the transaction thread via `childReportID`
 * 4. Transaction Thread linked to the IOU action via `parentReportActionID`
 * 5. CREATED action for the Transaction Thread
 */
function buildOptimisticMoneyRequestEntities(
    iouReport: Report,
    type: ValueOf<typeof CONST.IOU.REPORT_ACTION_TYPE>,
    amount: number,
    currency: string,
    comment: string,
    payeeEmail: string,
    participants: Participant[],
    transactionID: string,
    paymentType?: PaymentMethodType,
    isSettlingUp = false,
    isSendMoneyFlow = false,
    receipt: Receipt = {},
    isOwnPolicyExpenseChat = false,
    isPersonalTrackingExpense?: boolean,
    existingTransactionThreadReportID?: string,
    linkedTrackedExpenseReportAction?: ReportAction,
): [OptimisticCreatedReportAction, OptimisticCreatedReportAction, OptimisticIOUReportAction, OptimisticChatReport, OptimisticCreatedReportAction | EmptyObject] {
    const createdActionForChat = buildOptimisticCreatedReportAction(payeeEmail);

    // The `CREATED` action must be optimistically generated before the IOU action so that it won't appear after the IOU action in the chat.
    const iouActionCreationTime = DateUtils.getDBTime();
    const createdActionForIOUReport = buildOptimisticCreatedReportAction(payeeEmail, DateUtils.subtractMillisecondsFromDateTime(iouActionCreationTime, 1));

    const iouAction = buildOptimisticIOUReportAction(
        type,
        amount,
        currency,
        comment,
        participants,
        transactionID,
        paymentType,
        isPersonalTrackingExpense ? '0' : iouReport.reportID,
        isSettlingUp,
        isSendMoneyFlow,
        receipt,
        isOwnPolicyExpenseChat,
        iouActionCreationTime,
        linkedTrackedExpenseReportAction,
    );

    // Create optimistic transactionThread and the `CREATED` action for it, if existingTransactionThreadReportID is undefined
    const transactionThread = buildTransactionThread(iouAction, iouReport, existingTransactionThreadReportID);
    const createdActionForTransactionThread = existingTransactionThreadReportID ? {} : buildOptimisticCreatedReportAction(payeeEmail);

    // The IOU action and the transactionThread are co-dependent as parent-child, so we need to link them together
    iouAction.childReportID = existingTransactionThreadReportID ?? transactionThread.reportID;

    return [createdActionForChat, createdActionForIOUReport, iouAction, transactionThread, createdActionForTransactionThread];
}

// Check if the report is empty, meaning it has no visible messages (i.e. only a "created" report action).
function isEmptyReport(report: OnyxEntry<Report>): boolean {
    if (!report) {
        return true;
    }
    const lastVisibleMessage = ReportActionsUtils.getLastVisibleMessage(report.reportID);
    return !report.lastMessageText && !report.lastMessageTranslationKey && !lastVisibleMessage.lastMessageText && !lastVisibleMessage.lastMessageTranslationKey;
}

function isUnread(report: OnyxEntry<Report>): boolean {
    if (!report) {
        return false;
    }

    if (isEmptyReport(report)) {
        return false;
    }
    // lastVisibleActionCreated and lastReadTime are both datetime strings and can be compared directly
    const lastVisibleActionCreated = report.lastVisibleActionCreated ?? '';
    const lastReadTime = report.lastReadTime ?? '';
    const lastMentionedTime = report.lastMentionedTime ?? '';

    // If the user was mentioned and the comment got deleted the lastMentionedTime will be more recent than the lastVisibleActionCreated
    return lastReadTime < lastVisibleActionCreated || lastReadTime < lastMentionedTime;
}

function isIOUOwnedByCurrentUser(report: OnyxEntry<Report>, allReportsDict?: OnyxCollection<Report>): boolean {
    const allAvailableReports = allReportsDict ?? allReports;
    if (!report || !allAvailableReports) {
        return false;
    }

    let reportToLook = report;
    if (report.iouReportID) {
        const iouReport = allAvailableReports[`${ONYXKEYS.COLLECTION.REPORT}${report.iouReportID}`];
        if (iouReport) {
            reportToLook = iouReport;
        }
    }

    return reportToLook.ownerAccountID === currentUserAccountID;
}

/**
 * Assuming the passed in report is a default room, lets us know whether we can see it or not, based on permissions and
 * the various subsets of users we've allowed to use default rooms.
 */
function canSeeDefaultRoom(report: OnyxEntry<Report>, policies: OnyxCollection<Policy>, betas: OnyxEntry<Beta[]>): boolean {
    // Include archived rooms
    if (isArchivedRoom(report)) {
        return true;
    }

    // Include default rooms for free plan policies (domain rooms aren't included in here because they do not belong to a policy)
    if (getPolicyType(report, policies) === CONST.POLICY.TYPE.FREE) {
        return true;
    }

    // If the room has an assigned guide, it can be seen.
    if (hasExpensifyGuidesEmails(Object.keys(report?.participants ?? {}).map(Number))) {
        return true;
    }

    // Include any admins and announce rooms, since only non partner-managed domain rooms are on the beta now.
    if (isAdminRoom(report) || isAnnounceRoom(report)) {
        return true;
    }

    // For all other cases, just check that the user belongs to the default rooms beta
    return Permissions.canUseDefaultRooms(betas ?? []);
}

function canAccessReport(report: OnyxEntry<Report>, policies: OnyxCollection<Policy>, betas: OnyxEntry<Beta[]>): boolean {
    // We hide default rooms (it's basically just domain rooms now) from people who aren't on the defaultRooms beta.
    if (isDefaultRoom(report) && !canSeeDefaultRoom(report, policies, betas)) {
        return false;
    }

    if (report?.errorFields?.notFound) {
        return false;
    }

    return true;
}

/**
 * Check if the report is the parent report of the currently viewed report or at least one child report has report action
 */
function shouldHideReport(report: OnyxEntry<Report>, currentReportId: string): boolean {
    const currentReport = getReportOrDraftReport(currentReportId);
    const parentReport = getParentReport(!isEmptyObject(currentReport) ? currentReport : undefined);
    const reportActions = allReportActions?.[`${ONYXKEYS.COLLECTION.REPORT_ACTIONS}${report?.reportID}`] ?? {};
    const isChildReportHasComment = Object.values(reportActions ?? {})?.some((reportAction) => (reportAction?.childVisibleActionCount ?? 0) > 0);
    return parentReport?.reportID !== report?.reportID && !isChildReportHasComment;
}

/**
 * Checks to see if a report's parentAction is an expense that contains a violation type of either violation or warning
 */
function doesTransactionThreadHaveViolations(
    report: OnyxInputOrEntry<Report>,
    transactionViolations: OnyxCollection<TransactionViolation[]>,
    parentReportAction: OnyxInputOrEntry<ReportAction>,
): boolean {
    if (!ReportActionsUtils.isMoneyRequestAction(parentReportAction)) {
        return false;
    }
    const {IOUTransactionID, IOUReportID} = ReportActionsUtils.getOriginalMessage(parentReportAction) ?? {};
    if (!IOUTransactionID || !IOUReportID) {
        return false;
    }
    if (!isCurrentUserSubmitter(IOUReportID)) {
        return false;
    }
    if (report?.stateNum !== CONST.REPORT.STATE_NUM.OPEN && report?.stateNum !== CONST.REPORT.STATE_NUM.SUBMITTED) {
        return false;
    }
    return TransactionUtils.hasViolation(IOUTransactionID, transactionViolations) || TransactionUtils.hasWarningTypeViolation(IOUTransactionID, transactionViolations);
}

/**
 * Checks if we should display violation - we display violations when the expense has violation and it is not settled
 */
function shouldDisplayTransactionThreadViolations(
    report: OnyxEntry<Report>,
    transactionViolations: OnyxCollection<TransactionViolation[]>,
    parentReportAction: OnyxEntry<ReportAction>,
): boolean {
    if (!ReportActionsUtils.isMoneyRequestAction(parentReportAction)) {
        return false;
    }
    const {IOUReportID} = ReportActionsUtils.getOriginalMessage(parentReportAction) ?? {};
    if (isSettled(IOUReportID)) {
        return false;
    }
    return doesTransactionThreadHaveViolations(report, transactionViolations, parentReportAction);
}

/**
 * Checks to see if a report contains a violation
 */
function hasViolations(reportID: string, transactionViolations: OnyxCollection<TransactionViolation[]>): boolean {
    const transactions = TransactionUtils.getAllReportTransactions(reportID);
    return transactions.some((transaction) => TransactionUtils.hasViolation(transaction.transactionID, transactionViolations));
}

/**
 * Checks to see if a report contains a violation of type `warning`
 */
function hasWarningTypeViolations(reportID: string, transactionViolations: OnyxCollection<TransactionViolation[]>): boolean {
    const transactions = TransactionUtils.getAllReportTransactions(reportID);
    return transactions.some((transaction) => TransactionUtils.hasWarningTypeViolation(transaction.transactionID, transactionViolations));
}

/**
 * Takes several pieces of data from Onyx and evaluates if a report should be shown in the option list (either when searching
 * for reports or the reports shown in the LHN).
 *
 * This logic is very specific and the order of the logic is very important. It should fail quickly in most cases and also
 * filter out the majority of reports before filtering out very specific minority of reports.
 */
function shouldReportBeInOptionList({
    report,
    currentReportId,
    isInFocusMode,
    betas,
    policies,
    excludeEmptyChats,
    doesReportHaveViolations,
    includeSelfDM = false,
}: {
    report: OnyxEntry<Report>;
    currentReportId: string;
    isInFocusMode: boolean;
    betas: OnyxEntry<Beta[]>;
    policies: OnyxCollection<Policy>;
    excludeEmptyChats: boolean;
    doesReportHaveViolations: boolean;
    includeSelfDM?: boolean;
}) {
    const isInDefaultMode = !isInFocusMode;
    // Exclude reports that have no data because there wouldn't be anything to show in the option item.
    // This can happen if data is currently loading from the server or a report is in various stages of being created.
    // This can also happen for anyone accessing a public room or archived room for which they don't have access to the underlying policy.
    // Optionally exclude reports that do not belong to currently active workspace

    const participantAccountIDs = Object.keys(report?.participants ?? {}).map(Number);

    if (
        !report?.reportID ||
        !report?.type ||
        report?.reportName === undefined ||
        // eslint-disable-next-line @typescript-eslint/prefer-nullish-coalescing
        report?.isHidden ||
        // eslint-disable-next-line @typescript-eslint/prefer-nullish-coalescing
        participantAccountIDs.includes(CONST.ACCOUNT_ID.NOTIFICATIONS) ||
        (participantAccountIDs.length === 0 &&
            !isChatThread(report) &&
            !isPublicRoom(report) &&
            !isUserCreatedPolicyRoom(report) &&
            !isArchivedRoom(report) &&
            !isMoneyRequestReport(report) &&
            !isTaskReport(report) &&
            !isSelfDM(report) &&
            !isSystemChat(report) &&
            !isGroupChat(report) &&
            !isInvoiceRoom(report))
    ) {
        return false;
    }

    if (!canAccessReport(report, policies, betas)) {
        return false;
    }

    // If this is a transaction thread associated with a report that only has one transaction, omit it
    if (isOneTransactionThread(report.reportID, report.parentReportID ?? '-1')) {
        return false;
    }

    // Include the currently viewed report. If we excluded the currently viewed report, then there
    // would be no way to highlight it in the options list and it would be confusing to users because they lose
    // a sense of context.
    if (report.reportID === currentReportId) {
        return true;
    }

    // Retrieve the draft comment for the report and convert it to a boolean
    const hasDraftComment = hasValidDraftComment(report.reportID);

    // Include reports that are relevant to the user in any view mode. Criteria include having a draft or having a GBR showing.
    // eslint-disable-next-line @typescript-eslint/prefer-nullish-coalescing
    if (hasDraftComment || requiresAttentionFromCurrentUser(report)) {
        return true;
    }

    const isEmptyChat = isEmptyReport(report);
    const canHideReport = shouldHideReport(report, currentReportId);

    // Include reports if they are pinned
    if (report.isPinned) {
        return true;
    }

    const reportIsSettled = report.statusNum === CONST.REPORT.STATUS_NUM.REIMBURSED;

    // Always show IOU reports with violations unless they are reimbursed
    if (isExpenseRequest(report) && doesReportHaveViolations && !reportIsSettled) {
        return true;
    }

    // Hide only chat threads that haven't been commented on (other threads are actionable)
    if (isChatThread(report) && canHideReport && isEmptyChat) {
        return false;
    }

    // Include reports that have errors from trying to add a workspace
    // If we excluded it, then the red-brock-road pattern wouldn't work for the user to resolve the error
    if (report.errorFields?.addWorkspaceRoom) {
        return true;
    }

    // All unread chats (even archived ones) in GSD mode will be shown. This is because GSD mode is specifically for focusing the user on the most relevant chats, primarily, the unread ones
    if (isInFocusMode) {
        return isUnread(report) && report.notificationPreference !== CONST.REPORT.NOTIFICATION_PREFERENCE.MUTE;
    }

    // Archived reports should always be shown when in default (most recent) mode. This is because you should still be able to access and search for the chats to find them.
    if (isInDefaultMode && isArchivedRoom(report)) {
        return true;
    }

    // Hide chats between two users that haven't been commented on from the LNH
    if (excludeEmptyChats && isEmptyChat && isChatReport(report) && !isChatRoom(report) && !isPolicyExpenseChat(report) && !isSystemChat(report) && !isGroupChat(report) && canHideReport) {
        return false;
    }

    if (isSelfDM(report)) {
        return includeSelfDM;
    }
    const parentReportAction = ReportActionsUtils.getParentReportAction(report);

    // Hide chat threads where the parent message is pending removal
    if (
        !isEmptyObject(parentReportAction) &&
        ReportActionsUtils.isPendingRemove(parentReportAction) &&
        ReportActionsUtils.isThreadParentMessage(parentReportAction, report?.reportID ?? '')
    ) {
        return false;
    }

    return true;
}

/**
 * Returns the system report from the list of reports.
 */
function getSystemChat(): OnyxEntry<Report> {
    if (!allReports) {
        return undefined;
    }

    return Object.values(allReports ?? {}).find((report) => report?.chatType === CONST.REPORT.CHAT_TYPE.SYSTEM);
}

/**
 * Attempts to find a report in onyx with the provided list of participants. Does not include threads, task, expense, room, and policy expense chat.
 */
function getChatByParticipants(newParticipantList: number[], reports: OnyxCollection<Report> = allReports, shouldIncludeGroupChats = false): OnyxEntry<Report> {
    const sortedNewParticipantList = newParticipantList.sort();
<<<<<<< HEAD
    return (
        Object.values(reports ?? {}).find((report) => {
            const participantAccountIDs = Object.keys(report?.participants ?? {});

            // If the report has been deleted, or there are no participants (like an empty #admins room) then skip it
            if (
                participantAccountIDs.length === 0 ||
                isChatThread(report) ||
                isTaskReport(report) ||
                isMoneyRequestReport(report) ||
                isChatRoom(report) ||
                isPolicyExpenseChat(report) ||
                (isGroupChat(report) && !shouldIncludeGroupChats)
            ) {
                return false;
            }
=======
    return Object.values(reports ?? {}).find((report) => {
        const participantAccountIDs = Object.keys(report?.participants ?? {});

        // If the report has been deleted, or there are no participants (like an empty #admins room) then skip it
        if (
            participantAccountIDs.length === 0 ||
            isChatThread(report) ||
            isTaskReport(report) ||
            isMoneyRequestReport(report) ||
            isChatRoom(report) ||
            isPolicyExpenseChat(report) ||
            isGroupChat(report)
        ) {
            return false;
        }
>>>>>>> d7db203c

        const sortedParticipantsAccountIDs = participantAccountIDs.map(Number).sort();

        // Only return the chat if it has all the participants
        return lodashIsEqual(sortedNewParticipantList, sortedParticipantsAccountIDs);
    });
}

/**
 * Attempts to find an invoice chat report in onyx with the provided policyID and receiverID.
 */
function getInvoiceChatByParticipants(policyID: string, receiverID: string | number, reports: OnyxCollection<Report> = allReports): OnyxEntry<Report> {
    return Object.values(reports ?? {}).find((report) => {
        if (!report || !isInvoiceRoom(report)) {
            return false;
        }

        const isSameReceiver =
            report.invoiceReceiver &&
            (('accountID' in report.invoiceReceiver && report.invoiceReceiver.accountID === receiverID) ||
                ('policyID' in report.invoiceReceiver && report.invoiceReceiver.policyID === receiverID));

        return report.policyID === policyID && isSameReceiver;
    });
}

/**
 * Attempts to find a policy expense report in onyx that is owned by ownerAccountID in a given policy
 */
function getPolicyExpenseChat(ownerAccountID: number, policyID: string): OnyxEntry<Report> {
    return Object.values(allReports ?? {}).find((report: OnyxEntry<Report>) => {
        // If the report has been deleted, then skip it
        if (!report) {
            return false;
        }

        return report.policyID === policyID && isPolicyExpenseChat(report) && report.ownerAccountID === ownerAccountID;
    });
}

function getAllPolicyReports(policyID: string): Array<OnyxEntry<Report>> {
    return Object.values(allReports ?? {}).filter((report) => report?.policyID === policyID);
}

/**
 * Returns true if Chronos is one of the chat participants (1:1)
 */
function chatIncludesChronos(report: OnyxInputOrEntry<Report> | EmptyObject): boolean {
    const participantAccountIDs = Object.keys(report?.participants ?? {}).map(Number);
    return participantAccountIDs.includes(CONST.ACCOUNT_ID.CHRONOS);
}

function chatIncludesChronosWithID(reportID?: string): boolean {
    // eslint-disable-next-line @typescript-eslint/prefer-nullish-coalescing
    const report = allReports?.[`${ONYXKEYS.COLLECTION.REPORT}${reportID || -1}`];
    return chatIncludesChronos(report);
}

/**
 * Can only flag if:
 *
 * - It was written by someone else and isn't a whisper
 * - It's a welcome message whisper
 * - It's an ADD_COMMENT that is not an attachment
 */
function canFlagReportAction(reportAction: OnyxInputOrEntry<ReportAction>, reportID: string | undefined): boolean {
    let report = getReportOrDraftReport(reportID);

    // If the childReportID exists in reportAction and is equal to the reportID,
    // the report action being evaluated is the parent report action in a thread, and we should get the parent report to evaluate instead.
    if (reportAction?.childReportID?.toString() === reportID?.toString()) {
        report = getReportOrDraftReport(report?.parentReportID);
    }
    const isCurrentUserAction = reportAction?.actorAccountID === currentUserAccountID;
    if (ReportActionsUtils.isWhisperAction(reportAction)) {
        // Allow flagging whispers that are sent by other users
        if (!isCurrentUserAction && reportAction?.actorAccountID !== CONST.ACCOUNT_ID.CONCIERGE) {
            return true;
        }

        // Disallow flagging the rest of whisper as they are sent by us
        return false;
    }

    return !!(
        !isCurrentUserAction &&
        reportAction?.actionName === CONST.REPORT.ACTIONS.TYPE.ADD_COMMENT &&
        !ReportActionsUtils.isDeletedAction(reportAction) &&
        !ReportActionsUtils.isCreatedTaskReportAction(reportAction) &&
        !isEmptyObject(report) &&
        report &&
        isAllowedToComment(report)
    );
}

/**
 * Whether flag comment page should show
 */
function shouldShowFlagComment(reportAction: OnyxInputOrEntry<ReportAction>, report: OnyxInputOrEntry<Report>): boolean {
    return (
        canFlagReportAction(reportAction, report?.reportID) &&
        !isArchivedRoom(report) &&
        !chatIncludesChronos(report) &&
        !isConciergeChatReport(report) &&
        reportAction?.actorAccountID !== CONST.ACCOUNT_ID.CONCIERGE
    );
}

/**
 * @param sortedAndFilteredReportActions - reportActions for the report, sorted newest to oldest, and filtered for only those that should be visible
 */
function getNewMarkerReportActionID(report: OnyxEntry<Report>, sortedAndFilteredReportActions: ReportAction[]): string {
    if (!isUnread(report)) {
        return '';
    }

    const newMarkerIndex = lodashFindLastIndex(sortedAndFilteredReportActions, (reportAction) => (reportAction.created ?? '') > (report?.lastReadTime ?? ''));

    return 'reportActionID' in sortedAndFilteredReportActions[newMarkerIndex] ? sortedAndFilteredReportActions[newMarkerIndex].reportActionID : '';
}

/**
 * Performs the markdown conversion, and replaces code points > 127 with C escape sequences
 * Used for compatibility with the backend auth validator for AddComment, and to account for MD in comments
 * @returns The comment's total length as seen from the backend
 */
function getCommentLength(textComment: string, parsingDetails?: ParsingDetails): number {
    return getParsedComment(textComment, parsingDetails)
        .replace(/[^ -~]/g, '\\u????')
        .trim().length;
}

function getRouteFromLink(url: string | null): string {
    if (!url) {
        return '';
    }

    // Get the reportID from URL
    let route = url;
    const localWebAndroidRegEx = /^(https:\/\/([0-9]{1,3})\.([0-9]{1,3})\.([0-9]{1,3})\.([0-9]{1,3}))/;
    linkingConfig.prefixes.forEach((prefix) => {
        if (route.startsWith(prefix)) {
            route = route.replace(prefix, '');
        } else if (localWebAndroidRegEx.test(route)) {
            route = route.replace(localWebAndroidRegEx, '');
        } else {
            return;
        }

        // Remove the port if it's a localhost URL
        if (/^:\d+/.test(route)) {
            route = route.replace(/:\d+/, '');
        }

        // Remove the leading slash if exists
        if (route.startsWith('/')) {
            route = route.replace('/', '');
        }
    });
    return route;
}

function parseReportRouteParams(route: string): ReportRouteParams {
    let parsingRoute = route;
    if (parsingRoute.at(0) === '/') {
        // remove the first slash
        parsingRoute = parsingRoute.slice(1);
    }

    if (!parsingRoute.startsWith(Url.addTrailingForwardSlash(ROUTES.REPORT))) {
        return {reportID: '', isSubReportPageRoute: false};
    }

    const pathSegments = parsingRoute.split('/');

    const reportIDSegment = pathSegments[1];
    const hasRouteReportActionID = !Number.isNaN(Number(reportIDSegment));

    // Check for "undefined" or any other unwanted string values
    if (!reportIDSegment || reportIDSegment === 'undefined') {
        return {reportID: '', isSubReportPageRoute: false};
    }

    return {
        reportID: reportIDSegment,
        isSubReportPageRoute: pathSegments.length > 2 && !hasRouteReportActionID,
    };
}

function getReportIDFromLink(url: string | null): string {
    const route = getRouteFromLink(url);
    const {reportID, isSubReportPageRoute} = parseReportRouteParams(route);
    if (isSubReportPageRoute) {
        // We allow the Sub-Report deep link routes (settings, details, etc.) to be handled by their respective component pages
        return '';
    }
    return reportID;
}

/**
 * Check if the chat report is linked to an iou that is waiting for the current user to add a credit bank account.
 */
function hasIOUWaitingOnCurrentUserBankAccount(chatReport: OnyxInputOrEntry<Report>): boolean {
    if (chatReport?.iouReportID) {
        const iouReport = allReports?.[`${ONYXKEYS.COLLECTION.REPORT}${chatReport?.iouReportID}`];
        if (iouReport?.isWaitingOnBankAccount && iouReport?.ownerAccountID === currentUserAccountID) {
            return true;
        }
    }

    return false;
}

/**
 * Users can submit an expense:
 * - in policy expense chats only if they are in a role of a member in the chat (in other words, if it's their policy expense chat)
 * - in an open or submitted expense report tied to a policy expense chat the user owns
 *     - employee can submit expenses in a submitted expense report only if the policy has Instant Submit settings turned on
 * - in an IOU report, which is not settled yet
 * - in a 1:1 DM chat
 */
function canRequestMoney(report: OnyxEntry<Report>, policy: OnyxEntry<Policy>, otherParticipants: number[]): boolean {
    // User cannot submit expenses in a chat thread, task report or in a chat room
    if (isChatThread(report) || isTaskReport(report) || isChatRoom(report) || isSelfDM(report) || isGroupChat(report)) {
        return false;
    }

    // Users can only submit expenses in DMs if they are a 1:1 DM
    if (isDM(report)) {
        return otherParticipants.length === 1;
    }

    // Prevent requesting money if pending IOU report waiting for their bank account already exists
    if (hasIOUWaitingOnCurrentUserBankAccount(report)) {
        return false;
    }

    let isOwnPolicyExpenseChat = report?.isOwnPolicyExpenseChat ?? false;
    if (isExpenseReport(report) && getParentReport(report)) {
        isOwnPolicyExpenseChat = !!getParentReport(report)?.isOwnPolicyExpenseChat;
    }

    // In case there are no other participants than the current user and it's not user's own policy expense chat, they can't submit expenses from such report
    if (otherParticipants.length === 0 && !isOwnPolicyExpenseChat) {
        return false;
    }

    // User can submit expenses in any IOU report, unless paid, but the user can only submit expenses in an expense report
    // which is tied to their workspace chat.
    if (isMoneyRequestReport(report)) {
        const canAddTransactions = canAddOrDeleteTransactions(report);
        return isReportInGroupPolicy(report) ? isOwnPolicyExpenseChat && canAddTransactions : canAddTransactions;
    }

    // In the case of policy expense chat, users can only submit expenses from their own policy expense chat
    return !isPolicyExpenseChat(report) || isOwnPolicyExpenseChat;
}

function isGroupChatAdmin(report: OnyxEntry<Report>, accountID: number) {
    if (!report?.participants) {
        return false;
    }

    const reportParticipants = report.participants ?? {};
    const participant = reportParticipants[accountID];
    return participant?.role === CONST.REPORT.ROLE.ADMIN;
}

/**
 * Helper method to define what expense options we want to show for particular method.
 * There are 4 expense options: Submit, Split, Pay and Track expense:
 * - Submit option should show for:
 *     - DMs
 *     - own policy expense chats
 *     - open and processing expense reports tied to own policy expense chat
 *     - unsettled IOU reports
 * - Pay option should show for:
 *     - DMs
 * - Split options should show for:
 *     - DMs
 *     - chat/policy rooms with more than 1 participant
 *     - groups chats with 2 and more participants
 *     - corporate workspace chats
 * - Track expense option should show for:
 *    - Self DMs
 *    - own policy expense chats
 *    - open and processing expense reports tied to own policy expense chat
 * - Send invoice option should show for:
 *    - invoice rooms if the user is an admin of the sender workspace
 * None of the options should show in chat threads or if there is some special Expensify account
 * as a participant of the report.
 */
function getMoneyRequestOptions(report: OnyxEntry<Report>, policy: OnyxEntry<Policy>, reportParticipants: number[], filterDeprecatedTypes = false): IOUType[] {
    // In any thread or task report, we do not allow any new expenses yet
    if (isChatThread(report) || isTaskReport(report) || isInvoiceReport(report) || isSystemChat(report)) {
        return [];
    }

    if (isInvoiceRoom(report)) {
        if (isPolicyAdmin(report?.policyID ?? '-1', allPolicies)) {
            return [CONST.IOU.TYPE.INVOICE];
        }
        return [];
    }

    // We don't allow IOU actions if an Expensify account is a participant of the report, unless the policy that the report is on is owned by an Expensify account
    const doParticipantsIncludeExpensifyAccounts = lodashIntersection(reportParticipants, CONST.EXPENSIFY_ACCOUNT_IDS).length > 0;
    const isPolicyOwnedByExpensifyAccounts = report?.policyID ? CONST.EXPENSIFY_ACCOUNT_IDS.includes(getPolicy(report?.policyID ?? '-1')?.ownerAccountID ?? -1) : false;
    if (doParticipantsIncludeExpensifyAccounts && !isPolicyOwnedByExpensifyAccounts) {
        return [];
    }

    const otherParticipants = reportParticipants.filter((accountID) => currentUserPersonalDetails?.accountID !== accountID);
    const hasSingleParticipantInReport = otherParticipants.length === 1;
    let options: IOUType[] = [];

    if (isSelfDM(report)) {
        options = [CONST.IOU.TYPE.TRACK];
    }

    // User created policy rooms and default rooms like #admins or #announce will always have the Split Expense option
    // unless there are no other participants at all (e.g. #admins room for a policy with only 1 admin)
    // DM chats will have the Split Expense option.
    // Your own workspace chats will have the split expense option.
    if (
        (isChatRoom(report) && !isAnnounceRoom(report) && otherParticipants.length > 0) ||
        (isDM(report) && otherParticipants.length > 0) ||
        (isGroupChat(report) && otherParticipants.length > 0) ||
        (isPolicyExpenseChat(report) && report?.isOwnPolicyExpenseChat)
    ) {
        options = [CONST.IOU.TYPE.SPLIT];
    }

    if (canRequestMoney(report, policy, otherParticipants)) {
        options = [...options, CONST.IOU.TYPE.SUBMIT];
        if (!filterDeprecatedTypes) {
            options = [...options, CONST.IOU.TYPE.REQUEST];
        }

        // If the user can request money from the workspace report, they can also track expenses
        if (isPolicyExpenseChat(report) || isExpenseReport(report)) {
            options = [...options, CONST.IOU.TYPE.TRACK];
        }
    }

    // Pay someone option should be visible only in 1:1 DMs
    if (isDM(report) && hasSingleParticipantInReport) {
        options = [...options, CONST.IOU.TYPE.PAY];
        if (!filterDeprecatedTypes) {
            options = [...options, CONST.IOU.TYPE.SEND];
        }
    }

    return options;
}

/**
 * This is a temporary function to help with the smooth transition with the oldDot.
 * This function will be removed once the transition occurs in oldDot to new links.
 */
// eslint-disable-next-line @typescript-eslint/naming-convention
function temporary_getMoneyRequestOptions(
    report: OnyxEntry<Report>,
    policy: OnyxEntry<Policy>,
    reportParticipants: number[],
): Array<Exclude<IOUType, typeof CONST.IOU.TYPE.REQUEST | typeof CONST.IOU.TYPE.SEND>> {
    return getMoneyRequestOptions(report, policy, reportParticipants, true) as Array<Exclude<IOUType, typeof CONST.IOU.TYPE.REQUEST | typeof CONST.IOU.TYPE.SEND>>;
}

/**
 * Invoice sender, invoice receiver and auto-invited admins cannot leave
 */
function canLeaveInvoiceRoom(report: OnyxEntry<Report>): boolean {
    if (!report || !report?.invoiceReceiver) {
        return false;
    }

    if (report?.statusNum === CONST.REPORT.STATUS_NUM.CLOSED) {
        return false;
    }

    const isSenderPolicyAdmin = getPolicy(report.policyID)?.role === CONST.POLICY.ROLE.ADMIN;

    if (isSenderPolicyAdmin) {
        return false;
    }

    if (report.invoiceReceiver.type === CONST.REPORT.INVOICE_RECEIVER_TYPE.INDIVIDUAL) {
        return report?.invoiceReceiver?.accountID !== currentUserAccountID;
    }

    const isReceiverPolicyAdmin = getPolicy(report.invoiceReceiver.policyID)?.role === CONST.POLICY.ROLE.ADMIN;

    if (isReceiverPolicyAdmin) {
        return false;
    }

    return true;
}

/**
 * Allows a user to leave a policy room according to the following conditions of the visibility or chatType rNVP:
 * `public` - Anyone can leave (because anybody can join)
 * `public_announce` - Only non-policy members can leave (it's auto-shared with policy members)
 * `policy_admins` - Nobody can leave (it's auto-shared with all policy admins)
 * `policy_announce` - Nobody can leave (it's auto-shared with all policy members)
 * `policyExpenseChat` - Nobody can leave (it's auto-shared with all policy members)
 * `policy` - Anyone can leave (though only policy members can join)
 * `domain` - Nobody can leave (it's auto-shared with domain members)
 * `dm` - Nobody can leave (it's auto-shared with users)
 * `private` - Anybody can leave (though you can only be invited to join)
 * `invoice` - Invoice sender, invoice receiver and auto-invited admins cannot leave
 */
function canLeaveRoom(report: OnyxEntry<Report>, isPolicyEmployee: boolean): boolean {
    if (isInvoiceRoom(report)) {
        if (isArchivedRoom(report)) {
            return false;
        }

        const invoiceReport = getReportOrDraftReport(report?.iouReportID ?? '-1');

        if (invoiceReport?.ownerAccountID === currentUserAccountID) {
            return false;
        }

        if (invoiceReport?.managerID === currentUserAccountID) {
            return false;
        }

        const isSenderPolicyAdmin = getPolicy(report?.policyID)?.role === CONST.POLICY.ROLE.ADMIN;

        if (isSenderPolicyAdmin) {
            return false;
        }

        const isReceiverPolicyAdmin =
            report?.invoiceReceiver?.type === CONST.REPORT.INVOICE_RECEIVER_TYPE.BUSINESS ? getPolicy(report?.invoiceReceiver?.policyID)?.role === CONST.POLICY.ROLE.ADMIN : false;

        if (isReceiverPolicyAdmin) {
            return false;
        }

        return true;
    }

    if (!report?.visibility) {
        if (
            report?.chatType === CONST.REPORT.CHAT_TYPE.POLICY_ADMINS ||
            report?.chatType === CONST.REPORT.CHAT_TYPE.POLICY_ANNOUNCE ||
            report?.chatType === CONST.REPORT.CHAT_TYPE.POLICY_EXPENSE_CHAT ||
            report?.chatType === CONST.REPORT.CHAT_TYPE.DOMAIN_ALL ||
            report?.chatType === CONST.REPORT.CHAT_TYPE.SELF_DM ||
            !report?.chatType
        ) {
            // DM chats don't have a chatType
            return false;
        }
    } else if (isPublicAnnounceRoom(report) && isPolicyEmployee) {
        return false;
    }
    return true;
}

function isCurrentUserTheOnlyParticipant(participantAccountIDs?: number[]): boolean {
    return !!(participantAccountIDs?.length === 1 && participantAccountIDs?.[0] === currentUserAccountID);
}

/**
 * Returns display names for those that can see the whisper.
 * However, it returns "you" if the current user is the only one who can see it besides the person that sent it.
 */
function getWhisperDisplayNames(participantAccountIDs?: number[]): string | undefined {
    const isWhisperOnlyVisibleToCurrentUser = isCurrentUserTheOnlyParticipant(participantAccountIDs);

    // When the current user is the only participant, the display name needs to be "you" because that's the only person reading it
    if (isWhisperOnlyVisibleToCurrentUser) {
        return Localize.translateLocal('common.youAfterPreposition');
    }

    return participantAccountIDs?.map((accountID) => getDisplayNameForParticipant(accountID, !isWhisperOnlyVisibleToCurrentUser)).join(', ');
}

/**
 * Show subscript on workspace chats / threads and expense requests
 */
function shouldReportShowSubscript(report: OnyxEntry<Report>): boolean {
    if (isArchivedRoom(report) && !isWorkspaceThread(report)) {
        return false;
    }

    if (isPolicyExpenseChat(report) && !isChatThread(report) && !isTaskReport(report) && !report?.isOwnPolicyExpenseChat) {
        return true;
    }

    if (isPolicyExpenseChat(report) && !isThread(report) && !isTaskReport(report)) {
        return true;
    }

    if (isExpenseRequest(report)) {
        return true;
    }

    if (isExpenseReport(report) && isOneTransactionReport(report?.reportID ?? '-1')) {
        return true;
    }

    if (isWorkspaceTaskReport(report)) {
        return true;
    }

    if (isWorkspaceThread(report)) {
        return true;
    }

    if (isInvoiceRoom(report)) {
        return true;
    }

    return false;
}

/**
 * Return true if reports data exists
 */
function isReportDataReady(): boolean {
    return !isEmptyObject(allReports) && Object.keys(allReports ?? {}).some((key) => allReports?.[key]?.reportID);
}

/**
 * Return true if reportID from path is valid
 */
function isValidReportIDFromPath(reportIDFromPath: string): boolean {
    return !['', 'null', '0', '-1'].includes(reportIDFromPath);
}

/**
 * Return the errors we have when creating a chat or a workspace room
 */
function getAddWorkspaceRoomOrChatReportErrors(report: OnyxEntry<Report>): Errors | null | undefined {
    // We are either adding a workspace room, or we're creating a chat, it isn't possible for both of these to have errors for the same report at the same time, so
    // simply looking up the first truthy value will get the relevant property if it's set.
    return report?.errorFields?.addWorkspaceRoom ?? report?.errorFields?.createChat;
}

/**
 * Return true if the expense report is marked for deletion.
 */
function isMoneyRequestReportPendingDeletion(reportOrID: OnyxEntry<Report> | EmptyObject | string): boolean {
    const report = typeof reportOrID === 'string' ? allReports?.[`${ONYXKEYS.COLLECTION.REPORT}${reportOrID}`] : reportOrID;
    if (!isMoneyRequestReport(report)) {
        return false;
    }

    const parentReportAction = ReportActionsUtils.getReportAction(report?.parentReportID ?? '-1', report?.parentReportActionID ?? '-1');
    return parentReportAction?.pendingAction === CONST.RED_BRICK_ROAD_PENDING_ACTION.DELETE;
}

function canUserPerformWriteAction(report: OnyxEntry<Report>, reportNameValuePairs?: OnyxEntry<ReportNameValuePairs>) {
    const reportErrors = getAddWorkspaceRoomOrChatReportErrors(report);

    // If the expense report is marked for deletion, let us prevent any further write action.
    if (isMoneyRequestReportPendingDeletion(report)) {
        return false;
    }

    return !isArchivedRoom(report, reportNameValuePairs) && isEmptyObject(reportErrors) && report && isAllowedToComment(report) && !isAnonymousUser && canWriteInReport(report);
}

/**
 * Returns ID of the original report from which the given reportAction is first created.
 */
function getOriginalReportID(reportID: string, reportAction: OnyxInputOrEntry<ReportAction>): string | undefined {
    const reportActions = allReportActions?.[`${ONYXKEYS.COLLECTION.REPORT_ACTIONS}${reportID}`];
    const currentReportAction = reportActions?.[reportAction?.reportActionID ?? '-1'] ?? null;
    const transactionThreadReportID = ReportActionsUtils.getOneTransactionThreadReportID(reportID, reportActions ?? ([] as ReportAction[]));
    if (Object.keys(currentReportAction ?? {}).length === 0) {
        return isThreadFirstChat(reportAction, reportID) ? allReports?.[`${ONYXKEYS.COLLECTION.REPORT}${reportID}`]?.parentReportID : transactionThreadReportID ?? reportID;
    }
    return reportID;
}

/**
 * Return the pendingAction and the errors resulting from either
 *
 * - creating a workspace room
 * - starting a chat
 * - paying the expense
 *
 * while being offline
 */
function getReportOfflinePendingActionAndErrors(report: OnyxEntry<Report>): ReportOfflinePendingActionAndErrors {
    // It shouldn't be possible for all of these actions to be pending (or to have errors) for the same report at the same time, so just take the first that exists
    const reportPendingAction = report?.pendingFields?.addWorkspaceRoom ?? report?.pendingFields?.createChat ?? report?.pendingFields?.reimbursed;

    const reportErrors = getAddWorkspaceRoomOrChatReportErrors(report);
    return {reportPendingAction, reportErrors};
}

/**
 * Check if the report can create the expense with type is iouType
 */
function canCreateRequest(report: OnyxEntry<Report>, policy: OnyxEntry<Policy>, iouType: ValueOf<typeof CONST.IOU.TYPE>): boolean {
    const participantAccountIDs = Object.keys(report?.participants ?? {}).map(Number);
    if (!canUserPerformWriteAction(report)) {
        return false;
    }
    return getMoneyRequestOptions(report, policy, participantAccountIDs).includes(iouType);
}

function getWorkspaceChats(policyID: string, accountIDs: number[]): Array<OnyxEntry<Report>> {
    return Object.values(allReports ?? {}).filter((report) => isPolicyExpenseChat(report) && (report?.policyID ?? '-1') === policyID && accountIDs.includes(report?.ownerAccountID ?? -1));
}

/**
 * Gets all reports that relate to the policy
 *
 * @param policyID - the workspace ID to get all associated reports
 */
function getAllWorkspaceReports(policyID: string): Array<OnyxEntry<Report>> {
    return Object.values(allReports ?? {}).filter((report) => (report?.policyID ?? '-1') === policyID);
}

/**
 * @param policy - the workspace the report is on, null if the user isn't a member of the workspace
 */
function shouldDisableRename(report: OnyxEntry<Report>): boolean {
    if (
        isDefaultRoom(report) ||
        isArchivedRoom(report) ||
        isPublicRoom(report) ||
        isThread(report) ||
        isMoneyRequest(report) ||
        isMoneyRequestReport(report) ||
        isPolicyExpenseChat(report) ||
        isInvoiceRoom(report) ||
        isInvoiceReport(report) ||
        isSystemChat(report)
    ) {
        return true;
    }

    if (isGroupChat(report)) {
        return false;
    }

    if (isDeprecatedGroupDM(report) || isTaskReport(report)) {
        return true;
    }

    return false;
}

/**
 * @param policy - the workspace the report is on, null if the user isn't a member of the workspace
 */
function canEditWriteCapability(report: OnyxEntry<Report>, policy: OnyxEntry<Policy>): boolean {
    return PolicyUtils.isPolicyAdmin(policy) && !isAdminRoom(report) && !isArchivedRoom(report) && !isThread(report) && !isInvoiceRoom(report);
}

/**
 * @param policy - the workspace the report is on, null if the user isn't a member of the workspace
 */
function canEditRoomVisibility(report: OnyxEntry<Report>, policy: OnyxEntry<Policy>): boolean {
    return PolicyUtils.isPolicyAdmin(policy) && !isArchivedRoom(report);
}

/**
 * Returns the onyx data needed for the task assignee chat
 */
function getTaskAssigneeChatOnyxData(
    accountID: number,
    assigneeAccountID: number,
    taskReportID: string,
    assigneeChatReportID: string,
    parentReportID: string,
    title: string,
    assigneeChatReport: OnyxEntry<Report>,
): OnyxDataTaskAssigneeChat {
    // Set if we need to add a comment to the assignee chat notifying them that they have been assigned a task
    let optimisticAssigneeAddComment: OptimisticReportAction | undefined;
    // Set if this is a new chat that needs to be created for the assignee
    let optimisticChatCreatedReportAction: OptimisticCreatedReportAction | undefined;
    const currentTime = DateUtils.getDBTime();
    const optimisticData: OnyxUpdate[] = [];
    const successData: OnyxUpdate[] = [];
    const failureData: OnyxUpdate[] = [];

    // You're able to assign a task to someone you haven't chatted with before - so we need to optimistically create the chat and the chat reportActions
    // Only add the assignee chat report to onyx if we haven't already set it optimistically
    if (assigneeChatReport?.isOptimisticReport && assigneeChatReport.pendingFields?.createChat !== CONST.RED_BRICK_ROAD_PENDING_ACTION.ADD) {
        optimisticChatCreatedReportAction = buildOptimisticCreatedReportAction(assigneeChatReportID);
        optimisticData.push(
            {
                onyxMethod: Onyx.METHOD.MERGE,
                key: `${ONYXKEYS.COLLECTION.REPORT}${assigneeChatReportID}`,
                value: {
                    pendingFields: {
                        createChat: CONST.RED_BRICK_ROAD_PENDING_ACTION.ADD,
                    },
                    isHidden: false,
                },
            },
            {
                onyxMethod: Onyx.METHOD.MERGE,
                key: `${ONYXKEYS.COLLECTION.REPORT_ACTIONS}${assigneeChatReportID}`,
                value: {[optimisticChatCreatedReportAction.reportActionID]: optimisticChatCreatedReportAction as Partial<ReportAction>},
            },
        );

        successData.push({
            onyxMethod: Onyx.METHOD.MERGE,
            key: `${ONYXKEYS.COLLECTION.REPORT}${assigneeChatReportID}`,
            value: {
                pendingFields: {
                    createChat: null,
                },
                isOptimisticReport: false,
                // BE will send a different participant. We clear the optimistic one to avoid duplicated entries
                participants: {[assigneeAccountID]: null},
            },
        });

        failureData.push(
            {
                onyxMethod: Onyx.METHOD.SET,
                key: `${ONYXKEYS.COLLECTION.REPORT}${assigneeChatReportID}`,
                value: null,
            },
            {
                onyxMethod: Onyx.METHOD.MERGE,
                key: `${ONYXKEYS.COLLECTION.REPORT_ACTIONS}${assigneeChatReportID}`,
                value: {[optimisticChatCreatedReportAction.reportActionID]: {pendingAction: null}},
            },
            // If we failed, we want to remove the optimistic personal details as it was likely due to an invalid login
            {
                onyxMethod: Onyx.METHOD.MERGE,
                key: ONYXKEYS.PERSONAL_DETAILS_LIST,
                value: {
                    [assigneeAccountID]: null,
                },
            },
        );
    }

    // If you're choosing to share the task in the same DM as the assignee then we don't need to create another reportAction indicating that you've been assigned
    if (assigneeChatReportID !== parentReportID) {
        // eslint-disable-next-line @typescript-eslint/prefer-nullish-coalescing
        const displayname = allPersonalDetails?.[assigneeAccountID]?.displayName || allPersonalDetails?.[assigneeAccountID]?.login || '';
        optimisticAssigneeAddComment = buildOptimisticTaskCommentReportAction(taskReportID, title, assigneeAccountID, `assigned to ${displayname}`, parentReportID);
        const lastAssigneeCommentText = formatReportLastMessageText(ReportActionsUtils.getReportActionText(optimisticAssigneeAddComment.reportAction as ReportAction));
        const optimisticAssigneeReport = {
            lastVisibleActionCreated: currentTime,
            lastMessageText: lastAssigneeCommentText,
            lastActorAccountID: accountID,
            lastReadTime: currentTime,
        };

        optimisticData.push(
            {
                onyxMethod: Onyx.METHOD.MERGE,
                key: `${ONYXKEYS.COLLECTION.REPORT_ACTIONS}${assigneeChatReportID}`,
                value: {[optimisticAssigneeAddComment.reportAction.reportActionID ?? '-1']: optimisticAssigneeAddComment.reportAction as ReportAction},
            },
            {
                onyxMethod: Onyx.METHOD.MERGE,
                key: `${ONYXKEYS.COLLECTION.REPORT}${assigneeChatReportID}`,
                value: optimisticAssigneeReport,
            },
        );
        successData.push({
            onyxMethod: Onyx.METHOD.MERGE,
            key: `${ONYXKEYS.COLLECTION.REPORT_ACTIONS}${assigneeChatReportID}`,
            value: {[optimisticAssigneeAddComment.reportAction.reportActionID ?? '-1']: {isOptimisticAction: null}},
        });
        failureData.push({
            onyxMethod: Onyx.METHOD.MERGE,
            key: `${ONYXKEYS.COLLECTION.REPORT_ACTIONS}${assigneeChatReportID}`,
            value: {[optimisticAssigneeAddComment.reportAction.reportActionID ?? '-1']: {pendingAction: null}},
        });
    }

    return {
        optimisticData,
        successData,
        failureData,
        optimisticAssigneeAddComment,
        optimisticChatCreatedReportAction,
    };
}

/**
 * Return iou report action display message
 */
function getIOUReportActionDisplayMessage(reportAction: OnyxEntry<ReportAction>, transaction?: OnyxEntry<Transaction>): string {
    if (!ReportActionsUtils.isMoneyRequestAction(reportAction)) {
        return '';
    }
    const originalMessage = ReportActionsUtils.getOriginalMessage(reportAction);
    const {IOUReportID} = originalMessage ?? {};
    const iouReport = getReportOrDraftReport(IOUReportID);
    let translationKey: TranslationPaths;
    if (originalMessage?.type === CONST.IOU.REPORT_ACTION_TYPE.PAY) {
        // The `REPORT_ACTION_TYPE.PAY` action type is used for both fulfilling existing requests and sending money. To
        // differentiate between these two scenarios, we check if the `originalMessage` contains the `IOUDetails`
        // property. If it does, it indicates that this is a 'Pay someone' action.
        const {amount, currency} = originalMessage?.IOUDetails ?? originalMessage ?? {};
        const formattedAmount = CurrencyUtils.convertToDisplayString(Math.abs(amount), currency) ?? '';

        switch (originalMessage.paymentType) {
            case CONST.IOU.PAYMENT_TYPE.ELSEWHERE:
                translationKey = 'iou.paidElsewhereWithAmount';
                break;
            case CONST.IOU.PAYMENT_TYPE.EXPENSIFY:
            case CONST.IOU.PAYMENT_TYPE.VBBA:
                translationKey = 'iou.paidWithExpensifyWithAmount';
                break;
            default:
                translationKey = 'iou.payerPaidAmount';
                break;
        }
        return Localize.translateLocal(translationKey, {amount: formattedAmount, payer: ''});
    }

    const transactionDetails = getTransactionDetails(!isEmptyObject(transaction) ? transaction : undefined);
    const formattedAmount = CurrencyUtils.convertToDisplayString(transactionDetails?.amount ?? 0, transactionDetails?.currency);
    const isRequestSettled = isSettled(originalMessage?.IOUReportID);
    const isApproved = isReportApproved(iouReport);
    if (isRequestSettled) {
        return Localize.translateLocal('iou.payerSettled', {
            amount: formattedAmount,
        });
    }
    if (isApproved) {
        return Localize.translateLocal('iou.approvedAmount', {
            amount: formattedAmount,
        });
    }
    if (ReportActionsUtils.isSplitBillAction(reportAction)) {
        translationKey = 'iou.didSplitAmount';
    } else if (ReportActionsUtils.isTrackExpenseAction(reportAction)) {
        translationKey = 'iou.trackedAmount';
    } else {
        translationKey = 'iou.submittedAmount';
    }
    return Localize.translateLocal(translationKey, {
        formattedAmount,
        comment: transactionDetails?.comment ?? '',
    });
}

/**
 * Checks if a report is a group chat.
 *
 * A report is a group chat if it meets the following conditions:
 * - Not a chat thread.
 * - Not a task report.
 * - Not an expense / IOU report.
 * - Not an archived room.
 * - Not a public / admin / announce chat room (chat type doesn't match any of the specified types).
 * - More than 2 participants.
 *
 */
function isDeprecatedGroupDM(report: OnyxEntry<Report>): boolean {
    return !!(
        report &&
        !isChatThread(report) &&
        !isTaskReport(report) &&
        !isInvoiceReport(report) &&
        !isMoneyRequestReport(report) &&
        !isArchivedRoom(report) &&
        !Object.values(CONST.REPORT.CHAT_TYPE).some((chatType) => chatType === getChatType(report)) &&
        Object.keys(report.participants ?? {})
            .map(Number)
            .filter((accountID) => accountID !== currentUserAccountID).length > 1
    );
}

/**
 * A "root" group chat is the top level group chat and does not refer to any threads off of a Group Chat
 */
function isRootGroupChat(report: OnyxEntry<Report>): boolean {
    return !isChatThread(report) && (isGroupChat(report) || isDeprecatedGroupDM(report));
}

/**
 * Assume any report without a reportID is unusable.
 */
function isValidReport(report?: OnyxEntry<Report>): boolean {
    return !!report?.reportID;
}

/**
 * Check to see if we are a participant of this report.
 */
function isReportParticipant(accountID: number, report: OnyxEntry<Report>): boolean {
    if (!accountID) {
        return false;
    }

    const possibleAccountIDs = Object.keys(report?.participants ?? {}).map(Number);
    if (report?.ownerAccountID) {
        possibleAccountIDs.push(report?.ownerAccountID);
    }
    if (report?.managerID) {
        possibleAccountIDs.push(report?.managerID);
    }
    return possibleAccountIDs.includes(accountID);
}

/**
 * Check to see if the current user has access to view the report.
 */
function canCurrentUserOpenReport(report: OnyxEntry<Report>): boolean {
    return (isReportParticipant(currentUserAccountID ?? 0, report) || isPublicRoom(report)) && canAccessReport(report, allPolicies, allBetas);
}

function shouldUseFullTitleToDisplay(report: OnyxEntry<Report>): boolean {
    return (
        isMoneyRequestReport(report) || isPolicyExpenseChat(report) || isChatRoom(report) || isChatThread(report) || isTaskReport(report) || isGroupChat(report) || isInvoiceReport(report)
    );
}

function getRoom(type: ValueOf<typeof CONST.REPORT.CHAT_TYPE>, policyID: string): OnyxEntry<Report> | undefined {
    const room = Object.values(allReports ?? {}).find((report) => report?.policyID === policyID && report?.chatType === type && !isThread(report));
    return room;
}

/**
 *  We only want policy members who are members of the report to be able to modify the report description, but not in thread chat.
 */
function canEditReportDescription(report: OnyxEntry<Report>, policy: OnyxEntry<Policy> | undefined): boolean {
    return (
        !isMoneyRequestReport(report) &&
        !isArchivedRoom(report) &&
        isChatRoom(report) &&
        !isChatThread(report) &&
        !isEmpty(policy) &&
        hasParticipantInArray(report, [currentUserAccountID ?? 0])
    );
}

function canEditPolicyDescription(policy: OnyxEntry<Policy>): boolean {
    return PolicyUtils.isPolicyAdmin(policy);
}

/**
 * Checks if report action has error when smart scanning
 */
function hasSmartscanError(reportActions: ReportAction[]) {
    return reportActions.some((action) => {
        if (!ReportActionsUtils.isSplitBillAction(action) && !ReportActionsUtils.isReportPreviewAction(action)) {
            return false;
        }
        const IOUReportID = ReportActionsUtils.getIOUReportIDFromReportActionPreview(action);
        const isReportPreviewError = ReportActionsUtils.isReportPreviewAction(action) && shouldShowRBRForMissingSmartscanFields(IOUReportID) && !isSettled(IOUReportID);
        const transactionID = ReportActionsUtils.isMoneyRequestAction(action) ? ReportActionsUtils.getOriginalMessage(action)?.IOUTransactionID ?? '-1' : '-1';
        const transaction = allTransactions?.[`${ONYXKEYS.COLLECTION.TRANSACTION}${transactionID}`] ?? {};
        const isSplitBillError = ReportActionsUtils.isSplitBillAction(action) && TransactionUtils.hasMissingSmartscanFields(transaction as Transaction);

        return isReportPreviewError || isSplitBillError;
    });
}

function shouldAutoFocusOnKeyPress(event: KeyboardEvent): boolean {
    if (event.key.length > 1) {
        return false;
    }

    // If a key is pressed in combination with Meta, Control or Alt do not focus
    if (event.ctrlKey || event.metaKey) {
        return false;
    }

    if (event.code === 'Space') {
        return false;
    }

    return true;
}

/**
 * Navigates to the appropriate screen based on the presence of a private note for the current user.
 */
function navigateToPrivateNotes(report: OnyxEntry<Report>, session: OnyxEntry<Session>) {
    if (isEmpty(report) || isEmpty(session) || !session.accountID) {
        return;
    }
    const currentUserPrivateNote = report.privateNotes?.[session.accountID]?.note ?? '';
    if (isEmpty(currentUserPrivateNote)) {
        Navigation.navigate(ROUTES.PRIVATE_NOTES_EDIT.getRoute(report.reportID, session.accountID));
        return;
    }
    Navigation.navigate(ROUTES.PRIVATE_NOTES_LIST.getRoute(report.reportID));
}

/**
 * Get all held transactions of a iouReport
 */
function getAllHeldTransactions(iouReportID: string): Transaction[] {
    const transactions = TransactionUtils.getAllReportTransactions(iouReportID);
    return transactions.filter((transaction) => TransactionUtils.isOnHold(transaction));
}

/**
 * Check if Report has any held expenses
 */
function hasHeldExpenses(iouReportID?: string): boolean {
    const transactions = TransactionUtils.getAllReportTransactions(iouReportID);
    return transactions.some((transaction) => TransactionUtils.isOnHold(transaction));
}

/**
 * Check if all expenses in the Report are on hold
 */
function hasOnlyHeldExpenses(iouReportID: string): boolean {
    const transactions = TransactionUtils.getAllReportTransactions(iouReportID);
    return !transactions.some((transaction) => !TransactionUtils.isOnHold(transaction));
}

/**
 * Checks if thread replies should be displayed
 */
function shouldDisplayThreadReplies(reportAction: OnyxInputOrEntry<ReportAction>, reportID: string): boolean {
    const hasReplies = (reportAction?.childVisibleActionCount ?? 0) > 0;
    return hasReplies && !!reportAction?.childCommenterCount && !isThreadFirstChat(reportAction, reportID);
}

/**
 * Check if money report has any transactions updated optimistically
 */
function hasUpdatedTotal(report: OnyxInputOrEntry<Report>, policy: OnyxInputOrEntry<Policy>): boolean {
    if (!report) {
        return true;
    }

    const transactions = TransactionUtils.getAllReportTransactions(report.reportID);
    const hasPendingTransaction = transactions.some((transaction) => !!transaction.pendingAction);
    const hasTransactionWithDifferentCurrency = transactions.some((transaction) => transaction.currency !== report.currency);
    const hasDifferentWorkspaceCurrency = report.pendingFields?.createChat && isExpenseReport(report) && report.currency !== policy?.outputCurrency;
    const hasOptimisticHeldExpense = hasHeldExpenses(report.reportID) && report?.unheldTotal === undefined;

    return !(hasPendingTransaction && (hasTransactionWithDifferentCurrency || hasDifferentWorkspaceCurrency)) && !hasOptimisticHeldExpense;
}

/**
 * Return held and full amount formatted with used currency
 */
function getNonHeldAndFullAmount(iouReport: OnyxEntry<Report>, policy: OnyxEntry<Policy>): string[] {
    const transactions = TransactionUtils.getAllReportTransactions(iouReport?.reportID ?? '-1');
    const hasPendingTransaction = transactions.some((transaction) => !!transaction.pendingAction);

    if (hasUpdatedTotal(iouReport, policy) && hasPendingTransaction) {
        const unheldTotal = transactions.reduce((currentVal, transaction) => currentVal - (!TransactionUtils.isOnHold(transaction) ? transaction.amount : 0), 0);

        return [CurrencyUtils.convertToDisplayString(unheldTotal, iouReport?.currency), CurrencyUtils.convertToDisplayString((iouReport?.total ?? 0) * -1, iouReport?.currency)];
    }

    return [
        CurrencyUtils.convertToDisplayString((iouReport?.unheldTotal ?? 0) * -1, iouReport?.currency),
        CurrencyUtils.convertToDisplayString((iouReport?.total ?? 0) * -1, iouReport?.currency),
    ];
}

/**
 * Disable reply in thread action if:
 *
 * - The action is listed in the thread-disabled list
 * - The action is a split expense action
 * - The action is deleted and is not threaded
 * - The report is archived and the action is not threaded
 * - The action is a whisper action and it's neither a report preview nor IOU action
 * - The action is the thread's first chat
 */
function shouldDisableThread(reportAction: OnyxInputOrEntry<ReportAction>, reportID: string): boolean {
    const isSplitBillAction = ReportActionsUtils.isSplitBillAction(reportAction);
    const isDeletedAction = ReportActionsUtils.isDeletedAction(reportAction);
    const isReportPreviewAction = ReportActionsUtils.isReportPreviewAction(reportAction);
    const isIOUAction = ReportActionsUtils.isMoneyRequestAction(reportAction);
    const isWhisperAction = ReportActionsUtils.isWhisperAction(reportAction) || ReportActionsUtils.isActionableTrackExpense(reportAction);
    const isArchivedReport = isArchivedRoom(getReportOrDraftReport(reportID));
    const isActionDisabled = CONST.REPORT.ACTIONS.THREAD_DISABLED.some((action: string) => action === reportAction?.actionName);

    return (
        isActionDisabled ||
        isSplitBillAction ||
        (isDeletedAction && !reportAction?.childVisibleActionCount) ||
        (isArchivedReport && !reportAction?.childVisibleActionCount) ||
        (isWhisperAction && !isReportPreviewAction && !isIOUAction) ||
        isThreadFirstChat(reportAction, reportID)
    );
}

function getAllAncestorReportActions(report: Report | null | undefined): Ancestor[] {
    if (!report) {
        return [];
    }
    const allAncestors: Ancestor[] = [];
    let parentReportID = report.parentReportID;
    let parentReportActionID = report.parentReportActionID;

    // Store the child of parent report
    let currentReport = report;

    while (parentReportID) {
        const parentReport = getReportOrDraftReport(parentReportID);
        const parentReportAction = ReportActionsUtils.getReportAction(parentReportID, parentReportActionID ?? '-1');

        if (!parentReportAction || ReportActionsUtils.isTransactionThread(parentReportAction) || ReportActionsUtils.isReportPreviewAction(parentReportAction)) {
            break;
        }

        const isParentReportActionUnread = ReportActionsUtils.isCurrentActionUnread(parentReport ?? {}, parentReportAction);
        allAncestors.push({
            report: currentReport,
            reportAction: parentReportAction,
            shouldDisplayNewMarker: isParentReportActionUnread,
        });

        if (!parentReport) {
            break;
        }

        parentReportID = parentReport?.parentReportID;
        parentReportActionID = parentReport?.parentReportActionID;
        if (!isEmptyObject(parentReport)) {
            currentReport = parentReport;
        }
    }

    return allAncestors.reverse();
}

function getAllAncestorReportActionIDs(report: Report | null | undefined, includeTransactionThread = false): AncestorIDs {
    if (!report) {
        return {
            reportIDs: [],
            reportActionsIDs: [],
        };
    }

    const allAncestorIDs: AncestorIDs = {
        reportIDs: [],
        reportActionsIDs: [],
    };
    let parentReportID = report.parentReportID;
    let parentReportActionID = report.parentReportActionID;

    while (parentReportID) {
        const parentReport = getReportOrDraftReport(parentReportID);
        const parentReportAction = ReportActionsUtils.getReportAction(parentReportID, parentReportActionID ?? '-1');

        if (
            !parentReportAction ||
            (!includeTransactionThread && (ReportActionsUtils.isTransactionThread(parentReportAction) || ReportActionsUtils.isReportPreviewAction(parentReportAction)))
        ) {
            break;
        }

        allAncestorIDs.reportIDs.push(parentReportID ?? '-1');
        allAncestorIDs.reportActionsIDs.push(parentReportActionID ?? '-1');

        if (!parentReport) {
            break;
        }

        parentReportID = parentReport?.parentReportID;
        parentReportActionID = parentReport?.parentReportActionID;
    }

    return allAncestorIDs;
}

/**
 * Get optimistic data of parent report action
 * @param reportID The reportID of the report that is updated
 * @param lastVisibleActionCreated Last visible action created of the child report
 * @param type The type of action in the child report
 */
function getOptimisticDataForParentReportAction(reportID: string, lastVisibleActionCreated: string, type: string): Array<OnyxUpdate | EmptyObject> {
    const report = getReportOrDraftReport(reportID);

    if (!report || isEmptyObject(report)) {
        return [];
    }

    const ancestors = getAllAncestorReportActionIDs(report, true);
    const totalAncestor = ancestors.reportIDs.length;

    return Array.from(Array(totalAncestor), (_, index) => {
        const ancestorReport = getReportOrDraftReport(ancestors.reportIDs[index]);

        if (!ancestorReport || isEmptyObject(ancestorReport)) {
            return {} as EmptyObject;
        }

        const ancestorReportAction = ReportActionsUtils.getReportAction(ancestorReport.reportID, ancestors.reportActionsIDs[index]);

        if (!ancestorReportAction || isEmptyObject(ancestorReportAction)) {
            return {} as EmptyObject;
        }

        return {
            onyxMethod: Onyx.METHOD.MERGE,
            key: `${ONYXKEYS.COLLECTION.REPORT_ACTIONS}${ancestorReport.reportID}`,
            value: {
                [ancestorReportAction?.reportActionID ?? '-1']: updateOptimisticParentReportAction(ancestorReportAction, lastVisibleActionCreated, type),
            },
        };
    });
}

function canBeAutoReimbursed(report: OnyxInputOrEntry<Report>, policy: OnyxInputOrEntry<Policy> | EmptyObject): boolean {
    if (isEmptyObject(policy)) {
        return false;
    }
    type CurrencyType = TupleToUnion<typeof CONST.DIRECT_REIMBURSEMENT_CURRENCIES>;
    const reimbursableTotal = getMoneyRequestSpendBreakdown(report).totalDisplaySpend;
    const autoReimbursementLimit = policy.autoReimbursementLimit ?? 0;
    const isAutoReimbursable =
        isReportInGroupPolicy(report) &&
        policy.reimbursementChoice === CONST.POLICY.REIMBURSEMENT_CHOICES.REIMBURSEMENT_YES &&
        autoReimbursementLimit >= reimbursableTotal &&
        reimbursableTotal > 0 &&
        CONST.DIRECT_REIMBURSEMENT_CURRENCIES.includes(report?.currency as CurrencyType);
    return isAutoReimbursable;
}

/** Check if the current user is an owner of the report */
function isReportOwner(report: OnyxInputOrEntry<Report>): boolean {
    return report?.ownerAccountID === currentUserPersonalDetails?.accountID;
}

function isAllowedToApproveExpenseReport(report: OnyxEntry<Report>, approverAccountID?: number): boolean {
    const policy = getPolicy(report?.policyID);
    const {preventSelfApproval} = policy;

    const isOwner = (approverAccountID ?? currentUserAccountID) === report?.ownerAccountID;

    return !(preventSelfApproval && isOwner);
}

function isAllowedToSubmitDraftExpenseReport(report: OnyxEntry<Report>): boolean {
    const policy = getPolicy(report?.policyID);
    const submitToAccountID = PolicyUtils.getSubmitToAccountID(policy, report?.ownerAccountID ?? -1);

    return isAllowedToApproveExpenseReport(report, submitToAccountID);
}

/**
 * What missing payment method does this report action indicate, if any?
 */
function getIndicatedMissingPaymentMethod(userWallet: OnyxEntry<UserWallet>, reportId: string, reportAction: ReportAction): MissingPaymentMethod | undefined {
    const isSubmitterOfUnsettledReport = isCurrentUserSubmitter(reportId) && !isSettled(reportId);
    if (!isSubmitterOfUnsettledReport || !ReportActionsUtils.isReimbursementQueuedAction(reportAction)) {
        return undefined;
    }
    const paymentType = ReportActionsUtils.getOriginalMessage(reportAction)?.paymentType;
    if (paymentType === CONST.IOU.PAYMENT_TYPE.EXPENSIFY) {
        return isEmpty(userWallet) || userWallet.tierName === CONST.WALLET.TIER_NAME.SILVER ? 'wallet' : undefined;
    }

    return !store.hasCreditBankAccount() ? 'bankAccount' : undefined;
}

/**
 * Checks if report chat contains missing payment method
 */
function hasMissingPaymentMethod(userWallet: OnyxEntry<UserWallet>, iouReportID: string): boolean {
    const reportActions = allReportActions?.[`${ONYXKEYS.COLLECTION.REPORT_ACTIONS}${iouReportID}`] ?? {};
    return Object.values(reportActions)
        .filter(Boolean)
        .some((action) => getIndicatedMissingPaymentMethod(userWallet, iouReportID, action) !== undefined);
}

/**
 * Used from expense actions to decide if we need to build an optimistic expense report.
 * Create a new report if:
 * - we don't have an iouReport set in the chatReport
 * - we have one, but it's waiting on the payee adding a bank account
 * - we have one, but we can't add more transactions to it due to: report is approved or settled, or report is processing and policy isn't on Instant submit reporting frequency
 */
function shouldCreateNewMoneyRequestReport(existingIOUReport: OnyxInputOrEntry<Report> | undefined, chatReport: OnyxInputOrEntry<Report>): boolean {
    return !existingIOUReport || hasIOUWaitingOnCurrentUserBankAccount(chatReport) || !canAddOrDeleteTransactions(existingIOUReport);
}

function getTripTransactions(tripRoomReportID: string | undefined, reportFieldToCompare: 'parentReportID' | 'reportID' = 'parentReportID'): Transaction[] {
    const tripTransactionReportIDs = Object.values(allReports ?? {})
        .filter((report) => report && report?.[reportFieldToCompare] === tripRoomReportID)
        .map((report) => report?.reportID);
    return tripTransactionReportIDs.flatMap((reportID) => TransactionUtils.getAllReportTransactions(reportID));
}

function getTripIDFromTransactionParentReport(transactionParentReport: OnyxEntry<Report> | undefined | null): string | undefined {
    return getReportOrDraftReport(transactionParentReport?.parentReportID)?.tripData?.tripID;
}

/**
 * Checks if report contains actions with errors
 */
function hasActionsWithErrors(reportID: string): boolean {
    const reportActions = allReportActions?.[`${ONYXKEYS.COLLECTION.REPORT_ACTIONS}${reportID}`] ?? {};
    return Object.values(reportActions)
        .filter(Boolean)
        .some((action) => !isEmptyObject(action.errors));
}

function isNonAdminOrOwnerOfPolicyExpenseChat(report: OnyxInputOrEntry<Report>, policy: OnyxInputOrEntry<Policy>): boolean {
    return isPolicyExpenseChat(report) && !(PolicyUtils.isPolicyAdmin(policy) || PolicyUtils.isPolicyOwner(policy, currentUserAccountID ?? -1) || isReportOwner(report));
}

/**
 * Whether the user can join a report
 */
function canJoinChat(report: OnyxInputOrEntry<Report>, parentReportAction: OnyxInputOrEntry<ReportAction>, policy: OnyxInputOrEntry<Policy>): boolean {
    // We disabled thread functions for whisper action
    // So we should not show join option for existing thread on whisper message that has already been left, or manually leave it
    if (ReportActionsUtils.isWhisperAction(parentReportAction)) {
        return false;
    }

    // If the notification preference of the chat is not hidden that means we have already joined the chat
    if (report?.notificationPreference !== CONST.REPORT.NOTIFICATION_PREFERENCE.HIDDEN) {
        return false;
    }

    // Anyone viewing these chat types is already a participant and therefore cannot join
    if (isRootGroupChat(report) || isSelfDM(report) || isInvoiceRoom(report) || isSystemChat(report)) {
        return false;
    }

    // The user who is a member of the workspace has already joined the public announce room.
    if (isPublicAnnounceRoom(report) && !isEmptyObject(policy)) {
        return false;
    }

    return isChatThread(report) || isUserCreatedPolicyRoom(report) || isNonAdminOrOwnerOfPolicyExpenseChat(report, policy);
}

/**
 * Whether the user can leave a report
 */
function canLeaveChat(report: OnyxEntry<Report>, policy: OnyxEntry<Policy>): boolean {
    if (report?.notificationPreference === CONST.REPORT.NOTIFICATION_PREFERENCE.HIDDEN) {
        return false;
    }

    // Anyone viewing these chat types is already a participant and therefore cannot leave
    if (isSelfDM(report) || isRootGroupChat(report)) {
        return false;
    }

    // The user who is a member of the workspace cannot leave the public announce room.
    if (isPublicAnnounceRoom(report) && !isEmptyObject(policy)) {
        return false;
    }

    if (isInvoiceRoom(report)) {
        return canLeaveInvoiceRoom(report);
    }

    return (isChatThread(report) && !!report?.notificationPreference?.length) || isUserCreatedPolicyRoom(report) || isNonAdminOrOwnerOfPolicyExpenseChat(report, policy);
}

function getReportActionActorAccountID(reportAction: OnyxInputOrEntry<ReportAction>, iouReport: OnyxInputOrEntry<Report> | undefined): number | undefined {
    switch (reportAction?.actionName) {
        case CONST.REPORT.ACTIONS.TYPE.REPORT_PREVIEW:
            return iouReport ? iouReport.managerID : reportAction?.actorAccountID;

        case CONST.REPORT.ACTIONS.TYPE.SUBMITTED:
            return reportAction?.adminAccountID ?? reportAction?.actorAccountID;

        default:
            return reportAction?.actorAccountID;
    }
}

function createDraftWorkspaceAndNavigateToConfirmationScreen(transactionID: string, actionName: IOUAction): void {
    const isCategorizing = actionName === CONST.IOU.ACTION.CATEGORIZE;
    const {expenseChatReportID, policyID, policyName} = PolicyActions.createDraftWorkspace();
    IOU.setMoneyRequestParticipants(transactionID, [
        {
            selected: true,
            accountID: 0,
            isPolicyExpenseChat: true,
            reportID: expenseChatReportID,
            policyID,
            searchText: policyName,
        },
    ]);
    const iouConfirmationPageRoute = ROUTES.MONEY_REQUEST_STEP_CONFIRMATION.getRoute(actionName, CONST.IOU.TYPE.SUBMIT, transactionID, expenseChatReportID);
    if (isCategorizing) {
        Navigation.navigate(ROUTES.MONEY_REQUEST_STEP_CATEGORY.getRoute(actionName, CONST.IOU.TYPE.SUBMIT, transactionID, expenseChatReportID, iouConfirmationPageRoute));
    } else {
        Navigation.navigate(iouConfirmationPageRoute);
    }
}

function createDraftTransactionAndNavigateToParticipantSelector(transactionID: string, reportID: string, actionName: IOUAction, reportActionID: string): void {
    const transaction = allTransactions?.[`${ONYXKEYS.COLLECTION.TRANSACTION}${transactionID}`] ?? ({} as Transaction);
    const reportActions = allReportActions?.[`${ONYXKEYS.COLLECTION.REPORT_ACTIONS}${reportID}`] ?? ([] as ReportAction[]);

    if (!transaction || !reportActions) {
        return;
    }

    const linkedTrackedExpenseReportAction = Object.values(reportActions)
        .filter(Boolean)
        .find((action) => ReportActionsUtils.isMoneyRequestAction(action) && ReportActionsUtils.getOriginalMessage(action)?.IOUTransactionID === transactionID);

    const {created, amount, currency, merchant, mccGroup} = getTransactionDetails(transaction) ?? {};
    const comment = getTransactionCommentObject(transaction);

    IOU.createDraftTransaction({
        ...transaction,
        actionableWhisperReportActionID: reportActionID,
        linkedTrackedExpenseReportAction,
        linkedTrackedExpenseReportID: reportID,
        created,
        amount,
        currency,
        comment,
        merchant,
        mccGroup,
    } as Transaction);

    const filteredPolicies = Object.values(allPolicies ?? {}).filter(
        (policy) => policy && policy.type !== CONST.POLICY.TYPE.PERSONAL && policy.pendingAction !== CONST.RED_BRICK_ROAD_PENDING_ACTION.DELETE,
    );

    if (actionName === CONST.IOU.ACTION.SUBMIT || (allPolicies && filteredPolicies.length > 0)) {
        Navigation.navigate(ROUTES.MONEY_REQUEST_STEP_PARTICIPANTS.getRoute(CONST.IOU.TYPE.SUBMIT, transactionID, reportID, undefined, actionName));
        return;
    }

    return createDraftWorkspaceAndNavigateToConfirmationScreen(transactionID, actionName);
}

/**
 * @returns the object to update `report.hasOutstandingChildRequest`
 */
function getOutstandingChildRequest(iouReport: OnyxInputOrEntry<Report> | EmptyObject): OutstandingChildRequest {
    if (!iouReport || isEmptyObject(iouReport)) {
        return {};
    }

    if (!isExpenseReport(iouReport)) {
        const {reimbursableSpend} = getMoneyRequestSpendBreakdown(iouReport);
        return {
            hasOutstandingChildRequest: iouReport.managerID === currentUserAccountID && reimbursableSpend !== 0,
        };
    }

    const policy = getPolicy(iouReport.policyID);
    const shouldBeManuallySubmitted = PolicyUtils.isPaidGroupPolicy(policy) && !policy?.harvesting?.enabled;
    const isOwnFreePolicy = PolicyUtils.isFreeGroupPolicy(policy) && PolicyUtils.isPolicyAdmin(policy);
    if (shouldBeManuallySubmitted || isOwnFreePolicy) {
        return {
            hasOutstandingChildRequest: true,
        };
    }

    // We don't need to update hasOutstandingChildRequest in this case
    return {};
}

function canReportBeMentionedWithinPolicy(report: OnyxEntry<Report>, policyID: string): boolean {
    if (report?.policyID !== policyID) {
        return false;
    }

    return isChatRoom(report) && !isThread(report);
}

function shouldShowMerchantColumn(transactions: Transaction[]) {
    return transactions.some((transaction) => isExpenseReport(allReports?.[transaction.reportID] ?? {}));
}

/**
 * Whether the report is a system chat or concierge chat, depending on the user's account ID (used for A/B testing purposes).
 */
function isChatUsedForOnboarding(report: OnyxEntry<Report>): boolean {
    return AccountUtils.isAccountIDOddNumber(currentUserAccountID ?? -1) ? isSystemChat(report) : isConciergeChatReport(report);
}

/**
 * Get the report (system or concierge chat) used for the user's onboarding process.
 */
function getChatUsedForOnboarding(): OnyxEntry<Report> {
    return Object.values(allReports ?? {}).find(isChatUsedForOnboarding);
}

export {
    addDomainToShortMention,
    areAllRequestsBeingSmartScanned,
    buildOptimisticAddCommentReportAction,
    buildOptimisticApprovedReportAction,
    buildOptimisticCancelPaymentReportAction,
    buildOptimisticChangedTaskAssigneeReportAction,
    buildOptimisticChatReport,
    buildOptimisticClosedReportAction,
    buildOptimisticCreatedReportAction,
    buildOptimisticDismissedViolationReportAction,
    buildOptimisticEditedTaskFieldReportAction,
    buildOptimisticExpenseReport,
    buildOptimisticGroupChatReport,
    buildOptimisticHoldReportAction,
    buildOptimisticHoldReportActionComment,
    buildOptimisticIOUReport,
    buildOptimisticIOUReportAction,
    buildOptimisticModifiedExpenseReportAction,
    buildOptimisticMoneyRequestEntities,
    buildOptimisticMovedReportAction,
    buildOptimisticMovedTrackedExpenseModifiedReportAction,
    buildOptimisticRenamedRoomReportAction,
    buildOptimisticReportPreview,
    buildOptimisticActionableTrackExpenseWhisper,
    buildOptimisticSubmittedReportAction,
    buildOptimisticTaskCommentReportAction,
    buildOptimisticTaskReport,
    buildOptimisticTaskReportAction,
    buildOptimisticUnHoldReportAction,
    buildOptimisticWorkspaceChats,
    buildParticipantsFromAccountIDs,
    buildTransactionThread,
    canAccessReport,
    canAddOrDeleteTransactions,
    canBeAutoReimbursed,
    canCreateRequest,
    canCreateTaskInReport,
    canCurrentUserOpenReport,
    canDeleteReportAction,
    canHoldUnholdReportAction,
    canEditFieldOfMoneyRequest,
    canEditMoneyRequest,
    canEditPolicyDescription,
    canEditReportAction,
    canEditReportDescription,
    canEditRoomVisibility,
    canEditWriteCapability,
    canFlagReportAction,
    isNonAdminOrOwnerOfPolicyExpenseChat,
    canLeaveRoom,
    canJoinChat,
    canLeaveChat,
    canReportBeMentionedWithinPolicy,
    canRequestMoney,
    canSeeDefaultRoom,
    canShowReportRecipientLocalTime,
    canUserPerformWriteAction,
    chatIncludesChronos,
    chatIncludesChronosWithID,
    chatIncludesConcierge,
    createDraftTransactionAndNavigateToParticipantSelector,
    doesReportBelongToWorkspace,
    doesTransactionThreadHaveViolations,
    findLastAccessedReport,
    findSelfDMReportID,
    formatReportLastMessageText,
    generateReportID,
    getAddWorkspaceRoomOrChatReportErrors,
    getAllAncestorReportActionIDs,
    getAllAncestorReportActions,
    getAllHeldTransactions,
    getAllPolicyReports,
    getAllWorkspaceReports,
    getAvailableReportFields,
    getBankAccountRoute,
    getChatByParticipants,
    getChatRoomSubtitle,
    getChildReportNotificationPreference,
    getCommentLength,
    getDefaultGroupAvatar,
    getDefaultWorkspaceAvatar,
    getDefaultWorkspaceAvatarTestID,
    getDeletedParentActionMessageForChatReport,
    getDisplayNameForParticipant,
    getDisplayNamesWithTooltips,
    getGroupChatName,
    getIOUReportActionDisplayMessage,
    getIOUReportActionMessage,
    getIcons,
    getIconsForParticipants,
    getIndicatedMissingPaymentMethod,
    getLastUpdatedReport,
    getLastVisibleMessage,
    getMoneyRequestOptions,
    getMoneyRequestSpendBreakdown,
    getNewMarkerReportActionID,
    getNonHeldAndFullAmount,
    getOptimisticDataForParentReportAction,
    getOriginalReportID,
    getOutstandingChildRequest,
    getParentNavigationSubtitle,
    getParsedComment,
    getParticipantsAccountIDsForDisplay,
    getParticipants,
    getPendingChatMembers,
    getPersonalDetailsForAccountID,
    getPolicyDescriptionText,
    getPolicyExpenseChat,
    getPolicyName,
    getPolicyType,
    getReimbursementDeQueuedActionMessage,
    getReimbursementQueuedActionMessage,
    getReportActionActorAccountID,
    getReportDescriptionText,
    getReportFieldKey,
    getReportIDFromLink,
    getReportName,
    getReportNotificationPreference,
    getReportOfflinePendingActionAndErrors,
    getReportParticipantsTitle,
    getReportPreviewMessage,
    getReportRecipientAccountIDs,
    getRoom,
    getRoomWelcomeMessage,
    getRootParentReport,
    getRouteFromLink,
    getSystemChat,
    getTaskAssigneeChatOnyxData,
    getTransactionDetails,
    getTransactionReportName,
    getTransactionsWithReceipts,
    getUserDetailTooltipText,
    getWhisperDisplayNames,
    getWorkspaceAvatar,
    getWorkspaceChats,
    getWorkspaceIcon,
    goBackToDetailsPage,
    goBackFromPrivateNotes,
    getInvoicePayerName,
    getInvoicesChatName,
    getPayeeName,
    hasActionsWithErrors,
    hasAutomatedExpensifyAccountIDs,
    hasExpensifyGuidesEmails,
    hasHeldExpenses,
    hasIOUWaitingOnCurrentUserBankAccount,
    hasMissingPaymentMethod,
    hasMissingSmartscanFields,
    hasNonReimbursableTransactions,
    hasOnlyHeldExpenses,
    hasOnlyTransactionsWithPendingRoutes,
    hasReportNameError,
    hasSmartscanError,
    hasUpdatedTotal,
    hasViolations,
    hasWarningTypeViolations,
    isActionCreator,
    isAdminRoom,
    isAdminsOnlyPostingRoom,
    isAllowedToApproveExpenseReport,
    isAllowedToComment,
    isAllowedToSubmitDraftExpenseReport,
    isAnnounceRoom,
    isArchivedRoom,
    isArchivedRoomWithID,
    isClosedReport,
    isCanceledTaskReport,
    isChatReport,
    isChatRoom,
    isTripRoom,
    isChatThread,
    isChildReport,
    isClosedExpenseReportWithNoExpenses,
    isCompletedTaskReport,
    isConciergeChatReport,
    isControlPolicyExpenseChat,
    isControlPolicyExpenseReport,
    isCurrentUserSubmitter,
    isCurrentUserTheOnlyParticipant,
    isDM,
    isDefaultRoom,
    isDeprecatedGroupDM,
    isEmptyReport,
    isRootGroupChat,
    isExpenseReport,
    isExpenseRequest,
    isExpensifyOnlyParticipantInReport,
    isGroupChat,
    isGroupChatAdmin,
    isGroupPolicy,
    isReportInGroupPolicy,
    isHoldCreator,
    isIOUOwnedByCurrentUser,
    isIOUReport,
    isIOUReportUsingReport,
    isJoinRequestInAdminRoom,
    isMoneyRequest,
    isMoneyRequestReport,
    isMoneyRequestReportPendingDeletion,
    isOneOnOneChat,
    isOneTransactionThread,
    isOpenExpenseReport,
    isOpenTaskReport,
    isOptimisticPersonalDetail,
    isPaidGroupPolicy,
    isPaidGroupPolicyExpenseChat,
    isPaidGroupPolicyExpenseReport,
    isPayer,
    isPolicyAdmin,
    isPolicyExpenseChat,
    isPolicyExpenseChatAdmin,
    isProcessingReport,
    isPublicAnnounceRoom,
    isPublicRoom,
    isReportApproved,
    isReportDataReady,
    isReportFieldDisabled,
    isReportFieldOfTypeTitle,
    isReportManager,
    isReportMessageAttachment,
    isReportOwner,
    isReportParticipant,
    isSelfDM,
    isSettled,
    isSystemChat,
    isTaskReport,
    isThread,
    isThreadFirstChat,
    isTrackExpenseReport,
    isUnread,
    isUnreadWithMention,
    isUserCreatedPolicyRoom,
    isValidReport,
    isValidReportIDFromPath,
    isWaitingForAssigneeToCompleteTask,
    isInvoiceRoom,
    isInvoiceRoomWithID,
    isInvoiceReport,
    isOpenInvoiceReport,
    canWriteInReport,
    navigateToDetailsPage,
    navigateToPrivateNotes,
    parseReportRouteParams,
    parseReportActionHtmlToText,
    reportFieldsEnabled,
    requiresAttentionFromCurrentUser,
    shouldAutoFocusOnKeyPress,
    shouldCreateNewMoneyRequestReport,
    shouldDisableDetailPage,
    shouldDisableRename,
    shouldDisableThread,
    shouldDisplayThreadReplies,
    shouldDisplayTransactionThreadViolations,
    shouldReportBeInOptionList,
    shouldReportShowSubscript,
    shouldShowFlagComment,
    shouldShowRBRForMissingSmartscanFields,
    shouldUseFullTitleToDisplay,
    sortReportsByLastRead,
    updateOptimisticParentReportAction,
    updateReportPreview,
    temporary_getMoneyRequestOptions,
    getTripTransactions,
    getTripIDFromTransactionParentReport,
    buildOptimisticInvoiceReport,
    getInvoiceChatByParticipants,
    shouldShowMerchantColumn,
    isCurrentUserInvoiceReceiver,
    isDraftReport,
    changeMoneyRequestHoldStatus,
    createDraftWorkspaceAndNavigateToConfirmationScreen,
    isChatUsedForOnboarding,
    getChatUsedForOnboarding,
};

export type {
    Ancestor,
    DisplayNameWithTooltips,
    OptimisticAddCommentReportAction,
    OptimisticChatReport,
    OptimisticClosedReportAction,
    OptimisticCreatedReportAction,
    OptimisticIOUReportAction,
    OptimisticTaskReportAction,
    OptionData,
    TransactionDetails,
    PartialReportAction,
    ParsingDetails,
};<|MERGE_RESOLUTION|>--- conflicted
+++ resolved
@@ -5503,24 +5503,6 @@
  */
 function getChatByParticipants(newParticipantList: number[], reports: OnyxCollection<Report> = allReports, shouldIncludeGroupChats = false): OnyxEntry<Report> {
     const sortedNewParticipantList = newParticipantList.sort();
-<<<<<<< HEAD
-    return (
-        Object.values(reports ?? {}).find((report) => {
-            const participantAccountIDs = Object.keys(report?.participants ?? {});
-
-            // If the report has been deleted, or there are no participants (like an empty #admins room) then skip it
-            if (
-                participantAccountIDs.length === 0 ||
-                isChatThread(report) ||
-                isTaskReport(report) ||
-                isMoneyRequestReport(report) ||
-                isChatRoom(report) ||
-                isPolicyExpenseChat(report) ||
-                (isGroupChat(report) && !shouldIncludeGroupChats)
-            ) {
-                return false;
-            }
-=======
     return Object.values(reports ?? {}).find((report) => {
         const participantAccountIDs = Object.keys(report?.participants ?? {});
 
@@ -5532,11 +5514,10 @@
             isMoneyRequestReport(report) ||
             isChatRoom(report) ||
             isPolicyExpenseChat(report) ||
-            isGroupChat(report)
+            (isGroupChat(report) && !shouldIncludeGroupChats)
         ) {
             return false;
         }
->>>>>>> d7db203c
 
         const sortedParticipantsAccountIDs = participantAccountIDs.map(Number).sort();
 
