import {format} from 'date-fns';
import ExpensiMark from 'expensify-common/lib/ExpensiMark';
import Str from 'expensify-common/lib/str';
import {isEmpty} from 'lodash';
import lodashEscape from 'lodash/escape';
import lodashFindLastIndex from 'lodash/findLastIndex';
import lodashIntersection from 'lodash/intersection';
import lodashIsEqual from 'lodash/isEqual';
import type {OnyxCollection, OnyxEntry, OnyxUpdate} from 'react-native-onyx';
import Onyx from 'react-native-onyx';
import type {ValueOf} from 'type-fest';
import type {FileObject} from '@components/AttachmentModal';
import * as Expensicons from '@components/Icon/Expensicons';
import * as defaultGroupAvatars from '@components/Icon/GroupDefaultAvatars';
import * as defaultWorkspaceAvatars from '@components/Icon/WorkspaceDefaultAvatars';
import CONST from '@src/CONST';
import type {ParentNavigationSummaryParams, TranslationPaths} from '@src/languages/types';
import ONYXKEYS from '@src/ONYXKEYS';
import type {Route} from '@src/ROUTES';
import ROUTES from '@src/ROUTES';
import type {
    Beta,
    Participants,
    PersonalDetails,
    PersonalDetailsList,
    Policy,
    PolicyReportField,
    PolicyReportFields,
    Report,
    ReportAction,
    ReportMetadata,
    Session,
    Task,
    Transaction,
    TransactionViolation,
} from '@src/types/onyx';
import type {Participant} from '@src/types/onyx/IOU';
import type {Errors, Icon, PendingAction} from '@src/types/onyx/OnyxCommon';
import type {
    ChangeLog,
    IOUMessage,
    OriginalMessageActionName,
    OriginalMessageCreated,
    OriginalMessageReimbursementDequeued,
    OriginalMessageRenamed,
    PaymentMethodType,
    ReimbursementDeQueuedMessage,
} from '@src/types/onyx/OriginalMessage';
import type {Status} from '@src/types/onyx/PersonalDetails';
import type {NotificationPreference} from '@src/types/onyx/Report';
import type {Message, ReportActionBase, ReportActions} from '@src/types/onyx/ReportAction';
import type {Receipt, TransactionChanges, WaypointCollection} from '@src/types/onyx/Transaction';
import type {EmptyObject} from '@src/types/utils/EmptyObject';
import {isEmptyObject} from '@src/types/utils/EmptyObject';
import type IconAsset from '@src/types/utils/IconAsset';
import * as CollectionUtils from './CollectionUtils';
import * as CurrencyUtils from './CurrencyUtils';
import DateUtils from './DateUtils';
import isReportMessageAttachment from './isReportMessageAttachment';
import localeCompare from './LocaleCompare';
import * as LocalePhoneNumber from './LocalePhoneNumber';
import * as Localize from './Localize';
import {isEmailPublicDomain} from './LoginUtils';
import linkingConfig from './Navigation/linkingConfig';
import Navigation from './Navigation/Navigation';
import * as NumberUtils from './NumberUtils';
import Permissions from './Permissions';
import * as PersonalDetailsUtils from './PersonalDetailsUtils';
import * as PhoneNumber from './PhoneNumber';
import * as PolicyUtils from './PolicyUtils';
import type {LastVisibleMessage} from './ReportActionsUtils';
import * as ReportActionsUtils from './ReportActionsUtils';
import shouldAllowRawHTMLMessages from './shouldAllowRawHTMLMessages';
import * as TransactionUtils from './TransactionUtils';
import * as Url from './Url';
import * as UserUtils from './UserUtils';

type WelcomeMessage = {showReportName: boolean; phrase1?: string; phrase2?: string};

type ExpenseOriginalMessage = {
    oldComment?: string;
    newComment?: string;
    comment?: string;
    merchant?: string;
    oldCreated?: string;
    created?: string;
    oldMerchant?: string;
    oldAmount?: number;
    amount?: number;
    oldCurrency?: string;
    currency?: string;
    category?: string;
    oldCategory?: string;
    tag?: string;
    oldTag?: string;
    billable?: string;
    oldBillable?: string;
};

type SpendBreakdown = {
    nonReimbursableSpend: number;
    reimbursableSpend: number;
    totalDisplaySpend: number;
};

type ParticipantDetails = [number, string, UserUtils.AvatarSource, UserUtils.AvatarSource];

type OptimisticAddCommentReportAction = Pick<
    ReportAction,
    | 'reportActionID'
    | 'actionName'
    | 'actorAccountID'
    | 'person'
    | 'automatic'
    | 'avatar'
    | 'created'
    | 'message'
    | 'isFirstItem'
    | 'isAttachment'
    | 'attachmentInfo'
    | 'pendingAction'
    | 'shouldShow'
    | 'originalMessage'
    | 'childReportID'
    | 'parentReportID'
    | 'childType'
    | 'childReportName'
    | 'childManagerAccountID'
    | 'childStatusNum'
    | 'childStateNum'
    | 'errors'
> & {isOptimisticAction: boolean};

type OptimisticReportAction = {
    commentText: string;
    reportAction: OptimisticAddCommentReportAction;
};

type UpdateOptimisticParentReportAction = {
    childVisibleActionCount: number;
    childCommenterCount: number;
    childLastVisibleActionCreated: string;
    childOldestFourAccountIDs: string | undefined;
};

type OptimisticExpenseReport = Pick<
    Report,
    | 'reportID'
    | 'chatReportID'
    | 'policyID'
    | 'type'
    | 'ownerAccountID'
    | 'managerID'
    | 'currency'
    | 'reportName'
    | 'stateNum'
    | 'statusNum'
    | 'total'
    | 'notificationPreference'
    | 'parentReportID'
    | 'lastVisibleActionCreated'
>;

type OptimisticIOUReportAction = Pick<
    ReportAction,
    | 'actionName'
    | 'actorAccountID'
    | 'automatic'
    | 'avatar'
    | 'isAttachment'
    | 'originalMessage'
    | 'message'
    | 'person'
    | 'reportActionID'
    | 'shouldShow'
    | 'created'
    | 'pendingAction'
    | 'receipt'
    | 'whisperedToAccountIDs'
>;

type ReportRouteParams = {
    reportID: string;
    isSubReportPageRoute: boolean;
};

type ReportOfflinePendingActionAndErrors = {
    reportPendingAction: PendingAction | undefined;
    reportErrors: Errors | null | undefined;
};

type OptimisticApprovedReportAction = Pick<
    ReportAction,
    'actionName' | 'actorAccountID' | 'automatic' | 'avatar' | 'isAttachment' | 'originalMessage' | 'message' | 'person' | 'reportActionID' | 'shouldShow' | 'created' | 'pendingAction'
>;

type OptimisticSubmittedReportAction = Pick<
    ReportAction,
    'actionName' | 'actorAccountID' | 'automatic' | 'avatar' | 'isAttachment' | 'originalMessage' | 'message' | 'person' | 'reportActionID' | 'shouldShow' | 'created' | 'pendingAction'
>;

type OptimisticHoldReportAction = Pick<
    ReportAction,
    'actionName' | 'actorAccountID' | 'automatic' | 'avatar' | 'isAttachment' | 'originalMessage' | 'message' | 'person' | 'reportActionID' | 'shouldShow' | 'created' | 'pendingAction'
>;

type OptimisticCancelPaymentReportAction = Pick<
    ReportAction,
    'actionName' | 'actorAccountID' | 'message' | 'originalMessage' | 'person' | 'reportActionID' | 'shouldShow' | 'created' | 'pendingAction'
>;

type OptimisticEditedTaskReportAction = Pick<
    ReportAction,
    'reportActionID' | 'actionName' | 'pendingAction' | 'actorAccountID' | 'automatic' | 'avatar' | 'created' | 'shouldShow' | 'message' | 'person'
>;

type OptimisticClosedReportAction = Pick<
    ReportAction,
    'actionName' | 'actorAccountID' | 'automatic' | 'avatar' | 'created' | 'message' | 'originalMessage' | 'pendingAction' | 'person' | 'reportActionID' | 'shouldShow'
>;

type OptimisticCreatedReportAction = OriginalMessageCreated &
    Pick<ReportActionBase, 'actorAccountID' | 'automatic' | 'avatar' | 'created' | 'message' | 'person' | 'reportActionID' | 'shouldShow' | 'pendingAction'>;

type OptimisticRenamedReportAction = OriginalMessageRenamed &
    Pick<ReportActionBase, 'actorAccountID' | 'automatic' | 'avatar' | 'created' | 'message' | 'person' | 'reportActionID' | 'shouldShow' | 'pendingAction'>;

type OptimisticChatReport = Pick<
    Report,
    | 'type'
    | 'chatType'
    | 'chatReportID'
    | 'iouReportID'
    | 'isOwnPolicyExpenseChat'
    | 'isPinned'
    | 'lastActorAccountID'
    | 'lastMessageTranslationKey'
    | 'lastMessageHtml'
    | 'lastMessageText'
    | 'lastReadTime'
    | 'lastVisibleActionCreated'
    | 'notificationPreference'
    | 'oldPolicyName'
    | 'ownerAccountID'
    | 'pendingFields'
    | 'parentReportActionID'
    | 'parentReportID'
    | 'participantAccountIDs'
    | 'visibleChatMemberAccountIDs'
    | 'policyID'
    | 'reportID'
    | 'reportName'
    | 'stateNum'
    | 'statusNum'
    | 'visibility'
    | 'description'
    | 'writeCapability'
> & {
    isOptimisticReport: true;
};

type OptimisticGroupChatReport = Pick<
    Report,
    | 'type'
    | 'chatType'
    | 'chatReportID'
    | 'iouReportID'
    | 'isOwnPolicyExpenseChat'
    | 'isPinned'
    | 'lastActorAccountID'
    | 'lastMessageTranslationKey'
    | 'lastMessageHtml'
    | 'lastMessageText'
    | 'lastReadTime'
    | 'lastVisibleActionCreated'
    | 'notificationPreference'
    | 'oldPolicyName'
    | 'ownerAccountID'
    | 'pendingFields'
    | 'parentReportActionID'
    | 'parentReportID'
    | 'participants'
    | 'policyID'
    | 'reportID'
    | 'reportName'
    | 'stateNum'
    | 'statusNum'
    | 'visibility'
    | 'description'
    | 'writeCapability'
> & {
    isOptimisticReport: true;
};

type OptimisticTaskReportAction = Pick<
    ReportAction,
    | 'reportActionID'
    | 'actionName'
    | 'actorAccountID'
    | 'automatic'
    | 'avatar'
    | 'created'
    | 'isAttachment'
    | 'message'
    | 'originalMessage'
    | 'person'
    | 'pendingAction'
    | 'shouldShow'
    | 'isFirstItem'
    | 'previousMessage'
    | 'errors'
    | 'linkMetadata'
>;

type OptimisticWorkspaceChats = {
    announceChatReportID: string;
    announceChatData: OptimisticChatReport;
    announceReportActionData: Record<string, OptimisticCreatedReportAction>;
    announceCreatedReportActionID: string;
    adminsChatReportID: string;
    adminsChatData: OptimisticChatReport;
    adminsReportActionData: Record<string, OptimisticCreatedReportAction>;
    adminsCreatedReportActionID: string;
    expenseChatReportID: string;
    expenseChatData: OptimisticChatReport;
    expenseReportActionData: Record<string, OptimisticCreatedReportAction>;
    expenseCreatedReportActionID: string;
};

type OptimisticModifiedExpenseReportAction = Pick<
    ReportAction,
    'actionName' | 'actorAccountID' | 'automatic' | 'avatar' | 'created' | 'isAttachment' | 'message' | 'originalMessage' | 'person' | 'pendingAction' | 'reportActionID' | 'shouldShow'
> & {reportID?: string};

type OptimisticTaskReport = Pick<
    Report,
    | 'reportID'
    | 'reportName'
    | 'description'
    | 'ownerAccountID'
    | 'participantAccountIDs'
    | 'visibleChatMemberAccountIDs'
    | 'managerID'
    | 'type'
    | 'parentReportID'
    | 'policyID'
    | 'stateNum'
    | 'statusNum'
    | 'notificationPreference'
    | 'parentReportActionID'
    | 'lastVisibleActionCreated'
>;

type TransactionDetails = {
    created: string;
    amount: number;
    currency: string;
    merchant: string;
    waypoints?: WaypointCollection | string;
    comment: string;
    category: string;
    billable: boolean;
    tag: string;
    mccGroup?: ValueOf<typeof CONST.MCC_GROUPS>;
    cardID: number;
    originalAmount: number;
    originalCurrency: string;
};

type OptimisticIOUReport = Pick<
    Report,
    | 'cachedTotal'
    | 'type'
    | 'chatReportID'
    | 'currency'
    | 'managerID'
    | 'policyID'
    | 'ownerAccountID'
    | 'participantAccountIDs'
    | 'visibleChatMemberAccountIDs'
    | 'reportID'
    | 'stateNum'
    | 'statusNum'
    | 'total'
    | 'reportName'
    | 'notificationPreference'
    | 'parentReportID'
    | 'lastVisibleActionCreated'
>;
type DisplayNameWithTooltips = Array<Pick<PersonalDetails, 'accountID' | 'pronouns' | 'displayName' | 'login' | 'avatar'>>;

type CustomIcon = {
    src: IconAsset;
    color?: string;
};

type OptionData = {
    text?: string;
    alternateText?: string | null;
    allReportErrors?: Errors;
    brickRoadIndicator?: ValueOf<typeof CONST.BRICK_ROAD_INDICATOR_STATUS> | '' | null;
    tooltipText?: string | null;
    alternateTextMaxLines?: number;
    boldStyle?: boolean;
    customIcon?: CustomIcon;
    subtitle?: string | null;
    login?: string | null;
    accountID?: number | null;
    pronouns?: string;
    status?: Status | null;
    phoneNumber?: string | null;
    isUnread?: boolean | null;
    isUnreadWithMention?: boolean | null;
    hasDraftComment?: boolean | null;
    keyForList?: string | null;
    searchText?: string | null;
    isIOUReportOwner?: boolean | null;
    isArchivedRoom?: boolean | null;
    shouldShowSubscript?: boolean | null;
    isPolicyExpenseChat?: boolean | null;
    isMoneyRequestReport?: boolean | null;
    isExpenseRequest?: boolean | null;
    isAllowedToComment?: boolean | null;
    isThread?: boolean | null;
    isTaskReport?: boolean | null;
    parentReportAction?: OnyxEntry<ReportAction>;
    displayNamesWithTooltips?: DisplayNameWithTooltips | null;
    isDefaultRoom?: boolean;
    isExpenseReport?: boolean;
    isOptimisticPersonalDetail?: boolean;
    selected?: boolean;
    isOptimisticAccount?: boolean;
    isSelected?: boolean;
    descriptiveText?: string;
    notificationPreference?: NotificationPreference | null;
    isDisabled?: boolean | null;
    name?: string | null;
    isSelfDM?: boolean | null;
} & Report;

type OnyxDataTaskAssigneeChat = {
    optimisticData: OnyxUpdate[];
    successData: OnyxUpdate[];
    failureData: OnyxUpdate[];
    optimisticAssigneeAddComment?: OptimisticReportAction;
    optimisticChatCreatedReportAction?: OptimisticCreatedReportAction;
};

type Ancestor = {
    report: Report;
    reportAction: ReportAction;
    shouldDisplayNewMarker: boolean;
    shouldHideThreadDividerLine: boolean;
};

type AncestorIDs = {
    reportIDs: string[];
    reportActionsIDs: string[];
};

let currentUserEmail: string | undefined;
let currentUserPrivateDomain: string | undefined;
let currentUserAccountID: number | undefined;
let isAnonymousUser = false;

const defaultAvatarBuildingIconTestID = 'SvgDefaultAvatarBuilding Icon';

Onyx.connect({
    key: ONYXKEYS.SESSION,
    callback: (value) => {
        // When signed out, val is undefined
        if (!value) {
            return;
        }

        currentUserEmail = value.email;
        currentUserAccountID = value.accountID;
        isAnonymousUser = value.authTokenType === CONST.AUTH_TOKEN_TYPES.ANONYMOUS;
        currentUserPrivateDomain = isEmailPublicDomain(currentUserEmail ?? '') ? '' : Str.extractEmailDomain(currentUserEmail ?? '');
    },
});

let allPersonalDetails: OnyxCollection<PersonalDetails>;
let allPersonalDetailLogins: string[];
let currentUserPersonalDetails: OnyxEntry<PersonalDetails>;
Onyx.connect({
    key: ONYXKEYS.PERSONAL_DETAILS_LIST,
    callback: (value) => {
        currentUserPersonalDetails = value?.[currentUserAccountID ?? -1] ?? null;
        allPersonalDetails = value ?? {};
        allPersonalDetailLogins = Object.values(allPersonalDetails).map((personalDetail) => personalDetail?.login ?? '');
    },
});

let allReports: OnyxCollection<Report>;
Onyx.connect({
    key: ONYXKEYS.COLLECTION.REPORT,
    waitForCollectionCallback: true,
    callback: (value) => (allReports = value),
});

let doesDomainHaveApprovedAccountant = false;
Onyx.connect({
    key: ONYXKEYS.ACCOUNT,
    callback: (value) => (doesDomainHaveApprovedAccountant = value?.doesDomainHaveApprovedAccountant ?? false),
});

let allPolicies: OnyxCollection<Policy>;
Onyx.connect({
    key: ONYXKEYS.COLLECTION.POLICY,
    waitForCollectionCallback: true,
    callback: (value) => (allPolicies = value),
});

let allPolicyReportFields: OnyxCollection<PolicyReportFields> = {};

Onyx.connect({
    key: ONYXKEYS.COLLECTION.POLICY_REPORT_FIELDS,
    waitForCollectionCallback: true,
    callback: (value) => (allPolicyReportFields = value),
});

let allBetas: OnyxEntry<Beta[]>;
Onyx.connect({
    key: ONYXKEYS.BETAS,
    callback: (value) => (allBetas = value),
});

let allTransactions: OnyxCollection<Transaction> = {};
Onyx.connect({
    key: ONYXKEYS.COLLECTION.TRANSACTION,
    waitForCollectionCallback: true,
    callback: (value) => {
        if (!value) {
            return;
        }
        allTransactions = Object.fromEntries(Object.entries(value).filter(([, transaction]) => transaction));
    },
});

const reportActionsByReport: OnyxCollection<ReportActions> = {};
Onyx.connect({
    key: ONYXKEYS.COLLECTION.REPORT_ACTIONS,
    callback: (actions, key) => {
        if (!key || !actions) {
            return;
        }

        const reportID = CollectionUtils.extractCollectionItemID(key);
        reportActionsByReport[reportID] = actions;
    },
});

function getCurrentUserAvatarOrDefault(): UserUtils.AvatarSource {
    return currentUserPersonalDetails?.avatar ?? UserUtils.getDefaultAvatarURL(currentUserAccountID);
}

function getCurrentUserDisplayNameOrEmail(): string | undefined {
    return currentUserPersonalDetails?.displayName ?? currentUserEmail;
}

function getChatType(report: OnyxEntry<Report> | Participant | EmptyObject): ValueOf<typeof CONST.REPORT.CHAT_TYPE> | undefined {
    return report?.chatType;
}

/**
 * Get the report given a reportID
 */
function getReport(reportID: string | undefined): OnyxEntry<Report> | EmptyObject {
    if (!allReports) {
        return {};
    }

    return allReports?.[`${ONYXKEYS.COLLECTION.REPORT}${reportID}`] ?? {};
}

/**
 * Returns the parentReport if the given report is a thread.
 */
function getParentReport(report: OnyxEntry<Report> | EmptyObject): OnyxEntry<Report> | EmptyObject {
    if (!report?.parentReportID) {
        return {};
    }
    return allReports?.[`${ONYXKEYS.COLLECTION.REPORT}${report.parentReportID}`] ?? {};
}

/**
 * Returns the root parentReport if the given report is nested.
 * Uses recursion to iterate any depth of nested reports.
 */
function getRootParentReport(report: OnyxEntry<Report> | undefined | EmptyObject): OnyxEntry<Report> | EmptyObject {
    if (!report) {
        return {};
    }

    // Returns the current report as the root report, because it does not have a parentReportID
    if (!report?.parentReportID) {
        return report;
    }

    const parentReport = getReport(report?.parentReportID);

    // Runs recursion to iterate a parent report
    return getRootParentReport(!isEmptyObject(parentReport) ? parentReport : null);
}

function getPolicy(policyID: string | undefined): Policy | EmptyObject {
    if (!allPolicies || !policyID) {
        return {};
    }
    return allPolicies[`${ONYXKEYS.COLLECTION.POLICY}${policyID}`] ?? {};
}

/**
 * Get the policy type from a given report
 * @param policies must have Onyxkey prefix (i.e 'policy_') for keys
 */
function getPolicyType(report: OnyxEntry<Report>, policies: OnyxCollection<Policy>): string {
    return policies?.[`${ONYXKEYS.COLLECTION.POLICY}${report?.policyID}`]?.type ?? '';
}

/**
 * Get the policy name from a given report
 */
function getPolicyName(report: OnyxEntry<Report> | undefined | EmptyObject, returnEmptyIfNotFound = false, policy: OnyxEntry<Policy> | undefined = undefined): string {
    const noPolicyFound = returnEmptyIfNotFound ? '' : Localize.translateLocal('workspace.common.unavailable');
    if (isEmptyObject(report)) {
        return noPolicyFound;
    }

    if ((!allPolicies || Object.keys(allPolicies).length === 0) && !report?.policyName) {
        return Localize.translateLocal('workspace.common.unavailable');
    }
    const finalPolicy = policy ?? allPolicies?.[`${ONYXKEYS.COLLECTION.POLICY}${report?.policyID}`];

    const parentReport = getRootParentReport(report);

    // Rooms send back the policy name with the reportSummary,
    // since they can also be accessed by people who aren't in the workspace
    // eslint-disable-next-line @typescript-eslint/prefer-nullish-coalescing
    const policyName = finalPolicy?.name || report?.policyName || report?.oldPolicyName || parentReport?.oldPolicyName || noPolicyFound;

    return policyName;
}

/**
 * Returns the concatenated title for the PrimaryLogins of a report
 */
function getReportParticipantsTitle(accountIDs: number[]): string {
    // Somehow it's possible for the logins coming from report.participantAccountIDs to contain undefined values so we use .filter(Boolean) to remove them.
    return accountIDs.filter(Boolean).join(', ');
}

/**
 * Checks if a report is a chat report.
 */
function isChatReport(report: OnyxEntry<Report> | EmptyObject): boolean {
    return report?.type === CONST.REPORT.TYPE.CHAT;
}

/**
 * Checks if a report is an Expense report.
 */
function isExpenseReport(report: OnyxEntry<Report> | EmptyObject): boolean {
    return report?.type === CONST.REPORT.TYPE.EXPENSE;
}

/**
 * Checks if a report is an IOU report using report or reportID
 */
function isIOUReport(reportOrID: OnyxEntry<Report> | string | EmptyObject): boolean {
    const report = typeof reportOrID === 'string' ? allReports?.[`${ONYXKEYS.COLLECTION.REPORT}${reportOrID}`] ?? null : reportOrID;
    return report?.type === CONST.REPORT.TYPE.IOU;
}

/**
 * Checks if a report is an IOU report using report
 */
function isIOUReportUsingReport(report: OnyxEntry<Report> | EmptyObject): report is Report {
    return report?.type === CONST.REPORT.TYPE.IOU;
}
/**
 * Checks if a report is a task report.
 */
function isTaskReport(report: OnyxEntry<Report>): boolean {
    return report?.type === CONST.REPORT.TYPE.TASK;
}

/**
 * Checks if a task has been cancelled
 * When a task is deleted, the parentReportAction is updated to have a isDeletedParentAction deleted flag
 * This is because when you delete a task, we still allow you to chat on the report itself
 * There's another situation where you don't have access to the parentReportAction (because it was created in a chat you don't have access to)
 * In this case, we have added the key to the report itself
 */
function isCanceledTaskReport(report: OnyxEntry<Report> | EmptyObject = {}, parentReportAction: OnyxEntry<ReportAction> | EmptyObject = {}): boolean {
    if (!isEmptyObject(parentReportAction) && (parentReportAction?.message?.[0]?.isDeletedParentAction ?? false)) {
        return true;
    }

    if (!isEmptyObject(report) && report?.isDeletedParentAction) {
        return true;
    }

    return false;
}

/**
 * Checks if a report is an open task report.
 *
 * @param parentReportAction - The parent report action of the report (Used to check if the task has been canceled)
 */
function isOpenTaskReport(report: OnyxEntry<Report>, parentReportAction: OnyxEntry<ReportAction> | EmptyObject = {}): boolean {
    return (
        isTaskReport(report) && !isCanceledTaskReport(report, parentReportAction) && report?.stateNum === CONST.REPORT.STATE_NUM.OPEN && report?.statusNum === CONST.REPORT.STATUS_NUM.OPEN
    );
}

/**
 * Checks if a report is a completed task report.
 */
function isCompletedTaskReport(report: OnyxEntry<Report>): boolean {
    return isTaskReport(report) && report?.stateNum === CONST.REPORT.STATE_NUM.APPROVED && report?.statusNum === CONST.REPORT.STATUS_NUM.APPROVED;
}

/**
 * Checks if the current user is the manager of the supplied report
 */
function isReportManager(report: OnyxEntry<Report>): boolean {
    return Boolean(report && report.managerID === currentUserAccountID);
}

/**
 * Checks if the supplied report has been approved
 */
function isReportApproved(reportOrID: OnyxEntry<Report> | string | EmptyObject): boolean {
    const report = typeof reportOrID === 'string' ? allReports?.[`${ONYXKEYS.COLLECTION.REPORT}${reportOrID}`] ?? null : reportOrID;
    return report?.stateNum === CONST.REPORT.STATE_NUM.APPROVED && report?.statusNum === CONST.REPORT.STATUS_NUM.APPROVED;
}

/**
 * Checks if the supplied report is an expense report in Open state and status.
 */
function isDraftExpenseReport(report: OnyxEntry<Report> | EmptyObject): boolean {
    return isExpenseReport(report) && report?.stateNum === CONST.REPORT.STATE_NUM.OPEN && report?.statusNum === CONST.REPORT.STATUS_NUM.OPEN;
}

/**
 * Checks if the supplied report has a common policy member with the array passed in params.
 */
function hasParticipantInArray(report: Report, policyMemberAccountIDs: number[]) {
    if (!report.participantAccountIDs) {
        return false;
    }

    const policyMemberAccountIDsSet = new Set(policyMemberAccountIDs);

    for (const reportParticipant of report.participantAccountIDs) {
        if (policyMemberAccountIDsSet.has(reportParticipant)) {
            return true;
        }
    }

    return false;
}

/**
 * Whether the Money Request report is settled
 */
function isSettled(reportID: string | undefined): boolean {
    if (!allReports || !reportID) {
        return false;
    }
    const report: Report | EmptyObject = allReports[`${ONYXKEYS.COLLECTION.REPORT}${reportID}`] ?? {};
    if (isEmptyObject(report) || report.isWaitingOnBankAccount) {
        return false;
    }

    // In case the payment is scheduled and we are waiting for the payee to set up their wallet,
    // consider the report as paid as well.
    if (report.isWaitingOnBankAccount && report.statusNum === CONST.REPORT.STATUS_NUM.APPROVED) {
        return true;
    }

    return report?.statusNum === CONST.REPORT.STATUS_NUM.REIMBURSED;
}

/**
 * Whether the current user is the submitter of the report
 */
function isCurrentUserSubmitter(reportID: string): boolean {
    if (!allReports) {
        return false;
    }
    const report = allReports[`${ONYXKEYS.COLLECTION.REPORT}${reportID}`];
    return Boolean(report && report.ownerAccountID === currentUserAccountID);
}

/**
 * Whether the provided report is an Admin room
 */
function isAdminRoom(report: OnyxEntry<Report>): boolean {
    return getChatType(report) === CONST.REPORT.CHAT_TYPE.POLICY_ADMINS;
}

/**
 * Whether the provided report is an Admin-only posting room
 */
function isAdminsOnlyPostingRoom(report: OnyxEntry<Report>): boolean {
    return report?.writeCapability === CONST.REPORT.WRITE_CAPABILITIES.ADMINS;
}

/**
 * Whether the provided report is a Announce room
 */
function isAnnounceRoom(report: OnyxEntry<Report>): boolean {
    return getChatType(report) === CONST.REPORT.CHAT_TYPE.POLICY_ANNOUNCE;
}

/**
 * Whether the provided report is a default room
 */
function isDefaultRoom(report: OnyxEntry<Report>): boolean {
    return [CONST.REPORT.CHAT_TYPE.POLICY_ADMINS, CONST.REPORT.CHAT_TYPE.POLICY_ANNOUNCE, CONST.REPORT.CHAT_TYPE.DOMAIN_ALL].some((type) => type === getChatType(report));
}

/**
 * Whether the provided report is a Domain room
 */
function isDomainRoom(report: OnyxEntry<Report>): boolean {
    return getChatType(report) === CONST.REPORT.CHAT_TYPE.DOMAIN_ALL;
}

/**
 * Whether the provided report is a user created policy room
 */
function isUserCreatedPolicyRoom(report: OnyxEntry<Report>): boolean {
    return getChatType(report) === CONST.REPORT.CHAT_TYPE.POLICY_ROOM;
}

/**
 * Whether the provided report is a Policy Expense chat.
 */
function isPolicyExpenseChat(report: OnyxEntry<Report> | Participant | EmptyObject): boolean {
    return getChatType(report) === CONST.REPORT.CHAT_TYPE.POLICY_EXPENSE_CHAT || (report?.isPolicyExpenseChat ?? false);
}

/**
 * Whether the provided report belongs to a Control policy and is an expense chat
 */
function isControlPolicyExpenseChat(report: OnyxEntry<Report>): boolean {
    return isPolicyExpenseChat(report) && getPolicyType(report, allPolicies) === CONST.POLICY.TYPE.CORPORATE;
}

/**
 * Whether the provided report belongs to a Free, Collect or Control policy
 */
function isGroupPolicy(report: OnyxEntry<Report>): boolean {
    const policyType = getPolicyType(report, allPolicies);
    return policyType === CONST.POLICY.TYPE.CORPORATE || policyType === CONST.POLICY.TYPE.TEAM || policyType === CONST.POLICY.TYPE.FREE;
}

/**
 * Whether the provided report belongs to a Control or Collect policy
 */
function isPaidGroupPolicy(report: OnyxEntry<Report>): boolean {
    const policyType = getPolicyType(report, allPolicies);
    return policyType === CONST.POLICY.TYPE.CORPORATE || policyType === CONST.POLICY.TYPE.TEAM;
}

/**
 * Whether the provided report belongs to a Control or Collect policy and is an expense chat
 */
function isPaidGroupPolicyExpenseChat(report: OnyxEntry<Report>): boolean {
    return isPolicyExpenseChat(report) && isPaidGroupPolicy(report);
}

/**
 * Whether the provided report belongs to a Control policy and is an expense report
 */
function isControlPolicyExpenseReport(report: OnyxEntry<Report>): boolean {
    return isExpenseReport(report) && getPolicyType(report, allPolicies) === CONST.POLICY.TYPE.CORPORATE;
}

/**
 * Whether the provided report belongs to a Control or Collect policy and is an expense report
 */
function isPaidGroupPolicyExpenseReport(report: OnyxEntry<Report>): boolean {
    return isExpenseReport(report) && isPaidGroupPolicy(report);
}

/**
 * Whether the provided report is a chat room
 */
function isChatRoom(report: OnyxEntry<Report>): boolean {
    return isUserCreatedPolicyRoom(report) || isDefaultRoom(report);
}

/**
 * Whether the provided report is a public room
 */
function isPublicRoom(report: OnyxEntry<Report>): boolean {
    return report?.visibility === CONST.REPORT.VISIBILITY.PUBLIC || report?.visibility === CONST.REPORT.VISIBILITY.PUBLIC_ANNOUNCE;
}

/**
 * Whether the provided report is a public announce room
 */
function isPublicAnnounceRoom(report: OnyxEntry<Report>): boolean {
    return report?.visibility === CONST.REPORT.VISIBILITY.PUBLIC_ANNOUNCE;
}

/**
 * If the report is a policy expense, the route should be for adding bank account for that policy
 * else since the report is a personal IOU, the route should be for personal bank account.
 */
function getBankAccountRoute(report: OnyxEntry<Report>): Route {
    return isPolicyExpenseChat(report) ? ROUTES.BANK_ACCOUNT_WITH_STEP_TO_OPEN.getRoute('', report?.policyID) : ROUTES.SETTINGS_ADD_BANK_ACCOUNT;
}

/**
 * Check if personal detail of accountID is empty or optimistic data
 */
function isOptimisticPersonalDetail(accountID: number): boolean {
    return isEmptyObject(allPersonalDetails?.[accountID]) || !!allPersonalDetails?.[accountID]?.isOptimisticPersonalDetail;
}

/**
 * Checks if a report is a task report from a policy expense chat.
 */
function isWorkspaceTaskReport(report: OnyxEntry<Report>): boolean {
    if (!isTaskReport(report)) {
        return false;
    }
    const parentReport = allReports?.[`${ONYXKEYS.COLLECTION.REPORT}${report?.parentReportID}`] ?? null;
    return isPolicyExpenseChat(parentReport);
}

/**
 * Returns true if report has a parent
 */
function isThread(report: OnyxEntry<Report>): boolean {
    return Boolean(report?.parentReportID && report?.parentReportActionID);
}

/**
 * Returns true if report is of type chat and has a parent and is therefore a Thread.
 */
function isChatThread(report: OnyxEntry<Report>): boolean {
    return isThread(report) && report?.type === CONST.REPORT.TYPE.CHAT;
}

function isDM(report: OnyxEntry<Report>): boolean {
    return isChatReport(report) && !getChatType(report);
}

function isSelfDM(report: OnyxEntry<Report>): boolean {
    return getChatType(report) === CONST.REPORT.CHAT_TYPE.SELF_DM;
}

function isGroupChatType(report: OnyxEntry<Report>): boolean {
    return getChatType(report) === CONST.REPORT.CHAT_TYPE.GROUP_CHAT;
}

/**
 * Only returns true if this is our main 1:1 DM report with Concierge
 */
function isConciergeChatReport(report: OnyxEntry<Report>): boolean {
    return report?.participantAccountIDs?.length === 1 && Number(report.participantAccountIDs?.[0]) === CONST.ACCOUNT_ID.CONCIERGE && !isChatThread(report);
}

/**
 * Checks if the supplied report belongs to workspace based on the provided params. If the report's policyID is _FAKE_ or has no value, it means this report is a DM.
 * In this case report and workspace members must be compared to determine whether the report belongs to the workspace.
 */
function doesReportBelongToWorkspace(report: Report, policyMemberAccountIDs: number[], policyID?: string) {
    return (
        isConciergeChatReport(report) || (report.policyID === CONST.POLICY.ID_FAKE || !report.policyID ? hasParticipantInArray(report, policyMemberAccountIDs) : report.policyID === policyID)
    );
}

/**
 * Given an array of reports, return them filtered by a policyID and policyMemberAccountIDs.
 */
function filterReportsByPolicyIDAndMemberAccountIDs(reports: Report[], policyMemberAccountIDs: number[] = [], policyID?: string) {
    return reports.filter((report) => !!report && doesReportBelongToWorkspace(report, policyMemberAccountIDs, policyID));
}

/**
 * Given an array of reports, return them sorted by the last read timestamp.
 */
function sortReportsByLastRead(reports: Report[], reportMetadata: OnyxCollection<ReportMetadata>): Array<OnyxEntry<Report>> {
    return reports
        .filter((report) => !!report?.reportID && !!(reportMetadata?.[`${ONYXKEYS.COLLECTION.REPORT_METADATA}${report.reportID}`]?.lastVisitTime ?? report?.lastReadTime))
        .sort((a, b) => {
            const aTime = new Date(reportMetadata?.[`${ONYXKEYS.COLLECTION.REPORT_METADATA}${a?.reportID}`]?.lastVisitTime ?? a?.lastReadTime ?? '');
            const bTime = new Date(reportMetadata?.[`${ONYXKEYS.COLLECTION.REPORT_METADATA}${b?.reportID}`]?.lastVisitTime ?? b?.lastReadTime ?? '');

            return aTime.valueOf() - bTime.valueOf();
        });
}

/**
 * Returns true if report is still being processed
 */
function isProcessingReport(report: OnyxEntry<Report> | EmptyObject): boolean {
    return report?.stateNum === CONST.REPORT.STATE_NUM.SUBMITTED && report?.statusNum === CONST.REPORT.STATUS_NUM.SUBMITTED;
}

/**
 * Check if the report is a single chat report that isn't a thread
 * and personal detail of participant is optimistic data
 */
function shouldDisableDetailPage(report: OnyxEntry<Report>): boolean {
    const participantAccountIDs = report?.participantAccountIDs ?? [];

    if (isChatRoom(report) || isPolicyExpenseChat(report) || isChatThread(report) || isTaskReport(report)) {
        return false;
    }
    if (participantAccountIDs.length === 1) {
        return isOptimisticPersonalDetail(participantAccountIDs[0]);
    }
    return false;
}

/**
 * Returns true if this report has only one participant and it's an Expensify account.
 */
function isExpensifyOnlyParticipantInReport(report: OnyxEntry<Report>): boolean {
    const reportParticipants = report?.participantAccountIDs?.filter((accountID) => accountID !== currentUserAccountID) ?? [];
    return reportParticipants.length === 1 && reportParticipants.some((accountID) => CONST.EXPENSIFY_ACCOUNT_IDS.includes(accountID));
}

/**
 * Returns whether a given report can have tasks created in it.
 * We only prevent the task option if it's a DM/group-DM and the other users are all special Expensify accounts
 *
 */
function canCreateTaskInReport(report: OnyxEntry<Report>): boolean {
    const otherReportParticipants = report?.participantAccountIDs?.filter((accountID) => accountID !== currentUserAccountID) ?? [];
    const areExpensifyAccountsOnlyOtherParticipants = otherReportParticipants?.length >= 1 && otherReportParticipants?.every((accountID) => CONST.EXPENSIFY_ACCOUNT_IDS.includes(accountID));
    if (areExpensifyAccountsOnlyOtherParticipants && isDM(report)) {
        return false;
    }

    return true;
}

/**
 * Returns true if there are any Expensify accounts (i.e. with domain 'expensify.com') in the set of accountIDs
 * by cross-referencing the accountIDs with personalDetails.
 */
function hasExpensifyEmails(accountIDs: number[]): boolean {
    return accountIDs.some((accountID) => Str.extractEmailDomain(allPersonalDetails?.[accountID]?.login ?? '') === CONST.EXPENSIFY_PARTNER_NAME);
}

/**
 * Returns true if there are any guides accounts (team.expensify.com) in a list of accountIDs
 * by cross-referencing the accountIDs with personalDetails since guides that are participants
 * of the user's chats should have their personal details in Onyx.
 */
function hasExpensifyGuidesEmails(accountIDs: number[]): boolean {
    return accountIDs.some((accountID) => Str.extractEmailDomain(allPersonalDetails?.[accountID]?.login ?? '') === CONST.EMAIL.GUIDES_DOMAIN);
}

function findLastAccessedReport(
    reports: OnyxCollection<Report>,
    ignoreDomainRooms: boolean,
    policies: OnyxCollection<Policy>,
    isFirstTimeNewExpensifyUser: boolean,
    openOnAdminRoom = false,
    reportMetadata: OnyxCollection<ReportMetadata> = {},
    policyID?: string,
    policyMemberAccountIDs: number[] = [],
): OnyxEntry<Report> {
    // If it's the user's first time using New Expensify, then they could either have:
    //   - just a Concierge report, if so we'll return that
    //   - their Concierge report, and a separate report that must have deeplinked them to the app before they created their account.
    // If it's the latter, we'll use the deeplinked report over the Concierge report,
    // since the Concierge report would be incorrectly selected over the deep-linked report in the logic below.

    let reportsValues = Object.values(reports ?? {}) as Report[];

    if (!!policyID || policyMemberAccountIDs.length > 0) {
        reportsValues = filterReportsByPolicyIDAndMemberAccountIDs(reportsValues, policyMemberAccountIDs, policyID);
    }

    let sortedReports = sortReportsByLastRead(reportsValues, reportMetadata);

    let adminReport: OnyxEntry<Report> | undefined;
    if (openOnAdminRoom) {
        adminReport = sortedReports.find((report) => {
            const chatType = getChatType(report);
            return chatType === CONST.REPORT.CHAT_TYPE.POLICY_ADMINS;
        });
    }

    if (ignoreDomainRooms) {
        // We allow public announce rooms, admins, and announce rooms through since we bypass the default rooms beta for them.
        // Check where ReportUtils.findLastAccessedReport is called in MainDrawerNavigator.js for more context.
        // Domain rooms are now the only type of default room that are on the defaultRooms beta.
        sortedReports = sortedReports.filter(
            (report) => !isDomainRoom(report) || getPolicyType(report, policies) === CONST.POLICY.TYPE.FREE || hasExpensifyGuidesEmails(report?.participantAccountIDs ?? []),
        );
    }

    if (isFirstTimeNewExpensifyUser) {
        if (sortedReports.length === 1) {
            return sortedReports[0];
        }

        return adminReport ?? sortedReports.find((report) => !isConciergeChatReport(report)) ?? null;
    }

    return adminReport ?? sortedReports.at(-1) ?? null;
}

/**
 * Whether the provided report is an archived room
 */
function isArchivedRoom(report: OnyxEntry<Report> | EmptyObject): boolean {
    return report?.statusNum === CONST.REPORT.STATUS_NUM.CLOSED && report?.stateNum === CONST.REPORT.STATE_NUM.APPROVED;
}

/**
 * Checks if the current user is allowed to comment on the given report.
 */
function isAllowedToComment(report: OnyxEntry<Report>): boolean {
    // Default to allowing all users to post
    const capability = report?.writeCapability ?? CONST.REPORT.WRITE_CAPABILITIES.ALL;

    if (capability === CONST.REPORT.WRITE_CAPABILITIES.ALL) {
        return true;
    }

    // If unauthenticated user opens public chat room using deeplink, they do not have policies available and they cannot comment
    if (!allPolicies) {
        return false;
    }

    // If we've made it here, commenting on this report is restricted.
    // If the user is an admin, allow them to post.
    const policy = allPolicies[`${ONYXKEYS.COLLECTION.POLICY}${report?.policyID}`];
    return policy?.role === CONST.POLICY.ROLE.ADMIN;
}

/**
 * Checks if the current user is the admin of the policy given the policy expense chat.
 */
function isPolicyExpenseChatAdmin(report: OnyxEntry<Report>, policies: OnyxCollection<Policy>): boolean {
    if (!isPolicyExpenseChat(report)) {
        return false;
    }

    const policyRole = policies?.[`${ONYXKEYS.COLLECTION.POLICY}${report?.policyID}`]?.role;

    return policyRole === CONST.POLICY.ROLE.ADMIN;
}

/**
 * Checks if the current user is the admin of the policy.
 */
function isPolicyAdmin(policyID: string, policies: OnyxCollection<Policy>): boolean {
    const policyRole = policies?.[`${ONYXKEYS.COLLECTION.POLICY}${policyID}`]?.role;

    return policyRole === CONST.POLICY.ROLE.ADMIN;
}

/**
 * Returns true if report has a single participant.
 */
function hasSingleParticipant(report: OnyxEntry<Report>): boolean {
    return report?.participantAccountIDs?.length === 1;
}

/**
 * Checks whether all the transactions linked to the IOU report are of the Distance Request type with pending routes
 */
function hasOnlyTransactionsWithPendingRoutes(iouReportID: string | undefined): boolean {
    const transactions = TransactionUtils.getAllReportTransactions(iouReportID);

    // Early return false in case not having any transaction
    if (!transactions || transactions.length === 0) {
        return false;
    }

    return transactions.every((transaction) => TransactionUtils.isFetchingWaypointsFromServer(transaction));
}

/**
 * If the report is a thread and has a chat type set, it is a workspace chat.
 */
function isWorkspaceThread(report: OnyxEntry<Report>): boolean {
    return isThread(report) && isChatReport(report) && !isDM(report);
}

/**
 * Returns true if reportAction is the first chat preview of a Thread
 */
function isThreadFirstChat(reportAction: OnyxEntry<ReportAction>, reportID: string): boolean {
    return reportAction?.childReportID?.toString() === reportID;
}

/**
 * Checks if a report is a child report.
 */
function isChildReport(report: OnyxEntry<Report>): boolean {
    return isThread(report) || isTaskReport(report);
}

/**
 * An Expense Request is a thread where the parent report is an Expense Report and
 * the parentReportAction is a transaction.
 */
function isExpenseRequest(report: OnyxEntry<Report>): boolean {
    if (isThread(report)) {
        const parentReportAction = ReportActionsUtils.getParentReportAction(report);
        const parentReport = allReports?.[`${ONYXKEYS.COLLECTION.REPORT}${report?.parentReportID}`] ?? null;
        return isExpenseReport(parentReport) && !isEmptyObject(parentReportAction) && ReportActionsUtils.isTransactionThread(parentReportAction);
    }
    return false;
}

/**
 * An IOU Request is a thread where the parent report is an IOU Report and
 * the parentReportAction is a transaction.
 */
function isIOURequest(report: OnyxEntry<Report>): boolean {
    if (isThread(report)) {
        const parentReportAction = ReportActionsUtils.getParentReportAction(report);
        const parentReport = allReports?.[`${ONYXKEYS.COLLECTION.REPORT}${report?.parentReportID}`] ?? null;
        return isIOUReport(parentReport) && !isEmptyObject(parentReportAction) && ReportActionsUtils.isTransactionThread(parentReportAction);
    }
    return false;
}

/**
 * Checks if a report is an IOU or expense request.
 */
function isMoneyRequest(reportOrID: OnyxEntry<Report> | string): boolean {
    const report = typeof reportOrID === 'string' ? allReports?.[`${ONYXKEYS.COLLECTION.REPORT}${reportOrID}`] ?? null : reportOrID;
    return isIOURequest(report) || isExpenseRequest(report);
}

/**
 * Checks if a report is an IOU or expense report.
 */
function isMoneyRequestReport(reportOrID: OnyxEntry<Report> | string): boolean {
    const report = typeof reportOrID === 'object' ? reportOrID : allReports?.[`${ONYXKEYS.COLLECTION.REPORT}${reportOrID}`] ?? null;
    return isIOUReport(report) || isExpenseReport(report);
}

/**
 * Should return true only for personal 1:1 report
 *
 */
function isOneOnOneChat(report: OnyxEntry<Report>): boolean {
    const participantAccountIDs = report?.participantAccountIDs ?? [];
    return (
        !isThread(report) &&
        !isChatRoom(report) &&
        !isExpenseRequest(report) &&
        !isMoneyRequestReport(report) &&
        !isPolicyExpenseChat(report) &&
        !isTaskReport(report) &&
        isDM(report) &&
        !isIOUReport(report) &&
        participantAccountIDs.length === 1
    );
}

/**
 * Checks if the current user is a payer of the request
 */

function isPayer(session: OnyxEntry<Session>, iouReport: OnyxEntry<Report>) {
    const isApproved = isReportApproved(iouReport);
    const policy = allPolicies?.[`${ONYXKEYS.COLLECTION.POLICY}${iouReport?.policyID}`] ?? null;
    const policyType = policy?.type;
    const isAdmin = policyType !== CONST.POLICY.TYPE.PERSONAL && policy?.role === CONST.POLICY.ROLE.ADMIN;
    const isManager = iouReport?.managerID === session?.accountID;
    if (isPaidGroupPolicy(iouReport)) {
        if (policy?.reimbursementChoice === CONST.POLICY.REIMBURSEMENT_CHOICES.REIMBURSEMENT_YES) {
            const isReimburser = session?.email === policy?.reimburserEmail;
            return isReimburser && (isApproved || isManager);
        }
        if (policy?.reimbursementChoice === CONST.POLICY.REIMBURSEMENT_CHOICES.REIMBURSEMENT_MANUAL) {
            return isAdmin && (isApproved || isManager);
        }
        return false;
    }
    return isAdmin || (isMoneyRequestReport(iouReport) && isManager);
}

/**
 * Get the notification preference given a report
 */
function getReportNotificationPreference(report: OnyxEntry<Report>): string | number {
    return report?.notificationPreference ?? '';
}

/**
 * Checks if the current user is the action's author
 */
function isActionCreator(reportAction: OnyxEntry<ReportAction> | Partial<ReportAction>): boolean {
    return reportAction?.actorAccountID === currentUserAccountID;
}

/**
 * Returns the notification preference of the action's child report if it exists.
 * Otherwise, calculates it based on the action's authorship.
 */
function getChildReportNotificationPreference(reportAction: OnyxEntry<ReportAction> | Partial<ReportAction>): NotificationPreference {
    const childReportNotificationPreference = reportAction?.childReportNotificationPreference ?? '';
    if (childReportNotificationPreference) {
        return childReportNotificationPreference;
    }

    return isActionCreator(reportAction) ? CONST.REPORT.NOTIFICATION_PREFERENCE.ALWAYS : CONST.REPORT.NOTIFICATION_PREFERENCE.HIDDEN;
}

/**
 * Checks whether the supplied report supports adding more transactions to it.
 * Return true if:
 * - report is a non-settled IOU
 * - report is a draft
 * - report is a processing expense report and its policy has Instant reporting frequency
 */
function canAddOrDeleteTransactions(moneyRequestReport: OnyxEntry<Report>): boolean {
    if (!isMoneyRequestReport(moneyRequestReport)) {
        return false;
    }

    if (isReportApproved(moneyRequestReport) || isSettled(moneyRequestReport?.reportID)) {
        return false;
    }

    if (isGroupPolicy(moneyRequestReport) && isProcessingReport(moneyRequestReport) && !PolicyUtils.isInstantSubmitEnabled(getPolicy(moneyRequestReport?.policyID))) {
        return false;
    }

    return true;
}

/**
 * Can only delete if the author is this user and the action is an ADDCOMMENT action or an IOU action in an unsettled report, or if the user is a
 * policy admin
 */
function canDeleteReportAction(reportAction: OnyxEntry<ReportAction>, reportID: string): boolean {
    const report = getReport(reportID);

    const isActionOwner = reportAction?.actorAccountID === currentUserAccountID;
    const policy = allPolicies?.[`${ONYXKEYS.COLLECTION.POLICY}${report?.policyID}`] ?? null;

    if (reportAction?.actionName === CONST.REPORT.ACTIONS.TYPE.IOU) {
        // For now, users cannot delete split actions
        const isSplitAction = reportAction?.originalMessage?.type === CONST.IOU.REPORT_ACTION_TYPE.SPLIT;

        if (isSplitAction) {
            return false;
        }

        if (isActionOwner) {
            if (!isEmptyObject(report) && isMoneyRequestReport(report)) {
                return canAddOrDeleteTransactions(report);
            }
            return true;
        }
    }

    if (
        reportAction?.actionName !== CONST.REPORT.ACTIONS.TYPE.ADDCOMMENT ||
        reportAction?.pendingAction === CONST.RED_BRICK_ROAD_PENDING_ACTION.DELETE ||
        ReportActionsUtils.isCreatedTaskReportAction(reportAction) ||
        reportAction?.actorAccountID === CONST.ACCOUNT_ID.CONCIERGE
    ) {
        return false;
    }

    const isAdmin = policy?.role === CONST.POLICY.ROLE.ADMIN && !isEmptyObject(report) && !isDM(report);

    return isActionOwner || isAdmin;
}

/**
 * Get welcome message based on room type
 */
function getRoomWelcomeMessage(report: OnyxEntry<Report>, isUserPolicyAdmin: boolean): WelcomeMessage {
    const welcomeMessage: WelcomeMessage = {showReportName: true};
    const workspaceName = getPolicyName(report);

    if (isArchivedRoom(report)) {
        welcomeMessage.phrase1 = Localize.translateLocal('reportActionsView.beginningOfArchivedRoomPartOne');
        welcomeMessage.phrase2 = Localize.translateLocal('reportActionsView.beginningOfArchivedRoomPartTwo');
    } else if (isDomainRoom(report)) {
        welcomeMessage.phrase1 = Localize.translateLocal('reportActionsView.beginningOfChatHistoryDomainRoomPartOne', {domainRoom: report?.reportName ?? ''});
        welcomeMessage.phrase2 = Localize.translateLocal('reportActionsView.beginningOfChatHistoryDomainRoomPartTwo');
    } else if (isAdminRoom(report)) {
        welcomeMessage.phrase1 = Localize.translateLocal('reportActionsView.beginningOfChatHistoryAdminRoomPartOne', {workspaceName});
        welcomeMessage.phrase2 = Localize.translateLocal('reportActionsView.beginningOfChatHistoryAdminRoomPartTwo');
    } else if (isAdminsOnlyPostingRoom(report) && !isUserPolicyAdmin) {
        welcomeMessage.phrase1 = Localize.translateLocal('reportActionsView.beginningOfChatHistoryAdminOnlyPostingRoom');
        welcomeMessage.showReportName = false;
    } else if (isAnnounceRoom(report)) {
        welcomeMessage.phrase1 = Localize.translateLocal('reportActionsView.beginningOfChatHistoryAnnounceRoomPartOne', {workspaceName});
        welcomeMessage.phrase2 = Localize.translateLocal('reportActionsView.beginningOfChatHistoryAnnounceRoomPartTwo', {workspaceName});
    } else {
        // Message for user created rooms or other room types.
        welcomeMessage.phrase1 = Localize.translateLocal('reportActionsView.beginningOfChatHistoryUserRoomPartOne');
        welcomeMessage.phrase2 = Localize.translateLocal('reportActionsView.beginningOfChatHistoryUserRoomPartTwo');
    }

    return welcomeMessage;
}

/**
 * Returns true if Concierge is one of the chat participants (1:1 as well as group chats)
 */
function chatIncludesConcierge(report: Partial<OnyxEntry<Report>>): boolean {
    return Boolean(report?.participantAccountIDs?.length && report?.participantAccountIDs?.includes(CONST.ACCOUNT_ID.CONCIERGE));
}

/**
 * Returns true if there is any automated expensify account `in accountIDs
 */
function hasAutomatedExpensifyAccountIDs(accountIDs: number[]): boolean {
    return accountIDs.some((accountID) => CONST.EXPENSIFY_ACCOUNT_IDS.includes(accountID));
}

function getReportRecipientAccountIDs(report: OnyxEntry<Report>, currentLoginAccountID: number): number[] {
    let finalReport: OnyxEntry<Report> = report;
    // In 1:1 chat threads, the participants will be the same as parent report. If a report is specifically a 1:1 chat thread then we will
    // get parent report and use its participants array.
    if (isThread(report) && !(isTaskReport(report) || isMoneyRequestReport(report))) {
        const parentReport = allReports?.[`${ONYXKEYS.COLLECTION.REPORT}${report?.parentReportID}`] ?? null;
        if (hasSingleParticipant(parentReport)) {
            finalReport = parentReport;
        }
    }

    let finalParticipantAccountIDs: number[] | undefined = [];
    if (isMoneyRequestReport(report)) {
        // For money requests i.e the IOU (1:1 person) and Expense (1:* person) reports, use the full `initialParticipantAccountIDs` array
        // and add the `ownerAccountId`. Money request reports don't add `ownerAccountId` in `participantAccountIDs` array
        const defaultParticipantAccountIDs = finalReport?.participantAccountIDs ?? [];
        const setOfParticipantAccountIDs = new Set<number>(report?.ownerAccountID ? [...defaultParticipantAccountIDs, report.ownerAccountID] : defaultParticipantAccountIDs);
        finalParticipantAccountIDs = [...setOfParticipantAccountIDs];
    } else if (isTaskReport(report)) {
        // Task reports `managerID` will change when assignee is changed, in that case the old `managerID` is still present in `participantAccountIDs`
        // array along with the new one. We only need the `managerID` as a participant here.
        finalParticipantAccountIDs = report?.managerID ? [report?.managerID] : [];
    } else {
        finalParticipantAccountIDs = finalReport?.participantAccountIDs;
    }

    const reportParticipants = finalParticipantAccountIDs?.filter((accountID) => accountID !== currentLoginAccountID) ?? [];
    const participantsWithoutExpensifyAccountIDs = reportParticipants.filter((participant) => !CONST.EXPENSIFY_ACCOUNT_IDS.includes(participant ?? 0));
    return participantsWithoutExpensifyAccountIDs;
}

/**
 * Whether the time row should be shown for a report.
 */
function canShowReportRecipientLocalTime(personalDetails: OnyxCollection<PersonalDetails>, report: OnyxEntry<Report>, accountID: number): boolean {
    const reportRecipientAccountIDs = getReportRecipientAccountIDs(report, accountID);
    const hasMultipleParticipants = reportRecipientAccountIDs.length > 1;
    const reportRecipient = personalDetails?.[reportRecipientAccountIDs[0]];
    const reportRecipientTimezone = reportRecipient?.timezone ?? CONST.DEFAULT_TIME_ZONE;
    const isReportParticipantValidated = reportRecipient?.validated ?? false;
    return Boolean(!hasMultipleParticipants && !isChatRoom(report) && !isPolicyExpenseChat(report) && reportRecipient && reportRecipientTimezone?.selected && isReportParticipantValidated);
}

/**
 * Shorten last message text to fixed length and trim spaces.
 */
function formatReportLastMessageText(lastMessageText: string, isModifiedExpenseMessage = false): string {
    if (isModifiedExpenseMessage) {
        return String(lastMessageText).trim().replace(CONST.REGEX.LINE_BREAK, '').trim();
    }
    return String(lastMessageText).trim().replace(CONST.REGEX.LINE_BREAK, ' ').substring(0, CONST.REPORT.LAST_MESSAGE_TEXT_MAX_LENGTH).trim();
}

/**
 * Helper method to return the default avatar associated with the given login
 */
function getDefaultWorkspaceAvatar(workspaceName?: string): IconAsset {
    if (!workspaceName) {
        return defaultWorkspaceAvatars.WorkspaceBuilding;
    }

    // Remove all chars not A-Z or 0-9 including underscore
    const alphaNumeric = workspaceName
        .normalize('NFD')
        .replace(/[^0-9a-z]/gi, '')
        .toUpperCase();

    const workspace = `Workspace${alphaNumeric[0]}` as keyof typeof defaultWorkspaceAvatars;
    const defaultWorkspaceAvatar = defaultWorkspaceAvatars[workspace];

    return !alphaNumeric ? defaultWorkspaceAvatars.WorkspaceBuilding : defaultWorkspaceAvatar;
}

/**
 * Helper method to return the default avatar testID associated with the given login
 */
function getDefaultWorkspaceAvatarTestID(workspaceName: string): string {
    if (!workspaceName) {
        return defaultAvatarBuildingIconTestID;
    }

    // Remove all chars not A-Z or 0-9 including underscore
    const alphaNumeric = workspaceName
        .normalize('NFD')
        .replace(/[^0-9a-z]/gi, '')
        .toLowerCase();

    return !alphaNumeric ? defaultAvatarBuildingIconTestID : `SvgDefaultAvatar_${alphaNumeric[0]} Icon`;
}

function getWorkspaceAvatar(report: OnyxEntry<Report>): UserUtils.AvatarSource {
    const workspaceName = getPolicyName(report, false, allPolicies?.[`${ONYXKEYS.COLLECTION.POLICY}${report?.policyID}`]);
    const avatar = allPolicies?.[`${ONYXKEYS.COLLECTION.POLICY}${report?.policyID}`]?.avatar ?? '';
    return !isEmpty(avatar) ? avatar : getDefaultWorkspaceAvatar(workspaceName);
}

// /**
//  * Helper method to return the default avatar associated with the given reportID
//  * TO REWORK!
//  */
function getDefaultGroupAvatar(): IconAsset {
    return defaultGroupAvatars.Avatar1;
}

/**
 * Returns the appropriate icons for the given chat report using the stored personalDetails.
 * The Avatar sources can be URLs or Icon components according to the chat type.
 */
function getIconsForParticipants(participants: number[], personalDetails: OnyxCollection<PersonalDetails>): Icon[] {
    const participantDetails: ParticipantDetails[] = [];
    const participantsList = participants || [];

    for (const accountID of participantsList) {
        const avatarSource = UserUtils.getAvatar(personalDetails?.[accountID]?.avatar ?? '', accountID);
        const displayNameLogin = personalDetails?.[accountID]?.displayName ? personalDetails?.[accountID]?.displayName : personalDetails?.[accountID]?.login;
        participantDetails.push([accountID, displayNameLogin ?? '', avatarSource, personalDetails?.[accountID]?.fallbackIcon ?? '']);
    }

    const sortedParticipantDetails = participantDetails.sort((first, second) => {
        // First sort by displayName/login
        const displayNameLoginOrder = localeCompare(first[1], second[1]);
        if (displayNameLoginOrder !== 0) {
            return displayNameLoginOrder;
        }

        // Then fallback on accountID as the final sorting criteria.
        // This will ensure that the order of avatars with same login/displayName
        // stay consistent across all users and devices
        return first[0] - second[0];
    });

    // Now that things are sorted, gather only the avatars (second element in the array) and return those
    const avatars: Icon[] = [];

    for (const sortedParticipantDetail of sortedParticipantDetails) {
        const userIcon = {
            id: sortedParticipantDetail[0],
            source: sortedParticipantDetail[2],
            type: CONST.ICON_TYPE_AVATAR,
            name: sortedParticipantDetail[1],
            fallbackIcon: sortedParticipantDetail[3],
        };
        avatars.push(userIcon);
    }

    return avatars;
}

/**
 * Given a report, return the associated workspace icon.
 */
function getWorkspaceIcon(report: OnyxEntry<Report>, policy: OnyxEntry<Policy> = null): Icon {
    const workspaceName = getPolicyName(report, false, policy);
    const policyExpenseChatAvatarSource = allPolicies?.[`${ONYXKEYS.COLLECTION.POLICY}${report?.policyID}`]?.avatar
        ? allPolicies?.[`${ONYXKEYS.COLLECTION.POLICY}${report?.policyID}`]?.avatar
        : getDefaultWorkspaceAvatar(workspaceName);

    const workspaceIcon: Icon = {
        source: policyExpenseChatAvatarSource ?? '',
        type: CONST.ICON_TYPE_WORKSPACE,
        name: workspaceName,
        id: -1,
    };
    return workspaceIcon;
}

/**
 * Returns the appropriate icons for the given chat report using the stored personalDetails.
 * The Avatar sources can be URLs or Icon components according to the chat type.
 */
function getIcons(
    report: OnyxEntry<Report>,
    personalDetails: OnyxCollection<PersonalDetails>,
    defaultIcon: UserUtils.AvatarSource | null = null,
    defaultName = '',
    defaultAccountID = -1,
    policy: OnyxEntry<Policy> = null,
): Icon[] {
    if (isEmptyObject(report)) {
        const fallbackIcon: Icon = {
            source: defaultIcon ?? Expensicons.FallbackAvatar,
            type: CONST.ICON_TYPE_AVATAR,
            name: defaultName,
            id: defaultAccountID,
        };
        return [fallbackIcon];
    }
    if (isExpenseRequest(report)) {
        const parentReportAction = ReportActionsUtils.getParentReportAction(report);
        const workspaceIcon = getWorkspaceIcon(report, policy);
        const memberIcon = {
            source: UserUtils.getAvatar(personalDetails?.[parentReportAction.actorAccountID ?? -1]?.avatar ?? '', parentReportAction.actorAccountID ?? -1),
            id: parentReportAction.actorAccountID,
            type: CONST.ICON_TYPE_AVATAR,
            name: personalDetails?.[parentReportAction.actorAccountID ?? -1]?.displayName ?? '',
            fallbackIcon: personalDetails?.[parentReportAction.actorAccountID ?? -1]?.fallbackIcon,
        };

        return [memberIcon, workspaceIcon];
    }
    if (isChatThread(report)) {
        const parentReportAction = ReportActionsUtils.getParentReportAction(report);

        const actorAccountID = parentReportAction.actorAccountID;
        const actorDisplayName = PersonalDetailsUtils.getDisplayNameOrDefault(allPersonalDetails?.[actorAccountID ?? -1], '', false);
        const actorIcon = {
            id: actorAccountID,
            source: UserUtils.getAvatar(personalDetails?.[actorAccountID ?? -1]?.avatar ?? '', actorAccountID ?? -1),
            name: actorDisplayName,
            type: CONST.ICON_TYPE_AVATAR,
            fallbackIcon: personalDetails?.[parentReportAction.actorAccountID ?? -1]?.fallbackIcon,
        };

        if (isWorkspaceThread(report)) {
            const workspaceIcon = getWorkspaceIcon(report, policy);
            return [actorIcon, workspaceIcon];
        }
        return [actorIcon];
    }
    if (isTaskReport(report)) {
        const ownerIcon = {
            id: report?.ownerAccountID,
            source: UserUtils.getAvatar(personalDetails?.[report?.ownerAccountID ?? -1]?.avatar ?? '', report?.ownerAccountID ?? -1),
            type: CONST.ICON_TYPE_AVATAR,
            name: personalDetails?.[report?.ownerAccountID ?? -1]?.displayName ?? '',
            fallbackIcon: personalDetails?.[report?.ownerAccountID ?? -1]?.fallbackIcon,
        };

        if (isWorkspaceTaskReport(report)) {
            const workspaceIcon = getWorkspaceIcon(report, policy);
            return [ownerIcon, workspaceIcon];
        }

        return [ownerIcon];
    }
    if (isDomainRoom(report)) {
        // Get domain name after the #. Domain Rooms use our default workspace avatar pattern.
        const domainName = report?.reportName?.substring(1);
        const policyExpenseChatAvatarSource = getDefaultWorkspaceAvatar(domainName);
        const domainIcon: Icon = {
            source: policyExpenseChatAvatarSource,
            type: CONST.ICON_TYPE_WORKSPACE,
            name: domainName ?? '',
            id: -1,
        };
        return [domainIcon];
    }
    if (isAdminRoom(report) || isAnnounceRoom(report) || isChatRoom(report) || isArchivedRoom(report)) {
        const workspaceIcon = getWorkspaceIcon(report, policy);
        return [workspaceIcon];
    }
    if (isPolicyExpenseChat(report) || isExpenseReport(report)) {
        const workspaceIcon = getWorkspaceIcon(report, policy);
        const memberIcon = {
            source: UserUtils.getAvatar(personalDetails?.[report?.ownerAccountID ?? -1]?.avatar ?? '', report?.ownerAccountID ?? -1),
            id: report?.ownerAccountID,
            type: CONST.ICON_TYPE_AVATAR,
            name: personalDetails?.[report?.ownerAccountID ?? -1]?.displayName ?? '',
            fallbackIcon: personalDetails?.[report?.ownerAccountID ?? -1]?.fallbackIcon,
        };
        return isExpenseReport(report) ? [memberIcon, workspaceIcon] : [workspaceIcon, memberIcon];
    }
    if (isIOUReport(report)) {
        const managerIcon = {
            source: UserUtils.getAvatar(personalDetails?.[report?.managerID ?? -1]?.avatar ?? '', report?.managerID ?? -1),
            id: report?.managerID,
            type: CONST.ICON_TYPE_AVATAR,
            name: personalDetails?.[report?.managerID ?? -1]?.displayName ?? '',
            fallbackIcon: personalDetails?.[report?.managerID ?? -1]?.fallbackIcon,
        };
        const ownerIcon = {
            id: report?.ownerAccountID,
            source: UserUtils.getAvatar(personalDetails?.[report?.ownerAccountID ?? -1]?.avatar ?? '', report?.ownerAccountID ?? -1),
            type: CONST.ICON_TYPE_AVATAR,
            name: personalDetails?.[report?.ownerAccountID ?? -1]?.displayName ?? '',
            fallbackIcon: personalDetails?.[report?.ownerAccountID ?? -1]?.fallbackIcon,
        };
        const isManager = currentUserAccountID === report?.managerID;

        return isManager ? [managerIcon, ownerIcon] : [ownerIcon, managerIcon];
    }

    if (isSelfDM(report)) {
        return getIconsForParticipants([currentUserAccountID ?? 0], personalDetails);
    }

    return getIconsForParticipants(report?.participantAccountIDs ?? [], personalDetails);
}

/**
 * Gets the personal details for a login by looking in the ONYXKEYS.PERSONAL_DETAILS_LIST Onyx key (stored in the local variable, allPersonalDetails). If it doesn't exist in Onyx,
 * then a default object is constructed.
 */
function getPersonalDetailsForAccountID(accountID: number): Partial<PersonalDetails> {
    if (!accountID) {
        return {};
    }
    return (
        allPersonalDetails?.[accountID] ?? {
            avatar: UserUtils.getDefaultAvatar(accountID),
            isOptimisticPersonalDetail: true,
        }
    );
}

/**
 * Get the displayName for a single report participant.
 */
function getDisplayNameForParticipant(accountID?: number, shouldUseShortForm = false, shouldFallbackToHidden = true, shouldAddCurrentUserPostfix = false): string {
    if (!accountID) {
        return '';
    }

    const personalDetails = getPersonalDetailsForAccountID(accountID);
    // eslint-disable-next-line @typescript-eslint/prefer-nullish-coalescing
    const formattedLogin = LocalePhoneNumber.formatPhoneNumber(personalDetails.login || '');
    // This is to check if account is an invite/optimistically created one
    // and prevent from falling back to 'Hidden', so a correct value is shown
    // when searching for a new user
    if (personalDetails.isOptimisticPersonalDetail === true) {
        return formattedLogin;
    }

    // For selfDM, we display the user's displayName followed by '(you)' as a postfix
    const shouldAddPostfix = shouldAddCurrentUserPostfix && accountID === currentUserAccountID;

    const longName = PersonalDetailsUtils.getDisplayNameOrDefault(personalDetails, formattedLogin, shouldFallbackToHidden, shouldAddPostfix);

    // If the user's personal details (first name) should be hidden, make sure we return "hidden" instead of the short name
    if (shouldFallbackToHidden && longName === Localize.translateLocal('common.hidden')) {
        return longName;
    }

    const shortName = personalDetails.firstName ? personalDetails.firstName : longName;
    return shouldUseShortForm ? shortName : longName;
}

function getDisplayNamesWithTooltips(
    personalDetailsList: PersonalDetails[] | PersonalDetailsList | OptionData[],
    isMultipleParticipantReport: boolean,
    shouldFallbackToHidden = true,
    shouldAddCurrentUserPostfix = false,
): DisplayNameWithTooltips {
    const personalDetailsListArray = Array.isArray(personalDetailsList) ? personalDetailsList : Object.values(personalDetailsList);

    return personalDetailsListArray
        .map((user) => {
            const accountID = Number(user?.accountID);
            // eslint-disable-next-line @typescript-eslint/prefer-nullish-coalescing
            const displayName = getDisplayNameForParticipant(accountID, isMultipleParticipantReport, shouldFallbackToHidden, shouldAddCurrentUserPostfix) || user?.login || '';
            const avatar = UserUtils.getDefaultAvatar(accountID);

            let pronouns = user?.pronouns ?? undefined;
            if (pronouns?.startsWith(CONST.PRONOUNS.PREFIX)) {
                const pronounTranslationKey = pronouns.replace(CONST.PRONOUNS.PREFIX, '');
                pronouns = Localize.translateLocal(`pronouns.${pronounTranslationKey}` as TranslationPaths);
            }

            return {
                displayName,
                avatar,
                login: user?.login ?? '',
                accountID,
                pronouns,
            };
        })
        .sort((first, second) => {
            // First sort by displayName/login
            const displayNameLoginOrder = localeCompare(first.displayName, second.displayName);
            if (displayNameLoginOrder !== 0) {
                return displayNameLoginOrder;
            }

            // Then fallback on accountID as the final sorting criteria.
            return first.accountID - second.accountID;
        });
}

/**
 * Returns the the display names of the given user accountIDs
 */
function getUserDetailTooltipText(accountID: number, fallbackUserDisplayName = ''): string {
    const displayNameForParticipant = getDisplayNameForParticipant(accountID);
    return displayNameForParticipant || fallbackUserDisplayName;
}

/**
 * For a deleted parent report action within a chat report,
 * let us return the appropriate display message
 *
 * @param reportAction - The deleted report action of a chat report for which we need to return message.
 */
function getDeletedParentActionMessageForChatReport(reportAction: OnyxEntry<ReportAction>): string {
    // By default, let us display [Deleted message]
    let deletedMessageText = Localize.translateLocal('parentReportAction.deletedMessage');
    if (ReportActionsUtils.isCreatedTaskReportAction(reportAction)) {
        // For canceled task report, let us display [Deleted task]
        deletedMessageText = Localize.translateLocal('parentReportAction.deletedTask');
    }
    return deletedMessageText;
}

/**
 * Returns the preview message for `REIMBURSEMENTQUEUED` action
 *

 */
function getReimbursementQueuedActionMessage(reportAction: OnyxEntry<ReportAction>, report: OnyxEntry<Report>, shouldUseShortDisplayName = true): string {
    const submitterDisplayName = getDisplayNameForParticipant(report?.ownerAccountID, shouldUseShortDisplayName) ?? '';
    const originalMessage = reportAction?.originalMessage as IOUMessage | undefined;
    let messageKey: TranslationPaths;
    if (originalMessage?.paymentType === CONST.IOU.PAYMENT_TYPE.EXPENSIFY) {
        messageKey = 'iou.waitingOnEnabledWallet';
    } else {
        messageKey = 'iou.waitingOnBankAccount';
    }

    return Localize.translateLocal(messageKey, {submitterDisplayName});
}

/**
 * Returns the preview message for `REIMBURSEMENTDEQUEUED` action
 */
function getReimbursementDeQueuedActionMessage(reportAction: OnyxEntry<ReportActionBase & OriginalMessageReimbursementDequeued>, report: OnyxEntry<Report> | EmptyObject): string {
    const originalMessage = reportAction?.originalMessage as ReimbursementDeQueuedMessage | undefined;
    const amount = originalMessage?.amount;
    const currency = originalMessage?.currency;
    const formattedAmount = CurrencyUtils.convertToDisplayString(amount, currency);
    if (originalMessage?.cancellationReason === CONST.REPORT.CANCEL_PAYMENT_REASONS.ADMIN) {
        const payerOrApproverName = isExpenseReport(report) ? getPolicyName(report, false) : getDisplayNameForParticipant(report?.managerID) ?? '';
        return Localize.translateLocal('iou.adminCanceledRequest', {manager: payerOrApproverName, amount: formattedAmount});
    }
    const submitterDisplayName = getDisplayNameForParticipant(report?.ownerAccountID, true) ?? '';
    return Localize.translateLocal('iou.canceledRequest', {submitterDisplayName, amount: formattedAmount});
}

/**
 * Builds an optimistic REIMBURSEMENTDEQUEUED report action with a randomly generated reportActionID.
 *
 */
function buildOptimisticCancelPaymentReportAction(expenseReportID: string, amount: number, currency: string): OptimisticCancelPaymentReportAction {
    return {
        actionName: CONST.REPORT.ACTIONS.TYPE.REIMBURSEMENTDEQUEUED,
        actorAccountID: currentUserAccountID,
        message: [
            {
                cancellationReason: CONST.REPORT.CANCEL_PAYMENT_REASONS.ADMIN,
                expenseReportID,
                type: CONST.REPORT.MESSAGE.TYPE.COMMENT,
                text: '',
                amount,
                currency,
            },
        ],
        originalMessage: {
            cancellationReason: CONST.REPORT.CANCEL_PAYMENT_REASONS.ADMIN,
            expenseReportID,
            amount,
            currency,
        },
        person: [
            {
                style: 'strong',
                text: getCurrentUserDisplayNameOrEmail(),
                type: 'TEXT',
            },
        ],
        reportActionID: NumberUtils.rand64(),
        shouldShow: true,
        created: DateUtils.getDBTime(),
        pendingAction: CONST.RED_BRICK_ROAD_PENDING_ACTION.ADD,
    };
}

/**
 * Returns the last visible message for a given report after considering the given optimistic actions
 *
 * @param reportID - the report for which last visible message has to be fetched
 * @param [actionsToMerge] - the optimistic merge actions that needs to be considered while fetching last visible message

 */
function getLastVisibleMessage(reportID: string | undefined, actionsToMerge: ReportActions = {}): LastVisibleMessage {
    const report = getReport(reportID);
    const lastVisibleAction = ReportActionsUtils.getLastVisibleAction(reportID ?? '', actionsToMerge);

    // For Chat Report with deleted parent actions, let us fetch the correct message
    if (ReportActionsUtils.isDeletedParentAction(lastVisibleAction) && !isEmptyObject(report) && isChatReport(report)) {
        const lastMessageText = getDeletedParentActionMessageForChatReport(lastVisibleAction);
        return {
            lastMessageText,
        };
    }

    // Fetch the last visible message for report represented by reportID and based on actions to merge.
    return ReportActionsUtils.getLastVisibleMessage(reportID ?? '', actionsToMerge);
}

/**
 * Checks if a report is an open task report assigned to current user.
 *
 * @param [parentReportAction] - The parent report action of the report (Used to check if the task has been canceled)
 */
function isWaitingForAssigneeToCompleteTask(report: OnyxEntry<Report>, parentReportAction: OnyxEntry<ReportAction> | EmptyObject = {}): boolean {
    return isTaskReport(report) && isReportManager(report) && isOpenTaskReport(report, parentReportAction);
}

function isUnreadWithMention(reportOrOption: OnyxEntry<Report> | OptionData): boolean {
    if (!reportOrOption) {
        return false;
    }
    // lastMentionedTime and lastReadTime are both datetime strings and can be compared directly
    const lastMentionedTime = reportOrOption.lastMentionedTime ?? '';
    const lastReadTime = reportOrOption.lastReadTime ?? '';
    return Boolean('isUnreadWithMention' in reportOrOption && reportOrOption.isUnreadWithMention) || lastReadTime < lastMentionedTime;
}

/**
 * Determines if the option requires action from the current user. This can happen when it:
 - is unread and the user was mentioned in one of the unread comments
 - is for an outstanding task waiting on the user
 - has an outstanding child money request that is waiting for an action from the current user (e.g. pay, approve, add bank account)
 *
 * @param option (report or optionItem)
 * @param parentReportAction (the report action the current report is a thread of)
 */
function requiresAttentionFromCurrentUser(optionOrReport: OnyxEntry<Report> | OptionData, parentReportAction: EmptyObject | OnyxEntry<ReportAction> = {}) {
    if (!optionOrReport) {
        return false;
    }

    if (isArchivedRoom(optionOrReport) || isArchivedRoom(getReport(optionOrReport.parentReportID))) {
        return false;
    }

    if (isUnreadWithMention(optionOrReport)) {
        return true;
    }

    if (isWaitingForAssigneeToCompleteTask(optionOrReport, parentReportAction)) {
        return true;
    }

    // Has a child report that is awaiting action (e.g. approve, pay, add bank account) from current user
    if (optionOrReport.hasOutstandingChildRequest) {
        return true;
    }

    return false;
}

/**
 * Returns number of transactions that are nonReimbursable
 *
 */
function hasNonReimbursableTransactions(iouReportID: string | undefined): boolean {
    const transactions = TransactionUtils.getAllReportTransactions(iouReportID);
    return transactions.filter((transaction) => transaction.reimbursable === false).length > 0;
}

function getMoneyRequestSpendBreakdown(report: OnyxEntry<Report>, allReportsDict: OnyxCollection<Report> = null): SpendBreakdown {
    const allAvailableReports = allReportsDict ?? allReports;
    let moneyRequestReport;
    if (isMoneyRequestReport(report)) {
        moneyRequestReport = report;
    }
    if (allAvailableReports && report?.iouReportID) {
        moneyRequestReport = allAvailableReports[`${ONYXKEYS.COLLECTION.REPORT}${report.iouReportID}`];
    }
    if (moneyRequestReport) {
        let nonReimbursableSpend = moneyRequestReport.nonReimbursableTotal ?? 0;
        let totalSpend = moneyRequestReport.total ?? 0;

        if (nonReimbursableSpend + totalSpend !== 0) {
            // There is a possibility that if the Expense report has a negative total.
            // This is because there are instances where you can get a credit back on your card,
            // or you enter a negative expense to “offset” future expenses
            nonReimbursableSpend = isExpenseReport(moneyRequestReport) ? nonReimbursableSpend * -1 : Math.abs(nonReimbursableSpend);
            totalSpend = isExpenseReport(moneyRequestReport) ? totalSpend * -1 : Math.abs(totalSpend);

            const totalDisplaySpend = totalSpend;
            const reimbursableSpend = totalDisplaySpend - nonReimbursableSpend;

            return {
                nonReimbursableSpend,
                reimbursableSpend,
                totalDisplaySpend,
            };
        }
    }
    return {
        nonReimbursableSpend: 0,
        reimbursableSpend: 0,
        totalDisplaySpend: 0,
    };
}

/**
 * Get the title for a policy expense chat which depends on the role of the policy member seeing this report
 */
function getPolicyExpenseChatName(report: OnyxEntry<Report>, policy: OnyxEntry<Policy> | undefined = undefined): string | undefined {
    const ownerAccountID = report?.ownerAccountID;
    const personalDetails = allPersonalDetails?.[ownerAccountID ?? -1];
    const login = personalDetails ? personalDetails.login : null;
    // eslint-disable-next-line @typescript-eslint/prefer-nullish-coalescing
    const reportOwnerDisplayName = getDisplayNameForParticipant(ownerAccountID) || login || report?.reportName;

    // If the policy expense chat is owned by this user, use the name of the policy as the report name.
    if (report?.isOwnPolicyExpenseChat) {
        return getPolicyName(report, false, policy);
    }

    let policyExpenseChatRole = 'user';
    const policyItem = allPolicies?.[`${ONYXKEYS.COLLECTION.POLICY}${report?.policyID}`];
    if (policyItem) {
        policyExpenseChatRole = policyItem.role || 'user';
    }

    // If this user is not admin and this policy expense chat has been archived because of account merging, this must be an old workspace chat
    // of the account which was merged into the current user's account. Use the name of the policy as the name of the report.
    if (isArchivedRoom(report)) {
        const lastAction = ReportActionsUtils.getLastVisibleAction(report?.reportID ?? '');
        const archiveReason = lastAction?.actionName === CONST.REPORT.ACTIONS.TYPE.CLOSED ? lastAction?.originalMessage?.reason : CONST.REPORT.ARCHIVE_REASON.DEFAULT;
        if (archiveReason === CONST.REPORT.ARCHIVE_REASON.ACCOUNT_MERGED && policyExpenseChatRole !== CONST.POLICY.ROLE.ADMIN) {
            return getPolicyName(report, false, policy);
        }
    }

    // If user can see this report and they are not its owner, they must be an admin and the report name should be the name of the policy member
    return reportOwnerDisplayName;
}

/**
 * Given a report field, check if the field is for the report title.
 */
function isReportFieldOfTypeTitle(reportField: OnyxEntry<PolicyReportField>): boolean {
    return reportField?.type === 'formula' && reportField?.fieldID === CONST.REPORT_FIELD_TITLE_FIELD_ID;
}

/**
 * Check if report fields are available to use in a report
 */
function reportFieldsEnabled(report: Report) {
    return Permissions.canUseReportFields(allBetas ?? []) && isPaidGroupPolicyExpenseReport(report);
}

/**
 * Given a report field, check if the field can be edited or not.
 * For title fields, its considered disabled if `deletable` prop is `true` (https://github.com/Expensify/App/issues/35043#issuecomment-1911275433)
 * For non title fields, its considered disabled if:
 * 1. The user is not admin of the report
 * 2. Report is settled or it is closed
 */
function isReportFieldDisabled(report: OnyxEntry<Report>, reportField: OnyxEntry<PolicyReportField>, policy: OnyxEntry<Policy>): boolean {
    const isReportSettled = isSettled(report?.reportID);
    const isReportClosed = report?.statusNum === CONST.REPORT.STATUS_NUM.CLOSED;
    const isTitleField = isReportFieldOfTypeTitle(reportField);
    const isAdmin = isPolicyAdmin(report?.policyID ?? '', {[`${ONYXKEYS.COLLECTION.POLICY}${policy?.id ?? ''}`]: policy});
    return isTitleField ? !reportField?.deletable : !isAdmin && (isReportSettled || isReportClosed);
}

/**
 * Given a set of report fields, return the field of type formula
 */
function getFormulaTypeReportField(reportFields: PolicyReportFields) {
    return Object.values(reportFields).find((field) => field.type === 'formula');
}

/**
 * Given a set of report fields, return the field that refers to title
 */
function getTitleReportField(reportFields: PolicyReportFields) {
    return Object.values(reportFields).find((field) => isReportFieldOfTypeTitle(field));
}

/**
 * Get the report fields attached to the policy given policyID
 */
function getReportFieldsByPolicyID(policyID: string) {
    return Object.entries(allPolicyReportFields ?? {}).find(([key]) => key.replace(ONYXKEYS.COLLECTION.POLICY_REPORT_FIELDS, '') === policyID)?.[1];
}

/**
 * Get the report fields that we should display a MoneyReportView gets opened
 */

function getAvailableReportFields(report: Report, policyReportFields: PolicyReportField[]): PolicyReportField[] {
    // Get the report fields that are attached to a report. These will persist even if a field is deleted from the policy.
    const reportFields = Object.values(report.reportFields ?? {});
    const reportIsSettled = isSettled(report.reportID);

    // If the report is settled, we don't want to show any new field that gets added to the policy.
    if (reportIsSettled) {
        return reportFields;
    }

    // If the report is unsettled, we want to merge the new fields that get added to the policy with the fields that
    // are attached to the report.
    const mergedFieldIds = Array.from(new Set([...policyReportFields.map(({fieldID}) => fieldID), ...reportFields.map(({fieldID}) => fieldID)]));
    return mergedFieldIds.map((id) => report?.reportFields?.[id] ?? policyReportFields.find(({fieldID}) => fieldID === id)) as PolicyReportField[];
}

/**
 * Get the title for an IOU or expense chat which will be showing the payer and the amount
 */
function getMoneyRequestReportName(report: OnyxEntry<Report>, policy: OnyxEntry<Policy> | undefined = undefined): string {
    const isReportSettled = isSettled(report?.reportID ?? '');
    const reportFields = isReportSettled ? report?.reportFields : getReportFieldsByPolicyID(report?.policyID ?? '');
    const titleReportField = getFormulaTypeReportField(reportFields ?? {});

    if (titleReportField && report?.reportName && reportFieldsEnabled(report)) {
        return report.reportName;
    }

    const moneyRequestTotal = getMoneyRequestSpendBreakdown(report).totalDisplaySpend;
    const formattedAmount = CurrencyUtils.convertToDisplayString(moneyRequestTotal, report?.currency);
    const payerOrApproverName =
        isExpenseReport(report) && !hasNonReimbursableTransactions(report?.reportID ?? '') ? getPolicyName(report, false, policy) : getDisplayNameForParticipant(report?.managerID) ?? '';
    const payerPaidAmountMessage = Localize.translateLocal('iou.payerPaidAmount', {
        payer: payerOrApproverName,
        amount: formattedAmount,
    });

    if (isReportApproved(report)) {
        return Localize.translateLocal('iou.managerApprovedAmount', {
            manager: payerOrApproverName,
            amount: formattedAmount,
        });
    }

    if (report?.isWaitingOnBankAccount) {
        return `${payerPaidAmountMessage} • ${Localize.translateLocal('iou.pending')}`;
    }

    if (hasNonReimbursableTransactions(report?.reportID)) {
        return Localize.translateLocal('iou.payerSpentAmount', {payer: payerOrApproverName, amount: formattedAmount});
    }

    if (isProcessingReport(report) || isDraftExpenseReport(report) || moneyRequestTotal === 0) {
        return Localize.translateLocal('iou.payerOwesAmount', {payer: payerOrApproverName, amount: formattedAmount});
    }

    return payerPaidAmountMessage;
}

/**
 * Gets transaction created, amount, currency, comment, and waypoints (for distance request)
 * into a flat object. Used for displaying transactions and sending them in API commands
 */

function getTransactionDetails(transaction: OnyxEntry<Transaction>, createdDateFormat: string = CONST.DATE.FNS_FORMAT_STRING): TransactionDetails | undefined {
    if (!transaction) {
        return;
    }
    const report = getReport(transaction?.reportID);
    return {
        created: TransactionUtils.getCreated(transaction, createdDateFormat),
        amount: TransactionUtils.getAmount(transaction, !isEmptyObject(report) && isExpenseReport(report)),
        currency: TransactionUtils.getCurrency(transaction),
        comment: TransactionUtils.getDescription(transaction),
        merchant: TransactionUtils.getMerchant(transaction),
        waypoints: TransactionUtils.getWaypoints(transaction),
        category: TransactionUtils.getCategory(transaction),
        billable: TransactionUtils.getBillable(transaction),
        tag: TransactionUtils.getTag(transaction),
        mccGroup: TransactionUtils.getMCCGroup(transaction),
        cardID: TransactionUtils.getCardID(transaction),
        originalAmount: TransactionUtils.getOriginalAmount(transaction),
        originalCurrency: TransactionUtils.getOriginalCurrency(transaction),
    };
}

/**
 * Can only edit if:
 *
 * - in case of IOU report
 *    - the current user is the requestor and is not settled yet
 * - in case of expense report
 *    - the current user is the requestor and is not settled yet
 *    - the current user is the manager of the report
 *    - or the current user is an admin on the policy the expense report is tied to
 *
 *    This is used in conjunction with canEditRestrictedField to control editing of specific fields like amount, currency, created, receipt, and distance.
 *    On its own, it only controls allowing/disallowing navigating to the editing pages or showing/hiding the 'Edit' icon on report actions
 */
function canEditMoneyRequest(reportAction: OnyxEntry<ReportAction>): boolean {
    const isDeleted = ReportActionsUtils.isDeletedAction(reportAction);

    if (isDeleted) {
        return false;
    }

    // If the report action is not IOU type, return true early
    if (reportAction?.actionName !== CONST.REPORT.ACTIONS.TYPE.IOU) {
        return true;
    }

    if (reportAction.originalMessage.type !== CONST.IOU.REPORT_ACTION_TYPE.CREATE) {
        return false;
    }

    const moneyRequestReportID = reportAction?.originalMessage?.IOUReportID ?? 0;

    if (!moneyRequestReportID) {
        return false;
    }

    const moneyRequestReport = getReport(String(moneyRequestReportID));
    const isRequestor = currentUserAccountID === reportAction?.actorAccountID;

    if (isIOUReport(moneyRequestReport)) {
        return isProcessingReport(moneyRequestReport) && isRequestor;
    }

    const policy = getPolicy(moneyRequestReport?.policyID ?? '');
    const isAdmin = policy.role === CONST.POLICY.ROLE.ADMIN;
    const isManager = currentUserAccountID === moneyRequestReport?.managerID;

    // Admin & managers can always edit coding fields such as tag, category, billable, etc. As long as the report has a state higher than OPEN.
    if ((isAdmin || isManager) && !isDraftExpenseReport(moneyRequestReport)) {
        return true;
    }

    return !isReportApproved(moneyRequestReport) && !isSettled(moneyRequestReport?.reportID) && isRequestor;
}

/**
 * Checks if the current user can edit the provided property of a money request
 *
 */
function canEditFieldOfMoneyRequest(reportAction: OnyxEntry<ReportAction>, fieldToEdit: ValueOf<typeof CONST.EDIT_REQUEST_FIELD>): boolean {
    // A list of fields that cannot be edited by anyone, once a money request has been settled
    const restrictedFields: string[] = [
        CONST.EDIT_REQUEST_FIELD.AMOUNT,
        CONST.EDIT_REQUEST_FIELD.CURRENCY,
        CONST.EDIT_REQUEST_FIELD.MERCHANT,
        CONST.EDIT_REQUEST_FIELD.DATE,
        CONST.EDIT_REQUEST_FIELD.RECEIPT,
        CONST.EDIT_REQUEST_FIELD.DISTANCE,
    ];

    if (!canEditMoneyRequest(reportAction)) {
        return false;
    }

    // If we're editing fields such as category, tag, description, etc. the check above should be enough for handling the permission
    if (!restrictedFields.includes(fieldToEdit)) {
        return true;
    }

    const iouMessage = reportAction?.originalMessage as IOUMessage;
    const moneyRequestReport = allReports?.[`${ONYXKEYS.COLLECTION.REPORT}${iouMessage?.IOUReportID}`] ?? ({} as Report);
    const transaction = allTransactions?.[`${ONYXKEYS.COLLECTION.TRANSACTION}${iouMessage?.IOUTransactionID}`] ?? ({} as Transaction);

    if (isSettled(String(moneyRequestReport.reportID)) || isReportApproved(String(moneyRequestReport.reportID))) {
        return false;
    }

    if (fieldToEdit === CONST.EDIT_REQUEST_FIELD.AMOUNT || fieldToEdit === CONST.EDIT_REQUEST_FIELD.CURRENCY) {
        if (TransactionUtils.isCardTransaction(transaction)) {
            return false;
        }

        if (TransactionUtils.isDistanceRequest(transaction)) {
            const policy = getPolicy(moneyRequestReport?.reportID ?? '');
            const isAdmin = isExpenseReport(moneyRequestReport) && policy.role === CONST.POLICY.ROLE.ADMIN;
            const isManager = isExpenseReport(moneyRequestReport) && currentUserAccountID === moneyRequestReport?.managerID;

            return isAdmin || isManager;
        }
    }

    if (fieldToEdit === CONST.EDIT_REQUEST_FIELD.RECEIPT) {
        const isRequestor = currentUserAccountID === reportAction?.actorAccountID;
        return !TransactionUtils.isReceiptBeingScanned(transaction) && !TransactionUtils.isDistanceRequest(transaction) && isRequestor;
    }

    return true;
}

/**
 * Can only edit if:
 *
 * - It was written by the current user
 * - It's an ADDCOMMENT that is not an attachment
 * - It's money request where conditions for editability are defined in canEditMoneyRequest method
 * - It's not pending deletion
 */
function canEditReportAction(reportAction: OnyxEntry<ReportAction>): boolean {
    const isCommentOrIOU = reportAction?.actionName === CONST.REPORT.ACTIONS.TYPE.ADDCOMMENT || reportAction?.actionName === CONST.REPORT.ACTIONS.TYPE.IOU;

    return Boolean(
        reportAction?.actorAccountID === currentUserAccountID &&
            isCommentOrIOU &&
            canEditMoneyRequest(reportAction) && // Returns true for non-IOU actions
            !ReportActionsUtils.isReportActionAttachment(reportAction) &&
            !ReportActionsUtils.isDeletedAction(reportAction) &&
            !ReportActionsUtils.isCreatedTaskReportAction(reportAction) &&
            reportAction?.pendingAction !== CONST.RED_BRICK_ROAD_PENDING_ACTION.DELETE,
    );
}

/**
 * Gets all transactions on an IOU report with a receipt
 */
function getTransactionsWithReceipts(iouReportID: string | undefined): Transaction[] {
    const transactions = TransactionUtils.getAllReportTransactions(iouReportID);
    return transactions.filter((transaction) => TransactionUtils.hasReceipt(transaction));
}

/**
 * For report previews, we display a "Receipt scan in progress" indicator
 * instead of the report total only when we have no report total ready to show. This is the case when
 * all requests are receipts that are being SmartScanned. As soon as we have a non-receipt request,
 * or as soon as one receipt request is done scanning, we have at least one
 * "ready" money request, and we remove this indicator to show the partial report total.
 */
function areAllRequestsBeingSmartScanned(iouReportID: string, reportPreviewAction: OnyxEntry<ReportAction>): boolean {
    const transactionsWithReceipts = getTransactionsWithReceipts(iouReportID);
    // If we have more requests than requests with receipts, we have some manual requests
    if (ReportActionsUtils.getNumberOfMoneyRequests(reportPreviewAction) > transactionsWithReceipts.length) {
        return false;
    }
    return transactionsWithReceipts.every((transaction) => TransactionUtils.isReceiptBeingScanned(transaction));
}

/**
 * Check if any of the transactions in the report has required missing fields
 *
 */
function hasMissingSmartscanFields(iouReportID: string): boolean {
    return TransactionUtils.getAllReportTransactions(iouReportID).some((transaction) => TransactionUtils.hasMissingSmartscanFields(transaction));
}

/**
 * Given a parent IOU report action get report name for the LHN.
 */
function getTransactionReportName(reportAction: OnyxEntry<ReportAction | OptimisticIOUReportAction>): string {
    if (ReportActionsUtils.isReversedTransaction(reportAction)) {
        return Localize.translateLocal('parentReportAction.reversedTransaction');
    }

    if (ReportActionsUtils.isDeletedAction(reportAction)) {
        return Localize.translateLocal('parentReportAction.deletedRequest');
    }

    const transaction = TransactionUtils.getLinkedTransaction(reportAction);
    if (isEmptyObject(transaction)) {
        // Transaction data might be empty on app's first load, if so we fallback to Request
        return Localize.translateLocal('iou.request');
    }

    if (TransactionUtils.isFetchingWaypointsFromServer(transaction)) {
        return Localize.translateLocal('iou.routePending');
    }

    if (TransactionUtils.hasReceipt(transaction) && TransactionUtils.isReceiptBeingScanned(transaction)) {
        return Localize.translateLocal('iou.receiptScanning');
    }

    if (TransactionUtils.hasMissingSmartscanFields(transaction)) {
        return Localize.translateLocal('iou.receiptMissingDetails');
    }

    const transactionDetails = getTransactionDetails(transaction);

    return Localize.translateLocal(ReportActionsUtils.isSentMoneyReportAction(reportAction) ? 'iou.threadSentMoneyReportName' : 'iou.threadRequestReportName', {
        formattedAmount: CurrencyUtils.convertToDisplayString(transactionDetails?.amount ?? 0, transactionDetails?.currency) ?? '',
        comment: (!TransactionUtils.isMerchantMissing(transaction) ? transactionDetails?.merchant : transactionDetails?.comment) ?? '',
    });
}

/**
 * Get money request message for an IOU report
 *
 * @param [reportAction] This can be either a report preview action or the IOU action
 */
function getReportPreviewMessage(
    report: OnyxEntry<Report> | EmptyObject,
    reportAction: OnyxEntry<ReportAction> | EmptyObject = {},
    shouldConsiderScanningReceiptOrPendingRoute = false,
    isPreviewMessageForParentChatReport = false,
    policy: OnyxEntry<Policy> = null,
    isForListPreview = false,
): string {
    const reportActionMessage = reportAction?.message?.[0].html ?? '';

    if (isEmptyObject(report) || !report?.reportID) {
        // The iouReport is not found locally after SignIn because the OpenApp API won't return iouReports if they're settled
        // As a temporary solution until we know how to solve this the best, we just use the message that returned from BE
        return reportActionMessage;
    }

    if (!isEmptyObject(reportAction) && !isIOUReport(report) && reportAction && ReportActionsUtils.isSplitBillAction(reportAction)) {
        // This covers group chats where the last action is a split bill action
        const linkedTransaction = TransactionUtils.getLinkedTransaction(reportAction);
        if (isEmptyObject(linkedTransaction)) {
            return reportActionMessage;
        }

        if (!isEmptyObject(linkedTransaction)) {
            if (TransactionUtils.isReceiptBeingScanned(linkedTransaction)) {
                return Localize.translateLocal('iou.receiptScanning');
            }

            if (TransactionUtils.hasMissingSmartscanFields(linkedTransaction)) {
                return Localize.translateLocal('iou.receiptMissingDetails');
            }

            const transactionDetails = getTransactionDetails(linkedTransaction);
            const formattedAmount = CurrencyUtils.convertToDisplayString(transactionDetails?.amount ?? 0, transactionDetails?.currency ?? '');
            return Localize.translateLocal('iou.didSplitAmount', {formattedAmount, comment: transactionDetails?.comment ?? ''});
        }
    }

    const containsNonReimbursable = hasNonReimbursableTransactions(report.reportID);
    const totalAmount = getMoneyRequestSpendBreakdown(report).totalDisplaySpend;
    const policyName = getPolicyName(report, false, policy);
    const payerName = isExpenseReport(report) && !containsNonReimbursable ? policyName : getDisplayNameForParticipant(report.managerID, !isPreviewMessageForParentChatReport);

    const formattedAmount = CurrencyUtils.convertToDisplayString(totalAmount, report.currency);

    if (isReportApproved(report) && isPaidGroupPolicy(report)) {
        return Localize.translateLocal('iou.managerApprovedAmount', {
            manager: payerName ?? '',
            amount: formattedAmount,
        });
    }

    let linkedTransaction;
    if (!isEmptyObject(reportAction) && shouldConsiderScanningReceiptOrPendingRoute && reportAction && ReportActionsUtils.isMoneyRequestAction(reportAction)) {
        linkedTransaction = TransactionUtils.getLinkedTransaction(reportAction);
    }

    if (!isEmptyObject(linkedTransaction) && TransactionUtils.hasReceipt(linkedTransaction) && TransactionUtils.isReceiptBeingScanned(linkedTransaction)) {
        return Localize.translateLocal('iou.receiptScanning');
    }

    if (!isEmptyObject(linkedTransaction) && TransactionUtils.isFetchingWaypointsFromServer(linkedTransaction) && !TransactionUtils.getAmount(linkedTransaction)) {
        return Localize.translateLocal('iou.routePending');
    }

    const originalMessage = reportAction?.originalMessage as IOUMessage | undefined;

    // Show Paid preview message if it's settled or if the amount is paid & stuck at receivers end for only chat reports.
    if (isSettled(report.reportID) || (report.isWaitingOnBankAccount && isPreviewMessageForParentChatReport)) {
        // A settled report preview message can come in three formats "paid ... elsewhere" or "paid ... with Expensify"
        let translatePhraseKey: TranslationPaths = 'iou.paidElsewhereWithAmount';
        if (isPreviewMessageForParentChatReport) {
            translatePhraseKey = 'iou.payerPaidAmount';
        } else if (
            [CONST.IOU.PAYMENT_TYPE.VBBA, CONST.IOU.PAYMENT_TYPE.EXPENSIFY].some((paymentType) => paymentType === originalMessage?.paymentType) ||
            !!reportActionMessage.match(/ (with Expensify|using Expensify)$/) ||
            report.isWaitingOnBankAccount
        ) {
            translatePhraseKey = 'iou.paidWithExpensifyWithAmount';
        }

        let actualPayerName = report.managerID === currentUserAccountID ? '' : getDisplayNameForParticipant(report.managerID, true);
        actualPayerName = actualPayerName && isForListPreview && !isPreviewMessageForParentChatReport ? `${actualPayerName}:` : actualPayerName;
        const payerDisplayName = isPreviewMessageForParentChatReport ? payerName : actualPayerName;

        return Localize.translateLocal(translatePhraseKey, {amount: formattedAmount, payer: payerDisplayName ?? ''});
    }

    if (report.isWaitingOnBankAccount) {
        const submitterDisplayName = getDisplayNameForParticipant(report.ownerAccountID ?? -1, true) ?? '';
        return Localize.translateLocal('iou.waitingOnBankAccount', {submitterDisplayName});
    }

    const lastActorID = reportAction?.actorAccountID;
    let amount = originalMessage?.amount;
    let currency = originalMessage?.currency ? originalMessage?.currency : report.currency;

    if (!isEmptyObject(linkedTransaction)) {
        amount = TransactionUtils.getAmount(linkedTransaction, isExpenseReport(report));
        currency = TransactionUtils.getCurrency(linkedTransaction);
    }

    // if we have the amount in the originalMessage and lastActorID, we can use that to display the preview message for the latest request
    if (amount !== undefined && lastActorID && !isPreviewMessageForParentChatReport) {
        const amountToDisplay = CurrencyUtils.convertToDisplayString(Math.abs(amount), currency);

        // We only want to show the actor name in the preview if it's not the current user who took the action
        const requestorName = lastActorID && lastActorID !== currentUserAccountID ? getDisplayNameForParticipant(lastActorID, !isPreviewMessageForParentChatReport) : '';
        return `${requestorName ? `${requestorName}: ` : ''}${Localize.translateLocal('iou.requestedAmount', {formattedAmount: amountToDisplay})}`;
    }

    return Localize.translateLocal(containsNonReimbursable ? 'iou.payerSpentAmount' : 'iou.payerOwesAmount', {payer: payerName ?? '', amount: formattedAmount});
}

/**
 * Given the updates user made to the request, compose the originalMessage
 * object of the modified expense action.
 *
 * At the moment, we only allow changing one transaction field at a time.
 */
function getModifiedExpenseOriginalMessage(oldTransaction: OnyxEntry<Transaction>, transactionChanges: TransactionChanges, isFromExpenseReport: boolean): ExpenseOriginalMessage {
    const originalMessage: ExpenseOriginalMessage = {};
    // Remark: Comment field is the only one which has new/old prefixes for the keys (newComment/ oldComment),
    // all others have old/- pattern such as oldCreated/created
    if ('comment' in transactionChanges) {
        originalMessage.oldComment = TransactionUtils.getDescription(oldTransaction);
        originalMessage.newComment = transactionChanges?.comment;
    }
    if ('created' in transactionChanges) {
        originalMessage.oldCreated = TransactionUtils.getCreated(oldTransaction);
        originalMessage.created = transactionChanges?.created;
    }
    if ('merchant' in transactionChanges) {
        originalMessage.oldMerchant = TransactionUtils.getMerchant(oldTransaction);
        originalMessage.merchant = transactionChanges?.merchant;
    }

    // The amount is always a combination of the currency and the number value so when one changes we need to store both
    // to match how we handle the modified expense action in oldDot
    if ('amount' in transactionChanges || 'currency' in transactionChanges) {
        originalMessage.oldAmount = TransactionUtils.getAmount(oldTransaction, isFromExpenseReport);
        originalMessage.amount = transactionChanges?.amount ?? transactionChanges.oldAmount;
        originalMessage.oldCurrency = TransactionUtils.getCurrency(oldTransaction);
        originalMessage.currency = transactionChanges?.currency ?? transactionChanges.oldCurrency;
    }

    if ('category' in transactionChanges) {
        originalMessage.oldCategory = TransactionUtils.getCategory(oldTransaction);
        originalMessage.category = transactionChanges?.category;
    }

    if ('tag' in transactionChanges) {
        originalMessage.oldTag = TransactionUtils.getTag(oldTransaction);
        originalMessage.tag = transactionChanges?.tag;
    }

    if ('billable' in transactionChanges) {
        const oldBillable = TransactionUtils.getBillable(oldTransaction);
        originalMessage.oldBillable = oldBillable ? Localize.translateLocal('common.billable').toLowerCase() : Localize.translateLocal('common.nonBillable').toLowerCase();
        originalMessage.billable = transactionChanges?.billable ? Localize.translateLocal('common.billable').toLowerCase() : Localize.translateLocal('common.nonBillable').toLowerCase();
    }

    return originalMessage;
}

/**
 * Check if original message is an object and can be used as a ChangeLog type
 * @param originalMessage
 */
function isChangeLogObject(originalMessage?: ChangeLog): ChangeLog | undefined {
    if (originalMessage && typeof originalMessage === 'object') {
        return originalMessage;
    }
    return undefined;
}

/**
 * Build invited usernames for admin chat threads
 * @param parentReportAction
 * @param parentReportActionMessage
 */
function getAdminRoomInvitedParticipants(parentReportAction: ReportAction | Record<string, never>, parentReportActionMessage: string) {
    if (!parentReportAction?.originalMessage) {
        return parentReportActionMessage || Localize.translateLocal('parentReportAction.deletedMessage');
    }
    const originalMessage = isChangeLogObject(parentReportAction.originalMessage);
    const participantAccountIDs = originalMessage?.targetAccountIDs ?? [];

    const participants = participantAccountIDs.map((id) => {
        const name = getDisplayNameForParticipant(id);
        if (name && name?.length > 0) {
            return name;
        }
        return Localize.translateLocal('common.hidden');
    });
    const users = participants.length > 1 ? participants.join(` ${Localize.translateLocal('common.and')} `) : participants[0];
    if (!users) {
        return parentReportActionMessage;
    }
    const actionType = parentReportAction.actionName;
    const isInviteAction = actionType === CONST.REPORT.ACTIONS.TYPE.ROOMCHANGELOG.INVITE_TO_ROOM || actionType === CONST.REPORT.ACTIONS.TYPE.POLICYCHANGELOG.INVITE_TO_ROOM;

    const verbKey = isInviteAction ? 'workspace.invite.invited' : 'workspace.invite.removed';
    const prepositionKey = isInviteAction ? 'workspace.invite.to' : 'workspace.invite.from';

    const verb = Localize.translateLocal(verbKey);
    const preposition = Localize.translateLocal(prepositionKey);

    const roomName = originalMessage?.roomName ?? '';

    return roomName ? `${verb} ${users} ${preposition} ${roomName}` : `${verb} ${users}`;
}

/**
 * Get the title for a report.
 */
function getReportName(report: OnyxEntry<Report>, policy: OnyxEntry<Policy> = null): string {
    let formattedName: string | undefined;
    const parentReportAction = ReportActionsUtils.getParentReportAction(report);
    if (isChatThread(report)) {
        if (!isEmptyObject(parentReportAction) && ReportActionsUtils.isTransactionThread(parentReportAction)) {
            return getTransactionReportName(parentReportAction);
        }

        if (parentReportAction?.message?.[0]?.isDeletedParentAction) {
            return Localize.translateLocal('parentReportAction.deletedMessage');
        }

        const isAttachment = ReportActionsUtils.isReportActionAttachment(!isEmptyObject(parentReportAction) ? parentReportAction : null);
        const parentReportActionMessage = (
            ReportActionsUtils.isApprovedOrSubmittedReportAction(parentReportAction)
                ? ReportActionsUtils.getReportActionMessageText(parentReportAction)
                : parentReportAction?.message?.[0]?.text ?? ''
        ).replace(/(\r\n|\n|\r)/gm, ' ');
        if (isAttachment && parentReportActionMessage) {
            return `[${Localize.translateLocal('common.attachment')}]`;
        }
        if (
            parentReportAction?.message?.[0]?.moderationDecision?.decision === CONST.MODERATION.MODERATOR_DECISION_PENDING_HIDE ||
            parentReportAction?.message?.[0]?.moderationDecision?.decision === CONST.MODERATION.MODERATOR_DECISION_HIDDEN ||
            parentReportAction?.message?.[0]?.moderationDecision?.decision === CONST.MODERATION.MODERATOR_DECISION_PENDING_REMOVE
        ) {
            return Localize.translateLocal('parentReportAction.hiddenMessage');
        }
        if (isAdminRoom(report) || isUserCreatedPolicyRoom(report)) {
            return getAdminRoomInvitedParticipants(parentReportAction, parentReportActionMessage);
        }
        return parentReportActionMessage;
    }

    if (isTaskReport(report) && isCanceledTaskReport(report, parentReportAction)) {
        return Localize.translateLocal('parentReportAction.deletedTask');
    }

    if (isChatRoom(report) || isTaskReport(report)) {
        formattedName = report?.reportName;
    }

    if (isPolicyExpenseChat(report)) {
        formattedName = getPolicyExpenseChatName(report, policy);
    }

    if (isMoneyRequestReport(report)) {
        formattedName = getMoneyRequestReportName(report, policy);
    }

    if (isArchivedRoom(report)) {
        formattedName += ` (${Localize.translateLocal('common.archived')})`;
    }

    if (isSelfDM(report)) {
        formattedName = getDisplayNameForParticipant(currentUserAccountID, undefined, undefined, true);
    }

    if (formattedName) {
        return formattedName;
    }

    // Not a room or PolicyExpenseChat, generate title from participants
    const participantAccountIDs = report?.participantAccountIDs ?? [];
    const participantsWithoutCurrentUser = participantAccountIDs.filter((accountID) => accountID !== currentUserAccountID);
    const isMultipleParticipantReport = participantsWithoutCurrentUser.length > 1;

    return participantsWithoutCurrentUser.map((accountID) => getDisplayNameForParticipant(accountID, isMultipleParticipantReport)).join(', ');
}

/**
 * Get either the policyName or domainName the chat is tied to
 */
function getChatRoomSubtitle(report: OnyxEntry<Report>): string | undefined {
    if (isChatThread(report)) {
        return '';
    }
    if (!isDefaultRoom(report) && !isUserCreatedPolicyRoom(report) && !isPolicyExpenseChat(report)) {
        return '';
    }
    if (getChatType(report) === CONST.REPORT.CHAT_TYPE.DOMAIN_ALL) {
        // The domainAll rooms are just #domainName, so we ignore the prefix '#' to get the domainName
        return report?.reportName?.substring(1) ?? '';
    }
    if ((isPolicyExpenseChat(report) && !!report?.isOwnPolicyExpenseChat) || isExpenseReport(report)) {
        return Localize.translateLocal('workspace.common.workspace');
    }
    if (isArchivedRoom(report)) {
        return report?.oldPolicyName ?? '';
    }
    return getPolicyName(report);
}

/**
 * Gets the parent navigation subtitle for the report
 */
function getParentNavigationSubtitle(report: OnyxEntry<Report>): ParentNavigationSummaryParams {
    const parentReport = getParentReport(report);
    if (isEmptyObject(parentReport)) {
        return {};
    }

    return {
        reportName: getReportName(parentReport),
        workspaceName: getPolicyName(parentReport, true),
    };
}

/**
 * Navigate to the details page of a given report
 */
function navigateToDetailsPage(report: OnyxEntry<Report>) {
    const participantAccountIDs = report?.participantAccountIDs ?? [];

    if (isSelfDM(report)) {
        Navigation.navigate(ROUTES.PROFILE.getRoute(currentUserAccountID ?? 0));
        return;
    }

    if (isOneOnOneChat(report)) {
        Navigation.navigate(ROUTES.PROFILE.getRoute(participantAccountIDs[0]));
        return;
    }
    if (report?.reportID) {
        Navigation.navigate(ROUTES.REPORT_WITH_ID_DETAILS.getRoute(report?.reportID));
    }
}

/**
 * Go back to the details page of a given report
 */
function goBackToDetailsPage(report: OnyxEntry<Report>) {
    if (isOneOnOneChat(report)) {
        Navigation.goBack(ROUTES.PROFILE.getRoute(report?.participantAccountIDs?.[0] ?? ''));
        return;
    }
    Navigation.goBack(ROUTES.REPORT_SETTINGS.getRoute(report?.reportID ?? ''));
}

/**
 * Generate a random reportID up to 53 bits aka 9,007,199,254,740,991 (Number.MAX_SAFE_INTEGER).
 * There were approximately 98,000,000 reports with sequential IDs generated before we started using this approach, those make up roughly one billionth of the space for these numbers,
 * so we live with the 1 in a billion chance of a collision with an older ID until we can switch to 64-bit IDs.
 *
 * In a test of 500M reports (28 years of reports at our current max rate) we got 20-40 collisions meaning that
 * this is more than random enough for our needs.
 */
function generateReportID(): string {
    return (Math.floor(Math.random() * 2 ** 21) * 2 ** 32 + Math.floor(Math.random() * 2 ** 32)).toString();
}

function hasReportNameError(report: OnyxEntry<Report>): boolean {
    return !isEmptyObject(report?.errorFields?.reportName);
}

/**
 * For comments shorter than or equal to 10k chars, convert the comment from MD into HTML because that's how it is stored in the database
 * For longer comments, skip parsing, but still escape the text, and display plaintext for performance reasons. It takes over 40s to parse a 100k long string!!
 */
function getParsedComment(text: string): string {
    const parser = new ExpensiMark();
    const textWithMention = text.replace(CONST.REGEX.SHORT_MENTION, (match) => {
        const mention = match.substring(1);

        if (!Str.isValidEmail(mention) && currentUserPrivateDomain) {
            const mentionWithEmailDomain = `${mention}@${currentUserPrivateDomain}`;
            if (allPersonalDetailLogins.includes(mentionWithEmailDomain)) {
                return `@${mentionWithEmailDomain}`;
            }
        }
        if (Str.isValidPhone(mention)) {
            const mentionWithSmsDomain = PhoneNumber.addSMSDomainIfPhoneNumber(mention);
            if (allPersonalDetailLogins.includes(mentionWithSmsDomain)) {
                return `@${mentionWithSmsDomain}`;
            }
        }

        return match;
    });

    return text.length <= CONST.MAX_MARKUP_LENGTH ? parser.replace(textWithMention, {shouldEscapeText: !shouldAllowRawHTMLMessages()}) : lodashEscape(text);
}

function getReportDescriptionText(report: Report): string {
    if (!report.description) {
        return '';
    }

    const parser = new ExpensiMark();
    return parser.htmlToText(report.description);
}

function getPolicyDescriptionText(policy: Policy): string {
    if (!policy.description) {
        return '';
    }

    const parser = new ExpensiMark();
    return parser.htmlToText(policy.description);
}

function buildOptimisticAddCommentReportAction(text?: string, file?: FileObject, actorAccountID?: number): OptimisticReportAction {
    const parser = new ExpensiMark();
    const commentText = getParsedComment(text ?? '');
    const isAttachment = !text && file !== undefined;
    const attachmentInfo = isAttachment ? file : {};
    const htmlForNewComment = isAttachment ? CONST.ATTACHMENT_UPLOADING_MESSAGE_HTML : commentText;
    const accountID = actorAccountID ?? currentUserAccountID;

    // Remove HTML from text when applying optimistic offline comment
    const textForNewComment = isAttachment ? CONST.ATTACHMENT_MESSAGE_TEXT : parser.htmlToText(htmlForNewComment);
    return {
        commentText,
        reportAction: {
            reportActionID: NumberUtils.rand64(),
            actionName: CONST.REPORT.ACTIONS.TYPE.ADDCOMMENT,
            actorAccountID: accountID,
            person: [
                {
                    style: 'strong',
                    text: allPersonalDetails?.[accountID ?? -1]?.displayName ?? currentUserEmail,
                    type: 'TEXT',
                },
            ],
            automatic: false,
            avatar: allPersonalDetails?.[accountID ?? -1]?.avatar ?? UserUtils.getDefaultAvatarURL(accountID),
            created: DateUtils.getDBTimeWithSkew(),
            message: [
                {
                    translationKey: isAttachment ? CONST.TRANSLATION_KEYS.ATTACHMENT : '',
                    type: CONST.REPORT.MESSAGE.TYPE.COMMENT,
                    html: htmlForNewComment,
                    text: textForNewComment,
                },
            ],
            isFirstItem: false,
            isAttachment,
            attachmentInfo,
            pendingAction: CONST.RED_BRICK_ROAD_PENDING_ACTION.ADD,
            shouldShow: true,
            isOptimisticAction: true,
        },
    };
}

/**
 * update optimistic parent reportAction when a comment is added or remove in the child report
 * @param parentReportAction - Parent report action of the child report
 * @param lastVisibleActionCreated - Last visible action created of the child report
 * @param type - The type of action in the child report
 */

function updateOptimisticParentReportAction(parentReportAction: OnyxEntry<ReportAction>, lastVisibleActionCreated: string, type: string): UpdateOptimisticParentReportAction {
    let childVisibleActionCount = parentReportAction?.childVisibleActionCount ?? 0;
    let childCommenterCount = parentReportAction?.childCommenterCount ?? 0;
    let childOldestFourAccountIDs = parentReportAction?.childOldestFourAccountIDs;

    if (type === CONST.RED_BRICK_ROAD_PENDING_ACTION.ADD) {
        childVisibleActionCount += 1;
        const oldestFourAccountIDs = childOldestFourAccountIDs ? childOldestFourAccountIDs.split(',') : [];
        if (oldestFourAccountIDs.length < 4) {
            const index = oldestFourAccountIDs.findIndex((accountID) => accountID === currentUserAccountID?.toString());
            if (index === -1) {
                childCommenterCount += 1;
                oldestFourAccountIDs.push(currentUserAccountID?.toString() ?? '');
            }
        }
        childOldestFourAccountIDs = oldestFourAccountIDs.join(',');
    } else if (type === CONST.RED_BRICK_ROAD_PENDING_ACTION.DELETE) {
        if (childVisibleActionCount > 0) {
            childVisibleActionCount -= 1;
        }

        if (childVisibleActionCount === 0) {
            childCommenterCount = 0;
            childOldestFourAccountIDs = '';
        }
    }

    return {
        childVisibleActionCount,
        childCommenterCount,
        childLastVisibleActionCreated: lastVisibleActionCreated,
        childOldestFourAccountIDs,
    };
}

/**
 * Get optimistic data of parent report action
 * @param reportID The reportID of the report that is updated
 * @param lastVisibleActionCreated Last visible action created of the child report
 * @param type The type of action in the child report
 * @param parentReportID Custom reportID to be updated
 * @param parentReportActionID Custom reportActionID to be updated
 */
function getOptimisticDataForParentReportAction(reportID: string, lastVisibleActionCreated: string, type: string, parentReportID = '', parentReportActionID = ''): OnyxUpdate | EmptyObject {
    const report = getReport(reportID);
    if (!report || isEmptyObject(report)) {
        return {};
    }
    const parentReportAction = ReportActionsUtils.getParentReportAction(report);
    if (!parentReportAction || isEmptyObject(parentReportAction)) {
        return {};
    }

    const optimisticParentReportAction = updateOptimisticParentReportAction(parentReportAction, lastVisibleActionCreated, type);
    return {
        onyxMethod: Onyx.METHOD.MERGE,
        key: `${ONYXKEYS.COLLECTION.REPORT_ACTIONS}${parentReportID || report?.parentReportID}`,
        value: {
            [parentReportActionID || (report?.parentReportActionID ?? '')]: optimisticParentReportAction,
        },
    };
}

/**
 * Builds an optimistic reportAction for the parent report when a task is created
 * @param taskReportID - Report ID of the task
 * @param taskTitle - Title of the task
 * @param taskAssigneeAccountID - AccountID of the person assigned to the task
 * @param text - Text of the comment
 * @param parentReportID - Report ID of the parent report
 */
function buildOptimisticTaskCommentReportAction(taskReportID: string, taskTitle: string, taskAssigneeAccountID: number, text: string, parentReportID: string): OptimisticReportAction {
    const reportAction = buildOptimisticAddCommentReportAction(text);
    if (reportAction.reportAction.message) {
        reportAction.reportAction.message[0].taskReportID = taskReportID;
    }

    // These parameters are not saved on the reportAction, but are used to display the task in the UI
    // Added when we fetch the reportActions on a report
    reportAction.reportAction.originalMessage = {
        html: reportAction.reportAction.message?.[0].html,
        taskReportID: reportAction.reportAction.message?.[0].taskReportID,
    };
    reportAction.reportAction.childReportID = taskReportID;
    reportAction.reportAction.parentReportID = parentReportID;
    reportAction.reportAction.childType = CONST.REPORT.TYPE.TASK;
    reportAction.reportAction.childReportName = taskTitle;
    reportAction.reportAction.childManagerAccountID = taskAssigneeAccountID;
    reportAction.reportAction.childStatusNum = CONST.REPORT.STATUS_NUM.OPEN;
    reportAction.reportAction.childStateNum = CONST.REPORT.STATE_NUM.OPEN;

    return reportAction;
}

/**
 * Builds an optimistic IOU report with a randomly generated reportID
 *
 * @param payeeAccountID - AccountID of the person generating the IOU.
 * @param payerAccountID - AccountID of the other person participating in the IOU.
 * @param total - IOU amount in the smallest unit of the currency.
 * @param chatReportID - Report ID of the chat where the IOU is.
 * @param currency - IOU currency.
 * @param isSendingMoney - If we send money the IOU should be created as settled
 */

function buildOptimisticIOUReport(payeeAccountID: number, payerAccountID: number, total: number, chatReportID: string, currency: string, isSendingMoney = false): OptimisticIOUReport {
    const formattedTotal = CurrencyUtils.convertToDisplayString(total, currency);
    const personalDetails = getPersonalDetailsForAccountID(payerAccountID);
    const payerEmail = 'login' in personalDetails ? personalDetails.login : '';

    // When creating a report the participantsAccountIDs and visibleChatMemberAccountIDs are the same
    const participantsAccountIDs = [payeeAccountID, payerAccountID];

    return {
        type: CONST.REPORT.TYPE.IOU,
        cachedTotal: formattedTotal,
        chatReportID,
        currency,
        managerID: payerAccountID,
        ownerAccountID: payeeAccountID,
        participantAccountIDs: participantsAccountIDs,
        visibleChatMemberAccountIDs: participantsAccountIDs,
        reportID: generateReportID(),
        stateNum: isSendingMoney ? CONST.REPORT.STATE_NUM.APPROVED : CONST.REPORT.STATE_NUM.SUBMITTED,
        statusNum: isSendingMoney ? CONST.REPORT.STATUS_NUM.REIMBURSED : CONST.REPORT.STATE_NUM.SUBMITTED,
        total,

        // We don't translate reportName because the server response is always in English
        reportName: `${payerEmail} owes ${formattedTotal}`,
        notificationPreference: CONST.REPORT.NOTIFICATION_PREFERENCE.HIDDEN,
        parentReportID: chatReportID,
        lastVisibleActionCreated: DateUtils.getDBTime(),
    };
}

function getHumanReadableStatus(statusNum: number): string {
    const status = Object.keys(CONST.REPORT.STATUS_NUM).find((key) => CONST.REPORT.STATUS_NUM[key as keyof typeof CONST.REPORT.STATUS_NUM] === statusNum);
    return status ? `${status.charAt(0)}${status.slice(1).toLowerCase()}` : '';
}

/**
 * Populates the report field formula with the values from the report and policy.
 * Currently, this only supports optimistic expense reports.
 * Each formula field is either replaced with a value, or removed.
 * If after all replacements the formula is empty, the original formula is returned.
 * See {@link https://help.expensify.com/articles/expensify-classic/insights-and-custom-reporting/Custom-Templates}
 */
function populateOptimisticReportFormula(formula: string, report: OptimisticExpenseReport, policy: Policy | EmptyObject): string {
    const createdDate = report.lastVisibleActionCreated ? new Date(report.lastVisibleActionCreated) : undefined;
    const result = formula
        // We don't translate because the server response is always in English
        .replaceAll('{report:type}', 'Expense Report')
        .replaceAll('{report:startdate}', createdDate ? format(createdDate, CONST.DATE.FNS_FORMAT_STRING) : '')
        .replaceAll('{report:total}', report.total !== undefined ? CurrencyUtils.convertToDisplayString(Math.abs(report.total), report.currency).toString() : '')
        .replaceAll('{report:currency}', report.currency ?? '')
        .replaceAll('{report:policyname}', policy.name ?? '')
        .replaceAll('{report:created}', createdDate ? format(createdDate, CONST.DATE.FNS_DATE_TIME_FORMAT_STRING) : '')
        .replaceAll('{report:created:yyyy-MM-dd}', createdDate ? format(createdDate, CONST.DATE.FNS_FORMAT_STRING) : '')
        .replaceAll('{report:status}', report.statusNum !== undefined ? getHumanReadableStatus(report.statusNum) : '')
        .replaceAll('{user:email}', currentUserEmail ?? '')
        .replaceAll('{user:email|frontPart}', currentUserEmail ? currentUserEmail.split('@')[0] : '')
        .replaceAll(/\{report:(.+)}/g, '');

    return result.trim().length ? result : formula;
}

/**
 * Builds an optimistic Expense report with a randomly generated reportID
 *
 * @param chatReportID - Report ID of the PolicyExpenseChat where the Expense Report is
 * @param policyID - The policy ID of the PolicyExpenseChat
 * @param payeeAccountID - AccountID of the employee (payee)
 * @param total - Amount in cents
 * @param currency
 */
function buildOptimisticExpenseReport(chatReportID: string, policyID: string, payeeAccountID: number, total: number, currency: string): OptimisticExpenseReport {
    // The amount for Expense reports are stored as negative value in the database
    const storedTotal = total * -1;
    const policyName = getPolicyName(allReports?.[`${ONYXKEYS.COLLECTION.REPORT}${chatReportID}`]);
    const formattedTotal = CurrencyUtils.convertToDisplayString(storedTotal, currency);
    const policy = getPolicy(policyID);

    const isInstantSubmitEnabled = PolicyUtils.isInstantSubmitEnabled(policy);

    const stateNum = isInstantSubmitEnabled ? CONST.REPORT.STATE_NUM.SUBMITTED : CONST.REPORT.STATE_NUM.OPEN;
    const statusNum = isInstantSubmitEnabled ? CONST.REPORT.STATUS_NUM.SUBMITTED : CONST.REPORT.STATUS_NUM.OPEN;

    const expenseReport: OptimisticExpenseReport = {
        reportID: generateReportID(),
        chatReportID,
        policyID,
        type: CONST.REPORT.TYPE.EXPENSE,
        ownerAccountID: payeeAccountID,
        currency,
        // We don't translate reportName because the server response is always in English
        reportName: `${policyName} owes ${formattedTotal}`,
        stateNum,
        statusNum,
        total: storedTotal,
        notificationPreference: CONST.REPORT.NOTIFICATION_PREFERENCE.HIDDEN,
        parentReportID: chatReportID,
        lastVisibleActionCreated: DateUtils.getDBTime(),
    };

    // The account defined in the policy submitsTo field is the approver/ manager for this report
    if (policy?.submitsTo) {
        expenseReport.managerID = policy.submitsTo;
    }

    const titleReportField = getTitleReportField(getReportFieldsByPolicyID(policyID) ?? {});
    if (!!titleReportField && reportFieldsEnabled(expenseReport)) {
        expenseReport.reportName = populateOptimisticReportFormula(titleReportField.defaultValue, expenseReport, policy);
    }

    return expenseReport;
}

/**
 * @param iouReportID - the report ID of the IOU report the action belongs to
 * @param type - IOUReportAction type. Can be oneOf(create, decline, cancel, pay, split)
 * @param total - IOU total in cents
 * @param comment - IOU comment
 * @param currency - IOU currency
 * @param paymentType - IOU paymentMethodType. Can be oneOf(Elsewhere, Expensify)
 * @param isSettlingUp - Whether we are settling up an IOU
 */
function getIOUReportActionMessage(iouReportID: string, type: string, total: number, comment: string, currency: string, paymentType = '', isSettlingUp = false): [Message] {
    const report = getReport(iouReportID);
    const amount =
        type === CONST.IOU.REPORT_ACTION_TYPE.PAY
            ? CurrencyUtils.convertToDisplayString(getMoneyRequestSpendBreakdown(!isEmptyObject(report) ? report : null).totalDisplaySpend, currency)
            : CurrencyUtils.convertToDisplayString(total, currency);

    let paymentMethodMessage;
    switch (paymentType) {
        case CONST.IOU.PAYMENT_TYPE.VBBA:
        case CONST.IOU.PAYMENT_TYPE.EXPENSIFY:
            paymentMethodMessage = ' with Expensify';
            break;
        default:
            paymentMethodMessage = ` elsewhere`;
            break;
    }

    let iouMessage;
    switch (type) {
        case CONST.REPORT.ACTIONS.TYPE.APPROVED:
            iouMessage = `approved ${amount}`;
            break;
        case CONST.REPORT.ACTIONS.TYPE.SUBMITTED:
            iouMessage = `submitted ${amount}`;
            break;
        case CONST.IOU.REPORT_ACTION_TYPE.CREATE:
            iouMessage = `requested ${amount}${comment && ` for ${comment}`}`;
            break;
        case CONST.IOU.REPORT_ACTION_TYPE.SPLIT:
            iouMessage = `split ${amount}${comment && ` for ${comment}`}`;
            break;
        case CONST.IOU.REPORT_ACTION_TYPE.DELETE:
            iouMessage = `deleted the ${amount} request${comment && ` for ${comment}`}`;
            break;
        case CONST.IOU.REPORT_ACTION_TYPE.PAY:
            iouMessage = isSettlingUp ? `paid ${amount}${paymentMethodMessage}` : `sent ${amount}${comment && ` for ${comment}`}${paymentMethodMessage}`;
            break;
        default:
            break;
    }

    return [
        {
            html: lodashEscape(iouMessage),
            text: iouMessage ?? '',
            isEdited: false,
            type: CONST.REPORT.MESSAGE.TYPE.COMMENT,
        },
    ];
}

/**
 * Builds an optimistic IOU reportAction object
 *
 * @param type - IOUReportAction type. Can be oneOf(create, delete, pay, split).
 * @param amount - IOU amount in cents.
 * @param currency
 * @param comment - User comment for the IOU.
 * @param participants - An array with participants details.
 * @param [transactionID] - Not required if the IOUReportAction type is 'pay'
 * @param [paymentType] - Only required if the IOUReportAction type is 'pay'. Can be oneOf(elsewhere, Expensify).
 * @param [iouReportID] - Only required if the IOUReportActions type is oneOf(decline, cancel, pay). Generates a randomID as default.
 * @param [isSettlingUp] - Whether we are settling up an IOU.
 * @param [isSendMoneyFlow] - Whether this is send money flow
 * @param [receipt]
 * @param [isOwnPolicyExpenseChat] - Whether this is an expense report create from the current user's policy expense chat
 */

function buildOptimisticIOUReportAction(
    type: ValueOf<typeof CONST.IOU.REPORT_ACTION_TYPE>,
    amount: number,
    currency: string,
    comment: string,
    participants: Participant[],
    transactionID: string,
    paymentType?: PaymentMethodType,
    iouReportID = '',
    isSettlingUp = false,
    isSendMoneyFlow = false,
    receipt: Receipt = {},
    isOwnPolicyExpenseChat = false,
    created = DateUtils.getDBTime(),
): OptimisticIOUReportAction {
    const IOUReportID = iouReportID || generateReportID();

    const originalMessage: IOUMessage = {
        amount,
        comment,
        currency,
        IOUTransactionID: transactionID,
        IOUReportID,
        type,
    };

    if (type === CONST.IOU.REPORT_ACTION_TYPE.PAY) {
        // In send money flow, we store amount, comment, currency in IOUDetails when type = pay
        if (isSendMoneyFlow) {
            const keys = ['amount', 'comment', 'currency'] as const;
            keys.forEach((key) => {
                delete originalMessage[key];
            });
            originalMessage.IOUDetails = {amount, comment, currency};
            originalMessage.paymentType = paymentType;
        } else {
            // In case of pay money request action, we dont store the comment
            // and there is no single transctionID to link the action to.
            delete originalMessage.IOUTransactionID;
            delete originalMessage.comment;
            originalMessage.paymentType = paymentType;
        }
    }

    // IOUs of type split only exist in group DMs and those don't have an iouReport so we need to delete the IOUReportID key
    if (type === CONST.IOU.REPORT_ACTION_TYPE.SPLIT) {
        delete originalMessage.IOUReportID;
        // Split bill made from a policy expense chat only have the payee's accountID as the participant because the payer could be any policy admin
        if (isOwnPolicyExpenseChat) {
            originalMessage.participantAccountIDs = currentUserAccountID ? [currentUserAccountID] : [];
        } else {
            originalMessage.participantAccountIDs = currentUserAccountID
                ? [currentUserAccountID, ...participants.map((participant) => participant.accountID ?? -1)]
                : participants.map((participant) => participant.accountID ?? -1);
        }
    }

    return {
        actionName: CONST.REPORT.ACTIONS.TYPE.IOU,
        actorAccountID: currentUserAccountID,
        automatic: false,
        avatar: getCurrentUserAvatarOrDefault(),
        isAttachment: false,
        originalMessage,
        message: getIOUReportActionMessage(iouReportID, type, amount, comment, currency, paymentType, isSettlingUp),
        person: [
            {
                style: 'strong',
                text: getCurrentUserDisplayNameOrEmail(),
                type: 'TEXT',
            },
        ],
        reportActionID: NumberUtils.rand64(),
        shouldShow: true,
        created,
        pendingAction: CONST.RED_BRICK_ROAD_PENDING_ACTION.ADD,
        whisperedToAccountIDs: [CONST.IOU.RECEIPT_STATE.SCANREADY, CONST.IOU.RECEIPT_STATE.SCANNING].some((value) => value === receipt?.state) ? [currentUserAccountID ?? -1] : [],
    };
}

/**
 * Builds an optimistic APPROVED report action with a randomly generated reportActionID.
 */
function buildOptimisticApprovedReportAction(amount: number, currency: string, expenseReportID: string): OptimisticApprovedReportAction {
    const originalMessage = {
        amount,
        currency,
        expenseReportID,
    };

    return {
        actionName: CONST.REPORT.ACTIONS.TYPE.APPROVED,
        actorAccountID: currentUserAccountID,
        automatic: false,
        avatar: getCurrentUserAvatarOrDefault(),
        isAttachment: false,
        originalMessage,
        message: getIOUReportActionMessage(expenseReportID, CONST.REPORT.ACTIONS.TYPE.APPROVED, Math.abs(amount), '', currency),
        person: [
            {
                style: 'strong',
                text: getCurrentUserDisplayNameOrEmail(),
                type: 'TEXT',
            },
        ],
        reportActionID: NumberUtils.rand64(),
        shouldShow: true,
        created: DateUtils.getDBTime(),
        pendingAction: CONST.RED_BRICK_ROAD_PENDING_ACTION.ADD,
    };
}

/**
 * Builds an optimistic MOVED report action with a randomly generated reportActionID.
 * This action is used when we move reports across workspaces.
 */
function buildOptimisticMovedReportAction(fromPolicyID: string, toPolicyID: string, newParentReportID: string, movedReportID: string, policyName: string): ReportAction {
    const originalMessage = {
        fromPolicyID,
        toPolicyID,
        newParentReportID,
        movedReportID,
    };

    const movedActionMessage = [
        {
            html: `moved the report to the <a href='${CONST.NEW_EXPENSIFY_URL}r/${newParentReportID}' target='_blank' rel='noreferrer noopener'>${policyName}</a> workspace`,
            text: `moved the report to the ${policyName} workspace`,
            type: CONST.REPORT.MESSAGE.TYPE.COMMENT,
        },
    ];

    return {
        actionName: CONST.REPORT.ACTIONS.TYPE.MOVED,
        actorAccountID: currentUserAccountID,
        automatic: false,
        avatar: getCurrentUserAvatarOrDefault(),
        isAttachment: false,
        originalMessage,
        message: movedActionMessage,
        person: [
            {
                style: 'strong',
                text: getCurrentUserDisplayNameOrEmail(),
                type: 'TEXT',
            },
        ],
        reportActionID: NumberUtils.rand64(),
        shouldShow: true,
        created: DateUtils.getDBTime(),
        pendingAction: CONST.RED_BRICK_ROAD_PENDING_ACTION.ADD,
    };
}

/**
 * Builds an optimistic SUBMITTED report action with a randomly generated reportActionID.
 *
 */
function buildOptimisticSubmittedReportAction(amount: number, currency: string, expenseReportID: string): OptimisticSubmittedReportAction {
    const originalMessage = {
        amount,
        currency,
        expenseReportID,
    };

    return {
        actionName: CONST.REPORT.ACTIONS.TYPE.SUBMITTED,
        actorAccountID: currentUserAccountID,
        automatic: false,
        avatar: getCurrentUserAvatarOrDefault(),
        isAttachment: false,
        originalMessage,
        message: getIOUReportActionMessage(expenseReportID, CONST.REPORT.ACTIONS.TYPE.SUBMITTED, Math.abs(amount), '', currency),
        person: [
            {
                style: 'strong',
                text: getCurrentUserDisplayNameOrEmail(),
                type: 'TEXT',
            },
        ],
        reportActionID: NumberUtils.rand64(),
        shouldShow: true,
        created: DateUtils.getDBTime(),
        pendingAction: CONST.RED_BRICK_ROAD_PENDING_ACTION.ADD,
    };
}

/**
 * Builds an optimistic report preview action with a randomly generated reportActionID.
 *
 * @param chatReport
 * @param iouReport
 * @param [comment] - User comment for the IOU.
 * @param [transaction] - optimistic first transaction of preview
 */
function buildOptimisticReportPreview(chatReport: OnyxEntry<Report>, iouReport: Report, comment = '', transaction: OnyxEntry<Transaction> = null, childReportID?: string): ReportAction {
    const hasReceipt = TransactionUtils.hasReceipt(transaction);
    const isReceiptBeingScanned = hasReceipt && TransactionUtils.isReceiptBeingScanned(transaction);
    const message = getReportPreviewMessage(iouReport);
    const created = DateUtils.getDBTime();
    return {
        reportActionID: NumberUtils.rand64(),
        reportID: chatReport?.reportID,
        actionName: CONST.REPORT.ACTIONS.TYPE.REPORTPREVIEW,
        pendingAction: CONST.RED_BRICK_ROAD_PENDING_ACTION.ADD,
        originalMessage: {
            linkedReportID: iouReport?.reportID,
        },
        message: [
            {
                html: message,
                text: message,
                isEdited: false,
                type: CONST.REPORT.MESSAGE.TYPE.COMMENT,
            },
        ],
        created,
        accountID: iouReport?.managerID ?? 0,
        // The preview is initially whispered if created with a receipt, so the actor is the current user as well
        actorAccountID: hasReceipt ? currentUserAccountID : iouReport?.managerID ?? 0,
        childReportID: childReportID ?? iouReport?.reportID,
        childMoneyRequestCount: 1,
        childLastMoneyRequestComment: comment,
        childRecentReceiptTransactionIDs: hasReceipt && !isEmptyObject(transaction) ? {[transaction?.transactionID ?? '']: created} : undefined,
        whisperedToAccountIDs: isReceiptBeingScanned ? [currentUserAccountID ?? -1] : [],
    };
}

/**
 * Builds an optimistic modified expense action with a randomly generated reportActionID.
 */
function buildOptimisticModifiedExpenseReportAction(
    transactionThread: OnyxEntry<Report>,
    oldTransaction: OnyxEntry<Transaction>,
    transactionChanges: TransactionChanges,
    isFromExpenseReport: boolean,
): OptimisticModifiedExpenseReportAction {
    const originalMessage = getModifiedExpenseOriginalMessage(oldTransaction, transactionChanges, isFromExpenseReport);
    return {
        actionName: CONST.REPORT.ACTIONS.TYPE.MODIFIEDEXPENSE,
        actorAccountID: currentUserAccountID,
        automatic: false,
        avatar: getCurrentUserAvatarOrDefault(),
        created: DateUtils.getDBTime(),
        isAttachment: false,
        message: [
            {
                // Currently we are composing the message from the originalMessage and message is only used in OldDot and not in the App
                text: 'You',
                style: 'strong',
                type: CONST.REPORT.MESSAGE.TYPE.TEXT,
            },
        ],
        originalMessage,
        person: [
            {
                style: 'strong',
                text: currentUserPersonalDetails?.displayName ?? String(currentUserAccountID),
                type: 'TEXT',
            },
        ],
        pendingAction: CONST.RED_BRICK_ROAD_PENDING_ACTION.ADD,
        reportActionID: NumberUtils.rand64(),
        reportID: transactionThread?.reportID,
        shouldShow: true,
    };
}

/**
 * Updates a report preview action that exists for an IOU report.
 *
 * @param [comment] - User comment for the IOU.
 * @param [transaction] - optimistic newest transaction of a report preview
 *
 */
function updateReportPreview(iouReport: OnyxEntry<Report>, reportPreviewAction: ReportAction, isPayRequest = false, comment = '', transaction: OnyxEntry<Transaction> = null): ReportAction {
    const hasReceipt = TransactionUtils.hasReceipt(transaction);
    const recentReceiptTransactions = reportPreviewAction?.childRecentReceiptTransactionIDs ?? {};
    const transactionsToKeep = TransactionUtils.getRecentTransactions(recentReceiptTransactions);
    const previousTransactionsArray = Object.entries(recentReceiptTransactions ?? {}).map(([key, value]) => (transactionsToKeep.includes(key) ? {[key]: value} : null));
    const previousTransactions: Record<string, string> = {};

    for (const obj of previousTransactionsArray) {
        for (const key in obj) {
            if (obj) {
                previousTransactions[key] = obj[key];
            }
        }
    }

    const message = getReportPreviewMessage(iouReport, reportPreviewAction);
    return {
        ...reportPreviewAction,
        message: [
            {
                html: message,
                text: message,
                isEdited: false,
                type: CONST.REPORT.MESSAGE.TYPE.COMMENT,
            },
        ],
        childLastMoneyRequestComment: comment || reportPreviewAction?.childLastMoneyRequestComment,
        childMoneyRequestCount: (reportPreviewAction?.childMoneyRequestCount ?? 0) + (isPayRequest ? 0 : 1),
        childRecentReceiptTransactionIDs: hasReceipt
            ? {
                  ...(transaction && {[transaction.transactionID]: transaction?.created}),
                  ...previousTransactions,
              }
            : recentReceiptTransactions,
        // As soon as we add a transaction without a receipt to the report, it will have ready money requests,
        // so we remove the whisper
        whisperedToAccountIDs: hasReceipt ? reportPreviewAction?.whisperedToAccountIDs : [],
    };
}

function buildOptimisticTaskReportAction(taskReportID: string, actionName: OriginalMessageActionName, message = ''): OptimisticTaskReportAction {
    const originalMessage = {
        taskReportID,
        type: actionName,
        text: message,
    };
    return {
        actionName,
        actorAccountID: currentUserAccountID,
        automatic: false,
        avatar: getCurrentUserAvatarOrDefault(),
        isAttachment: false,
        originalMessage,
        message: [
            {
                text: message,
                taskReportID,
                type: CONST.REPORT.MESSAGE.TYPE.TEXT,
            },
        ],
        person: [
            {
                style: 'strong',
                text: currentUserPersonalDetails?.displayName ?? String(currentUserAccountID),
                type: 'TEXT',
            },
        ],
        reportActionID: NumberUtils.rand64(),
        shouldShow: true,
        created: DateUtils.getDBTime(),
        isFirstItem: false,
        pendingAction: CONST.RED_BRICK_ROAD_PENDING_ACTION.ADD,
    };
}

/**
 * Builds an optimistic chat report with a randomly generated reportID and as much information as we currently have
 */
function buildOptimisticChatReport(
    participantList: number[],
    reportName: string = CONST.REPORT.DEFAULT_REPORT_NAME,
    chatType: ValueOf<typeof CONST.REPORT.CHAT_TYPE> | undefined = undefined,
    policyID: string = CONST.POLICY.OWNER_EMAIL_FAKE,
    ownerAccountID: number = CONST.REPORT.OWNER_ACCOUNT_ID_FAKE,
    isOwnPolicyExpenseChat = false,
    oldPolicyName = '',
    visibility: ValueOf<typeof CONST.REPORT.VISIBILITY> | undefined = undefined,
    writeCapability: ValueOf<typeof CONST.REPORT.WRITE_CAPABILITIES> | undefined = undefined,
    notificationPreference: NotificationPreference = CONST.REPORT.NOTIFICATION_PREFERENCE.ALWAYS,
    parentReportActionID = '',
    parentReportID = '',
    description = '',
): OptimisticChatReport {
    const currentTime = DateUtils.getDBTime();
    const isNewlyCreatedWorkspaceChat = chatType === CONST.REPORT.CHAT_TYPE.POLICY_EXPENSE_CHAT && isOwnPolicyExpenseChat;
    return {
        isOptimisticReport: true,
        type: CONST.REPORT.TYPE.CHAT,
        chatType,
        isOwnPolicyExpenseChat,
        isPinned: reportName === CONST.REPORT.WORKSPACE_CHAT_ROOMS.ADMINS || isNewlyCreatedWorkspaceChat,
        lastActorAccountID: 0,
        lastMessageTranslationKey: '',
        lastMessageHtml: '',
        lastMessageText: undefined,
        lastReadTime: currentTime,
        lastVisibleActionCreated: currentTime,
        notificationPreference,
        oldPolicyName,
        ownerAccountID: ownerAccountID || CONST.REPORT.OWNER_ACCOUNT_ID_FAKE,
        parentReportActionID,
        parentReportID,
        // When creating a report the participantsAccountIDs and visibleChatMemberAccountIDs are the same
        participantAccountIDs: participantList,
        visibleChatMemberAccountIDs: participantList,
        policyID,
        reportID: generateReportID(),
        reportName,
        stateNum: 0,
        statusNum: 0,
        visibility,
        description,
        writeCapability,
    };
}

<<<<<<< HEAD
/**
 * Builds an optimistic group chat report with a randomly generated reportID and as much information as we currently have
 */
function buildOptimisticGroupChatReport(
    participantList: Participants,
    reportName: string = CONST.REPORT.DEFAULT_REPORT_NAME,
    chatType: ValueOf<typeof CONST.REPORT.CHAT_TYPE> | undefined = undefined,
    policyID: string = CONST.POLICY.OWNER_EMAIL_FAKE,
    ownerAccountID: number = CONST.REPORT.OWNER_ACCOUNT_ID_FAKE,
    isOwnPolicyExpenseChat = false,
    oldPolicyName = '',
    visibility: ValueOf<typeof CONST.REPORT.VISIBILITY> | undefined = undefined,
    writeCapability: ValueOf<typeof CONST.REPORT.WRITE_CAPABILITIES> | undefined = undefined,
    notificationPreference: NotificationPreference = CONST.REPORT.NOTIFICATION_PREFERENCE.ALWAYS,
    parentReportActionID = '',
    parentReportID = '',
    description = '',
): OptimisticGroupChatReport {
    const currentTime = DateUtils.getDBTime();
    const isNewlyCreatedWorkspaceChat = chatType === CONST.REPORT.CHAT_TYPE.POLICY_EXPENSE_CHAT && isOwnPolicyExpenseChat;
    return {
        isOptimisticReport: true,
        type: CONST.REPORT.TYPE.CHAT,
        chatType,
        isOwnPolicyExpenseChat,
        isPinned: reportName === CONST.REPORT.WORKSPACE_CHAT_ROOMS.ADMINS || isNewlyCreatedWorkspaceChat,
        lastActorAccountID: 0,
        lastMessageTranslationKey: '',
        lastMessageHtml: '',
        lastMessageText: undefined,
        lastReadTime: currentTime,
        lastVisibleActionCreated: currentTime,
        notificationPreference,
        oldPolicyName,
        ownerAccountID: ownerAccountID || CONST.REPORT.OWNER_ACCOUNT_ID_FAKE,
        parentReportActionID,
        parentReportID,
        // For group chats we need to have participants object
        participants: participantList,
        policyID,
        reportID: generateReportID(),
        reportName,
        stateNum: 0,
        statusNum: 0,
        visibility,
        description,
        writeCapability,
    };
}

function getCurrentUserAvatarOrDefault(): UserUtils.AvatarSource {
    return allPersonalDetails?.[currentUserAccountID ?? '']?.avatar ?? UserUtils.getDefaultAvatarURL(currentUserAccountID);
}

=======
>>>>>>> 44267d32
/**
 * Returns the necessary reportAction onyx data to indicate that the chat has been created optimistically
 * @param [created] - Action created time
 */
function buildOptimisticCreatedReportAction(emailCreatingAction: string, created = DateUtils.getDBTime()): OptimisticCreatedReportAction {
    return {
        reportActionID: NumberUtils.rand64(),
        actionName: CONST.REPORT.ACTIONS.TYPE.CREATED,
        pendingAction: CONST.RED_BRICK_ROAD_PENDING_ACTION.ADD,
        actorAccountID: currentUserAccountID,
        message: [
            {
                type: CONST.REPORT.MESSAGE.TYPE.TEXT,
                style: 'strong',
                text: emailCreatingAction,
            },
            {
                type: CONST.REPORT.MESSAGE.TYPE.TEXT,
                style: 'normal',
                text: ' created this report',
            },
        ],
        person: [
            {
                type: CONST.REPORT.MESSAGE.TYPE.TEXT,
                style: 'strong',
                text: getCurrentUserDisplayNameOrEmail(),
            },
        ],
        automatic: false,
        avatar: getCurrentUserAvatarOrDefault(),
        created,
        shouldShow: true,
    };
}

/**
 * Returns the necessary reportAction onyx data to indicate that the room has been renamed
 */
function buildOptimisticRenamedRoomReportAction(newName: string, oldName: string): OptimisticRenamedReportAction {
    const now = DateUtils.getDBTime();
    return {
        reportActionID: NumberUtils.rand64(),
        actionName: CONST.REPORT.ACTIONS.TYPE.RENAMED,
        pendingAction: CONST.RED_BRICK_ROAD_PENDING_ACTION.ADD,
        actorAccountID: currentUserAccountID,
        message: [
            {
                type: CONST.REPORT.MESSAGE.TYPE.TEXT,
                style: 'strong',
                text: 'You',
            },
            {
                type: CONST.REPORT.MESSAGE.TYPE.TEXT,
                style: 'normal',
                text: ` renamed this report. New title is '${newName}' (previously '${oldName}').`,
            },
        ],
        person: [
            {
                type: CONST.REPORT.MESSAGE.TYPE.TEXT,
                style: 'strong',
                text: getCurrentUserDisplayNameOrEmail(),
            },
        ],
        originalMessage: {
            oldName,
            newName,
            html: `Room renamed to ${newName}`,
            lastModified: now,
        },
        automatic: false,
        avatar: getCurrentUserAvatarOrDefault(),
        created: now,
        shouldShow: true,
    };
}

/**
 * Returns the necessary reportAction onyx data to indicate that the transaction has been put on hold optimistically
 * @param [created] - Action created time
 */
function buildOptimisticHoldReportAction(comment: string, created = DateUtils.getDBTime()): OptimisticHoldReportAction {
    return {
        reportActionID: NumberUtils.rand64(),
        actionName: CONST.REPORT.ACTIONS.TYPE.HOLD,
        pendingAction: CONST.RED_BRICK_ROAD_PENDING_ACTION.ADD,
        actorAccountID: currentUserAccountID,
        message: [
            {
                type: CONST.REPORT.MESSAGE.TYPE.TEXT,
                style: 'normal',
                text: Localize.translateLocal('iou.heldRequest', {comment}),
            },
            {
                type: CONST.REPORT.MESSAGE.TYPE.COMMENT,
                text: comment,
            },
        ],
        person: [
            {
                type: CONST.REPORT.MESSAGE.TYPE.TEXT,
                style: 'strong',
                text: getCurrentUserDisplayNameOrEmail(),
            },
        ],
        automatic: false,
        avatar: getCurrentUserAvatarOrDefault(),
        created,
        shouldShow: true,
    };
}

/**
 * Returns the necessary reportAction onyx data to indicate that the transaction has been removed from hold optimistically
 * @param [created] - Action created time
 */
function buildOptimisticUnHoldReportAction(created = DateUtils.getDBTime()): OptimisticSubmittedReportAction {
    return {
        reportActionID: NumberUtils.rand64(),
        actionName: CONST.REPORT.ACTIONS.TYPE.UNHOLD,
        pendingAction: CONST.RED_BRICK_ROAD_PENDING_ACTION.ADD,
        actorAccountID: currentUserAccountID,
        message: [
            {
                type: CONST.REPORT.MESSAGE.TYPE.TEXT,
                style: 'normal',
                text: Localize.translateLocal('iou.unheldRequest'),
            },
        ],
        person: [
            {
                type: CONST.REPORT.MESSAGE.TYPE.TEXT,
                style: 'normal',
                text: getCurrentUserDisplayNameOrEmail(),
            },
        ],
        automatic: false,
        avatar: getCurrentUserAvatarOrDefault(),
        created,
        shouldShow: true,
    };
}

function buildOptimisticEditedTaskFieldReportAction({title, description}: Task): OptimisticEditedTaskReportAction {
    // We do not modify title & description in one request, so we need to create a different optimistic action for each field modification
    let field = '';
    let value = '';
    if (title !== undefined) {
        field = 'task title';
        value = title;
    } else if (description !== undefined) {
        field = 'description';
        value = description;
    }

    let changelog = 'edited this task';
    if (field && value) {
        changelog = `updated the ${field} to ${value}`;
    } else if (field) {
        changelog = `removed the ${field}`;
    }

    return {
        reportActionID: NumberUtils.rand64(),
        actionName: CONST.REPORT.ACTIONS.TYPE.TASKEDITED,
        pendingAction: CONST.RED_BRICK_ROAD_PENDING_ACTION.ADD,
        actorAccountID: currentUserAccountID,
        message: [
            {
                type: CONST.REPORT.MESSAGE.TYPE.COMMENT,
                text: changelog,
                html: changelog,
            },
        ],
        person: [
            {
                type: CONST.REPORT.MESSAGE.TYPE.TEXT,
                style: 'strong',
                text: getCurrentUserDisplayNameOrEmail(),
            },
        ],
        automatic: false,
        avatar: getCurrentUserAvatarOrDefault(),
        created: DateUtils.getDBTime(),
        shouldShow: false,
    };
}

function buildOptimisticChangedTaskAssigneeReportAction(assigneeAccountID: number): OptimisticEditedTaskReportAction {
    return {
        reportActionID: NumberUtils.rand64(),
        actionName: CONST.REPORT.ACTIONS.TYPE.TASKEDITED,
        pendingAction: CONST.RED_BRICK_ROAD_PENDING_ACTION.ADD,
        actorAccountID: currentUserAccountID,
        message: [
            {
                type: CONST.REPORT.MESSAGE.TYPE.COMMENT,
                text: `assigned to ${getDisplayNameForParticipant(assigneeAccountID)}`,
                html: `assigned to <mention-user accountID=${assigneeAccountID}></mention-user>`,
            },
        ],
        person: [
            {
                type: CONST.REPORT.MESSAGE.TYPE.TEXT,
                style: 'strong',
                text: getCurrentUserDisplayNameOrEmail(),
            },
        ],
        automatic: false,
        avatar: getCurrentUserAvatarOrDefault(),
        created: DateUtils.getDBTime(),
        shouldShow: false,
    };
}

/**
 * Returns the necessary reportAction onyx data to indicate that a chat has been archived
 *
 * @param reason - A reason why the chat has been archived
 */
function buildOptimisticClosedReportAction(emailClosingReport: string, policyName: string, reason: string = CONST.REPORT.ARCHIVE_REASON.DEFAULT): OptimisticClosedReportAction {
    return {
        actionName: CONST.REPORT.ACTIONS.TYPE.CLOSED,
        actorAccountID: currentUserAccountID,
        automatic: false,
        avatar: getCurrentUserAvatarOrDefault(),
        created: DateUtils.getDBTime(),
        message: [
            {
                type: CONST.REPORT.MESSAGE.TYPE.TEXT,
                style: 'strong',
                text: emailClosingReport,
            },
            {
                type: CONST.REPORT.MESSAGE.TYPE.TEXT,
                style: 'normal',
                text: ' closed this report',
            },
        ],
        originalMessage: {
            policyName,
            reason,
        },
        pendingAction: CONST.RED_BRICK_ROAD_PENDING_ACTION.ADD,
        person: [
            {
                type: CONST.REPORT.MESSAGE.TYPE.TEXT,
                style: 'strong',
                text: getCurrentUserDisplayNameOrEmail(),
            },
        ],
        reportActionID: NumberUtils.rand64(),
        shouldShow: true,
    };
}

function buildOptimisticWorkspaceChats(policyID: string, policyName: string): OptimisticWorkspaceChats {
    const announceChatData = buildOptimisticChatReport(
        currentUserAccountID ? [currentUserAccountID] : [],
        CONST.REPORT.WORKSPACE_CHAT_ROOMS.ANNOUNCE,
        CONST.REPORT.CHAT_TYPE.POLICY_ANNOUNCE,
        policyID,
        CONST.POLICY.OWNER_ACCOUNT_ID_FAKE,
        false,
        policyName,
        undefined,
        undefined,

        // #announce contains all policy members so notifying always should be opt-in only.
        CONST.REPORT.NOTIFICATION_PREFERENCE.DAILY,
    );
    const announceChatReportID = announceChatData.reportID;
    const announceCreatedAction = buildOptimisticCreatedReportAction(CONST.POLICY.OWNER_EMAIL_FAKE);
    const announceReportActionData = {
        [announceCreatedAction.reportActionID]: announceCreatedAction,
    };

    const adminsChatData = buildOptimisticChatReport(
        [currentUserAccountID ?? -1],
        CONST.REPORT.WORKSPACE_CHAT_ROOMS.ADMINS,
        CONST.REPORT.CHAT_TYPE.POLICY_ADMINS,
        policyID,
        CONST.POLICY.OWNER_ACCOUNT_ID_FAKE,
        false,
        policyName,
    );
    const adminsChatReportID = adminsChatData.reportID;
    const adminsCreatedAction = buildOptimisticCreatedReportAction(CONST.POLICY.OWNER_EMAIL_FAKE);
    const adminsReportActionData = {
        [adminsCreatedAction.reportActionID]: adminsCreatedAction,
    };

    const expenseChatData = buildOptimisticChatReport([currentUserAccountID ?? -1], '', CONST.REPORT.CHAT_TYPE.POLICY_EXPENSE_CHAT, policyID, currentUserAccountID, true, policyName);
    const expenseChatReportID = expenseChatData.reportID;
    const expenseReportCreatedAction = buildOptimisticCreatedReportAction(currentUserEmail ?? '');
    const expenseReportActionData = {
        [expenseReportCreatedAction.reportActionID]: expenseReportCreatedAction,
    };

    return {
        announceChatReportID,
        announceChatData,
        announceReportActionData,
        announceCreatedReportActionID: announceCreatedAction.reportActionID,
        adminsChatReportID,
        adminsChatData,
        adminsReportActionData,
        adminsCreatedReportActionID: adminsCreatedAction.reportActionID,
        expenseChatReportID,
        expenseChatData,
        expenseReportActionData,
        expenseCreatedReportActionID: expenseReportCreatedAction.reportActionID,
    };
}

/**
 * Builds an optimistic Task Report with a randomly generated reportID
 *
 * @param ownerAccountID - Account ID of the person generating the Task.
 * @param assigneeAccountID - AccountID of the other person participating in the Task.
 * @param parentReportID - Report ID of the chat where the Task is.
 * @param title - Task title.
 * @param description - Task description.
 * @param policyID - PolicyID of the parent report
 */

function buildOptimisticTaskReport(
    ownerAccountID: number,
    assigneeAccountID = 0,
    parentReportID?: string,
    title?: string,
    description?: string,
    policyID: string = CONST.POLICY.OWNER_EMAIL_FAKE,
): OptimisticTaskReport {
    // When creating a report the participantsAccountIDs and visibleChatMemberAccountIDs are the same
    const participantsAccountIDs = assigneeAccountID && assigneeAccountID !== ownerAccountID ? [assigneeAccountID] : [];

    return {
        reportID: generateReportID(),
        reportName: title,
        description,
        ownerAccountID,
        participantAccountIDs: participantsAccountIDs,
        visibleChatMemberAccountIDs: participantsAccountIDs,
        managerID: assigneeAccountID,
        type: CONST.REPORT.TYPE.TASK,
        parentReportID,
        policyID,
        stateNum: CONST.REPORT.STATE_NUM.OPEN,
        statusNum: CONST.REPORT.STATUS_NUM.OPEN,
        notificationPreference: CONST.REPORT.NOTIFICATION_PREFERENCE.ALWAYS,
        lastVisibleActionCreated: DateUtils.getDBTime(),
    };
}

/**
 * A helper method to create transaction thread
 *
 * @param reportAction - the parent IOU report action from which to create the thread
 *
 * @param moneyRequestReportID - the reportID which the report action belong to
 */
function buildTransactionThread(reportAction: OnyxEntry<ReportAction | OptimisticIOUReportAction>, moneyRequestReportID: string): OptimisticChatReport {
    const participantAccountIDs = [...new Set([currentUserAccountID, Number(reportAction?.actorAccountID)])].filter(Boolean) as number[];
    return buildOptimisticChatReport(
        participantAccountIDs,
        getTransactionReportName(reportAction),
        undefined,
        getReport(moneyRequestReportID)?.policyID ?? CONST.POLICY.OWNER_EMAIL_FAKE,
        CONST.POLICY.OWNER_ACCOUNT_ID_FAKE,
        false,
        '',
        undefined,
        undefined,
        CONST.REPORT.NOTIFICATION_PREFERENCE.HIDDEN,
        reportAction?.reportActionID,
        moneyRequestReportID,
    );
}

function isUnread(report: OnyxEntry<Report>): boolean {
    if (!report) {
        return false;
    }

    // lastVisibleActionCreated and lastReadTime are both datetime strings and can be compared directly
    const lastVisibleActionCreated = report.lastVisibleActionCreated ?? '';
    const lastReadTime = report.lastReadTime ?? '';
    const lastMentionedTime = report.lastMentionedTime ?? '';

    // If the user was mentioned and the comment got deleted the lastMentionedTime will be more recent than the lastVisibleActionCreated
    return lastReadTime < lastVisibleActionCreated || lastReadTime < lastMentionedTime;
}

function isIOUOwnedByCurrentUser(report: OnyxEntry<Report>, allReportsDict: OnyxCollection<Report> = null): boolean {
    const allAvailableReports = allReportsDict ?? allReports;
    if (!report || !allAvailableReports) {
        return false;
    }

    let reportToLook = report;
    if (report.iouReportID) {
        const iouReport = allAvailableReports[`${ONYXKEYS.COLLECTION.REPORT}${report.iouReportID}`];
        if (iouReport) {
            reportToLook = iouReport;
        }
    }

    return reportToLook.ownerAccountID === currentUserAccountID;
}

/**
 * Assuming the passed in report is a default room, lets us know whether we can see it or not, based on permissions and
 * the various subsets of users we've allowed to use default rooms.
 */
function canSeeDefaultRoom(report: OnyxEntry<Report>, policies: OnyxCollection<Policy>, betas: OnyxEntry<Beta[]>): boolean {
    // Include archived rooms
    if (isArchivedRoom(report)) {
        return true;
    }

    // Include default rooms for free plan policies (domain rooms aren't included in here because they do not belong to a policy)
    if (getPolicyType(report, policies) === CONST.POLICY.TYPE.FREE) {
        return true;
    }

    // Include domain rooms with Partner Managers (Expensify accounts) in them for accounts that are on a domain with an Approved Accountant
    if (isDomainRoom(report) && doesDomainHaveApprovedAccountant && hasExpensifyEmails(report?.participantAccountIDs ?? [])) {
        return true;
    }

    // If the room has an assigned guide, it can be seen.
    if (hasExpensifyGuidesEmails(report?.participantAccountIDs ?? [])) {
        return true;
    }

    // Include any admins and announce rooms, since only non partner-managed domain rooms are on the beta now.
    if (isAdminRoom(report) || isAnnounceRoom(report)) {
        return true;
    }

    // For all other cases, just check that the user belongs to the default rooms beta
    return Permissions.canUseDefaultRooms(betas ?? []);
}

function canAccessReport(report: OnyxEntry<Report>, policies: OnyxCollection<Policy>, betas: OnyxEntry<Beta[]>): boolean {
    // We hide default rooms (it's basically just domain rooms now) from people who aren't on the defaultRooms beta.
    if (isDefaultRoom(report) && !canSeeDefaultRoom(report, policies, betas)) {
        return false;
    }

    return true;
}

/**
 * Check if the report is the parent report of the currently viewed report or at least one child report has report action
 */
function shouldHideReport(report: OnyxEntry<Report>, currentReportId: string): boolean {
    const currentReport = getReport(currentReportId);
    const parentReport = getParentReport(!isEmptyObject(currentReport) ? currentReport : null);
    const reportActions = ReportActionsUtils.getAllReportActions(report?.reportID ?? '');
    const isChildReportHasComment = Object.values(reportActions ?? {})?.some((reportAction) => (reportAction?.childVisibleActionCount ?? 0) > 0);
    return parentReport?.reportID !== report?.reportID && !isChildReportHasComment;
}

/**
 * Checks to see if a report's parentAction is a money request that contains a violation
 */
function doesTransactionThreadHaveViolations(report: OnyxEntry<Report>, transactionViolations: OnyxCollection<TransactionViolation[]>, parentReportAction: OnyxEntry<ReportAction>): boolean {
    if (parentReportAction?.actionName !== CONST.REPORT.ACTIONS.TYPE.IOU) {
        return false;
    }
    const {IOUTransactionID, IOUReportID} = parentReportAction.originalMessage ?? {};
    if (!IOUTransactionID || !IOUReportID) {
        return false;
    }
    if (!isCurrentUserSubmitter(IOUReportID)) {
        return false;
    }
    if (report?.stateNum !== CONST.REPORT.STATE_NUM.OPEN && report?.stateNum !== CONST.REPORT.STATE_NUM.SUBMITTED) {
        return false;
    }
    return TransactionUtils.hasViolation(IOUTransactionID, transactionViolations);
}

/**
 * Checks to see if a report contains a violation
 */
function hasViolations(reportID: string, transactionViolations: OnyxCollection<TransactionViolation[]>): boolean {
    const transactions = TransactionUtils.getAllReportTransactions(reportID);
    return transactions.some((transaction) => TransactionUtils.hasViolation(transaction.transactionID, transactionViolations));
}

/**
 * Takes several pieces of data from Onyx and evaluates if a report should be shown in the option list (either when searching
 * for reports or the reports shown in the LHN).
 *
 * This logic is very specific and the order of the logic is very important. It should fail quickly in most cases and also
 * filter out the majority of reports before filtering out very specific minority of reports.
 */
function shouldReportBeInOptionList({
    report,
    currentReportId,
    isInGSDMode,
    betas,
    policies,
    excludeEmptyChats,
    doesReportHaveViolations,
    includeSelfDM = false,
}: {
    report: OnyxEntry<Report>;
    currentReportId: string;
    isInGSDMode: boolean;
    betas: OnyxEntry<Beta[]>;
    policies: OnyxCollection<Policy>;
    excludeEmptyChats: boolean;
    doesReportHaveViolations: boolean;
    includeSelfDM?: boolean;
}) {
    const isInDefaultMode = !isInGSDMode;
    // Exclude reports that have no data because there wouldn't be anything to show in the option item.
    // This can happen if data is currently loading from the server or a report is in various stages of being created.
    // This can also happen for anyone accessing a public room or archived room for which they don't have access to the underlying policy.
    // Optionally exclude reports that do not belong to currently active workspace

    if (
        !report?.reportID ||
        !report?.type ||
        report?.reportName === undefined ||
        // eslint-disable-next-line @typescript-eslint/prefer-nullish-coalescing
        report?.isHidden ||
        // eslint-disable-next-line @typescript-eslint/prefer-nullish-coalescing
        report?.participantAccountIDs?.includes(CONST.ACCOUNT_ID.NOTIFICATIONS) ||
        (report?.participantAccountIDs?.length === 0 &&
            !isChatThread(report) &&
            !isPublicRoom(report) &&
            !isUserCreatedPolicyRoom(report) &&
            !isArchivedRoom(report) &&
            !isMoneyRequestReport(report) &&
            !isTaskReport(report) &&
            !isSelfDM(report))
    ) {
        return false;
    }
    if (!canAccessReport(report, policies, betas)) {
        return false;
    }

    // Include the currently viewed report. If we excluded the currently viewed report, then there
    // would be no way to highlight it in the options list and it would be confusing to users because they lose
    // a sense of context.
    if (report.reportID === currentReportId) {
        return true;
    }

    // Include reports that are relevant to the user in any view mode. Criteria include having a draft or having a GBR showing.
    // eslint-disable-next-line @typescript-eslint/prefer-nullish-coalescing
    if (report.hasDraft || requiresAttentionFromCurrentUser(report)) {
        return true;
    }
    const lastVisibleMessage = ReportActionsUtils.getLastVisibleMessage(report.reportID);
    const isEmptyChat = !report.lastMessageText && !report.lastMessageTranslationKey && !lastVisibleMessage.lastMessageText && !lastVisibleMessage.lastMessageTranslationKey;
    const canHideReport = shouldHideReport(report, currentReportId);

    // Include reports if they are pinned
    if (report.isPinned) {
        return true;
    }

    const reportIsSettled = report.statusNum === CONST.REPORT.STATUS_NUM.REIMBURSED;

    // Always show IOU reports with violations unless they are reimbursed
    if (isExpenseRequest(report) && doesReportHaveViolations && !reportIsSettled) {
        return true;
    }

    // Hide only chat threads that haven't been commented on (other threads are actionable)
    if (isChatThread(report) && canHideReport && isEmptyChat) {
        return false;
    }

    // Include reports that have errors from trying to add a workspace
    // If we excluded it, then the red-brock-road pattern wouldn't work for the user to resolve the error
    if (report.errorFields?.addWorkspaceRoom) {
        return true;
    }

    // All unread chats (even archived ones) in GSD mode will be shown. This is because GSD mode is specifically for focusing the user on the most relevant chats, primarily, the unread ones
    if (isInGSDMode) {
        return isUnread(report) && report.notificationPreference !== CONST.REPORT.NOTIFICATION_PREFERENCE.MUTE;
    }

    // Archived reports should always be shown when in default (most recent) mode. This is because you should still be able to access and search for the chats to find them.
    if (isInDefaultMode && isArchivedRoom(report)) {
        return true;
    }

    // Hide chats between two users that haven't been commented on from the LNH
    if (excludeEmptyChats && isEmptyChat && isChatReport(report) && !isChatRoom(report) && !isPolicyExpenseChat(report) && canHideReport) {
        return false;
    }

    if (isSelfDM(report)) {
        return includeSelfDM;
    }

    return true;
}

/**
 * Attempts to find a report in onyx with the provided list of participants. Does not include threads, task, money request, room, and policy expense chat.
 */
function getChatByParticipants(newParticipantList: number[], reports: OnyxCollection<Report> = allReports): OnyxEntry<Report> {
    const sortedNewParticipantList = newParticipantList.sort();
    return (
        Object.values(reports ?? {}).find((report) => {
            // If the report has been deleted, or there are no participants (like an empty #admins room) then skip it
            if (
                !report ||
                report.participantAccountIDs?.length === 0 ||
                isChatThread(report) ||
                isTaskReport(report) ||
                isMoneyRequestReport(report) ||
                isChatRoom(report) ||
                isPolicyExpenseChat(report)
            ) {
                return false;
            }

            // Only return the chat if it has all the participants
            return lodashIsEqual(sortedNewParticipantList, report.participantAccountIDs?.sort());
        }) ?? null
    );
}

/**
 * Attempts to find a report in onyx with the provided list of participants in given policy
 */
function getChatByParticipantsAndPolicy(newParticipantList: number[], policyID: string): OnyxEntry<Report> {
    newParticipantList.sort();
    return (
        Object.values(allReports ?? {}).find((report) => {
            // If the report has been deleted, or there are no participants (like an empty #admins room) then skip it
            if (!report?.participantAccountIDs) {
                return false;
            }
            const sortedParticipanctsAccountIDs = report.participantAccountIDs?.sort();
            // Only return the room if it has all the participants and is not a policy room
            return report.policyID === policyID && lodashIsEqual(newParticipantList, sortedParticipanctsAccountIDs);
        }) ?? null
    );
}

function getAllPolicyReports(policyID: string): Array<OnyxEntry<Report>> {
    return Object.values(allReports ?? {}).filter((report) => report?.policyID === policyID);
}

/**
 * Returns true if Chronos is one of the chat participants (1:1)
 */
function chatIncludesChronos(report: OnyxEntry<Report> | EmptyObject): boolean {
    return Boolean(report?.participantAccountIDs?.includes(CONST.ACCOUNT_ID.CHRONOS));
}

/**
 * Can only flag if:
 *
 * - It was written by someone else and isn't a whisper
 * - It's a welcome message whisper
 * - It's an ADDCOMMENT that is not an attachment
 */
function canFlagReportAction(reportAction: OnyxEntry<ReportAction>, reportID: string | undefined): boolean {
    let report = getReport(reportID);

    // If the childReportID exists in reportAction and is equal to the reportID,
    // the report action being evaluated is the parent report action in a thread, and we should get the parent report to evaluate instead.
    if (reportAction?.childReportID?.toString() === reportID?.toString()) {
        report = getReport(report?.parentReportID);
    }
    const isCurrentUserAction = reportAction?.actorAccountID === currentUserAccountID;
    const isOriginalMessageHaveHtml =
        reportAction?.actionName === CONST.REPORT.ACTIONS.TYPE.ADDCOMMENT ||
        reportAction?.actionName === CONST.REPORT.ACTIONS.TYPE.RENAMED ||
        reportAction?.actionName === CONST.REPORT.ACTIONS.TYPE.CHRONOSOOOLIST;
    if (ReportActionsUtils.isWhisperAction(reportAction)) {
        // Allow flagging welcome message whispers as they can be set by any room creator
        if (report?.description && !isCurrentUserAction && isOriginalMessageHaveHtml && reportAction?.originalMessage?.html === report.description) {
            return true;
        }

        // Disallow flagging the rest of whisper as they are sent by us
        return false;
    }

    return Boolean(
        !isCurrentUserAction &&
            reportAction?.actionName === CONST.REPORT.ACTIONS.TYPE.ADDCOMMENT &&
            !ReportActionsUtils.isDeletedAction(reportAction) &&
            !ReportActionsUtils.isCreatedTaskReportAction(reportAction) &&
            !isEmptyObject(report) &&
            report &&
            isAllowedToComment(report),
    );
}

/**
 * Whether flag comment page should show
 */
function shouldShowFlagComment(reportAction: OnyxEntry<ReportAction>, report: OnyxEntry<Report>): boolean {
    return (
        canFlagReportAction(reportAction, report?.reportID) &&
        !isArchivedRoom(report) &&
        !chatIncludesChronos(report) &&
        !isConciergeChatReport(report) &&
        reportAction?.actorAccountID !== CONST.ACCOUNT_ID.CONCIERGE
    );
}

/**
 * @param sortedAndFilteredReportActions - reportActions for the report, sorted newest to oldest, and filtered for only those that should be visible
 */
function getNewMarkerReportActionID(report: OnyxEntry<Report>, sortedAndFilteredReportActions: ReportAction[]): string {
    if (!isUnread(report)) {
        return '';
    }

    const newMarkerIndex = lodashFindLastIndex(sortedAndFilteredReportActions, (reportAction) => (reportAction.created ?? '') > (report?.lastReadTime ?? ''));

    return 'reportActionID' in sortedAndFilteredReportActions[newMarkerIndex] ? sortedAndFilteredReportActions[newMarkerIndex].reportActionID : '';
}

/**
 * Performs the markdown conversion, and replaces code points > 127 with C escape sequences
 * Used for compatibility with the backend auth validator for AddComment, and to account for MD in comments
 * @returns The comment's total length as seen from the backend
 */
function getCommentLength(textComment: string): number {
    return getParsedComment(textComment)
        .replace(/[^ -~]/g, '\\u????')
        .trim().length;
}

function getRouteFromLink(url: string | null): string {
    if (!url) {
        return '';
    }

    // Get the reportID from URL
    let route = url;
    const localWebAndroidRegEx = /^(https:\/\/([0-9]{1,3})\.([0-9]{1,3})\.([0-9]{1,3})\.([0-9]{1,3}))/;
    linkingConfig.prefixes.forEach((prefix) => {
        if (route.startsWith(prefix)) {
            route = route.replace(prefix, '');
        } else if (localWebAndroidRegEx.test(route)) {
            route = route.replace(localWebAndroidRegEx, '');
        } else {
            return;
        }

        // Remove the port if it's a localhost URL
        if (/^:\d+/.test(route)) {
            route = route.replace(/:\d+/, '');
        }

        // Remove the leading slash if exists
        if (route.startsWith('/')) {
            route = route.replace('/', '');
        }
    });
    return route;
}

function parseReportRouteParams(route: string): ReportRouteParams {
    let parsingRoute = route;
    if (parsingRoute.at(0) === '/') {
        // remove the first slash
        parsingRoute = parsingRoute.slice(1);
    }

    if (!parsingRoute.startsWith(Url.addTrailingForwardSlash(ROUTES.REPORT))) {
        return {reportID: '', isSubReportPageRoute: false};
    }

    const pathSegments = parsingRoute.split('/');

    const reportIDSegment = pathSegments[1];

    // Check for "undefined" or any other unwanted string values
    if (!reportIDSegment || reportIDSegment === 'undefined') {
        return {reportID: '', isSubReportPageRoute: false};
    }

    return {
        reportID: reportIDSegment,
        isSubReportPageRoute: pathSegments.length > 2,
    };
}

function getReportIDFromLink(url: string | null): string {
    const route = getRouteFromLink(url);
    const {reportID, isSubReportPageRoute} = parseReportRouteParams(route);
    if (isSubReportPageRoute) {
        // We allow the Sub-Report deep link routes (settings, details, etc.) to be handled by their respective component pages
        return '';
    }
    return reportID;
}

/**
 * Get the report policyID given a reportID
 */
function getReportPolicyID(reportID?: string): string | undefined {
    return getReport(reportID)?.policyID;
}

/**
 * Check if the chat report is linked to an iou that is waiting for the current user to add a credit bank account.
 */
function hasIOUWaitingOnCurrentUserBankAccount(chatReport: OnyxEntry<Report>): boolean {
    if (chatReport?.iouReportID) {
        const iouReport = allReports?.[`${ONYXKEYS.COLLECTION.REPORT}${chatReport?.iouReportID}`];
        if (iouReport?.isWaitingOnBankAccount && iouReport?.ownerAccountID === currentUserAccountID) {
            return true;
        }
    }

    return false;
}

/**
 * Users can request money:
 * - in policy expense chats only if they are in a role of a member in the chat (in other words, if it's their policy expense chat)
 * - in an open or submitted expense report tied to a policy expense chat the user owns
 *     - employee can request money in submitted expense report only if the policy has Instant Submit settings turned on
 * - in an IOU report, which is not settled yet
 * - in a 1:1 DM chat
 */
function canRequestMoney(report: OnyxEntry<Report>, policy: OnyxEntry<Policy>, otherParticipants: number[]): boolean {
    // User cannot request money in chat thread or in task report or in chat room
    if (isChatThread(report) || isTaskReport(report) || isChatRoom(report) || isSelfDM(report)) {
        return false;
    }

    // Users can only request money in DMs if they are a 1:1 DM
    if (isDM(report)) {
        return otherParticipants.length === 1;
    }

    // Prevent requesting money if pending IOU report waiting for their bank account already exists
    if (hasIOUWaitingOnCurrentUserBankAccount(report)) {
        return false;
    }

    let isOwnPolicyExpenseChat = report?.isOwnPolicyExpenseChat ?? false;
    if (isExpenseReport(report) && getParentReport(report)) {
        isOwnPolicyExpenseChat = Boolean(getParentReport(report)?.isOwnPolicyExpenseChat);
    }

    // In case there are no other participants than the current user and it's not user's own policy expense chat, they can't request money from such report
    if (otherParticipants.length === 0 && !isOwnPolicyExpenseChat) {
        return false;
    }

    // User can request money in any IOU report, unless paid, but user can only request money in an expense report
    // which is tied to their workspace chat.
    if (isMoneyRequestReport(report)) {
        const canAddTransactions = canAddOrDeleteTransactions(report);
        return isGroupPolicy(report) ? isOwnPolicyExpenseChat && canAddTransactions : canAddTransactions;
    }

    // In case of policy expense chat, users can only request money from their own policy expense chat
    return !isPolicyExpenseChat(report) || isOwnPolicyExpenseChat;
}

/**
 * Helper method to define what money request options we want to show for particular method.
 * There are 3 money request options: Request, Split and Send:
 * - Request option should show for:
 *     - DMs
 *     - own policy expense chats
 *     - open and processing expense reports tied to own policy expense chat
 *     - unsettled IOU reports
 * - Send option should show for:
 *     - DMs
 * - Split options should show for:
 *     - chat/ policy rooms with more than 1 participants
 *     - groups chats with 3 and more participants
 *     - corporate workspace chats
 *
 * None of the options should show in chat threads or if there is some special Expensify account
 * as a participant of the report.
 */
function getMoneyRequestOptions(report: OnyxEntry<Report>, policy: OnyxEntry<Policy>, reportParticipants: number[]): Array<ValueOf<typeof CONST.IOU.TYPE>> {
    // In any thread or task report, we do not allow any new money requests yet
    if (isChatThread(report) || isTaskReport(report) || isSelfDM(report)) {
        return [];
    }

    // We don't allow IOU actions if an Expensify account is a participant of the report, unless the policy that the report is on is owned by an Expensify account
    const doParticipantsIncludeExpensifyAccounts = lodashIntersection(reportParticipants, CONST.EXPENSIFY_ACCOUNT_IDS).length > 0;
    const isPolicyOwnedByExpensifyAccounts = report?.policyID ? CONST.EXPENSIFY_ACCOUNT_IDS.includes(getPolicy(report?.policyID ?? '')?.ownerAccountID ?? 0) : false;
    if (doParticipantsIncludeExpensifyAccounts && !isPolicyOwnedByExpensifyAccounts) {
        return [];
    }

    const otherParticipants = reportParticipants.filter((accountID) => currentUserPersonalDetails?.accountID !== accountID);
    const hasSingleOtherParticipantInReport = otherParticipants.length === 1;
    const hasMultipleOtherParticipants = otherParticipants.length > 1;
    let options: Array<ValueOf<typeof CONST.IOU.TYPE>> = [];

    // User created policy rooms and default rooms like #admins or #announce will always have the Split Bill option
    // unless there are no other participants at all (e.g. #admins room for a policy with only 1 admin)
    // DM chats will have the Split Bill option only when there are at least 2 other people in the chat.
    // Your own workspace chats will have the split bill option.
    if ((isChatRoom(report) && otherParticipants.length > 0) || (isDM(report) && hasMultipleOtherParticipants) || (isPolicyExpenseChat(report) && report?.isOwnPolicyExpenseChat)) {
        options = [CONST.IOU.TYPE.SPLIT];
    }

    if (canRequestMoney(report, policy, otherParticipants)) {
        options = [...options, CONST.IOU.TYPE.REQUEST];
    }

    // Send money option should be visible only in 1:1 DMs
    if (isDM(report) && hasSingleOtherParticipantInReport) {
        options = [...options, CONST.IOU.TYPE.SEND];
    }

    return options;
}

/**
 * Allows a user to leave a policy room according to the following conditions of the visibility or chatType rNVP:
 * `public` - Anyone can leave (because anybody can join)
 * `public_announce` - Only non-policy members can leave (it's auto-shared with policy members)
 * `policy_admins` - Nobody can leave (it's auto-shared with all policy admins)
 * `policy_announce` - Nobody can leave (it's auto-shared with all policy members)
 * `policyExpenseChat` - Nobody can leave (it's auto-shared with all policy members)
 * `policy` - Anyone can leave (though only policy members can join)
 * `domain` - Nobody can leave (it's auto-shared with domain members)
 * `dm` - Nobody can leave (it's auto-shared with users)
 * `private` - Anybody can leave (though you can only be invited to join)
 */
function canLeaveRoom(report: OnyxEntry<Report>, isPolicyMember: boolean): boolean {
    if (!report?.visibility) {
        if (
            report?.chatType === CONST.REPORT.CHAT_TYPE.POLICY_ADMINS ||
            report?.chatType === CONST.REPORT.CHAT_TYPE.POLICY_ANNOUNCE ||
            report?.chatType === CONST.REPORT.CHAT_TYPE.POLICY_EXPENSE_CHAT ||
            report?.chatType === CONST.REPORT.CHAT_TYPE.DOMAIN_ALL ||
            report?.chatType === CONST.REPORT.CHAT_TYPE.SELF_DM ||
            !report?.chatType
        ) {
            // DM chats don't have a chatType
            return false;
        }
    } else if (isPublicAnnounceRoom(report) && isPolicyMember) {
        return false;
    }
    return true;
}

function isCurrentUserTheOnlyParticipant(participantAccountIDs?: number[]): boolean {
    return Boolean(participantAccountIDs?.length === 1 && participantAccountIDs?.[0] === currentUserAccountID);
}

/**
 * Returns display names for those that can see the whisper.
 * However, it returns "you" if the current user is the only one who can see it besides the person that sent it.
 */
function getWhisperDisplayNames(participantAccountIDs?: number[]): string | undefined {
    const isWhisperOnlyVisibleToCurrentUser = isCurrentUserTheOnlyParticipant(participantAccountIDs);

    // When the current user is the only participant, the display name needs to be "you" because that's the only person reading it
    if (isWhisperOnlyVisibleToCurrentUser) {
        return Localize.translateLocal('common.youAfterPreposition');
    }

    return participantAccountIDs?.map((accountID) => getDisplayNameForParticipant(accountID, !isWhisperOnlyVisibleToCurrentUser)).join(', ');
}

/**
 * Show subscript on workspace chats / threads and expense requests
 */
function shouldReportShowSubscript(report: OnyxEntry<Report>): boolean {
    if (isArchivedRoom(report) && !isWorkspaceThread(report)) {
        return false;
    }

    if (isPolicyExpenseChat(report) && !isChatThread(report) && !isTaskReport(report) && !report?.isOwnPolicyExpenseChat) {
        return true;
    }

    if (isPolicyExpenseChat(report) && !isThread(report) && !isTaskReport(report)) {
        return true;
    }

    if (isExpenseRequest(report)) {
        return true;
    }

    if (isWorkspaceTaskReport(report)) {
        return true;
    }

    if (isWorkspaceThread(report)) {
        return true;
    }

    return false;
}

/**
 * Return true if reports data exists
 */
function isReportDataReady(): boolean {
    return !isEmptyObject(allReports) && Object.keys(allReports ?? {}).some((key) => allReports?.[key]?.reportID);
}

/**
 * Return true if reportID from path is valid
 */
function isValidReportIDFromPath(reportIDFromPath: string): boolean {
    return !['', 'null', '0'].includes(reportIDFromPath);
}

/**
 * Return the errors we have when creating a chat or a workspace room
 */
function getAddWorkspaceRoomOrChatReportErrors(report: OnyxEntry<Report>): Errors | null | undefined {
    // We are either adding a workspace room, or we're creating a chat, it isn't possible for both of these to have errors for the same report at the same time, so
    // simply looking up the first truthy value will get the relevant property if it's set.
    return report?.errorFields?.addWorkspaceRoom ?? report?.errorFields?.createChat;
}

/**
 * Return true if the Money Request report is marked for deletion.
 */
function isMoneyRequestReportPendingDeletion(report: OnyxEntry<Report>): boolean {
    if (!isMoneyRequestReport(report)) {
        return false;
    }

    const parentReportAction = ReportActionsUtils.getReportAction(report?.parentReportID ?? '', report?.parentReportActionID ?? '');
    return parentReportAction?.pendingAction === CONST.RED_BRICK_ROAD_PENDING_ACTION.DELETE;
}

function canUserPerformWriteAction(report: OnyxEntry<Report>) {
    const reportErrors = getAddWorkspaceRoomOrChatReportErrors(report);

    // If the Money Request report is marked for deletion, let us prevent any further write action.
    if (isMoneyRequestReportPendingDeletion(report)) {
        return false;
    }

    return !isArchivedRoom(report) && isEmptyObject(reportErrors) && report && isAllowedToComment(report) && !isAnonymousUser;
}

/**
 * Returns ID of the original report from which the given reportAction is first created.
 */
function getOriginalReportID(reportID: string, reportAction: OnyxEntry<ReportAction>): string | undefined {
    const currentReportAction = ReportActionsUtils.getReportAction(reportID, reportAction?.reportActionID ?? '');
    return isThreadFirstChat(reportAction, reportID) && Object.keys(currentReportAction ?? {}).length === 0
        ? allReports?.[`${ONYXKEYS.COLLECTION.REPORT}${reportID}`]?.parentReportID
        : reportID;
}

/**
 * Return the pendingAction and the errors resulting from either
 *
 * - creating a workspace room
 * - starting a chat
 * - paying the money request
 *
 * while being offline
 */
function getReportOfflinePendingActionAndErrors(report: OnyxEntry<Report>): ReportOfflinePendingActionAndErrors {
    // It shouldn't be possible for all of these actions to be pending (or to have errors) for the same report at the same time, so just take the first that exists
    const reportPendingAction = report?.pendingFields?.addWorkspaceRoom ?? report?.pendingFields?.createChat ?? report?.pendingFields?.reimbursed;

    const reportErrors = getAddWorkspaceRoomOrChatReportErrors(report);
    return {reportPendingAction, reportErrors};
}

/**
 * Check if the report can create the request with type is iouType
 */
function canCreateRequest(report: OnyxEntry<Report>, policy: OnyxEntry<Policy>, iouType: (typeof CONST.IOU.TYPE)[keyof typeof CONST.IOU.TYPE]): boolean {
    const participantAccountIDs = report?.participantAccountIDs ?? [];
    if (!canUserPerformWriteAction(report)) {
        return false;
    }
    return getMoneyRequestOptions(report, policy, participantAccountIDs).includes(iouType);
}

function getWorkspaceChats(policyID: string, accountIDs: number[]): Array<OnyxEntry<Report>> {
    return Object.values(allReports ?? {}).filter((report) => isPolicyExpenseChat(report) && (report?.policyID ?? '') === policyID && accountIDs.includes(report?.ownerAccountID ?? -1));
}

/**
 * @param policy - the workspace the report is on, null if the user isn't a member of the workspace
 */
function shouldDisableRename(report: OnyxEntry<Report>, policy: OnyxEntry<Policy>): boolean {
    if (isDefaultRoom(report) || isArchivedRoom(report) || isThread(report) || isMoneyRequestReport(report) || isPolicyExpenseChat(report)) {
        return true;
    }

    // if the linked workspace is null, that means the person isn't a member of the workspace the report is in
    // which means this has to be a public room we want to disable renaming for
    if (!policy) {
        return true;
    }

    // If there is a linked workspace, that means the user is a member of the workspace the report is in and is allowed to rename.
    return false;
}

/**
 * @param policy - the workspace the report is on, null if the user isn't a member of the workspace
 */
function canEditWriteCapability(report: OnyxEntry<Report>, policy: OnyxEntry<Policy>): boolean {
    return PolicyUtils.isPolicyAdmin(policy) && !isAdminRoom(report) && !isArchivedRoom(report) && !isThread(report);
}

/**
 * @param policy - the workspace the report is on, null if the user isn't a member of the workspace
 */
function canEditRoomVisibility(report: OnyxEntry<Report>, policy: OnyxEntry<Policy>): boolean {
    return PolicyUtils.isPolicyAdmin(policy) && !isArchivedRoom(report);
}

/**
 * Returns the onyx data needed for the task assignee chat
 */
function getTaskAssigneeChatOnyxData(
    accountID: number,
    assigneeAccountID: number,
    taskReportID: string,
    assigneeChatReportID: string,
    parentReportID: string,
    title: string,
    assigneeChatReport: OnyxEntry<Report>,
): OnyxDataTaskAssigneeChat {
    // Set if we need to add a comment to the assignee chat notifying them that they have been assigned a task
    let optimisticAssigneeAddComment: OptimisticReportAction | undefined;
    // Set if this is a new chat that needs to be created for the assignee
    let optimisticChatCreatedReportAction: OptimisticCreatedReportAction | undefined;
    const currentTime = DateUtils.getDBTime();
    const optimisticData: OnyxUpdate[] = [];
    const successData: OnyxUpdate[] = [];
    const failureData: OnyxUpdate[] = [];

    // You're able to assign a task to someone you haven't chatted with before - so we need to optimistically create the chat and the chat reportActions
    // Only add the assignee chat report to onyx if we haven't already set it optimistically
    if (assigneeChatReport?.isOptimisticReport && assigneeChatReport.pendingFields?.createChat !== CONST.RED_BRICK_ROAD_PENDING_ACTION.ADD) {
        optimisticChatCreatedReportAction = buildOptimisticCreatedReportAction(assigneeChatReportID);
        optimisticData.push(
            {
                onyxMethod: Onyx.METHOD.MERGE,
                key: `${ONYXKEYS.COLLECTION.REPORT}${assigneeChatReportID}`,
                value: {
                    pendingFields: {
                        createChat: CONST.RED_BRICK_ROAD_PENDING_ACTION.ADD,
                    },
                    isHidden: false,
                },
            },
            {
                onyxMethod: Onyx.METHOD.MERGE,
                key: `${ONYXKEYS.COLLECTION.REPORT_ACTIONS}${assigneeChatReportID}`,
                value: {[optimisticChatCreatedReportAction.reportActionID]: optimisticChatCreatedReportAction as Partial<ReportAction>},
            },
        );

        successData.push({
            onyxMethod: Onyx.METHOD.MERGE,
            key: `${ONYXKEYS.COLLECTION.REPORT}${assigneeChatReportID}`,
            value: {
                pendingFields: {
                    createChat: null,
                },
                isOptimisticReport: false,
            },
        });

        failureData.push(
            {
                onyxMethod: Onyx.METHOD.SET,
                key: `${ONYXKEYS.COLLECTION.REPORT}${assigneeChatReportID}`,
                value: null,
            },
            {
                onyxMethod: Onyx.METHOD.MERGE,
                key: `${ONYXKEYS.COLLECTION.REPORT_ACTIONS}${assigneeChatReportID}`,
                value: {[optimisticChatCreatedReportAction.reportActionID]: {pendingAction: null}},
            },
            // If we failed, we want to remove the optimistic personal details as it was likely due to an invalid login
            {
                onyxMethod: Onyx.METHOD.MERGE,
                key: ONYXKEYS.PERSONAL_DETAILS_LIST,
                value: {
                    [assigneeAccountID]: null,
                },
            },
        );
    }

    // If you're choosing to share the task in the same DM as the assignee then we don't need to create another reportAction indicating that you've been assigned
    if (assigneeChatReportID !== parentReportID) {
        // eslint-disable-next-line @typescript-eslint/prefer-nullish-coalescing
        const displayname = allPersonalDetails?.[assigneeAccountID]?.displayName || allPersonalDetails?.[assigneeAccountID]?.login || '';
        optimisticAssigneeAddComment = buildOptimisticTaskCommentReportAction(taskReportID, title, assigneeAccountID, `assigned to ${displayname}`, parentReportID);
        const lastAssigneeCommentText = formatReportLastMessageText(optimisticAssigneeAddComment.reportAction.message?.[0].text ?? '');
        const optimisticAssigneeReport = {
            lastVisibleActionCreated: currentTime,
            lastMessageText: lastAssigneeCommentText,
            lastActorAccountID: accountID,
            lastReadTime: currentTime,
        };

        optimisticData.push(
            {
                onyxMethod: Onyx.METHOD.MERGE,
                key: `${ONYXKEYS.COLLECTION.REPORT_ACTIONS}${assigneeChatReportID}`,
                value: {[optimisticAssigneeAddComment.reportAction.reportActionID ?? '']: optimisticAssigneeAddComment.reportAction as ReportAction},
            },
            {
                onyxMethod: Onyx.METHOD.MERGE,
                key: `${ONYXKEYS.COLLECTION.REPORT}${assigneeChatReportID}`,
                value: optimisticAssigneeReport,
            },
        );
        successData.push({
            onyxMethod: Onyx.METHOD.MERGE,
            key: `${ONYXKEYS.COLLECTION.REPORT_ACTIONS}${assigneeChatReportID}`,
            value: {[optimisticAssigneeAddComment.reportAction.reportActionID ?? '']: {isOptimisticAction: null}},
        });
        failureData.push({
            onyxMethod: Onyx.METHOD.MERGE,
            key: `${ONYXKEYS.COLLECTION.REPORT_ACTIONS}${assigneeChatReportID}`,
            value: {[optimisticAssigneeAddComment.reportAction.reportActionID ?? '']: {pendingAction: null}},
        });
    }

    return {
        optimisticData,
        successData,
        failureData,
        optimisticAssigneeAddComment,
        optimisticChatCreatedReportAction,
    };
}

/**
 * Returns an array of the participants Ids of a report
 *
 * @deprecated Use getVisibleMemberIDs instead
 */
function getParticipantsIDs(report: OnyxEntry<Report>): number[] {
    if (!report) {
        return [];
    }

    const participants = report.participantAccountIDs ?? [];

    // Build participants list for IOU/expense reports
    if (isMoneyRequestReport(report)) {
        const onlyTruthyValues = [report.managerID, report.ownerAccountID, ...participants].filter(Boolean) as number[];
        const onlyUnique = [...new Set([...onlyTruthyValues])];
        return onlyUnique;
    }
    return participants;
}

/**
 * Returns an array of the visible member accountIDs for a report*
 */
function getVisibleMemberIDs(report: OnyxEntry<Report>): number[] {
    if (!report) {
        return [];
    }

    const visibleChatMemberAccountIDs = report.visibleChatMemberAccountIDs ?? [];

    // Build participants list for IOU/expense reports
    if (isMoneyRequestReport(report)) {
        const onlyTruthyValues = [report.managerID, report.ownerAccountID, ...visibleChatMemberAccountIDs].filter(Boolean) as number[];
        const onlyUnique = [...new Set([...onlyTruthyValues])];
        return onlyUnique;
    }
    return visibleChatMemberAccountIDs;
}

/**
 * Return iou report action display message
 */
function getIOUReportActionDisplayMessage(reportAction: OnyxEntry<ReportAction>): string {
    if (reportAction?.actionName !== CONST.REPORT.ACTIONS.TYPE.IOU) {
        return '';
    }
    const originalMessage = reportAction.originalMessage;
    const {IOUReportID} = originalMessage;
    const iouReport = getReport(IOUReportID);
    let translationKey: TranslationPaths;
    if (originalMessage.type === CONST.IOU.REPORT_ACTION_TYPE.PAY) {
        // The `REPORT_ACTION_TYPE.PAY` action type is used for both fulfilling existing requests and sending money. To
        // differentiate between these two scenarios, we check if the `originalMessage` contains the `IOUDetails`
        // property. If it does, it indicates that this is a 'Send money' action.
        const {amount, currency} = originalMessage.IOUDetails ?? originalMessage;
        const formattedAmount = CurrencyUtils.convertToDisplayString(Math.abs(amount), currency) ?? '';

        switch (originalMessage.paymentType) {
            case CONST.IOU.PAYMENT_TYPE.ELSEWHERE:
                translationKey = 'iou.paidElsewhereWithAmount';
                break;
            case CONST.IOU.PAYMENT_TYPE.EXPENSIFY:
            case CONST.IOU.PAYMENT_TYPE.VBBA:
                translationKey = 'iou.paidWithExpensifyWithAmount';
                break;
            default:
                translationKey = 'iou.payerPaidAmount';
                break;
        }
        return Localize.translateLocal(translationKey, {amount: formattedAmount, payer: ''});
    }

    const transaction = TransactionUtils.getTransaction(originalMessage.IOUTransactionID ?? '');
    const transactionDetails = getTransactionDetails(!isEmptyObject(transaction) ? transaction : null);
    const formattedAmount = CurrencyUtils.convertToDisplayString(transactionDetails?.amount ?? 0, transactionDetails?.currency);
    const isRequestSettled = isSettled(originalMessage.IOUReportID);
    const isApproved = isReportApproved(iouReport);
    if (isRequestSettled) {
        return Localize.translateLocal('iou.payerSettled', {
            amount: formattedAmount,
        });
    }
    if (isApproved) {
        return Localize.translateLocal('iou.approvedAmount', {
            amount: formattedAmount,
        });
    }
    translationKey = ReportActionsUtils.isSplitBillAction(reportAction) ? 'iou.didSplitAmount' : 'iou.requestedAmount';
    return Localize.translateLocal(translationKey, {
        formattedAmount,
        comment: transactionDetails?.comment ?? '',
    });
}

/**
 * Checks if a report is a group chat.
 *
 * A report is a group chat if it meets the following conditions:
 * - Not a chat thread.
 * - Not a task report.
 * - Not a money request / IOU report.
 * - Not an archived room.
 * - Not a public / admin / announce chat room (chat type doesn't match any of the specified types).
 * - More than 2 participants.
 *
 */
function isGroupChat(report: OnyxEntry<Report>): boolean {
    return Boolean(
        report &&
            !isChatThread(report) &&
            !isTaskReport(report) &&
            !isMoneyRequestReport(report) &&
            !isArchivedRoom(report) &&
            !Object.values(CONST.REPORT.CHAT_TYPE).some((chatType) => chatType === getChatType(report)) &&
            (report.participantAccountIDs?.length ?? 0) > 1,
    );
}

/**
 * Assume any report without a reportID is unusable.
 */
function isValidReport(report?: OnyxEntry<Report>): boolean {
    return Boolean(report?.reportID);
}

/**
 * Check to see if we are a participant of this report.
 */
function isReportParticipant(accountID: number, report: OnyxEntry<Report>): boolean {
    if (!accountID) {
        return false;
    }

    // If we have a DM AND the accountID we are checking is the current user THEN we won't find them as a participant and must assume they are a participant
    if (isDM(report) && accountID === currentUserAccountID) {
        return true;
    }

    const possibleAccountIDs = report?.participantAccountIDs ?? [];
    if (report?.ownerAccountID) {
        possibleAccountIDs.push(report?.ownerAccountID);
    }
    if (report?.managerID) {
        possibleAccountIDs.push(report?.managerID);
    }
    return possibleAccountIDs.includes(accountID);
}

function shouldUseFullTitleToDisplay(report: OnyxEntry<Report>): boolean {
    return isMoneyRequestReport(report) || isPolicyExpenseChat(report) || isChatRoom(report) || isChatThread(report) || isTaskReport(report);
}

function getRoom(type: ValueOf<typeof CONST.REPORT.CHAT_TYPE>, policyID: string): OnyxEntry<Report> | undefined {
    const room = Object.values(allReports ?? {}).find((report) => report?.policyID === policyID && report?.chatType === type && !isThread(report));
    return room;
}

/**
 *  We only want policy members who are members of the report to be able to modify the report description, but not in thread chat.
 */
function canEditReportDescription(report: OnyxEntry<Report>, policy: OnyxEntry<Policy> | undefined): boolean {
    return (
        !isMoneyRequestReport(report) &&
        !isArchivedRoom(report) &&
        isChatRoom(report) &&
        !isChatThread(report) &&
        !isEmpty(policy) &&
        (getVisibleMemberIDs(report).includes(currentUserAccountID ?? 0) || getParticipantsIDs(report).includes(currentUserAccountID ?? 0))
    );
}

function canEditPolicyDescription(policy: OnyxEntry<Policy>): boolean {
    return PolicyUtils.isPolicyAdmin(policy);
}

/**
 * Checks if report action has error when smart scanning
 */
function hasSmartscanError(reportActions: ReportAction[]) {
    return reportActions.some((action) => {
        if (!ReportActionsUtils.isSplitBillAction(action) && !ReportActionsUtils.isReportPreviewAction(action)) {
            return false;
        }
        const IOUReportID = ReportActionsUtils.getIOUReportIDFromReportActionPreview(action);
        const isReportPreviewError = ReportActionsUtils.isReportPreviewAction(action) && hasMissingSmartscanFields(IOUReportID) && !isSettled(IOUReportID);
        const transactionID = (action.originalMessage as IOUMessage).IOUTransactionID ?? '0';
        const transaction = allTransactions?.[`${ONYXKEYS.COLLECTION.TRANSACTION}${transactionID}`] ?? {};
        const isSplitBillError = ReportActionsUtils.isSplitBillAction(action) && TransactionUtils.hasMissingSmartscanFields(transaction as Transaction);

        return isReportPreviewError || isSplitBillError;
    });
}

function shouldAutoFocusOnKeyPress(event: KeyboardEvent): boolean {
    if (event.key.length > 1) {
        return false;
    }

    // If a key is pressed in combination with Meta, Control or Alt do not focus
    if (event.ctrlKey || event.metaKey) {
        return false;
    }

    if (event.code === 'Space') {
        return false;
    }

    return true;
}

/**
 * Navigates to the appropriate screen based on the presence of a private note for the current user.
 */
function navigateToPrivateNotes(report: OnyxEntry<Report>, session: OnyxEntry<Session>) {
    if (isEmpty(report) || isEmpty(session) || !session.accountID) {
        return;
    }
    const currentUserPrivateNote = report.privateNotes?.[session.accountID]?.note ?? '';
    if (isEmpty(currentUserPrivateNote)) {
        Navigation.navigate(ROUTES.PRIVATE_NOTES_EDIT.getRoute(report.reportID, session.accountID));
        return;
    }
    Navigation.navigate(ROUTES.PRIVATE_NOTES_LIST.getRoute(report.reportID));
}

/**
 * Check if Report has any held expenses
 */
function isHoldCreator(transaction: OnyxEntry<Transaction>, reportID: string): boolean {
    const holdReportAction = ReportActionsUtils.getReportAction(reportID, `${transaction?.comment?.hold ?? ''}`);
    return isActionCreator(holdReportAction);
}

/**
 * Checks if thread replies should be displayed
 */
function shouldDisplayThreadReplies(reportAction: OnyxEntry<ReportAction>, reportID: string): boolean {
    const hasReplies = (reportAction?.childVisibleActionCount ?? 0) > 0;
    return hasReplies && !!reportAction?.childCommenterCount && !isThreadFirstChat(reportAction, reportID);
}

/**
 * Check if money report has any transactions updated optimistically
 */
function hasUpdatedTotal(report: OnyxEntry<Report>): boolean {
    if (!report) {
        return true;
    }

    const transactions = TransactionUtils.getAllReportTransactions(report.reportID);
    const hasPendingTransaction = transactions.some((transaction) => !!transaction.pendingAction);
    const hasTransactionWithDifferentCurrency = transactions.some((transaction) => transaction.currency !== report.currency);

    return !(hasPendingTransaction && hasTransactionWithDifferentCurrency);
}

/**
 * Disable reply in thread action if:
 *
 * - The action is listed in the thread-disabled list
 * - The action is a split bill action
 * - The action is deleted and is not threaded
 * - The action is a whisper action and it's neither a report preview nor IOU action
 * - The action is the thread's first chat
 */
function shouldDisableThread(reportAction: OnyxEntry<ReportAction>, reportID: string): boolean {
    const isSplitBillAction = ReportActionsUtils.isSplitBillAction(reportAction);
    const isDeletedAction = ReportActionsUtils.isDeletedAction(reportAction);
    const isReportPreviewAction = ReportActionsUtils.isReportPreviewAction(reportAction);
    const isIOUAction = ReportActionsUtils.isMoneyRequestAction(reportAction);
    const isWhisperAction = ReportActionsUtils.isWhisperAction(reportAction);

    return (
        CONST.REPORT.ACTIONS.THREAD_DISABLED.some((action: string) => action === reportAction?.actionName) ||
        isSplitBillAction ||
        (isDeletedAction && !reportAction?.childVisibleActionCount) ||
        (isWhisperAction && !isReportPreviewAction && !isIOUAction) ||
        isThreadFirstChat(reportAction, reportID)
    );
}

function getAllAncestorReportActions(report: Report | null | undefined, shouldHideThreadDividerLine: boolean): Ancestor[] {
    if (!report) {
        return [];
    }
    const allAncestors: Ancestor[] = [];
    let parentReportID = report.parentReportID;
    let parentReportActionID = report.parentReportActionID;

    // Store the child of parent report
    let currentReport = report;
    let currentUnread = shouldHideThreadDividerLine;

    while (parentReportID) {
        const parentReport = getReport(parentReportID);
        const parentReportAction = ReportActionsUtils.getReportAction(parentReportID, parentReportActionID ?? '0');

        if (!parentReportAction || ReportActionsUtils.isTransactionThread(parentReportAction) || !parentReport) {
            break;
        }

        const isParentReportActionUnread = ReportActionsUtils.isCurrentActionUnread(parentReport, parentReportAction);
        allAncestors.push({
            report: currentReport,
            reportAction: parentReportAction,
            shouldDisplayNewMarker: isParentReportActionUnread,
            // We should hide the thread divider line if the previous ancestor action is unread
            shouldHideThreadDividerLine: currentUnread,
        });
        parentReportID = parentReport?.parentReportID;
        parentReportActionID = parentReport?.parentReportActionID;
        if (!isEmptyObject(parentReport)) {
            currentReport = parentReport;
            currentUnread = isParentReportActionUnread;
        }
    }

    return allAncestors.reverse();
}

function getAllAncestorReportActionIDs(report: Report | null | undefined): AncestorIDs {
    if (!report) {
        return {
            reportIDs: [],
            reportActionsIDs: [],
        };
    }

    const allAncestorIDs: AncestorIDs = {
        reportIDs: [],
        reportActionsIDs: [],
    };
    let parentReportID = report.parentReportID;
    let parentReportActionID = report.parentReportActionID;

    while (parentReportID) {
        const parentReport = getReport(parentReportID);
        const parentReportAction = ReportActionsUtils.getReportAction(parentReportID, parentReportActionID ?? '0');

        if (!parentReportAction || ReportActionsUtils.isTransactionThread(parentReportAction) || !parentReport) {
            break;
        }

        allAncestorIDs.reportIDs.push(parentReportID ?? '');
        allAncestorIDs.reportActionsIDs.push(parentReportActionID ?? '');

        parentReportID = parentReport?.parentReportID;
        parentReportActionID = parentReport?.parentReportActionID;
    }

    return allAncestorIDs;
}

function canBeAutoReimbursed(report: OnyxEntry<Report>, policy: OnyxEntry<Policy> = null): boolean {
    if (!policy) {
        return false;
    }
    type CurrencyType = (typeof CONST.DIRECT_REIMBURSEMENT_CURRENCIES)[number];
    const reimbursableTotal = getMoneyRequestSpendBreakdown(report).totalDisplaySpend;
    const autoReimbursementLimit = policy.autoReimbursementLimit ?? 0;
    const isAutoReimbursable =
        isGroupPolicy(report) &&
        policy.reimbursementChoice === CONST.POLICY.REIMBURSEMENT_CHOICES.REIMBURSEMENT_YES &&
        autoReimbursementLimit >= reimbursableTotal &&
        reimbursableTotal > 0 &&
        CONST.DIRECT_REIMBURSEMENT_CURRENCIES.includes(report?.currency as CurrencyType);
    return isAutoReimbursable;
}

/**
 * Used from money request actions to decide if we need to build an optimistic money request report.
   Create a new report if:
   - we don't have an iouReport set in the chatReport
   - we have one, but it's waiting on the payee adding a bank account
   - we have one but we can't add more transactions to it due to: report is approved or settled, or report is processing and policy isn't on Instant submit reporting frequency
 */
function shouldCreateNewMoneyRequestReport(existingIOUReport: OnyxEntry<Report> | undefined | null, chatReport: OnyxEntry<Report> | null): boolean {
    return !existingIOUReport || hasIOUWaitingOnCurrentUserBankAccount(chatReport) || !canAddOrDeleteTransactions(existingIOUReport);
}

export {
    getReportParticipantsTitle,
    isReportMessageAttachment,
    findLastAccessedReport,
    canBeAutoReimbursed,
    canEditReportAction,
    canFlagReportAction,
    shouldShowFlagComment,
    isActionCreator,
    canDeleteReportAction,
    canLeaveRoom,
    sortReportsByLastRead,
    isDefaultRoom,
    isAdminRoom,
    isAdminsOnlyPostingRoom,
    isAnnounceRoom,
    isUserCreatedPolicyRoom,
    isChatRoom,
    getChatRoomSubtitle,
    getParentNavigationSubtitle,
    getPolicyName,
    getPolicyType,
    isArchivedRoom,
    isExpensifyOnlyParticipantInReport,
    canCreateTaskInReport,
    isPolicyExpenseChatAdmin,
    isPolicyAdmin,
    isPublicRoom,
    isPublicAnnounceRoom,
    isConciergeChatReport,
    isProcessingReport,
    isCurrentUserTheOnlyParticipant,
    hasAutomatedExpensifyAccountIDs,
    hasExpensifyGuidesEmails,
    requiresAttentionFromCurrentUser,
    isIOUOwnedByCurrentUser,
    getMoneyRequestSpendBreakdown,
    canShowReportRecipientLocalTime,
    formatReportLastMessageText,
    chatIncludesConcierge,
    isPolicyExpenseChat,
    isGroupPolicy,
    isPaidGroupPolicy,
    isControlPolicyExpenseChat,
    isControlPolicyExpenseReport,
    isPaidGroupPolicyExpenseChat,
    isPaidGroupPolicyExpenseReport,
    getIconsForParticipants,
    getIcons,
    getRoomWelcomeMessage,
    getDisplayNamesWithTooltips,
    getReportName,
    getReport,
    getReportNotificationPreference,
    getReportIDFromLink,
    getReportPolicyID,
    getRouteFromLink,
    getDeletedParentActionMessageForChatReport,
    getLastVisibleMessage,
    navigateToDetailsPage,
    generateReportID,
    hasReportNameError,
    isUnread,
    isUnreadWithMention,
    buildOptimisticWorkspaceChats,
    buildOptimisticTaskReport,
    buildOptimisticChatReport,
    buildOptimisticGroupChatReport,
    buildOptimisticClosedReportAction,
    buildOptimisticCreatedReportAction,
    buildOptimisticRenamedRoomReportAction,
    buildOptimisticEditedTaskFieldReportAction,
    buildOptimisticChangedTaskAssigneeReportAction,
    buildOptimisticIOUReport,
    buildOptimisticApprovedReportAction,
    buildOptimisticMovedReportAction,
    buildOptimisticSubmittedReportAction,
    buildOptimisticExpenseReport,
    buildOptimisticIOUReportAction,
    buildOptimisticReportPreview,
    buildOptimisticModifiedExpenseReportAction,
    buildOptimisticCancelPaymentReportAction,
    updateReportPreview,
    buildOptimisticTaskReportAction,
    buildOptimisticAddCommentReportAction,
    buildOptimisticTaskCommentReportAction,
    updateOptimisticParentReportAction,
    getOptimisticDataForParentReportAction,
    shouldReportBeInOptionList,
    getChatByParticipants,
    getChatByParticipantsAndPolicy,
    getAllPolicyReports,
    getIOUReportActionMessage,
    getDisplayNameForParticipant,
    getWorkspaceIcon,
    isOptimisticPersonalDetail,
    shouldDisableDetailPage,
    isChatReport,
    isCurrentUserSubmitter,
    isExpenseReport,
    isExpenseRequest,
    isIOUReport,
    isTaskReport,
    isOpenTaskReport,
    isCanceledTaskReport,
    isCompletedTaskReport,
    isReportManager,
    isReportApproved,
    isMoneyRequestReport,
    isMoneyRequest,
    chatIncludesChronos,
    getNewMarkerReportActionID,
    canSeeDefaultRoom,
    getDefaultWorkspaceAvatar,
    getDefaultWorkspaceAvatarTestID,
    getCommentLength,
    getParsedComment,
    getMoneyRequestOptions,
    canCreateRequest,
    hasIOUWaitingOnCurrentUserBankAccount,
    canRequestMoney,
    getWhisperDisplayNames,
    getWorkspaceAvatar,
    isThread,
    isChatThread,
    isThreadFirstChat,
    isChildReport,
    shouldReportShowSubscript,
    isReportDataReady,
    isValidReportIDFromPath,
    isSettled,
    isAllowedToComment,
    getBankAccountRoute,
    getParentReport,
    getRootParentReport,
    getReportPreviewMessage,
    isMoneyRequestReportPendingDeletion,
    canUserPerformWriteAction,
    getOriginalReportID,
    canAccessReport,
    getAddWorkspaceRoomOrChatReportErrors,
    getReportOfflinePendingActionAndErrors,
    isDM,
    isSelfDM,
    getPolicy,
    getWorkspaceChats,
    shouldDisableRename,
    hasSingleParticipant,
    getReportRecipientAccountIDs,
    isOneOnOneChat,
    isPayer,
    goBackToDetailsPage,
    getTransactionReportName,
    getTransactionDetails,
    getTaskAssigneeChatOnyxData,
    getParticipantsIDs,
    getVisibleMemberIDs,
    canEditMoneyRequest,
    canEditFieldOfMoneyRequest,
    buildTransactionThread,
    areAllRequestsBeingSmartScanned,
    getTransactionsWithReceipts,
    hasOnlyTransactionsWithPendingRoutes,
    hasNonReimbursableTransactions,
    hasMissingSmartscanFields,
    getIOUReportActionDisplayMessage,
    isWaitingForAssigneeToCompleteTask,
    isGroupChat,
    isDraftExpenseReport,
    shouldUseFullTitleToDisplay,
    parseReportRouteParams,
    getReimbursementQueuedActionMessage,
    getReimbursementDeQueuedActionMessage,
    getPersonalDetailsForAccountID,
    getRoom,
    canEditReportDescription,
    doesTransactionThreadHaveViolations,
    hasViolations,
    navigateToPrivateNotes,
    canEditWriteCapability,
    isHoldCreator,
    hasSmartscanError,
    shouldAutoFocusOnKeyPress,
    buildOptimisticHoldReportAction,
    buildOptimisticUnHoldReportAction,
    shouldDisplayThreadReplies,
    shouldDisableThread,
    getUserDetailTooltipText,
    doesReportBelongToWorkspace,
    getChildReportNotificationPreference,
    getAllAncestorReportActions,
    isReportParticipant,
    isValidReport,
    getReportDescriptionText,
    isReportFieldOfTypeTitle,
    isIOUReportUsingReport,
    hasUpdatedTotal,
    isReportFieldDisabled,
    getAvailableReportFields,
    reportFieldsEnabled,
    getAllAncestorReportActionIDs,
    canEditRoomVisibility,
    canEditPolicyDescription,
    getPolicyDescriptionText,
    getDefaultGroupAvatar,
    canAddOrDeleteTransactions,
    shouldCreateNewMoneyRequestReport,
    isGroupChatType,
};

export type {
    ExpenseOriginalMessage,
    OptionData,
    OptimisticChatReport,
    DisplayNameWithTooltips,
    OptimisticTaskReportAction,
    OptimisticAddCommentReportAction,
    OptimisticCreatedReportAction,
    OptimisticClosedReportAction,
    Ancestor,
    OptimisticIOUReportAction,
    TransactionDetails,
};<|MERGE_RESOLUTION|>--- conflicted
+++ resolved
@@ -20,7 +20,6 @@
 import ROUTES from '@src/ROUTES';
 import type {
     Beta,
-    Participants,
     PersonalDetails,
     PersonalDetailsList,
     Policy,
@@ -47,7 +46,7 @@
     ReimbursementDeQueuedMessage,
 } from '@src/types/onyx/OriginalMessage';
 import type {Status} from '@src/types/onyx/PersonalDetails';
-import type {NotificationPreference} from '@src/types/onyx/Report';
+import type {NotificationPreference, Participants} from '@src/types/onyx/Report';
 import type {Message, ReportActionBase, ReportActions} from '@src/types/onyx/ReportAction';
 import type {Receipt, TransactionChanges, WaypointCollection} from '@src/types/onyx/Transaction';
 import type {EmptyObject} from '@src/types/utils/EmptyObject';
@@ -3567,7 +3566,6 @@
     };
 }
 
-<<<<<<< HEAD
 /**
  * Builds an optimistic group chat report with a randomly generated reportID and as much information as we currently have
  */
@@ -3618,12 +3616,6 @@
     };
 }
 
-function getCurrentUserAvatarOrDefault(): UserUtils.AvatarSource {
-    return allPersonalDetails?.[currentUserAccountID ?? '']?.avatar ?? UserUtils.getDefaultAvatarURL(currentUserAccountID);
-}
-
-=======
->>>>>>> 44267d32
 /**
  * Returns the necessary reportAction onyx data to indicate that the chat has been created optimistically
  * @param [created] - Action created time
