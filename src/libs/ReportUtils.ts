--- conflicted
+++ resolved
@@ -4592,22 +4592,6 @@
     policies,
 }: GetReportNameParams): string {
     const reportID = report?.reportID;
-<<<<<<< HEAD
-    const cacheKey = getCacheKey(report);
-
-    if (reportID) {
-        const reportNameFromCache = reportNameCache.get(cacheKey);
-        if (
-            reportNameFromCache?.reportName &&
-            reportNameFromCache.reportName === report?.reportName &&
-            reportNameFromCache.reportName !== CONST.REPORT.DEFAULT_REPORT_NAME &&
-            !isReservedRoomName(report?.reportName)
-        ) {
-            return reportNameFromCache.reportName;
-        }
-    }
-=======
->>>>>>> 316a0d12
 
     let formattedName: string | undefined;
     let parentReportAction: OnyxEntry<ReportAction>;
