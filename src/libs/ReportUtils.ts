--- conflicted
+++ resolved
@@ -9820,13 +9820,10 @@
     buildOptimisticChangePolicyReportAction,
     getPolicyChangeMessage,
     getExpenseReportStateAndStatus,
-<<<<<<< HEAD
     buildOptimisticResolvedDuplicatesReportAction,
-=======
     populateOptimisticReportFormula,
     getTitleReportField,
     getReportFieldsByPolicyID,
->>>>>>> 6f512527
 };
 
 export type {
