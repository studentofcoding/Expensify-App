--- conflicted
+++ resolved
@@ -4978,10 +4978,7 @@
     OptimisticAddCommentReportAction,
     OptimisticCreatedReportAction,
     OptimisticClosedReportAction,
-<<<<<<< HEAD
-=======
     Ancestor,
     OptimisticIOUReportAction,
->>>>>>> 7f84a75a
     TransactionDetails,
 };