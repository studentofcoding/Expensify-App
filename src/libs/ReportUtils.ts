import {format} from 'date-fns';
import {Str} from 'expensify-common';
import lodashEscape from 'lodash/escape';
import lodashIntersection from 'lodash/intersection';
import isEmpty from 'lodash/isEmpty';
import lodashIsEqual from 'lodash/isEqual';
import isNumber from 'lodash/isNumber';
import lodashMaxBy from 'lodash/maxBy';
import type {OnyxCollection, OnyxEntry, OnyxUpdate} from 'react-native-onyx';
import Onyx from 'react-native-onyx';
import type {SvgProps} from 'react-native-svg';
import type {OriginalMessageIOU, OriginalMessageModifiedExpense} from 'src/types/onyx/OriginalMessage';
import type {TupleToUnion, ValueOf} from 'type-fest';
import type {FileObject} from '@components/AttachmentModal';
import {FallbackAvatar, IntacctSquare, NetSuiteSquare, QBOSquare, XeroSquare} from '@components/Icon/Expensicons';
import * as defaultGroupAvatars from '@components/Icon/GroupDefaultAvatars';
import * as defaultWorkspaceAvatars from '@components/Icon/WorkspaceDefaultAvatars';
import type {MoneyRequestAmountInputProps} from '@components/MoneyRequestAmountInput';
import type {IOUAction, IOUType} from '@src/CONST';
import CONST from '@src/CONST';
import type {ParentNavigationSummaryParams} from '@src/languages/params';
import type {TranslationPaths} from '@src/languages/types';
import ONYXKEYS from '@src/ONYXKEYS';
import type {Route} from '@src/ROUTES';
import ROUTES from '@src/ROUTES';
import SCREENS from '@src/SCREENS';
import type {
    Beta,
    OnyxInputOrEntry,
    PersonalDetails,
    PersonalDetailsList,
    Policy,
    PolicyReportField,
    Report,
    ReportAction,
    ReportMetadata,
    ReportNameValuePairs,
    ReportViolationName,
    ReportViolations,
    Session,
    Task,
    Transaction,
    TransactionViolation,
    UserWallet,
} from '@src/types/onyx';
import type {Attendee, Participant} from '@src/types/onyx/IOU';
import type {SelectedParticipant} from '@src/types/onyx/NewGroupChatDraft';
import type {OriginalMessageExportedToIntegration} from '@src/types/onyx/OldDotAction';
import type Onboarding from '@src/types/onyx/Onboarding';
import type {ErrorFields, Errors, Icon, PendingAction} from '@src/types/onyx/OnyxCommon';
import type {OriginalMessageChangeLog, PaymentMethodType} from '@src/types/onyx/OriginalMessage';
import type {Status} from '@src/types/onyx/PersonalDetails';
import type {ConnectionName} from '@src/types/onyx/Policy';
import type {InvoiceReceiverType, NotificationPreference, Participants, Participant as ReportParticipant} from '@src/types/onyx/Report';
import type {Message, OldDotReportAction, ReportActions} from '@src/types/onyx/ReportAction';
import type {PendingChatMember} from '@src/types/onyx/ReportMetadata';
import type {SearchPolicy, SearchReport, SearchTransaction} from '@src/types/onyx/SearchResults';
import type {Comment, TransactionChanges, WaypointCollection} from '@src/types/onyx/Transaction';
import {isEmptyObject} from '@src/types/utils/EmptyObject';
import type IconAsset from '@src/types/utils/IconAsset';
import {createDraftTransaction, getIOUReportActionToApproveOrPay, setMoneyRequestParticipants, unholdRequest} from './actions/IOU';
import {createDraftWorkspace} from './actions/Policy/Policy';
import {autoSwitchToFocusMode} from './actions/PriorityMode';
import {hasCreditBankAccount} from './actions/ReimbursementAccount/store';
import {handleReportChanged} from './actions/Report';
import {isAnonymousUser as isAnonymousUserSession} from './actions/Session';
import {convertToDisplayString} from './CurrencyUtils';
import DateUtils from './DateUtils';
import {hasValidDraftComment} from './DraftCommentUtils';
import {getMicroSecondOnyxErrorWithTranslationKey} from './ErrorUtils';
import getAttachmentDetails from './fileDownload/getAttachmentDetails';
import isReportMessageAttachment from './isReportMessageAttachment';
import localeCompare from './LocaleCompare';
import {formatPhoneNumber} from './LocalePhoneNumber';
import {translateLocal} from './Localize';
import Log from './Log';
import {isEmailPublicDomain} from './LoginUtils';
import ModifiedExpenseMessage from './ModifiedExpenseMessage';
import {linkingConfig} from './Navigation/linkingConfig';
import Navigation from './Navigation/Navigation';
import {rand64} from './NumberUtils';
import Parser from './Parser';
import Permissions from './Permissions';
import {getAccountIDsByLogins, getDisplayNameOrDefault, getEffectiveDisplayName, getLoginsByAccountIDs, getPersonalDetailByEmail, getPersonalDetailsByIDs} from './PersonalDetailsUtils';
import {addSMSDomainIfPhoneNumber} from './PhoneNumber';
import {
    arePaymentsEnabled,
    canSendInvoiceFromWorkspace,
    getForwardsToAccount,
    getManagerAccountEmail,
    getPolicyEmployeeListByIdWithoutCurrentUser,
    getRuleApprovers,
    getSubmitToAccountID,
    isExpensifyTeam,
    isInstantSubmitEnabled,
    isPaidGroupPolicy as isPaidGroupPolicyPolicyUtils,
    isPolicyAdmin as isPolicyAdminPolicyUtils,
    isPolicyAuditor,
    isPolicyOwner,
    isSubmitAndClose,
    shouldShowPolicy,
} from './PolicyUtils';
import type {LastVisibleMessage} from './ReportActionsUtils';
import {
    formatLastMessageText,
    getActionableJoinRequestPendingReportAction,
    getAllReportActions,
    getCardIssuedMessage,
    getDismissedViolationMessageText,
    getExportIntegrationLastMessageText,
    getIOUReportIDFromReportActionPreview,
    getLastClosedReportAction,
    getLastVisibleAction as getLastVisibleActionReportActionsUtils,
    getLastVisibleMessage as getLastVisibleMessageReportActionsUtils,
    getMessageOfOldDotReportAction,
    getNumberOfMoneyRequests,
    getOneTransactionThreadReportID,
    getOriginalMessage,
    getReportAction,
    getReportActionHtml,
    getReportActionMessage as getReportActionMessageReportUtils,
    getReportActionMessageText,
    getReportActionText,
    isActionableJoinRequestPending,
    isActionableTrackExpense,
    isActionOfType,
    isApprovedAction,
    isApprovedOrSubmittedReportAction,
    isCardIssuedAction,
    isClosedAction,
    isCreatedAction,
    isCreatedTaskReportAction,
    isCurrentActionUnread,
    isDeletedAction,
    isDeletedParentAction,
    isExportIntegrationAction,
    isForwardedAction,
    isModifiedExpenseAction,
    isMoneyRequestAction,
    isOldDotReportAction,
    isPendingRemove,
    isPolicyChangeLogAction,
    isReimbursementQueuedAction,
    isReportActionAttachment,
    isReportPreviewAction,
    isReversedTransaction,
    isRoomChangeLogAction,
    isSentMoneyReportAction,
    isSplitBillAction as isSplitBillReportAction,
    isSubmittedAction,
    isSubmittedAndClosedAction,
    isThreadParentMessage,
    isTrackExpenseAction,
    isTransactionThread,
    isUnapprovedAction,
    isWhisperAction,
    wasActionTakenByCurrentUser,
} from './ReportActionsUtils';
import {
    getAllReportTransactions,
    getAttendees,
    getBillable,
    getCardID,
    getCategory,
    getCurrency,
    getDescription,
    getFormattedAttendees,
    getFormattedCreated,
    getFormattedPostedDate,
    getMCCGroup,
    getMerchant,
    getMerchantOrDescription,
    getOriginalAmount,
    getOriginalCurrency,
    getRateID,
    getRecentTransactions,
    getReimbursable,
    getTag,
    getTaxAmount,
    getTaxCode,
    getAmount as getTransactionAmount,
    getWaypoints,
    hasMissingSmartscanFields as hasMissingSmartscanFieldsTransactionUtils,
    hasNoticeTypeViolation,
    hasReceipt as hasReceiptTransactionUtils,
    hasViolation,
    hasWarningTypeViolation,
    isCardTransaction,
    isDistanceRequest,
    isDuplicate,
    isExpensifyCardTransaction,
    isFetchingWaypointsFromServer,
    isOnHold as isOnHoldTransactionUtils,
    isPayAtEndExpense,
    isPending,
    isReceiptBeingScanned,
} from './TransactionUtils';
import {addTrailingForwardSlash} from './Url';
import type {AvatarSource} from './UserUtils';
import {getDefaultAvatarURL} from './UserUtils';

// Dynamic Import to avoid circular dependency
const UnreadIndicatorUpdaterHelper = () => import('./UnreadIndicatorUpdater');

type AvatarRange = 1 | 2 | 3 | 4 | 5 | 6 | 7 | 8 | 9 | 10 | 11 | 12 | 13 | 14 | 15 | 16 | 17 | 18;

type SpendBreakdown = {
    nonReimbursableSpend: number;
    reimbursableSpend: number;
    totalDisplaySpend: number;
};

type ParticipantDetails = [number, string, AvatarSource, AvatarSource];

type OptimisticAddCommentReportAction = Pick<
    ReportAction<typeof CONST.REPORT.ACTIONS.TYPE.ADD_COMMENT>,
    | 'reportActionID'
    | 'actionName'
    | 'actorAccountID'
    | 'person'
    | 'automatic'
    | 'avatar'
    | 'created'
    | 'message'
    | 'isFirstItem'
    | 'isAttachmentOnly'
    | 'isAttachmentWithText'
    | 'pendingAction'
    | 'shouldShow'
    | 'originalMessage'
    | 'childReportID'
    | 'parentReportID'
    | 'childType'
    | 'childReportName'
    | 'childManagerAccountID'
    | 'childStatusNum'
    | 'childStateNum'
    | 'errors'
    | 'childVisibleActionCount'
    | 'childCommenterCount'
    | 'childLastVisibleActionCreated'
    | 'childOldestFourAccountIDs'
    | 'delegateAccountID'
> & {isOptimisticAction: boolean};

type OptimisticReportAction = {
    commentText: string;
    reportAction: OptimisticAddCommentReportAction;
};

type UpdateOptimisticParentReportAction = {
    childVisibleActionCount: number;
    childCommenterCount: number;
    childLastVisibleActionCreated: string;
    childOldestFourAccountIDs: string | undefined;
};

type OptimisticExpenseReport = Pick<
    Report,
    | 'reportID'
    | 'chatReportID'
    | 'policyID'
    | 'type'
    | 'ownerAccountID'
    | 'managerID'
    | 'currency'
    | 'reportName'
    | 'stateNum'
    | 'statusNum'
    | 'total'
    | 'unheldTotal'
    | 'nonReimbursableTotal'
    | 'unheldNonReimbursableTotal'
    | 'parentReportID'
    | 'lastVisibleActionCreated'
    | 'parentReportActionID'
    | 'participants'
    | 'fieldList'
>;

type OptimisticIOUReportAction = Pick<
    ReportAction,
    | 'actionName'
    | 'actorAccountID'
    | 'automatic'
    | 'avatar'
    | 'isAttachmentOnly'
    | 'originalMessage'
    | 'message'
    | 'person'
    | 'reportActionID'
    | 'shouldShow'
    | 'created'
    | 'pendingAction'
    | 'receipt'
    | 'childReportID'
    | 'childVisibleActionCount'
    | 'childCommenterCount'
    | 'delegateAccountID'
>;

type PartialReportAction = OnyxInputOrEntry<ReportAction> | Partial<ReportAction> | OptimisticIOUReportAction | OptimisticApprovedReportAction | OptimisticSubmittedReportAction | undefined;

type ReportRouteParams = {
    reportID: string;
    isSubReportPageRoute: boolean;
};

type ReportOfflinePendingActionAndErrors = {
    reportPendingAction: PendingAction | undefined;
    reportErrors: Errors | null | undefined;
};

type OptimisticApprovedReportAction = Pick<
    ReportAction<typeof CONST.REPORT.ACTIONS.TYPE.APPROVED>,
    | 'actionName'
    | 'actorAccountID'
    | 'automatic'
    | 'avatar'
    | 'isAttachmentOnly'
    | 'originalMessage'
    | 'message'
    | 'person'
    | 'reportActionID'
    | 'shouldShow'
    | 'created'
    | 'pendingAction'
    | 'delegateAccountID'
>;

type OptimisticUnapprovedReportAction = Pick<
    ReportAction<typeof CONST.REPORT.ACTIONS.TYPE.UNAPPROVED>,
    | 'actionName'
    | 'actorAccountID'
    | 'automatic'
    | 'avatar'
    | 'isAttachmentOnly'
    | 'originalMessage'
    | 'message'
    | 'person'
    | 'reportActionID'
    | 'shouldShow'
    | 'created'
    | 'pendingAction'
    | 'delegateAccountID'
>;

type OptimisticSubmittedReportAction = Pick<
    ReportAction<typeof CONST.REPORT.ACTIONS.TYPE.SUBMITTED>,
    | 'actionName'
    | 'actorAccountID'
    | 'adminAccountID'
    | 'automatic'
    | 'avatar'
    | 'isAttachmentOnly'
    | 'originalMessage'
    | 'message'
    | 'person'
    | 'reportActionID'
    | 'shouldShow'
    | 'created'
    | 'pendingAction'
    | 'delegateAccountID'
>;

type OptimisticHoldReportAction = Pick<
    ReportAction,
    'actionName' | 'actorAccountID' | 'automatic' | 'avatar' | 'isAttachmentOnly' | 'originalMessage' | 'message' | 'person' | 'reportActionID' | 'shouldShow' | 'created' | 'pendingAction'
>;

type OptimisticCancelPaymentReportAction = Pick<
    ReportAction,
    'actionName' | 'actorAccountID' | 'message' | 'originalMessage' | 'person' | 'reportActionID' | 'shouldShow' | 'created' | 'pendingAction'
>;

type OptimisticChangeFieldAction = Pick<
    OldDotReportAction & ReportAction,
    'actionName' | 'actorAccountID' | 'originalMessage' | 'person' | 'reportActionID' | 'created' | 'pendingAction' | 'message'
>;

type OptimisticEditedTaskReportAction = Pick<
    ReportAction,
    'reportActionID' | 'actionName' | 'pendingAction' | 'actorAccountID' | 'automatic' | 'avatar' | 'created' | 'shouldShow' | 'message' | 'person' | 'delegateAccountID'
>;

type OptimisticClosedReportAction = Pick<
    ReportAction<typeof CONST.REPORT.ACTIONS.TYPE.CLOSED>,
    'actionName' | 'actorAccountID' | 'automatic' | 'avatar' | 'created' | 'message' | 'originalMessage' | 'pendingAction' | 'person' | 'reportActionID' | 'shouldShow'
>;

type OptimisticCardAssignedReportAction = Pick<
    ReportAction<typeof CONST.REPORT.ACTIONS.TYPE.CARD_ASSIGNED>,
    'actionName' | 'actorAccountID' | 'automatic' | 'avatar' | 'created' | 'message' | 'originalMessage' | 'pendingAction' | 'person' | 'reportActionID' | 'shouldShow'
>;

type OptimisticDismissedViolationReportAction = Pick<
    ReportAction,
    'actionName' | 'actorAccountID' | 'avatar' | 'created' | 'message' | 'originalMessage' | 'person' | 'reportActionID' | 'shouldShow' | 'pendingAction'
>;

type OptimisticCreatedReportAction = Pick<
    ReportAction<typeof CONST.REPORT.ACTIONS.TYPE.CREATED>,
    'actorAccountID' | 'automatic' | 'avatar' | 'created' | 'message' | 'person' | 'reportActionID' | 'shouldShow' | 'pendingAction' | 'actionName' | 'delegateAccountID'
>;

type OptimisticRenamedReportAction = Pick<
    ReportAction<typeof CONST.REPORT.ACTIONS.TYPE.RENAMED>,
    'actorAccountID' | 'automatic' | 'avatar' | 'created' | 'message' | 'person' | 'reportActionID' | 'shouldShow' | 'pendingAction' | 'actionName' | 'originalMessage'
>;

type OptimisticRoomDescriptionUpdatedReportAction = Pick<
    ReportAction<typeof CONST.REPORT.ACTIONS.TYPE.ROOM_CHANGE_LOG.UPDATE_ROOM_DESCRIPTION>,
    'actorAccountID' | 'created' | 'message' | 'person' | 'reportActionID' | 'pendingAction' | 'actionName' | 'originalMessage'
>;

type OptimisticChatReport = Pick<
    Report,
    | 'type'
    | 'chatType'
    | 'chatReportID'
    | 'iouReportID'
    | 'isOwnPolicyExpenseChat'
    | 'isPinned'
    | 'lastActorAccountID'
    | 'lastMessageHtml'
    | 'lastMessageText'
    | 'lastReadTime'
    | 'lastVisibleActionCreated'
    | 'oldPolicyName'
    | 'ownerAccountID'
    | 'pendingFields'
    | 'parentReportActionID'
    | 'parentReportID'
    | 'participants'
    | 'policyID'
    | 'reportID'
    | 'reportName'
    | 'stateNum'
    | 'statusNum'
    | 'visibility'
    | 'description'
    | 'writeCapability'
    | 'avatarUrl'
    | 'invoiceReceiver'
>;

type OptimisticExportIntegrationAction = OriginalMessageExportedToIntegration &
    Pick<
        ReportAction<typeof CONST.REPORT.ACTIONS.TYPE.EXPORTED_TO_INTEGRATION>,
        'reportActionID' | 'actorAccountID' | 'avatar' | 'created' | 'lastModified' | 'message' | 'person' | 'shouldShow' | 'pendingAction' | 'errors' | 'automatic'
    >;

type OptimisticTaskReportAction = Pick<
    ReportAction,
    | 'reportActionID'
    | 'actionName'
    | 'actorAccountID'
    | 'automatic'
    | 'avatar'
    | 'created'
    | 'isAttachmentOnly'
    | 'message'
    | 'originalMessage'
    | 'person'
    | 'pendingAction'
    | 'shouldShow'
    | 'isFirstItem'
    | 'previousMessage'
    | 'errors'
    | 'linkMetadata'
    | 'delegateAccountID'
>;

type AnnounceRoomOnyxData = {
    onyxOptimisticData: OnyxUpdate[];
    onyxSuccessData: OnyxUpdate[];
    onyxFailureData: OnyxUpdate[];
};

type OptimisticAnnounceChat = {
    announceChatReportID: string;
    announceChatReportActionID: string;
    announceChatData: AnnounceRoomOnyxData;
};

type OptimisticWorkspaceChats = {
    adminsChatReportID: string;
    adminsChatData: OptimisticChatReport;
    adminsReportActionData: Record<string, OptimisticCreatedReportAction>;
    adminsCreatedReportActionID: string;
    expenseChatReportID: string;
    expenseChatData: OptimisticChatReport;
    expenseReportActionData: Record<string, OptimisticCreatedReportAction>;
    expenseCreatedReportActionID: string;
    pendingChatMembers: PendingChatMember[];
};

type OptimisticModifiedExpenseReportAction = Pick<
    ReportAction<typeof CONST.REPORT.ACTIONS.TYPE.MODIFIED_EXPENSE>,
    | 'actionName'
    | 'actorAccountID'
    | 'automatic'
    | 'avatar'
    | 'created'
    | 'isAttachmentOnly'
    | 'message'
    | 'originalMessage'
    | 'person'
    | 'pendingAction'
    | 'reportActionID'
    | 'shouldShow'
    | 'delegateAccountID'
> & {reportID?: string};

type OptimisticTaskReport = Pick<
    Report,
    | 'reportID'
    | 'reportName'
    | 'description'
    | 'ownerAccountID'
    | 'participants'
    | 'managerID'
    | 'type'
    | 'parentReportID'
    | 'policyID'
    | 'stateNum'
    | 'statusNum'
    | 'parentReportActionID'
    | 'lastVisibleActionCreated'
    | 'hasParentAccess'
>;

type TransactionDetails = {
    created: string;
    amount: number;
    attendees: Attendee[];
    taxAmount?: number;
    taxCode?: string;
    currency: string;
    merchant: string;
    waypoints?: WaypointCollection | string;
    customUnitRateID?: string;
    comment: string;
    category: string;
    billable: boolean;
    tag: string;
    mccGroup?: ValueOf<typeof CONST.MCC_GROUPS>;
    cardID: number;
    originalAmount: number;
    originalCurrency: string;
    postedDate: string;
};

type OptimisticIOUReport = Pick<
    Report,
    | 'type'
    | 'chatReportID'
    | 'currency'
    | 'managerID'
    | 'policyID'
    | 'ownerAccountID'
    | 'participants'
    | 'reportID'
    | 'stateNum'
    | 'statusNum'
    | 'total'
    | 'unheldTotal'
    | 'nonReimbursableTotal'
    | 'unheldNonReimbursableTotal'
    | 'reportName'
    | 'parentReportID'
    | 'lastVisibleActionCreated'
    | 'fieldList'
    | 'parentReportActionID'
>;
type DisplayNameWithTooltips = Array<Pick<PersonalDetails, 'accountID' | 'pronouns' | 'displayName' | 'login' | 'avatar'>>;

type CustomIcon = {
    src: IconAsset;
    color?: string;
};

type OptionData = {
    text?: string;
    alternateText?: string;
    allReportErrors?: Errors;
    brickRoadIndicator?: ValueOf<typeof CONST.BRICK_ROAD_INDICATOR_STATUS> | '' | null;
    tooltipText?: string | null;
    alternateTextMaxLines?: number;
    boldStyle?: boolean;
    customIcon?: CustomIcon;
    subtitle?: string;
    login?: string;
    accountID?: number;
    pronouns?: string;
    status?: Status | null;
    phoneNumber?: string;
    isUnread?: boolean | null;
    isUnreadWithMention?: boolean | null;
    hasDraftComment?: boolean | null;
    keyForList?: string;
    searchText?: string;
    isIOUReportOwner?: boolean | null;
    shouldShowSubscript?: boolean | null;
    isPolicyExpenseChat?: boolean;
    isMoneyRequestReport?: boolean | null;
    isInvoiceReport?: boolean;
    isExpenseRequest?: boolean | null;
    isAllowedToComment?: boolean | null;
    isThread?: boolean | null;
    isTaskReport?: boolean | null;
    parentReportAction?: OnyxEntry<ReportAction>;
    displayNamesWithTooltips?: DisplayNameWithTooltips | null;
    isDefaultRoom?: boolean;
    isInvoiceRoom?: boolean;
    isExpenseReport?: boolean;
    isOptimisticPersonalDetail?: boolean;
    selected?: boolean;
    isOptimisticAccount?: boolean;
    isSelected?: boolean;
    descriptiveText?: string;
    notificationPreference?: NotificationPreference | null;
    isDisabled?: boolean | null;
    name?: string | null;
    isSelfDM?: boolean;
    isOneOnOneChat?: boolean;
    reportID?: string;
    enabled?: boolean;
    code?: string;
    transactionThreadReportID?: string | null;
    shouldShowAmountInput?: boolean;
    amountInputProps?: MoneyRequestAmountInputProps;
    tabIndex?: 0 | -1;
    isConciergeChat?: boolean;
    isBold?: boolean;
    lastIOUCreationDate?: string;
    isChatRoom?: boolean;
    participantsList?: PersonalDetails[];
    icons?: Icon[];
    iouReportAmount?: number;
    displayName?: string;
} & Report;

type OnyxDataTaskAssigneeChat = {
    optimisticData: OnyxUpdate[];
    successData: OnyxUpdate[];
    failureData: OnyxUpdate[];
    optimisticAssigneeAddComment?: OptimisticReportAction;
    optimisticChatCreatedReportAction?: OptimisticCreatedReportAction;
};

type Ancestor = {
    report: Report;
    reportAction: ReportAction;
    shouldDisplayNewMarker: boolean;
};

type AncestorIDs = {
    reportIDs: string[];
    reportActionsIDs: string[];
};

type MissingPaymentMethod = 'bankAccount' | 'wallet';

type OutstandingChildRequest = {
    hasOutstandingChildRequest?: boolean;
};

type ParsingDetails = {
    shouldEscapeText?: boolean;
    reportID?: string;
    policyID?: string;
};

type NonHeldAndFullAmount = {
    nonHeldAmount: string;
    fullAmount: string;
    /**
     * nonHeldAmount is valid if not negative;
     * It can be negative if the unheld transaction comes from the current user
     */
    hasValidNonHeldAmount: boolean;
};

type Thread = {
    parentReportID: string;
    parentReportActionID: string;
} & Report;

let currentUserEmail: string | undefined;
let currentUserPrivateDomain: string | undefined;
let currentUserAccountID: number | undefined;
let isAnonymousUser = false;

// This cache is used to save parse result of report action html message into text
// to prevent unnecessary parsing when the report action is not changed/modified.
// Example case: when we need to get a report name of a thread which is dependent on a report action message.
const parsedReportActionMessageCache: Record<string, string> = {};

const defaultAvatarBuildingIconTestID = 'SvgDefaultAvatarBuilding Icon';
Onyx.connect({
    key: ONYXKEYS.SESSION,
    callback: (value) => {
        // When signed out, val is undefined
        if (!value) {
            return;
        }

        currentUserEmail = value.email;
        currentUserAccountID = value.accountID;
        isAnonymousUser = value.authTokenType === CONST.AUTH_TOKEN_TYPES.ANONYMOUS;
        currentUserPrivateDomain = isEmailPublicDomain(currentUserEmail ?? '') ? '' : Str.extractEmailDomain(currentUserEmail ?? '');
    },
});

let allPersonalDetails: OnyxEntry<PersonalDetailsList>;
let allPersonalDetailLogins: string[];
let currentUserPersonalDetails: OnyxEntry<PersonalDetails>;
Onyx.connect({
    key: ONYXKEYS.PERSONAL_DETAILS_LIST,
    callback: (value) => {
        if (currentUserAccountID) {
            currentUserPersonalDetails = value?.[currentUserAccountID] ?? undefined;
        }
        allPersonalDetails = value ?? {};
        allPersonalDetailLogins = Object.values(allPersonalDetails).map((personalDetail) => personalDetail?.login ?? '');
    },
});

let allReportsDraft: OnyxCollection<Report>;
Onyx.connect({
    key: ONYXKEYS.COLLECTION.REPORT_DRAFT,
    waitForCollectionCallback: true,
    callback: (value) => (allReportsDraft = value),
});

let allPolicies: OnyxCollection<Policy>;
Onyx.connect({
    key: ONYXKEYS.COLLECTION.POLICY,
    waitForCollectionCallback: true,
    callback: (value) => (allPolicies = value),
});

let allReports: OnyxCollection<Report>;
Onyx.connect({
    key: ONYXKEYS.COLLECTION.REPORT,
    waitForCollectionCallback: true,
    callback: (value) => {
        allReports = value;
        UnreadIndicatorUpdaterHelper().then((module) => {
            module.triggerUnreadUpdate();
        });

        // Each time a new report is added we will check to see if the user should be switched
        autoSwitchToFocusMode();

        if (!value) {
            return;
        }
        Object.values(value).forEach((report) => {
            if (!report) {
                return;
            }
            handleReportChanged(report);
        });
    },
});

let allBetas: OnyxEntry<Beta[]>;
Onyx.connect({
    key: ONYXKEYS.BETAS,
    callback: (value) => (allBetas = value),
});

let allTransactions: OnyxCollection<Transaction> = {};
let reportsTransactions: Record<string, Transaction[]> = {};
Onyx.connect({
    key: ONYXKEYS.COLLECTION.TRANSACTION,
    waitForCollectionCallback: true,
    callback: (value) => {
        if (!value) {
            return;
        }
        allTransactions = Object.fromEntries(Object.entries(value).filter(([, transaction]) => transaction));

        reportsTransactions = Object.values(value).reduce<Record<string, Transaction[]>>((all, transaction) => {
            const reportsMap = all;
            if (!transaction) {
                return reportsMap;
            }

            if (!reportsMap[transaction.reportID]) {
                reportsMap[transaction.reportID] = [];
            }
            reportsMap[transaction.reportID].push(transaction);

            return all;
        }, {});
    },
});

let allReportActions: OnyxCollection<ReportActions>;
Onyx.connect({
    key: ONYXKEYS.COLLECTION.REPORT_ACTIONS,
    waitForCollectionCallback: true,
    callback: (actions) => {
        if (!actions) {
            return;
        }
        allReportActions = actions;
    },
});

let allReportMetadata: OnyxCollection<ReportMetadata>;
const allReportMetadataKeyValue: Record<string, ReportMetadata> = {};
Onyx.connect({
    key: ONYXKEYS.COLLECTION.REPORT_METADATA,
    waitForCollectionCallback: true,
    callback: (value) => {
        if (!value) {
            return;
        }
        allReportMetadata = value;

        Object.entries(value).forEach(([reportID, reportMetadata]) => {
            if (!reportMetadata) {
                return;
            }

            const [, id] = reportID.split('_');
            allReportMetadataKeyValue[id] = reportMetadata;
        });
    },
});

let allReportNameValuePair: OnyxCollection<ReportNameValuePairs>;
Onyx.connect({
    key: ONYXKEYS.COLLECTION.REPORT_NAME_VALUE_PAIRS,
    waitForCollectionCallback: true,
    callback: (value) => {
        if (!value) {
            return;
        }
        allReportNameValuePair = value;
    },
});

let allReportsViolations: OnyxCollection<ReportViolations>;
Onyx.connect({
    key: ONYXKEYS.COLLECTION.REPORT_VIOLATIONS,
    waitForCollectionCallback: true,
    callback: (value) => {
        if (!value) {
            return;
        }
        allReportsViolations = value;
    },
});

let onboarding: OnyxEntry<Onboarding>;
Onyx.connect({
    key: ONYXKEYS.NVP_ONBOARDING,
    callback: (value) => (onboarding = value),
});

let delegateEmail = '';
Onyx.connect({
    key: ONYXKEYS.ACCOUNT,
    callback: (value) => {
        delegateEmail = value?.delegatedAccess?.delegate ?? '';
    },
});

let activePolicyID: OnyxEntry<string>;
Onyx.connect({
    key: ONYXKEYS.NVP_ACTIVE_POLICY_ID,
    callback: (value) => (activePolicyID = value),
});

function getCurrentUserAvatar(): AvatarSource | undefined {
    return currentUserPersonalDetails?.avatar;
}

function getCurrentUserDisplayNameOrEmail(): string | undefined {
    return currentUserPersonalDetails?.displayName ?? currentUserEmail;
}

function getChatType(report: OnyxInputOrEntry<Report> | Participant): ValueOf<typeof CONST.REPORT.CHAT_TYPE> | undefined {
    return report?.chatType;
}

/**
 * Get the report or draft report given a reportID
 */
function getReportOrDraftReport(reportID: string | undefined): OnyxEntry<Report> {
    return allReports?.[`${ONYXKEYS.COLLECTION.REPORT}${reportID}`] ?? allReportsDraft?.[`${ONYXKEYS.COLLECTION.REPORT_DRAFT}${reportID}`];
}

function getReportTransactions(reportID: string | undefined): Transaction[] {
    if (!reportID) {
        return [];
    }

    return reportsTransactions[reportID] ?? [];
}

/**
 * Check if a report is a draft report
 */
function isDraftReport(reportID: string | undefined): boolean {
    const draftReport = allReportsDraft?.[`${ONYXKEYS.COLLECTION.REPORT_DRAFT}${reportID}`];

    return !!draftReport;
}

/**
 * Returns the report
 */
function getReport(reportID: string | undefined): OnyxEntry<Report> {
    return allReports?.[`${ONYXKEYS.COLLECTION.REPORT}${reportID}`];
}

/**
 * Returns the report
 */
function getReportNameValuePairs(reportID?: string): OnyxEntry<ReportNameValuePairs> {
    return allReportNameValuePair?.[`${ONYXKEYS.COLLECTION.REPORT_NAME_VALUE_PAIRS}${reportID}`];
}

/**
 * Returns the parentReport if the given report is a thread
 */
function getParentReport(report: OnyxEntry<Report>): OnyxEntry<Report> {
    if (!report?.parentReportID) {
        return undefined;
    }
    return getReport(report.parentReportID);
}

/**
 * Returns the root parentReport if the given report is nested.
 * Uses recursion to iterate any depth of nested reports.
 */
function getRootParentReport(report: OnyxEntry<Report>, visitedReportIDs: Set<string> = new Set<string>()): OnyxEntry<Report> {
    if (!report) {
        return undefined;
    }

    // Returns the current report as the root report, because it does not have a parentReportID
    if (!report?.parentReportID) {
        return report;
    }

    // Detect and prevent an infinite loop caused by a cycle in the ancestry. This should normally
    // never happen
    if (visitedReportIDs.has(report.reportID)) {
        Log.alert('Report ancestry cycle detected.', {reportID: report.reportID, ancestry: Array.from(visitedReportIDs)});
        return undefined;
    }
    visitedReportIDs.add(report.reportID);

    const parentReport = getReportOrDraftReport(report?.parentReportID);

    // Runs recursion to iterate a parent report
    return getRootParentReport(!isEmptyObject(parentReport) ? parentReport : undefined, visitedReportIDs);
}

/**
 * Returns the policy of the report
 */
function getPolicy(policyID: string | undefined): OnyxEntry<Policy> {
    if (!allPolicies || !policyID) {
        return undefined;
    }
    return allPolicies[`${ONYXKEYS.COLLECTION.POLICY}${policyID}`];
}

/**
 * Get the policy type from a given report
 * @param policies must have Onyxkey prefix (i.e 'policy_') for keys
 */
function getPolicyType(report: OnyxInputOrEntry<Report>, policies: OnyxCollection<Policy>): string {
    return policies?.[`${ONYXKEYS.COLLECTION.POLICY}${report?.policyID}`]?.type ?? '';
}

const unavailableTranslation = translateLocal('workspace.common.unavailable');
/**
 * Get the policy name from a given report
 */
function getPolicyName(report: OnyxInputOrEntry<Report>, returnEmptyIfNotFound = false, policy?: OnyxInputOrEntry<Policy>): string {
    const noPolicyFound = returnEmptyIfNotFound ? '' : unavailableTranslation;
    if (isEmptyObject(report) || (isEmptyObject(allPolicies) && !report?.policyName)) {
        return noPolicyFound;
    }

    const finalPolicy = policy ?? allPolicies?.[`${ONYXKEYS.COLLECTION.POLICY}${report?.policyID}`];

    const parentReport = getRootParentReport(report);

    // Rooms send back the policy name with the reportSummary,
    // since they can also be accessed by people who aren't in the workspace
    // eslint-disable-next-line @typescript-eslint/prefer-nullish-coalescing
    const policyName = finalPolicy?.name || report?.policyName || report?.oldPolicyName || parentReport?.oldPolicyName || noPolicyFound;

    return policyName;
}

/**
 * Returns the concatenated title for the PrimaryLogins of a report
 */
function getReportParticipantsTitle(accountIDs: number[]): string {
    // Somehow it's possible for the logins coming from report.participantAccountIDs to contain undefined values so we use .filter(Boolean) to remove them.
    return accountIDs.filter(Boolean).join(', ');
}

/**
 * Checks if a report is a chat report.
 */
function isChatReport(report: OnyxEntry<Report>): boolean {
    return report?.type === CONST.REPORT.TYPE.CHAT;
}

function isInvoiceReport(report: OnyxInputOrEntry<Report> | SearchReport): boolean {
    return report?.type === CONST.REPORT.TYPE.INVOICE;
}

/**
 * Checks if a report is an Expense report.
 */
function isExpenseReport(report: OnyxInputOrEntry<Report> | SearchReport): boolean {
    return report?.type === CONST.REPORT.TYPE.EXPENSE;
}

/**
 * Checks if a report is an IOU report using report or reportID
 */
function isIOUReport(reportOrID: OnyxInputOrEntry<Report> | SearchReport | string): boolean {
    const report = typeof reportOrID === 'string' ? getReport(reportOrID) ?? null : reportOrID;
    return report?.type === CONST.REPORT.TYPE.IOU;
}

/**
 * Checks if a report is an IOU report using report
 */
function isIOUReportUsingReport(report: OnyxEntry<Report>): report is Report {
    return report?.type === CONST.REPORT.TYPE.IOU;
}
/**
 * Checks if a report is a task report.
 */
function isTaskReport(report: OnyxInputOrEntry<Report>): boolean {
    return report?.type === CONST.REPORT.TYPE.TASK;
}

/**
 * Checks if a task has been cancelled
 * When a task is deleted, the parentReportAction is updated to have a isDeletedParentAction deleted flag
 * This is because when you delete a task, we still allow you to chat on the report itself
 * There's another situation where you don't have access to the parentReportAction (because it was created in a chat you don't have access to)
 * In this case, we have added the key to the report itself
 */
function isCanceledTaskReport(report: OnyxInputOrEntry<Report>, parentReportAction: OnyxInputOrEntry<ReportAction> = null): boolean {
    if (!isEmptyObject(parentReportAction) && (getReportActionMessageReportUtils(parentReportAction)?.isDeletedParentAction ?? false)) {
        return true;
    }

    if (!isEmptyObject(report) && report?.isDeletedParentAction) {
        return true;
    }

    return false;
}

/**
 * Checks if a report is an open task report.
 *
 * @param parentReportAction - The parent report action of the report (Used to check if the task has been canceled)
 */
function isOpenTaskReport(report: OnyxInputOrEntry<Report>, parentReportAction: OnyxInputOrEntry<ReportAction> = null): boolean {
    return (
        isTaskReport(report) && !isCanceledTaskReport(report, parentReportAction) && report?.stateNum === CONST.REPORT.STATE_NUM.OPEN && report?.statusNum === CONST.REPORT.STATUS_NUM.OPEN
    );
}

/**
 * Checks if a report is a completed task report.
 */
function isCompletedTaskReport(report: OnyxEntry<Report>): boolean {
    return isTaskReport(report) && report?.stateNum === CONST.REPORT.STATE_NUM.APPROVED && report?.statusNum === CONST.REPORT.STATUS_NUM.APPROVED;
}

/**
 * Checks if the current user is the manager of the supplied report
 */
function isReportManager(report: OnyxEntry<Report>): boolean {
    return !!(report && report.managerID === currentUserAccountID);
}

/**
 * Checks if the supplied report has been approved
 */
function isReportApproved(reportOrID: OnyxInputOrEntry<Report> | string, parentReportAction: OnyxEntry<ReportAction> = undefined): boolean {
    const report = typeof reportOrID === 'string' ? getReport(reportOrID) ?? null : reportOrID;
    if (!report) {
        return parentReportAction?.childStateNum === CONST.REPORT.STATE_NUM.APPROVED && parentReportAction?.childStatusNum === CONST.REPORT.STATUS_NUM.APPROVED;
    }
    return report?.stateNum === CONST.REPORT.STATE_NUM.APPROVED && report?.statusNum === CONST.REPORT.STATUS_NUM.APPROVED;
}

/**
 * Checks if the supplied report has been manually reimbursed
 */
function isReportManuallyReimbursed(report: OnyxEntry<Report>): boolean {
    return report?.stateNum === CONST.REPORT.STATE_NUM.APPROVED && report?.statusNum === CONST.REPORT.STATUS_NUM.REIMBURSED;
}

/**
 * Checks if the supplied report is an expense report in Open state and status.
 */
function isOpenExpenseReport(report: OnyxInputOrEntry<Report>): boolean {
    return isExpenseReport(report) && report?.stateNum === CONST.REPORT.STATE_NUM.OPEN && report?.statusNum === CONST.REPORT.STATUS_NUM.OPEN;
}

/**
 * Checks if the supplied report has a member with the array passed in params.
 */
function hasParticipantInArray(report: OnyxEntry<Report>, memberAccountIDs: number[]) {
    if (!report?.participants) {
        return false;
    }

    const memberAccountIDsSet = new Set(memberAccountIDs);

    for (const accountID in report.participants) {
        if (memberAccountIDsSet.has(Number(accountID))) {
            return true;
        }
    }

    return false;
}

/**
 * Whether the Money Request report is settled
 */
function isSettled(reportOrID: OnyxInputOrEntry<Report> | SearchReport | string | undefined): boolean {
    if (!reportOrID) {
        return false;
    }
    const report = typeof reportOrID === 'string' ? getReport(reportOrID) ?? null : reportOrID;
    if (!report) {
        return false;
    }

    if (isEmptyObject(report) || report.isWaitingOnBankAccount) {
        return false;
    }

    // In case the payment is scheduled and we are waiting for the payee to set up their wallet,
    // consider the report as paid as well.
    if (report.isWaitingOnBankAccount && report.statusNum === CONST.REPORT.STATUS_NUM.APPROVED) {
        return true;
    }

    return report?.statusNum === CONST.REPORT.STATUS_NUM.REIMBURSED;
}

/**
 * Whether the current user is the submitter of the report
 */
function isCurrentUserSubmitter(reportID: string | undefined): boolean {
    if (!allReports || !reportID) {
        return false;
    }
    const report = allReports[`${ONYXKEYS.COLLECTION.REPORT}${reportID}`];
    return !!(report && report.ownerAccountID === currentUserAccountID);
}

/**
 * Whether the provided report is an Admin room
 */
function isAdminRoom(report: OnyxEntry<Report>): boolean {
    return getChatType(report) === CONST.REPORT.CHAT_TYPE.POLICY_ADMINS;
}

/**
 * Whether the provided report is an Admin-only posting room
 */
function isAdminsOnlyPostingRoom(report: OnyxEntry<Report>): boolean {
    return report?.writeCapability === CONST.REPORT.WRITE_CAPABILITIES.ADMINS;
}

/**
 * Whether the provided report is a Announce room
 */
function isAnnounceRoom(report: OnyxEntry<Report>): boolean {
    return getChatType(report) === CONST.REPORT.CHAT_TYPE.POLICY_ANNOUNCE;
}

/**
 * Whether the provided report is a default room
 */
function isDefaultRoom(report: OnyxEntry<Report>): boolean {
    return CONST.DEFAULT_POLICY_ROOM_CHAT_TYPES.some((type) => type === getChatType(report));
}

/**
 * Whether the provided report is a Domain room
 */
function isDomainRoom(report: OnyxEntry<Report>): boolean {
    return getChatType(report) === CONST.REPORT.CHAT_TYPE.DOMAIN_ALL;
}

/**
 * Whether the provided report is a user created policy room
 */
function isUserCreatedPolicyRoom(report: OnyxEntry<Report>): boolean {
    return getChatType(report) === CONST.REPORT.CHAT_TYPE.POLICY_ROOM;
}

/**
 * Whether the provided report is a Policy Expense chat.
 */
function isPolicyExpenseChat(option: OnyxInputOrEntry<Report> | OptionData | Participant): boolean {
    // eslint-disable-next-line @typescript-eslint/prefer-nullish-coalescing
    return getChatType(option) === CONST.REPORT.CHAT_TYPE.POLICY_EXPENSE_CHAT || (option && 'isPolicyExpenseChat' in option && option.isPolicyExpenseChat) || false;
}

function isInvoiceRoom(report: OnyxEntry<Report>): boolean {
    return getChatType(report) === CONST.REPORT.CHAT_TYPE.INVOICE;
}

function isInvoiceRoomWithID(reportID?: string): boolean {
    if (!reportID) {
        return false;
    }

    return isInvoiceRoom(getReport(reportID));
}

/**
 * Checks if a report is a completed task report.
 */
function isTripRoom(report: OnyxEntry<Report>): boolean {
    return isChatReport(report) && getChatType(report) === CONST.REPORT.CHAT_TYPE.TRIP_ROOM;
}

function isIndividualInvoiceRoom(report: OnyxEntry<Report>): boolean {
    return isInvoiceRoom(report) && report?.invoiceReceiver?.type === CONST.REPORT.INVOICE_RECEIVER_TYPE.INDIVIDUAL;
}

function isCurrentUserInvoiceReceiver(report: OnyxEntry<Report>): boolean {
    if (report?.invoiceReceiver?.type === CONST.REPORT.INVOICE_RECEIVER_TYPE.INDIVIDUAL) {
        return currentUserAccountID === report.invoiceReceiver.accountID;
    }

    if (report?.invoiceReceiver?.type === CONST.REPORT.INVOICE_RECEIVER_TYPE.BUSINESS) {
        const policy = getPolicy(report.invoiceReceiver.policyID);
        return isPolicyAdminPolicyUtils(policy);
    }

    return false;
}

/**
 * Whether the provided report belongs to a Control policy and is an expense chat
 */
function isControlPolicyExpenseChat(report: OnyxEntry<Report>): boolean {
    return isPolicyExpenseChat(report) && getPolicyType(report, allPolicies) === CONST.POLICY.TYPE.CORPORATE;
}

/**
 * Whether the provided policyType is a Free, Collect or Control policy type
 */
function isGroupPolicy(policyType: string): boolean {
    return policyType === CONST.POLICY.TYPE.CORPORATE || policyType === CONST.POLICY.TYPE.TEAM;
}

/**
 * Whether the provided report belongs to a Free, Collect or Control policy
 */
function isReportInGroupPolicy(report: OnyxInputOrEntry<Report>, policy?: OnyxInputOrEntry<Policy>): boolean {
    const policyType = policy?.type ?? getPolicyType(report, allPolicies);
    return isGroupPolicy(policyType);
}

/**
 * Whether the provided report belongs to a Control or Collect policy
 */
function isPaidGroupPolicy(report: OnyxEntry<Report>): boolean {
    const policyType = getPolicyType(report, allPolicies);
    return policyType === CONST.POLICY.TYPE.CORPORATE || policyType === CONST.POLICY.TYPE.TEAM;
}

/**
 * Whether the provided report belongs to a Control or Collect policy and is an expense chat
 */
function isPaidGroupPolicyExpenseChat(report: OnyxEntry<Report>): boolean {
    return isPolicyExpenseChat(report) && isPaidGroupPolicy(report);
}

/**
 * Whether the provided report belongs to a Control policy and is an expense report
 */
function isControlPolicyExpenseReport(report: OnyxEntry<Report>): boolean {
    return isExpenseReport(report) && getPolicyType(report, allPolicies) === CONST.POLICY.TYPE.CORPORATE;
}

/**
 * Whether the provided report belongs to a Control or Collect policy and is an expense report
 */
function isPaidGroupPolicyExpenseReport(report: OnyxEntry<Report>): boolean {
    return isExpenseReport(report) && isPaidGroupPolicy(report);
}

/**
 * Checks if the supplied report is an invoice report in Open state and status.
 */
function isOpenInvoiceReport(report: OnyxEntry<Report>): boolean {
    return isInvoiceReport(report) && report?.statusNum === CONST.REPORT.STATUS_NUM.OPEN;
}

/**
 * Whether the provided report is a chat room
 */
function isChatRoom(report: OnyxEntry<Report>): boolean {
    return isUserCreatedPolicyRoom(report) || isDefaultRoom(report) || isInvoiceRoom(report) || isTripRoom(report);
}

/**
 * Whether the provided report is a public room
 */
function isPublicRoom(report: OnyxEntry<Report>): boolean {
    return report?.visibility === CONST.REPORT.VISIBILITY.PUBLIC || report?.visibility === CONST.REPORT.VISIBILITY.PUBLIC_ANNOUNCE;
}

/**
 * Whether the provided report is a public announce room
 */
function isPublicAnnounceRoom(report: OnyxEntry<Report>): boolean {
    return report?.visibility === CONST.REPORT.VISIBILITY.PUBLIC_ANNOUNCE;
}

/**
 * If the report is a policy expense, the route should be for adding bank account for that policy
 * else since the report is a personal IOU, the route should be for personal bank account.
 */
function getBankAccountRoute(report: OnyxEntry<Report>): Route {
    return isPolicyExpenseChat(report) ? ROUTES.BANK_ACCOUNT_WITH_STEP_TO_OPEN.getRoute('', report?.policyID) : ROUTES.SETTINGS_ADD_BANK_ACCOUNT;
}

/**
 * Check if personal detail of accountID is empty or optimistic data
 */
function isOptimisticPersonalDetail(accountID: number): boolean {
    return isEmptyObject(allPersonalDetails?.[accountID]) || !!allPersonalDetails?.[accountID]?.isOptimisticPersonalDetail;
}

/**
 * Checks if a report is a task report from a policy expense chat.
 */
function isWorkspaceTaskReport(report: OnyxEntry<Report>): boolean {
    if (!isTaskReport(report)) {
        return false;
    }
    const parentReport = report?.parentReportID ? getReport(report?.parentReportID) : undefined;
    return isPolicyExpenseChat(parentReport);
}

/**
 * Returns true if report has a parent
 */
function isThread(report: OnyxInputOrEntry<Report>): report is Thread {
    return !!(report?.parentReportID && report?.parentReportActionID);
}

/**
 * Returns true if report is of type chat and has a parent and is therefore a Thread.
 */
function isChatThread(report: OnyxInputOrEntry<Report>): report is Thread {
    return isThread(report) && report?.type === CONST.REPORT.TYPE.CHAT;
}

function isDM(report: OnyxEntry<Report>): boolean {
    return isChatReport(report) && !getChatType(report) && !isThread(report);
}

function isSelfDM(report: OnyxInputOrEntry<Report>): boolean {
    return getChatType(report) === CONST.REPORT.CHAT_TYPE.SELF_DM;
}

function isGroupChat(report: OnyxEntry<Report> | Partial<Report>): boolean {
    return getChatType(report) === CONST.REPORT.CHAT_TYPE.GROUP;
}

/**
 * Only returns true if this is the Expensify DM report.
 *
 * Note that this chat is no longer used for new users. We still need this function for users who have this chat.
 */
function isSystemChat(report: OnyxEntry<Report>): boolean {
    return getChatType(report) === CONST.REPORT.CHAT_TYPE.SYSTEM;
}

function getDefaultNotificationPreferenceForReport(report: OnyxEntry<Report>): ValueOf<typeof CONST.REPORT.NOTIFICATION_PREFERENCE> {
    if (isAnnounceRoom(report)) {
        return CONST.REPORT.NOTIFICATION_PREFERENCE.ALWAYS;
    }
    if (isPublicRoom(report)) {
        return CONST.REPORT.NOTIFICATION_PREFERENCE.DAILY;
    }
    if (!getChatType(report) || isGroupChat(report)) {
        return CONST.REPORT.NOTIFICATION_PREFERENCE.ALWAYS;
    }
    if (isAdminRoom(report) || isPolicyExpenseChat(report) || isInvoiceRoom(report)) {
        return CONST.REPORT.NOTIFICATION_PREFERENCE.ALWAYS;
    }
    if (isSelfDM(report)) {
        return CONST.REPORT.NOTIFICATION_PREFERENCE.MUTE;
    }
    return CONST.REPORT.NOTIFICATION_PREFERENCE.DAILY;
}

/**
 * Get the notification preference given a report. This should ALWAYS default to 'hidden'. Do not change this!
 */
function getReportNotificationPreference(report: OnyxEntry<Report>): ValueOf<typeof CONST.REPORT.NOTIFICATION_PREFERENCE> {
    const participant = currentUserAccountID ? report?.participants?.[currentUserAccountID] : undefined;
    return participant?.notificationPreference ?? CONST.REPORT.NOTIFICATION_PREFERENCE.HIDDEN;
}

const CONCIERGE_ACCOUNT_ID_STRING = CONST.ACCOUNT_ID.CONCIERGE.toString();
/**
 * Only returns true if this is our main 1:1 DM report with Concierge.
 */
function isConciergeChatReport(report: OnyxInputOrEntry<Report>): boolean {
    if (!report?.participants || isThread(report)) {
        return false;
    }

    const participantAccountIDs = new Set(Object.keys(report.participants));
    if (participantAccountIDs.size !== 2) {
        return false;
    }

    return participantAccountIDs.has(CONCIERGE_ACCOUNT_ID_STRING);
}

function findSelfDMReportID(): string | undefined {
    if (!allReports) {
        return;
    }

    const selfDMReport = Object.values(allReports).find((report) => isSelfDM(report) && !isThread(report));
    return selfDMReport?.reportID;
}

/**
 * Checks if the supplied report is from a policy or is an invoice report from a policy
 */
function isPolicyRelatedReport(report: OnyxEntry<Report>, policyID?: string) {
    return report?.policyID === policyID || !!(report?.invoiceReceiver && 'policyID' in report.invoiceReceiver && report.invoiceReceiver.policyID === policyID);
}

/**
 * Checks if the supplied report belongs to workspace based on the provided params. If the report's policyID is _FAKE_ or has no value, it means this report is a DM.
 * In this case report and workspace members must be compared to determine whether the report belongs to the workspace.
 */
function doesReportBelongToWorkspace(report: OnyxEntry<Report>, policyMemberAccountIDs: number[], policyID?: string) {
    return (
        isConciergeChatReport(report) ||
        (report?.policyID === CONST.POLICY.ID_FAKE || !report?.policyID ? hasParticipantInArray(report, policyMemberAccountIDs) : isPolicyRelatedReport(report, policyID))
    );
}

/**
 * Given an array of reports, return them filtered by a policyID and policyMemberAccountIDs.
 */
function filterReportsByPolicyIDAndMemberAccountIDs(reports: Array<OnyxEntry<Report>>, policyMemberAccountIDs: number[] = [], policyID?: string) {
    return reports.filter((report) => !!report && doesReportBelongToWorkspace(report, policyMemberAccountIDs, policyID));
}

/**
 * Returns true if report is still being processed
 */
function isProcessingReport(report: OnyxEntry<Report>): boolean {
    return report?.stateNum === CONST.REPORT.STATE_NUM.SUBMITTED && report?.statusNum === CONST.REPORT.STATUS_NUM.SUBMITTED;
}

function isAwaitingFirstLevelApproval(report: OnyxEntry<Report>): boolean {
    if (!report) {
        return false;
    }

    const submitsToAccountID = getSubmitToAccountID(getPolicy(report.policyID), report);

    return isProcessingReport(report) && submitsToAccountID === report.managerID;
}

/**
 * Check if the report is a single chat report that isn't a thread
 * and personal detail of participant is optimistic data
 */
function shouldDisableDetailPage(report: OnyxEntry<Report>): boolean {
    if (isChatRoom(report) || isPolicyExpenseChat(report) || isChatThread(report) || isTaskReport(report)) {
        return false;
    }
    if (isOneOnOneChat(report)) {
        const participantAccountIDs = Object.keys(report?.participants ?? {})
            .map(Number)
            .filter((accountID) => accountID !== currentUserAccountID);
        return isOptimisticPersonalDetail(participantAccountIDs.at(0) ?? -1);
    }
    return false;
}

/**
 * Returns true if this report has only one participant and it's an Expensify account.
 */
function isExpensifyOnlyParticipantInReport(report: OnyxEntry<Report>): boolean {
    const otherParticipants = Object.keys(report?.participants ?? {})
        .map(Number)
        .filter((accountID) => accountID !== currentUserAccountID);
    return otherParticipants.length === 1 && otherParticipants.some((accountID) => CONST.EXPENSIFY_ACCOUNT_IDS.includes(accountID));
}

/**
 * Returns whether a given report can have tasks created in it.
 * We only prevent the task option if it's a DM/group-DM and the other users are all special Expensify accounts
 *
 */
function canCreateTaskInReport(report: OnyxEntry<Report>): boolean {
    const otherParticipants = Object.keys(report?.participants ?? {})
        .map(Number)
        .filter((accountID) => accountID !== currentUserAccountID);
    const areExpensifyAccountsOnlyOtherParticipants = otherParticipants.length >= 1 && otherParticipants.every((accountID) => CONST.EXPENSIFY_ACCOUNT_IDS.includes(accountID));
    if (areExpensifyAccountsOnlyOtherParticipants && isDM(report)) {
        return false;
    }

    return true;
}

/**
 * For all intents and purposes a report that has no notificationPreference at all should be considered "hidden".
 * We will remove the 'hidden' field entirely once the backend changes for https://github.com/Expensify/Expensify/issues/450891 are done.
 */
function isHiddenForCurrentUser(notificationPreference: string | null | undefined): boolean;
function isHiddenForCurrentUser(report: OnyxEntry<Report>): boolean;
function isHiddenForCurrentUser(reportOrPreference: OnyxEntry<Report> | string | null | undefined): boolean {
    if (typeof reportOrPreference === 'object' && reportOrPreference !== null) {
        const notificationPreference = getReportNotificationPreference(reportOrPreference);
        return isHiddenForCurrentUser(notificationPreference);
    }
    if (reportOrPreference === undefined || reportOrPreference === null || reportOrPreference === '') {
        return true;
    }
    return reportOrPreference === CONST.REPORT.NOTIFICATION_PREFERENCE.HIDDEN;
}

/**
 * Returns true if there are any guides accounts (team.expensify.com) in a list of accountIDs
 * by cross-referencing the accountIDs with personalDetails since guides that are participants
 * of the user's chats should have their personal details in Onyx.
 */
function hasExpensifyGuidesEmails(accountIDs: number[]): boolean {
    return accountIDs.some((accountID) => Str.extractEmailDomain(allPersonalDetails?.[accountID]?.login ?? '') === CONST.EMAIL.GUIDES_DOMAIN);
}

function getMostRecentlyVisitedReport(reports: Array<OnyxEntry<Report>>, reportMetadata: OnyxCollection<ReportMetadata>): OnyxEntry<Report> {
    const filteredReports = reports.filter((report) => {
        const shouldKeep = !isChatThread(report) || !isHiddenForCurrentUser(report);
        return shouldKeep && !!report?.reportID && !!(reportMetadata?.[`${ONYXKEYS.COLLECTION.REPORT_METADATA}${report.reportID}`]?.lastVisitTime ?? report?.lastReadTime);
    });
    return lodashMaxBy(filteredReports, (a) => [reportMetadata?.[`${ONYXKEYS.COLLECTION.REPORT_METADATA}${a?.reportID}`]?.lastVisitTime ?? '', a?.lastReadTime ?? '']);
}

function findLastAccessedReport(ignoreDomainRooms: boolean, openOnAdminRoom = false, policyID?: string, excludeReportID?: string): OnyxEntry<Report> {
    // If it's the user's first time using New Expensify, then they could either have:
    //   - just a Concierge report, if so we'll return that
    //   - their Concierge report, and a separate report that must have deeplinked them to the app before they created their account.
    // If it's the latter, we'll use the deeplinked report over the Concierge report,
    // since the Concierge report would be incorrectly selected over the deep-linked report in the logic below.

    const policyMemberAccountIDs = getPolicyEmployeeListByIdWithoutCurrentUser(allPolicies, policyID, currentUserAccountID);

    let reportsValues = Object.values(allReports ?? {});

    if (!!policyID || policyMemberAccountIDs.length > 0) {
        reportsValues = filterReportsByPolicyIDAndMemberAccountIDs(reportsValues, policyMemberAccountIDs, policyID);
    }

    let adminReport: OnyxEntry<Report>;
    if (openOnAdminRoom) {
        adminReport = reportsValues.find((report) => {
            const chatType = getChatType(report);
            return chatType === CONST.REPORT.CHAT_TYPE.POLICY_ADMINS;
        });
    }

    // eslint-disable-next-line @typescript-eslint/prefer-nullish-coalescing
    const shouldFilter = excludeReportID || ignoreDomainRooms;
    if (shouldFilter) {
        reportsValues = reportsValues.filter((report) => {
            if (excludeReportID && report?.reportID === excludeReportID) {
                return false;
            }

            // We allow public announce rooms, admins, and announce rooms through since we bypass the default rooms beta for them.
            // Check where findLastAccessedReport is called in MainDrawerNavigator.js for more context.
            // Domain rooms are now the only type of default room that are on the defaultRooms beta.
            if (ignoreDomainRooms && isDomainRoom(report) && !hasExpensifyGuidesEmails(Object.keys(report?.participants ?? {}).map(Number))) {
                return false;
            }

            return true;
        });
    }

    // Filter out the system chat (Expensify chat) because the composer is disabled in it,
    // and it prompts the user to use the Concierge chat instead.
    reportsValues = reportsValues.filter((report) => !isSystemChat(report)) ?? [];

    // At least two reports remain: self DM and Concierge chat.
    // Return the most recently visited report. Get the last read report from the report metadata.
    const lastRead = getMostRecentlyVisitedReport(reportsValues, allReportMetadata);
    return adminReport ?? lastRead;
}

/**
 * Whether the provided report has expenses
 */
function hasExpenses(reportID?: string): boolean {
    return !!Object.values(allTransactions ?? {}).find((transaction) => `${transaction?.reportID}` === `${reportID}`);
}

/**
 * Whether the provided report is a closed expense report with no expenses
 */
function isClosedExpenseReportWithNoExpenses(report: OnyxEntry<Report>): boolean {
    return report?.statusNum === CONST.REPORT.STATUS_NUM.CLOSED && isExpenseReport(report) && !hasExpenses(report.reportID);
}

/**
 * Whether the provided report is an archived room
 */
// eslint-disable-next-line @typescript-eslint/no-unused-vars
function isArchivedNonExpenseReport(report: OnyxInputOrEntry<Report> | SearchReport, reportNameValuePairs?: OnyxInputOrEntry<ReportNameValuePairs>): boolean {
    return !(isExpenseReport(report) || isExpenseRequest(report)) && !!report?.private_isArchived;
}

/**
 * Whether the provided report is an archived report
 */
// eslint-disable-next-line @typescript-eslint/no-unused-vars
function isArchivedReport(report: OnyxInputOrEntry<Report> | SearchReport, reportNameValuePairs?: OnyxInputOrEntry<ReportNameValuePairs>): boolean {
    return !!report?.private_isArchived;
}

/**
 * Whether the report with the provided reportID is an archived room
 */
function isArchivedNonExpenseReportWithID(reportOrID?: string | SearchReport) {
    if (!reportOrID) {
        return false;
    }

    // eslint-disable-next-line @typescript-eslint/prefer-nullish-coalescing
    const report = typeof reportOrID === 'string' ? getReport(reportOrID) : reportOrID;
    return isArchivedNonExpenseReport(report);
}

/**
 * Whether the provided report is a closed report
 */
function isClosedReport(report: OnyxEntry<Report> | SearchReport): boolean {
    return report?.statusNum === CONST.REPORT.STATUS_NUM.CLOSED;
}

/**
 * Whether the provided report is the admin's room
 */
function isJoinRequestInAdminRoom(report: OnyxEntry<Report>): boolean {
    if (!report) {
        return false;
    }
    // If this policy isn't owned by Expensify,
    // Account manager/guide should not have the workspace join request pinned to their LHN,
    // since they are not a part of the company, and should not action it on their behalf.
    if (report.policyID) {
        const policy = getPolicy(report.policyID);
        if (!isExpensifyTeam(policy?.owner) && isExpensifyTeam(currentUserPersonalDetails?.login)) {
            return false;
        }
    }
    return isActionableJoinRequestPending(report.reportID);
}

/**
 * Checks if the user has auditor permission in the provided report
 */
function isAuditor(report: OnyxEntry<Report>): boolean {
    if (report?.policyID) {
        const policy = getPolicy(report.policyID);
        return isPolicyAuditor(policy);
    }

    if (Array.isArray(report?.permissions) && report?.permissions.length > 0) {
        return report?.permissions?.includes(CONST.REPORT.PERMISSIONS.AUDITOR);
    }

    return false;
}

/**
 * Checks if the user can write in the provided report
 */
function canWriteInReport(report: OnyxEntry<Report>): boolean {
    if (Array.isArray(report?.permissions) && report?.permissions.length > 0 && !report?.permissions?.includes(CONST.REPORT.PERMISSIONS.AUDITOR)) {
        return report?.permissions?.includes(CONST.REPORT.PERMISSIONS.WRITE);
    }

    return true;
}

/**
 * Checks if the current user is allowed to comment on the given report.
 */
function isAllowedToComment(report: OnyxEntry<Report>): boolean {
    if (isAuditor(report)) {
        return true;
    }

    if (!canWriteInReport(report)) {
        return false;
    }

    // Default to allowing all users to post
    const capability = report?.writeCapability ?? CONST.REPORT.WRITE_CAPABILITIES.ALL;

    if (capability === CONST.REPORT.WRITE_CAPABILITIES.ALL) {
        return true;
    }

    // If unauthenticated user opens public chat room using deeplink, they do not have policies available and they cannot comment
    if (!allPolicies) {
        return false;
    }

    // If we've made it here, commenting on this report is restricted.
    // If the user is an admin, allow them to post.
    const policy = allPolicies[`${ONYXKEYS.COLLECTION.POLICY}${report?.policyID}`];
    return policy?.role === CONST.POLICY.ROLE.ADMIN;
}

/**
 * Checks if the current user is the admin of the policy given the policy expense chat.
 */
function isPolicyExpenseChatAdmin(report: OnyxEntry<Report>, policies: OnyxCollection<Policy>): boolean {
    if (!isPolicyExpenseChat(report)) {
        return false;
    }

    const policyRole = policies?.[`${ONYXKEYS.COLLECTION.POLICY}${report?.policyID}`]?.role;

    return policyRole === CONST.POLICY.ROLE.ADMIN;
}

/**
 * Checks if the current user is the admin of the policy.
 */
function isPolicyAdmin(policyID: string | undefined, policies: OnyxCollection<Policy>): boolean {
    if (!policyID) {
        return false;
    }

    const policyRole = policies?.[`${ONYXKEYS.COLLECTION.POLICY}${policyID}`]?.role;

    return policyRole === CONST.POLICY.ROLE.ADMIN;
}

/**
 * Checks whether all the transactions linked to the IOU report are of the Distance Request type with pending routes
 */
function hasOnlyTransactionsWithPendingRoutes(iouReportID: string | undefined): boolean {
    const transactions = getReportTransactions(iouReportID);

    // Early return false in case not having any transaction
    if (!transactions || transactions.length === 0) {
        return false;
    }

    return transactions.every((transaction) => isFetchingWaypointsFromServer(transaction));
}

/**
 * If the report is a thread and has a chat type set, it is a workspace chat.
 */
function isWorkspaceThread(report: OnyxEntry<Report>): boolean {
    const chatType = getChatType(report);
    return isThread(report) && isChatReport(report) && CONST.WORKSPACE_ROOM_TYPES.some((type) => chatType === type);
}

/**
 * Checks if a report is a child report.
 */
function isChildReport(report: OnyxEntry<Report>): boolean {
    return isThread(report) || isTaskReport(report);
}

/**
 * An Expense Request is a thread where the parent report is an Expense Report and
 * the parentReportAction is a transaction.
 */
function isExpenseRequest(report: OnyxInputOrEntry<Report>): report is Thread {
    if (isThread(report)) {
        const parentReportAction = allReportActions?.[`${ONYXKEYS.COLLECTION.REPORT_ACTIONS}${report.parentReportID}`]?.[report.parentReportActionID];
        const parentReport = getReport(report?.parentReportID);
        return isExpenseReport(parentReport) && !isEmptyObject(parentReportAction) && isTransactionThread(parentReportAction);
    }
    return false;
}

/**
 * An IOU Request is a thread where the parent report is an IOU Report and
 * the parentReportAction is a transaction.
 */
function isIOURequest(report: OnyxInputOrEntry<Report>): boolean {
    if (isThread(report)) {
        const parentReportAction = allReportActions?.[`${ONYXKEYS.COLLECTION.REPORT_ACTIONS}${report.parentReportID}`]?.[report.parentReportActionID];
        const parentReport = getReport(report?.parentReportID);
        return isIOUReport(parentReport) && !isEmptyObject(parentReportAction) && isTransactionThread(parentReportAction);
    }
    return false;
}

/**
 * A Track Expense Report is a thread where the parent the parentReportAction is a transaction, and
 * parentReportAction has type of track.
 */
function isTrackExpenseReport(report: OnyxInputOrEntry<Report>): boolean {
    if (isThread(report)) {
        const selfDMReportID = findSelfDMReportID();
        const parentReportAction = allReportActions?.[`${ONYXKEYS.COLLECTION.REPORT_ACTIONS}${report.parentReportID}`]?.[report.parentReportActionID];
        return !isEmptyObject(parentReportAction) && selfDMReportID === report.parentReportID && isTrackExpenseAction(parentReportAction);
    }
    return false;
}

/**
 * Checks if a report is an IOU or expense request.
 */
function isMoneyRequest(reportOrID: OnyxEntry<Report> | string): boolean {
    const report = typeof reportOrID === 'string' ? getReport(reportOrID) ?? null : reportOrID;
    return isIOURequest(report) || isExpenseRequest(report);
}

/**
 * Checks if a report is an IOU or expense report.
 */
function isMoneyRequestReport(reportOrID: OnyxInputOrEntry<Report> | SearchReport | string): boolean {
    const report = typeof reportOrID === 'string' ? getReport(reportOrID) ?? null : reportOrID;
    return isIOUReport(report) || isExpenseReport(report);
}

/**
 * Checks if a report contains only Non-Reimbursable transactions
 */
function hasOnlyNonReimbursableTransactions(iouReportID: string | undefined): boolean {
    const transactions = getReportTransactions(iouReportID);
    if (!transactions || transactions.length === 0) {
        return false;
    }

    return transactions.every((transaction) => !getReimbursable(transaction));
}

/**
 * Checks if a report has only one transaction associated with it
 */
function isOneTransactionReport(reportID: string | undefined): boolean {
    const reportActions = allReportActions?.[`${ONYXKEYS.COLLECTION.REPORT_ACTIONS}${reportID}`] ?? ([] as ReportAction[]);
    return getOneTransactionThreadReportID(reportID, reportActions) !== null;
}

/*
 * Whether the report contains only one expense and the expense should be paid later
 */
function isPayAtEndExpenseReport(reportID: string | undefined, transactions: Transaction[] | undefined): boolean {
    if ((!!transactions && transactions.length !== 1) || !isOneTransactionReport(reportID)) {
        return false;
    }

    return isPayAtEndExpense(transactions?.[0] ?? getAllReportTransactions(reportID).at(0));
}

/**
 * Checks if a report is a transaction thread associated with a report that has only one transaction
 */
function isOneTransactionThread(reportID: string | undefined, parentReportID: string | undefined, threadParentReportAction: OnyxEntry<ReportAction>): boolean {
    if (!reportID || !parentReportID) {
        return false;
    }

    const parentReportActions = allReportActions?.[`${ONYXKEYS.COLLECTION.REPORT_ACTIONS}${parentReportID}`] ?? ([] as ReportAction[]);
    const transactionThreadReportID = getOneTransactionThreadReportID(parentReportID, parentReportActions);
    return reportID === transactionThreadReportID && !isSentMoneyReportAction(threadParentReportAction);
}

/**
 * Get displayed report ID, it will be parentReportID if the report is one transaction thread
 */
function getDisplayedReportID(reportID: string): string {
    const report = getReport(reportID);
    const parentReportID = report?.parentReportID;
    const parentReportAction = getReportAction(parentReportID, report?.parentReportActionID);
    return parentReportID && isOneTransactionThread(reportID, parentReportID, parentReportAction) ? parentReportID : reportID;
}

/**
 * Should return true only for personal 1:1 report
 *
 */
function isOneOnOneChat(report: OnyxEntry<Report>): boolean {
    const participants = report?.participants ?? {};
    const participant = currentUserAccountID ? participants[currentUserAccountID] : undefined;
    const isCurrentUserParticipant = participant ? 1 : 0;
    const participantAmount = Object.keys(participants).length - isCurrentUserParticipant;
    if (participantAmount !== 1) {
        return false;
    }
    return !isChatRoom(report) && !isExpenseRequest(report) && !isMoneyRequestReport(report) && !isPolicyExpenseChat(report) && !isTaskReport(report) && isDM(report) && !isIOUReport(report);
}

/**
 * Checks if the current user is a payer of the expense
 */

function isPayer(session: OnyxEntry<Session>, iouReport: OnyxEntry<Report>, onlyShowPayElsewhere = false, reportPolicy?: OnyxInputOrEntry<Policy> | SearchPolicy) {
    const isApproved = isReportApproved(iouReport);
    const policy = reportPolicy ?? allPolicies?.[`${ONYXKEYS.COLLECTION.POLICY}${iouReport?.policyID}`] ?? null;
    const policyType = policy?.type;
    const isAdmin = policyType !== CONST.POLICY.TYPE.PERSONAL && policy?.role === CONST.POLICY.ROLE.ADMIN;
    const isManager = iouReport?.managerID === session?.accountID;
    if (isPaidGroupPolicy(iouReport)) {
        if (policy?.reimbursementChoice === CONST.POLICY.REIMBURSEMENT_CHOICES.REIMBURSEMENT_YES) {
            const isReimburser = session?.email === policy?.achAccount?.reimburser;
            return (!policy?.achAccount?.reimburser || isReimburser) && (isApproved || isManager);
        }
        if (policy?.reimbursementChoice === CONST.POLICY.REIMBURSEMENT_CHOICES.REIMBURSEMENT_MANUAL || onlyShowPayElsewhere) {
            return isAdmin && (isApproved || isManager);
        }
        return false;
    }
    return isAdmin || (isMoneyRequestReport(iouReport) && isManager);
}

/**
 * Checks if the current user is the action's author
 */
function isActionCreator(reportAction: OnyxInputOrEntry<ReportAction> | Partial<ReportAction>): boolean {
    return reportAction?.actorAccountID === currentUserAccountID;
}

/**
 * Returns the notification preference of the action's child report if it exists.
 * Otherwise, calculates it based on the action's authorship.
 */
function getChildReportNotificationPreference(reportAction: OnyxInputOrEntry<ReportAction> | Partial<ReportAction>): NotificationPreference {
    const childReportNotificationPreference = reportAction?.childReportNotificationPreference ?? '';
    if (childReportNotificationPreference) {
        return childReportNotificationPreference;
    }

    return isActionCreator(reportAction) ? CONST.REPORT.NOTIFICATION_PREFERENCE.ALWAYS : CONST.REPORT.NOTIFICATION_PREFERENCE.HIDDEN;
}

function canAddOrDeleteTransactions(moneyRequestReport: OnyxEntry<Report>): boolean {
    if (!isMoneyRequestReport(moneyRequestReport) || isArchivedReport(moneyRequestReport)) {
        return false;
    }

    const policy = getPolicy(moneyRequestReport?.policyID);
    if (isInstantSubmitEnabled(policy) && isSubmitAndClose(policy) && hasOnlyNonReimbursableTransactions(moneyRequestReport?.reportID)) {
        return false;
    }

    if (isInstantSubmitEnabled(policy) && isSubmitAndClose(policy) && !arePaymentsEnabled(policy)) {
        return false;
    }

    if (isInstantSubmitEnabled(policy) && isProcessingReport(moneyRequestReport)) {
        return isAwaitingFirstLevelApproval(moneyRequestReport);
    }

    if (isReportApproved(moneyRequestReport) || isClosedReport(moneyRequestReport) || isSettled(moneyRequestReport?.reportID)) {
        return false;
    }

    return true;
}

/**
 * Checks whether the supplied report supports adding more transactions to it.
 * Return true if:
 * - report is a non-settled IOU
 * - report is a draft
 * - report is a processing expense report and its policy has Instant reporting frequency
 */
function canAddTransaction(moneyRequestReport: OnyxEntry<Report>): boolean {
    if (!isMoneyRequestReport(moneyRequestReport)) {
        return false;
    }

    if (isReportInGroupPolicy(moneyRequestReport) && isProcessingReport(moneyRequestReport) && !isInstantSubmitEnabled(getPolicy(moneyRequestReport?.policyID))) {
        return false;
    }

    return canAddOrDeleteTransactions(moneyRequestReport);
}

/**
 * Checks whether the supplied report supports deleting more transactions from it.
 * Return true if:
 * - report is a non-settled IOU
 * - report is a non-approved IOU
 */
function canDeleteTransaction(moneyRequestReport: OnyxEntry<Report>): boolean {
    return canAddOrDeleteTransactions(moneyRequestReport);
}

/**
 * Can only delete if the author is this user and the action is an ADD_COMMENT action or an IOU action in an unsettled report, or if the user is a
 * policy admin
 */
function canDeleteReportAction(reportAction: OnyxInputOrEntry<ReportAction>, reportID: string): boolean {
    const report = getReportOrDraftReport(reportID);

    const isActionOwner = reportAction?.actorAccountID === currentUserAccountID;
    const policy = allPolicies?.[`${ONYXKEYS.COLLECTION.POLICY}${report?.policyID}`] ?? null;

    if (isMoneyRequestAction(reportAction)) {
        // For now, users cannot delete split actions
        const isSplitAction = getOriginalMessage(reportAction)?.type === CONST.IOU.REPORT_ACTION_TYPE.SPLIT;

        if (isSplitAction) {
            return false;
        }

        if (isActionOwner) {
            if (!isEmptyObject(report) && (isMoneyRequestReport(report) || isInvoiceReport(report))) {
                return canDeleteTransaction(report);
            }
            return true;
        }
    }

    if (
        reportAction?.actionName !== CONST.REPORT.ACTIONS.TYPE.ADD_COMMENT ||
        reportAction?.pendingAction === CONST.RED_BRICK_ROAD_PENDING_ACTION.DELETE ||
        isCreatedTaskReportAction(reportAction) ||
        reportAction?.actorAccountID === CONST.ACCOUNT_ID.CONCIERGE
    ) {
        return false;
    }

    const isAdmin = policy?.role === CONST.POLICY.ROLE.ADMIN && !isEmptyObject(report) && !isDM(report);

    return isActionOwner || isAdmin;
}

/**
 * Returns true if Concierge is one of the chat participants (1:1 as well as group chats)
 */
function chatIncludesConcierge(report: Partial<OnyxEntry<Report>>): boolean {
    const participantAccountIDs = Object.keys(report?.participants ?? {}).map(Number);
    return participantAccountIDs.includes(CONST.ACCOUNT_ID.CONCIERGE);
}

/**
 * Returns true if there is any automated expensify account `in accountIDs
 */
function hasAutomatedExpensifyAccountIDs(accountIDs: number[]): boolean {
    return accountIDs.some((accountID) => CONST.EXPENSIFY_ACCOUNT_IDS.includes(accountID));
}

function getReportRecipientAccountIDs(report: OnyxEntry<Report>, currentLoginAccountID: number): number[] {
    let finalReport: OnyxEntry<Report> = report;
    // In 1:1 chat threads, the participants will be the same as parent report. If a report is specifically a 1:1 chat thread then we will
    // get parent report and use its participants array.
    if (isThread(report) && !(isTaskReport(report) || isMoneyRequestReport(report))) {
        const parentReport = getReport(report?.parentReportID);
        if (isOneOnOneChat(parentReport)) {
            finalReport = parentReport;
        }
    }

    let finalParticipantAccountIDs: number[] = [];
    if (isTaskReport(report)) {
        // Task reports `managerID` will change when assignee is changed, in that case the old `managerID` is still present in `participants`
        // along with the new one. We only need the `managerID` as a participant here.
        finalParticipantAccountIDs = report?.managerID ? [report?.managerID] : [];
    } else {
        finalParticipantAccountIDs = Object.keys(finalReport?.participants ?? {}).map(Number);
    }

    const otherParticipantsWithoutExpensifyAccountIDs = finalParticipantAccountIDs.filter((accountID) => {
        if (accountID === currentLoginAccountID) {
            return false;
        }
        if (CONST.EXPENSIFY_ACCOUNT_IDS.includes(accountID)) {
            return false;
        }
        return true;
    });

    return otherParticipantsWithoutExpensifyAccountIDs;
}

/**
 * Whether the time row should be shown for a report.
 */
function canShowReportRecipientLocalTime(personalDetails: OnyxEntry<PersonalDetailsList>, report: OnyxEntry<Report>, accountID: number): boolean {
    const reportRecipientAccountIDs = getReportRecipientAccountIDs(report, accountID);
    const hasMultipleParticipants = reportRecipientAccountIDs.length > 1;
    const reportRecipient = personalDetails?.[reportRecipientAccountIDs[0]];
    const reportRecipientTimezone = reportRecipient?.timezone ?? CONST.DEFAULT_TIME_ZONE;
    const isReportParticipantValidated = reportRecipient?.validated ?? false;
    return !!(
        !hasMultipleParticipants &&
        !isChatRoom(report) &&
        !isPolicyExpenseChat(getRootParentReport(report)) &&
        reportRecipient &&
        reportRecipientTimezone?.selected &&
        isReportParticipantValidated
    );
}

/**
 * Shorten last message text to fixed length and trim spaces.
 */
function formatReportLastMessageText(lastMessageText: string | undefined, isModifiedExpenseMessage = false): string {
    if (isModifiedExpenseMessage) {
        return String(lastMessageText).trim().replace(CONST.REGEX.LINE_BREAK, '').trim();
    }

    return formatLastMessageText(lastMessageText);
}

/**
 * Helper method to return the default avatar associated with the given login
 */
function getDefaultWorkspaceAvatar(workspaceName?: string): React.FC<SvgProps> {
    if (!workspaceName) {
        return defaultWorkspaceAvatars.WorkspaceBuilding;
    }

    // Remove all chars not A-Z or 0-9 including underscore
    const alphaNumeric = workspaceName
        .normalize('NFD')
        .replace(/[^0-9a-z]/gi, '')
        .toUpperCase();

    const workspace = `Workspace${alphaNumeric[0]}` as keyof typeof defaultWorkspaceAvatars;
    const defaultWorkspaceAvatar = defaultWorkspaceAvatars[workspace];

    return !alphaNumeric ? defaultWorkspaceAvatars.WorkspaceBuilding : defaultWorkspaceAvatar;
}

/**
 * Helper method to return the default avatar testID associated with the given login
 */
function getDefaultWorkspaceAvatarTestID(workspaceName: string): string {
    if (!workspaceName) {
        return defaultAvatarBuildingIconTestID;
    }

    // Remove all chars not A-Z or 0-9 including underscore
    const alphaNumeric = workspaceName
        .normalize('NFD')
        .replace(/[^0-9a-z]/gi, '')
        .toLowerCase();

    return !alphaNumeric ? defaultAvatarBuildingIconTestID : `SvgDefaultAvatar_${alphaNumeric[0]} Icon`;
}

/**
 * Helper method to return the default avatar associated with the given reportID
 */
function getDefaultGroupAvatar(reportID?: string): IconAsset {
    if (!reportID) {
        return defaultGroupAvatars.Avatar1;
    }
    const reportIDHashBucket: AvatarRange = ((Number(reportID) % CONST.DEFAULT_GROUP_AVATAR_COUNT) + 1) as AvatarRange;
    return defaultGroupAvatars[`Avatar${reportIDHashBucket}`];
}

/**
 * Returns the appropriate icons for the given chat report using the stored personalDetails.
 * The Avatar sources can be URLs or Icon components according to the chat type.
 */
function getIconsForParticipants(participants: number[], personalDetails: OnyxInputOrEntry<PersonalDetailsList>): Icon[] {
    const participantDetails: ParticipantDetails[] = [];
    const participantsList = participants || [];

    for (const accountID of participantsList) {
        const avatarSource = personalDetails?.[accountID]?.avatar ?? FallbackAvatar;
        const displayNameLogin = personalDetails?.[accountID]?.displayName ? personalDetails?.[accountID]?.displayName : personalDetails?.[accountID]?.login;
        participantDetails.push([accountID, displayNameLogin ?? '', avatarSource, personalDetails?.[accountID]?.fallbackIcon ?? '']);
    }

    const sortedParticipantDetails = participantDetails.sort((first, second) => {
        // First sort by displayName/login
        const displayNameLoginOrder = localeCompare(first[1], second[1]);
        if (displayNameLoginOrder !== 0) {
            return displayNameLoginOrder;
        }

        // Then fallback on accountID as the final sorting criteria.
        // This will ensure that the order of avatars with same login/displayName
        // stay consistent across all users and devices
        return first[0] - second[0];
    });

    // Now that things are sorted, gather only the avatars (second element in the array) and return those
    const avatars: Icon[] = [];

    for (const sortedParticipantDetail of sortedParticipantDetails) {
        const userIcon = {
            id: sortedParticipantDetail[0],
            source: sortedParticipantDetail[2],
            type: CONST.ICON_TYPE_AVATAR,
            name: sortedParticipantDetail[1],
            fallbackIcon: sortedParticipantDetail[3],
        };
        avatars.push(userIcon);
    }

    return avatars;
}

/**
 * Cache the workspace icons
 */
const workSpaceIconsCache = new Map<string, {name: string; icon: Icon}>();

/**
 * Given a report, return the associated workspace icon.
 */
function getWorkspaceIcon(report: OnyxInputOrEntry<Report>, policy?: OnyxInputOrEntry<Policy>): Icon {
    const workspaceName = getPolicyName(report, false, policy);
    const cacheKey = report?.policyID ?? workspaceName;
    const iconFromCache = workSpaceIconsCache.get(cacheKey);
    const reportPolicy = policy ?? allPolicies?.[`${ONYXKEYS.COLLECTION.POLICY}${report?.policyID}`];
    const policyAvatarURL = reportPolicy ? reportPolicy?.avatarURL : report?.policyAvatar;
    // eslint-disable-next-line @typescript-eslint/prefer-nullish-coalescing
    const policyExpenseChatAvatarSource = policyAvatarURL || getDefaultWorkspaceAvatar(workspaceName);

    const isSameAvatarURL = iconFromCache?.icon?.source === policyExpenseChatAvatarSource;
    const hasWorkSpaceNameChanged = iconFromCache?.name !== workspaceName;

    if (iconFromCache && (isSameAvatarURL || policyAvatarURL === undefined) && !hasWorkSpaceNameChanged) {
        return iconFromCache.icon;
    }

    const workspaceIcon: Icon = {
        source: policyExpenseChatAvatarSource ?? '',
        type: CONST.ICON_TYPE_WORKSPACE,
        name: workspaceName,
        id: report?.policyID,
    };
    workSpaceIconsCache.set(cacheKey, {name: workspaceName, icon: workspaceIcon});
    return workspaceIcon;
}

/**
 * Gets the personal details for a login by looking in the ONYXKEYS.PERSONAL_DETAILS_LIST Onyx key (stored in the local variable, allPersonalDetails). If it doesn't exist in Onyx,
 * then a default object is constructed.
 */
function getPersonalDetailsForAccountID(accountID: number | undefined, personalDetailsData?: Partial<PersonalDetailsList>): Partial<PersonalDetails> {
    if (!accountID) {
        return {};
    }

    const defaultDetails = {
        isOptimisticPersonalDetail: true,
    };

    if (!personalDetailsData) {
        return allPersonalDetails?.[accountID] ?? defaultDetails;
    }

    return personalDetailsData?.[accountID] ?? defaultDetails;
}

/**
 * Returns the personal details or a default object if the personal details are not available.
 */
function getPersonalDetailsOrDefault(personalDetails: Partial<PersonalDetails> | undefined | null): Partial<PersonalDetails> {
    return personalDetails ?? {isOptimisticPersonalDetail: true};
}

const hiddenTranslation = translateLocal('common.hidden');

const phoneNumberCache: Record<string, string> = {};

/**
 * Get the displayName for a single report participant.
 */
function getDisplayNameForParticipant(
    accountID?: number,
    shouldUseShortForm = false,
    shouldFallbackToHidden = true,
    shouldAddCurrentUserPostfix = false,
    personalDetailsData?: Partial<PersonalDetailsList>,
): string {
    if (!accountID) {
        return '';
    }

    const personalDetails = getPersonalDetailsOrDefault(personalDetailsData?.[accountID] ?? allPersonalDetails?.[accountID]);
    if (!personalDetails) {
        return '';
    }

    const login = personalDetails.login ?? '';

    // Check if the phone number is already cached
    let formattedLogin = phoneNumberCache[login];
    if (!formattedLogin) {
        formattedLogin = formatPhoneNumber(login);
        // Store the formatted phone number in the cache
        phoneNumberCache[login] = formattedLogin;
    }

    // This is to check if account is an invite/optimistically created one
    // and prevent from falling back to 'Hidden', so a correct value is shown
    // when searching for a new user
    if (personalDetails.isOptimisticPersonalDetail === true) {
        return formattedLogin;
    }

    // For selfDM, we display the user's displayName followed by '(you)' as a postfix
    const shouldAddPostfix = shouldAddCurrentUserPostfix && accountID === currentUserAccountID;

    const longName = getDisplayNameOrDefault(personalDetails, formattedLogin, shouldFallbackToHidden, shouldAddPostfix);

    // If the user's personal details (first name) should be hidden, make sure we return "hidden" instead of the short name
    if (shouldFallbackToHidden && longName === hiddenTranslation) {
        return formatPhoneNumber(longName);
    }

    const shortName = personalDetails.firstName ? personalDetails.firstName : longName;
    return shouldUseShortForm ? shortName : longName;
}

function getParticipantsAccountIDsForDisplay(report: OnyxEntry<Report>, shouldExcludeHidden = false, shouldExcludeDeleted = false, shouldForceExcludeCurrentUser = false): number[] {
    const reportParticipants = report?.participants ?? {};
    const reportMetadata = getReportMetadata(report?.reportID);
    let participantsEntries = Object.entries(reportParticipants);

    // We should not show participants that have an optimistic entry with the same login in the personal details
    const nonOptimisticLoginMap: Record<string, boolean | undefined> = {};

    for (const entry of participantsEntries) {
        const [accountID] = entry;
        const personalDetail = allPersonalDetails?.[accountID];
        if (personalDetail?.login && !personalDetail.isOptimisticPersonalDetail) {
            nonOptimisticLoginMap[personalDetail.login] = true;
        }
    }

    participantsEntries = participantsEntries.filter(([accountID]) => {
        const personalDetail = allPersonalDetails?.[accountID];
        if (personalDetail?.login && personalDetail.isOptimisticPersonalDetail) {
            return !nonOptimisticLoginMap[personalDetail.login];
        }
        return true;
    });

    let participantsIds = participantsEntries.map(([accountID]) => Number(accountID));

    // For 1:1 chat, we don't want to include the current user as a participant in order to not mark 1:1 chats as having multiple participants
    // For system chat, we want to display Expensify as the only participant
    const shouldExcludeCurrentUser = isOneOnOneChat(report) || isSystemChat(report) || shouldForceExcludeCurrentUser;

    if (shouldExcludeCurrentUser || shouldExcludeHidden || shouldExcludeDeleted) {
        participantsIds = participantsIds.filter((accountID) => {
            if (shouldExcludeCurrentUser && accountID === currentUserAccountID) {
                return false;
            }

            if (shouldExcludeHidden && isHiddenForCurrentUser(reportParticipants[accountID]?.notificationPreference)) {
                return false;
            }

            if (
                shouldExcludeDeleted &&
                reportMetadata?.pendingChatMembers?.findLast((member) => Number(member.accountID) === accountID)?.pendingAction === CONST.RED_BRICK_ROAD_PENDING_ACTION.DELETE
            ) {
                return false;
            }

            return true;
        });
    }

    return participantsIds.filter((accountID) => isNumber(accountID));
}

function getParticipantsList(report: Report, personalDetails: OnyxEntry<PersonalDetailsList>, isRoomMembersList = false): number[] {
    const isReportGroupChat = isGroupChat(report);
    const isReportIOU = isIOUReport(report);
    const shouldExcludeHiddenParticipants = !isReportGroupChat && !isReportIOU;
    const chatParticipants = getParticipantsAccountIDsForDisplay(report, isRoomMembersList || shouldExcludeHiddenParticipants);

    return chatParticipants.filter((accountID) => {
        const details = personalDetails?.[accountID];

        if (!isRoomMembersList) {
            if (!details) {
                Log.hmmm(`[ReportParticipantsPage] no personal details found for Group chat member with accountID: ${accountID}`);
                return false;
            }
        } else {
            // When adding a new member to a room (whose personal detail does not exist in Onyx), an optimistic personal detail
            // is created. However, when the real personal detail is returned from the backend, a duplicate member may appear
            // briefly before the optimistic personal detail is deleted. To address this, we filter out the optimistically created
            // member here.
            const isDuplicateOptimisticDetail =
                details?.isOptimisticPersonalDetail && chatParticipants.some((accID) => accID !== accountID && details.login === personalDetails?.[accID]?.login);

            if (!details || isDuplicateOptimisticDetail) {
                Log.hmmm(`[RoomMembersPage] no personal details found for room member with accountID: ${accountID}`);
                return false;
            }
        }
        return true;
    });
}

function buildParticipantsFromAccountIDs(accountIDs: number[]): Participants {
    const finalParticipants: Participants = {};
    return accountIDs.reduce((participants, accountID) => {
        // eslint-disable-next-line no-param-reassign
        participants[accountID] = {notificationPreference: CONST.REPORT.NOTIFICATION_PREFERENCE.ALWAYS};
        return participants;
    }, finalParticipants);
}

/**
 * Returns the report name if the report is a group chat
 */
function getGroupChatName(participants?: SelectedParticipant[], shouldApplyLimit = false, report?: OnyxEntry<Report>): string | undefined {
    // If we have a report always try to get the name from the report.
    if (report?.reportName) {
        return report.reportName;
    }

    const reportMetadata = getReportMetadata(report?.reportID);

    const pendingMemberAccountIDs = new Set(
        reportMetadata?.pendingChatMembers?.filter((member) => member.pendingAction === CONST.RED_BRICK_ROAD_PENDING_ACTION.DELETE).map((member) => member.accountID),
    );
    let participantAccountIDs =
        participants?.map((participant) => participant.accountID) ??
        Object.keys(report?.participants ?? {})
            .map(Number)
            .filter((accountID) => !pendingMemberAccountIDs.has(accountID.toString()));
    if (shouldApplyLimit) {
        participantAccountIDs = participantAccountIDs.slice(0, 5);
    }
    const isMultipleParticipantReport = participantAccountIDs.length > 1;

    if (isMultipleParticipantReport) {
        return participantAccountIDs
            .map((participantAccountID, index) => getDisplayNameForParticipant(participantAccountID, isMultipleParticipantReport) || formatPhoneNumber(participants?.[index]?.login ?? ''))
            .sort((first, second) => localeCompare(first ?? '', second ?? ''))
            .filter(Boolean)
            .join(', ');
    }

    return translateLocal('groupChat.defaultReportName', {displayName: getDisplayNameForParticipant(participantAccountIDs.at(0), false)});
}

function getParticipants(reportID: string) {
    const report = getReportOrDraftReport(reportID);
    if (!report) {
        return {};
    }

    return report.participants;
}

/**
 * Returns the appropriate icons for the given chat report using the stored personalDetails.
 * The Avatar sources can be URLs or Icon components according to the chat type.
 */
function getIcons(
    report: OnyxInputOrEntry<Report>,
    personalDetails: OnyxInputOrEntry<PersonalDetailsList>,
    defaultIcon: AvatarSource | null = null,
    defaultName = '',
    defaultAccountID = -1,
    policy?: OnyxInputOrEntry<Policy>,
    invoiceReceiverPolicy?: OnyxInputOrEntry<Policy>,
): Icon[] {
    const ownerDetails = report?.ownerAccountID ? personalDetails?.[report.ownerAccountID] : undefined;

    if (isEmptyObject(report)) {
        const fallbackIcon: Icon = {
            source: defaultIcon ?? FallbackAvatar,
            type: CONST.ICON_TYPE_AVATAR,
            name: defaultName,
            id: defaultAccountID,
        };
        return [fallbackIcon];
    }
    if (isExpenseRequest(report)) {
        const parentReportAction = allReportActions?.[`${ONYXKEYS.COLLECTION.REPORT_ACTIONS}${report.parentReportID}`]?.[report.parentReportActionID];
        const workspaceIcon = getWorkspaceIcon(report, policy);
        const actorDetails = parentReportAction?.actorAccountID ? personalDetails?.[parentReportAction.actorAccountID] : undefined;
        const memberIcon = {
            source: actorDetails?.avatar ?? FallbackAvatar,
            id: parentReportAction?.actorAccountID,
            type: CONST.ICON_TYPE_AVATAR,
            name: actorDetails?.displayName ?? '',
            fallbackIcon: actorDetails?.fallbackIcon,
        };

        return [memberIcon, workspaceIcon];
    }
    if (isChatThread(report)) {
        const parentReportAction = allReportActions?.[`${ONYXKEYS.COLLECTION.REPORT_ACTIONS}${report.parentReportID}`]?.[report.parentReportActionID];

        const actorAccountID = getReportActionActorAccountID(parentReportAction, report, report);
        const actorDetails = actorAccountID ? personalDetails?.[actorAccountID] : undefined;
        const actorDisplayName = getDisplayNameOrDefault(actorDetails, '', false);
        const actorIcon = {
            id: actorAccountID,
            source: actorDetails?.avatar ?? FallbackAvatar,
            name: formatPhoneNumber(actorDisplayName),
            type: CONST.ICON_TYPE_AVATAR,
            fallbackIcon: actorDetails?.fallbackIcon,
        };

        if (isWorkspaceThread(report)) {
            const workspaceIcon = getWorkspaceIcon(report, policy);
            return [actorIcon, workspaceIcon];
        }
        return [actorIcon];
    }
    if (isTaskReport(report)) {
        const ownerIcon = {
            id: report?.ownerAccountID,
            source: ownerDetails?.avatar ?? FallbackAvatar,
            type: CONST.ICON_TYPE_AVATAR,
            name: ownerDetails?.displayName ?? '',
            fallbackIcon: ownerDetails?.fallbackIcon,
        };

        if (isWorkspaceTaskReport(report)) {
            const workspaceIcon = getWorkspaceIcon(report, policy);
            return [ownerIcon, workspaceIcon];
        }

        return [ownerIcon];
    }
    if (isDomainRoom(report)) {
        // Get domain name after the #. Domain Rooms use our default workspace avatar pattern.
        const domainName = report?.reportName?.substring(1);
        const policyExpenseChatAvatarSource = getDefaultWorkspaceAvatar(domainName);
        const domainIcon: Icon = {
            source: policyExpenseChatAvatarSource,
            type: CONST.ICON_TYPE_WORKSPACE,
            name: domainName ?? '',
            id: report?.policyID,
        };
        return [domainIcon];
    }
    if (isAdminRoom(report) || isAnnounceRoom(report) || isChatRoom(report) || isArchivedNonExpenseReport(report, getReportNameValuePairs(report?.reportID))) {
        const icons = [getWorkspaceIcon(report, policy)];

        if (isInvoiceRoom(report)) {
            if (report?.invoiceReceiver?.type === CONST.REPORT.INVOICE_RECEIVER_TYPE.INDIVIDUAL) {
                icons.push(...getIconsForParticipants([report?.invoiceReceiver.accountID], personalDetails));
            } else {
                const receiverPolicyID = report?.invoiceReceiver?.policyID;
                const receiverPolicy = invoiceReceiverPolicy ?? getPolicy(receiverPolicyID);
                if (!isEmptyObject(receiverPolicy)) {
                    icons.push({
                        source: receiverPolicy?.avatarURL ?? getDefaultWorkspaceAvatar(receiverPolicy.name),
                        type: CONST.ICON_TYPE_WORKSPACE,
                        name: receiverPolicy.name,
                        id: receiverPolicyID,
                    });
                }
            }
        }

        return icons;
    }
    if (isPolicyExpenseChat(report) || isExpenseReport(report)) {
        const workspaceIcon = getWorkspaceIcon(report, policy);
        const memberIcon = {
            source: ownerDetails?.avatar ?? FallbackAvatar,
            id: report?.ownerAccountID,
            type: CONST.ICON_TYPE_AVATAR,
            name: ownerDetails?.displayName ?? '',
            fallbackIcon: ownerDetails?.fallbackIcon,
        };
        return isExpenseReport(report) ? [memberIcon, workspaceIcon] : [workspaceIcon, memberIcon];
    }
    if (isIOUReport(report)) {
        const managerDetails = report?.managerID ? personalDetails?.[report.managerID] : undefined;
        const managerIcon = {
            source: managerDetails?.avatar ?? FallbackAvatar,
            id: report?.managerID,
            type: CONST.ICON_TYPE_AVATAR,
            name: managerDetails?.displayName ?? '',
            fallbackIcon: managerDetails?.fallbackIcon,
        };
        const ownerIcon = {
            id: report?.ownerAccountID,
            source: ownerDetails?.avatar ?? FallbackAvatar,
            type: CONST.ICON_TYPE_AVATAR,
            name: ownerDetails?.displayName ?? '',
            fallbackIcon: ownerDetails?.fallbackIcon,
        };
        const isManager = currentUserAccountID === report?.managerID;

        // For one transaction IOUs, display a simplified report icon
        if (isOneTransactionReport(report?.reportID)) {
            return [ownerIcon];
        }

        return isManager ? [managerIcon, ownerIcon] : [ownerIcon, managerIcon];
    }

    if (isSelfDM(report)) {
        return getIconsForParticipants(currentUserAccountID ? [currentUserAccountID] : [], personalDetails);
    }

    if (isSystemChat(report)) {
        return getIconsForParticipants([CONST.ACCOUNT_ID.NOTIFICATIONS ?? 0], personalDetails);
    }

    if (isGroupChat(report)) {
        const groupChatIcon = {
            // eslint-disable-next-line @typescript-eslint/prefer-nullish-coalescing
            source: report.avatarUrl || getDefaultGroupAvatar(report.reportID),
            id: -1,
            type: CONST.ICON_TYPE_AVATAR,
            name: getGroupChatName(undefined, true, report),
        };
        return [groupChatIcon];
    }

    if (isInvoiceReport(report)) {
        const invoiceRoomReport = getReportOrDraftReport(report.chatReportID);
        const icons = [getWorkspaceIcon(invoiceRoomReport, policy)];

        if (invoiceRoomReport?.invoiceReceiver?.type === CONST.REPORT.INVOICE_RECEIVER_TYPE.INDIVIDUAL) {
            icons.push(...getIconsForParticipants([invoiceRoomReport?.invoiceReceiver.accountID], personalDetails));

            return icons;
        }

        const receiverPolicyID = invoiceRoomReport?.invoiceReceiver?.policyID;
        const receiverPolicy = invoiceReceiverPolicy ?? getPolicy(receiverPolicyID);

        if (!isEmptyObject(receiverPolicy)) {
            icons.push({
                source: receiverPolicy?.avatarURL ?? getDefaultWorkspaceAvatar(receiverPolicy.name),
                type: CONST.ICON_TYPE_WORKSPACE,
                name: receiverPolicy.name,
                id: receiverPolicyID,
            });
        }

        return icons;
    }

    if (isOneOnOneChat(report)) {
        const otherParticipantsAccountIDs = Object.keys(report.participants ?? {})
            .map(Number)
            .filter((accountID) => accountID !== currentUserAccountID);
        return getIconsForParticipants(otherParticipantsAccountIDs, personalDetails);
    }

    const participantAccountIDs = Object.keys(report.participants ?? {}).map(Number);
    return getIconsForParticipants(participantAccountIDs, personalDetails);
}

function getDisplayNamesWithTooltips(
    personalDetailsList: PersonalDetails[] | PersonalDetailsList | OptionData[],
    shouldUseShortForm: boolean,
    shouldFallbackToHidden = true,
    shouldAddCurrentUserPostfix = false,
): DisplayNameWithTooltips {
    const personalDetailsListArray = Array.isArray(personalDetailsList) ? personalDetailsList : Object.values(personalDetailsList);

    return personalDetailsListArray
        .map((user) => {
            const accountID = Number(user?.accountID);
            // eslint-disable-next-line @typescript-eslint/prefer-nullish-coalescing
            const displayName = getDisplayNameForParticipant(accountID, shouldUseShortForm, shouldFallbackToHidden, shouldAddCurrentUserPostfix) || user?.login || '';
            const avatar = user && 'avatar' in user ? user.avatar : undefined;

            let pronouns = user?.pronouns ?? undefined;
            if (pronouns?.startsWith(CONST.PRONOUNS.PREFIX)) {
                const pronounTranslationKey = pronouns.replace(CONST.PRONOUNS.PREFIX, '');
                pronouns = translateLocal(`pronouns.${pronounTranslationKey}` as TranslationPaths);
            }

            return {
                displayName,
                avatar,
                login: user?.login ?? '',
                accountID,
                pronouns,
            };
        })
        .sort((first, second) => {
            // First sort by displayName/login
            const displayNameLoginOrder = localeCompare(first.displayName, second.displayName);
            if (displayNameLoginOrder !== 0) {
                return displayNameLoginOrder;
            }

            // Then fallback on accountID as the final sorting criteria.
            return first.accountID - second.accountID;
        });
}

/**
 * Returns the the display names of the given user accountIDs
 */
function getUserDetailTooltipText(accountID: number, fallbackUserDisplayName = ''): string {
    const displayNameForParticipant = getDisplayNameForParticipant(accountID);
    return displayNameForParticipant || fallbackUserDisplayName;
}

/**
 * For a deleted parent report action within a chat report,
 * let us return the appropriate display message
 *
 * @param reportAction - The deleted report action of a chat report for which we need to return message.
 */
function getDeletedParentActionMessageForChatReport(reportAction: OnyxEntry<ReportAction>): string {
    // By default, let us display [Deleted message]
    let deletedMessageText = translateLocal('parentReportAction.deletedMessage');
    if (isCreatedTaskReportAction(reportAction)) {
        // For canceled task report, let us display [Deleted task]
        deletedMessageText = translateLocal('parentReportAction.deletedTask');
    }
    return deletedMessageText;
}

/**
 * Returns the preview message for `REIMBURSEMENT_QUEUED` action
 */
function getReimbursementQueuedActionMessage(
    reportAction: OnyxEntry<ReportAction<typeof CONST.REPORT.ACTIONS.TYPE.REIMBURSEMENT_QUEUED>>,
    reportOrID: OnyxEntry<Report> | string | SearchReport,
    shouldUseShortDisplayName = true,
): string {
    const report = typeof reportOrID === 'string' ? getReport(reportOrID) : reportOrID;
    const submitterDisplayName = getDisplayNameForParticipant(report?.ownerAccountID, shouldUseShortDisplayName) ?? '';
    const originalMessage = getOriginalMessage(reportAction);
    let messageKey: TranslationPaths;
    if (originalMessage?.paymentType === CONST.IOU.PAYMENT_TYPE.EXPENSIFY) {
        messageKey = 'iou.waitingOnEnabledWallet';
    } else {
        messageKey = 'iou.waitingOnBankAccount';
    }

    return translateLocal(messageKey, {submitterDisplayName});
}

/**
 * Returns the preview message for `REIMBURSEMENT_DEQUEUED` action
 */
function getReimbursementDeQueuedActionMessage(
    reportAction: OnyxEntry<ReportAction<typeof CONST.REPORT.ACTIONS.TYPE.REIMBURSEMENT_DEQUEUED>>,
    reportOrID: OnyxEntry<Report> | string | SearchReport,
    isLHNPreview = false,
): string {
    const report = typeof reportOrID === 'string' ? getReport(reportOrID) : reportOrID;
    const originalMessage = getOriginalMessage(reportAction);
    const amount = originalMessage?.amount;
    const currency = originalMessage?.currency;
    const formattedAmount = convertToDisplayString(amount, currency);
    if (originalMessage?.cancellationReason === CONST.REPORT.CANCEL_PAYMENT_REASONS.ADMIN) {
        const payerOrApproverName = report?.managerID === currentUserAccountID || !isLHNPreview ? '' : getDisplayNameForParticipant(report?.managerID, true);
        return translateLocal('iou.adminCanceledRequest', {manager: payerOrApproverName, amount: formattedAmount});
    }
    const submitterDisplayName = getDisplayNameForParticipant(report?.ownerAccountID, true) ?? '';
    return translateLocal('iou.canceledRequest', {submitterDisplayName, amount: formattedAmount});
}

/**
 * Builds an optimistic REIMBURSEMENT_DEQUEUED report action with a randomly generated reportActionID.
 *
 */
function buildOptimisticChangeFieldAction(reportField: PolicyReportField, previousReportField: PolicyReportField): OptimisticChangeFieldAction {
    return {
        actionName: CONST.REPORT.ACTIONS.TYPE.CHANGE_FIELD,
        actorAccountID: currentUserAccountID,
        message: [
            {
                type: 'TEXT',
                style: 'strong',
                text: 'You',
            },
            {
                type: 'TEXT',
                style: 'normal',
                text: ` modified field '${reportField.name}'.`,
            },
            {
                type: 'TEXT',
                style: 'normal',
                text: ` New value is '${reportField.value}'`,
            },
            {
                type: 'TEXT',
                style: 'normal',
                text: ` (previously '${previousReportField.value}').`,
            },
        ],
        originalMessage: {
            fieldName: reportField.name,
            newType: reportField.type,
            newValue: reportField.value,
            oldType: previousReportField.type,
            oldValue: previousReportField.value,
        },
        person: [
            {
                style: 'strong',
                text: getCurrentUserDisplayNameOrEmail(),
                type: 'TEXT',
            },
        ],
        reportActionID: rand64(),
        created: DateUtils.getDBTime(),
        pendingAction: CONST.RED_BRICK_ROAD_PENDING_ACTION.ADD,
    };
}

/**
 * Builds an optimistic REIMBURSEMENT_DEQUEUED report action with a randomly generated reportActionID.
 *
 */
function buildOptimisticCancelPaymentReportAction(expenseReportID: string, amount: number, currency: string): OptimisticCancelPaymentReportAction {
    return {
        actionName: CONST.REPORT.ACTIONS.TYPE.REIMBURSEMENT_DEQUEUED,
        actorAccountID: currentUserAccountID,
        message: [
            {
                cancellationReason: CONST.REPORT.CANCEL_PAYMENT_REASONS.ADMIN,
                expenseReportID,
                type: CONST.REPORT.MESSAGE.TYPE.COMMENT,
                text: '',
                amount,
                currency,
            },
        ],
        originalMessage: {
            cancellationReason: CONST.REPORT.CANCEL_PAYMENT_REASONS.ADMIN,
            expenseReportID,
            amount,
            currency,
        },
        person: [
            {
                style: 'strong',
                text: getCurrentUserDisplayNameOrEmail(),
                type: 'TEXT',
            },
        ],
        reportActionID: rand64(),
        shouldShow: true,
        created: DateUtils.getDBTime(),
        pendingAction: CONST.RED_BRICK_ROAD_PENDING_ACTION.ADD,
    };
}

/**
 * Returns the last visible message for a given report after considering the given optimistic actions
 *
 * @param reportID - the report for which last visible message has to be fetched
 * @param [actionsToMerge] - the optimistic merge actions that needs to be considered while fetching last visible message

 */
function getLastVisibleMessage(reportID: string | undefined, actionsToMerge: ReportActions = {}): LastVisibleMessage {
    const report = getReportOrDraftReport(reportID);
    const lastVisibleAction = getLastVisibleActionReportActionsUtils(reportID, canUserPerformWriteAction(report), actionsToMerge);

    // For Chat Report with deleted parent actions, let us fetch the correct message
    if (isDeletedParentAction(lastVisibleAction) && !isEmptyObject(report) && isChatReport(report)) {
        const lastMessageText = getDeletedParentActionMessageForChatReport(lastVisibleAction);
        return {
            lastMessageText,
        };
    }

    // Fetch the last visible message for report represented by reportID and based on actions to merge.
    return getLastVisibleMessageReportActionsUtils(reportID, canUserPerformWriteAction(report), actionsToMerge);
}

/**
 * Checks if a report is waiting for the manager to complete an action.
 * Example: the assignee of an open task report or the manager of a processing expense report.
 *
 * @param [parentReportAction] - The parent report action of the report (Used to check if the task has been canceled)
 */
function isWaitingForAssigneeToCompleteAction(report: OnyxEntry<Report>, parentReportAction: OnyxEntry<ReportAction>): boolean {
    if (report?.hasOutstandingChildTask) {
        return true;
    }

    if (!report?.hasParentAccess && isReportManager(report)) {
        if (isOpenTaskReport(report, parentReportAction)) {
            return true;
        }

        if (isProcessingReport(report) && isExpenseReport(report)) {
            return true;
        }
    }

    return false;
}

function isUnreadWithMention(reportOrOption: OnyxEntry<Report> | OptionData): boolean {
    if (!reportOrOption) {
        return false;
    }
    // lastMentionedTime and lastReadTime are both datetime strings and can be compared directly
    const lastMentionedTime = reportOrOption.lastMentionedTime ?? '';
    const lastReadTime = reportOrOption.lastReadTime ?? '';
    return !!('isUnreadWithMention' in reportOrOption && reportOrOption.isUnreadWithMention) || lastReadTime < lastMentionedTime;
}

type ReasonAndReportActionThatRequiresAttention = {
    reason: ValueOf<typeof CONST.REQUIRES_ATTENTION_REASONS>;
    reportAction?: OnyxEntry<ReportAction>;
};

function getReasonAndReportActionThatRequiresAttention(
    optionOrReport: OnyxEntry<Report> | OptionData,
    parentReportAction?: OnyxEntry<ReportAction>,
): ReasonAndReportActionThatRequiresAttention | null {
    if (!optionOrReport) {
        return null;
    }

    const reportActions = getAllReportActions(optionOrReport.reportID);

    if (isJoinRequestInAdminRoom(optionOrReport)) {
        return {
            reason: CONST.REQUIRES_ATTENTION_REASONS.HAS_JOIN_REQUEST,
            reportAction: getActionableJoinRequestPendingReportAction(optionOrReport.reportID),
        };
    }

    if (
        isArchivedReport(optionOrReport, getReportNameValuePairs(optionOrReport?.reportID)) ||
        isArchivedReport(getReportOrDraftReport(optionOrReport.parentReportID), getReportNameValuePairs(optionOrReport?.reportID))
    ) {
        return null;
    }

    if (isUnreadWithMention(optionOrReport)) {
        return {
            reason: CONST.REQUIRES_ATTENTION_REASONS.IS_UNREAD_WITH_MENTION,
        };
    }

    if (isWaitingForAssigneeToCompleteAction(optionOrReport, parentReportAction)) {
        return {
            reason: CONST.REQUIRES_ATTENTION_REASONS.IS_WAITING_FOR_ASSIGNEE_TO_COMPLETE_ACTION,
            reportAction: Object.values(reportActions).find((action) => action.childType === CONST.REPORT.TYPE.TASK),
        };
    }

    const iouReportActionToApproveOrPay = getIOUReportActionToApproveOrPay(optionOrReport, optionOrReport.reportID);
    const iouReportID = getIOUReportIDFromReportActionPreview(iouReportActionToApproveOrPay);
    const transactions = getAllReportTransactions(iouReportID);
    const hasOnlyPendingTransactions = transactions.length > 0 && transactions.every((t) => isExpensifyCardTransaction(t) && isPending(t));

    // Has a child report that is awaiting action (e.g. approve, pay, add bank account) from current user
    if (optionOrReport.hasOutstandingChildRequest && !hasOnlyPendingTransactions) {
        return {
            reason: CONST.REQUIRES_ATTENTION_REASONS.HAS_CHILD_REPORT_AWAITING_ACTION,
            reportAction: iouReportActionToApproveOrPay,
        };
    }

    if (hasMissingInvoiceBankAccount(optionOrReport.reportID) && !isSettled(optionOrReport.reportID)) {
        return {
            reason: CONST.REQUIRES_ATTENTION_REASONS.HAS_MISSING_INVOICE_BANK_ACCOUNT,
        };
    }

    if (isInvoiceRoom(optionOrReport)) {
        const reportAction = Object.values(reportActions).find(
            (action) =>
                action.actionName === CONST.REPORT.ACTIONS.TYPE.REPORT_PREVIEW &&
                action.childReportID &&
                hasMissingInvoiceBankAccount(action.childReportID) &&
                !isSettled(action.childReportID),
        );

        return reportAction
            ? {
                  reason: CONST.REQUIRES_ATTENTION_REASONS.HAS_MISSING_INVOICE_BANK_ACCOUNT,
                  reportAction,
              }
            : null;
    }

    return null;
}

/**
 * Determines if the option requires action from the current user. This can happen when it:
 *  - is unread and the user was mentioned in one of the unread comments
 *  - is for an outstanding task waiting on the user
 *  - has an outstanding child expense that is waiting for an action from the current user (e.g. pay, approve, add bank account)
 *  - is either the system or concierge chat, the user free trial has ended and it didn't add a payment card yet
 *
 * @param option (report or optionItem)
 * @param parentReportAction (the report action the current report is a thread of)
 */
function requiresAttentionFromCurrentUser(optionOrReport: OnyxEntry<Report> | OptionData, parentReportAction?: OnyxEntry<ReportAction>) {
    return !!getReasonAndReportActionThatRequiresAttention(optionOrReport, parentReportAction);
}

/**
 * Checks if the report contains at least one Non-Reimbursable transaction
 */
function hasNonReimbursableTransactions(iouReportID: string | undefined): boolean {
    const transactions = getReportTransactions(iouReportID);
    return transactions.filter((transaction) => transaction.reimbursable === false).length > 0;
}

function getMoneyRequestSpendBreakdown(report: OnyxInputOrEntry<Report>, allReportsDict?: OnyxCollection<Report>): SpendBreakdown {
    const allAvailableReports = allReportsDict ?? allReports;
    let moneyRequestReport: OnyxEntry<Report>;
    if (report && (isMoneyRequestReport(report) || isInvoiceReport(report))) {
        moneyRequestReport = report;
    }
    if (allAvailableReports && report?.iouReportID) {
        moneyRequestReport = allAvailableReports[`${ONYXKEYS.COLLECTION.REPORT}${report.iouReportID}`];
    }
    if (moneyRequestReport) {
        let nonReimbursableSpend = moneyRequestReport.nonReimbursableTotal ?? 0;
        let totalSpend = moneyRequestReport.total ?? 0;

        if (nonReimbursableSpend + totalSpend !== 0) {
            // There is a possibility that if the Expense report has a negative total.
            // This is because there are instances where you can get a credit back on your card,
            // or you enter a negative expense to “offset” future expenses
            nonReimbursableSpend = isExpenseReport(moneyRequestReport) ? nonReimbursableSpend * -1 : Math.abs(nonReimbursableSpend);
            totalSpend = isExpenseReport(moneyRequestReport) ? totalSpend * -1 : Math.abs(totalSpend);

            const totalDisplaySpend = totalSpend;
            const reimbursableSpend = totalDisplaySpend - nonReimbursableSpend;

            return {
                nonReimbursableSpend,
                reimbursableSpend,
                totalDisplaySpend,
            };
        }
    }
    return {
        nonReimbursableSpend: 0,
        reimbursableSpend: 0,
        totalDisplaySpend: 0,
    };
}

/**
 * Get the title for a policy expense chat which depends on the role of the policy member seeing this report
 */
function getPolicyExpenseChatName(report: OnyxEntry<Report>, policy?: OnyxEntry<Policy>): string | undefined {
    const ownerAccountID = report?.ownerAccountID;
    const personalDetails = ownerAccountID ? allPersonalDetails?.[ownerAccountID] : undefined;
    const login = personalDetails ? personalDetails.login : null;
    // eslint-disable-next-line @typescript-eslint/prefer-nullish-coalescing
    const reportOwnerDisplayName = getDisplayNameForParticipant(ownerAccountID) || login || report?.reportName;

    // If the policy expense chat is owned by this user, use the name of the policy as the report name.
    if (report?.isOwnPolicyExpenseChat) {
        return getPolicyName(report, false, policy);
    }

    let policyExpenseChatRole = 'user';
    const policyItem = allPolicies?.[`${ONYXKEYS.COLLECTION.POLICY}${report?.policyID}`];
    if (policyItem) {
        policyExpenseChatRole = policyItem.role || 'user';
    }

    // If this user is not admin and this policy expense chat has been archived because of account merging, this must be an old workspace chat
    // of the account which was merged into the current user's account. Use the name of the policy as the name of the report.
<<<<<<< HEAD
    if (isArchivedNonExpenseReport(report, getReportNameValuePairs(report?.reportID))) {
        const lastAction = ReportActionsUtils.getLastVisibleAction(report?.reportID);
        const archiveReason = ReportActionsUtils.isClosedAction(lastAction) ? ReportActionsUtils.getOriginalMessage(lastAction)?.reason : CONST.REPORT.ARCHIVE_REASON.DEFAULT;
=======
    if (isArchivedRoom(report, getReportNameValuePairs(report?.reportID))) {
        const lastAction = getLastVisibleActionReportActionsUtils(report?.reportID);
        const archiveReason = isClosedAction(lastAction) ? getOriginalMessage(lastAction)?.reason : CONST.REPORT.ARCHIVE_REASON.DEFAULT;
>>>>>>> 6868debf
        if (archiveReason === CONST.REPORT.ARCHIVE_REASON.ACCOUNT_MERGED && policyExpenseChatRole !== CONST.POLICY.ROLE.ADMIN) {
            return getPolicyName(report, false, policy);
        }
    }

    // If user can see this report and they are not its owner, they must be an admin and the report name should be the name of the policy member
    return reportOwnerDisplayName;
}

function getArchiveReason(reportActions: OnyxEntry<ReportActions>): ValueOf<typeof CONST.REPORT.ARCHIVE_REASON> | undefined {
    const lastClosedReportAction = getLastClosedReportAction(reportActions);

    if (!lastClosedReportAction) {
        return undefined;
    }

    return isClosedAction(lastClosedReportAction) ? getOriginalMessage(lastClosedReportAction)?.reason : CONST.REPORT.ARCHIVE_REASON.DEFAULT;
}

/**
 * Given a report field, check if the field is for the report title.
 */
function isReportFieldOfTypeTitle(reportField: OnyxEntry<PolicyReportField>): boolean {
    return reportField?.type === 'formula' && reportField?.fieldID === CONST.REPORT_FIELD_TITLE_FIELD_ID;
}

/**
 * Check if Report has any held expenses
 */
function isHoldCreator(transaction: OnyxEntry<Transaction>, reportID: string | undefined): boolean {
    const holdReportAction = getReportAction(reportID, `${transaction?.comment?.hold ?? ''}`);
    return isActionCreator(holdReportAction);
}

/**
 * Given a report field, check if the field can be edited or not.
 * For title fields, its considered disabled if `deletable` prop is `true` (https://github.com/Expensify/App/issues/35043#issuecomment-1911275433)
 * For non title fields, its considered disabled if:
 * 1. The user is not admin of the report
 * 2. Report is settled or it is closed
 */
function isReportFieldDisabled(report: OnyxEntry<Report>, reportField: OnyxEntry<PolicyReportField>, policy: OnyxEntry<Policy>): boolean {
    const isReportSettled = isSettled(report?.reportID);
    const isReportClosed = isClosedReport(report);
    const isTitleField = isReportFieldOfTypeTitle(reportField);
    const isAdmin = isPolicyAdmin(report?.policyID, {[`${ONYXKEYS.COLLECTION.POLICY}${policy?.id}`]: policy});
    return isTitleField ? !reportField?.deletable : !isAdmin && (isReportSettled || isReportClosed);
}

/**
 * Given a set of report fields, return the field that refers to title
 */
function getTitleReportField(reportFields: Record<string, PolicyReportField>) {
    return Object.values(reportFields).find((field) => isReportFieldOfTypeTitle(field));
}

/**
 * Get the key for a report field
 */
function getReportFieldKey(reportFieldId: string | undefined) {
    if (!reportFieldId) {
        return '';
    }

    // We don't need to add `expensify_` prefix to the title field key, because backend stored title under a unique key `text_title`,
    // and all the other report field keys are stored under `expensify_FIELD_ID`.
    if (reportFieldId === CONST.REPORT_FIELD_TITLE_FIELD_ID) {
        return reportFieldId;
    }

    return `expensify_${reportFieldId}`;
}

/**
 * Get the report fields attached to the policy given policyID
 */
function getReportFieldsByPolicyID(policyID: string | undefined): Record<string, PolicyReportField> {
    const policyReportFields = Object.entries(allPolicies ?? {}).find(([key]) => key.replace(ONYXKEYS.COLLECTION.POLICY, '') === policyID);
    const fieldList = policyReportFields?.[1]?.fieldList;

    if (!policyReportFields || !fieldList) {
        return {};
    }

    return fieldList;
}

/**
 * Get the report fields that we should display a MoneyReportView gets opened
 */

function getAvailableReportFields(report: Report, policyReportFields: PolicyReportField[]): PolicyReportField[] {
    // Get the report fields that are attached to a report. These will persist even if a field is deleted from the policy.
    const reportFields = Object.values(report.fieldList ?? {});
    const reportIsSettled = isSettled(report.reportID);

    // If the report is settled, we don't want to show any new field that gets added to the policy.
    if (reportIsSettled) {
        return reportFields;
    }

    // If the report is unsettled, we want to merge the new fields that get added to the policy with the fields that
    // are attached to the report.
    const mergedFieldIds = Array.from(new Set([...policyReportFields.map(({fieldID}) => fieldID), ...reportFields.map(({fieldID}) => fieldID)]));

    const fields = mergedFieldIds.map((id) => {
        const field = report?.fieldList?.[getReportFieldKey(id)];

        if (field) {
            return field;
        }

        const policyReportField = policyReportFields.find(({fieldID}) => fieldID === id);

        if (policyReportField) {
            return policyReportField;
        }

        return null;
    });

    return fields.filter(Boolean) as PolicyReportField[];
}

/**
 * Get the title for an IOU or expense chat which will be showing the payer and the amount
 */
function getMoneyRequestReportName(report: OnyxEntry<Report>, policy?: OnyxEntry<Policy>, invoiceReceiverPolicy?: OnyxEntry<Policy>): string {
    const isReportSettled = isSettled(report?.reportID);
    const reportFields = isReportSettled ? report?.fieldList : getReportFieldsByPolicyID(report?.policyID);
    const titleReportField = Object.values(reportFields ?? {}).find((reportField) => reportField?.fieldID === CONST.REPORT_FIELD_TITLE_FIELD_ID);

    if (titleReportField && report?.reportName && isPaidGroupPolicyExpenseReport(report)) {
        return report.reportName;
    }

    const moneyRequestTotal = getMoneyRequestSpendBreakdown(report).totalDisplaySpend;
    const formattedAmount = convertToDisplayString(moneyRequestTotal, report?.currency);

    let payerOrApproverName;
    if (isExpenseReport(report)) {
        const parentReport = getParentReport(report);
        payerOrApproverName = getPolicyName(parentReport ?? report, false, policy);
    } else if (isInvoiceReport(report)) {
        const chatReport = getReportOrDraftReport(report?.chatReportID);
        payerOrApproverName = getInvoicePayerName(chatReport, invoiceReceiverPolicy);
    } else {
        payerOrApproverName = getDisplayNameForParticipant(report?.managerID) ?? '';
    }

    const payerPaidAmountMessage = translateLocal('iou.payerPaidAmount', {
        payer: payerOrApproverName,
        amount: formattedAmount,
    });

    if (isReportApproved(report)) {
        return translateLocal('iou.managerApprovedAmount', {
            manager: payerOrApproverName,
            amount: formattedAmount,
        });
    }

    if (report?.isWaitingOnBankAccount) {
        return `${payerPaidAmountMessage} ${CONST.DOT_SEPARATOR} ${translateLocal('iou.pending')}`;
    }

    if (!isSettled(report?.reportID) && hasNonReimbursableTransactions(report?.reportID)) {
        payerOrApproverName = getDisplayNameForParticipant(report?.ownerAccountID) ?? '';
        return translateLocal('iou.payerSpentAmount', {payer: payerOrApproverName, amount: formattedAmount});
    }

    if (isProcessingReport(report) || isOpenExpenseReport(report) || isOpenInvoiceReport(report) || moneyRequestTotal === 0) {
        return translateLocal('iou.payerOwesAmount', {payer: payerOrApproverName, amount: formattedAmount});
    }

    return payerPaidAmountMessage;
}

/**
 * Gets transaction created, amount, currency, comment, and waypoints (for distance expense)
 * into a flat object. Used for displaying transactions and sending them in API commands
 */

function getTransactionDetails(transaction: OnyxInputOrEntry<Transaction>, createdDateFormat: string = CONST.DATE.FNS_FORMAT_STRING): TransactionDetails | undefined {
    if (!transaction) {
        return;
    }
    const report = getReportOrDraftReport(transaction?.reportID);
    return {
        created: getFormattedCreated(transaction, createdDateFormat),
        amount: getTransactionAmount(transaction, !isEmptyObject(report) && isExpenseReport(report)),
        attendees: getAttendees(transaction),
        taxAmount: getTaxAmount(transaction, !isEmptyObject(report) && isExpenseReport(report)),
        taxCode: getTaxCode(transaction),
        currency: getCurrency(transaction),
        comment: getDescription(transaction),
        merchant: getMerchant(transaction),
        waypoints: getWaypoints(transaction),
        customUnitRateID: getRateID(transaction),
        category: getCategory(transaction),
        billable: getBillable(transaction),
        tag: getTag(transaction),
        mccGroup: getMCCGroup(transaction),
        cardID: getCardID(transaction),
        originalAmount: getOriginalAmount(transaction),
        originalCurrency: getOriginalCurrency(transaction),
        postedDate: getFormattedPostedDate(transaction),
    };
}

function getTransactionCommentObject(transaction: OnyxEntry<Transaction>): Comment {
    return {
        ...transaction?.comment,
        waypoints: getWaypoints(transaction),
    };
}

/**
 * Can only edit if:
 *
 * - in case of IOU report
 *    - the current user is the requestor and is not settled yet
 * - in case of expense report
 *    - the current user is the requestor and is not settled yet
 *    - the current user is the manager of the report
 *    - or the current user is an admin on the policy the expense report is tied to
 *
 *    This is used in conjunction with canEditRestrictedField to control editing of specific fields like amount, currency, created, receipt, and distance.
 *    On its own, it only controls allowing/disallowing navigating to the editing pages or showing/hiding the 'Edit' icon on report actions
 */
function canEditMoneyRequest(reportAction: OnyxInputOrEntry<ReportAction<typeof CONST.REPORT.ACTIONS.TYPE.IOU>>, linkedTransaction?: OnyxEntry<Transaction>): boolean {
    const isDeleted = isDeletedAction(reportAction);

    if (isDeleted) {
        return false;
    }

    const allowedReportActionType: Array<ValueOf<typeof CONST.IOU.REPORT_ACTION_TYPE>> = [CONST.IOU.REPORT_ACTION_TYPE.TRACK, CONST.IOU.REPORT_ACTION_TYPE.CREATE];
    const originalMessage = getOriginalMessage(reportAction);
    const actionType = originalMessage?.type;

    if (!actionType || !allowedReportActionType.includes(actionType)) {
        return false;
    }

    const transaction = linkedTransaction ?? getLinkedTransaction(reportAction ?? undefined);

    // In case the transaction is failed to be created, we should disable editing the money request
    if (!transaction?.transactionID || (transaction?.pendingAction === CONST.RED_BRICK_ROAD_PENDING_ACTION.ADD && !isEmptyObject(transaction.errors))) {
        return false;
    }

    const moneyRequestReportID = originalMessage?.IOUReportID;

    if (!moneyRequestReportID) {
        return actionType === CONST.IOU.REPORT_ACTION_TYPE.TRACK;
    }

    const moneyRequestReport = getReportOrDraftReport(String(moneyRequestReportID));
    const isRequestor = currentUserAccountID === reportAction?.actorAccountID;

    const isSubmitted = isProcessingReport(moneyRequestReport);
    if (isIOUReport(moneyRequestReport)) {
        return isSubmitted && isRequestor;
    }

    const policy = getPolicy(moneyRequestReport?.policyID);
    const isAdmin = policy?.role === CONST.POLICY.ROLE.ADMIN;
    const isManager = currentUserAccountID === moneyRequestReport?.managerID;

    if (isInvoiceReport(moneyRequestReport) && isManager) {
        return false;
    }

    // Admin & managers can always edit coding fields such as tag, category, billable, etc. As long as the report has a state higher than OPEN.
    if ((isAdmin || isManager) && !isOpenExpenseReport(moneyRequestReport)) {
        return true;
    }

    if (policy?.type === CONST.POLICY.TYPE.CORPORATE && moneyRequestReport && isSubmitted && isCurrentUserSubmitter(moneyRequestReport.reportID)) {
        const isForwarded = getSubmitToAccountID(policy, moneyRequestReport) !== moneyRequestReport.managerID;
        return !isForwarded;
    }

    return !isReportApproved(moneyRequestReport) && !isSettled(moneyRequestReport?.reportID) && !isClosedReport(moneyRequestReport) && isRequestor;
}

/**
 * Checks if the current user can edit the provided property of an expense
 *
 */
function canEditFieldOfMoneyRequest(reportAction: OnyxInputOrEntry<ReportAction>, fieldToEdit: ValueOf<typeof CONST.EDIT_REQUEST_FIELD>): boolean {
    // A list of fields that cannot be edited by anyone, once an expense has been settled
    const restrictedFields: string[] = [
        CONST.EDIT_REQUEST_FIELD.AMOUNT,
        CONST.EDIT_REQUEST_FIELD.CURRENCY,
        CONST.EDIT_REQUEST_FIELD.MERCHANT,
        CONST.EDIT_REQUEST_FIELD.DATE,
        CONST.EDIT_REQUEST_FIELD.RECEIPT,
        CONST.EDIT_REQUEST_FIELD.DISTANCE,
        CONST.EDIT_REQUEST_FIELD.DISTANCE_RATE,
    ];

    if (!isMoneyRequestAction(reportAction) || !canEditMoneyRequest(reportAction)) {
        return false;
    }

    // If we're editing fields such as category, tag, description, etc. the check above should be enough for handling the permission
    if (!restrictedFields.includes(fieldToEdit)) {
        return true;
    }

    const iouMessage = getOriginalMessage(reportAction);
    const moneyRequestReport = iouMessage?.IOUReportID ? getReport(iouMessage?.IOUReportID) ?? ({} as Report) : ({} as Report);
    const transaction = allTransactions?.[`${ONYXKEYS.COLLECTION.TRANSACTION}${iouMessage?.IOUTransactionID}`] ?? ({} as Transaction);

    if (isSettled(String(moneyRequestReport.reportID)) || isReportApproved(String(moneyRequestReport.reportID))) {
        return false;
    }

    if (
        (fieldToEdit === CONST.EDIT_REQUEST_FIELD.AMOUNT || fieldToEdit === CONST.EDIT_REQUEST_FIELD.CURRENCY || fieldToEdit === CONST.EDIT_REQUEST_FIELD.DATE) &&
        isCardTransaction(transaction)
    ) {
        return false;
    }

    const policy = getPolicy(moneyRequestReport?.policyID);
    const isAdmin = isExpenseReport(moneyRequestReport) && policy?.role === CONST.POLICY.ROLE.ADMIN;
    const isManager = isExpenseReport(moneyRequestReport) && currentUserAccountID === moneyRequestReport?.managerID;

    if ((fieldToEdit === CONST.EDIT_REQUEST_FIELD.AMOUNT || fieldToEdit === CONST.EDIT_REQUEST_FIELD.CURRENCY) && isDistanceRequest(transaction)) {
        return isAdmin || isManager;
    }

    if (fieldToEdit === CONST.EDIT_REQUEST_FIELD.RECEIPT) {
        const isRequestor = currentUserAccountID === reportAction?.actorAccountID;
        return !isInvoiceReport(moneyRequestReport) && !isReceiptBeingScanned(transaction) && !isDistanceRequest(transaction) && (isAdmin || isManager || isRequestor);
    }

    if (fieldToEdit === CONST.EDIT_REQUEST_FIELD.DISTANCE_RATE) {
        // The distance rate can be modified only on the distance expense reports
        return isExpenseReport(moneyRequestReport) && isDistanceRequest(transaction);
    }

    return true;
}

/**
 * Can only edit if:
 *
 * - It was written by the current user
 * - It's an ADD_COMMENT that is not an attachment
 * - It's an expense where conditions for editability are defined in canEditMoneyRequest method
 * - It's not pending deletion
 */
function canEditReportAction(reportAction: OnyxInputOrEntry<ReportAction>): boolean {
    const isCommentOrIOU = reportAction?.actionName === CONST.REPORT.ACTIONS.TYPE.ADD_COMMENT || reportAction?.actionName === CONST.REPORT.ACTIONS.TYPE.IOU;
    const message = reportAction ? getReportActionMessageReportUtils(reportAction) : undefined;

    return !!(
        reportAction?.actorAccountID === currentUserAccountID &&
        isCommentOrIOU &&
        (!isMoneyRequestAction(reportAction) || canEditMoneyRequest(reportAction)) && // Returns true for non-IOU actions
        !isReportMessageAttachment(message) &&
        ((!reportAction.isAttachmentWithText && !reportAction.isAttachmentOnly) || !reportAction.isOptimisticAction) &&
        !isDeletedAction(reportAction) &&
        !isCreatedTaskReportAction(reportAction) &&
        reportAction?.pendingAction !== CONST.RED_BRICK_ROAD_PENDING_ACTION.DELETE
    );
}

function canHoldUnholdReportAction(reportAction: OnyxInputOrEntry<ReportAction>): {canHoldRequest: boolean; canUnholdRequest: boolean} {
    if (!isMoneyRequestAction(reportAction)) {
        return {canHoldRequest: false, canUnholdRequest: false};
    }

    const moneyRequestReportID = getOriginalMessage(reportAction)?.IOUReportID;
    const moneyRequestReport = getReportOrDraftReport(String(moneyRequestReportID));

    if (!moneyRequestReportID || !moneyRequestReport) {
        return {canHoldRequest: false, canUnholdRequest: false};
    }

    if (isInvoiceReport(moneyRequestReport)) {
        return {
            canHoldRequest: false,
            canUnholdRequest: false,
        };
    }

    const isRequestSettled = isSettled(moneyRequestReport?.reportID);
    const isApproved = isReportApproved(moneyRequestReport);
    const transactionID = moneyRequestReport ? getOriginalMessage(reportAction)?.IOUTransactionID : undefined;
    const transaction = allTransactions?.[`${ONYXKEYS.COLLECTION.TRANSACTION}${transactionID}`] ?? ({} as Transaction);

    const parentReportAction = isThread(moneyRequestReport)
        ? allReportActions?.[`${ONYXKEYS.COLLECTION.REPORT_ACTIONS}${moneyRequestReport.parentReportID}`]?.[moneyRequestReport.parentReportActionID]
        : undefined;

    const isRequestIOU = isIOUReport(moneyRequestReport);
    const isHoldActionCreator = isHoldCreator(transaction, reportAction.childReportID);

    const isTrackExpenseMoneyReport = isTrackExpenseReport(moneyRequestReport);
    const isActionOwner =
        typeof parentReportAction?.actorAccountID === 'number' &&
        typeof currentUserPersonalDetails?.accountID === 'number' &&
        parentReportAction.actorAccountID === currentUserPersonalDetails?.accountID;
    const isApprover = isMoneyRequestReport(moneyRequestReport) && moneyRequestReport?.managerID !== null && currentUserPersonalDetails?.accountID === moneyRequestReport?.managerID;
    const isAdmin = isPolicyAdmin(moneyRequestReport.policyID, allPolicies);
    const isOnHold = isOnHoldTransactionUtils(transaction);
    const isScanning = hasReceiptTransactionUtils(transaction) && isReceiptBeingScanned(transaction);
    const isClosed = isClosedReport(moneyRequestReport);

    const canModifyStatus = !isTrackExpenseMoneyReport && (isAdmin || isActionOwner || isApprover);
    const canModifyUnholdStatus = !isTrackExpenseMoneyReport && (isAdmin || (isActionOwner && isHoldActionCreator) || isApprover);
    const isDeletedParentActionLocal = isEmptyObject(parentReportAction) || isDeletedAction(parentReportAction);

    const canHoldOrUnholdRequest = !isRequestSettled && !isApproved && !isDeletedParentActionLocal && !isClosed;
    const canHoldRequest = canHoldOrUnholdRequest && !isOnHold && (isRequestIOU || canModifyStatus) && !isScanning && !!transaction?.reimbursable;
    const canUnholdRequest =
        !!(canHoldOrUnholdRequest && isOnHold && !isDuplicate(transaction.transactionID, true) && (isRequestIOU ? isHoldActionCreator : canModifyUnholdStatus)) &&
        !!transaction?.reimbursable;

    return {canHoldRequest, canUnholdRequest};
}

const changeMoneyRequestHoldStatus = (reportAction: OnyxEntry<ReportAction>, backTo?: string, searchHash?: number): void => {
    if (!isMoneyRequestAction(reportAction)) {
        return;
    }
    const moneyRequestReportID = getOriginalMessage(reportAction)?.IOUReportID;

    const moneyRequestReport = getReportOrDraftReport(String(moneyRequestReportID));
    if (!moneyRequestReportID || !moneyRequestReport) {
        return;
    }

    const transactionID = getOriginalMessage(reportAction)?.IOUTransactionID;

    if (!transactionID || !reportAction.childReportID) {
        Log.warn('Missing transactionID and reportAction.childReportID during the change of the money request hold status');
        return;
    }

    const transaction = allTransactions?.[`${ONYXKEYS.COLLECTION.TRANSACTION}${transactionID}`] ?? ({} as Transaction);
    const isOnHold = isOnHoldTransactionUtils(transaction);
    const policy = allPolicies?.[`${ONYXKEYS.COLLECTION.POLICY}${moneyRequestReport.policyID}`] ?? null;

    if (isOnHold) {
        unholdRequest(transactionID, reportAction.childReportID, searchHash);
    } else {
        const activeRoute = encodeURIComponent(Navigation.getActiveRouteWithoutParams());
        Navigation.navigate(
            // eslint-disable-next-line @typescript-eslint/prefer-nullish-coalescing
            ROUTES.MONEY_REQUEST_HOLD_REASON.getRoute(policy?.type ?? CONST.POLICY.TYPE.PERSONAL, transactionID, reportAction.childReportID, backTo || activeRoute, searchHash),
        );
    }
};

/**
 * Gets all transactions on an IOU report with a receipt
 */
function getTransactionsWithReceipts(iouReportID: string | undefined): Transaction[] {
    const transactions = getReportTransactions(iouReportID);
    return transactions.filter((transaction) => hasReceiptTransactionUtils(transaction));
}

/**
 * For report previews, we display a "Receipt scan in progress" indicator
 * instead of the report total only when we have no report total ready to show. This is the case when
 * all requests are receipts that are being SmartScanned. As soon as we have a non-receipt request,
 * or as soon as one receipt request is done scanning, we have at least one
 * "ready" expense, and we remove this indicator to show the partial report total.
 */
function areAllRequestsBeingSmartScanned(iouReportID: string | undefined, reportPreviewAction: OnyxEntry<ReportAction>): boolean {
    const transactionsWithReceipts = getTransactionsWithReceipts(iouReportID);
    // If we have more requests than requests with receipts, we have some manual requests
    if (getNumberOfMoneyRequests(reportPreviewAction) > transactionsWithReceipts.length) {
        return false;
    }
    return transactionsWithReceipts.every((transaction) => isReceiptBeingScanned(transaction));
}

/**
 * Get the transactions related to a report preview with receipts
 * Get the details linked to the IOU reportAction
 *
 * NOTE: This method is only meant to be used inside this action file. Do not export and use it elsewhere. Use withOnyx or Onyx.connect() instead.
 */
function getLinkedTransaction(reportAction: OnyxEntry<ReportAction | OptimisticIOUReportAction>): OnyxEntry<Transaction> {
    let transactionID;

    if (isMoneyRequestAction(reportAction)) {
        transactionID = getOriginalMessage(reportAction)?.IOUTransactionID;
    }

    return allTransactions?.[`${ONYXKEYS.COLLECTION.TRANSACTION}${transactionID}`];
}

/**
 * Check if any of the transactions in the report has required missing fields
 */
function hasMissingSmartscanFields(iouReportID: string | undefined): boolean {
    const reportTransactions = getReportTransactions(iouReportID);

    return reportTransactions.some(hasMissingSmartscanFieldsTransactionUtils);
}

/**
 * Get report action which is missing smartscan fields
 */
function getReportActionWithMissingSmartscanFields(iouReportID: string | undefined): ReportAction | undefined {
    const reportActions = Object.values(getAllReportActions(iouReportID));
    return reportActions.find((action) => {
        if (!isMoneyRequestAction(action)) {
            return false;
        }
        const transaction = getLinkedTransaction(action);
        if (isEmptyObject(transaction)) {
            return false;
        }
        if (!wasActionTakenByCurrentUser(action)) {
            return false;
        }
        return hasMissingSmartscanFieldsTransactionUtils(transaction);
    });
}

/**
 * Check if iouReportID has required missing fields
 */
function shouldShowRBRForMissingSmartscanFields(iouReportID: string | undefined): boolean {
    return !!getReportActionWithMissingSmartscanFields(iouReportID);
}

/**
 * Given a parent IOU report action get report name for the LHN.
 */
function getTransactionReportName(reportAction: OnyxEntry<ReportAction | OptimisticIOUReportAction>): string {
    if (isReversedTransaction(reportAction)) {
        return translateLocal('parentReportAction.reversedTransaction');
    }

    if (isDeletedAction(reportAction)) {
        return translateLocal('parentReportAction.deletedExpense');
    }

    const transaction = getLinkedTransaction(reportAction);

    if (isEmptyObject(transaction)) {
        // Transaction data might be empty on app's first load, if so we fallback to Expense/Track Expense
        return isTrackExpenseAction(reportAction) ? translateLocal('iou.trackExpense') : translateLocal('iou.expense');
    }

    if (hasReceiptTransactionUtils(transaction) && isReceiptBeingScanned(transaction)) {
        return translateLocal('iou.receiptScanning', {count: 1});
    }

    if (hasMissingSmartscanFieldsTransactionUtils(transaction)) {
        return translateLocal('iou.receiptMissingDetails');
    }

    if (isFetchingWaypointsFromServer(transaction) && getMerchant(transaction) === translateLocal('iou.fieldPending')) {
        return translateLocal('iou.fieldPending');
    }

    if (isSentMoneyReportAction(reportAction)) {
        return getIOUReportActionDisplayMessage(reportAction as ReportAction, transaction);
    }

    const report = getReportOrDraftReport(transaction?.reportID);
    const amount = getTransactionAmount(transaction, !isEmptyObject(report) && isExpenseReport(report)) ?? 0;
    const formattedAmount = convertToDisplayString(amount, getCurrency(transaction)) ?? '';
    const comment = getMerchantOrDescription(transaction);
    if (isTrackExpenseAction(reportAction)) {
        return translateLocal('iou.threadTrackReportName', {formattedAmount, comment});
    }
    return translateLocal('iou.threadExpenseReportName', {formattedAmount, comment});
}

/**
 * Get expense message for an IOU report
 *
 * @param [iouReportAction] This is always an IOU action. When necessary, report preview actions will be unwrapped and the child iou report action is passed here (the original report preview
 *     action will be passed as `originalReportAction` in this case).
 * @param [originalReportAction] This can be either a report preview action or the IOU action. This will be the original report preview action in cases where `iouReportAction` was unwrapped
 *     from a report preview action. Otherwise, it will be the same as `iouReportAction`.
 */
function getReportPreviewMessage(
    reportOrID: OnyxInputOrEntry<Report> | string,
    iouReportAction: OnyxInputOrEntry<ReportAction> = null,
    shouldConsiderScanningReceiptOrPendingRoute = false,
    isPreviewMessageForParentChatReport = false,
    policy?: OnyxInputOrEntry<Policy>,
    isForListPreview = false,
    originalReportAction: OnyxInputOrEntry<ReportAction> = iouReportAction,
): string {
    const report = typeof reportOrID === 'string' ? getReport(reportOrID) : reportOrID;
    const reportActionMessage = getReportActionHtml(iouReportAction);

    if (!report?.reportID) {
        return reportActionMessage;
    }

    const allReportTransactions = getAllReportTransactions(report.reportID);
    const transactionsWithReceipts = allReportTransactions.filter(hasReceiptTransactionUtils);
    const numberOfScanningReceipts = transactionsWithReceipts.filter(isReceiptBeingScanned).length;

    if (isEmptyObject(report) || !report?.reportID) {
        // The iouReport is not found locally after SignIn because the OpenApp API won't return iouReports if they're settled
        // As a temporary solution until we know how to solve this the best, we just use the message that returned from BE
        return reportActionMessage;
    }

    if (!isEmptyObject(iouReportAction) && !isIOUReport(report) && iouReportAction && isSplitBillReportAction(iouReportAction)) {
        // This covers group chats where the last action is a split expense action
        const linkedTransaction = getLinkedTransaction(iouReportAction);
        if (isEmptyObject(linkedTransaction)) {
            return reportActionMessage;
        }

        if (!isEmptyObject(linkedTransaction)) {
            if (isReceiptBeingScanned(linkedTransaction)) {
                return translateLocal('iou.receiptScanning', {count: 1});
            }

            if (hasMissingSmartscanFieldsTransactionUtils(linkedTransaction)) {
                return translateLocal('iou.receiptMissingDetails');
            }

            const amount = getTransactionAmount(linkedTransaction, !isEmptyObject(report) && isExpenseReport(report)) ?? 0;
            const formattedAmount = convertToDisplayString(amount, getCurrency(linkedTransaction)) ?? '';
            return translateLocal('iou.didSplitAmount', {formattedAmount, comment: getMerchantOrDescription(linkedTransaction)});
        }
    }

    if (!isEmptyObject(iouReportAction) && !isIOUReport(report) && iouReportAction && isTrackExpenseAction(iouReportAction)) {
        // This covers group chats where the last action is a track expense action
        const linkedTransaction = getLinkedTransaction(iouReportAction);
        if (isEmptyObject(linkedTransaction)) {
            return reportActionMessage;
        }

        if (!isEmptyObject(linkedTransaction)) {
            if (isReceiptBeingScanned(linkedTransaction)) {
                return translateLocal('iou.receiptScanning', {count: 1});
            }

            if (hasMissingSmartscanFieldsTransactionUtils(linkedTransaction)) {
                return translateLocal('iou.receiptMissingDetails');
            }

            const amount = getTransactionAmount(linkedTransaction, !isEmptyObject(report) && isExpenseReport(report)) ?? 0;
            const formattedAmount = convertToDisplayString(amount, getCurrency(linkedTransaction)) ?? '';
            return translateLocal('iou.trackedAmount', {formattedAmount, comment: getMerchantOrDescription(linkedTransaction)});
        }
    }

    const containsNonReimbursable = hasNonReimbursableTransactions(report.reportID);
    const totalAmount = getMoneyRequestSpendBreakdown(report).totalDisplaySpend;

    const parentReport = getParentReport(report);
    const policyName = getPolicyName(parentReport ?? report, false, policy);
    const payerName = isExpenseReport(report) ? policyName : getDisplayNameForParticipant(report.managerID, !isPreviewMessageForParentChatReport);

    const formattedAmount = convertToDisplayString(totalAmount, report.currency);

    if (isReportApproved(report) && isPaidGroupPolicy(report)) {
        return translateLocal('iou.managerApprovedAmount', {
            manager: payerName ?? '',
            amount: formattedAmount,
        });
    }

    let linkedTransaction;
    if (!isEmptyObject(iouReportAction) && shouldConsiderScanningReceiptOrPendingRoute && iouReportAction && isMoneyRequestAction(iouReportAction)) {
        linkedTransaction = getLinkedTransaction(iouReportAction);
    }

    if (!isEmptyObject(linkedTransaction) && hasReceiptTransactionUtils(linkedTransaction) && isReceiptBeingScanned(linkedTransaction)) {
        return translateLocal('iou.receiptScanning', {count: numberOfScanningReceipts});
    }

    if (!isEmptyObject(linkedTransaction) && isFetchingWaypointsFromServer(linkedTransaction) && !getTransactionAmount(linkedTransaction)) {
        return translateLocal('iou.fieldPending');
    }

    const originalMessage = !isEmptyObject(iouReportAction) && isMoneyRequestAction(iouReportAction) ? getOriginalMessage(iouReportAction) : undefined;

    // Show Paid preview message if it's settled or if the amount is paid & stuck at receivers end for only chat reports.
    if (isSettled(report.reportID) || (report.isWaitingOnBankAccount && isPreviewMessageForParentChatReport)) {
        // A settled report preview message can come in three formats "paid ... elsewhere" or "paid ... with Expensify"
        let translatePhraseKey: TranslationPaths = 'iou.paidElsewhereWithAmount';
        if (isPreviewMessageForParentChatReport) {
            translatePhraseKey = 'iou.payerPaidAmount';
        } else if (
            [CONST.IOU.PAYMENT_TYPE.VBBA, CONST.IOU.PAYMENT_TYPE.EXPENSIFY].some((paymentType) => paymentType === originalMessage?.paymentType) ||
            !!reportActionMessage.match(/ (with Expensify|using Expensify)$/) ||
            report.isWaitingOnBankAccount
        ) {
            translatePhraseKey = 'iou.paidWithExpensifyWithAmount';
            if (originalMessage?.automaticAction) {
                translatePhraseKey = 'iou.automaticallyPaidWithExpensify';
            }
        }

        let actualPayerName = report.managerID === currentUserAccountID ? '' : getDisplayNameForParticipant(report.managerID, true);
        actualPayerName = actualPayerName && isForListPreview && !isPreviewMessageForParentChatReport ? `${actualPayerName}:` : actualPayerName;
        const payerDisplayName = isPreviewMessageForParentChatReport ? payerName : actualPayerName;

        return translateLocal(translatePhraseKey, {amount: formattedAmount, payer: payerDisplayName ?? ''});
    }

    if (report.isWaitingOnBankAccount) {
        const submitterDisplayName = getDisplayNameForParticipant(report.ownerAccountID, true) ?? '';
        return translateLocal('iou.waitingOnBankAccount', {submitterDisplayName});
    }

    const lastActorID = iouReportAction?.actorAccountID;
    let amount = originalMessage?.amount;
    let currency = originalMessage?.currency ? originalMessage?.currency : report.currency;

    if (!isEmptyObject(linkedTransaction)) {
        amount = getTransactionAmount(linkedTransaction, isExpenseReport(report));
        currency = getCurrency(linkedTransaction);
    }

    if (isEmptyObject(linkedTransaction) && !isEmptyObject(iouReportAction)) {
        linkedTransaction = getLinkedTransaction(iouReportAction);
    }

    let comment = !isEmptyObject(linkedTransaction) ? getMerchantOrDescription(linkedTransaction) : undefined;
    if (!isEmptyObject(originalReportAction) && isReportPreviewAction(originalReportAction) && getNumberOfMoneyRequests(originalReportAction) !== 1) {
        comment = undefined;
    }

    // if we have the amount in the originalMessage and lastActorID, we can use that to display the preview message for the latest expense
    if (amount !== undefined && lastActorID && !isPreviewMessageForParentChatReport) {
        const amountToDisplay = convertToDisplayString(Math.abs(amount), currency);

        // We only want to show the actor name in the preview if it's not the current user who took the action
        const requestorName = lastActorID && lastActorID !== currentUserAccountID ? getDisplayNameForParticipant(lastActorID, !isPreviewMessageForParentChatReport) : '';
        return `${requestorName ? `${requestorName}: ` : ''}${translateLocal('iou.submittedAmount', {formattedAmount: amountToDisplay, comment})}`;
    }

    if (containsNonReimbursable) {
        return translateLocal('iou.payerSpentAmount', {payer: getDisplayNameForParticipant(report.ownerAccountID) ?? '', amount: formattedAmount});
    }

    return translateLocal('iou.payerOwesAmount', {payer: payerName ?? '', amount: formattedAmount, comment});
}

/**
 * Given the updates user made to the expense, compose the originalMessage
 * object of the modified expense action.
 *
 * At the moment, we only allow changing one transaction field at a time.
 */
function getModifiedExpenseOriginalMessage(
    oldTransaction: OnyxInputOrEntry<Transaction>,
    transactionChanges: TransactionChanges,
    isFromExpenseReport: boolean,
    policy: OnyxInputOrEntry<Policy>,
    updatedTransaction?: OnyxInputOrEntry<Transaction>,
): OriginalMessageModifiedExpense {
    const originalMessage: OriginalMessageModifiedExpense = {};
    // Remark: Comment field is the only one which has new/old prefixes for the keys (newComment/ oldComment),
    // all others have old/- pattern such as oldCreated/created
    if ('comment' in transactionChanges) {
        originalMessage.oldComment = getDescription(oldTransaction);
        originalMessage.newComment = transactionChanges?.comment;
    }
    if ('created' in transactionChanges) {
        originalMessage.oldCreated = getFormattedCreated(oldTransaction);
        originalMessage.created = transactionChanges?.created;
    }
    if ('merchant' in transactionChanges) {
        originalMessage.oldMerchant = getMerchant(oldTransaction);
        originalMessage.merchant = transactionChanges?.merchant;
    }
    if ('attendees' in transactionChanges) {
        [originalMessage.oldAttendees, originalMessage.attendees] = getFormattedAttendees(transactionChanges?.attendees, getAttendees(oldTransaction));
    }

    // The amount is always a combination of the currency and the number value so when one changes we need to store both
    // to match how we handle the modified expense action in oldDot
    const didAmountOrCurrencyChange = 'amount' in transactionChanges || 'currency' in transactionChanges;
    if (didAmountOrCurrencyChange) {
        originalMessage.oldAmount = getTransactionAmount(oldTransaction, isFromExpenseReport);
        originalMessage.amount = transactionChanges?.amount ?? transactionChanges.oldAmount;
        originalMessage.oldCurrency = getCurrency(oldTransaction);
        originalMessage.currency = transactionChanges?.currency ?? transactionChanges.oldCurrency;
    }

    if ('category' in transactionChanges) {
        originalMessage.oldCategory = getCategory(oldTransaction);
        originalMessage.category = transactionChanges?.category;
    }

    if ('tag' in transactionChanges) {
        originalMessage.oldTag = getTag(oldTransaction);
        originalMessage.tag = transactionChanges?.tag;
    }

    // We only want to display a tax rate update system message when tax rate is updated by user.
    // Tax rate can change as a result of currency update. In such cases, we want to skip displaying a system message, as discussed.
    const didTaxCodeChange = 'taxCode' in transactionChanges;
    if (didTaxCodeChange && !didAmountOrCurrencyChange) {
        originalMessage.oldTaxRate = policy?.taxRates?.taxes[getTaxCode(oldTransaction)]?.value;
        originalMessage.taxRate = transactionChanges?.taxCode && policy?.taxRates?.taxes[transactionChanges?.taxCode]?.value;
    }

    // We only want to display a tax amount update system message when tax amount is updated by user.
    // Tax amount can change as a result of amount, currency or tax rate update. In such cases, we want to skip displaying a system message, as discussed.
    if ('taxAmount' in transactionChanges && !(didAmountOrCurrencyChange || didTaxCodeChange)) {
        originalMessage.oldTaxAmount = getTaxAmount(oldTransaction, isFromExpenseReport);
        originalMessage.taxAmount = transactionChanges?.taxAmount;
        originalMessage.currency = getCurrency(oldTransaction);
    }

    if ('billable' in transactionChanges) {
        const oldBillable = getBillable(oldTransaction);
        originalMessage.oldBillable = oldBillable ? translateLocal('common.billable').toLowerCase() : translateLocal('common.nonBillable').toLowerCase();
        originalMessage.billable = transactionChanges?.billable ? translateLocal('common.billable').toLowerCase() : translateLocal('common.nonBillable').toLowerCase();
    }

    if ('customUnitRateID' in transactionChanges && updatedTransaction?.comment?.customUnit?.customUnitRateID) {
        originalMessage.oldAmount = getTransactionAmount(oldTransaction, isFromExpenseReport);
        originalMessage.oldCurrency = getCurrency(oldTransaction);
        originalMessage.oldMerchant = getMerchant(oldTransaction);

        // For the originalMessage, we should use the non-negative amount, similar to what getAmount does for oldAmount
        originalMessage.amount = Math.abs(updatedTransaction.modifiedAmount ?? 0);
        originalMessage.currency = updatedTransaction.modifiedCurrency ?? CONST.CURRENCY.USD;
        originalMessage.merchant = updatedTransaction.modifiedMerchant;
    }

    return originalMessage;
}

/**
 * Check if original message is an object and can be used as a ChangeLog type
 * @param originalMessage
 */
function isChangeLogObject(originalMessage?: OriginalMessageChangeLog): OriginalMessageChangeLog | undefined {
    if (originalMessage && typeof originalMessage === 'object') {
        return originalMessage;
    }
    return undefined;
}

/**
 * Build invited usernames for admin chat threads
 * @param parentReportAction
 * @param parentReportActionMessage
 */
function getAdminRoomInvitedParticipants(parentReportAction: OnyxEntry<ReportAction>, parentReportActionMessage: string) {
    if (isEmptyObject(parentReportAction)) {
        return parentReportActionMessage || translateLocal('parentReportAction.deletedMessage');
    }
    if (!getOriginalMessage(parentReportAction)) {
        return parentReportActionMessage || translateLocal('parentReportAction.deletedMessage');
    }
    if (!isPolicyChangeLogAction(parentReportAction) && !isRoomChangeLogAction(parentReportAction)) {
        return parentReportActionMessage || translateLocal('parentReportAction.deletedMessage');
    }

    const originalMessage = isChangeLogObject(getOriginalMessage(parentReportAction));
    const personalDetails = getPersonalDetailsByIDs(originalMessage?.targetAccountIDs ?? [], 0);

    const participants = personalDetails.map((personalDetail) => {
        const name = getEffectiveDisplayName(personalDetail);
        if (name && name?.length > 0) {
            return name;
        }
        return translateLocal('common.hidden');
    });
    const users = participants.length > 1 ? participants.join(` ${translateLocal('common.and')} `) : participants.at(0);
    if (!users) {
        return parentReportActionMessage;
    }
    const actionType = parentReportAction.actionName;
    const isInviteAction = actionType === CONST.REPORT.ACTIONS.TYPE.ROOM_CHANGE_LOG.INVITE_TO_ROOM || actionType === CONST.REPORT.ACTIONS.TYPE.POLICY_CHANGE_LOG.INVITE_TO_ROOM;

    const verbKey = isInviteAction ? 'workspace.invite.invited' : 'workspace.invite.removed';
    const prepositionKey = isInviteAction ? 'workspace.invite.to' : 'workspace.invite.from';

    const verb = translateLocal(verbKey);
    const preposition = translateLocal(prepositionKey);

    const roomName = originalMessage?.roomName ?? '';

    return roomName ? `${verb} ${users} ${preposition} ${roomName}` : `${verb} ${users}`;
}

/**
 * Get the invoice payer name based on its type:
 * - Individual - a receiver display name.
 * - Policy - a receiver policy name.
 */
function getInvoicePayerName(report: OnyxEntry<Report>, invoiceReceiverPolicy?: OnyxEntry<Policy>): string {
    const invoiceReceiver = report?.invoiceReceiver;
    const isIndividual = invoiceReceiver?.type === CONST.REPORT.INVOICE_RECEIVER_TYPE.INDIVIDUAL;

    if (isIndividual) {
        return formatPhoneNumber(getDisplayNameOrDefault(allPersonalDetails?.[invoiceReceiver.accountID]));
    }

    return getPolicyName(report, false, invoiceReceiverPolicy ?? allPolicies?.[`${ONYXKEYS.COLLECTION.POLICY}${invoiceReceiver?.policyID}`]);
}

/**
 * Parse html of reportAction into text
 */
function parseReportActionHtmlToText(reportAction: OnyxEntry<ReportAction>, reportID: string | undefined, childReportID?: string): string {
    if (!reportAction) {
        return '';
    }
    const key = `${reportID}_${reportAction.reportActionID}_${reportAction.lastModified}`;
    const cachedText = parsedReportActionMessageCache[key];
    if (cachedText !== undefined) {
        return cachedText;
    }

    const {html, text} = getReportActionMessageReportUtils(reportAction) ?? {};

    if (!html) {
        return text ?? '';
    }

    const mentionReportRegex = /<mention-report reportID="(\d+)" *\/>/gi;
    const matches = html.matchAll(mentionReportRegex);

    const reportIDToName: Record<string, string> = {};
    for (const match of matches) {
        if (match[1] !== childReportID) {
            // eslint-disable-next-line @typescript-eslint/no-use-before-define
            reportIDToName[match[1]] = getReportName(getReportOrDraftReport(match[1])) ?? '';
        }
    }

    const mentionUserRegex = /<mention-user accountID="(\d+)" *\/>/gi;
    const accountIDToName: Record<string, string> = {};
    const accountIDs = Array.from(html.matchAll(mentionUserRegex), (mention) => Number(mention[1]));
    const logins = getLoginsByAccountIDs(accountIDs);
    accountIDs.forEach((id, index) => (accountIDToName[id] = logins.at(index) ?? ''));

    const textMessage = Str.removeSMSDomain(Parser.htmlToText(html, {reportIDToName, accountIDToName}));
    parsedReportActionMessageCache[key] = textMessage;

    return textMessage;
}

/**
 * Get the report action message for a report action.
 */
function getReportActionMessage(reportAction: OnyxEntry<ReportAction>, reportID?: string, childReportID?: string) {
    if (isEmptyObject(reportAction)) {
        return '';
    }
    if (reportAction.actionName === CONST.REPORT.ACTIONS.TYPE.HOLD) {
        return translateLocal('iou.heldExpense');
    }

    if (reportAction.actionName === CONST.REPORT.ACTIONS.TYPE.EXPORTED_TO_INTEGRATION) {
        return getExportIntegrationLastMessageText(reportAction);
    }

    if (reportAction.actionName === CONST.REPORT.ACTIONS.TYPE.UNHOLD) {
        return translateLocal('iou.unheldExpense');
    }
    if (isApprovedOrSubmittedReportAction(reportAction) || isActionOfType(reportAction, CONST.REPORT.ACTIONS.TYPE.REIMBURSED)) {
        return getReportActionMessageText(reportAction);
    }
    if (isReimbursementQueuedAction(reportAction)) {
        return getReimbursementQueuedActionMessage(reportAction, getReportOrDraftReport(reportID), false);
    }

    return parseReportActionHtmlToText(reportAction, reportID, childReportID);
}

/**
 * Get the title for an invoice room.
 */
function getInvoicesChatName(report: OnyxEntry<Report>, receiverPolicy: OnyxEntry<Policy>): string {
    const invoiceReceiver = report?.invoiceReceiver;
    const isIndividual = invoiceReceiver?.type === CONST.REPORT.INVOICE_RECEIVER_TYPE.INDIVIDUAL;
    const invoiceReceiverAccountID = isIndividual ? invoiceReceiver.accountID : CONST.DEFAULT_NUMBER_ID;
    const invoiceReceiverPolicyID = isIndividual ? undefined : invoiceReceiver?.policyID;
    const invoiceReceiverPolicy = receiverPolicy ?? getPolicy(invoiceReceiverPolicyID);
    const isCurrentUserReceiver = (isIndividual && invoiceReceiverAccountID === currentUserAccountID) || (!isIndividual && isPolicyAdminPolicyUtils(invoiceReceiverPolicy));

    if (isCurrentUserReceiver) {
        return getPolicyName(report);
    }

    if (isIndividual) {
        return formatPhoneNumber(getDisplayNameOrDefault(allPersonalDetails?.[invoiceReceiverAccountID]));
    }

    return getPolicyName(report, false, invoiceReceiverPolicy);
}

const reportNameCache = new Map<string, {lastVisibleActionCreated: string; reportName: string}>();

/**
 * Get a cache key for the report name.
 */
const getCacheKey = (report: OnyxEntry<Report>): string => `${report?.reportID}-${report?.lastVisibleActionCreated}-${report?.reportName}`;

/**
 * Get the title for a report.
 */
function getReportName(
    report: OnyxEntry<Report>,
    policy?: OnyxEntry<Policy>,
    parentReportActionParam?: OnyxInputOrEntry<ReportAction>,
    personalDetails?: Partial<PersonalDetailsList>,
    invoiceReceiverPolicy?: OnyxEntry<Policy>,
): string {
    const reportID = report?.reportID;
    const cacheKey = getCacheKey(report);

    if (reportID) {
        const reportNameFromCache = reportNameCache.get(cacheKey);

        if (reportNameFromCache?.reportName && reportNameFromCache.reportName === report?.reportName && reportNameFromCache.reportName !== CONST.REPORT.DEFAULT_REPORT_NAME) {
            return reportNameFromCache.reportName;
        }
    }

    let formattedName: string | undefined;
    let parentReportAction: OnyxEntry<ReportAction>;
    if (parentReportActionParam) {
        parentReportAction = parentReportActionParam;
    } else {
        parentReportAction = isThread(report) ? allReportActions?.[`${ONYXKEYS.COLLECTION.REPORT_ACTIONS}${report.parentReportID}`]?.[report.parentReportActionID] : undefined;
    }
    const parentReportActionMessage = getReportActionMessageReportUtils(parentReportAction);

    if (isActionOfType(parentReportAction, CONST.REPORT.ACTIONS.TYPE.SUBMITTED) || isActionOfType(parentReportAction, CONST.REPORT.ACTIONS.TYPE.SUBMITTED_AND_CLOSED)) {
        const {harvesting} = getOriginalMessage(parentReportAction) ?? {};
        if (harvesting) {
            return Parser.htmlToText(getReportAutomaticallySubmittedMessage(parentReportAction));
        }
        return getIOUSubmittedMessage(parentReportAction);
    }
    if (isActionOfType(parentReportAction, CONST.REPORT.ACTIONS.TYPE.FORWARDED)) {
        const {automaticAction} = getOriginalMessage(parentReportAction) ?? {};
        if (automaticAction) {
            return Parser.htmlToText(getReportAutomaticallyForwardedMessage(parentReportAction, reportID));
        }
        return getIOUForwardedMessage(parentReportAction, report);
    }
    if (parentReportAction?.actionName === CONST.REPORT.ACTIONS.TYPE.REJECTED) {
        return getRejectedReportMessage();
    }
    if (parentReportAction?.actionName === CONST.REPORT.ACTIONS.TYPE.POLICY_CHANGE_LOG.CORPORATE_UPGRADE) {
        return getUpgradeWorkspaceMessage();
    }
    if (parentReportAction?.actionName === CONST.REPORT.ACTIONS.TYPE.POLICY_CHANGE_LOG.TEAM_DOWNGRADE) {
        return getDowngradeWorkspaceMessage();
    }
    if (isActionOfType(parentReportAction, CONST.REPORT.ACTIONS.TYPE.APPROVED)) {
        const {automaticAction} = getOriginalMessage(parentReportAction) ?? {};
        if (automaticAction) {
            return Parser.htmlToText(getReportAutomaticallyApprovedMessage(parentReportAction));
        }
        return getIOUApprovedMessage(parentReportAction);
    }
    if (isUnapprovedAction(parentReportAction)) {
        return getIOUUnapprovedMessage(parentReportAction);
    }

    if (isChatThread(report)) {
        if (!isEmptyObject(parentReportAction) && isTransactionThread(parentReportAction)) {
            formattedName = getTransactionReportName(parentReportAction);
<<<<<<< HEAD
            if (isArchivedNonExpenseReport(report, getReportNameValuePairs(report?.reportID))) {
                formattedName += ` (${Localize.translateLocal('common.archived')})`;
=======
            if (isArchivedRoom(report, getReportNameValuePairs(report?.reportID))) {
                formattedName += ` (${translateLocal('common.archived')})`;
>>>>>>> 6868debf
            }
            return formatReportLastMessageText(formattedName);
        }

        if (!isEmptyObject(parentReportAction) && isOldDotReportAction(parentReportAction)) {
            return getMessageOfOldDotReportAction(parentReportAction);
        }

        if (parentReportActionMessage?.isDeletedParentAction) {
            return translateLocal('parentReportAction.deletedMessage');
        }

        const isAttachment = isReportActionAttachment(!isEmptyObject(parentReportAction) ? parentReportAction : undefined);
        const reportActionMessage = getReportActionMessage(parentReportAction, report?.parentReportID, report?.reportID).replace(/(\n+|\r\n|\n|\r)/gm, ' ');
        if (isAttachment && reportActionMessage) {
            return `[${translateLocal('common.attachment')}]`;
        }
        if (
            parentReportActionMessage?.moderationDecision?.decision === CONST.MODERATION.MODERATOR_DECISION_PENDING_HIDE ||
            parentReportActionMessage?.moderationDecision?.decision === CONST.MODERATION.MODERATOR_DECISION_HIDDEN ||
            parentReportActionMessage?.moderationDecision?.decision === CONST.MODERATION.MODERATOR_DECISION_PENDING_REMOVE
        ) {
            return translateLocal('parentReportAction.hiddenMessage');
        }
        if (isAdminRoom(report) || isUserCreatedPolicyRoom(report)) {
            return getAdminRoomInvitedParticipants(parentReportAction, reportActionMessage);
        }
<<<<<<< HEAD
        if (reportActionMessage && isArchivedNonExpenseReport(report, getReportNameValuePairs(report?.reportID))) {
            return `${reportActionMessage} (${Localize.translateLocal('common.archived')})`;
=======
        if (reportActionMessage && isArchivedRoom(report, getReportNameValuePairs(report?.reportID))) {
            return `${reportActionMessage} (${translateLocal('common.archived')})`;
>>>>>>> 6868debf
        }
        if (!isEmptyObject(parentReportAction) && isModifiedExpenseAction(parentReportAction)) {
            const modifiedMessage = ModifiedExpenseMessage.getForReportAction(report?.reportID, parentReportAction);
            return formatReportLastMessageText(modifiedMessage);
        }
        if (isTripRoom(report)) {
            return report?.reportName ?? '';
        }

        if (isCardIssuedAction(parentReportAction)) {
            return getCardIssuedMessage(parentReportAction);
        }
        return reportActionMessage;
    }

    if (isClosedExpenseReportWithNoExpenses(report)) {
        return translateLocal('parentReportAction.deletedReport');
    }

    if (isTaskReport(report) && isCanceledTaskReport(report, parentReportAction)) {
        return translateLocal('parentReportAction.deletedTask');
    }

    if (isGroupChat(report)) {
        return getGroupChatName(undefined, true, report) ?? '';
    }

    if (isChatRoom(report) || isTaskReport(report)) {
        formattedName = report?.reportName;
    }

    if (isPolicyExpenseChat(report)) {
        formattedName = getPolicyExpenseChatName(report, policy);
    }

    if (isMoneyRequestReport(report)) {
        formattedName = getMoneyRequestReportName(report, policy);
    }

    if (isInvoiceReport(report)) {
        formattedName = report?.reportName ?? getMoneyRequestReportName(report, policy, invoiceReceiverPolicy);
    }

    if (isInvoiceRoom(report)) {
        formattedName = getInvoicesChatName(report, invoiceReceiverPolicy);
    }

<<<<<<< HEAD
    if (isArchivedNonExpenseReport(report, getReportNameValuePairs(report?.reportID))) {
        formattedName += ` (${Localize.translateLocal('common.archived')})`;
=======
    if (isArchivedRoom(report, getReportNameValuePairs(report?.reportID))) {
        formattedName += ` (${translateLocal('common.archived')})`;
>>>>>>> 6868debf
    }

    if (isSelfDM(report)) {
        formattedName = getDisplayNameForParticipant(currentUserAccountID, undefined, undefined, true, personalDetails);
    }

    if (formattedName) {
        if (reportID) {
            reportNameCache.set(cacheKey, {lastVisibleActionCreated: report?.lastVisibleActionCreated ?? '', reportName: formattedName});
        }

        return formatReportLastMessageText(formattedName);
    }

    // Not a room or PolicyExpenseChat, generate title from first 5 other participants
    const participantsWithoutCurrentUser: number[] = [];
    Object.keys(report?.participants ?? {}).forEach((accountID) => {
        const accID = Number(accountID);
        if (accID !== currentUserAccountID && participantsWithoutCurrentUser.length < 5) {
            participantsWithoutCurrentUser.push(accID);
        }
    });
    const isMultipleParticipantReport = participantsWithoutCurrentUser.length > 1;
    const participantNames = participantsWithoutCurrentUser.map((accountID) => getDisplayNameForParticipant(accountID, isMultipleParticipantReport, true, false, personalDetails)).join(', ');
    formattedName = participantNames;

    if (reportID) {
        reportNameCache.set(cacheKey, {lastVisibleActionCreated: report?.lastVisibleActionCreated ?? '', reportName: formattedName});
    }

    return formattedName;
}

/**
 * Get the payee name given a report.
 */
function getPayeeName(report: OnyxEntry<Report>): string | undefined {
    if (isEmptyObject(report)) {
        return undefined;
    }

    const participantsWithoutCurrentUser = Object.keys(report?.participants ?? {})
        .map(Number)
        .filter((accountID) => accountID !== currentUserAccountID);

    if (participantsWithoutCurrentUser.length === 0) {
        return undefined;
    }
    return getDisplayNameForParticipant(participantsWithoutCurrentUser.at(0), true);
}

/**
 * Get either the policyName or domainName the chat is tied to
 */
function getChatRoomSubtitle(report: OnyxEntry<Report>): string | undefined {
    if (isChatThread(report)) {
        return '';
    }
    if (isSelfDM(report)) {
        return translateLocal('reportActionsView.yourSpace');
    }
    if (isInvoiceRoom(report)) {
        return translateLocal('workspace.common.invoices');
    }
    if (isConciergeChatReport(report)) {
        return translateLocal('reportActionsView.conciergeSupport');
    }
    if (!isDefaultRoom(report) && !isUserCreatedPolicyRoom(report) && !isPolicyExpenseChat(report)) {
        return '';
    }
    if (getChatType(report) === CONST.REPORT.CHAT_TYPE.DOMAIN_ALL) {
        // The domainAll rooms are just #domainName, so we ignore the prefix '#' to get the domainName
        return report?.reportName?.substring(1) ?? '';
    }
    if ((isPolicyExpenseChat(report) && !!report?.isOwnPolicyExpenseChat) || isExpenseReport(report)) {
        return translateLocal('workspace.common.workspace');
    }
    if (isArchivedReport(report, getReportNameValuePairs(report?.reportID))) {
        return report?.oldPolicyName ?? '';
    }
    return getPolicyName(report);
}

/**
 * Get pending members for reports
 */
function getPendingChatMembers(accountIDs: number[], previousPendingChatMembers: PendingChatMember[], pendingAction: PendingAction): PendingChatMember[] {
    const pendingChatMembers = accountIDs.map((accountID) => ({accountID: accountID.toString(), pendingAction}));
    return [...previousPendingChatMembers, ...pendingChatMembers];
}

/**
 * Gets the parent navigation subtitle for the report
 */
function getParentNavigationSubtitle(report: OnyxEntry<Report>, invoiceReceiverPolicy?: OnyxEntry<Policy>): ParentNavigationSummaryParams {
    const parentReport = getParentReport(report);
    if (isEmptyObject(parentReport)) {
        return {};
    }

    if (isInvoiceReport(report) || isInvoiceRoom(parentReport)) {
        let reportName = `${getPolicyName(parentReport)} & ${getInvoicePayerName(parentReport, invoiceReceiverPolicy)}`;

<<<<<<< HEAD
        if (isArchivedNonExpenseReport(parentReport, getReportNameValuePairs(parentReport?.reportID))) {
            reportName += ` (${Localize.translateLocal('common.archived')})`;
=======
        if (isArchivedRoom(parentReport, getReportNameValuePairs(parentReport?.reportID))) {
            reportName += ` (${translateLocal('common.archived')})`;
>>>>>>> 6868debf
        }

        return {
            reportName,
        };
    }

    return {
        reportName: getReportName(parentReport),
        workspaceName: getPolicyName(parentReport, true),
    };
}

/**
 * Navigate to the details page of a given report
 */
function navigateToDetailsPage(report: OnyxEntry<Report>, backTo?: string) {
    const isSelfDMReport = isSelfDM(report);
    const isOneOnOneChatReport = isOneOnOneChat(report);
    const participantAccountID = getParticipantsAccountIDsForDisplay(report);

    if (isSelfDMReport || isOneOnOneChatReport) {
        Navigation.navigate(ROUTES.PROFILE.getRoute(participantAccountID.at(0), backTo));
        return;
    }

    if (report?.reportID) {
        Navigation.navigate(ROUTES.REPORT_WITH_ID_DETAILS.getRoute(report?.reportID, backTo));
    }
}

/**
 * Go back to the details page of a given report
 */
function goBackToDetailsPage(report: OnyxEntry<Report>, backTo?: string) {
    const isOneOnOneChatReport = isOneOnOneChat(report);
    const participantAccountID = getParticipantsAccountIDsForDisplay(report);

    if (isOneOnOneChatReport) {
        Navigation.goBack(ROUTES.PROFILE.getRoute(participantAccountID.at(0), backTo));
        return;
    }

    if (report?.reportID) {
        Navigation.goBack(ROUTES.REPORT_SETTINGS.getRoute(report.reportID, backTo));
    } else {
        Log.warn('Missing reportID during navigation back to the details page');
    }
}

function navigateBackOnDeleteTransaction(backRoute: Route | undefined, isFromRHP?: boolean) {
    if (!backRoute) {
        return;
    }
    const topmostCentralPaneRoute = Navigation.getTopMostCentralPaneRouteFromRootState();
    if (topmostCentralPaneRoute?.name === SCREENS.SEARCH.CENTRAL_PANE) {
        Navigation.dismissModal();
        return;
    }
    if (isFromRHP) {
        Navigation.dismissModal();
    }
    Navigation.isNavigationReady().then(() => {
        Navigation.goBack(backRoute);
    });
}

/**
 * Go back to the previous page from the edit private page of a given report
 */
function goBackFromPrivateNotes(report: OnyxEntry<Report>, accountID?: number, backTo?: string) {
    if (isEmpty(report) || !accountID) {
        return;
    }
    const currentUserPrivateNote = report.privateNotes?.[accountID]?.note ?? '';
    if (isEmpty(currentUserPrivateNote)) {
        const participantAccountIDs = getParticipantsAccountIDsForDisplay(report);

        if (isOneOnOneChat(report)) {
            Navigation.goBack(ROUTES.PROFILE.getRoute(participantAccountIDs.at(0), backTo));
            return;
        }

        if (report?.reportID) {
            Navigation.goBack(ROUTES.REPORT_WITH_ID_DETAILS.getRoute(report?.reportID, backTo));
            return;
        }
    }
    Navigation.goBack(ROUTES.PRIVATE_NOTES_LIST.getRoute(report.reportID, backTo));
}

/**
 * Generate a random reportID up to 53 bits aka 9,007,199,254,740,991 (Number.MAX_SAFE_INTEGER).
 * There were approximately 98,000,000 reports with sequential IDs generated before we started using this approach, those make up roughly one billionth of the space for these numbers,
 * so we live with the 1 in a billion chance of a collision with an older ID until we can switch to 64-bit IDs.
 *
 * In a test of 500M reports (28 years of reports at our current max rate) we got 20-40 collisions meaning that
 * this is more than random enough for our needs.
 */
function generateReportID(): string {
    return (Math.floor(Math.random() * 2 ** 21) * 2 ** 32 + Math.floor(Math.random() * 2 ** 32)).toString();
}

function hasReportNameError(report: OnyxEntry<Report>): boolean {
    return !isEmptyObject(report?.errorFields?.reportName);
}

/**
 * Adds a domain to a short mention, converting it into a full mention with email or SMS domain.
 * @param mention The user mention to be converted.
 * @returns The converted mention as a full mention string or undefined if conversion is not applicable.
 */
function addDomainToShortMention(mention: string): string | undefined {
    if (!Str.isValidEmail(mention) && currentUserPrivateDomain) {
        const mentionWithEmailDomain = `${mention}@${currentUserPrivateDomain}`;
        if (allPersonalDetailLogins.includes(mentionWithEmailDomain)) {
            return mentionWithEmailDomain;
        }
    }
    if (Str.isValidE164Phone(mention)) {
        const mentionWithSmsDomain = addSMSDomainIfPhoneNumber(mention);
        if (allPersonalDetailLogins.includes(mentionWithSmsDomain)) {
            return mentionWithSmsDomain;
        }
    }
    return undefined;
}

/**
 * Replaces all valid short mention found in a text to a full mention
 *
 * Example:
 * "Hello \@example -> Hello \@example\@expensify.com"
 */
function completeShortMention(text: string): string {
    return text.replace(CONST.REGEX.SHORT_MENTION, (match) => {
        if (!Str.isValidMention(match)) {
            return match;
        }
        const mention = match.substring(1);
        const mentionWithDomain = addDomainToShortMention(mention);
        return mentionWithDomain ? `@${mentionWithDomain}` : match;
    });
}

/**
 * For comments shorter than or equal to 10k chars, convert the comment from MD into HTML because that's how it is stored in the database
 * For longer comments, skip parsing, but still escape the text, and display plaintext for performance reasons. It takes over 40s to parse a 100k long string!!
 */
function getParsedComment(text: string, parsingDetails?: ParsingDetails): string {
    let isGroupPolicyReport = false;
    if (parsingDetails?.reportID) {
        const currentReport = getReportOrDraftReport(parsingDetails?.reportID);
        isGroupPolicyReport = isReportInGroupPolicy(currentReport);
    }

    if (parsingDetails?.policyID) {
        const policyType = getPolicy(parsingDetails?.policyID)?.type;
        if (policyType) {
            isGroupPolicyReport = isGroupPolicy(policyType);
        }
    }

    const textWithMention = completeShortMention(text);

    return text.length <= CONST.MAX_MARKUP_LENGTH
        ? Parser.replace(textWithMention, {shouldEscapeText: parsingDetails?.shouldEscapeText, disabledRules: isGroupPolicyReport ? [] : ['reportMentions']})
        : lodashEscape(text);
}

function getUploadingAttachmentHtml(file?: FileObject): string {
    if (!file || typeof file.uri !== 'string') {
        return '';
    }

    const dataAttributes = [
        `${CONST.ATTACHMENT_OPTIMISTIC_SOURCE_ATTRIBUTE}="${file.uri}"`,
        `${CONST.ATTACHMENT_SOURCE_ATTRIBUTE}="${file.uri}"`,
        `${CONST.ATTACHMENT_ORIGINAL_FILENAME_ATTRIBUTE}="${file.name}"`,
        'width' in file && `${CONST.ATTACHMENT_THUMBNAIL_WIDTH_ATTRIBUTE}="${file.width}"`,
        'height' in file && `${CONST.ATTACHMENT_THUMBNAIL_HEIGHT_ATTRIBUTE}="${file.height}"`,
    ]
        .filter((x) => !!x)
        .join(' ');

    // file.type is a known mime type like image/png, image/jpeg, video/mp4 etc.
    if (file.type?.startsWith('image')) {
        return `<img src="${file.uri}" alt="${file.name}" ${dataAttributes} />`;
    }
    if (file.type?.startsWith('video')) {
        return `<video src="${file.uri}" ${dataAttributes}>${file.name}</video>`;
    }

    // For all other types, we present a generic download link
    return `<a href="${file.uri}" ${dataAttributes}>${file.name}</a>`;
}

function getReportDescription(report: OnyxEntry<Report>): string {
    if (!report?.description) {
        return '';
    }
    try {
        const reportDescription = report?.description;
        const objectDescription = JSON.parse(reportDescription) as {html: string};
        return objectDescription.html ?? reportDescription ?? '';
    } catch (error) {
        return report?.description ?? '';
    }
}

function getPolicyDescriptionText(policy: OnyxEntry<Policy>): string {
    if (!policy?.description) {
        return '';
    }

    return Parser.htmlToText(policy.description);
}

function buildOptimisticAddCommentReportAction(
    text?: string,
    file?: FileObject,
    actorAccountID?: number,
    createdOffset = 0,
    shouldEscapeText?: boolean,
    reportID?: string,
): OptimisticReportAction {
    const commentText = getParsedComment(text ?? '', {shouldEscapeText, reportID});
    const attachmentHtml = getUploadingAttachmentHtml(file);

    const htmlForNewComment = `${commentText}${commentText && attachmentHtml ? '<br /><br />' : ''}${attachmentHtml}`;
    const textForNewComment = Parser.htmlToText(htmlForNewComment);

    const isAttachmentOnly = file && !text;
    const isAttachmentWithText = !!text && file !== undefined;
    const accountID = actorAccountID ?? currentUserAccountID ?? CONST.DEFAULT_NUMBER_ID;
    const delegateAccountDetails = getPersonalDetailByEmail(delegateEmail);

    // Remove HTML from text when applying optimistic offline comment
    return {
        commentText,
        reportAction: {
            reportActionID: rand64(),
            actionName: CONST.REPORT.ACTIONS.TYPE.ADD_COMMENT,
            actorAccountID: accountID,
            person: [
                {
                    style: 'strong',
                    text: allPersonalDetails?.[accountID]?.displayName ?? currentUserEmail,
                    type: 'TEXT',
                },
            ],
            automatic: false,
            avatar: allPersonalDetails?.[accountID]?.avatar,
            created: DateUtils.getDBTimeWithSkew(Date.now() + createdOffset),
            message: [
                {
                    translationKey: isAttachmentOnly ? CONST.TRANSLATION_KEYS.ATTACHMENT : '',
                    type: CONST.REPORT.MESSAGE.TYPE.COMMENT,
                    html: htmlForNewComment,
                    text: textForNewComment,
                },
            ],
            originalMessage: {
                html: htmlForNewComment,
                whisperedTo: [],
            },
            isFirstItem: false,
            isAttachmentOnly,
            isAttachmentWithText,
            pendingAction: CONST.RED_BRICK_ROAD_PENDING_ACTION.ADD,
            shouldShow: true,
            isOptimisticAction: true,
            delegateAccountID: delegateAccountDetails?.accountID,
        },
    };
}

/**
 * update optimistic parent reportAction when a comment is added or remove in the child report
 * @param parentReportAction - Parent report action of the child report
 * @param lastVisibleActionCreated - Last visible action created of the child report
 * @param type - The type of action in the child report
 */

function updateOptimisticParentReportAction(parentReportAction: OnyxEntry<ReportAction>, lastVisibleActionCreated: string, type: string): UpdateOptimisticParentReportAction {
    let childVisibleActionCount = parentReportAction?.childVisibleActionCount ?? 0;
    let childCommenterCount = parentReportAction?.childCommenterCount ?? 0;
    let childOldestFourAccountIDs = parentReportAction?.childOldestFourAccountIDs;

    if (type === CONST.RED_BRICK_ROAD_PENDING_ACTION.ADD) {
        childVisibleActionCount += 1;
        const oldestFourAccountIDs = childOldestFourAccountIDs ? childOldestFourAccountIDs.split(',') : [];
        if (oldestFourAccountIDs.length < 4) {
            const index = oldestFourAccountIDs.findIndex((accountID) => accountID === currentUserAccountID?.toString());
            if (index === -1) {
                childCommenterCount += 1;
                oldestFourAccountIDs.push(currentUserAccountID?.toString() ?? '');
            }
        }
        childOldestFourAccountIDs = oldestFourAccountIDs.join(',');
    } else if (type === CONST.RED_BRICK_ROAD_PENDING_ACTION.DELETE) {
        if (childVisibleActionCount > 0) {
            childVisibleActionCount -= 1;
        }

        if (childVisibleActionCount === 0) {
            childCommenterCount = 0;
            childOldestFourAccountIDs = '';
        }
    }

    return {
        childVisibleActionCount,
        childCommenterCount,
        childLastVisibleActionCreated: lastVisibleActionCreated,
        childOldestFourAccountIDs,
    };
}

/**
 * Builds an optimistic reportAction for the parent report when a task is created
 * @param taskReportID - Report ID of the task
 * @param taskTitle - Title of the task
 * @param taskAssigneeAccountID - AccountID of the person assigned to the task
 * @param text - Text of the comment
 * @param parentReportID - Report ID of the parent report
 * @param createdOffset - The offset for task's created time that created via a loop
 */
function buildOptimisticTaskCommentReportAction(
    taskReportID: string,
    taskTitle: string,
    taskAssigneeAccountID: number,
    text: string,
    parentReportID: string,
    actorAccountID?: number,
    createdOffset = 0,
): OptimisticReportAction {
    const reportAction = buildOptimisticAddCommentReportAction(text, undefined, undefined, createdOffset, undefined, taskReportID);
    if (Array.isArray(reportAction.reportAction.message)) {
        const message = reportAction.reportAction.message.at(0);
        if (message) {
            message.taskReportID = taskReportID;
        }
    } else if (!Array.isArray(reportAction.reportAction.message) && reportAction.reportAction.message) {
        reportAction.reportAction.message.taskReportID = taskReportID;
    }

    // These parameters are not saved on the reportAction, but are used to display the task in the UI
    // Added when we fetch the reportActions on a report
    // eslint-disable-next-line
    reportAction.reportAction.originalMessage = {
        html: getReportActionHtml(reportAction.reportAction),
        taskReportID: getReportActionMessageReportUtils(reportAction.reportAction)?.taskReportID,
        whisperedTo: [],
    };
    reportAction.reportAction.childReportID = taskReportID;
    reportAction.reportAction.parentReportID = parentReportID;
    reportAction.reportAction.childType = CONST.REPORT.TYPE.TASK;
    reportAction.reportAction.childReportName = taskTitle;
    reportAction.reportAction.childManagerAccountID = taskAssigneeAccountID;
    reportAction.reportAction.childStatusNum = CONST.REPORT.STATUS_NUM.OPEN;
    reportAction.reportAction.childStateNum = CONST.REPORT.STATE_NUM.OPEN;

    if (actorAccountID) {
        reportAction.reportAction.actorAccountID = actorAccountID;
    }

    return reportAction;
}

function buildOptimisticSelfDMReport(created: string): Report {
    return {
        reportID: generateReportID(),
        participants: {
            [currentUserAccountID ?? CONST.DEFAULT_NUMBER_ID]: {
                notificationPreference: CONST.REPORT.NOTIFICATION_PREFERENCE.MUTE,
            },
        },
        type: CONST.REPORT.TYPE.CHAT,
        chatType: CONST.REPORT.CHAT_TYPE.SELF_DM,
        isOwnPolicyExpenseChat: false,
        isPinned: true,
        lastActorAccountID: 0,
        lastMessageHtml: '',
        lastMessageText: undefined,
        lastReadTime: created,
        lastVisibleActionCreated: created,
        ownerAccountID: currentUserAccountID,
        reportName: '',
        stateNum: 0,
        statusNum: 0,
        writeCapability: CONST.REPORT.WRITE_CAPABILITIES.ALL,
    };
}

/**
 * Builds an optimistic IOU report with a randomly generated reportID
 *
 * @param payeeAccountID - AccountID of the person generating the IOU.
 * @param payerAccountID - AccountID of the other person participating in the IOU.
 * @param total - IOU amount in the smallest unit of the currency.
 * @param chatReportID - Report ID of the chat where the IOU is.
 * @param currency - IOU currency.
 * @param isSendingMoney - If we pay someone the IOU should be created as settled
 * @param parentReportActionID - The parent report action ID of the IOU report
 */

function buildOptimisticIOUReport(
    payeeAccountID: number,
    payerAccountID: number,
    total: number,
    chatReportID: string,
    currency: string,
    isSendingMoney = false,
    parentReportActionID?: string,
): OptimisticIOUReport {
    const formattedTotal = convertToDisplayString(total, currency);
    const personalDetails = getPersonalDetailsForAccountID(payerAccountID);
    const payerEmail = 'login' in personalDetails ? personalDetails.login : '';
    const policyID = getReport(chatReportID)?.policyID;
    const policy = getPolicy(policyID);

    const participants: Participants = {
        [payeeAccountID]: {notificationPreference: CONST.REPORT.NOTIFICATION_PREFERENCE.HIDDEN},
        [payerAccountID]: {notificationPreference: CONST.REPORT.NOTIFICATION_PREFERENCE.HIDDEN},
    };

    return {
        type: CONST.REPORT.TYPE.IOU,
        chatReportID,
        currency,
        managerID: payerAccountID,
        ownerAccountID: payeeAccountID,
        participants,
        reportID: generateReportID(),
        stateNum: isSendingMoney ? CONST.REPORT.STATE_NUM.APPROVED : CONST.REPORT.STATE_NUM.SUBMITTED,
        statusNum: isSendingMoney ? CONST.REPORT.STATUS_NUM.REIMBURSED : CONST.REPORT.STATE_NUM.SUBMITTED,
        total,
        unheldTotal: total,
        nonReimbursableTotal: 0,
        unheldNonReimbursableTotal: 0,

        // We don't translate reportName because the server response is always in English
        reportName: `${payerEmail} owes ${formattedTotal}`,
        parentReportID: chatReportID,
        lastVisibleActionCreated: DateUtils.getDBTime(),
        fieldList: policy?.fieldList,
        parentReportActionID,
    };
}

function getHumanReadableStatus(statusNum: number): string {
    const status = Object.keys(CONST.REPORT.STATUS_NUM).find((key) => CONST.REPORT.STATUS_NUM[key as keyof typeof CONST.REPORT.STATUS_NUM] === statusNum);
    return status ? `${status.charAt(0)}${status.slice(1).toLowerCase()}` : '';
}

/**
 * Populates the report field formula with the values from the report and policy.
 * Currently, this only supports optimistic expense reports.
 * Each formula field is either replaced with a value, or removed.
 * If after all replacements the formula is empty, the original formula is returned.
 * See {@link https://help.expensify.com/articles/expensify-classic/insights-and-custom-reporting/Custom-Templates}
 */
function populateOptimisticReportFormula(formula: string, report: OptimisticExpenseReport, policy: OnyxEntry<Policy>): string {
    const createdDate = report.lastVisibleActionCreated ? new Date(report.lastVisibleActionCreated) : undefined;
    const result = formula
        // We don't translate because the server response is always in English
        .replaceAll('{report:type}', 'Expense Report')
        .replaceAll('{report:startdate}', createdDate ? format(createdDate, CONST.DATE.FNS_FORMAT_STRING) : '')
        .replaceAll('{report:total}', report.total !== undefined ? convertToDisplayString(Math.abs(report.total), report.currency).toString() : '')
        .replaceAll('{report:currency}', report.currency ?? '')
        .replaceAll('{report:policyname}', policy?.name ?? '')
        .replaceAll('{report:created}', createdDate ? format(createdDate, CONST.DATE.FNS_DATE_TIME_FORMAT_STRING) : '')
        .replaceAll('{report:created:yyyy-MM-dd}', createdDate ? format(createdDate, CONST.DATE.FNS_FORMAT_STRING) : '')
        .replaceAll('{report:status}', report.statusNum !== undefined ? getHumanReadableStatus(report.statusNum) : '')
        .replaceAll('{user:email}', currentUserEmail ?? '')
        .replaceAll('{user:email|frontPart}', (currentUserEmail ? currentUserEmail.split('@').at(0) : '') ?? '')
        .replaceAll(/\{report:(.+)}/g, '');

    return result.trim().length ? result : formula;
}

/** Builds an optimistic invoice report with a randomly generated reportID */
function buildOptimisticInvoiceReport(chatReportID: string, policyID: string, receiverAccountID: number, receiverName: string, total: number, currency: string): OptimisticExpenseReport {
    const formattedTotal = convertToDisplayString(total, currency);
    const invoiceReport = {
        reportID: generateReportID(),
        chatReportID,
        policyID,
        type: CONST.REPORT.TYPE.INVOICE,
        ownerAccountID: currentUserAccountID,
        managerID: receiverAccountID,
        currency,
        // We don’t translate reportName because the server response is always in English
        reportName: `${receiverName} owes ${formattedTotal}`,
        stateNum: CONST.REPORT.STATE_NUM.SUBMITTED,
        statusNum: CONST.REPORT.STATUS_NUM.OPEN,
        total,
        participants: {
            [receiverAccountID]: {
                notificationPreference: CONST.REPORT.NOTIFICATION_PREFERENCE.HIDDEN,
            },
        },
        parentReportID: chatReportID,
        lastVisibleActionCreated: DateUtils.getDBTime(),
    };

    if (currentUserAccountID) {
        invoiceReport.participants[currentUserAccountID] = {notificationPreference: CONST.REPORT.NOTIFICATION_PREFERENCE.HIDDEN};
    }

    return invoiceReport;
}

/**
 * Returns the stateNum and statusNum for an expense report based on the policy settings
 * @param policy
 */
function getExpenseReportStateAndStatus(policy: OnyxEntry<Policy>) {
    const isInstantSubmitEnabledLocal = isInstantSubmitEnabled(policy);
    const isSubmitAndCloseLocal = isSubmitAndClose(policy);
    const arePaymentsDisabled = policy?.reimbursementChoice === CONST.POLICY.REIMBURSEMENT_CHOICES.REIMBURSEMENT_NO;

    if (isInstantSubmitEnabledLocal && arePaymentsDisabled && isSubmitAndCloseLocal) {
        return {
            stateNum: CONST.REPORT.STATE_NUM.APPROVED,
            statusNum: CONST.REPORT.STATUS_NUM.CLOSED,
        };
    }

    if (isInstantSubmitEnabledLocal) {
        return {
            stateNum: CONST.REPORT.STATE_NUM.SUBMITTED,
            statusNum: CONST.REPORT.STATUS_NUM.SUBMITTED,
        };
    }

    return {
        stateNum: CONST.REPORT.STATE_NUM.OPEN,
        statusNum: CONST.REPORT.STATUS_NUM.OPEN,
    };
}

/**
 * Builds an optimistic Expense report with a randomly generated reportID
 *
 * @param chatReportID - Report ID of the PolicyExpenseChat where the Expense Report is
 * @param policyID - The policy ID of the PolicyExpenseChat
 * @param payeeAccountID - AccountID of the employee (payee)
 * @param total - Amount in cents
 * @param currency
 * @param reimbursable – Whether the expense is reimbursable
 * @param parentReportActionID – The parent ReportActionID of the PolicyExpenseChat
 */
function buildOptimisticExpenseReport(
    chatReportID: string,
    policyID: string,
    payeeAccountID: number,
    total: number,
    currency: string,
    nonReimbursableTotal = 0,
    parentReportActionID?: string,
): OptimisticExpenseReport {
    // The amount for Expense reports are stored as negative value in the database
    const storedTotal = total * -1;
    const storedNonReimbursableTotal = nonReimbursableTotal * -1;
    const policyName = getPolicyName(getReport(chatReportID));
    const formattedTotal = convertToDisplayString(storedTotal, currency);
    const policy = getPolicy(policyID);

    const {stateNum, statusNum} = getExpenseReportStateAndStatus(policy);

    const expenseReport: OptimisticExpenseReport = {
        reportID: generateReportID(),
        chatReportID,
        policyID,
        type: CONST.REPORT.TYPE.EXPENSE,
        ownerAccountID: payeeAccountID,
        currency,
        // We don't translate reportName because the server response is always in English
        reportName: `${policyName} owes ${formattedTotal}`,
        stateNum,
        statusNum,
        total: storedTotal,
        unheldTotal: storedTotal,
        nonReimbursableTotal: storedNonReimbursableTotal,
        unheldNonReimbursableTotal: storedNonReimbursableTotal,
        participants: {
            [payeeAccountID]: {
                notificationPreference: CONST.REPORT.NOTIFICATION_PREFERENCE.HIDDEN,
            },
        },
        parentReportID: chatReportID,
        lastVisibleActionCreated: DateUtils.getDBTime(),
        parentReportActionID,
    };

    // Get the approver/manager for this report to properly display the optimistic data
    const submitToAccountID = getSubmitToAccountID(policy, expenseReport);
    if (submitToAccountID) {
        expenseReport.managerID = submitToAccountID;
    }

    const titleReportField = getTitleReportField(getReportFieldsByPolicyID(policyID) ?? {});
    if (!!titleReportField && isPaidGroupPolicyExpenseReport(expenseReport)) {
        expenseReport.reportName = populateOptimisticReportFormula(titleReportField.defaultValue, expenseReport, policy);
    }

    expenseReport.fieldList = policy?.fieldList;

    return expenseReport;
}

function getFormattedAmount(reportAction: ReportAction) {
    if (
        !isSubmittedAction(reportAction) &&
        !isForwardedAction(reportAction) &&
        !isApprovedAction(reportAction) &&
        !isUnapprovedAction(reportAction) &&
        !isSubmittedAndClosedAction(reportAction)
    ) {
        return '';
    }
    const originalMessage = getOriginalMessage(reportAction);
    const formattedAmount = convertToDisplayString(Math.abs(originalMessage?.amount ?? 0), originalMessage?.currency);
    return formattedAmount;
}

function getReportAutomaticallySubmittedMessage(
    reportAction: ReportAction<typeof CONST.REPORT.ACTIONS.TYPE.SUBMITTED> | ReportAction<typeof CONST.REPORT.ACTIONS.TYPE.SUBMITTED_AND_CLOSED>,
) {
    return translateLocal('iou.automaticallySubmittedAmount', {formattedAmount: getFormattedAmount(reportAction)});
}

function getIOUSubmittedMessage(reportAction: ReportAction<typeof CONST.REPORT.ACTIONS.TYPE.SUBMITTED> | ReportAction<typeof CONST.REPORT.ACTIONS.TYPE.SUBMITTED_AND_CLOSED>) {
    return translateLocal('iou.submittedAmount', {formattedAmount: getFormattedAmount(reportAction)});
}

function getReportAutomaticallyApprovedMessage(reportAction: ReportAction<typeof CONST.REPORT.ACTIONS.TYPE.APPROVED>) {
    return translateLocal('iou.automaticallyApprovedAmount', {amount: getFormattedAmount(reportAction)});
}

function getIOUUnapprovedMessage(reportAction: ReportAction<typeof CONST.REPORT.ACTIONS.TYPE.UNAPPROVED>) {
    return translateLocal('iou.unapprovedAmount', {amount: getFormattedAmount(reportAction)});
}

function getIOUApprovedMessage(reportAction: ReportAction<typeof CONST.REPORT.ACTIONS.TYPE.APPROVED>) {
    return translateLocal('iou.approvedAmount', {amount: getFormattedAmount(reportAction)});
}

/**
 * We pass the reportID as older FORWARDED actions do not have the amount & currency stored in the message
 * so we retrieve the amount from the report instead
 */
function getReportAutomaticallyForwardedMessage(reportAction: ReportAction<typeof CONST.REPORT.ACTIONS.TYPE.FORWARDED>, reportOrID: OnyxInputOrEntry<Report> | string | SearchReport) {
    const expenseReport = typeof reportOrID === 'string' ? getReport(reportOrID) : reportOrID;
    const originalMessage = getOriginalMessage(reportAction) as OriginalMessageIOU;
    let formattedAmount;

    // Older FORWARDED action might not have the amount stored in the original message, we'll fallback to getting the amount from the report instead.
    if (originalMessage?.amount) {
        formattedAmount = getFormattedAmount(reportAction);
    } else {
        formattedAmount = convertToDisplayString(getMoneyRequestSpendBreakdown(expenseReport).totalDisplaySpend, expenseReport?.currency);
    }

    return translateLocal('iou.automaticallyForwardedAmount', {amount: formattedAmount});
}

/**
 * We pass the reportID as older FORWARDED actions do not have the amount & currency stored in the message
 * so we retrieve the amount from the report instead
 */
function getIOUForwardedMessage(reportAction: ReportAction<typeof CONST.REPORT.ACTIONS.TYPE.FORWARDED>, reportOrID: OnyxInputOrEntry<Report> | string | SearchReport) {
    const expenseReport = typeof reportOrID === 'string' ? getReport(reportOrID) : reportOrID;
    const originalMessage = getOriginalMessage(reportAction) as OriginalMessageIOU;
    let formattedAmount;

    // Older FORWARDED action might not have the amount stored in the original message, we'll fallback to getting the amount from the report instead.
    if (originalMessage?.amount) {
        formattedAmount = getFormattedAmount(reportAction);
    } else {
        formattedAmount = convertToDisplayString(getMoneyRequestSpendBreakdown(expenseReport).totalDisplaySpend, expenseReport?.currency);
    }

    return translateLocal('iou.forwardedAmount', {amount: formattedAmount});
}

function getRejectedReportMessage() {
    return translateLocal('iou.rejectedThisReport');
}

function getUpgradeWorkspaceMessage() {
    return translateLocal('workspaceActions.upgradedWorkspace');
}

function getDowngradeWorkspaceMessage() {
    return translateLocal('workspaceActions.downgradedWorkspace');
}

function getWorkspaceNameUpdatedMessage(action: ReportAction) {
    const {oldName, newName} = getOriginalMessage(action as ReportAction<typeof CONST.REPORT.ACTIONS.TYPE.POLICY_CHANGE_LOG.UPDATE_NAME>) ?? {};
    const message = oldName && newName ? translateLocal('workspaceActions.renamedWorkspaceNameAction', {oldName, newName}) : getReportActionText(action);
    return Str.htmlEncode(message);
}

/**
 * @param iouReportID - the report ID of the IOU report the action belongs to
 * @param type - IOUReportAction type. Can be oneOf(create, decline, cancel, pay, split)
 * @param total - IOU total in cents
 * @param comment - IOU comment
 * @param currency - IOU currency
 * @param paymentType - IOU paymentMethodType. Can be oneOf(Elsewhere, Expensify)
 * @param isSettlingUp - Whether we are settling up an IOU
 */
function getIOUReportActionMessage(iouReportID: string, type: string, total: number, comment: string, currency: string, paymentType = '', isSettlingUp = false): Message[] {
    const report = getReportOrDraftReport(iouReportID);
    const amount =
        type === CONST.IOU.REPORT_ACTION_TYPE.PAY && !isEmptyObject(report)
            ? convertToDisplayString(getMoneyRequestSpendBreakdown(report).totalDisplaySpend, currency)
            : convertToDisplayString(total, currency);

    let paymentMethodMessage;
    switch (paymentType) {
        case CONST.IOU.PAYMENT_TYPE.VBBA:
        case CONST.IOU.PAYMENT_TYPE.EXPENSIFY:
            paymentMethodMessage = ' with Expensify';
            break;
        default:
            paymentMethodMessage = ` elsewhere`;
            break;
    }

    let iouMessage;
    switch (type) {
        case CONST.REPORT.ACTIONS.TYPE.APPROVED:
            iouMessage = `approved ${amount}`;
            break;
        case CONST.REPORT.ACTIONS.TYPE.FORWARDED:
            iouMessage = translateLocal('iou.forwardedAmount', {amount});
            break;
        case CONST.REPORT.ACTIONS.TYPE.UNAPPROVED:
            iouMessage = `unapproved ${amount}`;
            break;
        case CONST.IOU.REPORT_ACTION_TYPE.CREATE:
            iouMessage = `submitted ${amount}${comment && ` for ${comment}`}`;
            break;
        case CONST.IOU.REPORT_ACTION_TYPE.TRACK:
            iouMessage = `tracking ${amount}${comment && ` for ${comment}`}`;
            break;
        case CONST.IOU.REPORT_ACTION_TYPE.SPLIT:
            iouMessage = `split ${amount}${comment && ` for ${comment}`}`;
            break;
        case CONST.IOU.REPORT_ACTION_TYPE.DELETE:
            iouMessage = `deleted the ${amount} expense${comment && ` for ${comment}`}`;
            break;
        case CONST.IOU.REPORT_ACTION_TYPE.PAY:
            iouMessage = isSettlingUp ? `paid ${amount}${paymentMethodMessage}` : `sent ${amount}${comment && ` for ${comment}`}${paymentMethodMessage}`;
            break;
        case CONST.REPORT.ACTIONS.TYPE.SUBMITTED:
            iouMessage = translateLocal('iou.submittedAmount', {formattedAmount: amount});
            break;
        default:
            break;
    }

    return [
        {
            html: lodashEscape(iouMessage),
            text: iouMessage ?? '',
            isEdited: false,
            type: CONST.REPORT.MESSAGE.TYPE.COMMENT,
        },
    ];
}

/**
 * Builds an optimistic IOU reportAction object
 *
 * @param type - IOUReportAction type. Can be oneOf(create, delete, pay, split).
 * @param amount - IOU amount in cents.
 * @param currency
 * @param comment - User comment for the IOU.
 * @param participants - An array with participants details.
 * @param [transactionID] - Not required if the IOUReportAction type is 'pay'
 * @param [paymentType] - Only required if the IOUReportAction type is 'pay'. Can be oneOf(elsewhere, Expensify).
 * @param [iouReportID] - Only required if the IOUReportActions type is oneOf(decline, cancel, pay). Generates a randomID as default.
 * @param [isSettlingUp] - Whether we are settling up an IOU.
 * @param [isSendMoneyFlow] - Whether this is pay someone flow
 * @param [receipt]
 * @param [isOwnPolicyExpenseChat] - Whether this is an expense report create from the current user's policy expense chat
 */
function buildOptimisticIOUReportAction(
    type: ValueOf<typeof CONST.IOU.REPORT_ACTION_TYPE>,
    amount: number,
    currency: string,
    comment: string,
    participants: Participant[],
    transactionID: string,
    paymentType?: PaymentMethodType,
    iouReportID = '',
    isSettlingUp = false,
    isSendMoneyFlow = false,
    isOwnPolicyExpenseChat = false,
    created = DateUtils.getDBTime(),
    linkedExpenseReportAction?: OnyxEntry<ReportAction>,
): OptimisticIOUReportAction {
    const IOUReportID = iouReportID || generateReportID();

    const originalMessage: ReportAction<typeof CONST.REPORT.ACTIONS.TYPE.IOU>['originalMessage'] = {
        amount,
        comment,
        currency,
        IOUTransactionID: transactionID,
        IOUReportID,
        type,
    };

    const delegateAccountDetails = getPersonalDetailByEmail(delegateEmail);

    if (type === CONST.IOU.REPORT_ACTION_TYPE.PAY) {
        // In pay someone flow, we store amount, comment, currency in IOUDetails when type = pay
        if (isSendMoneyFlow) {
            const keys = ['amount', 'comment', 'currency'] as const;
            keys.forEach((key) => {
                delete originalMessage[key];
            });
            originalMessage.IOUDetails = {amount, comment, currency};
            originalMessage.paymentType = paymentType;
        } else {
            // In case of pay someone action, we dont store the comment
            // and there is no single transctionID to link the action to.
            delete originalMessage.IOUTransactionID;
            delete originalMessage.comment;
            originalMessage.paymentType = paymentType;
        }
    }

    // IOUs of type split only exist in group DMs and those don't have an iouReport so we need to delete the IOUReportID key
    if (type === CONST.IOU.REPORT_ACTION_TYPE.SPLIT) {
        delete originalMessage.IOUReportID;
        // Split expense made from a policy expense chat only have the payee's accountID as the participant because the payer could be any policy admin
        if (isOwnPolicyExpenseChat) {
            originalMessage.participantAccountIDs = currentUserAccountID ? [currentUserAccountID] : [];
        } else {
            originalMessage.participantAccountIDs = currentUserAccountID
                ? [currentUserAccountID, ...participants.map((participant) => participant.accountID ?? CONST.DEFAULT_NUMBER_ID)]
                : participants.map((participant) => participant.accountID ?? CONST.DEFAULT_NUMBER_ID);
        }
    }

    return {
        ...linkedExpenseReportAction,
        actionName: CONST.REPORT.ACTIONS.TYPE.IOU,
        actorAccountID: currentUserAccountID,
        automatic: false,
        avatar: getCurrentUserAvatar(),
        isAttachmentOnly: false,
        originalMessage,
        message: getIOUReportActionMessage(iouReportID, type, amount, comment, currency, paymentType, isSettlingUp),
        person: [
            {
                style: 'strong',
                text: getCurrentUserDisplayNameOrEmail(),
                type: 'TEXT',
            },
        ],
        reportActionID: rand64(),
        shouldShow: true,
        created,
        pendingAction: CONST.RED_BRICK_ROAD_PENDING_ACTION.ADD,
        delegateAccountID: delegateAccountDetails?.accountID,
    };
}

/**
 * Builds an optimistic APPROVED report action with a randomly generated reportActionID.
 */
function buildOptimisticApprovedReportAction(amount: number, currency: string, expenseReportID: string): OptimisticApprovedReportAction {
    const originalMessage = {
        amount,
        currency,
        expenseReportID,
    };
    const delegateAccountDetails = getPersonalDetailByEmail(delegateEmail);

    return {
        actionName: CONST.REPORT.ACTIONS.TYPE.APPROVED,
        actorAccountID: currentUserAccountID,
        automatic: false,
        avatar: getCurrentUserAvatar(),
        isAttachmentOnly: false,
        originalMessage,
        message: getIOUReportActionMessage(expenseReportID, CONST.REPORT.ACTIONS.TYPE.APPROVED, Math.abs(amount), '', currency),
        person: [
            {
                style: 'strong',
                text: getCurrentUserDisplayNameOrEmail(),
                type: 'TEXT',
            },
        ],
        reportActionID: rand64(),
        shouldShow: true,
        created: DateUtils.getDBTime(),
        pendingAction: CONST.RED_BRICK_ROAD_PENDING_ACTION.ADD,
        delegateAccountID: delegateAccountDetails?.accountID,
    };
}

/**
 * Builds an optimistic APPROVED report action with a randomly generated reportActionID.
 */
function buildOptimisticUnapprovedReportAction(amount: number, currency: string, expenseReportID: string): OptimisticUnapprovedReportAction {
    const delegateAccountDetails = getPersonalDetailByEmail(delegateEmail);
    return {
        actionName: CONST.REPORT.ACTIONS.TYPE.UNAPPROVED,
        actorAccountID: currentUserAccountID,
        automatic: false,
        avatar: getCurrentUserAvatar(),
        isAttachmentOnly: false,
        originalMessage: {
            amount,
            currency,
            expenseReportID,
        },
        message: getIOUReportActionMessage(expenseReportID, CONST.REPORT.ACTIONS.TYPE.UNAPPROVED, Math.abs(amount), '', currency),
        person: [
            {
                style: 'strong',
                text: getCurrentUserDisplayNameOrEmail(),
                type: 'TEXT',
            },
        ],
        reportActionID: rand64(),
        shouldShow: true,
        created: DateUtils.getDBTime(),
        pendingAction: CONST.RED_BRICK_ROAD_PENDING_ACTION.ADD,
        delegateAccountID: delegateAccountDetails?.accountID,
    };
}

/**
 * Builds an optimistic MOVED report action with a randomly generated reportActionID.
 * This action is used when we move reports across workspaces.
 */
function buildOptimisticMovedReportAction(fromPolicyID: string | undefined, toPolicyID: string, newParentReportID: string, movedReportID: string, policyName: string): ReportAction {
    const originalMessage = {
        fromPolicyID,
        toPolicyID,
        newParentReportID,
        movedReportID,
    };

    const movedActionMessage = [
        {
            html: `moved the report to the <a href='${CONST.NEW_EXPENSIFY_URL}r/${newParentReportID}' target='_blank' rel='noreferrer noopener'>${policyName}</a> workspace`,
            text: `moved the report to the ${policyName} workspace`,
            type: CONST.REPORT.MESSAGE.TYPE.COMMENT,
        },
    ];

    return {
        actionName: CONST.REPORT.ACTIONS.TYPE.MOVED,
        actorAccountID: currentUserAccountID,
        automatic: false,
        avatar: getCurrentUserAvatar(),
        isAttachmentOnly: false,
        originalMessage,
        message: movedActionMessage,
        person: [
            {
                style: 'strong',
                text: getCurrentUserDisplayNameOrEmail(),
                type: 'TEXT',
            },
        ],
        reportActionID: rand64(),
        shouldShow: true,
        created: DateUtils.getDBTime(),
        pendingAction: CONST.RED_BRICK_ROAD_PENDING_ACTION.ADD,
    };
}

/**
 * Builds an optimistic SUBMITTED report action with a randomly generated reportActionID.
 *
 */
function buildOptimisticSubmittedReportAction(amount: number, currency: string, expenseReportID: string, adminAccountID: number | undefined): OptimisticSubmittedReportAction {
    const originalMessage = {
        amount,
        currency,
        expenseReportID,
    };

    const delegateAccountDetails = getPersonalDetailByEmail(delegateEmail);

    return {
        actionName: CONST.REPORT.ACTIONS.TYPE.SUBMITTED,
        actorAccountID: currentUserAccountID,
        adminAccountID,
        automatic: false,
        avatar: getCurrentUserAvatar(),
        isAttachmentOnly: false,
        originalMessage,
        message: getIOUReportActionMessage(expenseReportID, CONST.REPORT.ACTIONS.TYPE.SUBMITTED, Math.abs(amount), '', currency),
        person: [
            {
                style: 'strong',
                text: getCurrentUserDisplayNameOrEmail(),
                type: 'TEXT',
            },
        ],
        reportActionID: rand64(),
        shouldShow: true,
        created: DateUtils.getDBTime(),
        pendingAction: CONST.RED_BRICK_ROAD_PENDING_ACTION.ADD,
        delegateAccountID: delegateAccountDetails?.accountID,
    };
}

/**
 * Builds an optimistic report preview action with a randomly generated reportActionID.
 *
 * @param chatReport
 * @param iouReport
 * @param [comment] - User comment for the IOU.
 * @param [transaction] - optimistic first transaction of preview
 * @param reportActionID
 */
function buildOptimisticReportPreview(
    chatReport: OnyxInputOrEntry<Report>,
    iouReport: Report,
    comment = '',
    transaction: OnyxInputOrEntry<Transaction> = null,
    childReportID?: string,
    reportActionID?: string,
): ReportAction<typeof CONST.REPORT.ACTIONS.TYPE.REPORT_PREVIEW> {
    const hasReceipt = hasReceiptTransactionUtils(transaction);
    const message = getReportPreviewMessage(iouReport);
    const created = DateUtils.getDBTime();
    const reportActorAccountID = (isInvoiceReport(iouReport) || isExpenseReport(iouReport) ? iouReport?.ownerAccountID : iouReport?.managerID) ?? -1;
    return {
        reportActionID: reportActionID ?? rand64(),
        reportID: chatReport?.reportID,
        actionName: CONST.REPORT.ACTIONS.TYPE.REPORT_PREVIEW,
        pendingAction: CONST.RED_BRICK_ROAD_PENDING_ACTION.ADD,
        originalMessage: {
            linkedReportID: iouReport?.reportID,
        },
        message: [
            {
                html: message,
                text: message,
                isEdited: false,
                type: CONST.REPORT.MESSAGE.TYPE.COMMENT,
            },
        ],
        created,
        accountID: iouReport?.managerID,
        // The preview is initially whispered if created with a receipt, so the actor is the current user as well
        actorAccountID: hasReceipt ? currentUserAccountID : reportActorAccountID,
        childReportID: childReportID ?? iouReport?.reportID,
        childMoneyRequestCount: 1,
        childLastActorAccountID: currentUserAccountID,
        childLastMoneyRequestComment: comment,
        childRecentReceiptTransactionIDs: hasReceipt && !isEmptyObject(transaction) && transaction?.transactionID ? {[transaction.transactionID]: created} : undefined,
    };
}

/**
 * Builds an optimistic ACTIONABLETRACKEXPENSEWHISPER action with a randomly generated reportActionID.
 */
function buildOptimisticActionableTrackExpenseWhisper(iouAction: OptimisticIOUReportAction, transactionID: string): ReportAction {
    const currentTime = DateUtils.getDBTime();
    const targetEmail = CONST.EMAIL.CONCIERGE;
    const actorAccountID = getAccountIDsByLogins([targetEmail]).at(0);
    const reportActionID = rand64();
    return {
        actionName: CONST.REPORT.ACTIONS.TYPE.ACTIONABLE_TRACK_EXPENSE_WHISPER,
        actorAccountID,
        avatar: getDefaultAvatarURL(actorAccountID),
        created: DateUtils.addMillisecondsFromDateTime(currentTime, 1),
        lastModified: DateUtils.addMillisecondsFromDateTime(currentTime, 1),
        message: [
            {
                html: CONST.ACTIONABLE_TRACK_EXPENSE_WHISPER_MESSAGE,
                text: CONST.ACTIONABLE_TRACK_EXPENSE_WHISPER_MESSAGE,
                whisperedTo: [],
                type: CONST.REPORT.MESSAGE.TYPE.COMMENT,
            },
        ],
        originalMessage: {
            lastModified: DateUtils.addMillisecondsFromDateTime(currentTime, 1),
            transactionID,
        },
        person: [
            {
                text: CONST.DISPLAY_NAME.EXPENSIFY_CONCIERGE,
                type: 'TEXT',
            },
        ],
        reportActionID,
        shouldShow: true,
        pendingAction: CONST.RED_BRICK_ROAD_PENDING_ACTION.ADD,
    };
}

/**
 * Builds an optimistic modified expense action with a randomly generated reportActionID.
 */
function buildOptimisticModifiedExpenseReportAction(
    transactionThread: OnyxInputOrEntry<Report>,
    oldTransaction: OnyxInputOrEntry<Transaction>,
    transactionChanges: TransactionChanges,
    isFromExpenseReport: boolean,
    policy: OnyxInputOrEntry<Policy>,
    updatedTransaction?: OnyxInputOrEntry<Transaction>,
): OptimisticModifiedExpenseReportAction {
    const originalMessage = getModifiedExpenseOriginalMessage(oldTransaction, transactionChanges, isFromExpenseReport, policy, updatedTransaction);
    const delegateAccountDetails = getPersonalDetailByEmail(delegateEmail);

    return {
        actionName: CONST.REPORT.ACTIONS.TYPE.MODIFIED_EXPENSE,
        actorAccountID: currentUserAccountID,
        automatic: false,
        avatar: getCurrentUserAvatar(),
        created: DateUtils.getDBTime(),
        isAttachmentOnly: false,
        message: [
            {
                // Currently we are composing the message from the originalMessage and message is only used in OldDot and not in the App
                text: 'You',
                style: 'strong',
                type: CONST.REPORT.MESSAGE.TYPE.TEXT,
            },
        ],
        originalMessage,
        person: [
            {
                style: 'strong',
                text: currentUserPersonalDetails?.displayName ?? String(currentUserAccountID),
                type: 'TEXT',
            },
        ],
        pendingAction: CONST.RED_BRICK_ROAD_PENDING_ACTION.ADD,
        reportActionID: rand64(),
        reportID: transactionThread?.reportID,
        shouldShow: true,
        delegateAccountID: delegateAccountDetails?.accountID,
    };
}

/**
 * Builds an optimistic modified expense action for a tracked expense move with a randomly generated reportActionID.
 * @param transactionThreadID - The reportID of the transaction thread
 * @param movedToReportID - The reportID of the report the transaction is moved to
 */
function buildOptimisticMovedTrackedExpenseModifiedReportAction(transactionThreadID: string, movedToReportID: string): OptimisticModifiedExpenseReportAction {
    const delegateAccountDetails = getPersonalDetailByEmail(delegateEmail);

    return {
        actionName: CONST.REPORT.ACTIONS.TYPE.MODIFIED_EXPENSE,
        actorAccountID: currentUserAccountID,
        automatic: false,
        avatar: getCurrentUserAvatar(),
        created: DateUtils.getDBTime(),
        isAttachmentOnly: false,
        message: [
            {
                // Currently we are composing the message from the originalMessage and message is only used in OldDot and not in the App
                text: 'You',
                style: 'strong',
                type: CONST.REPORT.MESSAGE.TYPE.TEXT,
            },
        ],
        originalMessage: {
            movedToReportID,
        },
        person: [
            {
                style: 'strong',
                text: currentUserPersonalDetails?.displayName ?? String(currentUserAccountID),
                type: 'TEXT',
            },
        ],
        pendingAction: CONST.RED_BRICK_ROAD_PENDING_ACTION.ADD,
        reportActionID: rand64(),
        reportID: transactionThreadID,
        shouldShow: true,
        delegateAccountID: delegateAccountDetails?.accountID,
    };
}

/**
 * Updates a report preview action that exists for an IOU report.
 *
 * @param [comment] - User comment for the IOU.
 * @param [transaction] - optimistic newest transaction of a report preview
 *
 */
function updateReportPreview(
    iouReport: OnyxEntry<Report>,
    reportPreviewAction: ReportAction<typeof CONST.REPORT.ACTIONS.TYPE.REPORT_PREVIEW>,
    isPayRequest = false,
    comment = '',
    transaction?: OnyxEntry<Transaction>,
): ReportAction<typeof CONST.REPORT.ACTIONS.TYPE.REPORT_PREVIEW> {
    const hasReceipt = hasReceiptTransactionUtils(transaction);
    const recentReceiptTransactions = reportPreviewAction?.childRecentReceiptTransactionIDs ?? {};
    const transactionsToKeep = getRecentTransactions(recentReceiptTransactions);
    const previousTransactionsArray = Object.entries(recentReceiptTransactions ?? {}).map(([key, value]) => (transactionsToKeep.includes(key) ? {[key]: value} : null));
    const previousTransactions: Record<string, string> = {};

    for (const obj of previousTransactionsArray) {
        for (const key in obj) {
            if (obj) {
                previousTransactions[key] = obj[key];
            }
        }
    }

    const message = getReportPreviewMessage(iouReport, reportPreviewAction);
    const originalMessage = getOriginalMessage(reportPreviewAction);
    return {
        ...reportPreviewAction,
        message: [
            {
                html: message,
                text: message,
                isEdited: false,
                type: CONST.REPORT.MESSAGE.TYPE.COMMENT,
            },
        ],
        childLastMoneyRequestComment: comment || reportPreviewAction?.childLastMoneyRequestComment,
        childMoneyRequestCount: (reportPreviewAction?.childMoneyRequestCount ?? 0) + (isPayRequest ? 0 : 1),
        childRecentReceiptTransactionIDs: hasReceipt
            ? {
                  ...(transaction && {[transaction.transactionID]: transaction?.created}),
                  ...previousTransactions,
              }
            : recentReceiptTransactions,
        // As soon as we add a transaction without a receipt to the report, it will have ready expenses,
        // so we remove the whisper
        originalMessage: originalMessage
            ? {
                  ...originalMessage,
                  whisperedTo: hasReceipt ? originalMessage.whisperedTo : [],
                  linkedReportID: originalMessage.linkedReportID,
              }
            : undefined,
    };
}

function buildOptimisticTaskReportAction(
    taskReportID: string,
    actionName: typeof CONST.REPORT.ACTIONS.TYPE.TASK_COMPLETED | typeof CONST.REPORT.ACTIONS.TYPE.TASK_REOPENED | typeof CONST.REPORT.ACTIONS.TYPE.TASK_CANCELLED,
    message = '',
    actorAccountID = currentUserAccountID,
    createdOffset = 0,
): OptimisticTaskReportAction {
    const originalMessage = {
        taskReportID,
        type: actionName,
        text: message,
        html: message,
        whisperedTo: [],
    };
    const delegateAccountDetails = getPersonalDetailByEmail(delegateEmail);

    return {
        actionName,
        actorAccountID,
        automatic: false,
        avatar: getCurrentUserAvatar(),
        isAttachmentOnly: false,
        originalMessage,
        message: [
            {
                text: message,
                taskReportID,
                type: CONST.REPORT.MESSAGE.TYPE.TEXT,
            },
        ],
        person: [
            {
                style: 'strong',
                text: currentUserPersonalDetails?.displayName ?? String(currentUserAccountID),
                type: 'TEXT',
            },
        ],
        reportActionID: rand64(),
        shouldShow: true,
        created: DateUtils.getDBTimeWithSkew(Date.now() + createdOffset),
        isFirstItem: false,
        pendingAction: CONST.RED_BRICK_ROAD_PENDING_ACTION.ADD,
        delegateAccountID: delegateAccountDetails?.accountID,
    };
}

function isWorkspaceChat(chatType: string) {
    return chatType === CONST.REPORT.CHAT_TYPE.POLICY_ADMINS || chatType === CONST.REPORT.CHAT_TYPE.POLICY_ANNOUNCE || chatType === CONST.REPORT.CHAT_TYPE.POLICY_EXPENSE_CHAT;
}

/**
 * Builds an optimistic chat report with a randomly generated reportID and as much information as we currently have
 */
function buildOptimisticChatReport(
    participantList: number[],
    reportName: string = CONST.REPORT.DEFAULT_REPORT_NAME,
    chatType?: ValueOf<typeof CONST.REPORT.CHAT_TYPE>,
    policyID: string = CONST.POLICY.OWNER_EMAIL_FAKE,
    ownerAccountID: number = CONST.REPORT.OWNER_ACCOUNT_ID_FAKE,
    isOwnPolicyExpenseChat = false,
    oldPolicyName = '',
    visibility?: ValueOf<typeof CONST.REPORT.VISIBILITY>,
    writeCapability?: ValueOf<typeof CONST.REPORT.WRITE_CAPABILITIES>,
    notificationPreference: NotificationPreference = CONST.REPORT.NOTIFICATION_PREFERENCE.ALWAYS,
    parentReportActionID = '',
    parentReportID = '',
    description = '',
    avatarUrl = '',
    optimisticReportID = '',
): OptimisticChatReport {
    const isWorkspaceChatType = chatType && isWorkspaceChat(chatType);
    const participants = participantList.reduce((reportParticipants: Participants, accountID: number) => {
        const participant: ReportParticipant = {
            notificationPreference,
            ...(!isWorkspaceChatType && {role: accountID === currentUserAccountID ? CONST.REPORT.ROLE.ADMIN : CONST.REPORT.ROLE.MEMBER}),
        };
        // eslint-disable-next-line no-param-reassign
        reportParticipants[accountID] = participant;
        return reportParticipants;
    }, {} as Participants);
    const currentTime = DateUtils.getDBTime();
    const isNewlyCreatedWorkspaceChat = chatType === CONST.REPORT.CHAT_TYPE.POLICY_EXPENSE_CHAT && isOwnPolicyExpenseChat;
    const optimisticChatReport: OptimisticChatReport = {
        type: CONST.REPORT.TYPE.CHAT,
        chatType,
        isOwnPolicyExpenseChat,
        isPinned: isNewlyCreatedWorkspaceChat,
        lastActorAccountID: 0,
        lastMessageHtml: '',
        lastMessageText: undefined,
        lastReadTime: currentTime,
        lastVisibleActionCreated: currentTime,
        oldPolicyName,
        ownerAccountID: ownerAccountID || CONST.REPORT.OWNER_ACCOUNT_ID_FAKE,
        parentReportActionID,
        parentReportID,
        participants,
        policyID,
        reportID: optimisticReportID || generateReportID(),
        reportName,
        stateNum: 0,
        statusNum: 0,
        visibility,
        description,
        writeCapability,
        avatarUrl,
    };

    if (chatType === CONST.REPORT.CHAT_TYPE.INVOICE) {
        // TODO: update to support workspace as an invoice receiver when workspace-to-workspace invoice room implemented
        optimisticChatReport.invoiceReceiver = {
            type: 'individual',
            accountID: participantList.at(0) ?? -1,
        };
    }

    return optimisticChatReport;
}

function buildOptimisticGroupChatReport(
    participantAccountIDs: number[],
    reportName: string,
    avatarUri: string,
    optimisticReportID?: string,
    notificationPreference?: NotificationPreference,
) {
    return buildOptimisticChatReport(
        participantAccountIDs,
        reportName,
        CONST.REPORT.CHAT_TYPE.GROUP,
        undefined,
        undefined,
        undefined,
        undefined,
        undefined,
        undefined,
        notificationPreference,
        undefined,
        undefined,
        undefined,
        avatarUri,
        optimisticReportID,
    );
}

/**
 * Returns the necessary reportAction onyx data to indicate that the chat has been created optimistically
 * @param [created] - Action created time
 */
function buildOptimisticCreatedReportAction(emailCreatingAction: string, created = DateUtils.getDBTime()): OptimisticCreatedReportAction {
    return {
        reportActionID: rand64(),
        actionName: CONST.REPORT.ACTIONS.TYPE.CREATED,
        pendingAction: CONST.RED_BRICK_ROAD_PENDING_ACTION.ADD,
        actorAccountID: currentUserAccountID,
        message: [
            {
                type: CONST.REPORT.MESSAGE.TYPE.TEXT,
                style: 'strong',
                text: emailCreatingAction,
            },
            {
                type: CONST.REPORT.MESSAGE.TYPE.TEXT,
                style: 'normal',
                text: ' created this report',
            },
        ],
        person: [
            {
                type: CONST.REPORT.MESSAGE.TYPE.TEXT,
                style: 'strong',
                text: getCurrentUserDisplayNameOrEmail(),
            },
        ],
        automatic: false,
        avatar: getCurrentUserAvatar(),
        created,
        shouldShow: true,
    };
}

/**
 * Returns the necessary reportAction onyx data to indicate that the room has been renamed
 */
function buildOptimisticRenamedRoomReportAction(newName: string, oldName: string): OptimisticRenamedReportAction {
    const now = DateUtils.getDBTime();
    return {
        reportActionID: rand64(),
        actionName: CONST.REPORT.ACTIONS.TYPE.RENAMED,
        pendingAction: CONST.RED_BRICK_ROAD_PENDING_ACTION.ADD,
        actorAccountID: currentUserAccountID,
        message: [
            {
                type: CONST.REPORT.MESSAGE.TYPE.TEXT,
                style: 'strong',
                text: 'You',
            },
            {
                type: CONST.REPORT.MESSAGE.TYPE.TEXT,
                style: 'normal',
                text: ` renamed this report. New title is '${newName}' (previously '${oldName}').`,
            },
        ],
        person: [
            {
                type: CONST.REPORT.MESSAGE.TYPE.TEXT,
                style: 'strong',
                text: getCurrentUserDisplayNameOrEmail(),
            },
        ],
        originalMessage: {
            oldName,
            newName,
            html: `Room renamed to ${newName}`,
            lastModified: now,
        },
        automatic: false,
        avatar: getCurrentUserAvatar(),
        created: now,
        shouldShow: true,
    };
}

/**
 * Returns the necessary reportAction onyx data to indicate that the room description has been updated
 */
function buildOptimisticRoomDescriptionUpdatedReportAction(description: string): OptimisticRoomDescriptionUpdatedReportAction {
    const now = DateUtils.getDBTime();
    return {
        reportActionID: rand64(),
        actionName: CONST.REPORT.ACTIONS.TYPE.ROOM_CHANGE_LOG.UPDATE_ROOM_DESCRIPTION,
        pendingAction: CONST.RED_BRICK_ROAD_PENDING_ACTION.ADD,
        actorAccountID: currentUserAccountID,
        message: [
            {
                type: CONST.REPORT.MESSAGE.TYPE.COMMENT,
                text: description ? `set the room description to: ${Parser.htmlToText(description)}` : 'cleared the room description',
                html: description ? `<muted-text>set the room description to: ${description}</muted-text>` : '<muted-text>cleared the room description</muted-text>',
            },
        ],
        person: [
            {
                type: CONST.REPORT.MESSAGE.TYPE.TEXT,
                style: 'strong',
                text: getCurrentUserDisplayNameOrEmail(),
            },
        ],
        originalMessage: {
            description,
            lastModified: now,
        },
        created: now,
    };
}

/**
 * Returns the necessary reportAction onyx data to indicate that the transaction has been put on hold optimistically
 * @param [created] - Action created time
 */
function buildOptimisticHoldReportAction(created = DateUtils.getDBTime()): OptimisticHoldReportAction {
    return {
        reportActionID: rand64(),
        actionName: CONST.REPORT.ACTIONS.TYPE.HOLD,
        pendingAction: CONST.RED_BRICK_ROAD_PENDING_ACTION.ADD,
        actorAccountID: currentUserAccountID,
        message: [
            {
                type: CONST.REPORT.MESSAGE.TYPE.TEXT,
                style: 'normal',
                text: translateLocal('iou.heldExpense'),
            },
        ],
        person: [
            {
                type: CONST.REPORT.MESSAGE.TYPE.TEXT,
                style: 'strong',
                text: getCurrentUserDisplayNameOrEmail(),
            },
        ],
        automatic: false,
        avatar: getCurrentUserAvatar(),
        created,
        shouldShow: true,
    };
}

/**
 * Returns the necessary reportAction onyx data to indicate that the transaction has been put on hold optimistically
 * @param [created] - Action created time
 */
function buildOptimisticHoldReportActionComment(comment: string, created = DateUtils.getDBTime()): OptimisticHoldReportAction {
    return {
        reportActionID: rand64(),
        actionName: CONST.REPORT.ACTIONS.TYPE.ADD_COMMENT,
        pendingAction: CONST.RED_BRICK_ROAD_PENDING_ACTION.ADD,
        actorAccountID: currentUserAccountID,
        message: [
            {
                type: CONST.REPORT.MESSAGE.TYPE.COMMENT,
                text: comment,
                html: comment, // as discussed on https://github.com/Expensify/App/pull/39452 we will not support HTML for now
            },
        ],
        person: [
            {
                type: CONST.REPORT.MESSAGE.TYPE.TEXT,
                style: 'strong',
                text: getCurrentUserDisplayNameOrEmail(),
            },
        ],
        automatic: false,
        avatar: getCurrentUserAvatar(),
        created,
        shouldShow: true,
    };
}

/**
 * Returns the necessary reportAction onyx data to indicate that the transaction has been removed from hold optimistically
 * @param [created] - Action created time
 */
function buildOptimisticUnHoldReportAction(created = DateUtils.getDBTime()): OptimisticHoldReportAction {
    return {
        reportActionID: rand64(),
        actionName: CONST.REPORT.ACTIONS.TYPE.UNHOLD,
        pendingAction: CONST.RED_BRICK_ROAD_PENDING_ACTION.ADD,
        actorAccountID: currentUserAccountID,
        message: [
            {
                type: CONST.REPORT.MESSAGE.TYPE.TEXT,
                style: 'normal',
                text: translateLocal('iou.unheldExpense'),
            },
        ],
        person: [
            {
                type: CONST.REPORT.MESSAGE.TYPE.TEXT,
                style: 'normal',
                text: getCurrentUserDisplayNameOrEmail(),
            },
        ],
        automatic: false,
        avatar: getCurrentUserAvatar(),
        created,
        shouldShow: true,
    };
}

function buildOptimisticEditedTaskFieldReportAction({title, description}: Task): OptimisticEditedTaskReportAction {
    // We do not modify title & description in one request, so we need to create a different optimistic action for each field modification
    let field = '';
    let value = '';
    if (title !== undefined) {
        field = 'task title';
        value = title;
    } else if (description !== undefined) {
        field = 'description';
        value = description;
    }

    let changelog = 'edited this task';
    if (field && value) {
        changelog = `updated the ${field} to ${value}`;
    } else if (field) {
        changelog = `removed the ${field}`;
    }
    const delegateAccountDetails = getPersonalDetailByEmail(delegateEmail);

    return {
        reportActionID: rand64(),
        actionName: CONST.REPORT.ACTIONS.TYPE.TASK_EDITED,
        pendingAction: CONST.RED_BRICK_ROAD_PENDING_ACTION.ADD,
        actorAccountID: currentUserAccountID,
        message: [
            {
                type: CONST.REPORT.MESSAGE.TYPE.COMMENT,
                text: changelog,
                html: description ? getParsedComment(changelog) : changelog,
            },
        ],
        person: [
            {
                type: CONST.REPORT.MESSAGE.TYPE.TEXT,
                style: 'strong',
                text: getCurrentUserDisplayNameOrEmail(),
            },
        ],
        automatic: false,
        avatar: getCurrentUserAvatar(),
        created: DateUtils.getDBTime(),
        shouldShow: false,
        delegateAccountID: delegateAccountDetails?.accountID,
    };
}

function buildOptimisticCardAssignedReportAction(assigneeAccountID: number): OptimisticCardAssignedReportAction {
    return {
        actionName: CONST.REPORT.ACTIONS.TYPE.CARD_ASSIGNED,
        actorAccountID: currentUserAccountID,
        avatar: getCurrentUserAvatar(),
        created: DateUtils.getDBTime(),
        originalMessage: {assigneeAccountID, cardID: -1},
        message: [{type: CONST.REPORT.MESSAGE.TYPE.COMMENT, text: '', html: ''}],
        pendingAction: CONST.RED_BRICK_ROAD_PENDING_ACTION.ADD,
        person: [
            {
                type: CONST.REPORT.MESSAGE.TYPE.TEXT,
                style: 'strong',
                text: getCurrentUserDisplayNameOrEmail(),
            },
        ],
        reportActionID: rand64(),
        shouldShow: true,
    };
}

function buildOptimisticChangedTaskAssigneeReportAction(assigneeAccountID: number): OptimisticEditedTaskReportAction {
    const delegateAccountDetails = getPersonalDetailByEmail(delegateEmail);

    return {
        reportActionID: rand64(),
        actionName: CONST.REPORT.ACTIONS.TYPE.TASK_EDITED,
        pendingAction: CONST.RED_BRICK_ROAD_PENDING_ACTION.ADD,
        actorAccountID: currentUserAccountID,
        message: [
            {
                type: CONST.REPORT.MESSAGE.TYPE.COMMENT,
                text: `assigned to ${getDisplayNameForParticipant(assigneeAccountID)}`,
                html: `assigned to <mention-user accountID="${assigneeAccountID}"/>`,
            },
        ],
        person: [
            {
                type: CONST.REPORT.MESSAGE.TYPE.TEXT,
                style: 'strong',
                text: getCurrentUserDisplayNameOrEmail(),
            },
        ],
        automatic: false,
        avatar: getCurrentUserAvatar(),
        created: DateUtils.getDBTime(),
        shouldShow: false,
        delegateAccountID: delegateAccountDetails?.accountID,
    };
}

/**
 * Returns the necessary reportAction onyx data to indicate that a chat has been archived
 *
 * @param reason - A reason why the chat has been archived
 */
function buildOptimisticClosedReportAction(
    emailClosingReport: string,
    policyName: string,
    reason: ValueOf<typeof CONST.REPORT.ARCHIVE_REASON> = CONST.REPORT.ARCHIVE_REASON.DEFAULT,
): OptimisticClosedReportAction {
    return {
        actionName: CONST.REPORT.ACTIONS.TYPE.CLOSED,
        actorAccountID: currentUserAccountID,
        automatic: false,
        avatar: getCurrentUserAvatar(),
        created: DateUtils.getDBTime(),
        message: [
            {
                type: CONST.REPORT.MESSAGE.TYPE.TEXT,
                style: 'strong',
                text: emailClosingReport,
            },
            {
                type: CONST.REPORT.MESSAGE.TYPE.TEXT,
                style: 'normal',
                text: ' closed this report',
            },
        ],
        originalMessage: {
            policyName,
            reason,
        },
        pendingAction: CONST.RED_BRICK_ROAD_PENDING_ACTION.ADD,
        person: [
            {
                type: CONST.REPORT.MESSAGE.TYPE.TEXT,
                style: 'strong',
                text: getCurrentUserDisplayNameOrEmail(),
            },
        ],
        reportActionID: rand64(),
        shouldShow: true,
    };
}

/**
 * Returns an optimistic Dismissed Violation Report Action. Use the originalMessage customize this to the type of
 * violation being dismissed.
 */
function buildOptimisticDismissedViolationReportAction(
    originalMessage: ReportAction<typeof CONST.REPORT.ACTIONS.TYPE.DISMISSED_VIOLATION>['originalMessage'],
): OptimisticDismissedViolationReportAction {
    return {
        actionName: CONST.REPORT.ACTIONS.TYPE.DISMISSED_VIOLATION,
        actorAccountID: currentUserAccountID,
        avatar: getCurrentUserAvatar(),
        created: DateUtils.getDBTime(),
        message: [
            {
                type: CONST.REPORT.MESSAGE.TYPE.TEXT,
                style: 'normal',
                text: getDismissedViolationMessageText(originalMessage),
            },
        ],
        originalMessage,
        pendingAction: CONST.RED_BRICK_ROAD_PENDING_ACTION.ADD,
        person: [
            {
                type: CONST.REPORT.MESSAGE.TYPE.TEXT,
                style: 'strong',
                text: getCurrentUserDisplayNameOrEmail(),
            },
        ],
        reportActionID: rand64(),
        shouldShow: true,
    };
}

function buildOptimisticAnnounceChat(policyID: string, accountIDs: number[]): OptimisticAnnounceChat {
    const announceReport = getRoom(CONST.REPORT.CHAT_TYPE.POLICY_ANNOUNCE, policyID);
    const policy = getPolicy(policyID);
    const announceRoomOnyxData: AnnounceRoomOnyxData = {
        onyxOptimisticData: [],
        onyxSuccessData: [],
        onyxFailureData: [],
    };

    // Do not create #announce room if the room already exists or if there are less than 3 participants in workspace
    if (accountIDs.length < 3 || announceReport) {
        return {
            announceChatReportID: '',
            announceChatReportActionID: '',
            announceChatData: announceRoomOnyxData,
        };
    }

    const announceChatData = buildOptimisticChatReport(
        accountIDs,
        CONST.REPORT.WORKSPACE_CHAT_ROOMS.ANNOUNCE,
        CONST.REPORT.CHAT_TYPE.POLICY_ANNOUNCE,
        policyID,
        CONST.POLICY.OWNER_ACCOUNT_ID_FAKE,
        false,
        policy?.name,
        undefined,
        CONST.REPORT.WRITE_CAPABILITIES.ADMINS,
        CONST.REPORT.NOTIFICATION_PREFERENCE.ALWAYS,
    );
    const announceCreatedAction = buildOptimisticCreatedReportAction(CONST.POLICY.OWNER_EMAIL_FAKE);
    announceRoomOnyxData.onyxOptimisticData.push(
        {
            onyxMethod: Onyx.METHOD.SET,
            key: `${ONYXKEYS.COLLECTION.REPORT}${announceChatData.reportID}`,
            value: {
                pendingFields: {
                    addWorkspaceRoom: CONST.RED_BRICK_ROAD_PENDING_ACTION.ADD,
                },
                ...announceChatData,
            },
        },
        {
            onyxMethod: Onyx.METHOD.SET,
            key: `${ONYXKEYS.COLLECTION.REPORT_DRAFT}${announceChatData.reportID}`,
            value: null,
        },
        {
            onyxMethod: Onyx.METHOD.SET,
            key: `${ONYXKEYS.COLLECTION.REPORT_ACTIONS}${announceChatData.reportID}`,
            value: {
                [announceCreatedAction.reportActionID]: announceCreatedAction,
            },
        },
    );
    announceRoomOnyxData.onyxSuccessData.push(
        {
            onyxMethod: Onyx.METHOD.MERGE,
            key: `${ONYXKEYS.COLLECTION.REPORT}${announceChatData.reportID}`,
            value: {
                pendingFields: {
                    addWorkspaceRoom: null,
                },
                pendingAction: null,
            },
        },
        {
            onyxMethod: Onyx.METHOD.MERGE,
            key: `${ONYXKEYS.COLLECTION.REPORT_METADATA}${announceChatData.reportID}`,
            value: {
                isOptimisticReport: false,
            },
        },
        {
            onyxMethod: Onyx.METHOD.MERGE,
            key: `${ONYXKEYS.COLLECTION.REPORT_ACTIONS}${announceChatData.reportID}`,
            value: {
                [announceCreatedAction.reportActionID]: {
                    pendingAction: null,
                },
            },
        },
    );
    announceRoomOnyxData.onyxFailureData.push(
        {
            onyxMethod: Onyx.METHOD.MERGE,
            key: `${ONYXKEYS.COLLECTION.REPORT}${announceChatData.reportID}`,
            value: {
                pendingFields: {
                    addWorkspaceRoom: null,
                },
                pendingAction: null,
            },
        },
        {
            onyxMethod: Onyx.METHOD.MERGE,
            key: `${ONYXKEYS.COLLECTION.REPORT_METADATA}${announceChatData.reportID}`,
            value: {
                isOptimisticReport: false,
            },
        },
        {
            onyxMethod: Onyx.METHOD.MERGE,
            key: `${ONYXKEYS.COLLECTION.REPORT_ACTIONS}${announceChatData.reportID}`,
            value: {
                [announceCreatedAction.reportActionID]: {
                    pendingAction: null,
                },
            },
        },
    );
    return {
        announceChatReportID: announceChatData.reportID,
        announceChatReportActionID: announceCreatedAction.reportActionID,
        announceChatData: announceRoomOnyxData,
    };
}

function buildOptimisticWorkspaceChats(policyID: string, policyName: string, expenseReportId?: string): OptimisticWorkspaceChats {
    const pendingChatMembers = getPendingChatMembers(currentUserAccountID ? [currentUserAccountID] : [], [], CONST.RED_BRICK_ROAD_PENDING_ACTION.ADD);
    const adminsChatData = {
        ...buildOptimisticChatReport(
            currentUserAccountID ? [currentUserAccountID] : [],
            CONST.REPORT.WORKSPACE_CHAT_ROOMS.ADMINS,
            CONST.REPORT.CHAT_TYPE.POLICY_ADMINS,
            policyID,
            CONST.POLICY.OWNER_ACCOUNT_ID_FAKE,
            false,
            policyName,
        ),
    };
    const adminsChatReportID = adminsChatData.reportID;
    const adminsCreatedAction = buildOptimisticCreatedReportAction(CONST.POLICY.OWNER_EMAIL_FAKE);
    const adminsReportActionData = {
        [adminsCreatedAction.reportActionID]: adminsCreatedAction,
    };

    const expenseChatData = buildOptimisticChatReport(
        currentUserAccountID ? [currentUserAccountID] : [],
        '',
        CONST.REPORT.CHAT_TYPE.POLICY_EXPENSE_CHAT,
        policyID,
        currentUserAccountID,
        true,
        policyName,
        undefined,
        undefined,
        undefined,
        undefined,
        undefined,
        undefined,
        undefined,
        expenseReportId,
    );
    const expenseChatReportID = expenseChatData.reportID;
    const expenseReportCreatedAction = buildOptimisticCreatedReportAction(currentUserEmail ?? '');
    const expenseReportActionData = {
        [expenseReportCreatedAction.reportActionID]: expenseReportCreatedAction,
    };

    return {
        adminsChatReportID,
        adminsChatData,
        adminsReportActionData,
        adminsCreatedReportActionID: adminsCreatedAction.reportActionID,
        expenseChatReportID,
        expenseChatData,
        expenseReportActionData,
        expenseCreatedReportActionID: expenseReportCreatedAction.reportActionID,
        pendingChatMembers,
    };
}

/**
 * Builds an optimistic Task Report with a randomly generated reportID
 *
 * @param ownerAccountID - Account ID of the person generating the Task.
 * @param assigneeAccountID - AccountID of the other person participating in the Task.
 * @param parentReportID - Report ID of the chat where the Task is.
 * @param title - Task title.
 * @param description - Task description.
 * @param policyID - PolicyID of the parent report
 */

function buildOptimisticTaskReport(
    ownerAccountID: number,
    assigneeAccountID = 0,
    parentReportID?: string,
    title?: string,
    description?: string,
    policyID: string = CONST.POLICY.OWNER_EMAIL_FAKE,
    notificationPreference: NotificationPreference = CONST.REPORT.NOTIFICATION_PREFERENCE.HIDDEN,
): OptimisticTaskReport {
    const participants: Participants = {
        [ownerAccountID]: {
            notificationPreference,
        },
    };

    if (assigneeAccountID) {
        participants[assigneeAccountID] = {notificationPreference};
    }

    return {
        reportID: generateReportID(),
        reportName: title,
        description: getParsedComment(description ?? ''),
        ownerAccountID,
        participants,
        managerID: assigneeAccountID,
        type: CONST.REPORT.TYPE.TASK,
        parentReportID,
        policyID,
        stateNum: CONST.REPORT.STATE_NUM.OPEN,
        statusNum: CONST.REPORT.STATUS_NUM.OPEN,
        lastVisibleActionCreated: DateUtils.getDBTime(),
        hasParentAccess: true,
    };
}

/**
 * Builds an optimistic EXPORTED_TO_INTEGRATION report action
 *
 * @param integration - The connectionName of the integration
 * @param markedManually - Whether the integration was marked as manually exported
 */
function buildOptimisticExportIntegrationAction(integration: ConnectionName, markedManually = false): OptimisticExportIntegrationAction {
    const label = CONST.POLICY.CONNECTIONS.NAME_USER_FRIENDLY[integration];
    return {
        reportActionID: rand64(),
        actionName: CONST.REPORT.ACTIONS.TYPE.EXPORTED_TO_INTEGRATION,
        pendingAction: CONST.RED_BRICK_ROAD_PENDING_ACTION.ADD,
        actorAccountID: currentUserAccountID,
        message: [],
        person: [
            {
                type: CONST.REPORT.MESSAGE.TYPE.TEXT,
                style: 'strong',
                text: getCurrentUserDisplayNameOrEmail(),
            },
        ],
        automatic: false,
        avatar: getCurrentUserAvatar(),
        created: DateUtils.getDBTime(),
        shouldShow: true,
        originalMessage: {
            label,
            lastModified: DateUtils.getDBTime(),
            markedManually,
            inProgress: true,
        },
    };
}

/**
 * A helper method to create transaction thread
 *
 * @param reportAction - the parent IOU report action from which to create the thread
 * @param moneyRequestReport - the report which the report action belongs to
 */
function buildTransactionThread(
    reportAction: OnyxEntry<ReportAction | OptimisticIOUReportAction>,
    moneyRequestReport: OnyxEntry<Report>,
    existingTransactionThreadReportID?: string,
): OptimisticChatReport {
    const participantAccountIDs = [...new Set([currentUserAccountID, Number(reportAction?.actorAccountID)])].filter(Boolean) as number[];
    const existingTransactionThreadReport = getReportOrDraftReport(existingTransactionThreadReportID);

    if (existingTransactionThreadReportID && existingTransactionThreadReport) {
        return {
            ...existingTransactionThreadReport,
            parentReportActionID: reportAction?.reportActionID,
            parentReportID: moneyRequestReport?.reportID,
            reportName: getTransactionReportName(reportAction),
            policyID: moneyRequestReport?.policyID,
        };
    }

    return buildOptimisticChatReport(
        participantAccountIDs,
        getTransactionReportName(reportAction),
        undefined,
        moneyRequestReport?.policyID,
        CONST.POLICY.OWNER_ACCOUNT_ID_FAKE,
        false,
        '',
        undefined,
        undefined,
        CONST.REPORT.NOTIFICATION_PREFERENCE.HIDDEN,
        reportAction?.reportActionID,
        moneyRequestReport?.reportID,
    );
}

/**
 * Build optimistic expense entities:
 *
 * 1. CREATED action for the chatReport
 * 2. CREATED action for the iouReport
 * 3. IOU action for the iouReport linked to the transaction thread via `childReportID`
 * 4. Transaction Thread linked to the IOU action via `parentReportActionID`
 * 5. CREATED action for the Transaction Thread
 */
function buildOptimisticMoneyRequestEntities(
    iouReport: Report,
    type: ValueOf<typeof CONST.IOU.REPORT_ACTION_TYPE>,
    amount: number,
    currency: string,
    comment: string,
    payeeEmail: string,
    participants: Participant[],
    transactionID: string,
    paymentType?: PaymentMethodType,
    isSettlingUp = false,
    isSendMoneyFlow = false,
    isOwnPolicyExpenseChat = false,
    isPersonalTrackingExpense?: boolean,
    existingTransactionThreadReportID?: string,
    linkedTrackedExpenseReportAction?: ReportAction,
): [OptimisticCreatedReportAction, OptimisticCreatedReportAction, OptimisticIOUReportAction, OptimisticChatReport, OptimisticCreatedReportAction | null] {
    const createdActionForChat = buildOptimisticCreatedReportAction(payeeEmail);

    // The `CREATED` action must be optimistically generated before the IOU action so that it won't appear after the IOU action in the chat.
    const iouActionCreationTime = DateUtils.getDBTime();
    const createdActionForIOUReport = buildOptimisticCreatedReportAction(payeeEmail, DateUtils.subtractMillisecondsFromDateTime(iouActionCreationTime, 1));

    const iouAction = buildOptimisticIOUReportAction(
        type,
        amount,
        currency,
        comment,
        participants,
        transactionID,
        paymentType,
        isPersonalTrackingExpense ? '0' : iouReport.reportID,
        isSettlingUp,
        isSendMoneyFlow,
        isOwnPolicyExpenseChat,
        iouActionCreationTime,
        linkedTrackedExpenseReportAction,
    );

    // Create optimistic transactionThread and the `CREATED` action for it, if existingTransactionThreadReportID is undefined
    const transactionThread = buildTransactionThread(iouAction, iouReport, existingTransactionThreadReportID);
    const createdActionForTransactionThread = existingTransactionThreadReportID ? null : buildOptimisticCreatedReportAction(payeeEmail);

    // The IOU action and the transactionThread are co-dependent as parent-child, so we need to link them together
    iouAction.childReportID = existingTransactionThreadReportID ?? transactionThread.reportID;

    return [createdActionForChat, createdActionForIOUReport, iouAction, transactionThread, createdActionForTransactionThread];
}

// Check if the report is empty, meaning it has no visible messages (i.e. only a "created" report action).
function isEmptyReport(report: OnyxEntry<Report>): boolean {
    if (!report) {
        return true;
    }

    if (report.lastMessageText) {
        return false;
    }

    const lastVisibleMessage = getLastVisibleMessage(report.reportID);
    return !lastVisibleMessage.lastMessageText;
}

function isUnread(report: OnyxEntry<Report>): boolean {
    if (!report) {
        return false;
    }

    if (isEmptyReport(report)) {
        return false;
    }
    // lastVisibleActionCreated and lastReadTime are both datetime strings and can be compared directly
    const lastVisibleActionCreated = report.lastVisibleActionCreated ?? '';
    const lastReadTime = report.lastReadTime ?? '';
    const lastMentionedTime = report.lastMentionedTime ?? '';

    // If the user was mentioned and the comment got deleted the lastMentionedTime will be more recent than the lastVisibleActionCreated
    return lastReadTime < lastVisibleActionCreated || lastReadTime < lastMentionedTime;
}

function isIOUOwnedByCurrentUser(report: OnyxEntry<Report>, allReportsDict?: OnyxCollection<Report>): boolean {
    const allAvailableReports = allReportsDict ?? allReports;
    if (!report || !allAvailableReports) {
        return false;
    }

    let reportToLook = report;
    if (report.iouReportID) {
        const iouReport = allAvailableReports[`${ONYXKEYS.COLLECTION.REPORT}${report.iouReportID}`];
        if (iouReport) {
            reportToLook = iouReport;
        }
    }

    return reportToLook.ownerAccountID === currentUserAccountID;
}

/**
 * Assuming the passed in report is a default room, lets us know whether we can see it or not, based on permissions and
 * the various subsets of users we've allowed to use default rooms.
 */
function canSeeDefaultRoom(report: OnyxEntry<Report>, policies: OnyxCollection<Policy>, betas: OnyxEntry<Beta[]>): boolean {
    // Include archived rooms
    if (isArchivedNonExpenseReport(report, getReportNameValuePairs(report?.reportID))) {
        return true;
    }

    // If the room has an assigned guide, it can be seen.
    if (hasExpensifyGuidesEmails(Object.keys(report?.participants ?? {}).map(Number))) {
        return true;
    }

    // Include any admins and announce rooms, since only non partner-managed domain rooms are on the beta now.
    if (isAdminRoom(report) || isAnnounceRoom(report)) {
        return true;
    }

    // For all other cases, just check that the user belongs to the default rooms beta
    return Permissions.canUseDefaultRooms(betas ?? []);
}

function canAccessReport(report: OnyxEntry<Report>, policies: OnyxCollection<Policy>, betas: OnyxEntry<Beta[]>): boolean {
    // We hide default rooms (it's basically just domain rooms now) from people who aren't on the defaultRooms beta.
    if (isDefaultRoom(report) && !canSeeDefaultRoom(report, policies, betas)) {
        return false;
    }

    if (report?.errorFields?.notFound) {
        return false;
    }

    return true;
}

// eslint-disable-next-line rulesdir/no-negated-variables
function isReportNotFound(report: OnyxEntry<Report>): boolean {
    return !!report?.errorFields?.notFound;
}

/**
 * Check if the report is the parent report of the currently viewed report or at least one child report has report action
 */
function shouldHideReport(report: OnyxEntry<Report>, currentReportId: string | undefined): boolean {
    const currentReport = getReportOrDraftReport(currentReportId);
    const parentReport = getParentReport(!isEmptyObject(currentReport) ? currentReport : undefined);
    const reportActions = allReportActions?.[`${ONYXKEYS.COLLECTION.REPORT_ACTIONS}${report?.reportID}`] ?? {};
    const isChildReportHasComment = Object.values(reportActions ?? {})?.some((reportAction) => (reportAction?.childVisibleActionCount ?? 0) > 0);
    return parentReport?.reportID !== report?.reportID && !isChildReportHasComment;
}

/**
 * Should we display a RBR on the LHN on this report due to violations?
 */
function shouldDisplayViolationsRBRInLHN(report: OnyxEntry<Report>, transactionViolations: OnyxCollection<TransactionViolation[]>): boolean {
    // We only show the RBR in the highest level, which is the workspace chat
    if (!report || !isPolicyExpenseChat(report)) {
        return false;
    }

    // We only show the RBR to the submitter
    if (!isCurrentUserSubmitter(report.reportID)) {
        return false;
    }

    // Get all potential reports, which are the ones that are:
    // - Owned by the same user
    // - Are either open or submitted
    // - Belong to the same workspace
    // And if any have a violation, then it should have a RBR
    const reports = Object.values(allReports ?? {}) as Report[];
    const potentialReports = reports.filter((r) => r?.ownerAccountID === currentUserAccountID && (r?.stateNum ?? 0) <= 1 && r?.policyID === report.policyID);
    return potentialReports.some(
        (potentialReport) => hasViolations(potentialReport.reportID, transactionViolations) || hasWarningTypeViolations(potentialReport.reportID, transactionViolations),
    );
}

/**
 * Checks to see if a report contains a violation
 */
function hasViolations(reportID: string | undefined, transactionViolations: OnyxCollection<TransactionViolation[]>, shouldShowInReview?: boolean): boolean {
    const transactions = getReportTransactions(reportID);
    return transactions.some((transaction) => hasViolation(transaction.transactionID, transactionViolations, shouldShowInReview));
}

/**
 * Checks to see if a report contains a violation of type `warning`
 */
function hasWarningTypeViolations(reportID: string | undefined, transactionViolations: OnyxCollection<TransactionViolation[]>, shouldShowInReview?: boolean): boolean {
    const transactions = getReportTransactions(reportID);
    return transactions.some((transaction) => hasWarningTypeViolation(transaction.transactionID, transactionViolations, shouldShowInReview));
}

/**
 * Checks to see if a report contains a violation of type `notice`
 */
function hasNoticeTypeViolations(reportID: string | undefined, transactionViolations: OnyxCollection<TransactionViolation[]>, shouldShowInReview?: boolean): boolean {
    const transactions = getReportTransactions(reportID);
    return transactions.some((transaction) => hasNoticeTypeViolation(transaction.transactionID, transactionViolations, shouldShowInReview));
}

function hasReportViolations(reportID: string | undefined) {
    if (!reportID) {
        return false;
    }
    const reportViolations = allReportsViolations?.[`${ONYXKEYS.COLLECTION.REPORT_VIOLATIONS}${reportID}`];
    return Object.values(reportViolations ?? {}).some((violations) => !isEmptyObject(violations));
}

/**
 * Checks if #admins room chan be shown
 * We show #admin rooms when a) More than one admin exists or b) There exists policy audit log for review.
 */
function shouldAdminsRoomBeVisible(report: OnyxEntry<Report>): boolean {
    const accountIDs = Object.entries(report?.participants ?? {}).map(([accountID]) => Number(accountID));
    const adminAccounts = getLoginsByAccountIDs(accountIDs).filter((login) => !isExpensifyTeam(login));
    const lastVisibleAction = getLastVisibleActionReportActionsUtils(report?.reportID);
    if ((lastVisibleAction ? isCreatedAction(lastVisibleAction) : report?.lastActionType === CONST.REPORT.ACTIONS.TYPE.CREATED) && adminAccounts.length <= 1) {
        return false;
    }
    return true;
}

type ReportErrorsAndReportActionThatRequiresAttention = {
    errors: ErrorFields;
    reportAction?: OnyxEntry<ReportAction>;
};

function getAllReportActionsErrorsAndReportActionThatRequiresAttention(report: OnyxEntry<Report>, reportActions: OnyxEntry<ReportActions>): ReportErrorsAndReportActionThatRequiresAttention {
    const reportActionsArray = Object.values(reportActions ?? {}).filter((action) => !isDeletedAction(action));
    const reportActionErrors: ErrorFields = {};
    let reportAction: OnyxEntry<ReportAction>;

    for (const action of reportActionsArray) {
        if (action && !isEmptyObject(action.errors)) {
            Object.assign(reportActionErrors, action.errors);

            if (!reportAction) {
                reportAction = action;
            }
        }
    }
    const parentReportAction: OnyxEntry<ReportAction> =
        !report?.parentReportID || !report?.parentReportActionID
            ? undefined
            : allReportActions?.[`${ONYXKEYS.COLLECTION.REPORT_ACTIONS}${report.parentReportID}`]?.[report.parentReportActionID];

<<<<<<< HEAD
    if (!isArchivedReport(report)) {
        if (ReportActionsUtils.wasActionTakenByCurrentUser(parentReportAction) && ReportActionsUtils.isTransactionThread(parentReportAction)) {
            const transactionID = ReportActionsUtils.isMoneyRequestAction(parentReportAction) ? ReportActionsUtils.getOriginalMessage(parentReportAction)?.IOUTransactionID : null;
=======
    if (!isArchivedRoom(report)) {
        if (wasActionTakenByCurrentUser(parentReportAction) && isTransactionThread(parentReportAction)) {
            const transactionID = isMoneyRequestAction(parentReportAction) ? getOriginalMessage(parentReportAction)?.IOUTransactionID : null;
>>>>>>> 6868debf
            const transaction = allTransactions?.[`${ONYXKEYS.COLLECTION.TRANSACTION}${transactionID}`];
            if (hasMissingSmartscanFieldsTransactionUtils(transaction ?? null) && !isSettled(transaction?.reportID)) {
                reportActionErrors.smartscan = getMicroSecondOnyxErrorWithTranslationKey('iou.error.genericSmartscanFailureMessage');
                reportAction = undefined;
            }
        } else if ((isIOUReport(report) || isExpenseReport(report)) && report?.ownerAccountID === currentUserAccountID) {
            if (shouldShowRBRForMissingSmartscanFields(report?.reportID) && !isSettled(report?.reportID)) {
                reportActionErrors.smartscan = getMicroSecondOnyxErrorWithTranslationKey('iou.error.genericSmartscanFailureMessage');
                reportAction = getReportActionWithMissingSmartscanFields(report?.reportID);
            }
        } else if (hasSmartscanError(reportActionsArray)) {
            reportActionErrors.smartscan = getMicroSecondOnyxErrorWithTranslationKey('iou.error.genericSmartscanFailureMessage');
            reportAction = getReportActionWithSmartscanError(reportActionsArray);
        }
    }

    return {
        errors: reportActionErrors,
        reportAction,
    };
}

/**
 * Get an object of error messages keyed by microtime by combining all error objects related to the report.
 */
function getAllReportErrors(report: OnyxEntry<Report>, reportActions: OnyxEntry<ReportActions>): Errors {
    const reportErrorFields = report?.errorFields ?? {};
    const {errors: reportActionErrors} = getAllReportActionsErrorsAndReportActionThatRequiresAttention(report, reportActions);

    // All error objects related to the report. Each object in the sources contains error messages keyed by microtime
    const errorSources = {
        ...reportErrorFields,
        ...reportActionErrors,
    };

    // Combine all error messages keyed by microtime into one object
    const errorSourcesArray = Object.values(errorSources ?? {});
    const allReportErrors = {};

    for (const errors of errorSourcesArray) {
        if (!isEmptyObject(errors)) {
            Object.assign(allReportErrors, errors);
        }
    }
    return allReportErrors;
}

function hasReportErrorsOtherThanFailedReceipt(report: Report, doesReportHaveViolations: boolean, transactionViolations: OnyxCollection<TransactionViolation[]>) {
    const reportActions = allReportActions?.[`${ONYXKEYS.COLLECTION.REPORT_ACTIONS}${report.reportID}`] ?? {};
    const allReportErrors = getAllReportErrors(report, reportActions) ?? {};
    const transactionReportActions = getAllReportActions(report.reportID);
    const oneTransactionThreadReportID = getOneTransactionThreadReportID(report.reportID, transactionReportActions, undefined);
    let doesTransactionThreadReportHasViolations = false;
    if (oneTransactionThreadReportID) {
        const transactionReport = getReport(oneTransactionThreadReportID);
        doesTransactionThreadReportHasViolations = !!transactionReport && shouldDisplayViolationsRBRInLHN(transactionReport, transactionViolations);
    }
    return (
        doesTransactionThreadReportHasViolations ||
        doesReportHaveViolations ||
        Object.values(allReportErrors).some((error) => error?.[0] !== translateLocal('iou.error.genericSmartscanFailureMessage'))
    );
}

type ShouldReportBeInOptionListParams = {
    report: OnyxEntry<Report>;
    currentReportId: string | undefined;
    isInFocusMode: boolean;
    betas: OnyxEntry<Beta[]>;
    policies: OnyxCollection<Policy>;
    excludeEmptyChats: boolean;
    doesReportHaveViolations: boolean;
    includeSelfDM?: boolean;
    login?: string;
    includeDomainEmail?: boolean;
};

function reasonForReportToBeInOptionList({
    report,
    currentReportId,
    isInFocusMode,
    betas,
    policies,
    excludeEmptyChats,
    doesReportHaveViolations,
    includeSelfDM = false,
    login,
    includeDomainEmail = false,
}: ShouldReportBeInOptionListParams): ValueOf<typeof CONST.REPORT_IN_LHN_REASONS> | null {
    const isInDefaultMode = !isInFocusMode;
    // Exclude reports that have no data because there wouldn't be anything to show in the option item.
    // This can happen if data is currently loading from the server or a report is in various stages of being created.
    // This can also happen for anyone accessing a public room or archived room for which they don't have access to the underlying policy.
    // Optionally exclude reports that do not belong to currently active workspace

    const parentReportAction = isThread(report) ? allReportActions?.[`${ONYXKEYS.COLLECTION.REPORT_ACTIONS}${report.parentReportID}`]?.[report.parentReportActionID] : undefined;

    if (
        !report?.reportID ||
        !report?.type ||
        report?.reportName === undefined ||
        (!report?.participants &&
            // We omit sending back participants for chat rooms when searching for reports since they aren't needed to display the results and can get very large.
            // So we allow showing rooms with no participants–in any other circumstances we should never have these reports with no participants in Onyx.
            !isChatRoom(report) &&
            !isChatThread(report) &&
            !isArchivedReport(report, getReportNameValuePairs(report?.reportID)) &&
            !isMoneyRequestReport(report) &&
            !isTaskReport(report) &&
            !isSelfDM(report) &&
            !isSystemChat(report) &&
            !isGroupChat(report))
    ) {
        return null;
    }

    // We used to use the system DM for A/B testing onboarding tasks, but now only create them in the Concierge chat. We
    // still need to allow existing users who have tasks in the system DM to see them, but otherwise we don't need to
    // show that chat
    if (report?.participants?.[CONST.ACCOUNT_ID.NOTIFICATIONS] && isEmptyReport(report)) {
        return null;
    }

    if (!canAccessReport(report, policies, betas)) {
        return null;
    }

    // If this is a transaction thread associated with a report that only has one transaction, omit it
    if (isOneTransactionThread(report.reportID, report.parentReportID, parentReportAction)) {
        return null;
    }

    if ((Object.values(CONST.REPORT.UNSUPPORTED_TYPE) as string[]).includes(report?.type ?? '')) {
        return null;
    }

    // Include the currently viewed report. If we excluded the currently viewed report, then there
    // would be no way to highlight it in the options list and it would be confusing to users because they lose
    // a sense of context.
    if (report.reportID === currentReportId) {
        return CONST.REPORT_IN_LHN_REASONS.IS_FOCUSED;
    }

    // Retrieve the draft comment for the report and convert it to a boolean
    const hasDraftComment = hasValidDraftComment(report.reportID);

    // Include reports that are relevant to the user in any view mode. Criteria include having a draft or having a GBR showing.
    // eslint-disable-next-line @typescript-eslint/prefer-nullish-coalescing
    if (hasDraftComment) {
        return CONST.REPORT_IN_LHN_REASONS.HAS_DRAFT_COMMENT;
    }

    if (requiresAttentionFromCurrentUser(report)) {
        return CONST.REPORT_IN_LHN_REASONS.HAS_GBR;
    }

    const isEmptyChat = isEmptyReport(report);
    const canHideReport = shouldHideReport(report, currentReportId);

    // Include reports if they are pinned
    if (report.isPinned) {
        return CONST.REPORT_IN_LHN_REASONS.PINNED_BY_USER;
    }

    const reportIsSettled = report.statusNum === CONST.REPORT.STATUS_NUM.REIMBURSED;

    // Always show IOU reports with violations unless they are reimbursed
    if (isExpenseRequest(report) && doesReportHaveViolations && !reportIsSettled) {
        return CONST.REPORT_IN_LHN_REASONS.HAS_IOU_VIOLATIONS;
    }

    // Hide only chat threads that haven't been commented on (other threads are actionable)
    if (isChatThread(report) && canHideReport && isEmptyChat) {
        return null;
    }

    // Show #admins room only when it has some value to the user.
    if (isAdminRoom(report) && !shouldAdminsRoomBeVisible(report)) {
        return null;
    }

    // Include reports that have errors from trying to add a workspace
    // If we excluded it, then the red-brock-road pattern wouldn't work for the user to resolve the error
    if (report.errorFields?.addWorkspaceRoom) {
        return CONST.REPORT_IN_LHN_REASONS.HAS_ADD_WORKSPACE_ROOM_ERRORS;
    }

    // All unread chats (even archived ones) in GSD mode will be shown. This is because GSD mode is specifically for focusing the user on the most relevant chats, primarily, the unread ones
    if (isInFocusMode) {
        return isUnread(report) && getReportNotificationPreference(report) !== CONST.REPORT.NOTIFICATION_PREFERENCE.MUTE ? CONST.REPORT_IN_LHN_REASONS.IS_UNREAD : null;
    }

    // Archived reports should always be shown when in default (most recent) mode. This is because you should still be able to access and search for the chats to find them.
    if (isInDefaultMode && isArchivedNonExpenseReport(report, getReportNameValuePairs(report?.reportID))) {
        return CONST.REPORT_IN_LHN_REASONS.IS_ARCHIVED;
    }

    // Hide chats between two users that haven't been commented on from the LNH
    if (excludeEmptyChats && isEmptyChat && isChatReport(report) && !isChatRoom(report) && !isPolicyExpenseChat(report) && !isSystemChat(report) && !isGroupChat(report) && canHideReport) {
        return null;
    }

    if (isSelfDM(report)) {
        return includeSelfDM ? CONST.REPORT_IN_LHN_REASONS.IS_SELF_DM : null;
    }

    if (Str.isDomainEmail(login ?? '') && !includeDomainEmail) {
        return null;
    }

    // Hide chat threads where the parent message is pending removal
    if (!isEmptyObject(parentReportAction) && isPendingRemove(parentReportAction) && isThreadParentMessage(parentReportAction, report?.reportID)) {
        return null;
    }

    return CONST.REPORT_IN_LHN_REASONS.DEFAULT;
}

/**
 * Takes several pieces of data from Onyx and evaluates if a report should be shown in the option list (either when searching
 * for reports or the reports shown in the LHN).
 *
 * This logic is very specific and the order of the logic is very important. It should fail quickly in most cases and also
 * filter out the majority of reports before filtering out very specific minority of reports.
 */
function shouldReportBeInOptionList(params: ShouldReportBeInOptionListParams) {
    return reasonForReportToBeInOptionList(params) !== null;
}

/**
 * Attempts to find a report in onyx with the provided list of participants. Does not include threads, task, expense, room, and policy expense chat.
 */
function getChatByParticipants(newParticipantList: number[], reports: OnyxCollection<Report> = allReports, shouldIncludeGroupChats = false): OnyxEntry<Report> {
    const sortedNewParticipantList = newParticipantList.sort();
    return Object.values(reports ?? {}).find((report) => {
        const participantAccountIDs = Object.keys(report?.participants ?? {});

        // Skip if it's not a 1:1 chat
        if (!shouldIncludeGroupChats && !isOneOnOneChat(report) && !isSystemChat(report)) {
            return false;
        }

        // If we are looking for a group chat, then skip non-group chat report
        if (shouldIncludeGroupChats && !isGroupChat(report)) {
            return false;
        }

        const sortedParticipantsAccountIDs = participantAccountIDs.map(Number).sort();

        // Only return the chat if it has all the participants
        return lodashIsEqual(sortedNewParticipantList, sortedParticipantsAccountIDs);
    });
}

/**
 * Attempts to find an invoice chat report in onyx with the provided policyID and receiverID.
 */
function getInvoiceChatByParticipants(receiverID: string | number, receiverType: InvoiceReceiverType, policyID?: string, reports: OnyxCollection<Report> = allReports): OnyxEntry<Report> {
    return Object.values(reports ?? {}).find((report) => {
        if (!report || !isInvoiceRoom(report) || isArchivedNonExpenseReport(report)) {
            return false;
        }

        const isSameReceiver =
            report.invoiceReceiver &&
            report.invoiceReceiver.type === receiverType &&
            (('accountID' in report.invoiceReceiver && report.invoiceReceiver.accountID === receiverID) ||
                ('policyID' in report.invoiceReceiver && report.invoiceReceiver.policyID === receiverID));

        return report.policyID === policyID && isSameReceiver;
    });
}

/**
 * Attempts to find a policy expense report in onyx that is owned by ownerAccountID in a given policy
 */
function getPolicyExpenseChat(ownerAccountID: number | undefined, policyID: string | undefined): OnyxEntry<Report> {
    if (!ownerAccountID || !policyID) {
        return;
    }

    return Object.values(allReports ?? {}).find((report: OnyxEntry<Report>) => {
        // If the report has been deleted, then skip it
        if (!report) {
            return false;
        }

        return report.policyID === policyID && isPolicyExpenseChat(report) && report.ownerAccountID === ownerAccountID;
    });
}

function getAllPolicyReports(policyID: string): Array<OnyxEntry<Report>> {
    return Object.values(allReports ?? {}).filter((report) => report?.policyID === policyID);
}

/**
 * Returns true if Chronos is one of the chat participants (1:1)
 */
function chatIncludesChronos(report: OnyxInputOrEntry<Report> | SearchReport): boolean {
    const participantAccountIDs = Object.keys(report?.participants ?? {}).map(Number);
    return participantAccountIDs.includes(CONST.ACCOUNT_ID.CHRONOS);
}

function chatIncludesChronosWithID(reportOrID?: string | SearchReport): boolean {
    if (!reportOrID) {
        return false;
    }

    const report = typeof reportOrID === 'string' ? getReport(reportOrID) : reportOrID;
    return chatIncludesChronos(report);
}

/**
 * Can only flag if:
 *
 * - It was written by someone else and isn't a whisper
 * - It's a welcome message whisper
 * - It's an ADD_COMMENT that is not an attachment
 */
function canFlagReportAction(reportAction: OnyxInputOrEntry<ReportAction>, reportID: string | undefined): boolean {
    let report = getReportOrDraftReport(reportID);

    // If the childReportID exists in reportAction and is equal to the reportID,
    // the report action being evaluated is the parent report action in a thread, and we should get the parent report to evaluate instead.
    if (reportAction?.childReportID?.toString() === reportID?.toString()) {
        report = getReportOrDraftReport(report?.parentReportID);
    }
    const isCurrentUserAction = reportAction?.actorAccountID === currentUserAccountID;
    if (isWhisperAction(reportAction)) {
        // Allow flagging whispers that are sent by other users
        if (!isCurrentUserAction && reportAction?.actorAccountID !== CONST.ACCOUNT_ID.CONCIERGE) {
            return true;
        }

        // Disallow flagging the rest of whisper as they are sent by us
        return false;
    }

    return !!(
        !isCurrentUserAction &&
        reportAction?.actionName === CONST.REPORT.ACTIONS.TYPE.ADD_COMMENT &&
        !isDeletedAction(reportAction) &&
        !isCreatedTaskReportAction(reportAction) &&
        !isEmptyObject(report) &&
        report &&
        isAllowedToComment(report)
    );
}

/**
 * Whether flag comment page should show
 */
function shouldShowFlagComment(reportAction: OnyxInputOrEntry<ReportAction>, report: OnyxInputOrEntry<Report>): boolean {
    return (
        canFlagReportAction(reportAction, report?.reportID) &&
        !isArchivedNonExpenseReport(report, getReportNameValuePairs(report?.reportID)) &&
        !chatIncludesChronos(report) &&
        !isConciergeChatReport(report) &&
        reportAction?.actorAccountID !== CONST.ACCOUNT_ID.CONCIERGE
    );
}

/**
 * Performs the markdown conversion, and replaces code points > 127 with C escape sequences
 * Used for compatibility with the backend auth validator for AddComment, and to account for MD in comments
 * @returns The comment's total length as seen from the backend
 */
function getCommentLength(textComment: string, parsingDetails?: ParsingDetails): number {
    return getParsedComment(textComment, parsingDetails)
        .replace(/[^ -~]/g, '\\u????')
        .trim().length;
}

function getRouteFromLink(url: string | null): string {
    if (!url) {
        return '';
    }

    // Get the reportID from URL
    let route = url;
    const localWebAndroidRegEx = /^(https:\/\/([0-9]{1,3})\.([0-9]{1,3})\.([0-9]{1,3})\.([0-9]{1,3}))/;
    linkingConfig.prefixes.forEach((prefix) => {
        if (route.startsWith(prefix)) {
            route = route.replace(prefix, '');
        } else if (localWebAndroidRegEx.test(route)) {
            route = route.replace(localWebAndroidRegEx, '');
        } else {
            return;
        }

        // Remove the port if it's a localhost URL
        if (/^:\d+/.test(route)) {
            route = route.replace(/:\d+/, '');
        }

        // Remove the leading slash if exists
        if (route.startsWith('/')) {
            route = route.replace('/', '');
        }
    });
    return route;
}

function parseReportRouteParams(route: string): ReportRouteParams {
    let parsingRoute = route;
    if (parsingRoute.at(0) === '/') {
        // remove the first slash
        parsingRoute = parsingRoute.slice(1);
    }

    if (!parsingRoute.startsWith(addTrailingForwardSlash(ROUTES.REPORT))) {
        return {reportID: '', isSubReportPageRoute: false};
    }

    const pathSegments = parsingRoute.split('/');

    const reportIDSegment = pathSegments.at(1);
    const hasRouteReportActionID = !Number.isNaN(Number(reportIDSegment));

    // Check for "undefined" or any other unwanted string values
    if (!reportIDSegment || reportIDSegment === 'undefined') {
        return {reportID: '', isSubReportPageRoute: false};
    }

    return {
        reportID: reportIDSegment,
        isSubReportPageRoute: pathSegments.length > 2 && !hasRouteReportActionID,
    };
}

function getReportIDFromLink(url: string | null): string {
    const route = getRouteFromLink(url);
    const {reportID, isSubReportPageRoute} = parseReportRouteParams(route);
    if (isSubReportPageRoute) {
        // We allow the Sub-Report deep link routes (settings, details, etc.) to be handled by their respective component pages
        return '';
    }
    return reportID;
}

/**
 * Check if the chat report is linked to an iou that is waiting for the current user to add a credit bank account.
 */
function hasIOUWaitingOnCurrentUserBankAccount(chatReport: OnyxInputOrEntry<Report>): boolean {
    if (chatReport?.iouReportID) {
        const iouReport = getReport(chatReport.iouReportID);
        if (iouReport?.isWaitingOnBankAccount && iouReport?.ownerAccountID === currentUserAccountID) {
            return true;
        }
    }

    return false;
}

/**
 * Users can submit an expense:
 * - in policy expense chats only if they are in a role of a member in the chat (in other words, if it's their policy expense chat)
 * - in an open or submitted expense report tied to a policy expense chat the user owns
 *     - employee can submit expenses in a submitted expense report only if the policy has Instant Submit settings turned on
 * - in an IOU report, which is not settled yet
 * - in a 1:1 DM chat
 */
function canRequestMoney(report: OnyxEntry<Report>, policy: OnyxEntry<Policy>, otherParticipants: number[]): boolean {
    // User cannot submit expenses in a chat thread, task report or in a chat room
    if (isChatThread(report) || isTaskReport(report) || isChatRoom(report) || isSelfDM(report) || isGroupChat(report)) {
        return false;
    }

    // Users can only submit expenses in DMs if they are a 1:1 DM
    if (isDM(report)) {
        return otherParticipants.length === 1;
    }

    // Prevent requesting money if pending IOU report waiting for their bank account already exists
    if (hasIOUWaitingOnCurrentUserBankAccount(report)) {
        return false;
    }

    let isOwnPolicyExpenseChat = report?.isOwnPolicyExpenseChat ?? false;
    if (isExpenseReport(report) && getParentReport(report)) {
        isOwnPolicyExpenseChat = !!getParentReport(report)?.isOwnPolicyExpenseChat;
    }

    // In case there are no other participants than the current user and it's not user's own policy expense chat, they can't submit expenses from such report
    if (otherParticipants.length === 0 && !isOwnPolicyExpenseChat) {
        return false;
    }

    // Current user must be a manager or owner of this IOU
    if (isIOUReport(report) && currentUserAccountID !== report?.managerID && currentUserAccountID !== report?.ownerAccountID) {
        return false;
    }

    // User can submit expenses in any IOU report, unless paid, but the user can only submit expenses in an expense report
    // which is tied to their workspace chat.
    if (isMoneyRequestReport(report)) {
        const canAddTransactions = canAddTransaction(report);
        return isReportInGroupPolicy(report) ? isOwnPolicyExpenseChat && canAddTransactions : canAddTransactions;
    }

    // In the case of policy expense chat, users can only submit expenses from their own policy expense chat
    return !isPolicyExpenseChat(report) || isOwnPolicyExpenseChat;
}

function isGroupChatAdmin(report: OnyxEntry<Report>, accountID: number) {
    if (!report?.participants) {
        return false;
    }

    const reportParticipants = report.participants ?? {};
    const participant = reportParticipants[accountID];
    return participant?.role === CONST.REPORT.ROLE.ADMIN;
}

/**
 * Helper method to define what expense options we want to show for particular method.
 * There are 4 expense options: Submit, Split, Pay and Track expense:
 * - Submit option should show for:
 *     - DMs
 *     - own policy expense chats
 *     - open and processing expense reports tied to own policy expense chat
 *     - unsettled IOU reports
 * - Pay option should show for:
 *     - DMs
 * - Split options should show for:
 *     - DMs
 *     - chat/policy rooms with more than 1 participant
 *     - groups chats with 2 and more participants
 *     - corporate workspace chats
 * - Track expense option should show for:
 *    - Self DMs
 *    - own policy expense chats
 *    - open and processing expense reports tied to own policy expense chat
 * - Send invoice option should show for:
 *    - invoice rooms if the user is an admin of the sender workspace
 * None of the options should show in chat threads or if there is some special Expensify account
 * as a participant of the report.
 */
function getMoneyRequestOptions(report: OnyxEntry<Report>, policy: OnyxEntry<Policy>, reportParticipants: number[], filterDeprecatedTypes = false): IOUType[] {
    // In any thread or task report, we do not allow any new expenses yet
    if (isChatThread(report) || isTaskReport(report) || isInvoiceReport(report) || isSystemChat(report) || isArchivedReport(report)) {
        return [];
    }

    if (isInvoiceRoom(report)) {
        if (canSendInvoiceFromWorkspace(policy?.id) && isPolicyAdmin(report?.policyID, allPolicies)) {
            return [CONST.IOU.TYPE.INVOICE];
        }
        return [];
    }

    // We don't allow IOU actions if an Expensify account is a participant of the report, unless the policy that the report is on is owned by an Expensify account
    const doParticipantsIncludeExpensifyAccounts = lodashIntersection(reportParticipants, CONST.EXPENSIFY_ACCOUNT_IDS).length > 0;
    const policyOwnerAccountID = getPolicy(report?.policyID)?.ownerAccountID;
    const isPolicyOwnedByExpensifyAccounts = policyOwnerAccountID ? CONST.EXPENSIFY_ACCOUNT_IDS.includes(policyOwnerAccountID) : false;
    if (doParticipantsIncludeExpensifyAccounts && !isPolicyOwnedByExpensifyAccounts) {
        return [];
    }

    const otherParticipants = reportParticipants.filter((accountID) => currentUserPersonalDetails?.accountID !== accountID);
    const hasSingleParticipantInReport = otherParticipants.length === 1;
    let options: IOUType[] = [];

    if (isSelfDM(report)) {
        options = [CONST.IOU.TYPE.TRACK];
    }

    // User created policy rooms and default rooms like #admins or #announce will always have the Split Expense option
    // unless there are no other participants at all (e.g. #admins room for a policy with only 1 admin)
    // DM chats will have the Split Expense option.
    // Your own workspace chats will have the split expense option.
    if (
        (isChatRoom(report) && !isAnnounceRoom(report) && otherParticipants.length > 0) ||
        (isDM(report) && otherParticipants.length > 0) ||
        (isGroupChat(report) && otherParticipants.length > 0) ||
        (isPolicyExpenseChat(report) && report?.isOwnPolicyExpenseChat)
    ) {
        options = [CONST.IOU.TYPE.SPLIT];
    }

    if (canRequestMoney(report, policy, otherParticipants)) {
        options = [...options, CONST.IOU.TYPE.SUBMIT];
        if (!filterDeprecatedTypes) {
            options = [...options, CONST.IOU.TYPE.REQUEST];
        }

        // If the user can request money from the workspace report, they can also track expenses
        if (isPolicyExpenseChat(report) || isExpenseReport(report)) {
            options = [...options, CONST.IOU.TYPE.TRACK];
        }
    }

    // Pay someone option should be visible only in 1:1 DMs
    if (isDM(report) && hasSingleParticipantInReport) {
        options = [...options, CONST.IOU.TYPE.PAY];
        if (!filterDeprecatedTypes) {
            options = [...options, CONST.IOU.TYPE.SEND];
        }
    }

    return options;
}

/**
 * This is a temporary function to help with the smooth transition with the oldDot.
 * This function will be removed once the transition occurs in oldDot to new links.
 */
// eslint-disable-next-line @typescript-eslint/naming-convention
function temporary_getMoneyRequestOptions(
    report: OnyxEntry<Report>,
    policy: OnyxEntry<Policy>,
    reportParticipants: number[],
): Array<Exclude<IOUType, typeof CONST.IOU.TYPE.REQUEST | typeof CONST.IOU.TYPE.SEND | typeof CONST.IOU.TYPE.CREATE>> {
    return getMoneyRequestOptions(report, policy, reportParticipants, true) as Array<
        Exclude<IOUType, typeof CONST.IOU.TYPE.REQUEST | typeof CONST.IOU.TYPE.SEND | typeof CONST.IOU.TYPE.CREATE>
    >;
}

/**
 * Invoice sender, invoice receiver and auto-invited admins cannot leave
 */
function canLeaveInvoiceRoom(report: OnyxEntry<Report>): boolean {
    if (!report || !report?.invoiceReceiver) {
        return false;
    }

    if (report?.statusNum === CONST.REPORT.STATUS_NUM.CLOSED) {
        return false;
    }

    const isSenderPolicyAdmin = getPolicy(report.policyID)?.role === CONST.POLICY.ROLE.ADMIN;

    if (isSenderPolicyAdmin) {
        return false;
    }

    if (report.invoiceReceiver.type === CONST.REPORT.INVOICE_RECEIVER_TYPE.INDIVIDUAL) {
        return report?.invoiceReceiver?.accountID !== currentUserAccountID;
    }

    const isReceiverPolicyAdmin = getPolicy(report.invoiceReceiver.policyID)?.role === CONST.POLICY.ROLE.ADMIN;

    if (isReceiverPolicyAdmin) {
        return false;
    }

    return true;
}

/**
 * Allows a user to leave a policy room according to the following conditions of the visibility or chatType rNVP:
 * `public` - Anyone can leave (because anybody can join)
 * `public_announce` - Only non-policy members can leave (it's auto-shared with policy members)
 * `policy_admins` - Nobody can leave (it's auto-shared with all policy admins)
 * `policy_announce` - Nobody can leave (it's auto-shared with all policy members)
 * `policyExpenseChat` - Nobody can leave (it's auto-shared with all policy members)
 * `policy` - Anyone can leave (though only policy members can join)
 * `domain` - Nobody can leave (it's auto-shared with domain members)
 * `dm` - Nobody can leave (it's auto-shared with users)
 * `private` - Anybody can leave (though you can only be invited to join)
 * `invoice` - Invoice sender, invoice receiver and auto-invited admins cannot leave
 */
function canLeaveRoom(report: OnyxEntry<Report>, isPolicyEmployee: boolean): boolean {
    if (isInvoiceRoom(report)) {
        if (isArchivedNonExpenseReport(report, getReportNameValuePairs(report?.reportID))) {
            return false;
        }

        const invoiceReport = getReportOrDraftReport(report?.iouReportID);

        if (invoiceReport?.ownerAccountID === currentUserAccountID) {
            return false;
        }

        if (invoiceReport?.managerID === currentUserAccountID) {
            return false;
        }

        const isSenderPolicyAdmin = getPolicy(report?.policyID)?.role === CONST.POLICY.ROLE.ADMIN;

        if (isSenderPolicyAdmin) {
            return false;
        }

        const isReceiverPolicyAdmin =
            report?.invoiceReceiver?.type === CONST.REPORT.INVOICE_RECEIVER_TYPE.BUSINESS ? getPolicy(report?.invoiceReceiver?.policyID)?.role === CONST.POLICY.ROLE.ADMIN : false;

        if (isReceiverPolicyAdmin) {
            return false;
        }

        return true;
    }

    if (!report?.visibility) {
        if (
            report?.chatType === CONST.REPORT.CHAT_TYPE.POLICY_ADMINS ||
            report?.chatType === CONST.REPORT.CHAT_TYPE.POLICY_ANNOUNCE ||
            report?.chatType === CONST.REPORT.CHAT_TYPE.POLICY_EXPENSE_CHAT ||
            report?.chatType === CONST.REPORT.CHAT_TYPE.DOMAIN_ALL ||
            report?.chatType === CONST.REPORT.CHAT_TYPE.SELF_DM ||
            !report?.chatType
        ) {
            // DM chats don't have a chatType
            return false;
        }
    } else if (isPublicAnnounceRoom(report) && isPolicyEmployee) {
        return false;
    }
    return true;
}

function isCurrentUserTheOnlyParticipant(participantAccountIDs?: number[]): boolean {
    return !!(participantAccountIDs?.length === 1 && participantAccountIDs?.at(0) === currentUserAccountID);
}

/**
 * Returns display names for those that can see the whisper.
 * However, it returns "you" if the current user is the only one who can see it besides the person that sent it.
 */
function getWhisperDisplayNames(participantAccountIDs?: number[]): string | undefined {
    const isWhisperOnlyVisibleToCurrentUser = isCurrentUserTheOnlyParticipant(participantAccountIDs);

    // When the current user is the only participant, the display name needs to be "you" because that's the only person reading it
    if (isWhisperOnlyVisibleToCurrentUser) {
        return translateLocal('common.youAfterPreposition');
    }

    return participantAccountIDs?.map((accountID) => getDisplayNameForParticipant(accountID, !isWhisperOnlyVisibleToCurrentUser)).join(', ');
}

/**
 * Show subscript on workspace chats / threads and expense requests
 */
function shouldReportShowSubscript(report: OnyxEntry<Report>): boolean {
    if (isArchivedNonExpenseReport(report, getReportNameValuePairs(report?.reportID)) && !isWorkspaceThread(report)) {
        return false;
    }

    if (isPolicyExpenseChat(report) && !isChatThread(report) && !isTaskReport(report) && !report?.isOwnPolicyExpenseChat) {
        return true;
    }

    if (isPolicyExpenseChat(report) && !isThread(report) && !isTaskReport(report)) {
        return true;
    }

    if (isExpenseRequest(report)) {
        return true;
    }

    if (isExpenseReport(report) && isOneTransactionReport(report?.reportID)) {
        return true;
    }

    if (isWorkspaceTaskReport(report)) {
        return true;
    }

    if (isWorkspaceThread(report)) {
        return true;
    }

    if (isInvoiceRoom(report) || isInvoiceReport(report)) {
        return true;
    }

    return false;
}

/**
 * Return true if reports data exists
 */
function isReportDataReady(): boolean {
    return !isEmptyObject(allReports) && Object.keys(allReports ?? {}).some((key) => allReports?.[key]?.reportID);
}

/**
 * Return true if reportID from path is valid
 */
function isValidReportIDFromPath(reportIDFromPath: string): boolean {
    return !['', 'null', '0', '-1'].includes(reportIDFromPath);
}

/**
 * Return the errors we have when creating a chat or a workspace room
 */
function getAddWorkspaceRoomOrChatReportErrors(report: OnyxEntry<Report>): Errors | null | undefined {
    // We are either adding a workspace room, or we're creating a chat, it isn't possible for both of these to have errors for the same report at the same time, so
    // simply looking up the first truthy value will get the relevant property if it's set.
    return report?.errorFields?.addWorkspaceRoom ?? report?.errorFields?.createChat;
}

/**
 * Return true if the expense report is marked for deletion.
 */
function isMoneyRequestReportPendingDeletion(reportOrID: OnyxEntry<Report> | string): boolean {
    const report = typeof reportOrID === 'string' ? getReport(reportOrID) : reportOrID;
    if (!isMoneyRequestReport(report)) {
        return false;
    }

    const parentReportAction = getReportAction(report?.parentReportID, report?.parentReportActionID);
    return parentReportAction?.pendingAction === CONST.RED_BRICK_ROAD_PENDING_ACTION.DELETE;
}

function canUserPerformWriteAction(report: OnyxEntry<Report>) {
    const reportErrors = getAddWorkspaceRoomOrChatReportErrors(report);

    // If the expense report is marked for deletion, let us prevent any further write action.
    if (isMoneyRequestReportPendingDeletion(report)) {
        return false;
    }

    const reportNameValuePairs = getReportNameValuePairs(report?.reportID);
    return !isArchivedNonExpenseReport(report, reportNameValuePairs) && isEmptyObject(reportErrors) && report && isAllowedToComment(report) && !isAnonymousUser && canWriteInReport(report);
}

/**
 * Returns ID of the original report from which the given reportAction is first created.
 */
function getOriginalReportID(reportID: string | undefined, reportAction: OnyxInputOrEntry<ReportAction>): string | undefined {
    const reportActions = allReportActions?.[`${ONYXKEYS.COLLECTION.REPORT_ACTIONS}${reportID}`];
    const currentReportAction = reportAction?.reportActionID ? reportActions?.[reportAction.reportActionID] : undefined;
    const transactionThreadReportID = getOneTransactionThreadReportID(reportID, reportActions ?? ([] as ReportAction[]));
    const isThreadReportParentAction = reportAction?.childReportID?.toString() === reportID;
    if (Object.keys(currentReportAction ?? {}).length === 0) {
        return isThreadReportParentAction ? getReport(reportID)?.parentReportID : transactionThreadReportID ?? reportID;
    }
    return reportID;
}

/**
 * Return the pendingAction and the errors resulting from either
 *
 * - creating a workspace room
 * - starting a chat
 * - paying the expense
 *
 * while being offline
 */
function getReportOfflinePendingActionAndErrors(report: OnyxEntry<Report>): ReportOfflinePendingActionAndErrors {
    // It shouldn't be possible for all of these actions to be pending (or to have errors) for the same report at the same time, so just take the first that exists
    const reportPendingAction = report?.pendingFields?.addWorkspaceRoom ?? report?.pendingFields?.createChat ?? report?.pendingFields?.reimbursed;

    const reportErrors = getAddWorkspaceRoomOrChatReportErrors(report);
    return {reportPendingAction, reportErrors};
}

/**
 * Check if the report can create the expense with type is iouType
 */
function canCreateRequest(report: OnyxEntry<Report>, policy: OnyxEntry<Policy>, iouType: ValueOf<typeof CONST.IOU.TYPE>): boolean {
    const participantAccountIDs = Object.keys(report?.participants ?? {}).map(Number);

    if (!canUserPerformWriteAction(report)) {
        return false;
    }

    const requestOptions = getMoneyRequestOptions(report, policy, participantAccountIDs);
    if (Permissions.canUseCombinedTrackSubmit()) {
        requestOptions.push(CONST.IOU.TYPE.CREATE);
    }

    return requestOptions.includes(iouType);
}

function getWorkspaceChats(policyID: string, accountIDs: number[], reports: OnyxCollection<Report> = allReports): Array<OnyxEntry<Report>> {
    return Object.values(reports ?? {}).filter(
        (report) => isPolicyExpenseChat(report) && report?.policyID === policyID && report?.ownerAccountID && accountIDs.includes(report?.ownerAccountID),
    );
}

/**
 * Gets all reports that relate to the policy
 *
 * @param policyID - the workspace ID to get all associated reports
 */
function getAllWorkspaceReports(policyID: string): Array<OnyxEntry<Report>> {
    return Object.values(allReports ?? {}).filter((report) => report?.policyID === policyID);
}

/**
 * @param policy - the workspace the report is on, null if the user isn't a member of the workspace
 */
function shouldDisableRename(report: OnyxEntry<Report>): boolean {
    if (
        isDefaultRoom(report) ||
        isArchivedReport(report, getReportNameValuePairs(report?.reportID)) ||
        isPublicRoom(report) ||
        isThread(report) ||
        isMoneyRequest(report) ||
        isMoneyRequestReport(report) ||
        isPolicyExpenseChat(report) ||
        isInvoiceRoom(report) ||
        isInvoiceReport(report) ||
        isSystemChat(report)
    ) {
        return true;
    }

    if (isGroupChat(report)) {
        return false;
    }

    if (isDeprecatedGroupDM(report) || isTaskReport(report)) {
        return true;
    }

    return false;
}

/**
 * @param policy - the workspace the report is on, null if the user isn't a member of the workspace
 */
function canEditWriteCapability(report: OnyxEntry<Report>, policy: OnyxEntry<Policy>): boolean {
<<<<<<< HEAD
    return PolicyUtils.isPolicyAdmin(policy) && !isAdminRoom(report) && !isArchivedReport(report, getReportNameValuePairs(report?.reportID)) && !isThread(report) && !isInvoiceRoom(report);
=======
    return isPolicyAdminPolicyUtils(policy) && !isAdminRoom(report) && !isArchivedRoom(report, getReportNameValuePairs(report?.reportID)) && !isThread(report) && !isInvoiceRoom(report);
>>>>>>> 6868debf
}

/**
 * @param policy - the workspace the report is on, null if the user isn't a member of the workspace
 */
function canEditRoomVisibility(report: OnyxEntry<Report>, policy: OnyxEntry<Policy>): boolean {
<<<<<<< HEAD
    return PolicyUtils.isPolicyAdmin(policy) && !isArchivedNonExpenseReport(report, getReportNameValuePairs(report?.reportID));
=======
    return isPolicyAdminPolicyUtils(policy) && !isArchivedRoom(report, getReportNameValuePairs(report?.reportID));
>>>>>>> 6868debf
}

/**
 * Returns the onyx data needed for the task assignee chat
 */
function getTaskAssigneeChatOnyxData(
    accountID: number,
    assigneeAccountID: number,
    taskReportID: string,
    assigneeChatReportID: string,
    parentReportID: string,
    title: string,
    assigneeChatReport: OnyxEntry<Report>,
): OnyxDataTaskAssigneeChat {
    // Set if we need to add a comment to the assignee chat notifying them that they have been assigned a task
    let optimisticAssigneeAddComment: OptimisticReportAction | undefined;
    // Set if this is a new chat that needs to be created for the assignee
    let optimisticChatCreatedReportAction: OptimisticCreatedReportAction | undefined;
    const assigneeChatReportMetadata = getReportMetadata(assigneeChatReportID);
    const currentTime = DateUtils.getDBTime();
    const optimisticData: OnyxUpdate[] = [];
    const successData: OnyxUpdate[] = [];
    const failureData: OnyxUpdate[] = [];

    // You're able to assign a task to someone you haven't chatted with before - so we need to optimistically create the chat and the chat reportActions
    // Only add the assignee chat report to onyx if we haven't already set it optimistically
    if (assigneeChatReportMetadata?.isOptimisticReport && assigneeChatReport?.pendingFields?.createChat !== CONST.RED_BRICK_ROAD_PENDING_ACTION.ADD) {
        optimisticChatCreatedReportAction = buildOptimisticCreatedReportAction(assigneeChatReportID);
        optimisticData.push(
            {
                onyxMethod: Onyx.METHOD.MERGE,
                key: `${ONYXKEYS.COLLECTION.REPORT}${assigneeChatReportID}`,
                value: {
                    pendingFields: {
                        createChat: CONST.RED_BRICK_ROAD_PENDING_ACTION.ADD,
                    },
                },
            },
            {
                onyxMethod: Onyx.METHOD.MERGE,
                key: `${ONYXKEYS.COLLECTION.REPORT_ACTIONS}${assigneeChatReportID}`,
                value: {[optimisticChatCreatedReportAction.reportActionID]: optimisticChatCreatedReportAction as Partial<ReportAction>},
            },
        );

        successData.push(
            {
                onyxMethod: Onyx.METHOD.MERGE,
                key: `${ONYXKEYS.COLLECTION.REPORT}${assigneeChatReportID}`,
                value: {
                    pendingFields: {
                        createChat: null,
                    },
                    // BE will send a different participant. We clear the optimistic one to avoid duplicated entries
                    participants: {[assigneeAccountID]: null},
                },
            },
            {
                onyxMethod: Onyx.METHOD.MERGE,
                key: `${ONYXKEYS.COLLECTION.REPORT_METADATA}${assigneeChatReportID}`,
                value: {
                    isOptimisticReport: false,
                },
            },
        );

        failureData.push(
            {
                onyxMethod: Onyx.METHOD.SET,
                key: `${ONYXKEYS.COLLECTION.REPORT}${assigneeChatReportID}`,
                value: null,
            },
            {
                onyxMethod: Onyx.METHOD.MERGE,
                key: `${ONYXKEYS.COLLECTION.REPORT_ACTIONS}${assigneeChatReportID}`,
                value: {[optimisticChatCreatedReportAction.reportActionID]: {pendingAction: null}},
            },
            // If we failed, we want to remove the optimistic personal details as it was likely due to an invalid login
            {
                onyxMethod: Onyx.METHOD.MERGE,
                key: ONYXKEYS.PERSONAL_DETAILS_LIST,
                value: {
                    [assigneeAccountID]: null,
                },
            },
        );
    }

    // If you're choosing to share the task in the same DM as the assignee then we don't need to create another reportAction indicating that you've been assigned
    if (assigneeChatReportID !== parentReportID) {
        // eslint-disable-next-line @typescript-eslint/prefer-nullish-coalescing
        const displayname = allPersonalDetails?.[assigneeAccountID]?.displayName || allPersonalDetails?.[assigneeAccountID]?.login || '';
        optimisticAssigneeAddComment = buildOptimisticTaskCommentReportAction(taskReportID, title, assigneeAccountID, `assigned to ${displayname}`, parentReportID);
        const lastAssigneeCommentText = formatReportLastMessageText(getReportActionText(optimisticAssigneeAddComment.reportAction as ReportAction));
        const optimisticAssigneeReport = {
            lastVisibleActionCreated: currentTime,
            lastMessageText: lastAssigneeCommentText,
            lastActorAccountID: accountID,
            lastReadTime: currentTime,
        };

        optimisticData.push(
            {
                onyxMethod: Onyx.METHOD.MERGE,
                key: `${ONYXKEYS.COLLECTION.REPORT_ACTIONS}${assigneeChatReportID}`,
                value: {[optimisticAssigneeAddComment.reportAction.reportActionID]: optimisticAssigneeAddComment.reportAction as ReportAction},
            },
            {
                onyxMethod: Onyx.METHOD.MERGE,
                key: `${ONYXKEYS.COLLECTION.REPORT}${assigneeChatReportID}`,
                value: optimisticAssigneeReport,
            },
        );
        successData.push({
            onyxMethod: Onyx.METHOD.MERGE,
            key: `${ONYXKEYS.COLLECTION.REPORT_ACTIONS}${assigneeChatReportID}`,
            value: {[optimisticAssigneeAddComment.reportAction.reportActionID]: {isOptimisticAction: null}},
        });
        failureData.push({
            onyxMethod: Onyx.METHOD.MERGE,
            key: `${ONYXKEYS.COLLECTION.REPORT_ACTIONS}${assigneeChatReportID}`,
            value: {[optimisticAssigneeAddComment.reportAction.reportActionID]: {pendingAction: null}},
        });
    }

    return {
        optimisticData,
        successData,
        failureData,
        optimisticAssigneeAddComment,
        optimisticChatCreatedReportAction,
    };
}

/**
 * Return iou report action display message
 */
function getIOUReportActionDisplayMessage(reportAction: OnyxEntry<ReportAction>, transaction?: OnyxEntry<Transaction>): string {
    if (!isMoneyRequestAction(reportAction)) {
        return '';
    }
    const originalMessage = getOriginalMessage(reportAction);
    const {IOUReportID, automaticAction} = originalMessage ?? {};
    const iouReport = getReportOrDraftReport(IOUReportID);
    let translationKey: TranslationPaths;
    if (originalMessage?.type === CONST.IOU.REPORT_ACTION_TYPE.PAY) {
        // The `REPORT_ACTION_TYPE.PAY` action type is used for both fulfilling existing requests and sending money. To
        // differentiate between these two scenarios, we check if the `originalMessage` contains the `IOUDetails`
        // property. If it does, it indicates that this is a 'Pay someone' action.
        const {amount, currency} = originalMessage?.IOUDetails ?? originalMessage ?? {};
        const formattedAmount = convertToDisplayString(Math.abs(amount), currency) ?? '';

        switch (originalMessage.paymentType) {
            case CONST.IOU.PAYMENT_TYPE.ELSEWHERE:
                translationKey = hasMissingInvoiceBankAccount(IOUReportID) ? 'iou.payerSettledWithMissingBankAccount' : 'iou.paidElsewhereWithAmount';
                break;
            case CONST.IOU.PAYMENT_TYPE.EXPENSIFY:
            case CONST.IOU.PAYMENT_TYPE.VBBA:
                translationKey = 'iou.paidWithExpensifyWithAmount';
                if (automaticAction) {
                    translationKey = 'iou.automaticallyPaidWithExpensify';
                }
                break;
            default:
                translationKey = 'iou.payerPaidAmount';
                break;
        }
        return translateLocal(translationKey, {amount: formattedAmount, payer: ''});
    }

    const amount = getTransactionAmount(transaction, !isEmptyObject(iouReport) && isExpenseReport(iouReport)) ?? 0;
    const formattedAmount = convertToDisplayString(amount, getCurrency(transaction)) ?? '';
    const isRequestSettled = isSettled(IOUReportID);
    const isApproved = isReportApproved(iouReport);
    if (isRequestSettled) {
        return translateLocal('iou.payerSettled', {
            amount: formattedAmount,
        });
    }
    if (isApproved) {
        return translateLocal('iou.approvedAmount', {
            amount: formattedAmount,
        });
    }
    if (isSplitBillReportAction(reportAction)) {
        translationKey = 'iou.didSplitAmount';
    } else if (isTrackExpenseAction(reportAction)) {
        translationKey = 'iou.trackedAmount';
    } else {
        translationKey = 'iou.submittedAmount';
    }
    return translateLocal(translationKey, {
        formattedAmount,
        comment: getMerchantOrDescription(transaction),
    });
}

/**
 * Checks if a report is a group chat.
 *
 * A report is a group chat if it meets the following conditions:
 * - Not a chat thread.
 * - Not a task report.
 * - Not an expense / IOU report.
 * - Not an archived room.
 * - Not a public / admin / announce chat room (chat type doesn't match any of the specified types).
 * - More than 2 participants.
 *
 */
function isDeprecatedGroupDM(report: OnyxEntry<Report>): boolean {
    return !!(
        report &&
        !isChatThread(report) &&
        !isTaskReport(report) &&
        !isInvoiceReport(report) &&
        !isMoneyRequestReport(report) &&
        !isArchivedReport(report, getReportNameValuePairs(report?.reportID)) &&
        !Object.values(CONST.REPORT.CHAT_TYPE).some((chatType) => chatType === getChatType(report)) &&
        Object.keys(report.participants ?? {})
            .map(Number)
            .filter((accountID) => accountID !== currentUserAccountID).length > 1
    );
}

/**
 * A "root" group chat is the top level group chat and does not refer to any threads off of a Group Chat
 */
function isRootGroupChat(report: OnyxEntry<Report>): boolean {
    return !isChatThread(report) && (isGroupChat(report) || isDeprecatedGroupDM(report));
}

/**
 * Assume any report without a reportID is unusable.
 */
function isValidReport(report?: OnyxEntry<Report>): boolean {
    return !!report?.reportID;
}

/**
 * Check to see if we are a participant of this report.
 */
function isReportParticipant(accountID: number | undefined, report: OnyxEntry<Report>): boolean {
    if (!accountID) {
        return false;
    }

    const possibleAccountIDs = Object.keys(report?.participants ?? {}).map(Number);
    if (report?.ownerAccountID) {
        possibleAccountIDs.push(report?.ownerAccountID);
    }
    if (report?.managerID) {
        possibleAccountIDs.push(report?.managerID);
    }
    return possibleAccountIDs.includes(accountID);
}

/**
 * Check to see if the current user has access to view the report.
 */
function canCurrentUserOpenReport(report: OnyxEntry<Report>): boolean {
    return (isReportParticipant(currentUserAccountID, report) || isPublicRoom(report)) && canAccessReport(report, allPolicies, allBetas);
}

function shouldUseFullTitleToDisplay(report: OnyxEntry<Report>): boolean {
    return (
        isMoneyRequestReport(report) || isPolicyExpenseChat(report) || isChatRoom(report) || isChatThread(report) || isTaskReport(report) || isGroupChat(report) || isInvoiceReport(report)
    );
}

function getRoom(type: ValueOf<typeof CONST.REPORT.CHAT_TYPE>, policyID: string): OnyxEntry<Report> {
    const room = Object.values(allReports ?? {}).find((report) => report?.policyID === policyID && report?.chatType === type && !isThread(report));
    return room;
}

/**
 *  We only want policy members who are members of the report to be able to modify the report description, but not in thread chat.
 */
function canEditReportDescription(report: OnyxEntry<Report>, policy: OnyxEntry<Policy>): boolean {
    return (
        !isMoneyRequestReport(report) &&
        !isArchivedReport(report, getReportNameValuePairs(report?.reportID)) &&
        isChatRoom(report) &&
        !isChatThread(report) &&
        !isEmpty(policy) &&
        hasParticipantInArray(report, currentUserAccountID ? [currentUserAccountID] : []) &&
        !isAuditor(report)
    );
}

function canEditPolicyDescription(policy: OnyxEntry<Policy>): boolean {
    return isPolicyAdminPolicyUtils(policy);
}

function getReportActionWithSmartscanError(reportActions: ReportAction[]): ReportAction | undefined {
    return reportActions.find((action) => {
        const isReportPreview = isReportPreviewAction(action);
        const isSplitReportAction = isSplitBillReportAction(action);
        if (!isSplitReportAction && !isReportPreview) {
            return false;
        }
        const IOUReportID = getIOUReportIDFromReportActionPreview(action);
        const isReportPreviewError = isReportPreview && shouldShowRBRForMissingSmartscanFields(IOUReportID) && !isSettled(IOUReportID);
        if (isReportPreviewError) {
            return true;
        }

        const transactionID = isMoneyRequestAction(action) ? getOriginalMessage(action)?.IOUTransactionID : undefined;
        const transaction = allTransactions?.[`${ONYXKEYS.COLLECTION.TRANSACTION}${transactionID}`] ?? {};
        const isSplitBillError = isSplitReportAction && hasMissingSmartscanFieldsTransactionUtils(transaction as Transaction);

        return isSplitBillError;
    });
}

/**
 * Checks if report action has error when smart scanning
 */
function hasSmartscanError(reportActions: ReportAction[]): boolean {
    return !!getReportActionWithSmartscanError(reportActions);
}

function shouldAutoFocusOnKeyPress(event: KeyboardEvent): boolean {
    if (event.key.length > 1) {
        return false;
    }

    // If a key is pressed in combination with Meta, Control or Alt do not focus
    if (event.ctrlKey || event.metaKey) {
        return false;
    }

    if (event.code === 'Space') {
        return false;
    }

    return true;
}

/**
 * Navigates to the appropriate screen based on the presence of a private note for the current user.
 */
function navigateToPrivateNotes(report: OnyxEntry<Report>, session: OnyxEntry<Session>, backTo?: string) {
    if (isEmpty(report) || isEmpty(session) || !session.accountID) {
        return;
    }
    const currentUserPrivateNote = report.privateNotes?.[session.accountID]?.note ?? '';
    if (isEmpty(currentUserPrivateNote)) {
        Navigation.navigate(ROUTES.PRIVATE_NOTES_EDIT.getRoute(report.reportID, session.accountID, backTo));
        return;
    }
    Navigation.navigate(ROUTES.PRIVATE_NOTES_LIST.getRoute(report.reportID, backTo));
}

/**
 * Get all held transactions of a iouReport
 */
function getAllHeldTransactions(iouReportID?: string): Transaction[] {
    const transactions = getReportTransactions(iouReportID);
    return transactions.filter((transaction) => isOnHoldTransactionUtils(transaction));
}

/**
 * Check if Report has any held expenses
 */
function hasHeldExpenses(iouReportID?: string, allReportTransactions?: SearchTransaction[]): boolean {
    const iouReportTransactions = getReportTransactions(iouReportID);
    const transactions = allReportTransactions ?? iouReportTransactions;
    return transactions.some((transaction) => isOnHoldTransactionUtils(transaction));
}

/**
 * Check if all expenses in the Report are on hold
 */
function hasOnlyHeldExpenses(iouReportID?: string, allReportTransactions?: SearchTransaction[]): boolean {
    const transactionsByIouReportID = getReportTransactions(iouReportID);
    const reportTransactions = allReportTransactions ?? transactionsByIouReportID;
    return reportTransactions.length > 0 && !reportTransactions.some((transaction) => !isOnHoldTransactionUtils(transaction));
}

/**
 * Checks if thread replies should be displayed
 */
function shouldDisplayThreadReplies(reportAction: OnyxInputOrEntry<ReportAction>, isThreadReportParentAction: boolean): boolean {
    const hasReplies = (reportAction?.childVisibleActionCount ?? 0) > 0;
    return hasReplies && !!reportAction?.childCommenterCount && !isThreadReportParentAction;
}

/**
 * Check if money report has any transactions updated optimistically
 */
function hasUpdatedTotal(report: OnyxInputOrEntry<Report>, policy: OnyxInputOrEntry<Policy>): boolean {
    if (!report) {
        return true;
    }

    const allReportTransactions = getReportTransactions(report.reportID);

    const hasPendingTransaction = allReportTransactions.some((transaction) => !!transaction.pendingAction);
    const hasTransactionWithDifferentCurrency = allReportTransactions.some((transaction) => transaction.currency !== report.currency);
    const hasDifferentWorkspaceCurrency = report.pendingFields?.createChat && isExpenseReport(report) && report.currency !== policy?.outputCurrency;
    const hasOptimisticHeldExpense = hasHeldExpenses(report.reportID) && report?.unheldTotal === undefined;

    return !(hasPendingTransaction && (hasTransactionWithDifferentCurrency || hasDifferentWorkspaceCurrency)) && !hasOptimisticHeldExpense;
}

/**
 * Return held and full amount formatted with used currency
 */
function getNonHeldAndFullAmount(iouReport: OnyxEntry<Report>, shouldExcludeNonReimbursables: boolean): NonHeldAndFullAmount {
    // if the report is an expense report, the total amount should be negated
    const coefficient = isExpenseReport(iouReport) ? -1 : 1;

    let total = iouReport?.total ?? 0;
    let unheldTotal = iouReport?.unheldTotal ?? 0;
    if (shouldExcludeNonReimbursables) {
        total -= iouReport?.nonReimbursableTotal ?? 0;
        unheldTotal -= iouReport?.unheldNonReimbursableTotal ?? 0;
    }

    return {
        nonHeldAmount: convertToDisplayString(unheldTotal * coefficient, iouReport?.currency),
        fullAmount: convertToDisplayString(total * coefficient, iouReport?.currency),
        hasValidNonHeldAmount: unheldTotal * coefficient >= 0,
    };
}

/**
 * Disable reply in thread action if:
 *
 * - The action is listed in the thread-disabled list
 * - The action is a split expense action
 * - The action is deleted and is not threaded
 * - The report is archived and the action is not threaded
 * - The action is a whisper action and it's neither a report preview nor IOU action
 * - The action is the thread's first chat
 */
function shouldDisableThread(reportAction: OnyxInputOrEntry<ReportAction>, reportID: string, isThreadReportParentAction: boolean): boolean {
<<<<<<< HEAD
    const isSplitBillAction = ReportActionsUtils.isSplitBillAction(reportAction);
    const isDeletedAction = ReportActionsUtils.isDeletedAction(reportAction);
    const isReportPreviewAction = ReportActionsUtils.isReportPreviewAction(reportAction);
    const isIOUAction = ReportActionsUtils.isMoneyRequestAction(reportAction);
    const isWhisperAction = ReportActionsUtils.isWhisperAction(reportAction) || ReportActionsUtils.isActionableTrackExpense(reportAction);
    const isArchived = isArchivedNonExpenseReport(getReportOrDraftReport(reportID), getReportNameValuePairs(reportID));
=======
    const isSplitBillAction = isSplitBillReportAction(reportAction);
    const isDeletedActionLocal = isDeletedAction(reportAction);
    const isReportPreviewActionLocal = isReportPreviewAction(reportAction);
    const isIOUAction = isMoneyRequestAction(reportAction);
    const isWhisperActionLocal = isWhisperAction(reportAction) || isActionableTrackExpense(reportAction);
    const isArchivedReport = isArchivedRoom(getReportOrDraftReport(reportID), getReportNameValuePairs(reportID));
>>>>>>> 6868debf
    const isActionDisabled = CONST.REPORT.ACTIONS.THREAD_DISABLED.some((action: string) => action === reportAction?.actionName);

    return (
        isActionDisabled ||
        isSplitBillAction ||
<<<<<<< HEAD
        (isDeletedAction && !reportAction?.childVisibleActionCount) ||
        (isArchived && !reportAction?.childVisibleActionCount) ||
        (isWhisperAction && !isReportPreviewAction && !isIOUAction) ||
=======
        (isDeletedActionLocal && !reportAction?.childVisibleActionCount) ||
        (isArchivedReport && !reportAction?.childVisibleActionCount) ||
        (isWhisperActionLocal && !isReportPreviewActionLocal && !isIOUAction) ||
>>>>>>> 6868debf
        isThreadReportParentAction
    );
}

function getAllAncestorReportActions(report: Report | null | undefined, currentUpdatedReport?: OnyxEntry<Report>): Ancestor[] {
    if (!report) {
        return [];
    }
    const allAncestors: Ancestor[] = [];
    let parentReportID = report.parentReportID;
    let parentReportActionID = report.parentReportActionID;

    while (parentReportID) {
        const parentReport = currentUpdatedReport && currentUpdatedReport.reportID === parentReportID ? currentUpdatedReport : getReportOrDraftReport(parentReportID);
        const parentReportAction = getReportAction(parentReportID, parentReportActionID);

        if (!parentReport || !parentReportAction || (isTransactionThread(parentReportAction) && !isSentMoneyReportAction(parentReportAction)) || isReportPreviewAction(parentReportAction)) {
            break;
        }

        const isParentReportActionUnread = isCurrentActionUnread(parentReport, parentReportAction);
        allAncestors.push({
            report: parentReport,
            reportAction: parentReportAction,
            shouldDisplayNewMarker: isParentReportActionUnread,
        });

        parentReportID = parentReport?.parentReportID;
        parentReportActionID = parentReport?.parentReportActionID;
    }

    return allAncestors.reverse();
}

function getAllAncestorReportActionIDs(report: Report | null | undefined, includeTransactionThread = false): AncestorIDs {
    if (!report) {
        return {
            reportIDs: [],
            reportActionsIDs: [],
        };
    }

    const allAncestorIDs: AncestorIDs = {
        reportIDs: [],
        reportActionsIDs: [],
    };
    let parentReportID = report.parentReportID;
    let parentReportActionID = report.parentReportActionID;

    while (parentReportID) {
        const parentReport = getReportOrDraftReport(parentReportID);
        const parentReportAction = getReportAction(parentReportID, parentReportActionID);

        if (
            !parentReportAction ||
            (!includeTransactionThread && ((isTransactionThread(parentReportAction) && !isSentMoneyReportAction(parentReportAction)) || isReportPreviewAction(parentReportAction)))
        ) {
            break;
        }

        allAncestorIDs.reportIDs.push(parentReportID);
        if (parentReportActionID) {
            allAncestorIDs.reportActionsIDs.push(parentReportActionID);
        }

        if (!parentReport) {
            break;
        }

        parentReportID = parentReport?.parentReportID;
        parentReportActionID = parentReport?.parentReportActionID;
    }

    return allAncestorIDs;
}

/**
 * Get optimistic data of parent report action
 * @param reportID The reportID of the report that is updated
 * @param lastVisibleActionCreated Last visible action created of the child report
 * @param type The type of action in the child report
 */
function getOptimisticDataForParentReportAction(reportID: string, lastVisibleActionCreated: string, type: string): Array<OnyxUpdate | null> {
    const report = getReportOrDraftReport(reportID);

    if (!report || isEmptyObject(report)) {
        return [];
    }

    const ancestors = getAllAncestorReportActionIDs(report, true);
    const totalAncestor = ancestors.reportIDs.length;

    return Array.from(Array(totalAncestor), (_, index) => {
        const ancestorReport = getReportOrDraftReport(ancestors.reportIDs.at(index));

        if (!ancestorReport || isEmptyObject(ancestorReport)) {
            return null;
        }

        const ancestorReportAction = getReportAction(ancestorReport.reportID, ancestors.reportActionsIDs.at(index) ?? '');

        if (!ancestorReportAction?.reportActionID || isEmptyObject(ancestorReportAction)) {
            return null;
        }

        return {
            onyxMethod: Onyx.METHOD.MERGE,
            key: `${ONYXKEYS.COLLECTION.REPORT_ACTIONS}${ancestorReport.reportID}`,
            value: {
                [ancestorReportAction.reportActionID]: updateOptimisticParentReportAction(ancestorReportAction, lastVisibleActionCreated, type),
            },
        };
    });
}

function getQuickActionDetails(
    quickActionReport: Report,
    personalDetails: PersonalDetailsList | undefined,
    policyChatForActivePolicy: Report | undefined,
    reportNameValuePairs: ReportNameValuePairs,
): {quickActionAvatars: Icon[]; hideQABSubtitle: boolean} {
    const isValidQuickActionReport = !(isEmptyObject(quickActionReport) || isArchivedReport(quickActionReport, reportNameValuePairs));
    let hideQABSubtitle = false;
    let quickActionAvatars: Icon[] = [];
    if (isValidQuickActionReport) {
        const avatars = getIcons(quickActionReport, personalDetails);
        quickActionAvatars = avatars.length <= 1 || isPolicyExpenseChat(quickActionReport) ? avatars : avatars.filter((avatar) => avatar.id !== currentUserAccountID);
    } else {
        hideQABSubtitle = true;
    }
    if (!isEmptyObject(policyChatForActivePolicy)) {
        quickActionAvatars = getIcons(policyChatForActivePolicy, personalDetails);
    }
    return {
        quickActionAvatars,
        hideQABSubtitle,
    };
}

function canBeAutoReimbursed(report: OnyxInputOrEntry<Report>, policy: OnyxInputOrEntry<Policy> | SearchPolicy): boolean {
    if (isEmptyObject(policy)) {
        return false;
    }
    type CurrencyType = TupleToUnion<typeof CONST.DIRECT_REIMBURSEMENT_CURRENCIES>;
    const reimbursableTotal = getMoneyRequestSpendBreakdown(report).totalDisplaySpend;
    const autoReimbursementLimit = policy?.autoReimbursement?.limit ?? policy?.autoReimbursementLimit ?? 0;
    const isAutoReimbursable =
        isReportInGroupPolicy(report) &&
        policy.reimbursementChoice === CONST.POLICY.REIMBURSEMENT_CHOICES.REIMBURSEMENT_YES &&
        autoReimbursementLimit >= reimbursableTotal &&
        reimbursableTotal > 0 &&
        CONST.DIRECT_REIMBURSEMENT_CURRENCIES.includes(report?.currency as CurrencyType);
    return isAutoReimbursable;
}

/** Check if the current user is an owner of the report */
function isReportOwner(report: OnyxInputOrEntry<Report>): boolean {
    return report?.ownerAccountID === currentUserPersonalDetails?.accountID;
}

function isAllowedToApproveExpenseReport(report: OnyxEntry<Report>, approverAccountID?: number, reportPolicy?: OnyxEntry<Policy> | SearchPolicy): boolean {
    const policy = reportPolicy ?? getPolicy(report?.policyID);
    const isOwner = (approverAccountID ?? currentUserAccountID) === report?.ownerAccountID;
    return !(policy?.preventSelfApproval && isOwner);
}

function isAllowedToSubmitDraftExpenseReport(report: OnyxEntry<Report>): boolean {
    const policy = getPolicy(report?.policyID);
    const submitToAccountID = getSubmitToAccountID(policy, report);

    return isAllowedToApproveExpenseReport(report, submitToAccountID);
}

/**
 * What missing payment method does this report action indicate, if any?
 */
function getIndicatedMissingPaymentMethod(userWallet: OnyxEntry<UserWallet>, reportId: string | undefined, reportAction: ReportAction): MissingPaymentMethod | undefined {
    const isSubmitterOfUnsettledReport = isCurrentUserSubmitter(reportId) && !isSettled(reportId);
<<<<<<< HEAD
    if (!reportId || !isSubmitterOfUnsettledReport || !ReportActionsUtils.isReimbursementQueuedAction(reportAction)) {
=======
    if (!isSubmitterOfUnsettledReport || !isReimbursementQueuedAction(reportAction)) {
>>>>>>> 6868debf
        return undefined;
    }
    const paymentType = getOriginalMessage(reportAction)?.paymentType;
    if (paymentType === CONST.IOU.PAYMENT_TYPE.EXPENSIFY) {
        return isEmpty(userWallet) || userWallet.tierName === CONST.WALLET.TIER_NAME.SILVER ? 'wallet' : undefined;
    }

    return !hasCreditBankAccount() ? 'bankAccount' : undefined;
}

/**
 * Checks if report chat contains missing payment method
 */
function hasMissingPaymentMethod(userWallet: OnyxEntry<UserWallet>, iouReportID: string | undefined): boolean {
    const reportActions = allReportActions?.[`${ONYXKEYS.COLLECTION.REPORT_ACTIONS}${iouReportID}`] ?? {};
    return Object.values(reportActions)
        .filter(Boolean)
        .some((action) => getIndicatedMissingPaymentMethod(userWallet, iouReportID, action) !== undefined);
}

/**
 * Used from expense actions to decide if we need to build an optimistic expense report.
 * Create a new report if:
 * - we don't have an iouReport set in the chatReport
 * - we have one, but it's waiting on the payee adding a bank account
 * - we have one, but we can't add more transactions to it due to: report is approved or settled, or report is processing and policy isn't on Instant submit reporting frequency
 */
function shouldCreateNewMoneyRequestReport(existingIOUReport: OnyxInputOrEntry<Report> | undefined, chatReport: OnyxInputOrEntry<Report>): boolean {
    return !existingIOUReport || hasIOUWaitingOnCurrentUserBankAccount(chatReport) || !canAddTransaction(existingIOUReport);
}

function getTripTransactions(tripRoomReportID: string | undefined, reportFieldToCompare: 'parentReportID' | 'reportID' = 'parentReportID'): Transaction[] {
    const tripTransactionReportIDs = Object.values(allReports ?? {})
        .filter((report) => report && report?.[reportFieldToCompare] === tripRoomReportID)
        .map((report) => report?.reportID);
    return tripTransactionReportIDs.flatMap((reportID) => getReportTransactions(reportID));
}

function getTripIDFromTransactionParentReportID(transactionParentReportID: string | undefined): string | undefined {
    return getReportOrDraftReport(transactionParentReportID)?.tripData?.tripID;
}

/**
 * Checks if report contains actions with errors
 */
function hasActionsWithErrors(reportID: string | undefined): boolean {
    if (!reportID) {
        return false;
    }
    const reportActions = allReportActions?.[`${ONYXKEYS.COLLECTION.REPORT_ACTIONS}${reportID}`] ?? {};
    return Object.values(reportActions)
        .filter(Boolean)
        .some((action) => !isEmptyObject(action.errors));
}

function isNonAdminOrOwnerOfPolicyExpenseChat(report: OnyxInputOrEntry<Report>, policy: OnyxInputOrEntry<Policy>): boolean {
    return isPolicyExpenseChat(report) && !(isPolicyAdminPolicyUtils(policy) || isPolicyOwner(policy, currentUserAccountID) || isReportOwner(report));
}

function isAdminOwnerApproverOrReportOwner(report: OnyxEntry<Report>, policy: OnyxEntry<Policy>): boolean {
    const isApprover = isMoneyRequestReport(report) && report?.managerID !== null && currentUserPersonalDetails?.accountID === report?.managerID;

    return isPolicyAdminPolicyUtils(policy) || isPolicyOwner(policy, currentUserAccountID) || isReportOwner(report) || isApprover;
}

/**
 * Whether the user can join a report
 */
function canJoinChat(report: OnyxEntry<Report>, parentReportAction: OnyxInputOrEntry<ReportAction>, policy: OnyxInputOrEntry<Policy>): boolean {
    // We disabled thread functions for whisper action
    // So we should not show join option for existing thread on whisper message that has already been left, or manually leave it
    if (isWhisperAction(parentReportAction)) {
        return false;
    }

    // If the notification preference of the chat is not hidden that means we have already joined the chat
    if (!isHiddenForCurrentUser(report)) {
        return false;
    }

    const isExpenseChat = isMoneyRequestReport(report) || isMoneyRequest(report) || isInvoiceReport(report) || isTrackExpenseReport(report);
    // Anyone viewing these chat types is already a participant and therefore cannot join
    if (isRootGroupChat(report) || isSelfDM(report) || isInvoiceRoom(report) || isSystemChat(report) || isExpenseChat) {
        return false;
    }

    // The user who is a member of the workspace has already joined the public announce room.
    if (isPublicAnnounceRoom(report) && !isEmptyObject(policy)) {
        return false;
    }

    return isChatThread(report) || isUserCreatedPolicyRoom(report) || isNonAdminOrOwnerOfPolicyExpenseChat(report, policy);
}

/**
 * Whether the user can leave a report
 */
function canLeaveChat(report: OnyxEntry<Report>, policy: OnyxEntry<Policy>): boolean {
    if (isRootGroupChat(report)) {
        return true;
    }

    if (isPolicyExpenseChat(report) && !report?.isOwnPolicyExpenseChat && !isPolicyAdminPolicyUtils(policy)) {
        return true;
    }

    if (isPublicRoom(report) && isAnonymousUserSession()) {
        return false;
    }

    if (isHiddenForCurrentUser(report)) {
        return false;
    }

    // Anyone viewing these chat types is already a participant and therefore cannot leave
    if (isSelfDM(report)) {
        return false;
    }

    // The user who is a member of the workspace cannot leave the public announce room.
    if (isPublicAnnounceRoom(report) && !isEmptyObject(policy)) {
        return false;
    }

    if (isInvoiceRoom(report)) {
        return canLeaveInvoiceRoom(report);
    }

    return (isChatThread(report) && !!getReportNotificationPreference(report)) || isUserCreatedPolicyRoom(report) || isNonAdminOrOwnerOfPolicyExpenseChat(report, policy);
}

function getReportActionActorAccountID(
    reportAction: OnyxInputOrEntry<ReportAction>,
    iouReport: OnyxInputOrEntry<Report> | undefined,
    report: OnyxInputOrEntry<Report> | undefined,
): number | undefined {
    switch (reportAction?.actionName) {
        case CONST.REPORT.ACTIONS.TYPE.REPORT_PREVIEW: {
            const ownerAccountID = iouReport?.ownerAccountID ?? reportAction?.childOwnerAccountID;
            const actorAccountID = iouReport?.managerID ?? reportAction?.childManagerAccountID;
            return isPolicyExpenseChat(report) ? ownerAccountID : actorAccountID;
        }

        case CONST.REPORT.ACTIONS.TYPE.SUBMITTED:
            return reportAction?.adminAccountID ?? reportAction?.actorAccountID;

        default:
            return reportAction?.actorAccountID;
    }
}
function createDraftWorkspaceAndNavigateToConfirmationScreen(transactionID: string, actionName: IOUAction): void {
    const isCategorizing = actionName === CONST.IOU.ACTION.CATEGORIZE;
    const {expenseChatReportID, policyID, policyName} = createDraftWorkspace();
    setMoneyRequestParticipants(transactionID, [
        {
            selected: true,
            accountID: 0,
            isPolicyExpenseChat: true,
            reportID: expenseChatReportID,
            policyID,
            searchText: policyName,
        },
    ]);
    if (isCategorizing) {
        Navigation.navigate(ROUTES.MONEY_REQUEST_STEP_CATEGORY.getRoute(actionName, CONST.IOU.TYPE.SUBMIT, transactionID, expenseChatReportID));
    } else {
        Navigation.navigate(ROUTES.MONEY_REQUEST_STEP_CONFIRMATION.getRoute(actionName, CONST.IOU.TYPE.SUBMIT, transactionID, expenseChatReportID, true));
    }
}

function createDraftTransactionAndNavigateToParticipantSelector(
    transactionID: string | undefined,
    reportID: string | undefined,
    actionName: IOUAction,
    reportActionID: string | undefined,
): void {
    if (!transactionID || !reportID || !reportActionID) {
        return;
    }

    const transaction = allTransactions?.[`${ONYXKEYS.COLLECTION.TRANSACTION}${transactionID}`] ?? ({} as Transaction);
    const reportActions = allReportActions?.[`${ONYXKEYS.COLLECTION.REPORT_ACTIONS}${reportID}`] ?? ([] as ReportAction[]);

    if (!transaction || !reportActions) {
        return;
    }

    const linkedTrackedExpenseReportAction = Object.values(reportActions)
        .filter(Boolean)
        .find((action) => isMoneyRequestAction(action) && getOriginalMessage(action)?.IOUTransactionID === transactionID);

    const {created, amount, currency, merchant, mccGroup} = getTransactionDetails(transaction) ?? {};
    const comment = getTransactionCommentObject(transaction);

    createDraftTransaction({
        ...transaction,
        actionableWhisperReportActionID: reportActionID,
        linkedTrackedExpenseReportAction,
        linkedTrackedExpenseReportID: reportID,
        created,
        modifiedCreated: undefined,
        modifiedAmount: undefined,
        modifiedCurrency: undefined,
        amount,
        currency,
        comment,
        merchant,
        modifiedMerchant: '',
        mccGroup,
    } as Transaction);

    const filteredPolicies = Object.values(allPolicies ?? {}).filter((policy) => shouldShowPolicy(policy, false, currentUserEmail));

    if (actionName === CONST.IOU.ACTION.CATEGORIZE) {
        const activePolicy = getPolicy(activePolicyID);
        if (shouldShowPolicy(activePolicy, false, currentUserEmail)) {
            const policyExpenseReportID = getPolicyExpenseChat(currentUserAccountID, activePolicyID)?.reportID;
            setMoneyRequestParticipants(transactionID, [
                {
                    selected: true,
                    accountID: 0,
                    isPolicyExpenseChat: true,
                    reportID: policyExpenseReportID,
                    policyID: activePolicyID,
                    searchText: activePolicy?.name,
                },
            ]);
            if (policyExpenseReportID) {
                Navigation.navigate(ROUTES.MONEY_REQUEST_STEP_CATEGORY.getRoute(actionName, CONST.IOU.TYPE.SUBMIT, transactionID, policyExpenseReportID));
            } else {
                Log.warn('policyExpenseReportID is not valid during expense categorizing');
            }
            return;
        }
        if (filteredPolicies.length === 0 || filteredPolicies.length > 1) {
            Navigation.navigate(ROUTES.MONEY_REQUEST_UPGRADE.getRoute(actionName, CONST.IOU.TYPE.SUBMIT, transactionID, reportID));
            return;
        }

        const policyID = filteredPolicies.at(0)?.id;
        const policyExpenseReportID = getPolicyExpenseChat(currentUserAccountID, policyID)?.reportID;
        setMoneyRequestParticipants(transactionID, [
            {
                selected: true,
                accountID: 0,
                isPolicyExpenseChat: true,
                reportID: policyExpenseReportID,
                policyID,
                searchText: activePolicy?.name,
            },
        ]);
        if (policyExpenseReportID) {
            Navigation.navigate(ROUTES.MONEY_REQUEST_STEP_CATEGORY.getRoute(actionName, CONST.IOU.TYPE.SUBMIT, transactionID, policyExpenseReportID));
        } else {
            Log.warn('policyExpenseReportID is not valid during expense categorizing');
        }
        return;
    }

    if (actionName === CONST.IOU.ACTION.SUBMIT || (allPolicies && filteredPolicies.length > 0)) {
        Navigation.navigate(ROUTES.MONEY_REQUEST_STEP_PARTICIPANTS.getRoute(CONST.IOU.TYPE.SUBMIT, transactionID, reportID, undefined, actionName));
        return;
    }

    return createDraftWorkspaceAndNavigateToConfirmationScreen(transactionID, actionName);
}

/**
 * @returns the object to update `report.hasOutstandingChildRequest`
 */
function getOutstandingChildRequest(iouReport: OnyxInputOrEntry<Report>): OutstandingChildRequest {
    if (!iouReport || isEmptyObject(iouReport)) {
        return {};
    }

    if (!isExpenseReport(iouReport)) {
        const {reimbursableSpend} = getMoneyRequestSpendBreakdown(iouReport);
        return {
            hasOutstandingChildRequest: iouReport.managerID === currentUserAccountID && reimbursableSpend !== 0,
        };
    }

    const policy = getPolicy(iouReport.policyID);
    const shouldBeManuallySubmitted = isPaidGroupPolicyPolicyUtils(policy) && !policy?.harvesting?.enabled;
    if (shouldBeManuallySubmitted) {
        return {
            hasOutstandingChildRequest: true,
        };
    }

    // We don't need to update hasOutstandingChildRequest in this case
    return {};
}

function canReportBeMentionedWithinPolicy(report: OnyxEntry<Report>, policyID: string | undefined): boolean {
    if (!policyID || report?.policyID !== policyID) {
        return false;
    }

    return isChatRoom(report) && !isInvoiceRoom(report) && !isThread(report);
}

function shouldShowMerchantColumn(transactions: Transaction[]) {
    return transactions.some((transaction) => isExpenseReport(allReports?.[transaction.reportID] ?? null));
}

/**
 * Whether a given report is used for onboarding tasks. In the past, it could be either the Concierge chat or the system
 * DM, and we saved the report ID in the user's `onboarding` NVP. As a fallback for users who don't have the NVP, we now
 * only use the Concierge chat.
 */
function isChatUsedForOnboarding(optionOrReport: OnyxEntry<Report> | OptionData): boolean {
    // onboarding can be an empty object for old accounts and accounts created from olddot
    if (onboarding && !isEmptyObject(onboarding) && onboarding.chatReportID) {
        return onboarding.chatReportID === optionOrReport?.reportID;
    }

    return (optionOrReport as OptionData)?.isConciergeChat ?? isConciergeChatReport(optionOrReport);
}

/**
 * Get the report used for the user's onboarding process. For most users it is the Concierge chat, however in the past
 * we also used the system DM for A/B tests.
 */
function getChatUsedForOnboarding(): OnyxEntry<Report> {
    return Object.values(allReports ?? {}).find(isChatUsedForOnboarding);
}

/**
 * Checks if given field has any violations and returns name of the first encountered one
 */
function getFieldViolation(violations: OnyxEntry<ReportViolations>, reportField: PolicyReportField): ReportViolationName | undefined {
    if (!violations || !reportField) {
        return undefined;
    }

    return Object.values(CONST.REPORT_VIOLATIONS).find((violation) => !!violations[violation] && violations[violation][reportField.fieldID]);
}

/**
 * Returns translation for given field violation
 */
function getFieldViolationTranslation(reportField: PolicyReportField, violation?: ReportViolationName): string {
    if (!violation) {
        return '';
    }

    switch (violation) {
        case 'fieldRequired':
            return translateLocal('reportViolations.fieldRequired', {fieldName: reportField.name});
        default:
            return '';
    }
}

/**
 * Returns all violations for report
 */
function getReportViolations(reportID: string): ReportViolations | undefined {
    if (!allReportsViolations) {
        return undefined;
    }

    return allReportsViolations[`${ONYXKEYS.COLLECTION.REPORT_VIOLATIONS}${reportID}`];
}

function findPolicyExpenseChatByPolicyID(policyID: string): OnyxEntry<Report> {
    return Object.values(allReports ?? {}).find((report) => isPolicyExpenseChat(report) && report?.policyID === policyID);
}

/**
 * A function to get the report last message. This is usually used to restore the report message preview in LHN after report actions change.
 * @param reportID
 * @param actionsToMerge
 * @param canUserPerformWriteActionInReport
 * @returns containing the calculated message preview data of the report
 */
function getReportLastMessage(reportID: string, actionsToMerge?: ReportActions) {
    let result: Partial<Report> = {
        lastMessageText: '',
        lastVisibleActionCreated: '',
    };

    const {lastMessageText = ''} = getLastVisibleMessage(reportID, actionsToMerge);

    if (lastMessageText) {
        const report = getReport(reportID);
        const lastVisibleAction = getLastVisibleActionReportActionsUtils(reportID, canUserPerformWriteAction(report), actionsToMerge);
        const lastVisibleActionCreated = lastVisibleAction?.created;
        const lastActorAccountID = lastVisibleAction?.actorAccountID;
        result = {
            lastMessageText,
            lastVisibleActionCreated,
            lastActorAccountID,
        };
    }

    return result;
}

function getSourceIDFromReportAction(reportAction: OnyxEntry<ReportAction>): string {
    const message = Array.isArray(reportAction?.message) ? reportAction?.message?.at(-1) ?? null : reportAction?.message ?? null;
    const html = message?.html ?? '';
    const {sourceURL} = getAttachmentDetails(html);
    const sourceID = (sourceURL?.match(CONST.REGEX.ATTACHMENT_ID) ?? [])[1];
    return sourceID;
}

function getIntegrationIcon(connectionName?: ConnectionName) {
    if (connectionName === CONST.POLICY.CONNECTIONS.NAME.XERO) {
        return XeroSquare;
    }
    if (connectionName === CONST.POLICY.CONNECTIONS.NAME.QBO) {
        return QBOSquare;
    }
    if (connectionName === CONST.POLICY.CONNECTIONS.NAME.NETSUITE) {
        return NetSuiteSquare;
    }
    if (connectionName === CONST.POLICY.CONNECTIONS.NAME.SAGE_INTACCT) {
        return IntacctSquare;
    }

    return undefined;
}

function canBeExported(report: OnyxEntry<Report>) {
    if (!report?.statusNum) {
        return false;
    }
    const isCorrectState = [CONST.REPORT.STATUS_NUM.APPROVED, CONST.REPORT.STATUS_NUM.CLOSED, CONST.REPORT.STATUS_NUM.REIMBURSED].some((status) => status === report.statusNum);
    return isExpenseReport(report) && isCorrectState;
}

function isExported(reportActions: OnyxEntry<ReportActions>) {
    if (!reportActions) {
        return false;
    }
    return Object.values(reportActions).some((action) => isExportIntegrationAction(action));
}

function getApprovalChain(policy: OnyxEntry<Policy>, expenseReport: OnyxEntry<Report>): string[] {
    const approvalChain: string[] = [];
    const fullApprovalChain: string[] = [];
    const reportTotal = expenseReport?.total ?? 0;
    const submitterEmail = getLoginsByAccountIDs([expenseReport?.ownerAccountID ?? CONST.DEFAULT_NUMBER_ID]).at(0) ?? '';

    if (isSubmitAndClose(policy)) {
        return approvalChain;
    }

    // Get category/tag approver list
    const ruleApprovers = getRuleApprovers(policy, expenseReport);

    // Push rule approvers to approvalChain list before submitsTo/forwardsTo approvers
    ruleApprovers.forEach((ruleApprover) => {
        // Don't push submiiter to approve as a rule approver
        if (fullApprovalChain.includes(ruleApprover) || ruleApprover === submitterEmail) {
            return;
        }
        fullApprovalChain.push(ruleApprover);
    });

    let nextApproverEmail = getManagerAccountEmail(policy, expenseReport);

    while (nextApproverEmail && !approvalChain.includes(nextApproverEmail)) {
        approvalChain.push(nextApproverEmail);
        nextApproverEmail = getForwardsToAccount(policy, nextApproverEmail, reportTotal);
    }

    approvalChain.forEach((approver) => {
        if (fullApprovalChain.includes(approver)) {
            return;
        }

        fullApprovalChain.push(approver);
    });
    return fullApprovalChain;
}

/**
 * Checks if the user has missing bank account for the invoice room.
 */
function hasMissingInvoiceBankAccount(iouReportID: string | undefined): boolean {
    const invoiceReport = getReport(iouReportID);

    if (!isInvoiceReport(invoiceReport)) {
        return false;
    }

    return invoiceReport?.ownerAccountID === currentUserAccountID && !getPolicy(invoiceReport?.policyID)?.invoice?.bankAccount?.transferBankAccountID && isSettled(iouReportID);
}

function hasInvoiceReports() {
    const reports = Object.values(allReports ?? {});
    return reports.some((report) => isInvoiceReport(report));
}

function shouldUnmaskChat(participantsContext: OnyxEntry<PersonalDetailsList>, report: OnyxInputOrEntry<Report>): boolean {
    if (!report?.participants) {
        return true;
    }

    if (isThread(report) && report?.chatType && report?.chatType === CONST.REPORT.CHAT_TYPE.POLICY_EXPENSE_CHAT) {
        return true;
    }

    if (isThread(report) && report?.type === CONST.REPORT.TYPE.EXPENSE) {
        return true;
    }

    const participantAccountIDs = Object.keys(report.participants);

    if (participantAccountIDs.length > 2) {
        return false;
    }

    if (participantsContext) {
        let teamInChat = false;
        let userInChat = false;

        for (const participantAccountID of participantAccountIDs) {
            const id = Number(participantAccountID);
            const contextAccountData = participantsContext[id];

            if (contextAccountData) {
                const login = contextAccountData.login ?? '';

                if (login.endsWith(CONST.EMAIL.EXPENSIFY_EMAIL_DOMAIN) || login.endsWith(CONST.EMAIL.EXPENSIFY_TEAM_EMAIL_DOMAIN)) {
                    teamInChat = true;
                } else {
                    userInChat = true;
                }
            }
        }

        // exclude teamOnly chat
        if (teamInChat && userInChat) {
            return true;
        }
    }

    return false;
}

function getReportMetadata(reportID: string | undefined) {
    return reportID ? allReportMetadataKeyValue[reportID] : undefined;
}

export {
    addDomainToShortMention,
    completeShortMention,
    areAllRequestsBeingSmartScanned,
    buildOptimisticAddCommentReportAction,
    buildOptimisticApprovedReportAction,
    buildOptimisticUnapprovedReportAction,
    buildOptimisticCancelPaymentReportAction,
    buildOptimisticChangedTaskAssigneeReportAction,
    buildOptimisticChatReport,
    buildOptimisticClosedReportAction,
    buildOptimisticCreatedReportAction,
    buildOptimisticDismissedViolationReportAction,
    buildOptimisticEditedTaskFieldReportAction,
    buildOptimisticExpenseReport,
    buildOptimisticGroupChatReport,
    buildOptimisticHoldReportAction,
    buildOptimisticHoldReportActionComment,
    buildOptimisticIOUReport,
    buildOptimisticIOUReportAction,
    buildOptimisticModifiedExpenseReportAction,
    buildOptimisticMoneyRequestEntities,
    buildOptimisticMovedReportAction,
    buildOptimisticMovedTrackedExpenseModifiedReportAction,
    buildOptimisticRenamedRoomReportAction,
    buildOptimisticRoomDescriptionUpdatedReportAction,
    buildOptimisticReportPreview,
    buildOptimisticActionableTrackExpenseWhisper,
    buildOptimisticSubmittedReportAction,
    buildOptimisticTaskCommentReportAction,
    buildOptimisticTaskReport,
    buildOptimisticTaskReportAction,
    buildOptimisticUnHoldReportAction,
    buildOptimisticAnnounceChat,
    buildOptimisticWorkspaceChats,
    buildOptimisticCardAssignedReportAction,
    buildParticipantsFromAccountIDs,
    buildTransactionThread,
    canAccessReport,
    isReportNotFound,
    canAddTransaction,
    canDeleteTransaction,
    canBeAutoReimbursed,
    canCreateRequest,
    canCreateTaskInReport,
    canCurrentUserOpenReport,
    canDeleteReportAction,
    canHoldUnholdReportAction,
    canEditFieldOfMoneyRequest,
    canEditMoneyRequest,
    canEditPolicyDescription,
    canEditReportAction,
    canEditReportDescription,
    canEditRoomVisibility,
    canEditWriteCapability,
    canFlagReportAction,
    isNonAdminOrOwnerOfPolicyExpenseChat,
    canLeaveRoom,
    canJoinChat,
    canLeaveChat,
    canReportBeMentionedWithinPolicy,
    canRequestMoney,
    canSeeDefaultRoom,
    canShowReportRecipientLocalTime,
    canUserPerformWriteAction,
    chatIncludesChronos,
    chatIncludesChronosWithID,
    chatIncludesConcierge,
    createDraftTransactionAndNavigateToParticipantSelector,
    doesReportBelongToWorkspace,
    findLastAccessedReport,
    findSelfDMReportID,
    formatReportLastMessageText,
    generateReportID,
    getAddWorkspaceRoomOrChatReportErrors,
    getAllAncestorReportActionIDs,
    getAllAncestorReportActions,
    getAllHeldTransactions,
    getAllPolicyReports,
    getAllWorkspaceReports,
    getAvailableReportFields,
    getBankAccountRoute,
    getChatByParticipants,
    getChatRoomSubtitle,
    getChildReportNotificationPreference,
    getCommentLength,
    getDefaultGroupAvatar,
    getDefaultWorkspaceAvatar,
    getDefaultWorkspaceAvatarTestID,
    getDeletedParentActionMessageForChatReport,
    getDisplayNameForParticipant,
    getDisplayNamesWithTooltips,
    getGroupChatName,
    getIOUReportActionDisplayMessage,
    getIOUReportActionMessage,
    getReportAutomaticallyApprovedMessage,
    getIOUUnapprovedMessage,
    getIOUApprovedMessage,
    getReportAutomaticallyForwardedMessage,
    getIOUForwardedMessage,
    getRejectedReportMessage,
    getWorkspaceNameUpdatedMessage,
    getUpgradeWorkspaceMessage,
    getDowngradeWorkspaceMessage,
    getReportAutomaticallySubmittedMessage,
    getIOUSubmittedMessage,
    getIcons,
    getIconsForParticipants,
    getIndicatedMissingPaymentMethod,
    getLastVisibleMessage,
    getMoneyRequestOptions,
    getMoneyRequestSpendBreakdown,
    getNonHeldAndFullAmount,
    getOptimisticDataForParentReportAction,
    getOriginalReportID,
    getOutstandingChildRequest,
    getParentNavigationSubtitle,
    getParsedComment,
    getParticipantsAccountIDsForDisplay,
    getParticipantsList,
    getParticipants,
    getPendingChatMembers,
    getPersonalDetailsForAccountID,
    getPolicyDescriptionText,
    getPolicyExpenseChat,
    getPolicyName,
    getPolicyType,
    getReimbursementDeQueuedActionMessage,
    getReimbursementQueuedActionMessage,
    getReportActionActorAccountID,
    getReportDescription,
    getReportFieldKey,
    getReportIDFromLink,
    getReportName,
    getReportNotificationPreference,
    getReportOfflinePendingActionAndErrors,
    getReportParticipantsTitle,
    getReportPreviewMessage,
    getReportRecipientAccountIDs,
    getReportOrDraftReport,
    getRoom,
    getRootParentReport,
    getRouteFromLink,
    getTaskAssigneeChatOnyxData,
    getTransactionDetails,
    getTransactionReportName,
    getDisplayedReportID,
    getTransactionsWithReceipts,
    getUserDetailTooltipText,
    getWhisperDisplayNames,
    getWorkspaceChats,
    getWorkspaceIcon,
    goBackToDetailsPage,
    goBackFromPrivateNotes,
    getInvoicePayerName,
    getInvoicesChatName,
    getPayeeName,
    getQuickActionDetails,
    hasActionsWithErrors,
    hasAutomatedExpensifyAccountIDs,
    hasExpensifyGuidesEmails,
    hasHeldExpenses,
    hasIOUWaitingOnCurrentUserBankAccount,
    hasMissingPaymentMethod,
    hasMissingSmartscanFields,
    hasNonReimbursableTransactions,
    hasOnlyHeldExpenses,
    hasOnlyTransactionsWithPendingRoutes,
    hasReportNameError,
    getReportActionWithSmartscanError,
    hasSmartscanError,
    hasUpdatedTotal,
    hasViolations,
    hasWarningTypeViolations,
    hasNoticeTypeViolations,
    isActionCreator,
    isAdminRoom,
    isAdminsOnlyPostingRoom,
    isAllowedToApproveExpenseReport,
    isAllowedToComment,
    isAllowedToSubmitDraftExpenseReport,
    isAnnounceRoom,
    isArchivedNonExpenseReport,
    isArchivedReport,
    isArchivedNonExpenseReportWithID,
    isClosedReport,
    isCanceledTaskReport,
    isChatReport,
    isChatRoom,
    isTripRoom,
    isChatThread,
    isChildReport,
    isClosedExpenseReportWithNoExpenses,
    isCompletedTaskReport,
    isConciergeChatReport,
    isControlPolicyExpenseChat,
    isControlPolicyExpenseReport,
    isCurrentUserSubmitter,
    isCurrentUserTheOnlyParticipant,
    isDM,
    isDefaultRoom,
    isDeprecatedGroupDM,
    isEmptyReport,
    isRootGroupChat,
    isExpenseReport,
    isExpenseRequest,
    isExpensifyOnlyParticipantInReport,
    isGroupChat,
    isGroupChatAdmin,
    isGroupPolicy,
    isReportInGroupPolicy,
    isHoldCreator,
    isIOUOwnedByCurrentUser,
    isIOUReport,
    isIOUReportUsingReport,
    isJoinRequestInAdminRoom,
    isDomainRoom,
    isMoneyRequest,
    isMoneyRequestReport,
    isMoneyRequestReportPendingDeletion,
    isOneOnOneChat,
    isOneTransactionThread,
    isOpenExpenseReport,
    isOpenTaskReport,
    isOptimisticPersonalDetail,
    isPaidGroupPolicy,
    isPaidGroupPolicyExpenseChat,
    isPaidGroupPolicyExpenseReport,
    isPayer,
    isPolicyAdmin,
    isPolicyExpenseChat,
    isPolicyExpenseChatAdmin,
    isProcessingReport,
    isAwaitingFirstLevelApproval,
    isPublicAnnounceRoom,
    isPublicRoom,
    isReportApproved,
    isReportManuallyReimbursed,
    isReportDataReady,
    isReportFieldDisabled,
    isReportFieldOfTypeTitle,
    isReportManager,
    isReportMessageAttachment,
    isReportOwner,
    isReportParticipant,
    isSelfDM,
    isSettled,
    isSystemChat,
    isTaskReport,
    isThread,
    isTrackExpenseReport,
    isUnread,
    isUnreadWithMention,
    isUserCreatedPolicyRoom,
    isValidReport,
    isValidReportIDFromPath,
    isWaitingForAssigneeToCompleteAction,
    isInvoiceRoom,
    isInvoiceRoomWithID,
    isInvoiceReport,
    isOpenInvoiceReport,
    getDefaultNotificationPreferenceForReport,
    canWriteInReport,
    navigateToDetailsPage,
    navigateToPrivateNotes,
    navigateBackOnDeleteTransaction,
    parseReportRouteParams,
    parseReportActionHtmlToText,
    requiresAttentionFromCurrentUser,
    shouldAutoFocusOnKeyPress,
    shouldCreateNewMoneyRequestReport,
    shouldDisableDetailPage,
    shouldDisableRename,
    shouldDisableThread,
    shouldDisplayThreadReplies,
    shouldDisplayViolationsRBRInLHN,
    shouldReportBeInOptionList,
    shouldReportShowSubscript,
    shouldShowFlagComment,
    getReportActionWithMissingSmartscanFields,
    shouldShowRBRForMissingSmartscanFields,
    shouldUseFullTitleToDisplay,
    updateOptimisticParentReportAction,
    updateReportPreview,
    temporary_getMoneyRequestOptions,
    getTripTransactions,
    getTripIDFromTransactionParentReportID,
    buildOptimisticInvoiceReport,
    getInvoiceChatByParticipants,
    shouldShowMerchantColumn,
    isCurrentUserInvoiceReceiver,
    isDraftReport,
    changeMoneyRequestHoldStatus,
    isAdminOwnerApproverOrReportOwner,
    createDraftWorkspaceAndNavigateToConfirmationScreen,
    isChatUsedForOnboarding,
    buildOptimisticExportIntegrationAction,
    getChatUsedForOnboarding,
    getFieldViolationTranslation,
    getFieldViolation,
    getReportViolations,
    findPolicyExpenseChatByPolicyID,
    getIntegrationIcon,
    canBeExported,
    isExported,
    hasOnlyNonReimbursableTransactions,
    getReportLastMessage,
    getMostRecentlyVisitedReport,
    getSourceIDFromReportAction,
    getReportNameValuePairs,
    hasReportViolations,
    isPayAtEndExpenseReport,
    getArchiveReason,
    getApprovalChain,
    isIndividualInvoiceRoom,
    isAuditor,
    hasMissingInvoiceBankAccount,
    reasonForReportToBeInOptionList,
    getReasonAndReportActionThatRequiresAttention,
    buildOptimisticChangeFieldAction,
    isPolicyRelatedReport,
    hasReportErrorsOtherThanFailedReceipt,
    getAllReportErrors,
    getAllReportActionsErrorsAndReportActionThatRequiresAttention,
    hasInvoiceReports,
    shouldUnmaskChat,
    getReportMetadata,
    buildOptimisticSelfDMReport,
    isHiddenForCurrentUser,
};

export type {
    Ancestor,
    DisplayNameWithTooltips,
    OptimisticAddCommentReportAction,
    OptimisticChatReport,
    OptimisticClosedReportAction,
    OptimisticCreatedReportAction,
    OptimisticIOUReportAction,
    OptimisticTaskReportAction,
    OptionData,
    TransactionDetails,
    PartialReportAction,
    ParsingDetails,
    MissingPaymentMethod,
};<|MERGE_RESOLUTION|>--- conflicted
+++ resolved
@@ -3107,15 +3107,9 @@
 
     // If this user is not admin and this policy expense chat has been archived because of account merging, this must be an old workspace chat
     // of the account which was merged into the current user's account. Use the name of the policy as the name of the report.
-<<<<<<< HEAD
     if (isArchivedNonExpenseReport(report, getReportNameValuePairs(report?.reportID))) {
-        const lastAction = ReportActionsUtils.getLastVisibleAction(report?.reportID);
-        const archiveReason = ReportActionsUtils.isClosedAction(lastAction) ? ReportActionsUtils.getOriginalMessage(lastAction)?.reason : CONST.REPORT.ARCHIVE_REASON.DEFAULT;
-=======
-    if (isArchivedRoom(report, getReportNameValuePairs(report?.reportID))) {
         const lastAction = getLastVisibleActionReportActionsUtils(report?.reportID);
         const archiveReason = isClosedAction(lastAction) ? getOriginalMessage(lastAction)?.reason : CONST.REPORT.ARCHIVE_REASON.DEFAULT;
->>>>>>> 6868debf
         if (archiveReason === CONST.REPORT.ARCHIVE_REASON.ACCOUNT_MERGED && policyExpenseChatRole !== CONST.POLICY.ROLE.ADMIN) {
             return getPolicyName(report, false, policy);
         }
@@ -4194,13 +4188,8 @@
     if (isChatThread(report)) {
         if (!isEmptyObject(parentReportAction) && isTransactionThread(parentReportAction)) {
             formattedName = getTransactionReportName(parentReportAction);
-<<<<<<< HEAD
             if (isArchivedNonExpenseReport(report, getReportNameValuePairs(report?.reportID))) {
-                formattedName += ` (${Localize.translateLocal('common.archived')})`;
-=======
-            if (isArchivedRoom(report, getReportNameValuePairs(report?.reportID))) {
                 formattedName += ` (${translateLocal('common.archived')})`;
->>>>>>> 6868debf
             }
             return formatReportLastMessageText(formattedName);
         }
@@ -4228,13 +4217,8 @@
         if (isAdminRoom(report) || isUserCreatedPolicyRoom(report)) {
             return getAdminRoomInvitedParticipants(parentReportAction, reportActionMessage);
         }
-<<<<<<< HEAD
         if (reportActionMessage && isArchivedNonExpenseReport(report, getReportNameValuePairs(report?.reportID))) {
-            return `${reportActionMessage} (${Localize.translateLocal('common.archived')})`;
-=======
-        if (reportActionMessage && isArchivedRoom(report, getReportNameValuePairs(report?.reportID))) {
             return `${reportActionMessage} (${translateLocal('common.archived')})`;
->>>>>>> 6868debf
         }
         if (!isEmptyObject(parentReportAction) && isModifiedExpenseAction(parentReportAction)) {
             const modifiedMessage = ModifiedExpenseMessage.getForReportAction(report?.reportID, parentReportAction);
@@ -4282,13 +4266,8 @@
         formattedName = getInvoicesChatName(report, invoiceReceiverPolicy);
     }
 
-<<<<<<< HEAD
     if (isArchivedNonExpenseReport(report, getReportNameValuePairs(report?.reportID))) {
-        formattedName += ` (${Localize.translateLocal('common.archived')})`;
-=======
-    if (isArchivedRoom(report, getReportNameValuePairs(report?.reportID))) {
         formattedName += ` (${translateLocal('common.archived')})`;
->>>>>>> 6868debf
     }
 
     if (isSelfDM(report)) {
@@ -4392,13 +4371,8 @@
     if (isInvoiceReport(report) || isInvoiceRoom(parentReport)) {
         let reportName = `${getPolicyName(parentReport)} & ${getInvoicePayerName(parentReport, invoiceReceiverPolicy)}`;
 
-<<<<<<< HEAD
         if (isArchivedNonExpenseReport(parentReport, getReportNameValuePairs(parentReport?.reportID))) {
-            reportName += ` (${Localize.translateLocal('common.archived')})`;
-=======
-        if (isArchivedRoom(parentReport, getReportNameValuePairs(parentReport?.reportID))) {
             reportName += ` (${translateLocal('common.archived')})`;
->>>>>>> 6868debf
         }
 
         return {
@@ -6725,15 +6699,9 @@
             ? undefined
             : allReportActions?.[`${ONYXKEYS.COLLECTION.REPORT_ACTIONS}${report.parentReportID}`]?.[report.parentReportActionID];
 
-<<<<<<< HEAD
     if (!isArchivedReport(report)) {
-        if (ReportActionsUtils.wasActionTakenByCurrentUser(parentReportAction) && ReportActionsUtils.isTransactionThread(parentReportAction)) {
-            const transactionID = ReportActionsUtils.isMoneyRequestAction(parentReportAction) ? ReportActionsUtils.getOriginalMessage(parentReportAction)?.IOUTransactionID : null;
-=======
-    if (!isArchivedRoom(report)) {
         if (wasActionTakenByCurrentUser(parentReportAction) && isTransactionThread(parentReportAction)) {
             const transactionID = isMoneyRequestAction(parentReportAction) ? getOriginalMessage(parentReportAction)?.IOUTransactionID : null;
->>>>>>> 6868debf
             const transaction = allTransactions?.[`${ONYXKEYS.COLLECTION.TRANSACTION}${transactionID}`];
             if (hasMissingSmartscanFieldsTransactionUtils(transaction ?? null) && !isSettled(transaction?.reportID)) {
                 reportActionErrors.smartscan = getMicroSecondOnyxErrorWithTranslationKey('iou.error.genericSmartscanFailureMessage');
@@ -7650,22 +7618,14 @@
  * @param policy - the workspace the report is on, null if the user isn't a member of the workspace
  */
 function canEditWriteCapability(report: OnyxEntry<Report>, policy: OnyxEntry<Policy>): boolean {
-<<<<<<< HEAD
-    return PolicyUtils.isPolicyAdmin(policy) && !isAdminRoom(report) && !isArchivedReport(report, getReportNameValuePairs(report?.reportID)) && !isThread(report) && !isInvoiceRoom(report);
-=======
-    return isPolicyAdminPolicyUtils(policy) && !isAdminRoom(report) && !isArchivedRoom(report, getReportNameValuePairs(report?.reportID)) && !isThread(report) && !isInvoiceRoom(report);
->>>>>>> 6868debf
+    return isPolicyAdminPolicyUtils(policy) && !isAdminRoom(report) && !isArchivedReport(report, getReportNameValuePairs(report?.reportID)) && !isThread(report) && !isInvoiceRoom(report);
 }
 
 /**
  * @param policy - the workspace the report is on, null if the user isn't a member of the workspace
  */
 function canEditRoomVisibility(report: OnyxEntry<Report>, policy: OnyxEntry<Policy>): boolean {
-<<<<<<< HEAD
-    return PolicyUtils.isPolicyAdmin(policy) && !isArchivedNonExpenseReport(report, getReportNameValuePairs(report?.reportID));
-=======
-    return isPolicyAdminPolicyUtils(policy) && !isArchivedRoom(report, getReportNameValuePairs(report?.reportID));
->>>>>>> 6868debf
+    return isPolicyAdminPolicyUtils(policy) && !isArchivedNonExpenseReport(report, getReportNameValuePairs(report?.reportID));
 }
 
 /**
@@ -8103,35 +8063,20 @@
  * - The action is the thread's first chat
  */
 function shouldDisableThread(reportAction: OnyxInputOrEntry<ReportAction>, reportID: string, isThreadReportParentAction: boolean): boolean {
-<<<<<<< HEAD
-    const isSplitBillAction = ReportActionsUtils.isSplitBillAction(reportAction);
-    const isDeletedAction = ReportActionsUtils.isDeletedAction(reportAction);
-    const isReportPreviewAction = ReportActionsUtils.isReportPreviewAction(reportAction);
-    const isIOUAction = ReportActionsUtils.isMoneyRequestAction(reportAction);
-    const isWhisperAction = ReportActionsUtils.isWhisperAction(reportAction) || ReportActionsUtils.isActionableTrackExpense(reportAction);
-    const isArchived = isArchivedNonExpenseReport(getReportOrDraftReport(reportID), getReportNameValuePairs(reportID));
-=======
     const isSplitBillAction = isSplitBillReportAction(reportAction);
     const isDeletedActionLocal = isDeletedAction(reportAction);
     const isReportPreviewActionLocal = isReportPreviewAction(reportAction);
     const isIOUAction = isMoneyRequestAction(reportAction);
     const isWhisperActionLocal = isWhisperAction(reportAction) || isActionableTrackExpense(reportAction);
-    const isArchivedReport = isArchivedRoom(getReportOrDraftReport(reportID), getReportNameValuePairs(reportID));
->>>>>>> 6868debf
+    const isArchived = isArchivedNonExpenseReport(getReportOrDraftReport(reportID), getReportNameValuePairs(reportID));
     const isActionDisabled = CONST.REPORT.ACTIONS.THREAD_DISABLED.some((action: string) => action === reportAction?.actionName);
 
     return (
         isActionDisabled ||
         isSplitBillAction ||
-<<<<<<< HEAD
-        (isDeletedAction && !reportAction?.childVisibleActionCount) ||
+        (isDeletedActionLocal && !reportAction?.childVisibleActionCount) ||
         (isArchived && !reportAction?.childVisibleActionCount) ||
-        (isWhisperAction && !isReportPreviewAction && !isIOUAction) ||
-=======
-        (isDeletedActionLocal && !reportAction?.childVisibleActionCount) ||
-        (isArchivedReport && !reportAction?.childVisibleActionCount) ||
         (isWhisperActionLocal && !isReportPreviewActionLocal && !isIOUAction) ||
->>>>>>> 6868debf
         isThreadReportParentAction
     );
 }
@@ -8310,11 +8255,7 @@
  */
 function getIndicatedMissingPaymentMethod(userWallet: OnyxEntry<UserWallet>, reportId: string | undefined, reportAction: ReportAction): MissingPaymentMethod | undefined {
     const isSubmitterOfUnsettledReport = isCurrentUserSubmitter(reportId) && !isSettled(reportId);
-<<<<<<< HEAD
-    if (!reportId || !isSubmitterOfUnsettledReport || !ReportActionsUtils.isReimbursementQueuedAction(reportAction)) {
-=======
-    if (!isSubmitterOfUnsettledReport || !isReimbursementQueuedAction(reportAction)) {
->>>>>>> 6868debf
+    if (!reportId || !isSubmitterOfUnsettledReport || !isReimbursementQueuedAction(reportAction)) {
         return undefined;
     }
     const paymentType = getOriginalMessage(reportAction)?.paymentType;
