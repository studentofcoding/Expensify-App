--- conflicted
+++ resolved
@@ -9924,16 +9924,13 @@
     getMovedTransactionMessage,
     getUnreportedTransactionMessage,
     getExpenseReportStateAndStatus,
-<<<<<<< HEAD
     populateOptimisticReportFormula,
     buildOptimisticMovedTransactionAction,
     buildOptimisticUnreportedTransactionAction,
-=======
     buildOptimisticResolvedDuplicatesReportAction,
     populateOptimisticReportFormula,
     getTitleReportField,
     getReportFieldsByPolicyID,
->>>>>>> b5807fae
 };
 
 export type {
