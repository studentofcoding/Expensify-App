--- conflicted
+++ resolved
@@ -5520,11 +5520,8 @@
     canEditRoomVisibility,
     canEditPolicyDescription,
     getPolicyDescriptionText,
-<<<<<<< HEAD
     getDefaultGroupAvatar,
-=======
     getIndicatedMissingPaymentMethod,
->>>>>>> 92bbd8b3
     isJoinRequestInAdminRoom,
     canAddOrDeleteTransactions,
     shouldCreateNewMoneyRequestReport,
