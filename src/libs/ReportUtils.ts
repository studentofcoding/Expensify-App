import {format} from 'date-fns';
import {Str} from 'expensify-common';
import lodashEscape from 'lodash/escape';
import lodashFindLastIndex from 'lodash/findLastIndex';
import lodashIntersection from 'lodash/intersection';
import isEmpty from 'lodash/isEmpty';
import lodashIsEqual from 'lodash/isEqual';
import isNumber from 'lodash/isNumber';
import lodashMaxBy from 'lodash/maxBy';
import type {OnyxCollection, OnyxEntry, OnyxUpdate} from 'react-native-onyx';
import Onyx from 'react-native-onyx';
import type {SvgProps} from 'react-native-svg';
import type {OriginalMessageIOU, OriginalMessageModifiedExpense} from 'src/types/onyx/OriginalMessage';
import type {TupleToUnion, ValueOf} from 'type-fest';
import type {FileObject} from '@components/AttachmentModal';
import {FallbackAvatar, IntacctSquare, NetSuiteSquare, QBOSquare, XeroSquare} from '@components/Icon/Expensicons';
import * as defaultGroupAvatars from '@components/Icon/GroupDefaultAvatars';
import * as defaultWorkspaceAvatars from '@components/Icon/WorkspaceDefaultAvatars';
import type {MoneyRequestAmountInputProps} from '@components/MoneyRequestAmountInput';
import type {IOUAction, IOUType} from '@src/CONST';
import CONST from '@src/CONST';
import type {ParentNavigationSummaryParams} from '@src/languages/params';
import type {TranslationPaths} from '@src/languages/types';
import ONYXKEYS from '@src/ONYXKEYS';
import type {Route} from '@src/ROUTES';
import ROUTES from '@src/ROUTES';
import SCREENS from '@src/SCREENS';
import type {
    Beta,
    OnyxInputOrEntry,
    PersonalDetails,
    PersonalDetailsList,
    Policy,
    PolicyReportField,
    Report,
    ReportAction,
    ReportMetadata,
    ReportNameValuePairs,
    ReportViolationName,
    ReportViolations,
    Session,
    Task,
    Transaction,
    TransactionViolation,
    UserWallet,
} from '@src/types/onyx';
import type {Attendee, Participant} from '@src/types/onyx/IOU';
import type {SelectedParticipant} from '@src/types/onyx/NewGroupChatDraft';
import type {OriginalMessageExportedToIntegration} from '@src/types/onyx/OldDotAction';
import type Onboarding from '@src/types/onyx/Onboarding';
import type {ErrorFields, Errors, Icon, PendingAction} from '@src/types/onyx/OnyxCommon';
import type {OriginalMessageChangeLog, PaymentMethodType} from '@src/types/onyx/OriginalMessage';
import type {Status} from '@src/types/onyx/PersonalDetails';
import type {ConnectionName} from '@src/types/onyx/Policy';
import type {NotificationPreference, Participants, PendingChatMember, Participant as ReportParticipant} from '@src/types/onyx/Report';
import type {Message, OldDotReportAction, ReportActions} from '@src/types/onyx/ReportAction';
import type {SearchPolicy, SearchReport, SearchTransaction} from '@src/types/onyx/SearchResults';
import type {Comment, TransactionChanges, WaypointCollection} from '@src/types/onyx/Transaction';
import {isEmptyObject} from '@src/types/utils/EmptyObject';
import type IconAsset from '@src/types/utils/IconAsset';
import * as IOU from './actions/IOU';
import * as PolicyActions from './actions/Policy/Policy';
import * as PriorityModeActions from './actions/PriorityMode';
import * as store from './actions/ReimbursementAccount/store';
import * as ReportHelperActions from './actions/Report';
import * as SessionUtils from './actions/Session';
import * as CurrencyUtils from './CurrencyUtils';
import DateUtils from './DateUtils';
import {hasValidDraftComment} from './DraftCommentUtils';
import * as ErrorUtils from './ErrorUtils';
import getAttachmentDetails from './fileDownload/getAttachmentDetails';
import isReportMessageAttachment from './isReportMessageAttachment';
import localeCompare from './LocaleCompare';
import * as LocalePhoneNumber from './LocalePhoneNumber';
import * as Localize from './Localize';
import Log from './Log';
import {isEmailPublicDomain} from './LoginUtils';
import ModifiedExpenseMessage from './ModifiedExpenseMessage';
import linkingConfig from './Navigation/linkingConfig';
import Navigation from './Navigation/Navigation';
import * as NumberUtils from './NumberUtils';
import Parser from './Parser';
import Permissions from './Permissions';
import * as PersonalDetailsUtils from './PersonalDetailsUtils';
import * as PhoneNumber from './PhoneNumber';
import * as PolicyUtils from './PolicyUtils';
import type {LastVisibleMessage} from './ReportActionsUtils';
import * as ReportActionsUtils from './ReportActionsUtils';
import * as TransactionUtils from './TransactionUtils';
import * as Url from './Url';
import type {AvatarSource} from './UserUtils';
import * as UserUtils from './UserUtils';

// Dynamic Import to avoid circular dependency
const UnreadIndicatorUpdaterHelper = () => import('./UnreadIndicatorUpdater');

type AvatarRange = 1 | 2 | 3 | 4 | 5 | 6 | 7 | 8 | 9 | 10 | 11 | 12 | 13 | 14 | 15 | 16 | 17 | 18;

type SpendBreakdown = {
    nonReimbursableSpend: number;
    reimbursableSpend: number;
    totalDisplaySpend: number;
};

type ParticipantDetails = [number, string, AvatarSource, AvatarSource];

type OptimisticAddCommentReportAction = Pick<
    ReportAction<typeof CONST.REPORT.ACTIONS.TYPE.ADD_COMMENT>,
    | 'reportActionID'
    | 'actionName'
    | 'actorAccountID'
    | 'person'
    | 'automatic'
    | 'avatar'
    | 'created'
    | 'message'
    | 'isFirstItem'
    | 'isAttachmentOnly'
    | 'isAttachmentWithText'
    | 'pendingAction'
    | 'shouldShow'
    | 'originalMessage'
    | 'childReportID'
    | 'parentReportID'
    | 'childType'
    | 'childReportName'
    | 'childManagerAccountID'
    | 'childStatusNum'
    | 'childStateNum'
    | 'errors'
    | 'childVisibleActionCount'
    | 'childCommenterCount'
    | 'childLastVisibleActionCreated'
    | 'childOldestFourAccountIDs'
    | 'delegateAccountID'
> & {isOptimisticAction: boolean};

type OptimisticReportAction = {
    commentText: string;
    reportAction: OptimisticAddCommentReportAction;
};

type UpdateOptimisticParentReportAction = {
    childVisibleActionCount: number;
    childCommenterCount: number;
    childLastVisibleActionCreated: string;
    childOldestFourAccountIDs: string | undefined;
};

type OptimisticExpenseReport = Pick<
    Report,
    | 'reportID'
    | 'chatReportID'
    | 'policyID'
    | 'type'
    | 'ownerAccountID'
    | 'managerID'
    | 'currency'
    | 'reportName'
    | 'stateNum'
    | 'statusNum'
    | 'total'
    | 'unheldTotal'
    | 'nonReimbursableTotal'
    | 'unheldNonReimbursableTotal'
    | 'parentReportID'
    | 'lastVisibleActionCreated'
    | 'parentReportActionID'
    | 'participants'
    | 'fieldList'
>;

type OptimisticIOUReportAction = Pick<
    ReportAction,
    | 'actionName'
    | 'actorAccountID'
    | 'automatic'
    | 'avatar'
    | 'isAttachmentOnly'
    | 'originalMessage'
    | 'message'
    | 'person'
    | 'reportActionID'
    | 'shouldShow'
    | 'created'
    | 'pendingAction'
    | 'receipt'
    | 'childReportID'
    | 'childVisibleActionCount'
    | 'childCommenterCount'
    | 'delegateAccountID'
>;

type PartialReportAction = OnyxInputOrEntry<ReportAction> | Partial<ReportAction> | OptimisticIOUReportAction | OptimisticApprovedReportAction | OptimisticSubmittedReportAction | undefined;

type ReportRouteParams = {
    reportID: string;
    isSubReportPageRoute: boolean;
};

type ReportOfflinePendingActionAndErrors = {
    reportPendingAction: PendingAction | undefined;
    reportErrors: Errors | null | undefined;
};

type OptimisticApprovedReportAction = Pick<
    ReportAction<typeof CONST.REPORT.ACTIONS.TYPE.APPROVED>,
    | 'actionName'
    | 'actorAccountID'
    | 'automatic'
    | 'avatar'
    | 'isAttachmentOnly'
    | 'originalMessage'
    | 'message'
    | 'person'
    | 'reportActionID'
    | 'shouldShow'
    | 'created'
    | 'pendingAction'
    | 'delegateAccountID'
>;

type OptimisticUnapprovedReportAction = Pick<
    ReportAction<typeof CONST.REPORT.ACTIONS.TYPE.UNAPPROVED>,
    | 'actionName'
    | 'actorAccountID'
    | 'automatic'
    | 'avatar'
    | 'isAttachmentOnly'
    | 'originalMessage'
    | 'message'
    | 'person'
    | 'reportActionID'
    | 'shouldShow'
    | 'created'
    | 'pendingAction'
    | 'delegateAccountID'
>;

type OptimisticSubmittedReportAction = Pick<
    ReportAction<typeof CONST.REPORT.ACTIONS.TYPE.SUBMITTED>,
    | 'actionName'
    | 'actorAccountID'
    | 'adminAccountID'
    | 'automatic'
    | 'avatar'
    | 'isAttachmentOnly'
    | 'originalMessage'
    | 'message'
    | 'person'
    | 'reportActionID'
    | 'shouldShow'
    | 'created'
    | 'pendingAction'
    | 'delegateAccountID'
>;

type OptimisticHoldReportAction = Pick<
    ReportAction,
    'actionName' | 'actorAccountID' | 'automatic' | 'avatar' | 'isAttachmentOnly' | 'originalMessage' | 'message' | 'person' | 'reportActionID' | 'shouldShow' | 'created' | 'pendingAction'
>;

type OptimisticCancelPaymentReportAction = Pick<
    ReportAction,
    'actionName' | 'actorAccountID' | 'message' | 'originalMessage' | 'person' | 'reportActionID' | 'shouldShow' | 'created' | 'pendingAction'
>;

type OptimisticChangeFieldAction = Pick<
    OldDotReportAction & ReportAction,
    'actionName' | 'actorAccountID' | 'originalMessage' | 'person' | 'reportActionID' | 'created' | 'pendingAction' | 'message'
>;

type OptimisticEditedTaskReportAction = Pick<
    ReportAction,
    'reportActionID' | 'actionName' | 'pendingAction' | 'actorAccountID' | 'automatic' | 'avatar' | 'created' | 'shouldShow' | 'message' | 'person' | 'delegateAccountID'
>;

type OptimisticClosedReportAction = Pick<
    ReportAction<typeof CONST.REPORT.ACTIONS.TYPE.CLOSED>,
    'actionName' | 'actorAccountID' | 'automatic' | 'avatar' | 'created' | 'message' | 'originalMessage' | 'pendingAction' | 'person' | 'reportActionID' | 'shouldShow'
>;

type OptimisticCardAssignedReportAction = Pick<
    ReportAction<typeof CONST.REPORT.ACTIONS.TYPE.CARD_ASSIGNED>,
    'actionName' | 'actorAccountID' | 'automatic' | 'avatar' | 'created' | 'message' | 'originalMessage' | 'pendingAction' | 'person' | 'reportActionID' | 'shouldShow'
>;

type OptimisticDismissedViolationReportAction = Pick<
    ReportAction,
    'actionName' | 'actorAccountID' | 'avatar' | 'created' | 'message' | 'originalMessage' | 'person' | 'reportActionID' | 'shouldShow' | 'pendingAction'
>;

type OptimisticCreatedReportAction = Pick<
    ReportAction<typeof CONST.REPORT.ACTIONS.TYPE.CREATED>,
    'actorAccountID' | 'automatic' | 'avatar' | 'created' | 'message' | 'person' | 'reportActionID' | 'shouldShow' | 'pendingAction' | 'actionName' | 'delegateAccountID'
>;

type OptimisticRenamedReportAction = Pick<
    ReportAction<typeof CONST.REPORT.ACTIONS.TYPE.RENAMED>,
    'actorAccountID' | 'automatic' | 'avatar' | 'created' | 'message' | 'person' | 'reportActionID' | 'shouldShow' | 'pendingAction' | 'actionName' | 'originalMessage'
>;

type OptimisticRoomDescriptionUpdatedReportAction = Pick<
    ReportAction<typeof CONST.REPORT.ACTIONS.TYPE.ROOM_CHANGE_LOG.UPDATE_ROOM_DESCRIPTION>,
    'actorAccountID' | 'created' | 'message' | 'person' | 'reportActionID' | 'pendingAction' | 'actionName' | 'originalMessage'
>;

type OptimisticChatReport = Pick<
    Report,
    | 'type'
    | 'chatType'
    | 'chatReportID'
    | 'iouReportID'
    | 'isOwnPolicyExpenseChat'
    | 'isPinned'
    | 'lastActorAccountID'
    | 'lastMessageTranslationKey'
    | 'lastMessageHtml'
    | 'lastMessageText'
    | 'lastReadTime'
    | 'lastVisibleActionCreated'
    | 'oldPolicyName'
    | 'ownerAccountID'
    | 'pendingFields'
    | 'parentReportActionID'
    | 'parentReportID'
    | 'participants'
    | 'policyID'
    | 'reportID'
    | 'reportName'
    | 'stateNum'
    | 'statusNum'
    | 'visibility'
    | 'description'
    | 'writeCapability'
    | 'avatarUrl'
    | 'invoiceReceiver'
>;

type OptimisticExportIntegrationAction = OriginalMessageExportedToIntegration &
    Pick<
        ReportAction<typeof CONST.REPORT.ACTIONS.TYPE.EXPORTED_TO_INTEGRATION>,
        'reportActionID' | 'actorAccountID' | 'avatar' | 'created' | 'lastModified' | 'message' | 'person' | 'shouldShow' | 'pendingAction' | 'errors' | 'automatic'
    >;

type OptimisticTaskReportAction = Pick<
    ReportAction,
    | 'reportActionID'
    | 'actionName'
    | 'actorAccountID'
    | 'automatic'
    | 'avatar'
    | 'created'
    | 'isAttachmentOnly'
    | 'message'
    | 'originalMessage'
    | 'person'
    | 'pendingAction'
    | 'shouldShow'
    | 'isFirstItem'
    | 'previousMessage'
    | 'errors'
    | 'linkMetadata'
    | 'delegateAccountID'
>;

type AnnounceRoomOnyxData = {
    onyxOptimisticData: OnyxUpdate[];
    onyxSuccessData: OnyxUpdate[];
    onyxFailureData: OnyxUpdate[];
};

type OptimisticAnnounceChat = {
    announceChatReportID: string;
    announceChatReportActionID: string;
    announceChatData: AnnounceRoomOnyxData;
};

type OptimisticWorkspaceChats = {
    adminsChatReportID: string;
    adminsChatData: OptimisticChatReport;
    adminsReportActionData: Record<string, OptimisticCreatedReportAction>;
    adminsCreatedReportActionID: string;
    expenseChatReportID: string;
    expenseChatData: OptimisticChatReport;
    expenseReportActionData: Record<string, OptimisticCreatedReportAction>;
    expenseCreatedReportActionID: string;
};

type OptimisticModifiedExpenseReportAction = Pick<
    ReportAction<typeof CONST.REPORT.ACTIONS.TYPE.MODIFIED_EXPENSE>,
    | 'actionName'
    | 'actorAccountID'
    | 'automatic'
    | 'avatar'
    | 'created'
    | 'isAttachmentOnly'
    | 'message'
    | 'originalMessage'
    | 'person'
    | 'pendingAction'
    | 'reportActionID'
    | 'shouldShow'
    | 'delegateAccountID'
> & {reportID?: string};

type OptimisticTaskReport = Pick<
    Report,
    | 'reportID'
    | 'reportName'
    | 'description'
    | 'ownerAccountID'
    | 'participants'
    | 'managerID'
    | 'type'
    | 'parentReportID'
    | 'policyID'
    | 'stateNum'
    | 'statusNum'
    | 'parentReportActionID'
    | 'lastVisibleActionCreated'
    | 'hasParentAccess'
>;

type TransactionDetails = {
    created: string;
    amount: number;
    attendees: Attendee[];
    taxAmount?: number;
    taxCode?: string;
    currency: string;
    merchant: string;
    waypoints?: WaypointCollection | string;
    customUnitRateID?: string;
    comment: string;
    category: string;
    billable: boolean;
    tag: string;
    mccGroup?: ValueOf<typeof CONST.MCC_GROUPS>;
    cardID: number;
    originalAmount: number;
    originalCurrency: string;
    postedDate: string;
};

type OptimisticIOUReport = Pick<
    Report,
    | 'type'
    | 'chatReportID'
    | 'currency'
    | 'managerID'
    | 'policyID'
    | 'ownerAccountID'
    | 'participants'
    | 'reportID'
    | 'stateNum'
    | 'statusNum'
    | 'total'
    | 'unheldTotal'
    | 'nonReimbursableTotal'
    | 'unheldNonReimbursableTotal'
    | 'reportName'
    | 'parentReportID'
    | 'lastVisibleActionCreated'
    | 'fieldList'
    | 'parentReportActionID'
>;
type DisplayNameWithTooltips = Array<Pick<PersonalDetails, 'accountID' | 'pronouns' | 'displayName' | 'login' | 'avatar'>>;

type CustomIcon = {
    src: IconAsset;
    color?: string;
};

type OptionData = {
    text?: string;
    alternateText?: string;
    allReportErrors?: Errors;
    brickRoadIndicator?: ValueOf<typeof CONST.BRICK_ROAD_INDICATOR_STATUS> | '' | null;
    tooltipText?: string | null;
    alternateTextMaxLines?: number;
    boldStyle?: boolean;
    customIcon?: CustomIcon;
    subtitle?: string;
    login?: string;
    accountID?: number;
    pronouns?: string;
    status?: Status | null;
    phoneNumber?: string;
    isUnread?: boolean | null;
    isUnreadWithMention?: boolean | null;
    hasDraftComment?: boolean | null;
    keyForList?: string;
    searchText?: string;
    isIOUReportOwner?: boolean | null;
    shouldShowSubscript?: boolean | null;
    isPolicyExpenseChat?: boolean;
    isMoneyRequestReport?: boolean | null;
    isInvoiceReport?: boolean;
    isExpenseRequest?: boolean | null;
    isAllowedToComment?: boolean | null;
    isThread?: boolean | null;
    isTaskReport?: boolean | null;
    parentReportAction?: OnyxEntry<ReportAction>;
    displayNamesWithTooltips?: DisplayNameWithTooltips | null;
    isDefaultRoom?: boolean;
    isInvoiceRoom?: boolean;
    isExpenseReport?: boolean;
    isOptimisticPersonalDetail?: boolean;
    selected?: boolean;
    isOptimisticAccount?: boolean;
    isSelected?: boolean;
    descriptiveText?: string;
    notificationPreference?: NotificationPreference | null;
    isDisabled?: boolean | null;
    name?: string | null;
    isSelfDM?: boolean;
    isOneOnOneChat?: boolean;
    reportID?: string;
    enabled?: boolean;
    code?: string;
    transactionThreadReportID?: string | null;
    shouldShowAmountInput?: boolean;
    amountInputProps?: MoneyRequestAmountInputProps;
    tabIndex?: 0 | -1;
    isConciergeChat?: boolean;
    isBold?: boolean;
    lastIOUCreationDate?: string;
    isChatRoom?: boolean;
    participantsList?: PersonalDetails[];
    icons?: Icon[];
    iouReportAmount?: number;
    displayName?: string;
} & Report;

type OnyxDataTaskAssigneeChat = {
    optimisticData: OnyxUpdate[];
    successData: OnyxUpdate[];
    failureData: OnyxUpdate[];
    optimisticAssigneeAddComment?: OptimisticReportAction;
    optimisticChatCreatedReportAction?: OptimisticCreatedReportAction;
};

type Ancestor = {
    report: Report;
    reportAction: ReportAction;
    shouldDisplayNewMarker: boolean;
};

type AncestorIDs = {
    reportIDs: string[];
    reportActionsIDs: string[];
};

type MissingPaymentMethod = 'bankAccount' | 'wallet';

type OutstandingChildRequest = {
    hasOutstandingChildRequest?: boolean;
};

type ParsingDetails = {
    shouldEscapeText?: boolean;
    reportID?: string;
    policyID?: string;
};

type NonHeldAndFullAmount = {
    nonHeldAmount: string;
    fullAmount: string;
    /**
     * nonHeldAmount is valid if not negative;
     * It can be negative if the unheld transaction comes from the current user
     */
    hasValidNonHeldAmount: boolean;
};

type Thread = {
    parentReportID: string;
    parentReportActionID: string;
} & Report;

let currentUserEmail: string | undefined;
let currentUserPrivateDomain: string | undefined;
let currentUserAccountID: number | undefined;
let isAnonymousUser = false;

// This cache is used to save parse result of report action html message into text
// to prevent unnecessary parsing when the report action is not changed/modified.
// Example case: when we need to get a report name of a thread which is dependent on a report action message.
const parsedReportActionMessageCache: Record<string, string> = {};

const defaultAvatarBuildingIconTestID = 'SvgDefaultAvatarBuilding Icon';
Onyx.connect({
    key: ONYXKEYS.SESSION,
    callback: (value) => {
        // When signed out, val is undefined
        if (!value) {
            return;
        }

        currentUserEmail = value.email;
        currentUserAccountID = value.accountID;
        isAnonymousUser = value.authTokenType === CONST.AUTH_TOKEN_TYPES.ANONYMOUS;
        currentUserPrivateDomain = isEmailPublicDomain(currentUserEmail ?? '') ? '' : Str.extractEmailDomain(currentUserEmail ?? '');
    },
});

let allPersonalDetails: OnyxEntry<PersonalDetailsList>;
let allPersonalDetailLogins: string[];
let currentUserPersonalDetails: OnyxEntry<PersonalDetails>;
Onyx.connect({
    key: ONYXKEYS.PERSONAL_DETAILS_LIST,
    callback: (value) => {
        if (currentUserAccountID) {
            currentUserPersonalDetails = value?.[currentUserAccountID] ?? undefined;
        }
        allPersonalDetails = value ?? {};
        allPersonalDetailLogins = Object.values(allPersonalDetails).map((personalDetail) => personalDetail?.login ?? '');
    },
});

let allReportsDraft: OnyxCollection<Report>;
Onyx.connect({
    key: ONYXKEYS.COLLECTION.REPORT_DRAFT,
    waitForCollectionCallback: true,
    callback: (value) => (allReportsDraft = value),
});

let allPolicies: OnyxCollection<Policy>;
Onyx.connect({
    key: ONYXKEYS.COLLECTION.POLICY,
    waitForCollectionCallback: true,
    callback: (value) => (allPolicies = value),
});

let allReports: OnyxCollection<Report>;
Onyx.connect({
    key: ONYXKEYS.COLLECTION.REPORT,
    waitForCollectionCallback: true,
    callback: (value) => {
        allReports = value;
        UnreadIndicatorUpdaterHelper().then((module) => {
            module.triggerUnreadUpdate();
        });

        // Each time a new report is added we will check to see if the user should be switched
        PriorityModeActions.autoSwitchToFocusMode();

        if (!value) {
            return;
        }
        Object.values(value).forEach((report) => {
            if (!report) {
                return;
            }
            ReportHelperActions.handleReportChanged(report);
        });
    },
});

let allBetas: OnyxEntry<Beta[]>;
Onyx.connect({
    key: ONYXKEYS.BETAS,
    callback: (value) => (allBetas = value),
});

let allTransactions: OnyxCollection<Transaction> = {};
let reportsTransactions: Record<string, Transaction[]> = {};
Onyx.connect({
    key: ONYXKEYS.COLLECTION.TRANSACTION,
    waitForCollectionCallback: true,
    callback: (value) => {
        if (!value) {
            return;
        }
        allTransactions = Object.fromEntries(Object.entries(value).filter(([, transaction]) => transaction));

        reportsTransactions = Object.values(value).reduce<Record<string, Transaction[]>>((all, transaction) => {
            const reportsMap = all;
            if (!transaction) {
                return reportsMap;
            }

            if (!reportsMap[transaction.reportID]) {
                reportsMap[transaction.reportID] = [];
            }
            reportsMap[transaction.reportID].push(transaction);

            return all;
        }, {});
    },
});

let allReportActions: OnyxCollection<ReportActions>;
Onyx.connect({
    key: ONYXKEYS.COLLECTION.REPORT_ACTIONS,
    waitForCollectionCallback: true,
    callback: (actions) => {
        if (!actions) {
            return;
        }
        allReportActions = actions;
    },
});

let allReportMetadata: OnyxCollection<ReportMetadata>;
Onyx.connect({
    key: ONYXKEYS.COLLECTION.REPORT_METADATA,
    waitForCollectionCallback: true,
    callback: (value) => {
        if (!value) {
            return;
        }
        allReportMetadata = value;
    },
});

let allReportNameValuePair: OnyxCollection<ReportNameValuePairs>;
Onyx.connect({
    key: ONYXKEYS.COLLECTION.REPORT_NAME_VALUE_PAIRS,
    waitForCollectionCallback: true,
    callback: (value) => {
        if (!value) {
            return;
        }
        allReportNameValuePair = value;
    },
});

let allReportsViolations: OnyxCollection<ReportViolations>;
Onyx.connect({
    key: ONYXKEYS.COLLECTION.REPORT_VIOLATIONS,
    waitForCollectionCallback: true,
    callback: (value) => {
        if (!value) {
            return;
        }
        allReportsViolations = value;
    },
});

let onboarding: OnyxEntry<Onboarding | []>;
Onyx.connect({
    key: ONYXKEYS.NVP_ONBOARDING,
    callback: (value) => (onboarding = value),
});

let delegateEmail = '';
Onyx.connect({
    key: ONYXKEYS.ACCOUNT,
    callback: (value) => {
        delegateEmail = value?.delegatedAccess?.delegate ?? '';
    },
});

let activePolicyID: OnyxEntry<string>;
Onyx.connect({
    key: ONYXKEYS.NVP_ACTIVE_POLICY_ID,
    callback: (value) => (activePolicyID = value),
});

function getCurrentUserAvatar(): AvatarSource | undefined {
    return currentUserPersonalDetails?.avatar;
}

function getCurrentUserDisplayNameOrEmail(): string | undefined {
    return currentUserPersonalDetails?.displayName ?? currentUserEmail;
}

function getChatType(report: OnyxInputOrEntry<Report> | Participant): ValueOf<typeof CONST.REPORT.CHAT_TYPE> | undefined {
    return report?.chatType;
}

/**
 * Get the report or draft report given a reportID
 */
function getReportOrDraftReport(reportID: string | undefined): OnyxEntry<Report> {
    return allReports?.[`${ONYXKEYS.COLLECTION.REPORT}${reportID}`] ?? allReportsDraft?.[`${ONYXKEYS.COLLECTION.REPORT_DRAFT}${reportID}`];
}

/**
 * Check if a report is a draft report
 */
function isDraftReport(reportID: string | undefined): boolean {
    const draftReport = allReportsDraft?.[`${ONYXKEYS.COLLECTION.REPORT_DRAFT}${reportID}`];

    return !!draftReport;
}

/**
 * Returns the report
 */
function getReport(reportID: string | undefined): OnyxEntry<Report> {
    return allReports?.[`${ONYXKEYS.COLLECTION.REPORT}${reportID}`];
}

/**
 * Returns the report
 */
function getReportNameValuePairs(reportID?: string): OnyxEntry<ReportNameValuePairs> {
    return allReportNameValuePair?.[`${ONYXKEYS.COLLECTION.REPORT_NAME_VALUE_PAIRS}${reportID}`];
}

/**
 * Returns the parentReport if the given report is a thread
 */
function getParentReport(report: OnyxEntry<Report>): OnyxEntry<Report> {
    if (!report?.parentReportID) {
        return undefined;
    }
    return getReport(report.parentReportID);
}

/**
 * Returns the root parentReport if the given report is nested.
 * Uses recursion to iterate any depth of nested reports.
 */
function getRootParentReport(report: OnyxEntry<Report>, visitedReportIDs: Set<string> = new Set<string>()): OnyxEntry<Report> {
    if (!report) {
        return undefined;
    }

    // Returns the current report as the root report, because it does not have a parentReportID
    if (!report?.parentReportID) {
        return report;
    }

    // Detect and prevent an infinite loop caused by a cycle in the ancestry. This should normally
    // never happen
    if (visitedReportIDs.has(report.reportID)) {
        Log.alert('Report ancestry cycle detected.', {reportID: report.reportID, ancestry: Array.from(visitedReportIDs)});
        return undefined;
    }
    visitedReportIDs.add(report.reportID);

    const parentReport = getReportOrDraftReport(report?.parentReportID);

    // Runs recursion to iterate a parent report
    return getRootParentReport(!isEmptyObject(parentReport) ? parentReport : undefined, visitedReportIDs);
}

/**
 * Returns the policy of the report
 */
function getPolicy(policyID: string | undefined): OnyxEntry<Policy> {
    if (!allPolicies || !policyID) {
        return undefined;
    }
    return allPolicies[`${ONYXKEYS.COLLECTION.POLICY}${policyID}`];
}

/**
 * Get the policy type from a given report
 * @param policies must have Onyxkey prefix (i.e 'policy_') for keys
 */
function getPolicyType(report: OnyxInputOrEntry<Report>, policies: OnyxCollection<Policy>): string {
    return policies?.[`${ONYXKEYS.COLLECTION.POLICY}${report?.policyID}`]?.type ?? '';
}

const unavailableTranslation = Localize.translateLocal('workspace.common.unavailable');
/**
 * Get the policy name from a given report
 */
function getPolicyName(report: OnyxInputOrEntry<Report>, returnEmptyIfNotFound = false, policy?: OnyxInputOrEntry<Policy>): string {
    const noPolicyFound = returnEmptyIfNotFound ? '' : unavailableTranslation;
    if (isEmptyObject(report) || (isEmptyObject(allPolicies) && !report?.policyName)) {
        return noPolicyFound;
    }

    const finalPolicy = policy ?? allPolicies?.[`${ONYXKEYS.COLLECTION.POLICY}${report?.policyID}`];

    const parentReport = getRootParentReport(report);

    // Rooms send back the policy name with the reportSummary,
    // since they can also be accessed by people who aren't in the workspace
    // eslint-disable-next-line @typescript-eslint/prefer-nullish-coalescing
    const policyName = finalPolicy?.name || report?.policyName || report?.oldPolicyName || parentReport?.oldPolicyName || noPolicyFound;

    return policyName;
}

/**
 * Returns the concatenated title for the PrimaryLogins of a report
 */
function getReportParticipantsTitle(accountIDs: number[]): string {
    // Somehow it's possible for the logins coming from report.participantAccountIDs to contain undefined values so we use .filter(Boolean) to remove them.
    return accountIDs.filter(Boolean).join(', ');
}

/**
 * Checks if a report is a chat report.
 */
function isChatReport(report: OnyxEntry<Report>): boolean {
    return report?.type === CONST.REPORT.TYPE.CHAT;
}

function isInvoiceReport(report: OnyxInputOrEntry<Report> | SearchReport): boolean {
    return report?.type === CONST.REPORT.TYPE.INVOICE;
}

/**
 * Checks if a report is an Expense report.
 */
function isExpenseReport(report: OnyxInputOrEntry<Report> | SearchReport): boolean {
    return report?.type === CONST.REPORT.TYPE.EXPENSE;
}

/**
 * Checks if a report is an IOU report using report or reportID
 */
function isIOUReport(reportOrID: OnyxInputOrEntry<Report> | SearchReport | string): boolean {
    const report = typeof reportOrID === 'string' ? getReport(reportOrID) ?? null : reportOrID;
    return report?.type === CONST.REPORT.TYPE.IOU;
}

/**
 * Checks if a report is an IOU report using report
 */
function isIOUReportUsingReport(report: OnyxEntry<Report>): report is Report {
    return report?.type === CONST.REPORT.TYPE.IOU;
}
/**
 * Checks if a report is a task report.
 */
function isTaskReport(report: OnyxInputOrEntry<Report>): boolean {
    return report?.type === CONST.REPORT.TYPE.TASK;
}

/**
 * Checks if a task has been cancelled
 * When a task is deleted, the parentReportAction is updated to have a isDeletedParentAction deleted flag
 * This is because when you delete a task, we still allow you to chat on the report itself
 * There's another situation where you don't have access to the parentReportAction (because it was created in a chat you don't have access to)
 * In this case, we have added the key to the report itself
 */
function isCanceledTaskReport(report: OnyxInputOrEntry<Report>, parentReportAction: OnyxInputOrEntry<ReportAction> = null): boolean {
    if (!isEmptyObject(parentReportAction) && (ReportActionsUtils.getReportActionMessage(parentReportAction)?.isDeletedParentAction ?? false)) {
        return true;
    }

    if (!isEmptyObject(report) && report?.isDeletedParentAction) {
        return true;
    }

    return false;
}

/**
 * Checks if a report is an open task report.
 *
 * @param parentReportAction - The parent report action of the report (Used to check if the task has been canceled)
 */
function isOpenTaskReport(report: OnyxInputOrEntry<Report>, parentReportAction: OnyxInputOrEntry<ReportAction> = null): boolean {
    return (
        isTaskReport(report) && !isCanceledTaskReport(report, parentReportAction) && report?.stateNum === CONST.REPORT.STATE_NUM.OPEN && report?.statusNum === CONST.REPORT.STATUS_NUM.OPEN
    );
}

/**
 * Checks if a report is a completed task report.
 */
function isCompletedTaskReport(report: OnyxEntry<Report>): boolean {
    return isTaskReport(report) && report?.stateNum === CONST.REPORT.STATE_NUM.APPROVED && report?.statusNum === CONST.REPORT.STATUS_NUM.APPROVED;
}

/**
 * Checks if the current user is the manager of the supplied report
 */
function isReportManager(report: OnyxEntry<Report>): boolean {
    return !!(report && report.managerID === currentUserAccountID);
}

/**
 * Checks if the supplied report has been approved
 */
function isReportApproved(reportOrID: OnyxInputOrEntry<Report> | string, parentReportAction: OnyxEntry<ReportAction> = undefined): boolean {
    const report = typeof reportOrID === 'string' ? getReport(reportOrID) ?? null : reportOrID;
    if (!report) {
        return parentReportAction?.childStateNum === CONST.REPORT.STATE_NUM.APPROVED && parentReportAction?.childStatusNum === CONST.REPORT.STATUS_NUM.APPROVED;
    }
    return report?.stateNum === CONST.REPORT.STATE_NUM.APPROVED && report?.statusNum === CONST.REPORT.STATUS_NUM.APPROVED;
}

/**
 * Checks if the supplied report has been manually reimbursed
 */
function isReportManuallyReimbursed(report: OnyxEntry<Report>): boolean {
    return report?.stateNum === CONST.REPORT.STATE_NUM.APPROVED && report?.statusNum === CONST.REPORT.STATUS_NUM.REIMBURSED;
}

/**
 * Checks if the supplied report is an expense report in Open state and status.
 */
function isOpenExpenseReport(report: OnyxInputOrEntry<Report>): boolean {
    return isExpenseReport(report) && report?.stateNum === CONST.REPORT.STATE_NUM.OPEN && report?.statusNum === CONST.REPORT.STATUS_NUM.OPEN;
}

/**
 * Checks if the supplied report has a member with the array passed in params.
 */
function hasParticipantInArray(report: OnyxEntry<Report>, memberAccountIDs: number[]) {
    if (!report?.participants) {
        return false;
    }

    const memberAccountIDsSet = new Set(memberAccountIDs);

    for (const accountID in report.participants) {
        if (memberAccountIDsSet.has(Number(accountID))) {
            return true;
        }
    }

    return false;
}

/**
 * Whether the Money Request report is settled
 */
function isSettled(reportOrID: OnyxInputOrEntry<Report> | SearchReport | string | undefined): boolean {
    if (!reportOrID) {
        return false;
    }
    const report = typeof reportOrID === 'string' ? getReport(reportOrID) ?? null : reportOrID;
    if (!report) {
        return false;
    }

    if (isEmptyObject(report) || report.isWaitingOnBankAccount) {
        return false;
    }

    // In case the payment is scheduled and we are waiting for the payee to set up their wallet,
    // consider the report as paid as well.
    if (report.isWaitingOnBankAccount && report.statusNum === CONST.REPORT.STATUS_NUM.APPROVED) {
        return true;
    }

    return report?.statusNum === CONST.REPORT.STATUS_NUM.REIMBURSED;
}

/**
 * Whether the current user is the submitter of the report
 */
function isCurrentUserSubmitter(reportID: string): boolean {
    if (!allReports) {
        return false;
    }
    const report = allReports[`${ONYXKEYS.COLLECTION.REPORT}${reportID}`];
    return !!(report && report.ownerAccountID === currentUserAccountID);
}

/**
 * Whether the provided report is an Admin room
 */
function isAdminRoom(report: OnyxEntry<Report>): boolean {
    return getChatType(report) === CONST.REPORT.CHAT_TYPE.POLICY_ADMINS;
}

/**
 * Whether the provided report is an Admin-only posting room
 */
function isAdminsOnlyPostingRoom(report: OnyxEntry<Report>): boolean {
    return report?.writeCapability === CONST.REPORT.WRITE_CAPABILITIES.ADMINS;
}

/**
 * Whether the provided report is a Announce room
 */
function isAnnounceRoom(report: OnyxEntry<Report>): boolean {
    return getChatType(report) === CONST.REPORT.CHAT_TYPE.POLICY_ANNOUNCE;
}

/**
 * Whether the provided report is a default room
 */
function isDefaultRoom(report: OnyxEntry<Report>): boolean {
    return CONST.DEFAULT_POLICY_ROOM_CHAT_TYPES.some((type) => type === getChatType(report));
}

/**
 * Whether the provided report is a Domain room
 */
function isDomainRoom(report: OnyxEntry<Report>): boolean {
    return getChatType(report) === CONST.REPORT.CHAT_TYPE.DOMAIN_ALL;
}

/**
 * Whether the provided report is a user created policy room
 */
function isUserCreatedPolicyRoom(report: OnyxEntry<Report>): boolean {
    return getChatType(report) === CONST.REPORT.CHAT_TYPE.POLICY_ROOM;
}

/**
 * Whether the provided report is a Policy Expense chat.
 */
function isPolicyExpenseChat(option: OnyxInputOrEntry<Report> | OptionData | Participant): boolean {
    // eslint-disable-next-line @typescript-eslint/prefer-nullish-coalescing
    return getChatType(option) === CONST.REPORT.CHAT_TYPE.POLICY_EXPENSE_CHAT || (option && 'isPolicyExpenseChat' in option && option.isPolicyExpenseChat) || false;
}

function isInvoiceRoom(report: OnyxEntry<Report>): boolean {
    return getChatType(report) === CONST.REPORT.CHAT_TYPE.INVOICE;
}

function isInvoiceRoomWithID(reportID?: string): boolean {
    if (!reportID) {
        return false;
    }

    return isInvoiceRoom(getReport(reportID));
}

/**
 * Checks if a report is a completed task report.
 */
function isTripRoom(report: OnyxEntry<Report>): boolean {
    return isChatReport(report) && getChatType(report) === CONST.REPORT.CHAT_TYPE.TRIP_ROOM;
}

function isIndividualInvoiceRoom(report: OnyxEntry<Report>): boolean {
    return isInvoiceRoom(report) && report?.invoiceReceiver?.type === CONST.REPORT.INVOICE_RECEIVER_TYPE.INDIVIDUAL;
}

function isCurrentUserInvoiceReceiver(report: OnyxEntry<Report>): boolean {
    if (report?.invoiceReceiver?.type === CONST.REPORT.INVOICE_RECEIVER_TYPE.INDIVIDUAL) {
        return currentUserAccountID === report.invoiceReceiver.accountID;
    }

    if (report?.invoiceReceiver?.type === CONST.REPORT.INVOICE_RECEIVER_TYPE.BUSINESS) {
        const policy = PolicyUtils.getPolicy(report.invoiceReceiver.policyID);
        return PolicyUtils.isPolicyAdmin(policy);
    }

    return false;
}

/**
 * Whether the provided report belongs to a Control policy and is an expense chat
 */
function isControlPolicyExpenseChat(report: OnyxEntry<Report>): boolean {
    return isPolicyExpenseChat(report) && getPolicyType(report, allPolicies) === CONST.POLICY.TYPE.CORPORATE;
}

/**
 * Whether the provided policyType is a Free, Collect or Control policy type
 */
function isGroupPolicy(policyType: string): boolean {
    return policyType === CONST.POLICY.TYPE.CORPORATE || policyType === CONST.POLICY.TYPE.TEAM;
}

/**
 * Whether the provided report belongs to a Free, Collect or Control policy
 */
function isReportInGroupPolicy(report: OnyxInputOrEntry<Report>, policy?: OnyxInputOrEntry<Policy>): boolean {
    const policyType = policy?.type ?? getPolicyType(report, allPolicies);
    return isGroupPolicy(policyType);
}

/**
 * Whether the provided report belongs to a Control or Collect policy
 */
function isPaidGroupPolicy(report: OnyxEntry<Report>): boolean {
    const policyType = getPolicyType(report, allPolicies);
    return policyType === CONST.POLICY.TYPE.CORPORATE || policyType === CONST.POLICY.TYPE.TEAM;
}

/**
 * Whether the provided report belongs to a Control or Collect policy and is an expense chat
 */
function isPaidGroupPolicyExpenseChat(report: OnyxEntry<Report>): boolean {
    return isPolicyExpenseChat(report) && isPaidGroupPolicy(report);
}

/**
 * Whether the provided report belongs to a Control policy and is an expense report
 */
function isControlPolicyExpenseReport(report: OnyxEntry<Report>): boolean {
    return isExpenseReport(report) && getPolicyType(report, allPolicies) === CONST.POLICY.TYPE.CORPORATE;
}

/**
 * Whether the provided report belongs to a Control or Collect policy and is an expense report
 */
function isPaidGroupPolicyExpenseReport(report: OnyxEntry<Report>): boolean {
    return isExpenseReport(report) && isPaidGroupPolicy(report);
}

/**
 * Checks if the supplied report is an invoice report in Open state and status.
 */
function isOpenInvoiceReport(report: OnyxEntry<Report>): boolean {
    return isInvoiceReport(report) && report?.statusNum === CONST.REPORT.STATUS_NUM.OPEN;
}

/**
 * Whether the provided report is a chat room
 */
function isChatRoom(report: OnyxEntry<Report>): boolean {
    return isUserCreatedPolicyRoom(report) || isDefaultRoom(report) || isInvoiceRoom(report) || isTripRoom(report);
}

/**
 * Whether the provided report is a public room
 */
function isPublicRoom(report: OnyxEntry<Report>): boolean {
    return report?.visibility === CONST.REPORT.VISIBILITY.PUBLIC || report?.visibility === CONST.REPORT.VISIBILITY.PUBLIC_ANNOUNCE;
}

/**
 * Whether the provided report is a public announce room
 */
function isPublicAnnounceRoom(report: OnyxEntry<Report>): boolean {
    return report?.visibility === CONST.REPORT.VISIBILITY.PUBLIC_ANNOUNCE;
}

/**
 * If the report is a policy expense, the route should be for adding bank account for that policy
 * else since the report is a personal IOU, the route should be for personal bank account.
 */
function getBankAccountRoute(report: OnyxEntry<Report>): Route {
    return isPolicyExpenseChat(report) ? ROUTES.BANK_ACCOUNT_WITH_STEP_TO_OPEN.getRoute('', report?.policyID) : ROUTES.SETTINGS_ADD_BANK_ACCOUNT;
}

/**
 * Check if personal detail of accountID is empty or optimistic data
 */
function isOptimisticPersonalDetail(accountID: number): boolean {
    return isEmptyObject(allPersonalDetails?.[accountID]) || !!allPersonalDetails?.[accountID]?.isOptimisticPersonalDetail;
}

/**
 * Checks if a report is a task report from a policy expense chat.
 */
function isWorkspaceTaskReport(report: OnyxEntry<Report>): boolean {
    if (!isTaskReport(report)) {
        return false;
    }
    const parentReport = report?.parentReportID ? getReport(report?.parentReportID) : undefined;
    return isPolicyExpenseChat(parentReport);
}

/**
 * Returns true if report has a parent
 */
function isThread(report: OnyxInputOrEntry<Report>): report is Thread {
    return !!(report?.parentReportID && report?.parentReportActionID);
}

/**
 * Returns true if report is of type chat and has a parent and is therefore a Thread.
 */
function isChatThread(report: OnyxInputOrEntry<Report>): report is Thread {
    return isThread(report) && report?.type === CONST.REPORT.TYPE.CHAT;
}

function isDM(report: OnyxEntry<Report>): boolean {
    return isChatReport(report) && !getChatType(report) && !isThread(report);
}

function isSelfDM(report: OnyxInputOrEntry<Report>): boolean {
    return getChatType(report) === CONST.REPORT.CHAT_TYPE.SELF_DM;
}

function isGroupChat(report: OnyxEntry<Report> | Partial<Report>): boolean {
    return getChatType(report) === CONST.REPORT.CHAT_TYPE.GROUP;
}

/**
 * Only returns true if this is the Expensify DM report.
 *
 * Note that this chat is no longer used for new users. We still need this function for users who have this chat.
 */
function isSystemChat(report: OnyxEntry<Report>): boolean {
    return getChatType(report) === CONST.REPORT.CHAT_TYPE.SYSTEM;
}

function getDefaultNotificationPreferenceForReport(report: OnyxEntry<Report>): ValueOf<typeof CONST.REPORT.NOTIFICATION_PREFERENCE> {
    if (isAnnounceRoom(report)) {
        return CONST.REPORT.NOTIFICATION_PREFERENCE.ALWAYS;
    }
    if (isPublicRoom(report)) {
        return CONST.REPORT.NOTIFICATION_PREFERENCE.DAILY;
    }
    if (!getChatType(report) || isGroupChat(report)) {
        return CONST.REPORT.NOTIFICATION_PREFERENCE.ALWAYS;
    }
    if (isAdminRoom(report) || isPolicyExpenseChat(report) || isInvoiceRoom(report)) {
        return CONST.REPORT.NOTIFICATION_PREFERENCE.ALWAYS;
    }
    if (isSelfDM(report)) {
        return CONST.REPORT.NOTIFICATION_PREFERENCE.MUTE;
    }
    return CONST.REPORT.NOTIFICATION_PREFERENCE.DAILY;
}

/**
 * Get the notification preference given a report
 */
function getReportNotificationPreference(report: OnyxEntry<Report>, shouldDefaltToHidden = true): ValueOf<typeof CONST.REPORT.NOTIFICATION_PREFERENCE> {
    const participant = currentUserAccountID ? report?.participants?.[currentUserAccountID] : undefined;
    if (!shouldDefaltToHidden) {
        return participant?.notificationPreference ?? getDefaultNotificationPreferenceForReport(report);
    }
    return participant?.notificationPreference ?? CONST.REPORT.NOTIFICATION_PREFERENCE.HIDDEN;
}

const CONCIERGE_ACCOUNT_ID_STRING = CONST.ACCOUNT_ID.CONCIERGE.toString();
/**
 * Only returns true if this is our main 1:1 DM report with Concierge.
 */
function isConciergeChatReport(report: OnyxInputOrEntry<Report>): boolean {
    if (!report?.participants || isThread(report)) {
        return false;
    }

    const participantAccountIDs = new Set(Object.keys(report.participants));
    if (participantAccountIDs.size !== 2) {
        return false;
    }

    return participantAccountIDs.has(CONCIERGE_ACCOUNT_ID_STRING);
}

function findSelfDMReportID(): string | undefined {
    if (!allReports) {
        return;
    }

    const selfDMReport = Object.values(allReports).find((report) => isSelfDM(report) && !isThread(report));
    return selfDMReport?.reportID;
}

/**
 * Checks if the supplied report is from a policy or is an invoice report from a policy
 */
function isPolicyRelatedReport(report: OnyxEntry<Report>, policyID?: string) {
    return report?.policyID === policyID || !!(report?.invoiceReceiver && 'policyID' in report.invoiceReceiver && report.invoiceReceiver.policyID === policyID);
}

/**
 * Checks if the supplied report belongs to workspace based on the provided params. If the report's policyID is _FAKE_ or has no value, it means this report is a DM.
 * In this case report and workspace members must be compared to determine whether the report belongs to the workspace.
 */
function doesReportBelongToWorkspace(report: OnyxEntry<Report>, policyMemberAccountIDs: number[], policyID?: string) {
    return (
        isConciergeChatReport(report) ||
        (report?.policyID === CONST.POLICY.ID_FAKE || !report?.policyID ? hasParticipantInArray(report, policyMemberAccountIDs) : isPolicyRelatedReport(report, policyID))
    );
}

/**
 * Given an array of reports, return them filtered by a policyID and policyMemberAccountIDs.
 */
function filterReportsByPolicyIDAndMemberAccountIDs(reports: Array<OnyxEntry<Report>>, policyMemberAccountIDs: number[] = [], policyID?: string) {
    return reports.filter((report) => !!report && doesReportBelongToWorkspace(report, policyMemberAccountIDs, policyID));
}

/**
 * Returns true if report is still being processed
 */
function isProcessingReport(report: OnyxEntry<Report>): boolean {
    return report?.stateNum === CONST.REPORT.STATE_NUM.SUBMITTED && report?.statusNum === CONST.REPORT.STATUS_NUM.SUBMITTED;
}

function isAwaitingFirstLevelApproval(report: OnyxEntry<Report>): boolean {
    if (!report) {
        return false;
    }

    const submitsToAccountID = PolicyUtils.getSubmitToAccountID(getPolicy(report.policyID), report);

    return isProcessingReport(report) && submitsToAccountID === report.managerID;
}

/**
 * Check if the report is a single chat report that isn't a thread
 * and personal detail of participant is optimistic data
 */
function shouldDisableDetailPage(report: OnyxEntry<Report>): boolean {
    if (isChatRoom(report) || isPolicyExpenseChat(report) || isChatThread(report) || isTaskReport(report)) {
        return false;
    }
    if (isOneOnOneChat(report)) {
        const participantAccountIDs = Object.keys(report?.participants ?? {})
            .map(Number)
            .filter((accountID) => accountID !== currentUserAccountID);
        return isOptimisticPersonalDetail(participantAccountIDs.at(0) ?? -1);
    }
    return false;
}

/**
 * Returns true if this report has only one participant and it's an Expensify account.
 */
function isExpensifyOnlyParticipantInReport(report: OnyxEntry<Report>): boolean {
    const otherParticipants = Object.keys(report?.participants ?? {})
        .map(Number)
        .filter((accountID) => accountID !== currentUserAccountID);
    return otherParticipants.length === 1 && otherParticipants.some((accountID) => CONST.EXPENSIFY_ACCOUNT_IDS.includes(accountID));
}

/**
 * Returns whether a given report can have tasks created in it.
 * We only prevent the task option if it's a DM/group-DM and the other users are all special Expensify accounts
 *
 */
function canCreateTaskInReport(report: OnyxEntry<Report>): boolean {
    const otherParticipants = Object.keys(report?.participants ?? {})
        .map(Number)
        .filter((accountID) => accountID !== currentUserAccountID);
    const areExpensifyAccountsOnlyOtherParticipants = otherParticipants.length >= 1 && otherParticipants.every((accountID) => CONST.EXPENSIFY_ACCOUNT_IDS.includes(accountID));
    if (areExpensifyAccountsOnlyOtherParticipants && isDM(report)) {
        return false;
    }

    return true;
}

/**
 * Returns true if there are any guides accounts (team.expensify.com) in a list of accountIDs
 * by cross-referencing the accountIDs with personalDetails since guides that are participants
 * of the user's chats should have their personal details in Onyx.
 */
function hasExpensifyGuidesEmails(accountIDs: number[]): boolean {
    return accountIDs.some((accountID) => Str.extractEmailDomain(allPersonalDetails?.[accountID]?.login ?? '') === CONST.EMAIL.GUIDES_DOMAIN);
}

function getMostRecentlyVisitedReport(reports: Array<OnyxEntry<Report>>, reportMetadata: OnyxCollection<ReportMetadata>): OnyxEntry<Report> {
    const filteredReports = reports.filter((report) => {
        const shouldKeep = !isChatThread(report) || getReportNotificationPreference(report) !== CONST.REPORT.NOTIFICATION_PREFERENCE.HIDDEN;
        return shouldKeep && !!report?.reportID && !!(reportMetadata?.[`${ONYXKEYS.COLLECTION.REPORT_METADATA}${report.reportID}`]?.lastVisitTime ?? report?.lastReadTime);
    });
    return lodashMaxBy(filteredReports, (a) => new Date(reportMetadata?.[`${ONYXKEYS.COLLECTION.REPORT_METADATA}${a?.reportID}`]?.lastVisitTime ?? a?.lastReadTime ?? '').valueOf());
}

function findLastAccessedReport(ignoreDomainRooms: boolean, openOnAdminRoom = false, policyID?: string, excludeReportID?: string): OnyxEntry<Report> {
    // If it's the user's first time using New Expensify, then they could either have:
    //   - just a Concierge report, if so we'll return that
    //   - their Concierge report, and a separate report that must have deeplinked them to the app before they created their account.
    // If it's the latter, we'll use the deeplinked report over the Concierge report,
    // since the Concierge report would be incorrectly selected over the deep-linked report in the logic below.

    const policyMemberAccountIDs = PolicyUtils.getPolicyEmployeeListByIdWithoutCurrentUser(allPolicies, policyID, currentUserAccountID);

    let reportsValues = Object.values(allReports ?? {});

    if (!!policyID || policyMemberAccountIDs.length > 0) {
        reportsValues = filterReportsByPolicyIDAndMemberAccountIDs(reportsValues, policyMemberAccountIDs, policyID);
    }

    let adminReport: OnyxEntry<Report>;
    if (openOnAdminRoom) {
        adminReport = reportsValues.find((report) => {
            const chatType = getChatType(report);
            return chatType === CONST.REPORT.CHAT_TYPE.POLICY_ADMINS;
        });
    }

    // eslint-disable-next-line @typescript-eslint/prefer-nullish-coalescing
    const shouldFilter = excludeReportID || ignoreDomainRooms;
    if (shouldFilter) {
        reportsValues = reportsValues.filter((report) => {
            if (excludeReportID && report?.reportID === excludeReportID) {
                return false;
            }

            // We allow public announce rooms, admins, and announce rooms through since we bypass the default rooms beta for them.
            // Check where findLastAccessedReport is called in MainDrawerNavigator.js for more context.
            // Domain rooms are now the only type of default room that are on the defaultRooms beta.
            if (ignoreDomainRooms && isDomainRoom(report) && !hasExpensifyGuidesEmails(Object.keys(report?.participants ?? {}).map(Number))) {
                return false;
            }

            return true;
        });
    }

    // Filter out the system chat (Expensify chat) because the composer is disabled in it,
    // and it prompts the user to use the Concierge chat instead.
    reportsValues = reportsValues.filter((report) => !isSystemChat(report)) ?? [];

    // At least two reports remain: self DM and Concierge chat.
    // Return the most recently visited report. Get the last read report from the report metadata.
    const lastRead = getMostRecentlyVisitedReport(reportsValues, allReportMetadata);
    return adminReport ?? lastRead;
}

/**
 * Whether the provided report has expenses
 */
function hasExpenses(reportID?: string): boolean {
    return !!Object.values(allTransactions ?? {}).find((transaction) => `${transaction?.reportID}` === `${reportID}`);
}

/**
 * Whether the provided report is a closed expense report with no expenses
 */
function isClosedExpenseReportWithNoExpenses(report: OnyxEntry<Report>): boolean {
    return report?.statusNum === CONST.REPORT.STATUS_NUM.CLOSED && isExpenseReport(report) && !hasExpenses(report.reportID);
}

/**
 * Whether the provided report is an archived room
 */
// eslint-disable-next-line @typescript-eslint/no-unused-vars
function isArchivedRoom(report: OnyxInputOrEntry<Report> | SearchReport, reportNameValuePairs?: OnyxInputOrEntry<ReportNameValuePairs>): boolean {
    return !!report?.private_isArchived;
}

/**
 * Whether the report with the provided reportID is an archived room
 */
function isArchivedRoomWithID(reportOrID?: string | SearchReport) {
    if (!reportOrID) {
        return false;
    }

    // eslint-disable-next-line @typescript-eslint/prefer-nullish-coalescing
    const report = typeof reportOrID === 'string' ? getReport(reportOrID) : reportOrID;
    return isArchivedRoom(report);
}

/**
 * Whether the provided report is a closed report
 */
function isClosedReport(report: OnyxEntry<Report> | SearchReport): boolean {
    return report?.statusNum === CONST.REPORT.STATUS_NUM.CLOSED;
}

/**
 * Whether the provided report is the admin's room
 */
function isJoinRequestInAdminRoom(report: OnyxEntry<Report>): boolean {
    if (!report) {
        return false;
    }
    // If this policy isn't owned by Expensify,
    // Account manager/guide should not have the workspace join request pinned to their LHN,
    // since they are not a part of the company, and should not action it on their behalf.
    if (report.policyID) {
        const policy = getPolicy(report.policyID);
        if (!PolicyUtils.isExpensifyTeam(policy?.owner) && PolicyUtils.isExpensifyTeam(currentUserPersonalDetails?.login)) {
            return false;
        }
    }
    return ReportActionsUtils.isActionableJoinRequestPending(report.reportID);
}

/**
 * Checks if the user has auditor permission in the provided report
 */
function isAuditor(report: OnyxEntry<Report>): boolean {
    if (report?.policyID) {
        const policy = getPolicy(report.policyID);
        return PolicyUtils.isPolicyAuditor(policy);
    }

    if (Array.isArray(report?.permissions) && report?.permissions.length > 0) {
        return report?.permissions?.includes(CONST.REPORT.PERMISSIONS.AUDITOR);
    }

    return false;
}

/**
 * Checks if the user can write in the provided report
 */
function canWriteInReport(report: OnyxEntry<Report>): boolean {
    if (Array.isArray(report?.permissions) && report?.permissions.length > 0 && !report?.permissions?.includes(CONST.REPORT.PERMISSIONS.AUDITOR)) {
        return report?.permissions?.includes(CONST.REPORT.PERMISSIONS.WRITE);
    }

    return true;
}

/**
 * Checks if the current user is allowed to comment on the given report.
 */
function isAllowedToComment(report: OnyxEntry<Report>): boolean {
    if (isAuditor(report)) {
        return true;
    }

    if (!canWriteInReport(report)) {
        return false;
    }

    // Default to allowing all users to post
    const capability = report?.writeCapability ?? CONST.REPORT.WRITE_CAPABILITIES.ALL;

    if (capability === CONST.REPORT.WRITE_CAPABILITIES.ALL) {
        return true;
    }

    // If unauthenticated user opens public chat room using deeplink, they do not have policies available and they cannot comment
    if (!allPolicies) {
        return false;
    }

    // If we've made it here, commenting on this report is restricted.
    // If the user is an admin, allow them to post.
    const policy = allPolicies[`${ONYXKEYS.COLLECTION.POLICY}${report?.policyID}`];
    return policy?.role === CONST.POLICY.ROLE.ADMIN;
}

/**
 * Checks if the current user is the admin of the policy given the policy expense chat.
 */
function isPolicyExpenseChatAdmin(report: OnyxEntry<Report>, policies: OnyxCollection<Policy>): boolean {
    if (!isPolicyExpenseChat(report)) {
        return false;
    }

    const policyRole = policies?.[`${ONYXKEYS.COLLECTION.POLICY}${report?.policyID}`]?.role;

    return policyRole === CONST.POLICY.ROLE.ADMIN;
}

/**
 * Checks if the current user is the admin of the policy.
 */
function isPolicyAdmin(policyID: string | undefined, policies: OnyxCollection<Policy>): boolean {
    if (!policyID) {
        return false;
    }

    const policyRole = policies?.[`${ONYXKEYS.COLLECTION.POLICY}${policyID}`]?.role;

    return policyRole === CONST.POLICY.ROLE.ADMIN;
}

/**
 * Checks whether all the transactions linked to the IOU report are of the Distance Request type with pending routes
 */
function hasOnlyTransactionsWithPendingRoutes(iouReportID: string | undefined): boolean {
    if (!iouReportID) {
        return false;
    }

    const transactions = reportsTransactions[iouReportID] ?? [];

    // Early return false in case not having any transaction
    if (!transactions || transactions.length === 0) {
        return false;
    }

    return transactions.every((transaction) => TransactionUtils.isFetchingWaypointsFromServer(transaction));
}

/**
 * If the report is a thread and has a chat type set, it is a workspace chat.
 */
function isWorkspaceThread(report: OnyxEntry<Report>): boolean {
    const chatType = getChatType(report);
    return isThread(report) && isChatReport(report) && CONST.WORKSPACE_ROOM_TYPES.some((type) => chatType === type);
}

/**
 * Checks if a report is a child report.
 */
function isChildReport(report: OnyxEntry<Report>): boolean {
    return isThread(report) || isTaskReport(report);
}

/**
 * An Expense Request is a thread where the parent report is an Expense Report and
 * the parentReportAction is a transaction.
 */
function isExpenseRequest(report: OnyxInputOrEntry<Report>): report is Thread {
    if (isThread(report)) {
        const parentReportAction = allReportActions?.[`${ONYXKEYS.COLLECTION.REPORT_ACTIONS}${report.parentReportID}`]?.[report.parentReportActionID];
        const parentReport = getReport(report?.parentReportID);
        return isExpenseReport(parentReport) && !isEmptyObject(parentReportAction) && ReportActionsUtils.isTransactionThread(parentReportAction);
    }
    return false;
}

/**
 * An IOU Request is a thread where the parent report is an IOU Report and
 * the parentReportAction is a transaction.
 */
function isIOURequest(report: OnyxInputOrEntry<Report>): boolean {
    if (isThread(report)) {
        const parentReportAction = allReportActions?.[`${ONYXKEYS.COLLECTION.REPORT_ACTIONS}${report.parentReportID}`]?.[report.parentReportActionID];
        const parentReport = getReport(report?.parentReportID);
        return isIOUReport(parentReport) && !isEmptyObject(parentReportAction) && ReportActionsUtils.isTransactionThread(parentReportAction);
    }
    return false;
}

/**
 * A Track Expense Report is a thread where the parent the parentReportAction is a transaction, and
 * parentReportAction has type of track.
 */
function isTrackExpenseReport(report: OnyxInputOrEntry<Report>): boolean {
    if (isThread(report)) {
        const selfDMReportID = findSelfDMReportID();
        const parentReportAction = allReportActions?.[`${ONYXKEYS.COLLECTION.REPORT_ACTIONS}${report.parentReportID}`]?.[report.parentReportActionID];
        return !isEmptyObject(parentReportAction) && selfDMReportID === report.parentReportID && ReportActionsUtils.isTrackExpenseAction(parentReportAction);
    }
    return false;
}

/**
 * Checks if a report is an IOU or expense request.
 */
function isMoneyRequest(reportOrID: OnyxEntry<Report> | string): boolean {
    const report = typeof reportOrID === 'string' ? getReport(reportOrID) ?? null : reportOrID;
    return isIOURequest(report) || isExpenseRequest(report);
}

/**
 * Checks if a report is an IOU or expense report.
 */
function isMoneyRequestReport(reportOrID: OnyxInputOrEntry<Report> | SearchReport | string): boolean {
    const report = typeof reportOrID === 'string' ? getReport(reportOrID) ?? null : reportOrID;
    return isIOUReport(report) || isExpenseReport(report);
}

/**
 * Checks if a report contains only Non-Reimbursable transactions
 */
function hasOnlyNonReimbursableTransactions(iouReportID: string | undefined): boolean {
    if (!iouReportID) {
        return false;
    }

    const transactions = reportsTransactions[iouReportID] ?? [];
    if (!transactions || transactions.length === 0) {
        return false;
    }

    return transactions.every((transaction) => !TransactionUtils.getReimbursable(transaction));
}

/**
 * Checks if a report has only one transaction associated with it
 */
function isOneTransactionReport(reportID: string | undefined): boolean {
    const reportActions = allReportActions?.[`${ONYXKEYS.COLLECTION.REPORT_ACTIONS}${reportID}`] ?? ([] as ReportAction[]);
    return ReportActionsUtils.getOneTransactionThreadReportID(reportID, reportActions) !== null;
}

/*
 * Whether the report contains only one expense and the expense should be paid later
 */
function isPayAtEndExpenseReport(reportID: string, transactions: Transaction[] | undefined): boolean {
    if ((!!transactions && transactions.length !== 1) || !isOneTransactionReport(reportID)) {
        return false;
    }

    return TransactionUtils.isPayAtEndExpense(transactions?.[0] ?? TransactionUtils.getAllReportTransactions(reportID).at(0));
}

/**
 * Checks if a report is a transaction thread associated with a report that has only one transaction
 */
function isOneTransactionThread(reportID: string, parentReportID: string | undefined, threadParentReportAction: OnyxEntry<ReportAction>): boolean {
    const parentReportActions = allReportActions?.[`${ONYXKEYS.COLLECTION.REPORT_ACTIONS}${parentReportID}`] ?? ([] as ReportAction[]);
    const transactionThreadReportID = ReportActionsUtils.getOneTransactionThreadReportID(parentReportID, parentReportActions);
    return reportID === transactionThreadReportID && !ReportActionsUtils.isSentMoneyReportAction(threadParentReportAction);
}

/**
 * Get displayed report ID, it will be parentReportID if the report is one transaction thread
 */
function getDisplayedReportID(reportID: string): string {
    const report = getReport(reportID);
    const parentReportID = report?.parentReportID;
    const parentReportAction = ReportActionsUtils.getReportAction(parentReportID, report?.parentReportActionID);
    return parentReportID && isOneTransactionThread(reportID, parentReportID, parentReportAction) ? parentReportID : reportID;
}

/**
 * Should return true only for personal 1:1 report
 *
 */
function isOneOnOneChat(report: OnyxEntry<Report>): boolean {
    const participants = report?.participants ?? {};
    const participant = currentUserAccountID ? participants[currentUserAccountID] : undefined;
    const isCurrentUserParticipant = participant ? 1 : 0;
    const participantAmount = Object.keys(participants).length - isCurrentUserParticipant;
    if (participantAmount !== 1) {
        return false;
    }
    return !isChatRoom(report) && !isExpenseRequest(report) && !isMoneyRequestReport(report) && !isPolicyExpenseChat(report) && !isTaskReport(report) && isDM(report) && !isIOUReport(report);
}

/**
 * Checks if the current user is a payer of the expense
 */

function isPayer(session: OnyxEntry<Session>, iouReport: OnyxEntry<Report>, onlyShowPayElsewhere = false, reportPolicy?: OnyxInputOrEntry<Policy> | SearchPolicy) {
    const isApproved = isReportApproved(iouReport);
    const policy = reportPolicy ?? allPolicies?.[`${ONYXKEYS.COLLECTION.POLICY}${iouReport?.policyID}`] ?? null;
    const policyType = policy?.type;
    const isAdmin = policyType !== CONST.POLICY.TYPE.PERSONAL && policy?.role === CONST.POLICY.ROLE.ADMIN;
    const isManager = iouReport?.managerID === session?.accountID;
    if (isPaidGroupPolicy(iouReport)) {
        if (policy?.reimbursementChoice === CONST.POLICY.REIMBURSEMENT_CHOICES.REIMBURSEMENT_YES) {
            const isReimburser = session?.email === policy?.achAccount?.reimburser;
            return (!policy?.achAccount?.reimburser || isReimburser) && (isApproved || isManager);
        }
        if (policy?.reimbursementChoice === CONST.POLICY.REIMBURSEMENT_CHOICES.REIMBURSEMENT_MANUAL || onlyShowPayElsewhere) {
            return isAdmin && (isApproved || isManager);
        }
        return false;
    }
    return isAdmin || (isMoneyRequestReport(iouReport) && isManager);
}

/**
 * Checks if the current user is the action's author
 */
function isActionCreator(reportAction: OnyxInputOrEntry<ReportAction> | Partial<ReportAction>): boolean {
    return reportAction?.actorAccountID === currentUserAccountID;
}

/**
 * Returns the notification preference of the action's child report if it exists.
 * Otherwise, calculates it based on the action's authorship.
 */
function getChildReportNotificationPreference(reportAction: OnyxInputOrEntry<ReportAction> | Partial<ReportAction>): NotificationPreference {
    const childReportNotificationPreference = reportAction?.childReportNotificationPreference ?? '';
    if (childReportNotificationPreference) {
        return childReportNotificationPreference;
    }

    return isActionCreator(reportAction) ? CONST.REPORT.NOTIFICATION_PREFERENCE.ALWAYS : CONST.REPORT.NOTIFICATION_PREFERENCE.HIDDEN;
}

function canAddOrDeleteTransactions(moneyRequestReport: OnyxEntry<Report>): boolean {
    if (!isMoneyRequestReport(moneyRequestReport) || isArchivedRoom(moneyRequestReport)) {
        return false;
    }

    const policy = getPolicy(moneyRequestReport?.policyID);
    if (PolicyUtils.isInstantSubmitEnabled(policy) && PolicyUtils.isSubmitAndClose(policy) && hasOnlyNonReimbursableTransactions(moneyRequestReport?.reportID)) {
        return false;
    }

    if (PolicyUtils.isInstantSubmitEnabled(policy) && PolicyUtils.isSubmitAndClose(policy) && !PolicyUtils.arePaymentsEnabled(policy)) {
        return false;
    }

    if (PolicyUtils.isInstantSubmitEnabled(policy) && isProcessingReport(moneyRequestReport)) {
        return isAwaitingFirstLevelApproval(moneyRequestReport);
    }

    if (isReportApproved(moneyRequestReport) || isClosedReport(moneyRequestReport) || isSettled(moneyRequestReport?.reportID)) {
        return false;
    }

    return true;
}

/**
 * Checks whether the supplied report supports adding more transactions to it.
 * Return true if:
 * - report is a non-settled IOU
 * - report is a draft
 * - report is a processing expense report and its policy has Instant reporting frequency
 */
function canAddTransaction(moneyRequestReport: OnyxEntry<Report>): boolean {
    if (!isMoneyRequestReport(moneyRequestReport)) {
        return false;
    }

    if (isReportInGroupPolicy(moneyRequestReport) && isProcessingReport(moneyRequestReport) && !PolicyUtils.isInstantSubmitEnabled(getPolicy(moneyRequestReport?.policyID))) {
        return false;
    }

    return canAddOrDeleteTransactions(moneyRequestReport);
}

/**
 * Checks whether the supplied report supports deleting more transactions from it.
 * Return true if:
 * - report is a non-settled IOU
 * - report is a non-approved IOU
 */
function canDeleteTransaction(moneyRequestReport: OnyxEntry<Report>): boolean {
    return canAddOrDeleteTransactions(moneyRequestReport);
}

/**
 * Can only delete if the author is this user and the action is an ADD_COMMENT action or an IOU action in an unsettled report, or if the user is a
 * policy admin
 */
function canDeleteReportAction(reportAction: OnyxInputOrEntry<ReportAction>, reportID: string): boolean {
    const report = getReportOrDraftReport(reportID);

    const isActionOwner = reportAction?.actorAccountID === currentUserAccountID;
    const policy = allPolicies?.[`${ONYXKEYS.COLLECTION.POLICY}${report?.policyID}`] ?? null;

    if (ReportActionsUtils.isMoneyRequestAction(reportAction)) {
        // For now, users cannot delete split actions
        const isSplitAction = ReportActionsUtils.getOriginalMessage(reportAction)?.type === CONST.IOU.REPORT_ACTION_TYPE.SPLIT;

        if (isSplitAction) {
            return false;
        }

        if (isActionOwner) {
            if (!isEmptyObject(report) && (isMoneyRequestReport(report) || isInvoiceReport(report))) {
                return canDeleteTransaction(report);
            }
            return true;
        }
    }

    if (
        reportAction?.actionName !== CONST.REPORT.ACTIONS.TYPE.ADD_COMMENT ||
        reportAction?.pendingAction === CONST.RED_BRICK_ROAD_PENDING_ACTION.DELETE ||
        ReportActionsUtils.isCreatedTaskReportAction(reportAction) ||
        reportAction?.actorAccountID === CONST.ACCOUNT_ID.CONCIERGE
    ) {
        return false;
    }

    const isAdmin = policy?.role === CONST.POLICY.ROLE.ADMIN && !isEmptyObject(report) && !isDM(report);

    return isActionOwner || isAdmin;
}

/**
 * Returns true if Concierge is one of the chat participants (1:1 as well as group chats)
 */
function chatIncludesConcierge(report: Partial<OnyxEntry<Report>>): boolean {
    const participantAccountIDs = Object.keys(report?.participants ?? {}).map(Number);
    return participantAccountIDs.includes(CONST.ACCOUNT_ID.CONCIERGE);
}

/**
 * Returns true if there is any automated expensify account `in accountIDs
 */
function hasAutomatedExpensifyAccountIDs(accountIDs: number[]): boolean {
    return accountIDs.some((accountID) => CONST.EXPENSIFY_ACCOUNT_IDS.includes(accountID));
}

function getReportRecipientAccountIDs(report: OnyxEntry<Report>, currentLoginAccountID: number): number[] {
    let finalReport: OnyxEntry<Report> = report;
    // In 1:1 chat threads, the participants will be the same as parent report. If a report is specifically a 1:1 chat thread then we will
    // get parent report and use its participants array.
    if (isThread(report) && !(isTaskReport(report) || isMoneyRequestReport(report))) {
        const parentReport = getReport(report?.parentReportID);
        if (isOneOnOneChat(parentReport)) {
            finalReport = parentReport;
        }
    }

    let finalParticipantAccountIDs: number[] = [];
    if (isTaskReport(report)) {
        // Task reports `managerID` will change when assignee is changed, in that case the old `managerID` is still present in `participants`
        // along with the new one. We only need the `managerID` as a participant here.
        finalParticipantAccountIDs = report?.managerID ? [report?.managerID] : [];
    } else {
        finalParticipantAccountIDs = Object.keys(finalReport?.participants ?? {}).map(Number);
    }

    const otherParticipantsWithoutExpensifyAccountIDs = finalParticipantAccountIDs.filter((accountID) => {
        if (accountID === currentLoginAccountID) {
            return false;
        }
        if (CONST.EXPENSIFY_ACCOUNT_IDS.includes(accountID)) {
            return false;
        }
        return true;
    });

    return otherParticipantsWithoutExpensifyAccountIDs;
}

/**
 * Whether the time row should be shown for a report.
 */
function canShowReportRecipientLocalTime(personalDetails: OnyxEntry<PersonalDetailsList>, report: OnyxEntry<Report>, accountID: number): boolean {
    const reportRecipientAccountIDs = getReportRecipientAccountIDs(report, accountID);
    const hasMultipleParticipants = reportRecipientAccountIDs.length > 1;
    const reportRecipient = personalDetails?.[reportRecipientAccountIDs[0]];
    const reportRecipientTimezone = reportRecipient?.timezone ?? CONST.DEFAULT_TIME_ZONE;
    const isReportParticipantValidated = reportRecipient?.validated ?? false;
    return !!(
        !hasMultipleParticipants &&
        !isChatRoom(report) &&
        !isPolicyExpenseChat(getRootParentReport(report)) &&
        reportRecipient &&
        reportRecipientTimezone?.selected &&
        isReportParticipantValidated
    );
}

/**
 * Shorten last message text to fixed length and trim spaces.
 */
function formatReportLastMessageText(lastMessageText: string, isModifiedExpenseMessage = false): string {
    if (isModifiedExpenseMessage) {
        return String(lastMessageText).trim().replace(CONST.REGEX.LINE_BREAK, '').trim();
    }

    return ReportActionsUtils.formatLastMessageText(lastMessageText);
}

/**
 * Helper method to return the default avatar associated with the given login
 */
function getDefaultWorkspaceAvatar(workspaceName?: string): React.FC<SvgProps> {
    if (!workspaceName) {
        return defaultWorkspaceAvatars.WorkspaceBuilding;
    }

    // Remove all chars not A-Z or 0-9 including underscore
    const alphaNumeric = workspaceName
        .normalize('NFD')
        .replace(/[^0-9a-z]/gi, '')
        .toUpperCase();

    const workspace = `Workspace${alphaNumeric[0]}` as keyof typeof defaultWorkspaceAvatars;
    const defaultWorkspaceAvatar = defaultWorkspaceAvatars[workspace];

    return !alphaNumeric ? defaultWorkspaceAvatars.WorkspaceBuilding : defaultWorkspaceAvatar;
}

/**
 * Helper method to return the default avatar testID associated with the given login
 */
function getDefaultWorkspaceAvatarTestID(workspaceName: string): string {
    if (!workspaceName) {
        return defaultAvatarBuildingIconTestID;
    }

    // Remove all chars not A-Z or 0-9 including underscore
    const alphaNumeric = workspaceName
        .normalize('NFD')
        .replace(/[^0-9a-z]/gi, '')
        .toLowerCase();

    return !alphaNumeric ? defaultAvatarBuildingIconTestID : `SvgDefaultAvatar_${alphaNumeric[0]} Icon`;
}

/**
 * Helper method to return the default avatar associated with the given reportID
 */
function getDefaultGroupAvatar(reportID?: string): IconAsset {
    if (!reportID) {
        return defaultGroupAvatars.Avatar1;
    }
    const reportIDHashBucket: AvatarRange = ((Number(reportID) % CONST.DEFAULT_GROUP_AVATAR_COUNT) + 1) as AvatarRange;
    return defaultGroupAvatars[`Avatar${reportIDHashBucket}`];
}

/**
 * Returns the appropriate icons for the given chat report using the stored personalDetails.
 * The Avatar sources can be URLs or Icon components according to the chat type.
 */
function getIconsForParticipants(participants: number[], personalDetails: OnyxInputOrEntry<PersonalDetailsList>): Icon[] {
    const participantDetails: ParticipantDetails[] = [];
    const participantsList = participants || [];

    for (const accountID of participantsList) {
        const avatarSource = personalDetails?.[accountID]?.avatar ?? FallbackAvatar;
        const displayNameLogin = personalDetails?.[accountID]?.displayName ? personalDetails?.[accountID]?.displayName : personalDetails?.[accountID]?.login;
        participantDetails.push([accountID, displayNameLogin ?? '', avatarSource, personalDetails?.[accountID]?.fallbackIcon ?? '']);
    }

    const sortedParticipantDetails = participantDetails.sort((first, second) => {
        // First sort by displayName/login
        const displayNameLoginOrder = localeCompare(first[1], second[1]);
        if (displayNameLoginOrder !== 0) {
            return displayNameLoginOrder;
        }

        // Then fallback on accountID as the final sorting criteria.
        // This will ensure that the order of avatars with same login/displayName
        // stay consistent across all users and devices
        return first[0] - second[0];
    });

    // Now that things are sorted, gather only the avatars (second element in the array) and return those
    const avatars: Icon[] = [];

    for (const sortedParticipantDetail of sortedParticipantDetails) {
        const userIcon = {
            id: sortedParticipantDetail[0],
            source: sortedParticipantDetail[2],
            type: CONST.ICON_TYPE_AVATAR,
            name: sortedParticipantDetail[1],
            fallbackIcon: sortedParticipantDetail[3],
        };
        avatars.push(userIcon);
    }

    return avatars;
}

/**
 * Cache the workspace icons
 */
const workSpaceIconsCache = new Map<string, {name: string; icon: Icon}>();

/**
 * Given a report, return the associated workspace icon.
 */
function getWorkspaceIcon(report: OnyxInputOrEntry<Report>, policy?: OnyxInputOrEntry<Policy>): Icon {
    const workspaceName = getPolicyName(report, false, policy);
    const cacheKey = report?.policyID ?? workspaceName;
    const iconFromCache = workSpaceIconsCache.get(cacheKey);
    const reportPolicy = policy ?? allPolicies?.[`${ONYXKEYS.COLLECTION.POLICY}${report?.policyID}`];
    const policyAvatarURL = reportPolicy ? reportPolicy?.avatarURL : report?.policyAvatar;
    // eslint-disable-next-line @typescript-eslint/prefer-nullish-coalescing
    const policyExpenseChatAvatarSource = policyAvatarURL || getDefaultWorkspaceAvatar(workspaceName);

    const isSameAvatarURL = iconFromCache?.icon?.source === policyExpenseChatAvatarSource;
    const hasWorkSpaceNameChanged = iconFromCache?.name !== workspaceName;

    if (iconFromCache && (isSameAvatarURL || policyAvatarURL === undefined) && !hasWorkSpaceNameChanged) {
        return iconFromCache.icon;
    }

    const workspaceIcon: Icon = {
        source: policyExpenseChatAvatarSource ?? '',
        type: CONST.ICON_TYPE_WORKSPACE,
        name: workspaceName,
        id: report?.policyID,
    };
    workSpaceIconsCache.set(cacheKey, {name: workspaceName, icon: workspaceIcon});
    return workspaceIcon;
}

/**
 * Gets the personal details for a login by looking in the ONYXKEYS.PERSONAL_DETAILS_LIST Onyx key (stored in the local variable, allPersonalDetails). If it doesn't exist in Onyx,
 * then a default object is constructed.
 */
function getPersonalDetailsForAccountID(accountID: number | undefined, personalDetailsData?: Partial<PersonalDetailsList>): Partial<PersonalDetails> {
    if (!accountID) {
        return {};
    }

    const defaultDetails = {
        isOptimisticPersonalDetail: true,
    };

    if (!personalDetailsData) {
        return allPersonalDetails?.[accountID] ?? defaultDetails;
    }

    return personalDetailsData?.[accountID] ?? defaultDetails;
}

/**
 * Returns the personal details or a default object if the personal details are not available.
 */
function getPersonalDetailsOrDefault(personalDetails: Partial<PersonalDetails> | undefined | null): Partial<PersonalDetails> {
    return personalDetails ?? {isOptimisticPersonalDetail: true};
}

const hiddenTranslation = Localize.translateLocal('common.hidden');

const phoneNumberCache: Record<string, string> = {};

/**
 * Get the displayName for a single report participant.
 */
function getDisplayNameForParticipant(
    accountID?: number,
    shouldUseShortForm = false,
    shouldFallbackToHidden = true,
    shouldAddCurrentUserPostfix = false,
    personalDetailsData?: Partial<PersonalDetailsList>,
): string {
    if (!accountID) {
        return '';
    }

    const personalDetails = getPersonalDetailsOrDefault(personalDetailsData?.[accountID] ?? allPersonalDetails?.[accountID]);
    if (!personalDetails) {
        return '';
    }

    const login = personalDetails.login ?? '';

    // Check if the phone number is already cached
    let formattedLogin = phoneNumberCache[login];
    if (!formattedLogin) {
        formattedLogin = LocalePhoneNumber.formatPhoneNumber(login);
        // Store the formatted phone number in the cache
        phoneNumberCache[login] = formattedLogin;
    }

    // This is to check if account is an invite/optimistically created one
    // and prevent from falling back to 'Hidden', so a correct value is shown
    // when searching for a new user
    if (personalDetails.isOptimisticPersonalDetail === true) {
        return formattedLogin;
    }

    // For selfDM, we display the user's displayName followed by '(you)' as a postfix
    const shouldAddPostfix = shouldAddCurrentUserPostfix && accountID === currentUserAccountID;

    const longName = PersonalDetailsUtils.getDisplayNameOrDefault(personalDetails, formattedLogin, shouldFallbackToHidden, shouldAddPostfix);

    // If the user's personal details (first name) should be hidden, make sure we return "hidden" instead of the short name
    if (shouldFallbackToHidden && longName === hiddenTranslation) {
        return LocalePhoneNumber.formatPhoneNumber(longName);
    }

    const shortName = personalDetails.firstName ? personalDetails.firstName : longName;
    return shouldUseShortForm ? shortName : longName;
}

function getParticipantsAccountIDsForDisplay(report: OnyxEntry<Report>, shouldExcludeHidden = false, shouldExcludeDeleted = false, shouldForceExcludeCurrentUser = false): number[] {
    const reportParticipants = report?.participants ?? {};
    let participantsEntries = Object.entries(reportParticipants);

    // We should not show participants that have an optimistic entry with the same login in the personal details
    const nonOptimisticLoginMap: Record<string, boolean | undefined> = {};

    for (const entry of participantsEntries) {
        const [accountID] = entry;
        const personalDetail = allPersonalDetails?.[accountID];
        if (personalDetail?.login && !personalDetail.isOptimisticPersonalDetail) {
            nonOptimisticLoginMap[personalDetail.login] = true;
        }
    }

    participantsEntries = participantsEntries.filter(([accountID]) => {
        const personalDetail = allPersonalDetails?.[accountID];
        if (personalDetail?.login && personalDetail.isOptimisticPersonalDetail) {
            return !nonOptimisticLoginMap[personalDetail.login];
        }
        return true;
    });

    let participantsIds = participantsEntries.map(([accountID]) => Number(accountID));

    // For 1:1 chat, we don't want to include the current user as a participant in order to not mark 1:1 chats as having multiple participants
    // For system chat, we want to display Expensify as the only participant
    const shouldExcludeCurrentUser = isOneOnOneChat(report) || isSystemChat(report) || shouldForceExcludeCurrentUser;

    if (shouldExcludeCurrentUser || shouldExcludeHidden || shouldExcludeDeleted) {
        participantsIds = participantsIds.filter((accountID) => {
            if (shouldExcludeCurrentUser && accountID === currentUserAccountID) {
                return false;
            }

            if (shouldExcludeHidden && reportParticipants[accountID]?.notificationPreference === CONST.REPORT.NOTIFICATION_PREFERENCE.HIDDEN) {
                return false;
            }

            if (
                shouldExcludeDeleted &&
                report?.pendingChatMembers?.findLast((member) => Number(member.accountID) === accountID)?.pendingAction === CONST.RED_BRICK_ROAD_PENDING_ACTION.DELETE
            ) {
                return false;
            }

            return true;
        });
    }

    return participantsIds.filter((accountID) => isNumber(accountID));
}

function getParticipantsList(report: Report, personalDetails: OnyxEntry<PersonalDetailsList>, isRoomMembersList = false): number[] {
    const isReportGroupChat = isGroupChat(report);
    const isReportIOU = isIOUReport(report);
    const shouldExcludeHiddenParticipants = !isReportGroupChat && !isReportIOU;
    const chatParticipants = getParticipantsAccountIDsForDisplay(report, isRoomMembersList || shouldExcludeHiddenParticipants);

    return chatParticipants.filter((accountID) => {
        const details = personalDetails?.[accountID];

        if (!isRoomMembersList) {
            if (!details) {
                Log.hmmm(`[ReportParticipantsPage] no personal details found for Group chat member with accountID: ${accountID}`);
                return false;
            }
        } else {
            // When adding a new member to a room (whose personal detail does not exist in Onyx), an optimistic personal detail
            // is created. However, when the real personal detail is returned from the backend, a duplicate member may appear
            // briefly before the optimistic personal detail is deleted. To address this, we filter out the optimistically created
            // member here.
            const isDuplicateOptimisticDetail =
                details?.isOptimisticPersonalDetail && chatParticipants.some((accID) => accID !== accountID && details.login === personalDetails?.[accID]?.login);

            if (!details || isDuplicateOptimisticDetail) {
                Log.hmmm(`[RoomMembersPage] no personal details found for room member with accountID: ${accountID}`);
                return false;
            }
        }
        return true;
    });
}

function buildParticipantsFromAccountIDs(accountIDs: number[]): Participants {
    const finalParticipants: Participants = {};
    return accountIDs.reduce((participants, accountID) => {
        // eslint-disable-next-line no-param-reassign
        participants[accountID] = {notificationPreference: CONST.REPORT.NOTIFICATION_PREFERENCE.ALWAYS};
        return participants;
    }, finalParticipants);
}

/**
 * Returns the report name if the report is a group chat
 */
function getGroupChatName(participants?: SelectedParticipant[], shouldApplyLimit = false, report?: OnyxEntry<Report>): string | undefined {
    // If we have a report always try to get the name from the report.
    if (report?.reportName) {
        return report.reportName;
    }

    const pendingMemberAccountIDs = new Set(
        report?.pendingChatMembers?.filter((member) => member.pendingAction === CONST.RED_BRICK_ROAD_PENDING_ACTION.DELETE).map((member) => member.accountID),
    );
    let participantAccountIDs =
        participants?.map((participant) => participant.accountID) ??
        Object.keys(report?.participants ?? {})
            .map(Number)
            .filter((accountID) => !pendingMemberAccountIDs.has(accountID.toString()));
    if (shouldApplyLimit) {
        participantAccountIDs = participantAccountIDs.slice(0, 5);
    }
    const isMultipleParticipantReport = participantAccountIDs.length > 1;

    if (isMultipleParticipantReport) {
        return participantAccountIDs
            .map(
                (participantAccountID, index) =>
                    getDisplayNameForParticipant(participantAccountID, isMultipleParticipantReport) || LocalePhoneNumber.formatPhoneNumber(participants?.[index]?.login ?? ''),
            )
            .sort((first, second) => localeCompare(first ?? '', second ?? ''))
            .filter(Boolean)
            .join(', ');
    }

    return Localize.translateLocal('groupChat.defaultReportName', {displayName: getDisplayNameForParticipant(participantAccountIDs.at(0), false)});
}

function getParticipants(reportID: string) {
    const report = getReportOrDraftReport(reportID);
    if (!report) {
        return {};
    }

    return report.participants;
}

/**
 * Returns the appropriate icons for the given chat report using the stored personalDetails.
 * The Avatar sources can be URLs or Icon components according to the chat type.
 */
function getIcons(
    report: OnyxInputOrEntry<Report>,
    personalDetails: OnyxInputOrEntry<PersonalDetailsList>,
    defaultIcon: AvatarSource | null = null,
    defaultName = '',
    defaultAccountID = -1,
    policy?: OnyxInputOrEntry<Policy>,
    invoiceReceiverPolicy?: OnyxInputOrEntry<Policy>,
): Icon[] {
    const ownerDetails = report?.ownerAccountID ? personalDetails?.[report.ownerAccountID] : undefined;

    if (isEmptyObject(report)) {
        const fallbackIcon: Icon = {
            source: defaultIcon ?? FallbackAvatar,
            type: CONST.ICON_TYPE_AVATAR,
            name: defaultName,
            id: defaultAccountID,
        };
        return [fallbackIcon];
    }
    if (isExpenseRequest(report)) {
        const parentReportAction = allReportActions?.[`${ONYXKEYS.COLLECTION.REPORT_ACTIONS}${report.parentReportID}`]?.[report.parentReportActionID];
        const workspaceIcon = getWorkspaceIcon(report, policy);
        const actorAccountDetails = parentReportAction?.actorAccountID ? personalDetails?.[parentReportAction.actorAccountID] : undefined;
        const memberIcon = {
            source: actorAccountDetails?.avatar ?? FallbackAvatar,
            id: parentReportAction?.actorAccountID,
            type: CONST.ICON_TYPE_AVATAR,
            name: actorAccountDetails?.displayName ?? '',
            fallbackIcon: actorAccountDetails?.fallbackIcon,
        };

        return [memberIcon, workspaceIcon];
    }
    if (isChatThread(report)) {
        const parentReportAction = allReportActions?.[`${ONYXKEYS.COLLECTION.REPORT_ACTIONS}${report.parentReportID}`]?.[report.parentReportActionID];

        const actorAccountID = getReportActionActorAccountID(parentReportAction, report, report);
        const actorDetails = actorAccountID ? personalDetails?.[actorAccountID] : undefined;
        const actorDisplayName = PersonalDetailsUtils.getDisplayNameOrDefault(allPersonalDetails?.[actorAccountID ?? -1], '', false);
        const actorIcon = {
            id: actorAccountID,
            source: actorDetails?.avatar ?? FallbackAvatar,
            name: LocalePhoneNumber.formatPhoneNumber(actorDisplayName),
            type: CONST.ICON_TYPE_AVATAR,
            fallbackIcon: actorDetails?.fallbackIcon,
        };

        if (isWorkspaceThread(report)) {
            const workspaceIcon = getWorkspaceIcon(report, policy);
            return [actorIcon, workspaceIcon];
        }
        return [actorIcon];
    }
    if (isTaskReport(report)) {
        const ownerIcon = {
            id: report?.ownerAccountID,
            source: ownerDetails?.avatar ?? FallbackAvatar,
            type: CONST.ICON_TYPE_AVATAR,
            name: ownerDetails?.displayName ?? '',
            fallbackIcon: ownerDetails?.fallbackIcon,
        };

        if (isWorkspaceTaskReport(report)) {
            const workspaceIcon = getWorkspaceIcon(report, policy);
            return [ownerIcon, workspaceIcon];
        }

        return [ownerIcon];
    }
    if (isDomainRoom(report)) {
        // Get domain name after the #. Domain Rooms use our default workspace avatar pattern.
        const domainName = report?.reportName?.substring(1);
        const policyExpenseChatAvatarSource = getDefaultWorkspaceAvatar(domainName);
        const domainIcon: Icon = {
            source: policyExpenseChatAvatarSource,
            type: CONST.ICON_TYPE_WORKSPACE,
            name: domainName ?? '',
            id: report?.policyID,
        };
        return [domainIcon];
    }
    if (isAdminRoom(report) || isAnnounceRoom(report) || isChatRoom(report) || isArchivedRoom(report, getReportNameValuePairs(report?.reportID))) {
        const icons = [getWorkspaceIcon(report, policy)];

        if (isInvoiceRoom(report)) {
            if (report?.invoiceReceiver?.type === CONST.REPORT.INVOICE_RECEIVER_TYPE.INDIVIDUAL) {
                icons.push(...getIconsForParticipants([report?.invoiceReceiver.accountID], personalDetails));
            } else {
                const receiverPolicyID = report?.invoiceReceiver?.policyID;
                const receiverPolicy = invoiceReceiverPolicy ?? getPolicy(receiverPolicyID);
                if (!isEmptyObject(receiverPolicy)) {
                    icons.push({
                        source: receiverPolicy?.avatarURL ?? getDefaultWorkspaceAvatar(receiverPolicy.name),
                        type: CONST.ICON_TYPE_WORKSPACE,
                        name: receiverPolicy.name,
                        id: receiverPolicyID,
                    });
                }
            }
        }

        return icons;
    }
    if (isPolicyExpenseChat(report) || isExpenseReport(report)) {
        const workspaceIcon = getWorkspaceIcon(report, policy);
        const memberIcon = {
            source: ownerDetails?.avatar ?? FallbackAvatar,
            id: report?.ownerAccountID,
            type: CONST.ICON_TYPE_AVATAR,
            name: ownerDetails?.displayName ?? '',
            fallbackIcon: ownerDetails?.fallbackIcon,
        };
        return isExpenseReport(report) ? [memberIcon, workspaceIcon] : [workspaceIcon, memberIcon];
    }
    if (isIOUReport(report)) {
        const managerDetails = report?.managerID ? personalDetails?.[report.managerID] : undefined;
        const managerIcon = {
            source: managerDetails?.avatar ?? FallbackAvatar,
            id: report?.managerID,
            type: CONST.ICON_TYPE_AVATAR,
            name: managerDetails?.displayName ?? '',
            fallbackIcon: managerDetails?.fallbackIcon,
        };
        const ownerIcon = {
            id: report?.ownerAccountID,
            source: ownerDetails?.avatar ?? FallbackAvatar,
            type: CONST.ICON_TYPE_AVATAR,
            name: ownerDetails?.displayName ?? '',
            fallbackIcon: ownerDetails?.fallbackIcon,
        };
        const isManager = currentUserAccountID === report?.managerID;

        // For one transaction IOUs, display a simplified report icon
        if (isOneTransactionReport(report?.reportID)) {
            return [ownerIcon];
        }

        return isManager ? [managerIcon, ownerIcon] : [ownerIcon, managerIcon];
    }

    if (isSelfDM(report)) {
        return getIconsForParticipants(currentUserAccountID ? [currentUserAccountID] : [], personalDetails);
    }

    if (isSystemChat(report)) {
        return getIconsForParticipants([CONST.ACCOUNT_ID.NOTIFICATIONS ?? 0], personalDetails);
    }

    if (isGroupChat(report)) {
        const groupChatIcon = {
            // eslint-disable-next-line @typescript-eslint/prefer-nullish-coalescing
            source: report.avatarUrl || getDefaultGroupAvatar(report.reportID),
            id: -1,
            type: CONST.ICON_TYPE_AVATAR,
            name: getGroupChatName(undefined, true, report),
        };
        return [groupChatIcon];
    }

    if (isInvoiceReport(report)) {
        const invoiceRoomReport = getReportOrDraftReport(report.chatReportID);
        const icons = [getWorkspaceIcon(invoiceRoomReport, policy)];

        if (invoiceRoomReport?.invoiceReceiver?.type === CONST.REPORT.INVOICE_RECEIVER_TYPE.INDIVIDUAL) {
            icons.push(...getIconsForParticipants([invoiceRoomReport?.invoiceReceiver.accountID], personalDetails));

            return icons;
        }

        const receiverPolicyID = invoiceRoomReport?.invoiceReceiver?.policyID;
        const receiverPolicy = invoiceReceiverPolicy ?? getPolicy(receiverPolicyID);

        if (!isEmptyObject(receiverPolicy)) {
            icons.push({
                source: receiverPolicy?.avatarURL ?? getDefaultWorkspaceAvatar(receiverPolicy.name),
                type: CONST.ICON_TYPE_WORKSPACE,
                name: receiverPolicy.name,
                id: receiverPolicyID,
            });
        }

        return icons;
    }

    if (isOneOnOneChat(report)) {
        const otherParticipantsAccountIDs = Object.keys(report.participants ?? {})
            .map(Number)
            .filter((accountID) => accountID !== currentUserAccountID);
        return getIconsForParticipants(otherParticipantsAccountIDs, personalDetails);
    }

    const participantAccountIDs = Object.keys(report.participants ?? {}).map(Number);
    return getIconsForParticipants(participantAccountIDs, personalDetails);
}

function getDisplayNamesWithTooltips(
    personalDetailsList: PersonalDetails[] | PersonalDetailsList | OptionData[],
    shouldUseShortForm: boolean,
    shouldFallbackToHidden = true,
    shouldAddCurrentUserPostfix = false,
): DisplayNameWithTooltips {
    const personalDetailsListArray = Array.isArray(personalDetailsList) ? personalDetailsList : Object.values(personalDetailsList);

    return personalDetailsListArray
        .map((user) => {
            const accountID = Number(user?.accountID);
            // eslint-disable-next-line @typescript-eslint/prefer-nullish-coalescing
            const displayName = getDisplayNameForParticipant(accountID, shouldUseShortForm, shouldFallbackToHidden, shouldAddCurrentUserPostfix) || user?.login || '';
            const avatar = user && 'avatar' in user ? user.avatar : undefined;

            let pronouns = user?.pronouns ?? undefined;
            if (pronouns?.startsWith(CONST.PRONOUNS.PREFIX)) {
                const pronounTranslationKey = pronouns.replace(CONST.PRONOUNS.PREFIX, '');
                pronouns = Localize.translateLocal(`pronouns.${pronounTranslationKey}` as TranslationPaths);
            }

            return {
                displayName,
                avatar,
                login: user?.login ?? '',
                accountID,
                pronouns,
            };
        })
        .sort((first, second) => {
            // First sort by displayName/login
            const displayNameLoginOrder = localeCompare(first.displayName, second.displayName);
            if (displayNameLoginOrder !== 0) {
                return displayNameLoginOrder;
            }

            // Then fallback on accountID as the final sorting criteria.
            return first.accountID - second.accountID;
        });
}

/**
 * Returns the the display names of the given user accountIDs
 */
function getUserDetailTooltipText(accountID: number, fallbackUserDisplayName = ''): string {
    const displayNameForParticipant = getDisplayNameForParticipant(accountID);
    return displayNameForParticipant || fallbackUserDisplayName;
}

/**
 * For a deleted parent report action within a chat report,
 * let us return the appropriate display message
 *
 * @param reportAction - The deleted report action of a chat report for which we need to return message.
 */
function getDeletedParentActionMessageForChatReport(reportAction: OnyxEntry<ReportAction>): string {
    // By default, let us display [Deleted message]
    let deletedMessageText = Localize.translateLocal('parentReportAction.deletedMessage');
    if (ReportActionsUtils.isCreatedTaskReportAction(reportAction)) {
        // For canceled task report, let us display [Deleted task]
        deletedMessageText = Localize.translateLocal('parentReportAction.deletedTask');
    }
    return deletedMessageText;
}

/**
 * Returns the preview message for `REIMBURSEMENT_QUEUED` action
 */
function getReimbursementQueuedActionMessage(
    reportAction: OnyxEntry<ReportAction<typeof CONST.REPORT.ACTIONS.TYPE.REIMBURSEMENT_QUEUED>>,
    reportOrID: OnyxEntry<Report> | string | SearchReport,
    shouldUseShortDisplayName = true,
): string {
    const report = typeof reportOrID === 'string' ? getReport(reportOrID) : reportOrID;
    const submitterDisplayName = getDisplayNameForParticipant(report?.ownerAccountID, shouldUseShortDisplayName) ?? '';
    const originalMessage = ReportActionsUtils.getOriginalMessage(reportAction);
    let messageKey: TranslationPaths;
    if (originalMessage?.paymentType === CONST.IOU.PAYMENT_TYPE.EXPENSIFY) {
        messageKey = 'iou.waitingOnEnabledWallet';
    } else {
        messageKey = 'iou.waitingOnBankAccount';
    }

    return Localize.translateLocal(messageKey, {submitterDisplayName});
}

/**
 * Returns the preview message for `REIMBURSEMENT_DEQUEUED` action
 */
function getReimbursementDeQueuedActionMessage(
    reportAction: OnyxEntry<ReportAction<typeof CONST.REPORT.ACTIONS.TYPE.REIMBURSEMENT_DEQUEUED>>,
    reportOrID: OnyxEntry<Report> | string | SearchReport,
    isLHNPreview = false,
): string {
    const report = typeof reportOrID === 'string' ? getReport(reportOrID) : reportOrID;
    const originalMessage = ReportActionsUtils.getOriginalMessage(reportAction);
    const amount = originalMessage?.amount;
    const currency = originalMessage?.currency;
    const formattedAmount = CurrencyUtils.convertToDisplayString(amount, currency);
    if (originalMessage?.cancellationReason === CONST.REPORT.CANCEL_PAYMENT_REASONS.ADMIN) {
        const payerOrApproverName = report?.managerID === currentUserAccountID || !isLHNPreview ? '' : getDisplayNameForParticipant(report?.managerID, true);
        return Localize.translateLocal('iou.adminCanceledRequest', {manager: payerOrApproverName, amount: formattedAmount});
    }
    const submitterDisplayName = getDisplayNameForParticipant(report?.ownerAccountID, true) ?? '';
    return Localize.translateLocal('iou.canceledRequest', {submitterDisplayName, amount: formattedAmount});
}

/**
 * Builds an optimistic REIMBURSEMENT_DEQUEUED report action with a randomly generated reportActionID.
 *
 */
function buildOptimisticChangeFieldAction(reportField: PolicyReportField, previousReportField: PolicyReportField): OptimisticChangeFieldAction {
    return {
        actionName: CONST.REPORT.ACTIONS.TYPE.CHANGE_FIELD,
        actorAccountID: currentUserAccountID,
        message: [
            {
                type: 'TEXT',
                style: 'strong',
                text: 'You',
            },
            {
                type: 'TEXT',
                style: 'normal',
                text: ` modified field '${reportField.name}'.`,
            },
            {
                type: 'TEXT',
                style: 'normal',
                text: ` New value is '${reportField.value}'`,
            },
            {
                type: 'TEXT',
                style: 'normal',
                text: ` (previously '${previousReportField.value}').`,
            },
        ],
        originalMessage: {
            fieldName: reportField.name,
            newType: reportField.type,
            newValue: reportField.value,
            oldType: previousReportField.type,
            oldValue: previousReportField.value,
        },
        person: [
            {
                style: 'strong',
                text: getCurrentUserDisplayNameOrEmail(),
                type: 'TEXT',
            },
        ],
        reportActionID: NumberUtils.rand64(),
        created: DateUtils.getDBTime(),
        pendingAction: CONST.RED_BRICK_ROAD_PENDING_ACTION.ADD,
    };
}

/**
 * Builds an optimistic REIMBURSEMENT_DEQUEUED report action with a randomly generated reportActionID.
 *
 */
function buildOptimisticCancelPaymentReportAction(expenseReportID: string, amount: number, currency: string): OptimisticCancelPaymentReportAction {
    return {
        actionName: CONST.REPORT.ACTIONS.TYPE.REIMBURSEMENT_DEQUEUED,
        actorAccountID: currentUserAccountID,
        message: [
            {
                cancellationReason: CONST.REPORT.CANCEL_PAYMENT_REASONS.ADMIN,
                expenseReportID,
                type: CONST.REPORT.MESSAGE.TYPE.COMMENT,
                text: '',
                amount,
                currency,
            },
        ],
        originalMessage: {
            cancellationReason: CONST.REPORT.CANCEL_PAYMENT_REASONS.ADMIN,
            expenseReportID,
            amount,
            currency,
        },
        person: [
            {
                style: 'strong',
                text: getCurrentUserDisplayNameOrEmail(),
                type: 'TEXT',
            },
        ],
        reportActionID: NumberUtils.rand64(),
        shouldShow: true,
        created: DateUtils.getDBTime(),
        pendingAction: CONST.RED_BRICK_ROAD_PENDING_ACTION.ADD,
    };
}

/**
 * Returns the last visible message for a given report after considering the given optimistic actions
 *
 * @param reportID - the report for which last visible message has to be fetched
 * @param [actionsToMerge] - the optimistic merge actions that needs to be considered while fetching last visible message

 */
function getLastVisibleMessage(reportID: string | undefined, actionsToMerge: ReportActions = {}): LastVisibleMessage {
    const report = getReportOrDraftReport(reportID);
    const lastVisibleAction = ReportActionsUtils.getLastVisibleAction(reportID, canUserPerformWriteAction(report), actionsToMerge);

    // For Chat Report with deleted parent actions, let us fetch the correct message
    if (ReportActionsUtils.isDeletedParentAction(lastVisibleAction) && !isEmptyObject(report) && isChatReport(report)) {
        const lastMessageText = getDeletedParentActionMessageForChatReport(lastVisibleAction);
        return {
            lastMessageText,
        };
    }

    // Fetch the last visible message for report represented by reportID and based on actions to merge.
    return ReportActionsUtils.getLastVisibleMessage(reportID, canUserPerformWriteAction(report), actionsToMerge);
}

/**
 * Checks if a report is waiting for the manager to complete an action.
 * Example: the assignee of an open task report or the manager of a processing expense report.
 *
 * @param [parentReportAction] - The parent report action of the report (Used to check if the task has been canceled)
 */
function isWaitingForAssigneeToCompleteAction(report: OnyxEntry<Report>, parentReportAction: OnyxEntry<ReportAction>): boolean {
    if (report?.hasOutstandingChildTask) {
        return true;
    }

    if (!report?.hasParentAccess && isReportManager(report)) {
        if (isOpenTaskReport(report, parentReportAction)) {
            return true;
        }

        if (isProcessingReport(report) && isExpenseReport(report)) {
            return true;
        }
    }

    return false;
}

function isUnreadWithMention(reportOrOption: OnyxEntry<Report> | OptionData): boolean {
    if (!reportOrOption) {
        return false;
    }
    // lastMentionedTime and lastReadTime are both datetime strings and can be compared directly
    const lastMentionedTime = reportOrOption.lastMentionedTime ?? '';
    const lastReadTime = reportOrOption.lastReadTime ?? '';
    return !!('isUnreadWithMention' in reportOrOption && reportOrOption.isUnreadWithMention) || lastReadTime < lastMentionedTime;
}

type ReasonAndReportActionThatRequiresAttention = {
    reason: ValueOf<typeof CONST.REQUIRES_ATTENTION_REASONS>;
    reportAction?: OnyxEntry<ReportAction>;
};

function getReasonAndReportActionThatRequiresAttention(
    optionOrReport: OnyxEntry<Report> | OptionData,
    parentReportAction?: OnyxEntry<ReportAction>,
): ReasonAndReportActionThatRequiresAttention | null {
    if (!optionOrReport) {
        return null;
    }

    const reportActions = ReportActionsUtils.getAllReportActions(optionOrReport.reportID);

    if (isJoinRequestInAdminRoom(optionOrReport)) {
        return {
            reason: CONST.REQUIRES_ATTENTION_REASONS.HAS_JOIN_REQUEST,
            reportAction: ReportActionsUtils.getActionableJoinRequestPendingReportAction(optionOrReport.reportID),
        };
    }

    if (
        isArchivedRoom(optionOrReport, getReportNameValuePairs(optionOrReport?.reportID)) ||
        isArchivedRoom(getReportOrDraftReport(optionOrReport.parentReportID), getReportNameValuePairs(optionOrReport?.reportID))
    ) {
        return null;
    }

    if (isUnreadWithMention(optionOrReport)) {
        return {
            reason: CONST.REQUIRES_ATTENTION_REASONS.IS_UNREAD_WITH_MENTION,
        };
    }

    if (isWaitingForAssigneeToCompleteAction(optionOrReport, parentReportAction)) {
        return {
            reason: CONST.REQUIRES_ATTENTION_REASONS.IS_WAITING_FOR_ASSIGNEE_TO_COMPLETE_ACTION,
            reportAction: Object.values(reportActions).find((action) => action.childType === CONST.REPORT.TYPE.TASK),
        };
    }

    // Has a child report that is awaiting action (e.g. approve, pay, add bank account) from current user
    if (optionOrReport.hasOutstandingChildRequest) {
        return {
            reason: CONST.REQUIRES_ATTENTION_REASONS.HAS_CHILD_REPORT_AWAITING_ACTION,
            reportAction: IOU.getIOUReportActionToApproveOrPay(optionOrReport, optionOrReport.reportID),
        };
    }

    if (hasMissingInvoiceBankAccount(optionOrReport.reportID)) {
        return {
            reason: CONST.REQUIRES_ATTENTION_REASONS.HAS_MISSING_INVOICE_BANK_ACCOUNT,
        };
    }

    if (isInvoiceRoom(optionOrReport)) {
        const reportAction = Object.values(reportActions).find(
            (action) => action.actionName === CONST.REPORT.ACTIONS.TYPE.REPORT_PREVIEW && action.childReportID && hasMissingInvoiceBankAccount(action.childReportID),
        );

        return reportAction
            ? {
                  reason: CONST.REQUIRES_ATTENTION_REASONS.HAS_MISSING_INVOICE_BANK_ACCOUNT,
                  reportAction,
              }
            : null;
    }

    return null;
}

/**
 * Determines if the option requires action from the current user. This can happen when it:
 *  - is unread and the user was mentioned in one of the unread comments
 *  - is for an outstanding task waiting on the user
 *  - has an outstanding child expense that is waiting for an action from the current user (e.g. pay, approve, add bank account)
 *  - is either the system or concierge chat, the user free trial has ended and it didn't add a payment card yet
 *
 * @param option (report or optionItem)
 * @param parentReportAction (the report action the current report is a thread of)
 */
function requiresAttentionFromCurrentUser(optionOrReport: OnyxEntry<Report> | OptionData, parentReportAction?: OnyxEntry<ReportAction>) {
    return !!getReasonAndReportActionThatRequiresAttention(optionOrReport, parentReportAction);
}

/**
 * Returns number of transactions that are nonReimbursable
 *
 */
function hasNonReimbursableTransactions(iouReportID: string | undefined): boolean {
    const transactions = reportsTransactions[iouReportID ?? ''] ?? [];
    return transactions.filter((transaction) => transaction.reimbursable === false).length > 0;
}

function getMoneyRequestSpendBreakdown(report: OnyxInputOrEntry<Report>, allReportsDict?: OnyxCollection<Report>): SpendBreakdown {
    const allAvailableReports = allReportsDict ?? allReports;
    let moneyRequestReport;
    if (isMoneyRequestReport(report) || isInvoiceReport(report)) {
        moneyRequestReport = report;
    }
    if (allAvailableReports && report?.iouReportID) {
        moneyRequestReport = allAvailableReports[`${ONYXKEYS.COLLECTION.REPORT}${report.iouReportID}`];
    }
    if (moneyRequestReport) {
        let nonReimbursableSpend = moneyRequestReport.nonReimbursableTotal ?? 0;
        let totalSpend = moneyRequestReport.total ?? 0;

        if (nonReimbursableSpend + totalSpend !== 0) {
            // There is a possibility that if the Expense report has a negative total.
            // This is because there are instances where you can get a credit back on your card,
            // or you enter a negative expense to “offset” future expenses
            nonReimbursableSpend = isExpenseReport(moneyRequestReport) ? nonReimbursableSpend * -1 : Math.abs(nonReimbursableSpend);
            totalSpend = isExpenseReport(moneyRequestReport) ? totalSpend * -1 : Math.abs(totalSpend);

            const totalDisplaySpend = totalSpend;
            const reimbursableSpend = totalDisplaySpend - nonReimbursableSpend;

            return {
                nonReimbursableSpend,
                reimbursableSpend,
                totalDisplaySpend,
            };
        }
    }
    return {
        nonReimbursableSpend: 0,
        reimbursableSpend: 0,
        totalDisplaySpend: 0,
    };
}

/**
 * Get the title for a policy expense chat which depends on the role of the policy member seeing this report
 */
function getPolicyExpenseChatName(report: OnyxEntry<Report>, policy?: OnyxEntry<Policy>): string | undefined {
    const ownerAccountID = report?.ownerAccountID;
    const personalDetails = ownerAccountID ? allPersonalDetails?.[ownerAccountID] : undefined;
    const login = personalDetails ? personalDetails.login : null;
    // eslint-disable-next-line @typescript-eslint/prefer-nullish-coalescing
    const reportOwnerDisplayName = getDisplayNameForParticipant(ownerAccountID) || login || report?.reportName;

    // If the policy expense chat is owned by this user, use the name of the policy as the report name.
    if (report?.isOwnPolicyExpenseChat) {
        return getPolicyName(report, false, policy);
    }

    let policyExpenseChatRole = 'user';
    const policyItem = allPolicies?.[`${ONYXKEYS.COLLECTION.POLICY}${report?.policyID}`];
    if (policyItem) {
        policyExpenseChatRole = policyItem.role || 'user';
    }

    // If this user is not admin and this policy expense chat has been archived because of account merging, this must be an old workspace chat
    // of the account which was merged into the current user's account. Use the name of the policy as the name of the report.
    if (isArchivedRoom(report, getReportNameValuePairs(report?.reportID))) {
        const lastAction = ReportActionsUtils.getLastVisibleAction(report?.reportID);
        const archiveReason = ReportActionsUtils.isClosedAction(lastAction) ? ReportActionsUtils.getOriginalMessage(lastAction)?.reason : CONST.REPORT.ARCHIVE_REASON.DEFAULT;
        if (archiveReason === CONST.REPORT.ARCHIVE_REASON.ACCOUNT_MERGED && policyExpenseChatRole !== CONST.POLICY.ROLE.ADMIN) {
            return getPolicyName(report, false, policy);
        }
    }

    // If user can see this report and they are not its owner, they must be an admin and the report name should be the name of the policy member
    return reportOwnerDisplayName;
}

function getArchiveReason(reportActions: OnyxEntry<ReportActions>): ValueOf<typeof CONST.REPORT.ARCHIVE_REASON> | undefined {
    const lastClosedReportAction = ReportActionsUtils.getLastClosedReportAction(reportActions);

    if (!lastClosedReportAction) {
        return undefined;
    }

    return ReportActionsUtils.isClosedAction(lastClosedReportAction) ? ReportActionsUtils.getOriginalMessage(lastClosedReportAction)?.reason : CONST.REPORT.ARCHIVE_REASON.DEFAULT;
}

/**
 * Given a report field, check if the field is for the report title.
 */
function isReportFieldOfTypeTitle(reportField: OnyxEntry<PolicyReportField>): boolean {
    return reportField?.type === 'formula' && reportField?.fieldID === CONST.REPORT_FIELD_TITLE_FIELD_ID;
}

/**
 * Check if Report has any held expenses
 */
function isHoldCreator(transaction: OnyxEntry<Transaction>, reportID: string | undefined): boolean {
    const holdReportAction = ReportActionsUtils.getReportAction(reportID, `${transaction?.comment?.hold ?? ''}`);
    return isActionCreator(holdReportAction);
}

/**
 * Given a report field, check if the field can be edited or not.
 * For title fields, its considered disabled if `deletable` prop is `true` (https://github.com/Expensify/App/issues/35043#issuecomment-1911275433)
 * For non title fields, its considered disabled if:
 * 1. The user is not admin of the report
 * 2. Report is settled or it is closed
 */
function isReportFieldDisabled(report: OnyxEntry<Report>, reportField: OnyxEntry<PolicyReportField>, policy: OnyxEntry<Policy>): boolean {
    const isReportSettled = isSettled(report?.reportID);
    const isReportClosed = isClosedReport(report);
    const isTitleField = isReportFieldOfTypeTitle(reportField);
    const isAdmin = isPolicyAdmin(report?.policyID, {[`${ONYXKEYS.COLLECTION.POLICY}${policy?.id}`]: policy});
    return isTitleField ? !reportField?.deletable : !isAdmin && (isReportSettled || isReportClosed);
}

/**
 * Given a set of report fields, return the field that refers to title
 */
function getTitleReportField(reportFields: Record<string, PolicyReportField>) {
    return Object.values(reportFields).find((field) => isReportFieldOfTypeTitle(field));
}

/**
 * Get the key for a report field
 */
function getReportFieldKey(reportFieldId: string) {
    // We don't need to add `expensify_` prefix to the title field key, because backend stored title under a unique key `text_title`,
    // and all the other report field keys are stored under `expensify_FIELD_ID`.
    if (reportFieldId === CONST.REPORT_FIELD_TITLE_FIELD_ID) {
        return reportFieldId;
    }

    return `expensify_${reportFieldId}`;
}

/**
 * Get the report fields attached to the policy given policyID
 */
function getReportFieldsByPolicyID(policyID: string | undefined): Record<string, PolicyReportField> {
    const policyReportFields = Object.entries(allPolicies ?? {}).find(([key]) => key.replace(ONYXKEYS.COLLECTION.POLICY, '') === policyID);
    const fieldList = policyReportFields?.[1]?.fieldList;

    if (!policyReportFields || !fieldList) {
        return {};
    }

    return fieldList;
}

/**
 * Get the report fields that we should display a MoneyReportView gets opened
 */

function getAvailableReportFields(report: Report, policyReportFields: PolicyReportField[]): PolicyReportField[] {
    // Get the report fields that are attached to a report. These will persist even if a field is deleted from the policy.
    const reportFields = Object.values(report.fieldList ?? {});
    const reportIsSettled = isSettled(report.reportID);

    // If the report is settled, we don't want to show any new field that gets added to the policy.
    if (reportIsSettled) {
        return reportFields;
    }

    // If the report is unsettled, we want to merge the new fields that get added to the policy with the fields that
    // are attached to the report.
    const mergedFieldIds = Array.from(new Set([...policyReportFields.map(({fieldID}) => fieldID), ...reportFields.map(({fieldID}) => fieldID)]));

    const fields = mergedFieldIds.map((id) => {
        const field = report?.fieldList?.[getReportFieldKey(id)];

        if (field) {
            return field;
        }

        const policyReportField = policyReportFields.find(({fieldID}) => fieldID === id);

        if (policyReportField) {
            return policyReportField;
        }

        return null;
    });

    return fields.filter(Boolean) as PolicyReportField[];
}

/**
 * Get the title for an IOU or expense chat which will be showing the payer and the amount
 */
function getMoneyRequestReportName(report: OnyxEntry<Report>, policy?: OnyxEntry<Policy>, invoiceReceiverPolicy?: OnyxEntry<Policy>): string {
    const isReportSettled = isSettled(report?.reportID);
    const reportFields = isReportSettled ? report?.fieldList : getReportFieldsByPolicyID(report?.policyID);
    const titleReportField = Object.values(reportFields ?? {}).find((reportField) => reportField?.fieldID === CONST.REPORT_FIELD_TITLE_FIELD_ID);

    if (titleReportField && report?.reportName && isPaidGroupPolicyExpenseReport(report)) {
        return report.reportName;
    }

    const moneyRequestTotal = getMoneyRequestSpendBreakdown(report).totalDisplaySpend;
    const formattedAmount = CurrencyUtils.convertToDisplayString(moneyRequestTotal, report?.currency);

    let payerOrApproverName;
    if (isExpenseReport(report)) {
        const parentReport = getParentReport(report);
        payerOrApproverName = getPolicyName(parentReport ?? report, false, policy);
    } else if (isInvoiceReport(report)) {
        const chatReport = getReportOrDraftReport(report?.chatReportID);
        payerOrApproverName = getInvoicePayerName(chatReport, invoiceReceiverPolicy);
    } else {
        payerOrApproverName = getDisplayNameForParticipant(report?.managerID) ?? '';
    }

    const payerPaidAmountMessage = Localize.translateLocal('iou.payerPaidAmount', {
        payer: payerOrApproverName,
        amount: formattedAmount,
    });

    if (isReportApproved(report)) {
        return Localize.translateLocal('iou.managerApprovedAmount', {
            manager: payerOrApproverName,
            amount: formattedAmount,
        });
    }

    if (report?.isWaitingOnBankAccount) {
        return `${payerPaidAmountMessage} ${CONST.DOT_SEPARATOR} ${Localize.translateLocal('iou.pending')}`;
    }

    if (!isSettled(report?.reportID) && hasNonReimbursableTransactions(report?.reportID)) {
        payerOrApproverName = getDisplayNameForParticipant(report?.ownerAccountID) ?? '';
        return Localize.translateLocal('iou.payerSpentAmount', {payer: payerOrApproverName, amount: formattedAmount});
    }

    if (isProcessingReport(report) || isOpenExpenseReport(report) || isOpenInvoiceReport(report) || moneyRequestTotal === 0) {
        return Localize.translateLocal('iou.payerOwesAmount', {payer: payerOrApproverName, amount: formattedAmount});
    }

    return payerPaidAmountMessage;
}

/**
 * Gets transaction created, amount, currency, comment, and waypoints (for distance expense)
 * into a flat object. Used for displaying transactions and sending them in API commands
 */

function getTransactionDetails(transaction: OnyxInputOrEntry<Transaction>, createdDateFormat: string = CONST.DATE.FNS_FORMAT_STRING): TransactionDetails | undefined {
    if (!transaction) {
        return;
    }
    const report = getReportOrDraftReport(transaction?.reportID);
    return {
        created: TransactionUtils.getFormattedCreated(transaction, createdDateFormat),
        amount: TransactionUtils.getAmount(transaction, !isEmptyObject(report) && isExpenseReport(report)),
        attendees: TransactionUtils.getAttendees(transaction),
        taxAmount: TransactionUtils.getTaxAmount(transaction, !isEmptyObject(report) && isExpenseReport(report)),
        taxCode: TransactionUtils.getTaxCode(transaction),
        currency: TransactionUtils.getCurrency(transaction),
        comment: TransactionUtils.getDescription(transaction),
        merchant: TransactionUtils.getMerchant(transaction),
        waypoints: TransactionUtils.getWaypoints(transaction),
        customUnitRateID: TransactionUtils.getRateID(transaction),
        category: TransactionUtils.getCategory(transaction),
        billable: TransactionUtils.getBillable(transaction),
        tag: TransactionUtils.getTag(transaction),
        mccGroup: TransactionUtils.getMCCGroup(transaction),
        cardID: TransactionUtils.getCardID(transaction),
        originalAmount: TransactionUtils.getOriginalAmount(transaction),
        originalCurrency: TransactionUtils.getOriginalCurrency(transaction),
        postedDate: TransactionUtils.getFormattedPostedDate(transaction),
    };
}

function getTransactionCommentObject(transaction: OnyxEntry<Transaction>): Comment {
    return {
        ...transaction?.comment,
        waypoints: TransactionUtils.getWaypoints(transaction),
    };
}

/**
 * Can only edit if:
 *
 * - in case of IOU report
 *    - the current user is the requestor and is not settled yet
 * - in case of expense report
 *    - the current user is the requestor and is not settled yet
 *    - the current user is the manager of the report
 *    - or the current user is an admin on the policy the expense report is tied to
 *
 *    This is used in conjunction with canEditRestrictedField to control editing of specific fields like amount, currency, created, receipt, and distance.
 *    On its own, it only controls allowing/disallowing navigating to the editing pages or showing/hiding the 'Edit' icon on report actions
 */
function canEditMoneyRequest(reportAction: OnyxInputOrEntry<ReportAction<typeof CONST.REPORT.ACTIONS.TYPE.IOU>>, linkedTransaction?: OnyxEntry<Transaction>): boolean {
    const isDeleted = ReportActionsUtils.isDeletedAction(reportAction);

    if (isDeleted) {
        return false;
    }

    const allowedReportActionType: Array<ValueOf<typeof CONST.IOU.REPORT_ACTION_TYPE>> = [CONST.IOU.REPORT_ACTION_TYPE.TRACK, CONST.IOU.REPORT_ACTION_TYPE.CREATE];
    const originalMessage = ReportActionsUtils.getOriginalMessage(reportAction);
    const actionType = originalMessage?.type;

    if (!actionType || !allowedReportActionType.includes(actionType)) {
        return false;
    }

    const transaction = linkedTransaction ?? getLinkedTransaction(reportAction ?? undefined);

    // In case the transaction is failed to be created, we should disable editing the money request
    if (!transaction?.transactionID || (transaction?.pendingAction === CONST.RED_BRICK_ROAD_PENDING_ACTION.ADD && !isEmptyObject(transaction.errors))) {
        return false;
    }

    const moneyRequestReportID = originalMessage?.IOUReportID ?? -1;

    if (!moneyRequestReportID) {
        return actionType === CONST.IOU.REPORT_ACTION_TYPE.TRACK;
    }

    const moneyRequestReport = getReportOrDraftReport(String(moneyRequestReportID));
    const isRequestor = currentUserAccountID === reportAction?.actorAccountID;

    const isSubmitted = isProcessingReport(moneyRequestReport);
    if (isIOUReport(moneyRequestReport)) {
        return isSubmitted && isRequestor;
    }

    const policy = getPolicy(moneyRequestReport?.policyID);
    const isAdmin = policy?.role === CONST.POLICY.ROLE.ADMIN;
    const isManager = currentUserAccountID === moneyRequestReport?.managerID;

    if (isInvoiceReport(moneyRequestReport) && isManager) {
        return false;
    }

    // Admin & managers can always edit coding fields such as tag, category, billable, etc. As long as the report has a state higher than OPEN.
    if ((isAdmin || isManager) && !isOpenExpenseReport(moneyRequestReport)) {
        return true;
    }

    if (policy?.type === CONST.POLICY.TYPE.CORPORATE && moneyRequestReport && isSubmitted && isCurrentUserSubmitter(moneyRequestReport.reportID)) {
        const isForwarded = PolicyUtils.getSubmitToAccountID(policy, moneyRequestReport) !== moneyRequestReport.managerID;
        return !isForwarded;
    }

    return !isReportApproved(moneyRequestReport) && !isSettled(moneyRequestReport?.reportID) && !isClosedReport(moneyRequestReport) && isRequestor;
}

/**
 * Checks if the current user can edit the provided property of an expense
 *
 */
function canEditFieldOfMoneyRequest(reportAction: OnyxInputOrEntry<ReportAction>, fieldToEdit: ValueOf<typeof CONST.EDIT_REQUEST_FIELD>): boolean {
    // A list of fields that cannot be edited by anyone, once an expense has been settled
    const restrictedFields: string[] = [
        CONST.EDIT_REQUEST_FIELD.AMOUNT,
        CONST.EDIT_REQUEST_FIELD.CURRENCY,
        CONST.EDIT_REQUEST_FIELD.MERCHANT,
        CONST.EDIT_REQUEST_FIELD.DATE,
        CONST.EDIT_REQUEST_FIELD.RECEIPT,
        CONST.EDIT_REQUEST_FIELD.DISTANCE,
        CONST.EDIT_REQUEST_FIELD.DISTANCE_RATE,
    ];

    if (!ReportActionsUtils.isMoneyRequestAction(reportAction) || !canEditMoneyRequest(reportAction)) {
        return false;
    }

    // If we're editing fields such as category, tag, description, etc. the check above should be enough for handling the permission
    if (!restrictedFields.includes(fieldToEdit)) {
        return true;
    }

    const iouMessage = ReportActionsUtils.getOriginalMessage(reportAction);
    const moneyRequestReport = iouMessage?.IOUReportID ? getReport(iouMessage?.IOUReportID) ?? ({} as Report) : ({} as Report);
    const transaction = allTransactions?.[`${ONYXKEYS.COLLECTION.TRANSACTION}${iouMessage?.IOUTransactionID}`] ?? ({} as Transaction);

    if (isSettled(String(moneyRequestReport.reportID)) || isReportApproved(String(moneyRequestReport.reportID))) {
        return false;
    }

    if (
        (fieldToEdit === CONST.EDIT_REQUEST_FIELD.AMOUNT || fieldToEdit === CONST.EDIT_REQUEST_FIELD.CURRENCY || fieldToEdit === CONST.EDIT_REQUEST_FIELD.DATE) &&
        TransactionUtils.isCardTransaction(transaction)
    ) {
        return false;
    }

    const policy = getPolicy(moneyRequestReport?.policyID);
    const isAdmin = isExpenseReport(moneyRequestReport) && policy?.role === CONST.POLICY.ROLE.ADMIN;
    const isManager = isExpenseReport(moneyRequestReport) && currentUserAccountID === moneyRequestReport?.managerID;

    if ((fieldToEdit === CONST.EDIT_REQUEST_FIELD.AMOUNT || fieldToEdit === CONST.EDIT_REQUEST_FIELD.CURRENCY) && TransactionUtils.isDistanceRequest(transaction)) {
        return isAdmin || isManager;
    }

    if (fieldToEdit === CONST.EDIT_REQUEST_FIELD.RECEIPT) {
        const isRequestor = currentUserAccountID === reportAction?.actorAccountID;
        return (
            !isInvoiceReport(moneyRequestReport) &&
            !TransactionUtils.isReceiptBeingScanned(transaction) &&
            !TransactionUtils.isDistanceRequest(transaction) &&
            (isAdmin || isManager || isRequestor)
        );
    }

    if (fieldToEdit === CONST.EDIT_REQUEST_FIELD.DISTANCE_RATE) {
        // The distance rate can be modified only on the distance expense reports
        return isExpenseReport(moneyRequestReport) && TransactionUtils.isDistanceRequest(transaction);
    }

    return true;
}

/**
 * Can only edit if:
 *
 * - It was written by the current user
 * - It's an ADD_COMMENT that is not an attachment
 * - It's an expense where conditions for editability are defined in canEditMoneyRequest method
 * - It's not pending deletion
 */
function canEditReportAction(reportAction: OnyxInputOrEntry<ReportAction>): boolean {
    const isCommentOrIOU = reportAction?.actionName === CONST.REPORT.ACTIONS.TYPE.ADD_COMMENT || reportAction?.actionName === CONST.REPORT.ACTIONS.TYPE.IOU;
    const message = reportAction ? ReportActionsUtils.getReportActionMessage(reportAction) : undefined;

    return !!(
        reportAction?.actorAccountID === currentUserAccountID &&
        isCommentOrIOU &&
        (!ReportActionsUtils.isMoneyRequestAction(reportAction) || canEditMoneyRequest(reportAction)) && // Returns true for non-IOU actions
        !isReportMessageAttachment(message) &&
        ((!reportAction.isAttachmentWithText && !reportAction.isAttachmentOnly) || !reportAction.isOptimisticAction) &&
        !ReportActionsUtils.isDeletedAction(reportAction) &&
        !ReportActionsUtils.isCreatedTaskReportAction(reportAction) &&
        reportAction?.pendingAction !== CONST.RED_BRICK_ROAD_PENDING_ACTION.DELETE
    );
}

function canHoldUnholdReportAction(reportAction: OnyxInputOrEntry<ReportAction>): {canHoldRequest: boolean; canUnholdRequest: boolean} {
    if (!ReportActionsUtils.isMoneyRequestAction(reportAction)) {
        return {canHoldRequest: false, canUnholdRequest: false};
    }

    const moneyRequestReportID = ReportActionsUtils.getOriginalMessage(reportAction)?.IOUReportID ?? 0;
    const moneyRequestReport = getReportOrDraftReport(String(moneyRequestReportID));

    if (!moneyRequestReportID || !moneyRequestReport) {
        return {canHoldRequest: false, canUnholdRequest: false};
    }

    if (isInvoiceReport(moneyRequestReport)) {
        return {
            canHoldRequest: false,
            canUnholdRequest: false,
        };
    }

    const isRequestSettled = isSettled(moneyRequestReport?.reportID);
    const isApproved = isReportApproved(moneyRequestReport);
    const transactionID = moneyRequestReport ? ReportActionsUtils.getOriginalMessage(reportAction)?.IOUTransactionID : 0;
    const transaction = allTransactions?.[`${ONYXKEYS.COLLECTION.TRANSACTION}${transactionID}`] ?? ({} as Transaction);

    const parentReportAction = isThread(moneyRequestReport)
        ? allReportActions?.[`${ONYXKEYS.COLLECTION.REPORT_ACTIONS}${moneyRequestReport.parentReportID}`]?.[moneyRequestReport.parentReportActionID]
        : undefined;

    const isRequestIOU = isIOUReport(moneyRequestReport);
    const isHoldActionCreator = isHoldCreator(transaction, reportAction.childReportID);

    const isTrackExpenseMoneyReport = isTrackExpenseReport(moneyRequestReport);
    const isActionOwner =
        typeof parentReportAction?.actorAccountID === 'number' &&
        typeof currentUserPersonalDetails?.accountID === 'number' &&
        parentReportAction.actorAccountID === currentUserPersonalDetails?.accountID;
    const isApprover = isMoneyRequestReport(moneyRequestReport) && moneyRequestReport?.managerID !== null && currentUserPersonalDetails?.accountID === moneyRequestReport?.managerID;
    const isAdmin = isPolicyAdmin(moneyRequestReport.policyID, allPolicies);
    const isOnHold = TransactionUtils.isOnHold(transaction);
    const isScanning = TransactionUtils.hasReceipt(transaction) && TransactionUtils.isReceiptBeingScanned(transaction);
    const isClosed = isClosedReport(moneyRequestReport);

    const canModifyStatus = !isTrackExpenseMoneyReport && (isAdmin || isActionOwner || isApprover);
    const canModifyUnholdStatus = !isTrackExpenseMoneyReport && (isAdmin || (isActionOwner && isHoldActionCreator) || isApprover);
    const isDeletedParentAction = isEmptyObject(parentReportAction) || ReportActionsUtils.isDeletedAction(parentReportAction);

    const canHoldOrUnholdRequest = !isRequestSettled && !isApproved && !isDeletedParentAction && !isClosed;
    const canHoldRequest = canHoldOrUnholdRequest && !isOnHold && (isRequestIOU || canModifyStatus) && !isScanning && !!transaction?.reimbursable;
    const canUnholdRequest =
        !!(canHoldOrUnholdRequest && isOnHold && !TransactionUtils.isDuplicate(transaction.transactionID, true) && (isRequestIOU ? isHoldActionCreator : canModifyUnholdStatus)) &&
        !!transaction?.reimbursable;

    return {canHoldRequest, canUnholdRequest};
}

const changeMoneyRequestHoldStatus = (reportAction: OnyxEntry<ReportAction>, backTo?: string, searchHash?: number): void => {
    if (!ReportActionsUtils.isMoneyRequestAction(reportAction)) {
        return;
    }
    const moneyRequestReportID = ReportActionsUtils.getOriginalMessage(reportAction)?.IOUReportID;

    const moneyRequestReport = getReportOrDraftReport(String(moneyRequestReportID));
    if (!moneyRequestReportID || !moneyRequestReport) {
        return;
    }

    const transactionID = ReportActionsUtils.getOriginalMessage(reportAction)?.IOUTransactionID;
    const transaction = allTransactions?.[`${ONYXKEYS.COLLECTION.TRANSACTION}${transactionID}`] ?? ({} as Transaction);
    const isOnHold = TransactionUtils.isOnHold(transaction);
    const policy = allPolicies?.[`${ONYXKEYS.COLLECTION.POLICY}${moneyRequestReport.policyID}`] ?? null;

    if (isOnHold) {
        IOU.unholdRequest(transactionID, reportAction.childReportID, searchHash);
    } else {
        const activeRoute = encodeURIComponent(Navigation.getActiveRouteWithoutParams());
        Navigation.navigate(
            // eslint-disable-next-line @typescript-eslint/prefer-nullish-coalescing
            ROUTES.MONEY_REQUEST_HOLD_REASON.getRoute(policy?.type ?? CONST.POLICY.TYPE.PERSONAL, transactionID, reportAction.childReportID ?? '', backTo || activeRoute, searchHash),
        );
    }
};

/**
 * Gets all transactions on an IOU report with a receipt
 */
function getTransactionsWithReceipts(iouReportID: string | undefined): Transaction[] {
    const transactions = reportsTransactions[iouReportID ?? ''] ?? [];
    return transactions.filter((transaction) => TransactionUtils.hasReceipt(transaction));
}

/**
 * For report previews, we display a "Receipt scan in progress" indicator
 * instead of the report total only when we have no report total ready to show. This is the case when
 * all requests are receipts that are being SmartScanned. As soon as we have a non-receipt request,
 * or as soon as one receipt request is done scanning, we have at least one
 * "ready" expense, and we remove this indicator to show the partial report total.
 */
function areAllRequestsBeingSmartScanned(iouReportID: string, reportPreviewAction: OnyxEntry<ReportAction>): boolean {
    const transactionsWithReceipts = getTransactionsWithReceipts(iouReportID);
    // If we have more requests than requests with receipts, we have some manual requests
    if (ReportActionsUtils.getNumberOfMoneyRequests(reportPreviewAction) > transactionsWithReceipts.length) {
        return false;
    }
    return transactionsWithReceipts.every((transaction) => TransactionUtils.isReceiptBeingScanned(transaction));
}

/**
 * Get the transactions related to a report preview with receipts
 * Get the details linked to the IOU reportAction
 *
 * NOTE: This method is only meant to be used inside this action file. Do not export and use it elsewhere. Use withOnyx or Onyx.connect() instead.
 */
function getLinkedTransaction(reportAction: OnyxEntry<ReportAction | OptimisticIOUReportAction>): OnyxEntry<Transaction> {
    let transactionID;

    if (ReportActionsUtils.isMoneyRequestAction(reportAction)) {
        transactionID = ReportActionsUtils.getOriginalMessage(reportAction)?.IOUTransactionID;
    }

    return allTransactions?.[`${ONYXKEYS.COLLECTION.TRANSACTION}${transactionID}`];
}

/**
 * Check if any of the transactions in the report has required missing fields
 */
function hasMissingSmartscanFields(iouReportID: string): boolean {
    const reportTransactions = reportsTransactions[iouReportID] ?? [];

    return reportTransactions.some(TransactionUtils.hasMissingSmartscanFields);
}

/**
 * Get report action which is missing smartscan fields
 */
function getReportActionWithMissingSmartscanFields(iouReportID: string | undefined): ReportAction | undefined {
    const reportActions = Object.values(ReportActionsUtils.getAllReportActions(iouReportID));
    return reportActions.find((action) => {
        if (!ReportActionsUtils.isMoneyRequestAction(action)) {
            return false;
        }
        const transaction = getLinkedTransaction(action);
        if (isEmptyObject(transaction)) {
            return false;
        }
        if (!ReportActionsUtils.wasActionTakenByCurrentUser(action)) {
            return false;
        }
        return TransactionUtils.hasMissingSmartscanFields(transaction);
    });
}

/**
 * Check if iouReportID has required missing fields
 */
function shouldShowRBRForMissingSmartscanFields(iouReportID: string | undefined): boolean {
    return !!getReportActionWithMissingSmartscanFields(iouReportID);
}

/**
 * Given a parent IOU report action get report name for the LHN.
 */
function getTransactionReportName(reportAction: OnyxEntry<ReportAction | OptimisticIOUReportAction>): string {
    if (ReportActionsUtils.isReversedTransaction(reportAction)) {
        return Localize.translateLocal('parentReportAction.reversedTransaction');
    }

    if (ReportActionsUtils.isDeletedAction(reportAction)) {
        return Localize.translateLocal('parentReportAction.deletedExpense');
    }

    const transaction = getLinkedTransaction(reportAction);

    if (isEmptyObject(transaction)) {
        // Transaction data might be empty on app's first load, if so we fallback to Expense/Track Expense
        return ReportActionsUtils.isTrackExpenseAction(reportAction) ? Localize.translateLocal('iou.trackExpense') : Localize.translateLocal('iou.expense');
    }

    if (TransactionUtils.hasReceipt(transaction) && TransactionUtils.isReceiptBeingScanned(transaction)) {
        return Localize.translateLocal('iou.receiptScanning');
    }

    if (TransactionUtils.hasMissingSmartscanFields(transaction)) {
        return Localize.translateLocal('iou.receiptMissingDetails');
    }

    if (TransactionUtils.isFetchingWaypointsFromServer(transaction) && TransactionUtils.getMerchant(transaction) === Localize.translateLocal('iou.fieldPending')) {
        return Localize.translateLocal('iou.fieldPending');
    }

    if (ReportActionsUtils.isSentMoneyReportAction(reportAction)) {
        return getIOUReportActionDisplayMessage(reportAction as ReportAction, transaction);
    }

    const report = getReportOrDraftReport(transaction?.reportID);
    const amount = TransactionUtils.getAmount(transaction, !isEmptyObject(report) && isExpenseReport(report)) ?? 0;
    const formattedAmount = CurrencyUtils.convertToDisplayString(amount, TransactionUtils.getCurrency(transaction)) ?? '';
    const comment = TransactionUtils.getMerchantOrDescription(transaction);
    if (ReportActionsUtils.isTrackExpenseAction(reportAction)) {
        return Localize.translateLocal('iou.threadTrackReportName', {formattedAmount, comment});
    }
    return Localize.translateLocal('iou.threadExpenseReportName', {formattedAmount, comment});
}

/**
 * Get expense message for an IOU report
 *
 * @param [iouReportAction] This is always an IOU action. When necessary, report preview actions will be unwrapped and the child iou report action is passed here (the original report preview
 *     action will be passed as `originalReportAction` in this case).
 * @param [originalReportAction] This can be either a report preview action or the IOU action. This will be the original report preview action in cases where `iouReportAction` was unwrapped
 *     from a report preview action. Otherwise, it will be the same as `iouReportAction`.
 */
function getReportPreviewMessage(
    reportOrID: OnyxInputOrEntry<Report> | string,
    iouReportAction: OnyxInputOrEntry<ReportAction> = null,
    shouldConsiderScanningReceiptOrPendingRoute = false,
    isPreviewMessageForParentChatReport = false,
    policy?: OnyxInputOrEntry<Policy>,
    isForListPreview = false,
    originalReportAction: OnyxInputOrEntry<ReportAction> = iouReportAction,
): string {
    const report = typeof reportOrID === 'string' ? getReport(reportOrID) : reportOrID;
    const reportActionMessage = ReportActionsUtils.getReportActionHtml(iouReportAction);

    if (isEmptyObject(report) || !report?.reportID) {
        // The iouReport is not found locally after SignIn because the OpenApp API won't return iouReports if they're settled
        // As a temporary solution until we know how to solve this the best, we just use the message that returned from BE
        return reportActionMessage;
    }

    if (!isEmptyObject(iouReportAction) && !isIOUReport(report) && iouReportAction && ReportActionsUtils.isSplitBillAction(iouReportAction)) {
        // This covers group chats where the last action is a split expense action
        const linkedTransaction = getLinkedTransaction(iouReportAction);
        if (isEmptyObject(linkedTransaction)) {
            return reportActionMessage;
        }

        if (!isEmptyObject(linkedTransaction)) {
            if (TransactionUtils.isReceiptBeingScanned(linkedTransaction)) {
                return Localize.translateLocal('iou.receiptScanning');
            }

            if (TransactionUtils.hasMissingSmartscanFields(linkedTransaction)) {
                return Localize.translateLocal('iou.receiptMissingDetails');
            }

            const amount = TransactionUtils.getAmount(linkedTransaction, !isEmptyObject(report) && isExpenseReport(report)) ?? 0;
            const formattedAmount = CurrencyUtils.convertToDisplayString(amount, TransactionUtils.getCurrency(linkedTransaction)) ?? '';
            return Localize.translateLocal('iou.didSplitAmount', {formattedAmount, comment: TransactionUtils.getMerchantOrDescription(linkedTransaction)});
        }
    }

    if (!isEmptyObject(iouReportAction) && !isIOUReport(report) && iouReportAction && ReportActionsUtils.isTrackExpenseAction(iouReportAction)) {
        // This covers group chats where the last action is a track expense action
        const linkedTransaction = getLinkedTransaction(iouReportAction);
        if (isEmptyObject(linkedTransaction)) {
            return reportActionMessage;
        }

        if (!isEmptyObject(linkedTransaction)) {
            if (TransactionUtils.isReceiptBeingScanned(linkedTransaction)) {
                return Localize.translateLocal('iou.receiptScanning');
            }

            if (TransactionUtils.hasMissingSmartscanFields(linkedTransaction)) {
                return Localize.translateLocal('iou.receiptMissingDetails');
            }

            const amount = TransactionUtils.getAmount(linkedTransaction, !isEmptyObject(report) && isExpenseReport(report)) ?? 0;
            const formattedAmount = CurrencyUtils.convertToDisplayString(amount, TransactionUtils.getCurrency(linkedTransaction)) ?? '';
            return Localize.translateLocal('iou.trackedAmount', {formattedAmount, comment: TransactionUtils.getMerchantOrDescription(linkedTransaction)});
        }
    }

    const containsNonReimbursable = hasNonReimbursableTransactions(report.reportID);
    const totalAmount = getMoneyRequestSpendBreakdown(report).totalDisplaySpend;

    const parentReport = getParentReport(report);
    const policyName = getPolicyName(parentReport ?? report, false, policy);
    const payerName = isExpenseReport(report) ? policyName : getDisplayNameForParticipant(report.managerID, !isPreviewMessageForParentChatReport);

    const formattedAmount = CurrencyUtils.convertToDisplayString(totalAmount, report.currency);

    if (isReportApproved(report) && isPaidGroupPolicy(report)) {
        return Localize.translateLocal('iou.managerApprovedAmount', {
            manager: payerName ?? '',
            amount: formattedAmount,
        });
    }

    let linkedTransaction;
    if (!isEmptyObject(iouReportAction) && shouldConsiderScanningReceiptOrPendingRoute && iouReportAction && ReportActionsUtils.isMoneyRequestAction(iouReportAction)) {
        linkedTransaction = getLinkedTransaction(iouReportAction);
    }

    if (!isEmptyObject(linkedTransaction) && TransactionUtils.hasReceipt(linkedTransaction) && TransactionUtils.isReceiptBeingScanned(linkedTransaction)) {
        return Localize.translateLocal('iou.receiptScanning');
    }

    if (!isEmptyObject(linkedTransaction) && TransactionUtils.isFetchingWaypointsFromServer(linkedTransaction) && !TransactionUtils.getAmount(linkedTransaction)) {
        return Localize.translateLocal('iou.fieldPending');
    }

    const originalMessage = !isEmptyObject(iouReportAction) && ReportActionsUtils.isMoneyRequestAction(iouReportAction) ? ReportActionsUtils.getOriginalMessage(iouReportAction) : undefined;

    // Show Paid preview message if it's settled or if the amount is paid & stuck at receivers end for only chat reports.
    if (isSettled(report.reportID) || (report.isWaitingOnBankAccount && isPreviewMessageForParentChatReport)) {
        // A settled report preview message can come in three formats "paid ... elsewhere" or "paid ... with Expensify"
        let translatePhraseKey: TranslationPaths = 'iou.paidElsewhereWithAmount';
        if (isPreviewMessageForParentChatReport) {
            translatePhraseKey = 'iou.payerPaidAmount';
        } else if (
            [CONST.IOU.PAYMENT_TYPE.VBBA, CONST.IOU.PAYMENT_TYPE.EXPENSIFY].some((paymentType) => paymentType === originalMessage?.paymentType) ||
            !!reportActionMessage.match(/ (with Expensify|using Expensify)$/) ||
            report.isWaitingOnBankAccount
        ) {
            translatePhraseKey = 'iou.paidWithExpensifyWithAmount';
            if (originalMessage?.automaticAction) {
                translatePhraseKey = 'iou.automaticallyPaidWithExpensify';
            }
        }

        let actualPayerName = report.managerID === currentUserAccountID ? '' : getDisplayNameForParticipant(report.managerID, true);
        actualPayerName = actualPayerName && isForListPreview && !isPreviewMessageForParentChatReport ? `${actualPayerName}:` : actualPayerName;
        const payerDisplayName = isPreviewMessageForParentChatReport ? payerName : actualPayerName;

        return Localize.translateLocal(translatePhraseKey, {amount: formattedAmount, payer: payerDisplayName ?? ''});
    }

    if (report.isWaitingOnBankAccount) {
        const submitterDisplayName = getDisplayNameForParticipant(report.ownerAccountID, true) ?? '';
        return Localize.translateLocal('iou.waitingOnBankAccount', {submitterDisplayName});
    }

    const lastActorID = iouReportAction?.actorAccountID;
    let amount = originalMessage?.amount;
    let currency = originalMessage?.currency ? originalMessage?.currency : report.currency;

    if (!isEmptyObject(linkedTransaction)) {
        amount = TransactionUtils.getAmount(linkedTransaction, isExpenseReport(report));
        currency = TransactionUtils.getCurrency(linkedTransaction);
    }

    if (isEmptyObject(linkedTransaction) && !isEmptyObject(iouReportAction)) {
        linkedTransaction = getLinkedTransaction(iouReportAction);
    }

    let comment = !isEmptyObject(linkedTransaction) ? TransactionUtils.getMerchantOrDescription(linkedTransaction) : undefined;
    if (!isEmptyObject(originalReportAction) && ReportActionsUtils.isReportPreviewAction(originalReportAction) && ReportActionsUtils.getNumberOfMoneyRequests(originalReportAction) !== 1) {
        comment = undefined;
    }

    // if we have the amount in the originalMessage and lastActorID, we can use that to display the preview message for the latest expense
    if (amount !== undefined && lastActorID && !isPreviewMessageForParentChatReport) {
        const amountToDisplay = CurrencyUtils.convertToDisplayString(Math.abs(amount), currency);

        // We only want to show the actor name in the preview if it's not the current user who took the action
        const requestorName = lastActorID && lastActorID !== currentUserAccountID ? getDisplayNameForParticipant(lastActorID, !isPreviewMessageForParentChatReport) : '';
        return `${requestorName ? `${requestorName}: ` : ''}${Localize.translateLocal('iou.submittedAmount', {formattedAmount: amountToDisplay, comment})}`;
    }

    if (containsNonReimbursable) {
        return Localize.translateLocal('iou.payerSpentAmount', {payer: getDisplayNameForParticipant(report.ownerAccountID) ?? '', amount: formattedAmount});
    }

    return Localize.translateLocal('iou.payerOwesAmount', {payer: payerName ?? '', amount: formattedAmount, comment});
}

/**
 * Given the updates user made to the expense, compose the originalMessage
 * object of the modified expense action.
 *
 * At the moment, we only allow changing one transaction field at a time.
 */
function getModifiedExpenseOriginalMessage(
    oldTransaction: OnyxInputOrEntry<Transaction>,
    transactionChanges: TransactionChanges,
    isFromExpenseReport: boolean,
    policy: OnyxInputOrEntry<Policy>,
    updatedTransaction?: OnyxInputOrEntry<Transaction>,
): OriginalMessageModifiedExpense {
    const originalMessage: OriginalMessageModifiedExpense = {};
    // Remark: Comment field is the only one which has new/old prefixes for the keys (newComment/ oldComment),
    // all others have old/- pattern such as oldCreated/created
    if ('comment' in transactionChanges) {
        originalMessage.oldComment = TransactionUtils.getDescription(oldTransaction);
        originalMessage.newComment = transactionChanges?.comment;
    }
    if ('created' in transactionChanges) {
        originalMessage.oldCreated = TransactionUtils.getFormattedCreated(oldTransaction);
        originalMessage.created = transactionChanges?.created;
    }
    if ('merchant' in transactionChanges) {
        originalMessage.oldMerchant = TransactionUtils.getMerchant(oldTransaction);
        originalMessage.merchant = transactionChanges?.merchant;
    }
    if ('attendees' in transactionChanges) {
        [originalMessage.oldAttendees, originalMessage.attendees] = TransactionUtils.getFormattedAttendees(transactionChanges?.attendees, TransactionUtils.getAttendees(oldTransaction));
    }

    // The amount is always a combination of the currency and the number value so when one changes we need to store both
    // to match how we handle the modified expense action in oldDot
    const didAmountOrCurrencyChange = 'amount' in transactionChanges || 'currency' in transactionChanges;
    if (didAmountOrCurrencyChange) {
        originalMessage.oldAmount = TransactionUtils.getAmount(oldTransaction, isFromExpenseReport);
        originalMessage.amount = transactionChanges?.amount ?? transactionChanges.oldAmount;
        originalMessage.oldCurrency = TransactionUtils.getCurrency(oldTransaction);
        originalMessage.currency = transactionChanges?.currency ?? transactionChanges.oldCurrency;
    }

    if ('category' in transactionChanges) {
        originalMessage.oldCategory = TransactionUtils.getCategory(oldTransaction);
        originalMessage.category = transactionChanges?.category;
    }

    if ('tag' in transactionChanges) {
        originalMessage.oldTag = TransactionUtils.getTag(oldTransaction);
        originalMessage.tag = transactionChanges?.tag;
    }

    // We only want to display a tax rate update system message when tax rate is updated by user.
    // Tax rate can change as a result of currency update. In such cases, we want to skip displaying a system message, as discussed.
    const didTaxCodeChange = 'taxCode' in transactionChanges;
    if (didTaxCodeChange && !didAmountOrCurrencyChange) {
        originalMessage.oldTaxRate = policy?.taxRates?.taxes[TransactionUtils.getTaxCode(oldTransaction)]?.value;
        originalMessage.taxRate = transactionChanges?.taxCode && policy?.taxRates?.taxes[transactionChanges?.taxCode]?.value;
    }

    // We only want to display a tax amount update system message when tax amount is updated by user.
    // Tax amount can change as a result of amount, currency or tax rate update. In such cases, we want to skip displaying a system message, as discussed.
    if ('taxAmount' in transactionChanges && !(didAmountOrCurrencyChange || didTaxCodeChange)) {
        originalMessage.oldTaxAmount = TransactionUtils.getTaxAmount(oldTransaction, isFromExpenseReport);
        originalMessage.taxAmount = transactionChanges?.taxAmount;
        originalMessage.currency = TransactionUtils.getCurrency(oldTransaction);
    }

    if ('billable' in transactionChanges) {
        const oldBillable = TransactionUtils.getBillable(oldTransaction);
        originalMessage.oldBillable = oldBillable ? Localize.translateLocal('common.billable').toLowerCase() : Localize.translateLocal('common.nonBillable').toLowerCase();
        originalMessage.billable = transactionChanges?.billable ? Localize.translateLocal('common.billable').toLowerCase() : Localize.translateLocal('common.nonBillable').toLowerCase();
    }

    if ('customUnitRateID' in transactionChanges && updatedTransaction?.comment?.customUnit?.customUnitRateID) {
        originalMessage.oldAmount = TransactionUtils.getAmount(oldTransaction, isFromExpenseReport);
        originalMessage.oldCurrency = TransactionUtils.getCurrency(oldTransaction);
        originalMessage.oldMerchant = TransactionUtils.getMerchant(oldTransaction);

        // For the originalMessage, we should use the non-negative amount, similar to what TransactionUtils.getAmount does for oldAmount
        originalMessage.amount = Math.abs(updatedTransaction.modifiedAmount ?? 0);
        originalMessage.currency = updatedTransaction.modifiedCurrency ?? CONST.CURRENCY.USD;
        originalMessage.merchant = updatedTransaction.modifiedMerchant;
    }

    return originalMessage;
}

/**
 * Check if original message is an object and can be used as a ChangeLog type
 * @param originalMessage
 */
function isChangeLogObject(originalMessage?: OriginalMessageChangeLog): OriginalMessageChangeLog | undefined {
    if (originalMessage && typeof originalMessage === 'object') {
        return originalMessage;
    }
    return undefined;
}

/**
 * Build invited usernames for admin chat threads
 * @param parentReportAction
 * @param parentReportActionMessage
 */
function getAdminRoomInvitedParticipants(parentReportAction: OnyxEntry<ReportAction>, parentReportActionMessage: string) {
    if (isEmptyObject(parentReportAction)) {
        return parentReportActionMessage || Localize.translateLocal('parentReportAction.deletedMessage');
    }
    if (!ReportActionsUtils.getOriginalMessage(parentReportAction)) {
        return parentReportActionMessage || Localize.translateLocal('parentReportAction.deletedMessage');
    }
    if (!ReportActionsUtils.isPolicyChangeLogAction(parentReportAction) || !ReportActionsUtils.isRoomChangeLogAction(parentReportAction)) {
        return parentReportActionMessage || Localize.translateLocal('parentReportAction.deletedMessage');
    }

    const originalMessage = isChangeLogObject(ReportActionsUtils.getOriginalMessage(parentReportAction));
    const participantAccountIDs = originalMessage?.targetAccountIDs ?? [];

    const participants = participantAccountIDs.map((id: number) => {
        const name = getDisplayNameForParticipant(id);
        if (name && name?.length > 0) {
            return name;
        }
        return Localize.translateLocal('common.hidden');
    });
    const users = participants.length > 1 ? participants.join(` ${Localize.translateLocal('common.and')} `) : participants.at(0);
    if (!users) {
        return parentReportActionMessage;
    }
    const actionType = parentReportAction.actionName;
    const isInviteAction = actionType === CONST.REPORT.ACTIONS.TYPE.ROOM_CHANGE_LOG.INVITE_TO_ROOM || actionType === CONST.REPORT.ACTIONS.TYPE.POLICY_CHANGE_LOG.INVITE_TO_ROOM;

    const verbKey = isInviteAction ? 'workspace.invite.invited' : 'workspace.invite.removed';
    const prepositionKey = isInviteAction ? 'workspace.invite.to' : 'workspace.invite.from';

    const verb = Localize.translateLocal(verbKey);
    const preposition = Localize.translateLocal(prepositionKey);

    const roomName = originalMessage?.roomName ?? '';

    return roomName ? `${verb} ${users} ${preposition} ${roomName}` : `${verb} ${users}`;
}

/**
 * Get the invoice payer name based on its type:
 * - Individual - a receiver display name.
 * - Policy - a receiver policy name.
 */
function getInvoicePayerName(report: OnyxEntry<Report>, invoiceReceiverPolicy?: OnyxEntry<Policy>): string {
    const invoiceReceiver = report?.invoiceReceiver;
    const isIndividual = invoiceReceiver?.type === CONST.REPORT.INVOICE_RECEIVER_TYPE.INDIVIDUAL;

    if (isIndividual) {
        return LocalePhoneNumber.formatPhoneNumber(PersonalDetailsUtils.getDisplayNameOrDefault(allPersonalDetails?.[invoiceReceiver.accountID]));
    }

    return getPolicyName(report, false, invoiceReceiverPolicy ?? allPolicies?.[`${ONYXKEYS.COLLECTION.POLICY}${invoiceReceiver?.policyID}`]);
}

/**
 * Parse html of reportAction into text
 */
function parseReportActionHtmlToText(reportAction: OnyxEntry<ReportAction>, reportID: string, childReportID?: string): string {
    if (!reportAction) {
        return '';
    }
    const key = `${reportID}_${reportAction.reportActionID}_${reportAction.lastModified}`;
    const cachedText = parsedReportActionMessageCache[key];
    if (cachedText !== undefined) {
        return cachedText;
    }

    const {html, text} = ReportActionsUtils.getReportActionMessage(reportAction) ?? {};

    if (!html) {
        return text ?? '';
    }

    const mentionReportRegex = /<mention-report reportID="(\d+)" *\/>/gi;
    const matches = html.matchAll(mentionReportRegex);

    const reportIDToName: Record<string, string> = {};
    for (const match of matches) {
        if (match[1] !== childReportID) {
            // eslint-disable-next-line @typescript-eslint/no-use-before-define
            reportIDToName[match[1]] = getReportName(getReportOrDraftReport(match[1])) ?? '';
        }
    }

    const mentionUserRegex = /<mention-user accountID="(\d+)" *\/>/gi;
    const accountIDToName: Record<string, string> = {};
    const accountIDs = Array.from(html.matchAll(mentionUserRegex), (mention) => Number(mention[1]));
    const logins = PersonalDetailsUtils.getLoginsByAccountIDs(accountIDs);
    accountIDs.forEach((id, index) => (accountIDToName[id] = logins.at(index) ?? ''));

    const textMessage = Str.removeSMSDomain(Parser.htmlToText(html, {reportIDToName, accountIDToName}));
    parsedReportActionMessageCache[key] = textMessage;

    return textMessage;
}

/**
 * Get the report action message for a report action.
 */
function getReportActionMessage(reportAction: OnyxEntry<ReportAction>, reportID?: string, childReportID?: string) {
    if (isEmptyObject(reportAction)) {
        return '';
    }
    if (reportAction.actionName === CONST.REPORT.ACTIONS.TYPE.HOLD) {
        return Localize.translateLocal('iou.heldExpense');
    }

    if (reportAction.actionName === CONST.REPORT.ACTIONS.TYPE.EXPORTED_TO_INTEGRATION) {
        return ReportActionsUtils.getExportIntegrationLastMessageText(reportAction);
    }

    if (reportAction.actionName === CONST.REPORT.ACTIONS.TYPE.UNHOLD) {
        return Localize.translateLocal('iou.unheldExpense');
    }
    if (ReportActionsUtils.isApprovedOrSubmittedReportAction(reportAction) || ReportActionsUtils.isActionOfType(reportAction, CONST.REPORT.ACTIONS.TYPE.REIMBURSED)) {
        return ReportActionsUtils.getReportActionMessageText(reportAction);
    }
    if (ReportActionsUtils.isReimbursementQueuedAction(reportAction)) {
        return getReimbursementQueuedActionMessage(reportAction, getReportOrDraftReport(reportID), false);
    }

    return parseReportActionHtmlToText(reportAction, reportID ?? '', childReportID);
}

/**
 * Get the title for an invoice room.
 */
function getInvoicesChatName(report: OnyxEntry<Report>, receiverPolicy: OnyxEntry<Policy>): string {
    const invoiceReceiver = report?.invoiceReceiver;
    const isIndividual = invoiceReceiver?.type === CONST.REPORT.INVOICE_RECEIVER_TYPE.INDIVIDUAL;
    const invoiceReceiverAccountID = isIndividual ? invoiceReceiver.accountID : CONST.DEFAULT_NUMBER_ID;
    const invoiceReceiverPolicyID = isIndividual ? undefined : invoiceReceiver?.policyID;
    const invoiceReceiverPolicy = receiverPolicy ?? getPolicy(invoiceReceiverPolicyID);
    const isCurrentUserReceiver = (isIndividual && invoiceReceiverAccountID === currentUserAccountID) || (!isIndividual && PolicyUtils.isPolicyAdmin(invoiceReceiverPolicy));

    if (isCurrentUserReceiver) {
        return getPolicyName(report);
    }

    if (isIndividual) {
        return LocalePhoneNumber.formatPhoneNumber(PersonalDetailsUtils.getDisplayNameOrDefault(allPersonalDetails?.[invoiceReceiverAccountID]));
    }

    return getPolicyName(report, false, invoiceReceiverPolicy);
}

const reportNameCache = new Map<string, {lastVisibleActionCreated: string; reportName: string}>();

/**
 * Get a cache key for the report name.
 */
const getCacheKey = (report: OnyxEntry<Report>): string => `${report?.reportID}-${report?.lastVisibleActionCreated}-${report?.reportName}`;

/**
 * Get the title for a report.
 */
function getReportName(
    report: OnyxEntry<Report>,
    policy?: OnyxEntry<Policy>,
    parentReportActionParam?: OnyxInputOrEntry<ReportAction>,
    personalDetails?: Partial<PersonalDetailsList>,
    invoiceReceiverPolicy?: OnyxEntry<Policy>,
): string {
    const reportID = report?.reportID;
    const cacheKey = getCacheKey(report);

    if (reportID) {
        const reportNameFromCache = reportNameCache.get(cacheKey);

        if (reportNameFromCache?.reportName && reportNameFromCache.reportName === report?.reportName && reportNameFromCache.reportName !== CONST.REPORT.DEFAULT_REPORT_NAME) {
            return reportNameFromCache.reportName;
        }
    }

    let formattedName: string | undefined;
    let parentReportAction: OnyxEntry<ReportAction>;
    if (parentReportActionParam) {
        parentReportAction = parentReportActionParam;
    } else {
        parentReportAction = isThread(report) ? allReportActions?.[`${ONYXKEYS.COLLECTION.REPORT_ACTIONS}${report.parentReportID}`]?.[report.parentReportActionID] : undefined;
    }
    const parentReportActionMessage = ReportActionsUtils.getReportActionMessage(parentReportAction);

    if (
        ReportActionsUtils.isActionOfType(parentReportAction, CONST.REPORT.ACTIONS.TYPE.SUBMITTED) ||
        ReportActionsUtils.isActionOfType(parentReportAction, CONST.REPORT.ACTIONS.TYPE.SUBMITTED_AND_CLOSED)
    ) {
        const {harvesting} = ReportActionsUtils.getOriginalMessage(parentReportAction) ?? {};
        if (harvesting) {
            return Parser.htmlToText(getReportAutomaticallySubmittedMessage(parentReportAction));
        }
        return getIOUSubmittedMessage(parentReportAction);
    }
    if (ReportActionsUtils.isActionOfType(parentReportAction, CONST.REPORT.ACTIONS.TYPE.FORWARDED)) {
        const {automaticAction} = ReportActionsUtils.getOriginalMessage(parentReportAction) ?? {};
        if (automaticAction) {
            return Parser.htmlToText(getReportAutomaticallyForwardedMessage(parentReportAction, reportID));
        }
        return getIOUForwardedMessage(parentReportAction, report);
    }
    if (parentReportAction?.actionName === CONST.REPORT.ACTIONS.TYPE.REJECTED) {
        return getRejectedReportMessage();
    }
    if (ReportActionsUtils.isActionOfType(parentReportAction, CONST.REPORT.ACTIONS.TYPE.APPROVED)) {
        const {automaticAction} = ReportActionsUtils.getOriginalMessage(parentReportAction) ?? {};
        if (automaticAction) {
            return Parser.htmlToText(getReportAutomaticallyApprovedMessage(parentReportAction));
        }
        return getIOUApprovedMessage(parentReportAction);
    }
    if (ReportActionsUtils.isUnapprovedAction(parentReportAction)) {
        return getIOUUnapprovedMessage(parentReportAction);
    }

    if (isChatThread(report)) {
        if (!isEmptyObject(parentReportAction) && ReportActionsUtils.isTransactionThread(parentReportAction)) {
            formattedName = getTransactionReportName(parentReportAction);
            if (isArchivedRoom(report, getReportNameValuePairs(report?.reportID))) {
                formattedName += ` (${Localize.translateLocal('common.archived')})`;
            }
            return formatReportLastMessageText(formattedName);
        }

        if (!isEmptyObject(parentReportAction) && ReportActionsUtils.isOldDotReportAction(parentReportAction)) {
            return ReportActionsUtils.getMessageOfOldDotReportAction(parentReportAction);
        }

        if (parentReportActionMessage?.isDeletedParentAction) {
            return Localize.translateLocal('parentReportAction.deletedMessage');
        }

        const isAttachment = ReportActionsUtils.isReportActionAttachment(!isEmptyObject(parentReportAction) ? parentReportAction : undefined);
        const reportActionMessage = getReportActionMessage(parentReportAction, report?.parentReportID, report?.reportID).replace(/(\n+|\r\n|\n|\r)/gm, ' ');
        if (isAttachment && reportActionMessage) {
            return `[${Localize.translateLocal('common.attachment')}]`;
        }
        if (
            parentReportActionMessage?.moderationDecision?.decision === CONST.MODERATION.MODERATOR_DECISION_PENDING_HIDE ||
            parentReportActionMessage?.moderationDecision?.decision === CONST.MODERATION.MODERATOR_DECISION_HIDDEN ||
            parentReportActionMessage?.moderationDecision?.decision === CONST.MODERATION.MODERATOR_DECISION_PENDING_REMOVE
        ) {
            return Localize.translateLocal('parentReportAction.hiddenMessage');
        }
        if (isAdminRoom(report) || isUserCreatedPolicyRoom(report)) {
            return getAdminRoomInvitedParticipants(parentReportAction, reportActionMessage);
        }
        if (reportActionMessage && isArchivedRoom(report, getReportNameValuePairs(report?.reportID))) {
            return `${reportActionMessage} (${Localize.translateLocal('common.archived')})`;
        }
        if (!isEmptyObject(parentReportAction) && ReportActionsUtils.isModifiedExpenseAction(parentReportAction)) {
            const modifiedMessage = ModifiedExpenseMessage.getForReportAction(report?.reportID, parentReportAction);
            return formatReportLastMessageText(modifiedMessage);
        }
        if (isTripRoom(report)) {
            return report?.reportName ?? '';
        }

        if (ReportActionsUtils.isCardIssuedAction(parentReportAction)) {
            return ReportActionsUtils.getCardIssuedMessage(parentReportAction);
        }
        return reportActionMessage;
    }

    if (isClosedExpenseReportWithNoExpenses(report)) {
        return Localize.translateLocal('parentReportAction.deletedReport');
    }

    if (isTaskReport(report) && isCanceledTaskReport(report, parentReportAction)) {
        return Localize.translateLocal('parentReportAction.deletedTask');
    }

    if (isGroupChat(report)) {
        return getGroupChatName(undefined, true, report) ?? '';
    }

    if (isChatRoom(report) || isTaskReport(report)) {
        formattedName = report?.reportName;
    }

    if (isPolicyExpenseChat(report)) {
        formattedName = getPolicyExpenseChatName(report, policy);
    }

    if (isMoneyRequestReport(report)) {
        formattedName = getMoneyRequestReportName(report, policy);
    }

    if (isInvoiceReport(report)) {
<<<<<<< HEAD
        if (!isInvoiceRoom(getReport(report?.chatReportID))) {
            return report?.reportName ?? getMoneyRequestReportName(report, policy, invoiceReceiverPolicy);
        }

        formattedName = getMoneyRequestReportName(report, policy, invoiceReceiverPolicy);
=======
        formattedName = report?.reportName ?? getMoneyRequestReportName(report, policy, invoiceReceiverPolicy);
>>>>>>> f6bba1f5
    }

    if (isInvoiceRoom(report)) {
        formattedName = getInvoicesChatName(report, invoiceReceiverPolicy);
    }

    if (isArchivedRoom(report, getReportNameValuePairs(report?.reportID))) {
        formattedName += ` (${Localize.translateLocal('common.archived')})`;
    }

    if (isSelfDM(report)) {
        formattedName = getDisplayNameForParticipant(currentUserAccountID, undefined, undefined, true, personalDetails);
    }

    if (formattedName) {
        if (reportID) {
            reportNameCache.set(cacheKey, {lastVisibleActionCreated: report?.lastVisibleActionCreated ?? '', reportName: formattedName});
        }

        return formatReportLastMessageText(formattedName);
    }

    // Not a room or PolicyExpenseChat, generate title from first 5 other participants
    const participantsWithoutCurrentUser: number[] = [];
    Object.keys(report?.participants ?? {}).forEach((accountID) => {
        const accID = Number(accountID);
        if (accID !== currentUserAccountID && participantsWithoutCurrentUser.length < 5) {
            participantsWithoutCurrentUser.push(accID);
        }
    });
    const isMultipleParticipantReport = participantsWithoutCurrentUser.length > 1;
    const participantNames = participantsWithoutCurrentUser.map((accountID) => getDisplayNameForParticipant(accountID, isMultipleParticipantReport, true, false, personalDetails)).join(', ');
    formattedName = participantNames;

    if (reportID) {
        reportNameCache.set(cacheKey, {lastVisibleActionCreated: report?.lastVisibleActionCreated ?? '', reportName: formattedName});
    }

    return formattedName;
}

/**
 * Get the payee name given a report.
 */
function getPayeeName(report: OnyxEntry<Report>): string | undefined {
    if (isEmptyObject(report)) {
        return undefined;
    }

    const participantsWithoutCurrentUser = Object.keys(report?.participants ?? {})
        .map(Number)
        .filter((accountID) => accountID !== currentUserAccountID);

    if (participantsWithoutCurrentUser.length === 0) {
        return undefined;
    }
    return getDisplayNameForParticipant(participantsWithoutCurrentUser.at(0), true);
}

/**
 * Get either the policyName or domainName the chat is tied to
 */
function getChatRoomSubtitle(report: OnyxEntry<Report>): string | undefined {
    if (isChatThread(report)) {
        return '';
    }
    if (isSelfDM(report)) {
        return Localize.translateLocal('reportActionsView.yourSpace');
    }
    if (isInvoiceRoom(report)) {
        return Localize.translateLocal('workspace.common.invoices');
    }
    if (isConciergeChatReport(report)) {
        return Localize.translateLocal('reportActionsView.conciergeSupport');
    }
    if (!isDefaultRoom(report) && !isUserCreatedPolicyRoom(report) && !isPolicyExpenseChat(report)) {
        return '';
    }
    if (getChatType(report) === CONST.REPORT.CHAT_TYPE.DOMAIN_ALL) {
        // The domainAll rooms are just #domainName, so we ignore the prefix '#' to get the domainName
        return report?.reportName?.substring(1) ?? '';
    }
    if ((isPolicyExpenseChat(report) && !!report?.isOwnPolicyExpenseChat) || isExpenseReport(report)) {
        return Localize.translateLocal('workspace.common.workspace');
    }
    if (isArchivedRoom(report, getReportNameValuePairs(report?.reportID))) {
        return report?.oldPolicyName ?? '';
    }
    return getPolicyName(report);
}

/**
 * Get pending members for reports
 */
function getPendingChatMembers(accountIDs: number[], previousPendingChatMembers: PendingChatMember[], pendingAction: PendingAction): PendingChatMember[] {
    const pendingChatMembers = accountIDs.map((accountID) => ({accountID: accountID.toString(), pendingAction}));
    return [...previousPendingChatMembers, ...pendingChatMembers];
}

/**
 * Gets the parent navigation subtitle for the report
 */
function getParentNavigationSubtitle(report: OnyxEntry<Report>, invoiceReceiverPolicy?: OnyxEntry<Policy>): ParentNavigationSummaryParams {
    const parentReport = getParentReport(report);
    if (isEmptyObject(parentReport)) {
        return {};
    }

    if (isInvoiceReport(report) || isInvoiceRoom(parentReport)) {
        let reportName = `${getPolicyName(parentReport)} & ${getInvoicePayerName(parentReport, invoiceReceiverPolicy)}`;

        if (isArchivedRoom(parentReport, getReportNameValuePairs(parentReport?.reportID))) {
            reportName += ` (${Localize.translateLocal('common.archived')})`;
        }

        return {
            reportName,
        };
    }

    return {
        reportName: getReportName(parentReport),
        workspaceName: getPolicyName(parentReport, true),
    };
}

/**
 * Navigate to the details page of a given report
 */
function navigateToDetailsPage(report: OnyxEntry<Report>, backTo?: string) {
    const isSelfDMReport = isSelfDM(report);
    const isOneOnOneChatReport = isOneOnOneChat(report);
    const participantAccountID = getParticipantsAccountIDsForDisplay(report);

    if (isSelfDMReport || isOneOnOneChatReport) {
        Navigation.navigate(ROUTES.PROFILE.getRoute(participantAccountID.at(0), backTo));
        return;
    }

    if (report?.reportID) {
        Navigation.navigate(ROUTES.REPORT_WITH_ID_DETAILS.getRoute(report?.reportID, backTo));
    }
}

/**
 * Go back to the details page of a given report
 */
function goBackToDetailsPage(report: OnyxEntry<Report>, backTo?: string) {
    const isOneOnOneChatReport = isOneOnOneChat(report);
    const participantAccountID = getParticipantsAccountIDsForDisplay(report);

    if (isOneOnOneChatReport) {
        Navigation.goBack(ROUTES.PROFILE.getRoute(participantAccountID.at(0), backTo));
        return;
    }

    if (report?.reportID) {
        Navigation.goBack(ROUTES.REPORT_SETTINGS.getRoute(report.reportID, backTo));
    }
}

function navigateBackOnDeleteTransaction(backRoute: Route | undefined, isFromRHP?: boolean) {
    if (!backRoute) {
        return;
    }
    const topmostCentralPaneRoute = Navigation.getTopMostCentralPaneRouteFromRootState();
    if (topmostCentralPaneRoute?.name === SCREENS.SEARCH.CENTRAL_PANE) {
        Navigation.dismissModal();
        return;
    }
    if (isFromRHP) {
        Navigation.dismissModal();
    }
    Navigation.isNavigationReady().then(() => {
        Navigation.goBack(backRoute);
    });
}

/**
 * Go back to the previous page from the edit private page of a given report
 */
function goBackFromPrivateNotes(report: OnyxEntry<Report>, accountID?: number, backTo?: string) {
    if (isEmpty(report) || !accountID) {
        return;
    }
    const currentUserPrivateNote = report.privateNotes?.[accountID]?.note ?? '';
    if (isEmpty(currentUserPrivateNote)) {
        const participantAccountIDs = getParticipantsAccountIDsForDisplay(report);

        if (isOneOnOneChat(report)) {
            Navigation.goBack(ROUTES.PROFILE.getRoute(participantAccountIDs.at(0), backTo));
            return;
        }

        if (report?.reportID) {
            Navigation.goBack(ROUTES.REPORT_WITH_ID_DETAILS.getRoute(report?.reportID, backTo));
            return;
        }
    }
    Navigation.goBack(ROUTES.PRIVATE_NOTES_LIST.getRoute(report.reportID, backTo));
}

/**
 * Generate a random reportID up to 53 bits aka 9,007,199,254,740,991 (Number.MAX_SAFE_INTEGER).
 * There were approximately 98,000,000 reports with sequential IDs generated before we started using this approach, those make up roughly one billionth of the space for these numbers,
 * so we live with the 1 in a billion chance of a collision with an older ID until we can switch to 64-bit IDs.
 *
 * In a test of 500M reports (28 years of reports at our current max rate) we got 20-40 collisions meaning that
 * this is more than random enough for our needs.
 */
function generateReportID(): string {
    return (Math.floor(Math.random() * 2 ** 21) * 2 ** 32 + Math.floor(Math.random() * 2 ** 32)).toString();
}

function hasReportNameError(report: OnyxEntry<Report>): boolean {
    return !isEmptyObject(report?.errorFields?.reportName);
}

/**
 * Adds a domain to a short mention, converting it into a full mention with email or SMS domain.
 * @param mention The user mention to be converted.
 * @returns The converted mention as a full mention string or undefined if conversion is not applicable.
 */
function addDomainToShortMention(mention: string): string | undefined {
    if (!Str.isValidEmail(mention) && currentUserPrivateDomain) {
        const mentionWithEmailDomain = `${mention}@${currentUserPrivateDomain}`;
        if (allPersonalDetailLogins.includes(mentionWithEmailDomain)) {
            return mentionWithEmailDomain;
        }
    }
    if (Str.isValidE164Phone(mention)) {
        const mentionWithSmsDomain = PhoneNumber.addSMSDomainIfPhoneNumber(mention);
        if (allPersonalDetailLogins.includes(mentionWithSmsDomain)) {
            return mentionWithSmsDomain;
        }
    }
    return undefined;
}

/**
 * Replaces all valid short mention found in a text to a full mention
 *
 * Example:
 * "Hello \@example -> Hello \@example\@expensify.com"
 */
function completeShortMention(text: string): string {
    return text.replace(CONST.REGEX.SHORT_MENTION, (match) => {
        if (!Str.isValidMention(match)) {
            return match;
        }
        const mention = match.substring(1);
        const mentionWithDomain = addDomainToShortMention(mention);
        return mentionWithDomain ? `@${mentionWithDomain}` : match;
    });
}

/**
 * For comments shorter than or equal to 10k chars, convert the comment from MD into HTML because that's how it is stored in the database
 * For longer comments, skip parsing, but still escape the text, and display plaintext for performance reasons. It takes over 40s to parse a 100k long string!!
 */
function getParsedComment(text: string, parsingDetails?: ParsingDetails): string {
    let isGroupPolicyReport = false;
    if (parsingDetails?.reportID) {
        const currentReport = getReportOrDraftReport(parsingDetails?.reportID);
        isGroupPolicyReport = isReportInGroupPolicy(currentReport);
    }

    if (parsingDetails?.policyID) {
        const policyType = getPolicy(parsingDetails?.policyID)?.type;
        if (policyType) {
            isGroupPolicyReport = isGroupPolicy(policyType);
        }
    }

    const textWithMention = completeShortMention(text);

    return text.length <= CONST.MAX_MARKUP_LENGTH
        ? Parser.replace(textWithMention, {shouldEscapeText: parsingDetails?.shouldEscapeText, disabledRules: isGroupPolicyReport ? [] : ['reportMentions']})
        : lodashEscape(text);
}

function getUploadingAttachmentHtml(file?: FileObject): string {
    if (!file || typeof file.uri !== 'string') {
        return '';
    }

    const dataAttributes = [
        `${CONST.ATTACHMENT_OPTIMISTIC_SOURCE_ATTRIBUTE}="${file.uri}"`,
        `${CONST.ATTACHMENT_SOURCE_ATTRIBUTE}="${file.uri}"`,
        `${CONST.ATTACHMENT_ORIGINAL_FILENAME_ATTRIBUTE}="${file.name}"`,
        'width' in file && `${CONST.ATTACHMENT_THUMBNAIL_WIDTH_ATTRIBUTE}="${file.width}"`,
        'height' in file && `${CONST.ATTACHMENT_THUMBNAIL_HEIGHT_ATTRIBUTE}="${file.height}"`,
    ]
        .filter((x) => !!x)
        .join(' ');

    // file.type is a known mime type like image/png, image/jpeg, video/mp4 etc.
    if (file.type?.startsWith('image')) {
        return `<img src="${file.uri}" alt="${file.name}" ${dataAttributes} />`;
    }
    if (file.type?.startsWith('video')) {
        return `<video src="${file.uri}" ${dataAttributes}>${file.name}</video>`;
    }

    // For all other types, we present a generic download link
    return `<a href="${file.uri}" ${dataAttributes}>${file.name}</a>`;
}

function getReportDescription(report: OnyxEntry<Report>): string {
    if (!report?.description) {
        return '';
    }
    try {
        const reportDescription = report?.description;
        const objectDescription = JSON.parse(reportDescription) as {html: string};
        return objectDescription.html ?? reportDescription ?? '';
    } catch (error) {
        return report?.description ?? '';
    }
}

function getPolicyDescriptionText(policy: OnyxEntry<Policy>): string {
    if (!policy?.description) {
        return '';
    }

    return Parser.htmlToText(policy.description);
}

function buildOptimisticAddCommentReportAction(
    text?: string,
    file?: FileObject,
    actorAccountID?: number,
    createdOffset = 0,
    shouldEscapeText?: boolean,
    reportID?: string,
): OptimisticReportAction {
    const commentText = getParsedComment(text ?? '', {shouldEscapeText, reportID});
    const attachmentHtml = getUploadingAttachmentHtml(file);

    const htmlForNewComment = `${commentText}${commentText && attachmentHtml ? '<br /><br />' : ''}${attachmentHtml}`;
    const textForNewComment = Parser.htmlToText(htmlForNewComment);

    const isAttachmentOnly = file && !text;
    const isAttachmentWithText = !!text && file !== undefined;
    const accountID = actorAccountID ?? currentUserAccountID ?? CONST.DEFAULT_NUMBER_ID;
    const delegateAccountDetails = PersonalDetailsUtils.getPersonalDetailByEmail(delegateEmail);

    // Remove HTML from text when applying optimistic offline comment
    return {
        commentText,
        reportAction: {
            reportActionID: NumberUtils.rand64(),
            actionName: CONST.REPORT.ACTIONS.TYPE.ADD_COMMENT,
            actorAccountID: accountID,
            person: [
                {
                    style: 'strong',
                    text: allPersonalDetails?.[accountID]?.displayName ?? currentUserEmail,
                    type: 'TEXT',
                },
            ],
            automatic: false,
            avatar: allPersonalDetails?.[accountID]?.avatar,
            created: DateUtils.getDBTimeWithSkew(Date.now() + createdOffset),
            message: [
                {
                    translationKey: isAttachmentOnly ? CONST.TRANSLATION_KEYS.ATTACHMENT : '',
                    type: CONST.REPORT.MESSAGE.TYPE.COMMENT,
                    html: htmlForNewComment,
                    text: textForNewComment,
                },
            ],
            originalMessage: {
                html: htmlForNewComment,
                whisperedTo: [],
            },
            isFirstItem: false,
            isAttachmentOnly,
            isAttachmentWithText,
            pendingAction: CONST.RED_BRICK_ROAD_PENDING_ACTION.ADD,
            shouldShow: true,
            isOptimisticAction: true,
            delegateAccountID: delegateAccountDetails?.accountID,
        },
    };
}

/**
 * update optimistic parent reportAction when a comment is added or remove in the child report
 * @param parentReportAction - Parent report action of the child report
 * @param lastVisibleActionCreated - Last visible action created of the child report
 * @param type - The type of action in the child report
 */

function updateOptimisticParentReportAction(parentReportAction: OnyxEntry<ReportAction>, lastVisibleActionCreated: string, type: string): UpdateOptimisticParentReportAction {
    let childVisibleActionCount = parentReportAction?.childVisibleActionCount ?? 0;
    let childCommenterCount = parentReportAction?.childCommenterCount ?? 0;
    let childOldestFourAccountIDs = parentReportAction?.childOldestFourAccountIDs;

    if (type === CONST.RED_BRICK_ROAD_PENDING_ACTION.ADD) {
        childVisibleActionCount += 1;
        const oldestFourAccountIDs = childOldestFourAccountIDs ? childOldestFourAccountIDs.split(',') : [];
        if (oldestFourAccountIDs.length < 4) {
            const index = oldestFourAccountIDs.findIndex((accountID) => accountID === currentUserAccountID?.toString());
            if (index === -1) {
                childCommenterCount += 1;
                oldestFourAccountIDs.push(currentUserAccountID?.toString() ?? '');
            }
        }
        childOldestFourAccountIDs = oldestFourAccountIDs.join(',');
    } else if (type === CONST.RED_BRICK_ROAD_PENDING_ACTION.DELETE) {
        if (childVisibleActionCount > 0) {
            childVisibleActionCount -= 1;
        }

        if (childVisibleActionCount === 0) {
            childCommenterCount = 0;
            childOldestFourAccountIDs = '';
        }
    }

    return {
        childVisibleActionCount,
        childCommenterCount,
        childLastVisibleActionCreated: lastVisibleActionCreated,
        childOldestFourAccountIDs,
    };
}

/**
 * Builds an optimistic reportAction for the parent report when a task is created
 * @param taskReportID - Report ID of the task
 * @param taskTitle - Title of the task
 * @param taskAssigneeAccountID - AccountID of the person assigned to the task
 * @param text - Text of the comment
 * @param parentReportID - Report ID of the parent report
 * @param createdOffset - The offset for task's created time that created via a loop
 */
function buildOptimisticTaskCommentReportAction(
    taskReportID: string,
    taskTitle: string,
    taskAssigneeAccountID: number,
    text: string,
    parentReportID: string,
    actorAccountID?: number,
    createdOffset = 0,
): OptimisticReportAction {
    const reportAction = buildOptimisticAddCommentReportAction(text, undefined, undefined, createdOffset, undefined, taskReportID);
    if (Array.isArray(reportAction.reportAction.message)) {
        const message = reportAction.reportAction.message.at(0);
        if (message) {
            message.taskReportID = taskReportID;
        }
    } else if (!Array.isArray(reportAction.reportAction.message) && reportAction.reportAction.message) {
        reportAction.reportAction.message.taskReportID = taskReportID;
    }

    // These parameters are not saved on the reportAction, but are used to display the task in the UI
    // Added when we fetch the reportActions on a report
    // eslint-disable-next-line
    reportAction.reportAction.originalMessage = {
        html: ReportActionsUtils.getReportActionHtml(reportAction.reportAction),
        taskReportID: ReportActionsUtils.getReportActionMessage(reportAction.reportAction)?.taskReportID,
        whisperedTo: [],
    };
    reportAction.reportAction.childReportID = taskReportID;
    reportAction.reportAction.parentReportID = parentReportID;
    reportAction.reportAction.childType = CONST.REPORT.TYPE.TASK;
    reportAction.reportAction.childReportName = taskTitle;
    reportAction.reportAction.childManagerAccountID = taskAssigneeAccountID;
    reportAction.reportAction.childStatusNum = CONST.REPORT.STATUS_NUM.OPEN;
    reportAction.reportAction.childStateNum = CONST.REPORT.STATE_NUM.OPEN;

    if (actorAccountID) {
        reportAction.reportAction.actorAccountID = actorAccountID;
    }

    return reportAction;
}

/**
 * Builds an optimistic IOU report with a randomly generated reportID
 *
 * @param payeeAccountID - AccountID of the person generating the IOU.
 * @param payerAccountID - AccountID of the other person participating in the IOU.
 * @param total - IOU amount in the smallest unit of the currency.
 * @param chatReportID - Report ID of the chat where the IOU is.
 * @param currency - IOU currency.
 * @param isSendingMoney - If we pay someone the IOU should be created as settled
 * @param parentReportActionID - The parent report action ID of the IOU report
 */

function buildOptimisticIOUReport(
    payeeAccountID: number,
    payerAccountID: number,
    total: number,
    chatReportID: string,
    currency: string,
    isSendingMoney = false,
    parentReportActionID?: string,
): OptimisticIOUReport {
    const formattedTotal = CurrencyUtils.convertToDisplayString(total, currency);
    const personalDetails = getPersonalDetailsForAccountID(payerAccountID);
    const payerEmail = 'login' in personalDetails ? personalDetails.login : '';
    const policyID = getReport(chatReportID)?.policyID;
    const policy = getPolicy(policyID);

    const participants: Participants = {
        [payeeAccountID]: {notificationPreference: CONST.REPORT.NOTIFICATION_PREFERENCE.HIDDEN},
        [payerAccountID]: {notificationPreference: CONST.REPORT.NOTIFICATION_PREFERENCE.HIDDEN},
    };

    return {
        type: CONST.REPORT.TYPE.IOU,
        chatReportID,
        currency,
        managerID: payerAccountID,
        ownerAccountID: payeeAccountID,
        participants,
        reportID: generateReportID(),
        stateNum: isSendingMoney ? CONST.REPORT.STATE_NUM.APPROVED : CONST.REPORT.STATE_NUM.SUBMITTED,
        statusNum: isSendingMoney ? CONST.REPORT.STATUS_NUM.REIMBURSED : CONST.REPORT.STATE_NUM.SUBMITTED,
        total,
        unheldTotal: total,
        nonReimbursableTotal: 0,
        unheldNonReimbursableTotal: 0,

        // We don't translate reportName because the server response is always in English
        reportName: `${payerEmail} owes ${formattedTotal}`,
        parentReportID: chatReportID,
        lastVisibleActionCreated: DateUtils.getDBTime(),
        fieldList: policy?.fieldList,
        parentReportActionID,
    };
}

function getHumanReadableStatus(statusNum: number): string {
    const status = Object.keys(CONST.REPORT.STATUS_NUM).find((key) => CONST.REPORT.STATUS_NUM[key as keyof typeof CONST.REPORT.STATUS_NUM] === statusNum);
    return status ? `${status.charAt(0)}${status.slice(1).toLowerCase()}` : '';
}

/**
 * Populates the report field formula with the values from the report and policy.
 * Currently, this only supports optimistic expense reports.
 * Each formula field is either replaced with a value, or removed.
 * If after all replacements the formula is empty, the original formula is returned.
 * See {@link https://help.expensify.com/articles/expensify-classic/insights-and-custom-reporting/Custom-Templates}
 */
function populateOptimisticReportFormula(formula: string, report: OptimisticExpenseReport, policy: OnyxEntry<Policy>): string {
    const createdDate = report.lastVisibleActionCreated ? new Date(report.lastVisibleActionCreated) : undefined;
    const result = formula
        // We don't translate because the server response is always in English
        .replaceAll('{report:type}', 'Expense Report')
        .replaceAll('{report:startdate}', createdDate ? format(createdDate, CONST.DATE.FNS_FORMAT_STRING) : '')
        .replaceAll('{report:total}', report.total !== undefined ? CurrencyUtils.convertToDisplayString(Math.abs(report.total), report.currency).toString() : '')
        .replaceAll('{report:currency}', report.currency ?? '')
        .replaceAll('{report:policyname}', policy?.name ?? '')
        .replaceAll('{report:created}', createdDate ? format(createdDate, CONST.DATE.FNS_DATE_TIME_FORMAT_STRING) : '')
        .replaceAll('{report:created:yyyy-MM-dd}', createdDate ? format(createdDate, CONST.DATE.FNS_FORMAT_STRING) : '')
        .replaceAll('{report:status}', report.statusNum !== undefined ? getHumanReadableStatus(report.statusNum) : '')
        .replaceAll('{user:email}', currentUserEmail ?? '')
        .replaceAll('{user:email|frontPart}', (currentUserEmail ? currentUserEmail.split('@').at(0) : '') ?? '')
        .replaceAll(/\{report:(.+)}/g, '');

    return result.trim().length ? result : formula;
}

/** Builds an optimistic invoice report with a randomly generated reportID */
function buildOptimisticInvoiceReport(chatReportID: string, policyID: string, receiverAccountID: number, receiverName: string, total: number, currency: string): OptimisticExpenseReport {
    const formattedTotal = CurrencyUtils.convertToDisplayString(total, currency);

    return {
        reportID: generateReportID(),
        chatReportID,
        policyID,
        type: CONST.REPORT.TYPE.INVOICE,
        ownerAccountID: currentUserAccountID,
        managerID: receiverAccountID,
        currency,
        // We don’t translate reportName because the server response is always in English
        reportName: `${receiverName} owes ${formattedTotal}`,
        stateNum: CONST.REPORT.STATE_NUM.SUBMITTED,
        statusNum: CONST.REPORT.STATUS_NUM.OPEN,
        total,
        participants: {
            [currentUserAccountID ?? -1]: {
                notificationPreference: CONST.REPORT.NOTIFICATION_PREFERENCE.HIDDEN,
            },
            [receiverAccountID]: {
                notificationPreference: CONST.REPORT.NOTIFICATION_PREFERENCE.HIDDEN,
            },
        },
        parentReportID: chatReportID,
        lastVisibleActionCreated: DateUtils.getDBTime(),
    };
}

/**
 * Returns the stateNum and statusNum for an expense report based on the policy settings
 * @param policy
 */
function getExpenseReportStateAndStatus(policy: OnyxEntry<Policy>) {
    const isInstantSubmitEnabled = PolicyUtils.isInstantSubmitEnabled(policy);
    const isSubmitAndClose = PolicyUtils.isSubmitAndClose(policy);
    const arePaymentsDisabled = policy?.reimbursementChoice === CONST.POLICY.REIMBURSEMENT_CHOICES.REIMBURSEMENT_NO;

    if (isInstantSubmitEnabled && arePaymentsDisabled && isSubmitAndClose) {
        return {
            stateNum: CONST.REPORT.STATE_NUM.APPROVED,
            statusNum: CONST.REPORT.STATUS_NUM.CLOSED,
        };
    }

    if (isInstantSubmitEnabled) {
        return {
            stateNum: CONST.REPORT.STATE_NUM.SUBMITTED,
            statusNum: CONST.REPORT.STATUS_NUM.SUBMITTED,
        };
    }

    return {
        stateNum: CONST.REPORT.STATE_NUM.OPEN,
        statusNum: CONST.REPORT.STATUS_NUM.OPEN,
    };
}

/**
 * Builds an optimistic Expense report with a randomly generated reportID
 *
 * @param chatReportID - Report ID of the PolicyExpenseChat where the Expense Report is
 * @param policyID - The policy ID of the PolicyExpenseChat
 * @param payeeAccountID - AccountID of the employee (payee)
 * @param total - Amount in cents
 * @param currency
 * @param reimbursable – Whether the expense is reimbursable
 * @param parentReportActionID – The parent ReportActionID of the PolicyExpenseChat
 */
function buildOptimisticExpenseReport(
    chatReportID: string,
    policyID: string,
    payeeAccountID: number,
    total: number,
    currency: string,
    nonReimbursableTotal = 0,
    parentReportActionID?: string,
): OptimisticExpenseReport {
    // The amount for Expense reports are stored as negative value in the database
    const storedTotal = total * -1;
    const storedNonReimbursableTotal = nonReimbursableTotal * -1;
    const policyName = getPolicyName(getReport(chatReportID));
    const formattedTotal = CurrencyUtils.convertToDisplayString(storedTotal, currency);
    const policy = getPolicy(policyID);

    const {stateNum, statusNum} = getExpenseReportStateAndStatus(policy);

    const expenseReport: OptimisticExpenseReport = {
        reportID: generateReportID(),
        chatReportID,
        policyID,
        type: CONST.REPORT.TYPE.EXPENSE,
        ownerAccountID: payeeAccountID,
        currency,
        // We don't translate reportName because the server response is always in English
        reportName: `${policyName} owes ${formattedTotal}`,
        stateNum,
        statusNum,
        total: storedTotal,
        unheldTotal: storedTotal,
        nonReimbursableTotal: storedNonReimbursableTotal,
        unheldNonReimbursableTotal: storedNonReimbursableTotal,
        participants: {
            [payeeAccountID]: {
                notificationPreference: CONST.REPORT.NOTIFICATION_PREFERENCE.HIDDEN,
            },
        },
        parentReportID: chatReportID,
        lastVisibleActionCreated: DateUtils.getDBTime(),
        parentReportActionID,
    };

    // Get the approver/manager for this report to properly display the optimistic data
    const submitToAccountID = PolicyUtils.getSubmitToAccountID(policy, expenseReport);
    if (submitToAccountID) {
        expenseReport.managerID = submitToAccountID;
    }

    const titleReportField = getTitleReportField(getReportFieldsByPolicyID(policyID) ?? {});
    if (!!titleReportField && isPaidGroupPolicyExpenseReport(expenseReport)) {
        expenseReport.reportName = populateOptimisticReportFormula(titleReportField.defaultValue, expenseReport, policy);
    }

    expenseReport.fieldList = policy?.fieldList;

    return expenseReport;
}

function getFormattedAmount(reportAction: ReportAction) {
    if (
        !ReportActionsUtils.isSubmittedAction(reportAction) &&
        !ReportActionsUtils.isForwardedAction(reportAction) &&
        !ReportActionsUtils.isApprovedAction(reportAction) &&
        !ReportActionsUtils.isUnapprovedAction(reportAction) &&
        !ReportActionsUtils.isSubmittedAndClosedAction(reportAction)
    ) {
        return '';
    }
    const originalMessage = ReportActionsUtils.getOriginalMessage(reportAction);
    const formattedAmount = CurrencyUtils.convertToDisplayString(Math.abs(originalMessage?.amount ?? 0), originalMessage?.currency);
    return formattedAmount;
}

function getReportAutomaticallySubmittedMessage(
    reportAction: ReportAction<typeof CONST.REPORT.ACTIONS.TYPE.SUBMITTED> | ReportAction<typeof CONST.REPORT.ACTIONS.TYPE.SUBMITTED_AND_CLOSED>,
) {
    return Localize.translateLocal('iou.automaticallySubmittedAmount', {formattedAmount: getFormattedAmount(reportAction)});
}

function getIOUSubmittedMessage(reportAction: ReportAction<typeof CONST.REPORT.ACTIONS.TYPE.SUBMITTED> | ReportAction<typeof CONST.REPORT.ACTIONS.TYPE.SUBMITTED_AND_CLOSED>) {
    return Localize.translateLocal('iou.submittedAmount', {formattedAmount: getFormattedAmount(reportAction)});
}

function getReportAutomaticallyApprovedMessage(reportAction: ReportAction<typeof CONST.REPORT.ACTIONS.TYPE.APPROVED>) {
    return Localize.translateLocal('iou.automaticallyApprovedAmount', {amount: getFormattedAmount(reportAction)});
}

function getIOUUnapprovedMessage(reportAction: ReportAction<typeof CONST.REPORT.ACTIONS.TYPE.UNAPPROVED>) {
    return Localize.translateLocal('iou.unapprovedAmount', {amount: getFormattedAmount(reportAction)});
}

function getIOUApprovedMessage(reportAction: ReportAction<typeof CONST.REPORT.ACTIONS.TYPE.APPROVED>) {
    return Localize.translateLocal('iou.approvedAmount', {amount: getFormattedAmount(reportAction)});
}

/**
 * We pass the reportID as older FORWARDED actions do not have the amount & currency stored in the message
 * so we retrieve the amount from the report instead
 */
function getReportAutomaticallyForwardedMessage(reportAction: ReportAction<typeof CONST.REPORT.ACTIONS.TYPE.FORWARDED>, reportOrID: OnyxInputOrEntry<Report> | string | SearchReport) {
    const expenseReport = typeof reportOrID === 'string' ? getReport(reportOrID) : reportOrID;
    const originalMessage = ReportActionsUtils.getOriginalMessage(reportAction) as OriginalMessageIOU;
    let formattedAmount;

    // Older FORWARDED action might not have the amount stored in the original message, we'll fallback to getting the amount from the report instead.
    if (originalMessage?.amount) {
        formattedAmount = getFormattedAmount(reportAction);
    } else {
        formattedAmount = CurrencyUtils.convertToDisplayString(getMoneyRequestSpendBreakdown(expenseReport).totalDisplaySpend, expenseReport?.currency);
    }

    return Localize.translateLocal('iou.automaticallyForwardedAmount', {amount: formattedAmount});
}

/**
 * We pass the reportID as older FORWARDED actions do not have the amount & currency stored in the message
 * so we retrieve the amount from the report instead
 */
function getIOUForwardedMessage(reportAction: ReportAction<typeof CONST.REPORT.ACTIONS.TYPE.FORWARDED>, reportOrID: OnyxInputOrEntry<Report> | string | SearchReport) {
    const expenseReport = typeof reportOrID === 'string' ? getReport(reportOrID) : reportOrID;
    const originalMessage = ReportActionsUtils.getOriginalMessage(reportAction) as OriginalMessageIOU;
    let formattedAmount;

    // Older FORWARDED action might not have the amount stored in the original message, we'll fallback to getting the amount from the report instead.
    if (originalMessage?.amount) {
        formattedAmount = getFormattedAmount(reportAction);
    } else {
        formattedAmount = CurrencyUtils.convertToDisplayString(getMoneyRequestSpendBreakdown(expenseReport).totalDisplaySpend, expenseReport?.currency);
    }

    return Localize.translateLocal('iou.forwardedAmount', {amount: formattedAmount});
}

function getRejectedReportMessage() {
    return Localize.translateLocal('iou.rejectedThisReport');
}

function getWorkspaceNameUpdatedMessage(action: ReportAction) {
    const {oldName, newName} = ReportActionsUtils.getOriginalMessage(action as ReportAction<typeof CONST.REPORT.ACTIONS.TYPE.POLICY_CHANGE_LOG.UPDATE_NAME>) ?? {};
    const message = oldName && newName ? Localize.translateLocal('workspaceActions.renamedWorkspaceNameAction', {oldName, newName}) : ReportActionsUtils.getReportActionText(action);
    return message;
}

/**
 * @param iouReportID - the report ID of the IOU report the action belongs to
 * @param type - IOUReportAction type. Can be oneOf(create, decline, cancel, pay, split)
 * @param total - IOU total in cents
 * @param comment - IOU comment
 * @param currency - IOU currency
 * @param paymentType - IOU paymentMethodType. Can be oneOf(Elsewhere, Expensify)
 * @param isSettlingUp - Whether we are settling up an IOU
 */
function getIOUReportActionMessage(iouReportID: string, type: string, total: number, comment: string, currency: string, paymentType = '', isSettlingUp = false): Message[] {
    const report = getReportOrDraftReport(iouReportID);
    const amount =
        type === CONST.IOU.REPORT_ACTION_TYPE.PAY && !isEmptyObject(report)
            ? CurrencyUtils.convertToDisplayString(getMoneyRequestSpendBreakdown(report).totalDisplaySpend, currency)
            : CurrencyUtils.convertToDisplayString(total, currency);

    let paymentMethodMessage;
    switch (paymentType) {
        case CONST.IOU.PAYMENT_TYPE.VBBA:
        case CONST.IOU.PAYMENT_TYPE.EXPENSIFY:
            paymentMethodMessage = ' with Expensify';
            break;
        default:
            paymentMethodMessage = ` elsewhere`;
            break;
    }

    let iouMessage;
    switch (type) {
        case CONST.REPORT.ACTIONS.TYPE.APPROVED:
            iouMessage = `approved ${amount}`;
            break;
        case CONST.REPORT.ACTIONS.TYPE.FORWARDED:
            iouMessage = Localize.translateLocal('iou.forwardedAmount', {amount});
            break;
        case CONST.REPORT.ACTIONS.TYPE.UNAPPROVED:
            iouMessage = `unapproved ${amount}`;
            break;
        case CONST.IOU.REPORT_ACTION_TYPE.CREATE:
            iouMessage = `submitted ${amount}${comment && ` for ${comment}`}`;
            break;
        case CONST.IOU.REPORT_ACTION_TYPE.TRACK:
            iouMessage = `tracking ${amount}${comment && ` for ${comment}`}`;
            break;
        case CONST.IOU.REPORT_ACTION_TYPE.SPLIT:
            iouMessage = `split ${amount}${comment && ` for ${comment}`}`;
            break;
        case CONST.IOU.REPORT_ACTION_TYPE.DELETE:
            iouMessage = `deleted the ${amount} expense${comment && ` for ${comment}`}`;
            break;
        case CONST.IOU.REPORT_ACTION_TYPE.PAY:
            iouMessage = isSettlingUp ? `paid ${amount}${paymentMethodMessage}` : `sent ${amount}${comment && ` for ${comment}`}${paymentMethodMessage}`;
            break;
        case CONST.REPORT.ACTIONS.TYPE.SUBMITTED:
            iouMessage = Localize.translateLocal('iou.submittedAmount', {formattedAmount: amount});
            break;
        default:
            break;
    }

    return [
        {
            html: lodashEscape(iouMessage),
            text: iouMessage ?? '',
            isEdited: false,
            type: CONST.REPORT.MESSAGE.TYPE.COMMENT,
        },
    ];
}

/**
 * Builds an optimistic IOU reportAction object
 *
 * @param type - IOUReportAction type. Can be oneOf(create, delete, pay, split).
 * @param amount - IOU amount in cents.
 * @param currency
 * @param comment - User comment for the IOU.
 * @param participants - An array with participants details.
 * @param [transactionID] - Not required if the IOUReportAction type is 'pay'
 * @param [paymentType] - Only required if the IOUReportAction type is 'pay'. Can be oneOf(elsewhere, Expensify).
 * @param [iouReportID] - Only required if the IOUReportActions type is oneOf(decline, cancel, pay). Generates a randomID as default.
 * @param [isSettlingUp] - Whether we are settling up an IOU.
 * @param [isSendMoneyFlow] - Whether this is pay someone flow
 * @param [receipt]
 * @param [isOwnPolicyExpenseChat] - Whether this is an expense report create from the current user's policy expense chat
 */
function buildOptimisticIOUReportAction(
    type: ValueOf<typeof CONST.IOU.REPORT_ACTION_TYPE>,
    amount: number,
    currency: string,
    comment: string,
    participants: Participant[],
    transactionID: string,
    paymentType?: PaymentMethodType,
    iouReportID = '',
    isSettlingUp = false,
    isSendMoneyFlow = false,
    isOwnPolicyExpenseChat = false,
    created = DateUtils.getDBTime(),
    linkedExpenseReportAction?: OnyxEntry<ReportAction>,
): OptimisticIOUReportAction {
    const IOUReportID = iouReportID || generateReportID();

    const originalMessage: ReportAction<typeof CONST.REPORT.ACTIONS.TYPE.IOU>['originalMessage'] = {
        amount,
        comment,
        currency,
        IOUTransactionID: transactionID,
        IOUReportID,
        type,
    };

    const delegateAccountDetails = PersonalDetailsUtils.getPersonalDetailByEmail(delegateEmail);

    if (type === CONST.IOU.REPORT_ACTION_TYPE.PAY) {
        // In pay someone flow, we store amount, comment, currency in IOUDetails when type = pay
        if (isSendMoneyFlow) {
            const keys = ['amount', 'comment', 'currency'] as const;
            keys.forEach((key) => {
                delete originalMessage[key];
            });
            originalMessage.IOUDetails = {amount, comment, currency};
            originalMessage.paymentType = paymentType;
        } else {
            // In case of pay someone action, we dont store the comment
            // and there is no single transctionID to link the action to.
            delete originalMessage.IOUTransactionID;
            delete originalMessage.comment;
            originalMessage.paymentType = paymentType;
        }
    }

    // IOUs of type split only exist in group DMs and those don't have an iouReport so we need to delete the IOUReportID key
    if (type === CONST.IOU.REPORT_ACTION_TYPE.SPLIT) {
        delete originalMessage.IOUReportID;
        // Split expense made from a policy expense chat only have the payee's accountID as the participant because the payer could be any policy admin
        if (isOwnPolicyExpenseChat) {
            originalMessage.participantAccountIDs = currentUserAccountID ? [currentUserAccountID] : [];
        } else {
            originalMessage.participantAccountIDs = currentUserAccountID
                ? [currentUserAccountID, ...participants.map((participant) => participant.accountID ?? -1)]
                : participants.map((participant) => participant.accountID ?? -1);
        }
    }

    return {
        ...linkedExpenseReportAction,
        actionName: CONST.REPORT.ACTIONS.TYPE.IOU,
        actorAccountID: currentUserAccountID,
        automatic: false,
        avatar: getCurrentUserAvatar(),
        isAttachmentOnly: false,
        originalMessage,
        message: getIOUReportActionMessage(iouReportID, type, amount, comment, currency, paymentType, isSettlingUp),
        person: [
            {
                style: 'strong',
                text: getCurrentUserDisplayNameOrEmail(),
                type: 'TEXT',
            },
        ],
        reportActionID: NumberUtils.rand64(),
        shouldShow: true,
        created,
        pendingAction: CONST.RED_BRICK_ROAD_PENDING_ACTION.ADD,
        delegateAccountID: delegateAccountDetails?.accountID,
    };
}

/**
 * Builds an optimistic APPROVED report action with a randomly generated reportActionID.
 */
function buildOptimisticApprovedReportAction(amount: number, currency: string, expenseReportID: string): OptimisticApprovedReportAction {
    const originalMessage = {
        amount,
        currency,
        expenseReportID,
    };
    const delegateAccountDetails = PersonalDetailsUtils.getPersonalDetailByEmail(delegateEmail);

    return {
        actionName: CONST.REPORT.ACTIONS.TYPE.APPROVED,
        actorAccountID: currentUserAccountID,
        automatic: false,
        avatar: getCurrentUserAvatar(),
        isAttachmentOnly: false,
        originalMessage,
        message: getIOUReportActionMessage(expenseReportID, CONST.REPORT.ACTIONS.TYPE.APPROVED, Math.abs(amount), '', currency),
        person: [
            {
                style: 'strong',
                text: getCurrentUserDisplayNameOrEmail(),
                type: 'TEXT',
            },
        ],
        reportActionID: NumberUtils.rand64(),
        shouldShow: true,
        created: DateUtils.getDBTime(),
        pendingAction: CONST.RED_BRICK_ROAD_PENDING_ACTION.ADD,
        delegateAccountID: delegateAccountDetails?.accountID,
    };
}

/**
 * Builds an optimistic APPROVED report action with a randomly generated reportActionID.
 */
function buildOptimisticUnapprovedReportAction(amount: number, currency: string, expenseReportID: string): OptimisticUnapprovedReportAction {
    const delegateAccountDetails = PersonalDetailsUtils.getPersonalDetailByEmail(delegateEmail);
    return {
        actionName: CONST.REPORT.ACTIONS.TYPE.UNAPPROVED,
        actorAccountID: currentUserAccountID,
        automatic: false,
        avatar: getCurrentUserAvatar(),
        isAttachmentOnly: false,
        originalMessage: {
            amount,
            currency,
            expenseReportID,
        },
        message: getIOUReportActionMessage(expenseReportID, CONST.REPORT.ACTIONS.TYPE.UNAPPROVED, Math.abs(amount), '', currency),
        person: [
            {
                style: 'strong',
                text: getCurrentUserDisplayNameOrEmail(),
                type: 'TEXT',
            },
        ],
        reportActionID: NumberUtils.rand64(),
        shouldShow: true,
        created: DateUtils.getDBTime(),
        pendingAction: CONST.RED_BRICK_ROAD_PENDING_ACTION.ADD,
        delegateAccountID: delegateAccountDetails?.accountID,
    };
}

/**
 * Builds an optimistic MOVED report action with a randomly generated reportActionID.
 * This action is used when we move reports across workspaces.
 */
function buildOptimisticMovedReportAction(fromPolicyID: string, toPolicyID: string, newParentReportID: string, movedReportID: string, policyName: string): ReportAction {
    const originalMessage = {
        fromPolicyID,
        toPolicyID,
        newParentReportID,
        movedReportID,
    };

    const movedActionMessage = [
        {
            html: `moved the report to the <a href='${CONST.NEW_EXPENSIFY_URL}r/${newParentReportID}' target='_blank' rel='noreferrer noopener'>${policyName}</a> workspace`,
            text: `moved the report to the ${policyName} workspace`,
            type: CONST.REPORT.MESSAGE.TYPE.COMMENT,
        },
    ];

    return {
        actionName: CONST.REPORT.ACTIONS.TYPE.MOVED,
        actorAccountID: currentUserAccountID,
        automatic: false,
        avatar: getCurrentUserAvatar(),
        isAttachmentOnly: false,
        originalMessage,
        message: movedActionMessage,
        person: [
            {
                style: 'strong',
                text: getCurrentUserDisplayNameOrEmail(),
                type: 'TEXT',
            },
        ],
        reportActionID: NumberUtils.rand64(),
        shouldShow: true,
        created: DateUtils.getDBTime(),
        pendingAction: CONST.RED_BRICK_ROAD_PENDING_ACTION.ADD,
    };
}

/**
 * Builds an optimistic SUBMITTED report action with a randomly generated reportActionID.
 *
 */
function buildOptimisticSubmittedReportAction(amount: number, currency: string, expenseReportID: string, adminAccountID: number | undefined): OptimisticSubmittedReportAction {
    const originalMessage = {
        amount,
        currency,
        expenseReportID,
    };

    const delegateAccountDetails = PersonalDetailsUtils.getPersonalDetailByEmail(delegateEmail);

    return {
        actionName: CONST.REPORT.ACTIONS.TYPE.SUBMITTED,
        actorAccountID: currentUserAccountID,
        adminAccountID,
        automatic: false,
        avatar: getCurrentUserAvatar(),
        isAttachmentOnly: false,
        originalMessage,
        message: getIOUReportActionMessage(expenseReportID, CONST.REPORT.ACTIONS.TYPE.SUBMITTED, Math.abs(amount), '', currency),
        person: [
            {
                style: 'strong',
                text: getCurrentUserDisplayNameOrEmail(),
                type: 'TEXT',
            },
        ],
        reportActionID: NumberUtils.rand64(),
        shouldShow: true,
        created: DateUtils.getDBTime(),
        pendingAction: CONST.RED_BRICK_ROAD_PENDING_ACTION.ADD,
        delegateAccountID: delegateAccountDetails?.accountID,
    };
}

/**
 * Builds an optimistic report preview action with a randomly generated reportActionID.
 *
 * @param chatReport
 * @param iouReport
 * @param [comment] - User comment for the IOU.
 * @param [transaction] - optimistic first transaction of preview
 * @param reportActionID
 */
function buildOptimisticReportPreview(
    chatReport: OnyxInputOrEntry<Report>,
    iouReport: Report,
    comment = '',
    transaction: OnyxInputOrEntry<Transaction> = null,
    childReportID?: string,
    reportActionID?: string,
): ReportAction<typeof CONST.REPORT.ACTIONS.TYPE.REPORT_PREVIEW> {
    const hasReceipt = TransactionUtils.hasReceipt(transaction);
    const message = getReportPreviewMessage(iouReport);
    const created = DateUtils.getDBTime();
    const reportActorAccountID = (isInvoiceReport(iouReport) ? iouReport?.ownerAccountID : iouReport?.managerID) ?? -1;
    return {
        reportActionID: reportActionID ?? NumberUtils.rand64(),
        reportID: chatReport?.reportID,
        actionName: CONST.REPORT.ACTIONS.TYPE.REPORT_PREVIEW,
        pendingAction: CONST.RED_BRICK_ROAD_PENDING_ACTION.ADD,
        originalMessage: {
            linkedReportID: iouReport?.reportID,
        },
        message: [
            {
                html: message,
                text: message,
                isEdited: false,
                type: CONST.REPORT.MESSAGE.TYPE.COMMENT,
            },
        ],
        created,
        accountID: iouReport?.managerID ?? -1,
        // The preview is initially whispered if created with a receipt, so the actor is the current user as well
        actorAccountID: hasReceipt ? currentUserAccountID : reportActorAccountID,
        childReportID: childReportID ?? iouReport?.reportID,
        childMoneyRequestCount: 1,
        childLastActorAccountID: currentUserAccountID,
        childLastMoneyRequestComment: comment,
        childRecentReceiptTransactionIDs: hasReceipt && !isEmptyObject(transaction) && transaction?.transactionID ? {[transaction.transactionID]: created} : undefined,
    };
}

/**
 * Builds an optimistic ACTIONABLETRACKEXPENSEWHISPER action with a randomly generated reportActionID.
 */
function buildOptimisticActionableTrackExpenseWhisper(iouAction: OptimisticIOUReportAction, transactionID: string): ReportAction {
    const currentTime = DateUtils.getDBTime();
    const targetEmail = CONST.EMAIL.CONCIERGE;
    const actorAccountID = PersonalDetailsUtils.getAccountIDsByLogins([targetEmail]).at(0);
    const reportActionID = NumberUtils.rand64();
    return {
        actionName: CONST.REPORT.ACTIONS.TYPE.ACTIONABLE_TRACK_EXPENSE_WHISPER,
        actorAccountID,
        avatar: UserUtils.getDefaultAvatarURL(actorAccountID),
        created: DateUtils.addMillisecondsFromDateTime(currentTime, 1),
        lastModified: DateUtils.addMillisecondsFromDateTime(currentTime, 1),
        message: [
            {
                html: CONST.ACTIONABLE_TRACK_EXPENSE_WHISPER_MESSAGE,
                text: CONST.ACTIONABLE_TRACK_EXPENSE_WHISPER_MESSAGE,
                whisperedTo: [],
                type: CONST.REPORT.MESSAGE.TYPE.COMMENT,
            },
        ],
        originalMessage: {
            lastModified: DateUtils.addMillisecondsFromDateTime(currentTime, 1),
            transactionID,
        },
        person: [
            {
                text: CONST.DISPLAY_NAME.EXPENSIFY_CONCIERGE,
                type: 'TEXT',
            },
        ],
        reportActionID,
        shouldShow: true,
        pendingAction: CONST.RED_BRICK_ROAD_PENDING_ACTION.ADD,
    };
}

/**
 * Builds an optimistic modified expense action with a randomly generated reportActionID.
 */
function buildOptimisticModifiedExpenseReportAction(
    transactionThread: OnyxInputOrEntry<Report>,
    oldTransaction: OnyxInputOrEntry<Transaction>,
    transactionChanges: TransactionChanges,
    isFromExpenseReport: boolean,
    policy: OnyxInputOrEntry<Policy>,
    updatedTransaction?: OnyxInputOrEntry<Transaction>,
): OptimisticModifiedExpenseReportAction {
    const originalMessage = getModifiedExpenseOriginalMessage(oldTransaction, transactionChanges, isFromExpenseReport, policy, updatedTransaction);
    const delegateAccountDetails = PersonalDetailsUtils.getPersonalDetailByEmail(delegateEmail);

    return {
        actionName: CONST.REPORT.ACTIONS.TYPE.MODIFIED_EXPENSE,
        actorAccountID: currentUserAccountID,
        automatic: false,
        avatar: getCurrentUserAvatar(),
        created: DateUtils.getDBTime(),
        isAttachmentOnly: false,
        message: [
            {
                // Currently we are composing the message from the originalMessage and message is only used in OldDot and not in the App
                text: 'You',
                style: 'strong',
                type: CONST.REPORT.MESSAGE.TYPE.TEXT,
            },
        ],
        originalMessage,
        person: [
            {
                style: 'strong',
                text: currentUserPersonalDetails?.displayName ?? String(currentUserAccountID),
                type: 'TEXT',
            },
        ],
        pendingAction: CONST.RED_BRICK_ROAD_PENDING_ACTION.ADD,
        reportActionID: NumberUtils.rand64(),
        reportID: transactionThread?.reportID,
        shouldShow: true,
        delegateAccountID: delegateAccountDetails?.accountID,
    };
}

/**
 * Builds an optimistic modified expense action for a tracked expense move with a randomly generated reportActionID.
 * @param transactionThreadID - The reportID of the transaction thread
 * @param movedToReportID - The reportID of the report the transaction is moved to
 */
function buildOptimisticMovedTrackedExpenseModifiedReportAction(transactionThreadID: string, movedToReportID: string): OptimisticModifiedExpenseReportAction {
    const delegateAccountDetails = PersonalDetailsUtils.getPersonalDetailByEmail(delegateEmail);

    return {
        actionName: CONST.REPORT.ACTIONS.TYPE.MODIFIED_EXPENSE,
        actorAccountID: currentUserAccountID,
        automatic: false,
        avatar: getCurrentUserAvatar(),
        created: DateUtils.getDBTime(),
        isAttachmentOnly: false,
        message: [
            {
                // Currently we are composing the message from the originalMessage and message is only used in OldDot and not in the App
                text: 'You',
                style: 'strong',
                type: CONST.REPORT.MESSAGE.TYPE.TEXT,
            },
        ],
        originalMessage: {
            movedToReportID,
        },
        person: [
            {
                style: 'strong',
                text: currentUserPersonalDetails?.displayName ?? String(currentUserAccountID),
                type: 'TEXT',
            },
        ],
        pendingAction: CONST.RED_BRICK_ROAD_PENDING_ACTION.ADD,
        reportActionID: NumberUtils.rand64(),
        reportID: transactionThreadID,
        shouldShow: true,
        delegateAccountID: delegateAccountDetails?.accountID,
    };
}

/**
 * Updates a report preview action that exists for an IOU report.
 *
 * @param [comment] - User comment for the IOU.
 * @param [transaction] - optimistic newest transaction of a report preview
 *
 */
function updateReportPreview(
    iouReport: OnyxEntry<Report>,
    reportPreviewAction: ReportAction<typeof CONST.REPORT.ACTIONS.TYPE.REPORT_PREVIEW>,
    isPayRequest = false,
    comment = '',
    transaction?: OnyxEntry<Transaction>,
): ReportAction<typeof CONST.REPORT.ACTIONS.TYPE.REPORT_PREVIEW> {
    const hasReceipt = TransactionUtils.hasReceipt(transaction);
    const recentReceiptTransactions = reportPreviewAction?.childRecentReceiptTransactionIDs ?? {};
    const transactionsToKeep = TransactionUtils.getRecentTransactions(recentReceiptTransactions);
    const previousTransactionsArray = Object.entries(recentReceiptTransactions ?? {}).map(([key, value]) => (transactionsToKeep.includes(key) ? {[key]: value} : null));
    const previousTransactions: Record<string, string> = {};

    for (const obj of previousTransactionsArray) {
        for (const key in obj) {
            if (obj) {
                previousTransactions[key] = obj[key];
            }
        }
    }

    const message = getReportPreviewMessage(iouReport, reportPreviewAction);
    const originalMessage = ReportActionsUtils.getOriginalMessage(reportPreviewAction);
    return {
        ...reportPreviewAction,
        message: [
            {
                html: message,
                text: message,
                isEdited: false,
                type: CONST.REPORT.MESSAGE.TYPE.COMMENT,
            },
        ],
        childLastMoneyRequestComment: comment || reportPreviewAction?.childLastMoneyRequestComment,
        childMoneyRequestCount: (reportPreviewAction?.childMoneyRequestCount ?? 0) + (isPayRequest ? 0 : 1),
        childRecentReceiptTransactionIDs: hasReceipt
            ? {
                  ...(transaction && {[transaction.transactionID]: transaction?.created}),
                  ...previousTransactions,
              }
            : recentReceiptTransactions,
        // As soon as we add a transaction without a receipt to the report, it will have ready expenses,
        // so we remove the whisper
        originalMessage: {
            ...(originalMessage ?? {}),
            whisperedTo: hasReceipt ? originalMessage?.whisperedTo : [],
            linkedReportID: originalMessage?.linkedReportID ?? '0',
        },
    };
}

function buildOptimisticTaskReportAction(
    taskReportID: string,
    actionName: typeof CONST.REPORT.ACTIONS.TYPE.TASK_COMPLETED | typeof CONST.REPORT.ACTIONS.TYPE.TASK_REOPENED | typeof CONST.REPORT.ACTIONS.TYPE.TASK_CANCELLED,
    message = '',
    actorAccountID = currentUserAccountID,
    createdOffset = 0,
): OptimisticTaskReportAction {
    const originalMessage = {
        taskReportID,
        type: actionName,
        text: message,
        html: message,
        whisperedTo: [],
    };
    const delegateAccountDetails = PersonalDetailsUtils.getPersonalDetailByEmail(delegateEmail);

    return {
        actionName,
        actorAccountID,
        automatic: false,
        avatar: getCurrentUserAvatar(),
        isAttachmentOnly: false,
        originalMessage,
        message: [
            {
                text: message,
                taskReportID,
                type: CONST.REPORT.MESSAGE.TYPE.TEXT,
            },
        ],
        person: [
            {
                style: 'strong',
                text: currentUserPersonalDetails?.displayName ?? String(currentUserAccountID),
                type: 'TEXT',
            },
        ],
        reportActionID: NumberUtils.rand64(),
        shouldShow: true,
        created: DateUtils.getDBTimeWithSkew(Date.now() + createdOffset),
        isFirstItem: false,
        pendingAction: CONST.RED_BRICK_ROAD_PENDING_ACTION.ADD,
        delegateAccountID: delegateAccountDetails?.accountID,
    };
}

function isWorkspaceChat(chatType: string) {
    return chatType === CONST.REPORT.CHAT_TYPE.POLICY_ADMINS || chatType === CONST.REPORT.CHAT_TYPE.POLICY_ANNOUNCE || chatType === CONST.REPORT.CHAT_TYPE.POLICY_EXPENSE_CHAT;
}

/**
 * Builds an optimistic chat report with a randomly generated reportID and as much information as we currently have
 */
function buildOptimisticChatReport(
    participantList: number[],
    reportName: string = CONST.REPORT.DEFAULT_REPORT_NAME,
    chatType?: ValueOf<typeof CONST.REPORT.CHAT_TYPE>,
    policyID: string = CONST.POLICY.OWNER_EMAIL_FAKE,
    ownerAccountID: number = CONST.REPORT.OWNER_ACCOUNT_ID_FAKE,
    isOwnPolicyExpenseChat = false,
    oldPolicyName = '',
    visibility?: ValueOf<typeof CONST.REPORT.VISIBILITY>,
    writeCapability?: ValueOf<typeof CONST.REPORT.WRITE_CAPABILITIES>,
    notificationPreference: NotificationPreference = CONST.REPORT.NOTIFICATION_PREFERENCE.ALWAYS,
    parentReportActionID = '',
    parentReportID = '',
    description = '',
    avatarUrl = '',
    optimisticReportID = '',
): OptimisticChatReport {
    const isWorkspaceChatType = chatType && isWorkspaceChat(chatType);
    const participants = participantList.reduce((reportParticipants: Participants, accountID: number) => {
        const participant: ReportParticipant = {
            notificationPreference,
            ...(!isWorkspaceChatType && {role: accountID === currentUserAccountID ? CONST.REPORT.ROLE.ADMIN : CONST.REPORT.ROLE.MEMBER}),
        };
        // eslint-disable-next-line no-param-reassign
        reportParticipants[accountID] = participant;
        return reportParticipants;
    }, {} as Participants);
    const currentTime = DateUtils.getDBTime();
    const isNewlyCreatedWorkspaceChat = chatType === CONST.REPORT.CHAT_TYPE.POLICY_EXPENSE_CHAT && isOwnPolicyExpenseChat;
    const optimisticChatReport: OptimisticChatReport = {
        type: CONST.REPORT.TYPE.CHAT,
        chatType,
        isOwnPolicyExpenseChat,
        isPinned: isNewlyCreatedWorkspaceChat,
        lastActorAccountID: 0,
        lastMessageTranslationKey: '',
        lastMessageHtml: '',
        lastMessageText: undefined,
        lastReadTime: currentTime,
        lastVisibleActionCreated: currentTime,
        oldPolicyName,
        ownerAccountID: ownerAccountID || CONST.REPORT.OWNER_ACCOUNT_ID_FAKE,
        parentReportActionID,
        parentReportID,
        participants,
        policyID,
        reportID: optimisticReportID || generateReportID(),
        reportName,
        stateNum: 0,
        statusNum: 0,
        visibility,
        description,
        writeCapability,
        avatarUrl,
    };

    if (chatType === CONST.REPORT.CHAT_TYPE.INVOICE) {
        // TODO: update to support workspace as an invoice receiver when workspace-to-workspace invoice room implemented
        optimisticChatReport.invoiceReceiver = {
            type: 'individual',
            accountID: participantList.at(0) ?? -1,
        };
    }

    return optimisticChatReport;
}

function buildOptimisticGroupChatReport(
    participantAccountIDs: number[],
    reportName: string,
    avatarUri: string,
    optimisticReportID?: string,
    notificationPreference?: NotificationPreference,
) {
    return buildOptimisticChatReport(
        participantAccountIDs,
        reportName,
        CONST.REPORT.CHAT_TYPE.GROUP,
        undefined,
        undefined,
        undefined,
        undefined,
        undefined,
        undefined,
        notificationPreference,
        undefined,
        undefined,
        undefined,
        avatarUri,
        optimisticReportID,
    );
}

/**
 * Returns the necessary reportAction onyx data to indicate that the chat has been created optimistically
 * @param [created] - Action created time
 */
function buildOptimisticCreatedReportAction(emailCreatingAction: string, created = DateUtils.getDBTime()): OptimisticCreatedReportAction {
    return {
        reportActionID: NumberUtils.rand64(),
        actionName: CONST.REPORT.ACTIONS.TYPE.CREATED,
        pendingAction: CONST.RED_BRICK_ROAD_PENDING_ACTION.ADD,
        actorAccountID: currentUserAccountID,
        message: [
            {
                type: CONST.REPORT.MESSAGE.TYPE.TEXT,
                style: 'strong',
                text: emailCreatingAction,
            },
            {
                type: CONST.REPORT.MESSAGE.TYPE.TEXT,
                style: 'normal',
                text: ' created this report',
            },
        ],
        person: [
            {
                type: CONST.REPORT.MESSAGE.TYPE.TEXT,
                style: 'strong',
                text: getCurrentUserDisplayNameOrEmail(),
            },
        ],
        automatic: false,
        avatar: getCurrentUserAvatar(),
        created,
        shouldShow: true,
    };
}

/**
 * Returns the necessary reportAction onyx data to indicate that the room has been renamed
 */
function buildOptimisticRenamedRoomReportAction(newName: string, oldName: string): OptimisticRenamedReportAction {
    const now = DateUtils.getDBTime();
    return {
        reportActionID: NumberUtils.rand64(),
        actionName: CONST.REPORT.ACTIONS.TYPE.RENAMED,
        pendingAction: CONST.RED_BRICK_ROAD_PENDING_ACTION.ADD,
        actorAccountID: currentUserAccountID,
        message: [
            {
                type: CONST.REPORT.MESSAGE.TYPE.TEXT,
                style: 'strong',
                text: 'You',
            },
            {
                type: CONST.REPORT.MESSAGE.TYPE.TEXT,
                style: 'normal',
                text: ` renamed this report. New title is '${newName}' (previously '${oldName}').`,
            },
        ],
        person: [
            {
                type: CONST.REPORT.MESSAGE.TYPE.TEXT,
                style: 'strong',
                text: getCurrentUserDisplayNameOrEmail(),
            },
        ],
        originalMessage: {
            oldName,
            newName,
            html: `Room renamed to ${newName}`,
            lastModified: now,
        },
        automatic: false,
        avatar: getCurrentUserAvatar(),
        created: now,
        shouldShow: true,
    };
}

/**
 * Returns the necessary reportAction onyx data to indicate that the room description has been updated
 */
function buildOptimisticRoomDescriptionUpdatedReportAction(description: string): OptimisticRoomDescriptionUpdatedReportAction {
    const now = DateUtils.getDBTime();
    return {
        reportActionID: NumberUtils.rand64(),
        actionName: CONST.REPORT.ACTIONS.TYPE.ROOM_CHANGE_LOG.UPDATE_ROOM_DESCRIPTION,
        pendingAction: CONST.RED_BRICK_ROAD_PENDING_ACTION.ADD,
        actorAccountID: currentUserAccountID,
        message: [
            {
                type: CONST.REPORT.MESSAGE.TYPE.COMMENT,
                text: description ? `set the room description to: ${Parser.htmlToText(description)}` : 'cleared the room description',
                html: description ? `<muted-text>set the room description to: ${description}</muted-text>` : '<muted-text>cleared the room description</muted-text>',
            },
        ],
        person: [
            {
                type: CONST.REPORT.MESSAGE.TYPE.TEXT,
                style: 'strong',
                text: getCurrentUserDisplayNameOrEmail(),
            },
        ],
        originalMessage: {
            description,
            lastModified: now,
        },
        created: now,
    };
}

/**
 * Returns the necessary reportAction onyx data to indicate that the transaction has been put on hold optimistically
 * @param [created] - Action created time
 */
function buildOptimisticHoldReportAction(created = DateUtils.getDBTime()): OptimisticHoldReportAction {
    return {
        reportActionID: NumberUtils.rand64(),
        actionName: CONST.REPORT.ACTIONS.TYPE.HOLD,
        pendingAction: CONST.RED_BRICK_ROAD_PENDING_ACTION.ADD,
        actorAccountID: currentUserAccountID,
        message: [
            {
                type: CONST.REPORT.MESSAGE.TYPE.TEXT,
                style: 'normal',
                text: Localize.translateLocal('iou.heldExpense'),
            },
        ],
        person: [
            {
                type: CONST.REPORT.MESSAGE.TYPE.TEXT,
                style: 'strong',
                text: getCurrentUserDisplayNameOrEmail(),
            },
        ],
        automatic: false,
        avatar: getCurrentUserAvatar(),
        created,
        shouldShow: true,
    };
}

/**
 * Returns the necessary reportAction onyx data to indicate that the transaction has been put on hold optimistically
 * @param [created] - Action created time
 */
function buildOptimisticHoldReportActionComment(comment: string, created = DateUtils.getDBTime()): OptimisticHoldReportAction {
    return {
        reportActionID: NumberUtils.rand64(),
        actionName: CONST.REPORT.ACTIONS.TYPE.ADD_COMMENT,
        pendingAction: CONST.RED_BRICK_ROAD_PENDING_ACTION.ADD,
        actorAccountID: currentUserAccountID,
        message: [
            {
                type: CONST.REPORT.MESSAGE.TYPE.COMMENT,
                text: comment,
                html: comment, // as discussed on https://github.com/Expensify/App/pull/39452 we will not support HTML for now
            },
        ],
        person: [
            {
                type: CONST.REPORT.MESSAGE.TYPE.TEXT,
                style: 'strong',
                text: getCurrentUserDisplayNameOrEmail(),
            },
        ],
        automatic: false,
        avatar: getCurrentUserAvatar(),
        created,
        shouldShow: true,
    };
}

/**
 * Returns the necessary reportAction onyx data to indicate that the transaction has been removed from hold optimistically
 * @param [created] - Action created time
 */
function buildOptimisticUnHoldReportAction(created = DateUtils.getDBTime()): OptimisticHoldReportAction {
    return {
        reportActionID: NumberUtils.rand64(),
        actionName: CONST.REPORT.ACTIONS.TYPE.UNHOLD,
        pendingAction: CONST.RED_BRICK_ROAD_PENDING_ACTION.ADD,
        actorAccountID: currentUserAccountID,
        message: [
            {
                type: CONST.REPORT.MESSAGE.TYPE.TEXT,
                style: 'normal',
                text: Localize.translateLocal('iou.unheldExpense'),
            },
        ],
        person: [
            {
                type: CONST.REPORT.MESSAGE.TYPE.TEXT,
                style: 'normal',
                text: getCurrentUserDisplayNameOrEmail(),
            },
        ],
        automatic: false,
        avatar: getCurrentUserAvatar(),
        created,
        shouldShow: true,
    };
}

function buildOptimisticEditedTaskFieldReportAction({title, description}: Task): OptimisticEditedTaskReportAction {
    // We do not modify title & description in one request, so we need to create a different optimistic action for each field modification
    let field = '';
    let value = '';
    if (title !== undefined) {
        field = 'task title';
        value = title;
    } else if (description !== undefined) {
        field = 'description';
        value = description;
    }

    let changelog = 'edited this task';
    if (field && value) {
        changelog = `updated the ${field} to ${value}`;
    } else if (field) {
        changelog = `removed the ${field}`;
    }
    const delegateAccountDetails = PersonalDetailsUtils.getPersonalDetailByEmail(delegateEmail);

    return {
        reportActionID: NumberUtils.rand64(),
        actionName: CONST.REPORT.ACTIONS.TYPE.TASK_EDITED,
        pendingAction: CONST.RED_BRICK_ROAD_PENDING_ACTION.ADD,
        actorAccountID: currentUserAccountID,
        message: [
            {
                type: CONST.REPORT.MESSAGE.TYPE.COMMENT,
                text: changelog,
                html: description ? getParsedComment(changelog) : changelog,
            },
        ],
        person: [
            {
                type: CONST.REPORT.MESSAGE.TYPE.TEXT,
                style: 'strong',
                text: getCurrentUserDisplayNameOrEmail(),
            },
        ],
        automatic: false,
        avatar: getCurrentUserAvatar(),
        created: DateUtils.getDBTime(),
        shouldShow: false,
        delegateAccountID: delegateAccountDetails?.accountID,
    };
}

function buildOptimisticCardAssignedReportAction(assigneeAccountID: number): OptimisticCardAssignedReportAction {
    return {
        actionName: CONST.REPORT.ACTIONS.TYPE.CARD_ASSIGNED,
        actorAccountID: currentUserAccountID,
        avatar: getCurrentUserAvatar(),
        created: DateUtils.getDBTime(),
        originalMessage: {assigneeAccountID, cardID: -1},
        message: [{type: CONST.REPORT.MESSAGE.TYPE.COMMENT, text: '', html: ''}],
        pendingAction: CONST.RED_BRICK_ROAD_PENDING_ACTION.ADD,
        person: [
            {
                type: CONST.REPORT.MESSAGE.TYPE.TEXT,
                style: 'strong',
                text: getCurrentUserDisplayNameOrEmail(),
            },
        ],
        reportActionID: NumberUtils.rand64(),
        shouldShow: true,
    };
}

function buildOptimisticChangedTaskAssigneeReportAction(assigneeAccountID: number): OptimisticEditedTaskReportAction {
    const delegateAccountDetails = PersonalDetailsUtils.getPersonalDetailByEmail(delegateEmail);

    return {
        reportActionID: NumberUtils.rand64(),
        actionName: CONST.REPORT.ACTIONS.TYPE.TASK_EDITED,
        pendingAction: CONST.RED_BRICK_ROAD_PENDING_ACTION.ADD,
        actorAccountID: currentUserAccountID,
        message: [
            {
                type: CONST.REPORT.MESSAGE.TYPE.COMMENT,
                text: `assigned to ${getDisplayNameForParticipant(assigneeAccountID)}`,
                html: `assigned to <mention-user accountID="${assigneeAccountID}"/>`,
            },
        ],
        person: [
            {
                type: CONST.REPORT.MESSAGE.TYPE.TEXT,
                style: 'strong',
                text: getCurrentUserDisplayNameOrEmail(),
            },
        ],
        automatic: false,
        avatar: getCurrentUserAvatar(),
        created: DateUtils.getDBTime(),
        shouldShow: false,
        delegateAccountID: delegateAccountDetails?.accountID,
    };
}

/**
 * Returns the necessary reportAction onyx data to indicate that a chat has been archived
 *
 * @param reason - A reason why the chat has been archived
 */
function buildOptimisticClosedReportAction(
    emailClosingReport: string,
    policyName: string,
    reason: ValueOf<typeof CONST.REPORT.ARCHIVE_REASON> = CONST.REPORT.ARCHIVE_REASON.DEFAULT,
): OptimisticClosedReportAction {
    return {
        actionName: CONST.REPORT.ACTIONS.TYPE.CLOSED,
        actorAccountID: currentUserAccountID,
        automatic: false,
        avatar: getCurrentUserAvatar(),
        created: DateUtils.getDBTime(),
        message: [
            {
                type: CONST.REPORT.MESSAGE.TYPE.TEXT,
                style: 'strong',
                text: emailClosingReport,
            },
            {
                type: CONST.REPORT.MESSAGE.TYPE.TEXT,
                style: 'normal',
                text: ' closed this report',
            },
        ],
        originalMessage: {
            policyName,
            reason,
        },
        pendingAction: CONST.RED_BRICK_ROAD_PENDING_ACTION.ADD,
        person: [
            {
                type: CONST.REPORT.MESSAGE.TYPE.TEXT,
                style: 'strong',
                text: getCurrentUserDisplayNameOrEmail(),
            },
        ],
        reportActionID: NumberUtils.rand64(),
        shouldShow: true,
    };
}

/**
 * Returns an optimistic Dismissed Violation Report Action. Use the originalMessage customize this to the type of
 * violation being dismissed.
 */
function buildOptimisticDismissedViolationReportAction(
    originalMessage: ReportAction<typeof CONST.REPORT.ACTIONS.TYPE.DISMISSED_VIOLATION>['originalMessage'],
): OptimisticDismissedViolationReportAction {
    return {
        actionName: CONST.REPORT.ACTIONS.TYPE.DISMISSED_VIOLATION,
        actorAccountID: currentUserAccountID,
        avatar: getCurrentUserAvatar(),
        created: DateUtils.getDBTime(),
        message: [
            {
                type: CONST.REPORT.MESSAGE.TYPE.TEXT,
                style: 'normal',
                text: ReportActionsUtils.getDismissedViolationMessageText(originalMessage),
            },
        ],
        originalMessage,
        pendingAction: CONST.RED_BRICK_ROAD_PENDING_ACTION.ADD,
        person: [
            {
                type: CONST.REPORT.MESSAGE.TYPE.TEXT,
                style: 'strong',
                text: getCurrentUserDisplayNameOrEmail(),
            },
        ],
        reportActionID: NumberUtils.rand64(),
        shouldShow: true,
    };
}

function buildOptimisticAnnounceChat(policyID: string, accountIDs: number[]): OptimisticAnnounceChat {
    const announceReport = getRoom(CONST.REPORT.CHAT_TYPE.POLICY_ANNOUNCE, policyID);
    const policy = getPolicy(policyID);
    const announceRoomOnyxData: AnnounceRoomOnyxData = {
        onyxOptimisticData: [],
        onyxSuccessData: [],
        onyxFailureData: [],
    };

    // Do not create #announce room if the room already exists or if there are less than 3 participants in workspace
    if (accountIDs.length < 3 || announceReport) {
        return {
            announceChatReportID: '',
            announceChatReportActionID: '',
            announceChatData: announceRoomOnyxData,
        };
    }

    const announceChatData = buildOptimisticChatReport(
        accountIDs,
        CONST.REPORT.WORKSPACE_CHAT_ROOMS.ANNOUNCE,
        CONST.REPORT.CHAT_TYPE.POLICY_ANNOUNCE,
        policyID,
        CONST.POLICY.OWNER_ACCOUNT_ID_FAKE,
        false,
        policy?.name,
        undefined,
        CONST.REPORT.WRITE_CAPABILITIES.ADMINS,
        CONST.REPORT.NOTIFICATION_PREFERENCE.ALWAYS,
    );
    const announceCreatedAction = buildOptimisticCreatedReportAction(CONST.POLICY.OWNER_EMAIL_FAKE);
    announceRoomOnyxData.onyxOptimisticData.push(
        {
            onyxMethod: Onyx.METHOD.SET,
            key: `${ONYXKEYS.COLLECTION.REPORT}${announceChatData.reportID}`,
            value: {
                pendingFields: {
                    addWorkspaceRoom: CONST.RED_BRICK_ROAD_PENDING_ACTION.ADD,
                },
                ...announceChatData,
            },
        },
        {
            onyxMethod: Onyx.METHOD.SET,
            key: `${ONYXKEYS.COLLECTION.REPORT_DRAFT}${announceChatData.reportID}`,
            value: null,
        },
        {
            onyxMethod: Onyx.METHOD.SET,
            key: `${ONYXKEYS.COLLECTION.REPORT_ACTIONS}${announceChatData.reportID}`,
            value: {
                [announceCreatedAction.reportActionID]: announceCreatedAction,
            },
        },
    );
    announceRoomOnyxData.onyxSuccessData.push(
        {
            onyxMethod: Onyx.METHOD.MERGE,
            key: `${ONYXKEYS.COLLECTION.REPORT}${announceChatData.reportID}`,
            value: {
                pendingFields: {
                    addWorkspaceRoom: null,
                },
                pendingAction: null,
            },
        },
        {
            onyxMethod: Onyx.METHOD.MERGE,
            key: `${ONYXKEYS.COLLECTION.REPORT_METADATA}${announceChatData.reportID}`,
            value: {
                isOptimisticReport: false,
            },
        },
        {
            onyxMethod: Onyx.METHOD.MERGE,
            key: `${ONYXKEYS.COLLECTION.REPORT_ACTIONS}${announceChatData.reportID}`,
            value: {
                [announceCreatedAction.reportActionID]: {
                    pendingAction: null,
                },
            },
        },
    );
    announceRoomOnyxData.onyxFailureData.push(
        {
            onyxMethod: Onyx.METHOD.MERGE,
            key: `${ONYXKEYS.COLLECTION.REPORT}${announceChatData.reportID}`,
            value: {
                pendingFields: {
                    addWorkspaceRoom: null,
                },
                pendingAction: null,
            },
        },
        {
            onyxMethod: Onyx.METHOD.MERGE,
            key: `${ONYXKEYS.COLLECTION.REPORT_METADATA}${announceChatData.reportID}`,
            value: {
                isOptimisticReport: false,
            },
        },
        {
            onyxMethod: Onyx.METHOD.MERGE,
            key: `${ONYXKEYS.COLLECTION.REPORT_ACTIONS}${announceChatData.reportID}`,
            value: {
                [announceCreatedAction.reportActionID]: {
                    pendingAction: null,
                },
            },
        },
    );
    return {
        announceChatReportID: announceChatData.reportID,
        announceChatReportActionID: announceCreatedAction.reportActionID,
        announceChatData: announceRoomOnyxData,
    };
}

function buildOptimisticWorkspaceChats(policyID: string, policyName: string, expenseReportId?: string): OptimisticWorkspaceChats {
    const pendingChatMembers = getPendingChatMembers(currentUserAccountID ? [currentUserAccountID] : [], [], CONST.RED_BRICK_ROAD_PENDING_ACTION.ADD);
    const adminsChatData = {
        ...buildOptimisticChatReport(
            [currentUserAccountID ?? -1],
            CONST.REPORT.WORKSPACE_CHAT_ROOMS.ADMINS,
            CONST.REPORT.CHAT_TYPE.POLICY_ADMINS,
            policyID,
            CONST.POLICY.OWNER_ACCOUNT_ID_FAKE,
            false,
            policyName,
        ),
        pendingChatMembers,
    };
    const adminsChatReportID = adminsChatData.reportID;
    const adminsCreatedAction = buildOptimisticCreatedReportAction(CONST.POLICY.OWNER_EMAIL_FAKE);
    const adminsReportActionData = {
        [adminsCreatedAction.reportActionID]: adminsCreatedAction,
    };

    const expenseChatData = buildOptimisticChatReport(
        [currentUserAccountID ?? -1],
        '',
        CONST.REPORT.CHAT_TYPE.POLICY_EXPENSE_CHAT,
        policyID,
        currentUserAccountID,
        true,
        policyName,
        undefined,
        undefined,
        undefined,
        undefined,
        undefined,
        undefined,
        undefined,
        expenseReportId,
    );
    const expenseChatReportID = expenseChatData.reportID;
    const expenseReportCreatedAction = buildOptimisticCreatedReportAction(currentUserEmail ?? '');
    const expenseReportActionData = {
        [expenseReportCreatedAction.reportActionID]: expenseReportCreatedAction,
    };

    return {
        adminsChatReportID,
        adminsChatData,
        adminsReportActionData,
        adminsCreatedReportActionID: adminsCreatedAction.reportActionID,
        expenseChatReportID,
        expenseChatData,
        expenseReportActionData,
        expenseCreatedReportActionID: expenseReportCreatedAction.reportActionID,
    };
}

/**
 * Builds an optimistic Task Report with a randomly generated reportID
 *
 * @param ownerAccountID - Account ID of the person generating the Task.
 * @param assigneeAccountID - AccountID of the other person participating in the Task.
 * @param parentReportID - Report ID of the chat where the Task is.
 * @param title - Task title.
 * @param description - Task description.
 * @param policyID - PolicyID of the parent report
 */

function buildOptimisticTaskReport(
    ownerAccountID: number,
    assigneeAccountID = 0,
    parentReportID?: string,
    title?: string,
    description?: string,
    policyID: string = CONST.POLICY.OWNER_EMAIL_FAKE,
    notificationPreference: NotificationPreference = CONST.REPORT.NOTIFICATION_PREFERENCE.HIDDEN,
): OptimisticTaskReport {
    const participants: Participants = {
        [ownerAccountID]: {
            notificationPreference,
        },
    };

    if (assigneeAccountID) {
        participants[assigneeAccountID] = {notificationPreference};
    }

    return {
        reportID: generateReportID(),
        reportName: title,
        description: getParsedComment(description ?? ''),
        ownerAccountID,
        participants,
        managerID: assigneeAccountID,
        type: CONST.REPORT.TYPE.TASK,
        parentReportID,
        policyID,
        stateNum: CONST.REPORT.STATE_NUM.OPEN,
        statusNum: CONST.REPORT.STATUS_NUM.OPEN,
        lastVisibleActionCreated: DateUtils.getDBTime(),
        hasParentAccess: true,
    };
}

/**
 * Builds an optimistic EXPORTED_TO_INTEGRATION report action
 *
 * @param integration - The connectionName of the integration
 * @param markedManually - Whether the integration was marked as manually exported
 */
function buildOptimisticExportIntegrationAction(integration: ConnectionName, markedManually = false): OptimisticExportIntegrationAction {
    const label = CONST.POLICY.CONNECTIONS.NAME_USER_FRIENDLY[integration];
    return {
        reportActionID: NumberUtils.rand64(),
        actionName: CONST.REPORT.ACTIONS.TYPE.EXPORTED_TO_INTEGRATION,
        pendingAction: CONST.RED_BRICK_ROAD_PENDING_ACTION.ADD,
        actorAccountID: currentUserAccountID,
        message: [],
        person: [
            {
                type: CONST.REPORT.MESSAGE.TYPE.TEXT,
                style: 'strong',
                text: getCurrentUserDisplayNameOrEmail(),
            },
        ],
        automatic: false,
        avatar: getCurrentUserAvatar(),
        created: DateUtils.getDBTime(),
        shouldShow: true,
        originalMessage: {
            label,
            lastModified: DateUtils.getDBTime(),
            markedManually,
            inProgress: true,
        },
    };
}

/**
 * A helper method to create transaction thread
 *
 * @param reportAction - the parent IOU report action from which to create the thread
 * @param moneyRequestReport - the report which the report action belongs to
 */
function buildTransactionThread(
    reportAction: OnyxEntry<ReportAction | OptimisticIOUReportAction>,
    moneyRequestReport: OnyxEntry<Report>,
    existingTransactionThreadReportID?: string,
): OptimisticChatReport {
    const participantAccountIDs = [...new Set([currentUserAccountID, Number(reportAction?.actorAccountID)])].filter(Boolean) as number[];
    const existingTransactionThreadReport = getReportOrDraftReport(existingTransactionThreadReportID);

    if (existingTransactionThreadReportID && existingTransactionThreadReport) {
        return {
            ...existingTransactionThreadReport,
            parentReportActionID: reportAction?.reportActionID,
            parentReportID: moneyRequestReport?.reportID,
            reportName: getTransactionReportName(reportAction),
            policyID: moneyRequestReport?.policyID,
        };
    }

    return buildOptimisticChatReport(
        participantAccountIDs,
        getTransactionReportName(reportAction),
        undefined,
        moneyRequestReport?.policyID,
        CONST.POLICY.OWNER_ACCOUNT_ID_FAKE,
        false,
        '',
        undefined,
        undefined,
        CONST.REPORT.NOTIFICATION_PREFERENCE.HIDDEN,
        reportAction?.reportActionID,
        moneyRequestReport?.reportID,
    );
}

/**
 * Build optimistic expense entities:
 *
 * 1. CREATED action for the chatReport
 * 2. CREATED action for the iouReport
 * 3. IOU action for the iouReport linked to the transaction thread via `childReportID`
 * 4. Transaction Thread linked to the IOU action via `parentReportActionID`
 * 5. CREATED action for the Transaction Thread
 */
function buildOptimisticMoneyRequestEntities(
    iouReport: Report,
    type: ValueOf<typeof CONST.IOU.REPORT_ACTION_TYPE>,
    amount: number,
    currency: string,
    comment: string,
    payeeEmail: string,
    participants: Participant[],
    transactionID: string,
    paymentType?: PaymentMethodType,
    isSettlingUp = false,
    isSendMoneyFlow = false,
    isOwnPolicyExpenseChat = false,
    isPersonalTrackingExpense?: boolean,
    existingTransactionThreadReportID?: string,
    linkedTrackedExpenseReportAction?: ReportAction,
): [OptimisticCreatedReportAction, OptimisticCreatedReportAction, OptimisticIOUReportAction, OptimisticChatReport, OptimisticCreatedReportAction | null] {
    const createdActionForChat = buildOptimisticCreatedReportAction(payeeEmail);

    // The `CREATED` action must be optimistically generated before the IOU action so that it won't appear after the IOU action in the chat.
    const iouActionCreationTime = DateUtils.getDBTime();
    const createdActionForIOUReport = buildOptimisticCreatedReportAction(payeeEmail, DateUtils.subtractMillisecondsFromDateTime(iouActionCreationTime, 1));

    const iouAction = buildOptimisticIOUReportAction(
        type,
        amount,
        currency,
        comment,
        participants,
        transactionID,
        paymentType,
        isPersonalTrackingExpense ? '0' : iouReport.reportID,
        isSettlingUp,
        isSendMoneyFlow,
        isOwnPolicyExpenseChat,
        iouActionCreationTime,
        linkedTrackedExpenseReportAction,
    );

    // Create optimistic transactionThread and the `CREATED` action for it, if existingTransactionThreadReportID is undefined
    const transactionThread = buildTransactionThread(iouAction, iouReport, existingTransactionThreadReportID);
    const createdActionForTransactionThread = existingTransactionThreadReportID ? null : buildOptimisticCreatedReportAction(payeeEmail);

    // The IOU action and the transactionThread are co-dependent as parent-child, so we need to link them together
    iouAction.childReportID = existingTransactionThreadReportID ?? transactionThread.reportID;

    return [createdActionForChat, createdActionForIOUReport, iouAction, transactionThread, createdActionForTransactionThread];
}

// Check if the report is empty, meaning it has no visible messages (i.e. only a "created" report action).
function isEmptyReport(report: OnyxEntry<Report>): boolean {
    if (!report) {
        return true;
    }

    if (report.lastMessageText ?? report.lastMessageTranslationKey) {
        return false;
    }

    const lastVisibleMessage = getLastVisibleMessage(report.reportID);
    return !lastVisibleMessage.lastMessageText && !lastVisibleMessage.lastMessageTranslationKey;
}

function isUnread(report: OnyxEntry<Report>): boolean {
    if (!report) {
        return false;
    }

    if (isEmptyReport(report)) {
        return false;
    }
    // lastVisibleActionCreated and lastReadTime are both datetime strings and can be compared directly
    const lastVisibleActionCreated = report.lastVisibleActionCreated ?? '';
    const lastReadTime = report.lastReadTime ?? '';
    const lastMentionedTime = report.lastMentionedTime ?? '';

    // If the user was mentioned and the comment got deleted the lastMentionedTime will be more recent than the lastVisibleActionCreated
    return lastReadTime < lastVisibleActionCreated || lastReadTime < lastMentionedTime;
}

function isIOUOwnedByCurrentUser(report: OnyxEntry<Report>, allReportsDict?: OnyxCollection<Report>): boolean {
    const allAvailableReports = allReportsDict ?? allReports;
    if (!report || !allAvailableReports) {
        return false;
    }

    let reportToLook = report;
    if (report.iouReportID) {
        const iouReport = allAvailableReports[`${ONYXKEYS.COLLECTION.REPORT}${report.iouReportID}`];
        if (iouReport) {
            reportToLook = iouReport;
        }
    }

    return reportToLook.ownerAccountID === currentUserAccountID;
}

/**
 * Assuming the passed in report is a default room, lets us know whether we can see it or not, based on permissions and
 * the various subsets of users we've allowed to use default rooms.
 */
function canSeeDefaultRoom(report: OnyxEntry<Report>, policies: OnyxCollection<Policy>, betas: OnyxEntry<Beta[]>): boolean {
    // Include archived rooms
    if (isArchivedRoom(report, getReportNameValuePairs(report?.reportID))) {
        return true;
    }

    // If the room has an assigned guide, it can be seen.
    if (hasExpensifyGuidesEmails(Object.keys(report?.participants ?? {}).map(Number))) {
        return true;
    }

    // Include any admins and announce rooms, since only non partner-managed domain rooms are on the beta now.
    if (isAdminRoom(report) || isAnnounceRoom(report)) {
        return true;
    }

    // For all other cases, just check that the user belongs to the default rooms beta
    return Permissions.canUseDefaultRooms(betas ?? []);
}

function canAccessReport(report: OnyxEntry<Report>, policies: OnyxCollection<Policy>, betas: OnyxEntry<Beta[]>): boolean {
    // We hide default rooms (it's basically just domain rooms now) from people who aren't on the defaultRooms beta.
    if (isDefaultRoom(report) && !canSeeDefaultRoom(report, policies, betas)) {
        return false;
    }

    if (report?.errorFields?.notFound) {
        return false;
    }

    return true;
}

// eslint-disable-next-line rulesdir/no-negated-variables
function isReportNotFound(report: OnyxEntry<Report>): boolean {
    return !!report?.errorFields?.notFound;
}

/**
 * Check if the report is the parent report of the currently viewed report or at least one child report has report action
 */
function shouldHideReport(report: OnyxEntry<Report>, currentReportId: string): boolean {
    const currentReport = getReportOrDraftReport(currentReportId);
    const parentReport = getParentReport(!isEmptyObject(currentReport) ? currentReport : undefined);
    const reportActions = allReportActions?.[`${ONYXKEYS.COLLECTION.REPORT_ACTIONS}${report?.reportID}`] ?? {};
    const isChildReportHasComment = Object.values(reportActions ?? {})?.some((reportAction) => (reportAction?.childVisibleActionCount ?? 0) > 0);
    return parentReport?.reportID !== report?.reportID && !isChildReportHasComment;
}

/**
 * Should we display a RBR on the LHN on this report due to violations?
 */
function shouldDisplayViolationsRBRInLHN(report: OnyxEntry<Report>, transactionViolations: OnyxCollection<TransactionViolation[]>): boolean {
    // We only show the RBR in the highest level, which is the workspace chat
    if (!report || !isPolicyExpenseChat(report)) {
        return false;
    }

    // We only show the RBR to the submitter
    if (!isCurrentUserSubmitter(report.reportID ?? '')) {
        return false;
    }

    // Get all potential reports, which are the ones that are:
    // - Owned by the same user
    // - Are either open or submitted
    // - Belong to the same workspace
    // And if any have a violation, then it should have a RBR
    const reports = Object.values(allReports ?? {}) as Report[];
    const potentialReports = reports.filter((r) => r?.ownerAccountID === currentUserAccountID && (r?.stateNum ?? 0) <= 1 && r?.policyID === report.policyID);
    return potentialReports.some(
        (potentialReport) => hasViolations(potentialReport.reportID, transactionViolations) || hasWarningTypeViolations(potentialReport.reportID, transactionViolations),
    );
}

/**
 * Checks to see if a report contains a violation
 */
function hasViolations(reportID: string, transactionViolations: OnyxCollection<TransactionViolation[]>, shouldShowInReview?: boolean): boolean {
    const transactions = reportsTransactions[reportID] ?? [];
    return transactions.some((transaction) => TransactionUtils.hasViolation(transaction.transactionID, transactionViolations, shouldShowInReview));
}

/**
 * Checks to see if a report contains a violation of type `warning`
 */
function hasWarningTypeViolations(reportID: string, transactionViolations: OnyxCollection<TransactionViolation[]>, shouldShowInReview?: boolean): boolean {
    const transactions = reportsTransactions[reportID] ?? [];
    return transactions.some((transaction) => TransactionUtils.hasWarningTypeViolation(transaction.transactionID, transactionViolations, shouldShowInReview));
}

/**
 * Checks to see if a report contains a violation of type `notice`
 */
function hasNoticeTypeViolations(reportID: string, transactionViolations: OnyxCollection<TransactionViolation[]>, shouldShowInReview?: boolean): boolean {
    const transactions = reportsTransactions[reportID] ?? [];
    return transactions.some((transaction) => TransactionUtils.hasNoticeTypeViolation(transaction.transactionID, transactionViolations, shouldShowInReview));
}

function hasReportViolations(reportID: string) {
    const reportViolations = allReportsViolations?.[`${ONYXKEYS.COLLECTION.REPORT_VIOLATIONS}${reportID}`];
    return Object.values(reportViolations ?? {}).some((violations) => !isEmptyObject(violations));
}

/**
 * Checks if #admins room chan be shown
 * We show #admin rooms when a) More than one admin exists or b) There exists policy audit log for review.
 */
function shouldAdminsRoomBeVisible(report: OnyxEntry<Report>): boolean {
    const accountIDs = Object.entries(report?.participants ?? {}).map(([accountID]) => Number(accountID));
    const adminAccounts = PersonalDetailsUtils.getLoginsByAccountIDs(accountIDs).filter((login) => !PolicyUtils.isExpensifyTeam(login));
    const lastVisibleAction = ReportActionsUtils.getLastVisibleAction(report?.reportID);
    if ((lastVisibleAction ? ReportActionsUtils.isCreatedAction(lastVisibleAction) : report?.lastActionType === CONST.REPORT.ACTIONS.TYPE.CREATED) && adminAccounts.length <= 1) {
        return false;
    }
    return true;
}

type ReportErrorsAndReportActionThatRequiresAttention = {
    errors: ErrorFields;
    reportAction?: OnyxEntry<ReportAction>;
};

function getAllReportActionsErrorsAndReportActionThatRequiresAttention(report: OnyxEntry<Report>, reportActions: OnyxEntry<ReportActions>): ReportErrorsAndReportActionThatRequiresAttention {
    const reportActionsArray = Object.values(reportActions ?? {}).filter((action) => !ReportActionsUtils.isDeletedAction(action));
    const reportActionErrors: ErrorFields = {};
    let reportAction: OnyxEntry<ReportAction>;

    for (const action of reportActionsArray) {
        if (action && !isEmptyObject(action.errors)) {
            Object.assign(reportActionErrors, action.errors);

            if (!reportAction) {
                reportAction = action;
            }
        }
    }
    const parentReportAction: OnyxEntry<ReportAction> =
        !report?.parentReportID || !report?.parentReportActionID
            ? undefined
            : allReportActions?.[`${ONYXKEYS.COLLECTION.REPORT_ACTIONS}${report.parentReportID}`]?.[report.parentReportActionID];

    if (!isArchivedRoom(report)) {
        if (ReportActionsUtils.wasActionTakenByCurrentUser(parentReportAction) && ReportActionsUtils.isTransactionThread(parentReportAction)) {
            const transactionID = ReportActionsUtils.isMoneyRequestAction(parentReportAction) ? ReportActionsUtils.getOriginalMessage(parentReportAction)?.IOUTransactionID : null;
            const transaction = allTransactions?.[`${ONYXKEYS.COLLECTION.TRANSACTION}${transactionID}`];
            if (TransactionUtils.hasMissingSmartscanFields(transaction ?? null) && !isSettled(transaction?.reportID)) {
                reportActionErrors.smartscan = ErrorUtils.getMicroSecondOnyxErrorWithTranslationKey('iou.error.genericSmartscanFailureMessage');
                reportAction = undefined;
            }
        } else if ((isIOUReport(report) || isExpenseReport(report)) && report?.ownerAccountID === currentUserAccountID) {
            if (shouldShowRBRForMissingSmartscanFields(report?.reportID) && !isSettled(report?.reportID)) {
                reportActionErrors.smartscan = ErrorUtils.getMicroSecondOnyxErrorWithTranslationKey('iou.error.genericSmartscanFailureMessage');
                reportAction = getReportActionWithMissingSmartscanFields(report?.reportID);
            }
        } else if (hasSmartscanError(reportActionsArray)) {
            reportActionErrors.smartscan = ErrorUtils.getMicroSecondOnyxErrorWithTranslationKey('iou.error.genericSmartscanFailureMessage');
            reportAction = getReportActionWithSmartscanError(reportActionsArray);
        }
    }

    return {
        errors: reportActionErrors,
        reportAction,
    };
}

/**
 * Get an object of error messages keyed by microtime by combining all error objects related to the report.
 */
function getAllReportErrors(report: OnyxEntry<Report>, reportActions: OnyxEntry<ReportActions>): Errors {
    const reportErrorFields = report?.errorFields ?? {};
    const {errors: reportActionErrors} = getAllReportActionsErrorsAndReportActionThatRequiresAttention(report, reportActions);

    // All error objects related to the report. Each object in the sources contains error messages keyed by microtime
    const errorSources = {
        ...reportErrorFields,
        ...reportActionErrors,
    };

    // Combine all error messages keyed by microtime into one object
    const errorSourcesArray = Object.values(errorSources ?? {});
    const allReportErrors = {};

    for (const errors of errorSourcesArray) {
        if (!isEmptyObject(errors)) {
            Object.assign(allReportErrors, errors);
        }
    }
    return allReportErrors;
}

function hasReportErrorsOtherThanFailedReceipt(report: Report, doesReportHaveViolations: boolean, transactionViolations: OnyxCollection<TransactionViolation[]>) {
    const reportActions = allReportActions?.[`${ONYXKEYS.COLLECTION.REPORT_ACTIONS}${report.reportID}`] ?? {};
    const allReportErrors = getAllReportErrors(report, reportActions) ?? {};
    const transactionReportActions = ReportActionsUtils.getAllReportActions(report.reportID);
    const oneTransactionThreadReportID = ReportActionsUtils.getOneTransactionThreadReportID(report.reportID, transactionReportActions, undefined);
    let doesTransactionThreadReportHasViolations = false;
    if (oneTransactionThreadReportID) {
        const transactionReport = getReport(oneTransactionThreadReportID);
        doesTransactionThreadReportHasViolations = !!transactionReport && shouldDisplayViolationsRBRInLHN(transactionReport, transactionViolations);
    }
    return (
        doesTransactionThreadReportHasViolations ||
        doesReportHaveViolations ||
        Object.values(allReportErrors).some((error) => error?.[0] !== Localize.translateLocal('iou.error.genericSmartscanFailureMessage'))
    );
}

type ShouldReportBeInOptionListParams = {
    report: OnyxEntry<Report>;
    currentReportId: string;
    isInFocusMode: boolean;
    betas: OnyxEntry<Beta[]>;
    policies: OnyxCollection<Policy>;
    excludeEmptyChats: boolean;
    doesReportHaveViolations: boolean;
    includeSelfDM?: boolean;
    login?: string;
    includeDomainEmail?: boolean;
};

function reasonForReportToBeInOptionList({
    report,
    currentReportId,
    isInFocusMode,
    betas,
    policies,
    excludeEmptyChats,
    doesReportHaveViolations,
    includeSelfDM = false,
    login,
    includeDomainEmail = false,
}: ShouldReportBeInOptionListParams): ValueOf<typeof CONST.REPORT_IN_LHN_REASONS> | null {
    const isInDefaultMode = !isInFocusMode;
    // Exclude reports that have no data because there wouldn't be anything to show in the option item.
    // This can happen if data is currently loading from the server or a report is in various stages of being created.
    // This can also happen for anyone accessing a public room or archived room for which they don't have access to the underlying policy.
    // Optionally exclude reports that do not belong to currently active workspace

    const parentReportAction = isThread(report) ? allReportActions?.[`${ONYXKEYS.COLLECTION.REPORT_ACTIONS}${report.parentReportID}`]?.[report.parentReportActionID] : undefined;

    if (
        !report?.reportID ||
        !report?.type ||
        report?.reportName === undefined ||
        (!report?.participants &&
            // We omit sending back participants for chat rooms when searching for reports since they aren't needed to display the results and can get very large.
            // So we allow showing rooms with no participants–in any other circumstances we should never have these reports with no participants in Onyx.
            !isChatRoom(report) &&
            !isChatThread(report) &&
            !isArchivedRoom(report, getReportNameValuePairs(report?.reportID)) &&
            !isMoneyRequestReport(report) &&
            !isTaskReport(report) &&
            !isSelfDM(report) &&
            !isSystemChat(report) &&
            !isGroupChat(report))
    ) {
        return null;
    }

    // We used to use the system DM for A/B testing onboarding tasks, but now only create them in the Concierge chat. We
    // still need to allow existing users who have tasks in the system DM to see them, but otherwise we don't need to
    // show that chat
    if (report?.participants?.[CONST.ACCOUNT_ID.NOTIFICATIONS] && isEmptyReport(report)) {
        return null;
    }

    if (!canAccessReport(report, policies, betas)) {
        return null;
    }

    // If this is a transaction thread associated with a report that only has one transaction, omit it
    if (isOneTransactionThread(report.reportID, report.parentReportID, parentReportAction)) {
        return null;
    }

    if ((Object.values(CONST.REPORT.UNSUPPORTED_TYPE) as string[]).includes(report?.type ?? '')) {
        return null;
    }

    // Include the currently viewed report. If we excluded the currently viewed report, then there
    // would be no way to highlight it in the options list and it would be confusing to users because they lose
    // a sense of context.
    if (report.reportID === currentReportId) {
        return CONST.REPORT_IN_LHN_REASONS.IS_FOCUSED;
    }

    // Retrieve the draft comment for the report and convert it to a boolean
    const hasDraftComment = hasValidDraftComment(report.reportID);

    // Include reports that are relevant to the user in any view mode. Criteria include having a draft or having a GBR showing.
    // eslint-disable-next-line @typescript-eslint/prefer-nullish-coalescing
    if (hasDraftComment) {
        return CONST.REPORT_IN_LHN_REASONS.HAS_DRAFT_COMMENT;
    }

    if (requiresAttentionFromCurrentUser(report)) {
        return CONST.REPORT_IN_LHN_REASONS.HAS_GBR;
    }

    const isEmptyChat = isEmptyReport(report);
    const canHideReport = shouldHideReport(report, currentReportId);

    // Include reports if they are pinned
    if (report.isPinned) {
        return CONST.REPORT_IN_LHN_REASONS.PINNED_BY_USER;
    }

    const reportIsSettled = report.statusNum === CONST.REPORT.STATUS_NUM.REIMBURSED;

    // Always show IOU reports with violations unless they are reimbursed
    if (isExpenseRequest(report) && doesReportHaveViolations && !reportIsSettled) {
        return CONST.REPORT_IN_LHN_REASONS.HAS_IOU_VIOLATIONS;
    }

    // Hide only chat threads that haven't been commented on (other threads are actionable)
    if (isChatThread(report) && canHideReport && isEmptyChat) {
        return null;
    }

    // Show #admins room only when it has some value to the user.
    if (isAdminRoom(report) && !shouldAdminsRoomBeVisible(report)) {
        return null;
    }

    // Include reports that have errors from trying to add a workspace
    // If we excluded it, then the red-brock-road pattern wouldn't work for the user to resolve the error
    if (report.errorFields?.addWorkspaceRoom) {
        return CONST.REPORT_IN_LHN_REASONS.HAS_ADD_WORKSPACE_ROOM_ERRORS;
    }

    // All unread chats (even archived ones) in GSD mode will be shown. This is because GSD mode is specifically for focusing the user on the most relevant chats, primarily, the unread ones
    if (isInFocusMode) {
        return isUnread(report) && getReportNotificationPreference(report) !== CONST.REPORT.NOTIFICATION_PREFERENCE.MUTE ? CONST.REPORT_IN_LHN_REASONS.IS_UNREAD : null;
    }

    // Archived reports should always be shown when in default (most recent) mode. This is because you should still be able to access and search for the chats to find them.
    if (isInDefaultMode && isArchivedRoom(report, getReportNameValuePairs(report?.reportID))) {
        return CONST.REPORT_IN_LHN_REASONS.IS_ARCHIVED;
    }

    // Hide chats between two users that haven't been commented on from the LNH
    if (excludeEmptyChats && isEmptyChat && isChatReport(report) && !isChatRoom(report) && !isPolicyExpenseChat(report) && !isSystemChat(report) && !isGroupChat(report) && canHideReport) {
        return null;
    }

    if (isSelfDM(report)) {
        return includeSelfDM ? CONST.REPORT_IN_LHN_REASONS.IS_SELF_DM : null;
    }

    if (Str.isDomainEmail(login ?? '') && !includeDomainEmail) {
        return null;
    }

    // Hide chat threads where the parent message is pending removal
    if (!isEmptyObject(parentReportAction) && ReportActionsUtils.isPendingRemove(parentReportAction) && ReportActionsUtils.isThreadParentMessage(parentReportAction, report?.reportID)) {
        return null;
    }

    return CONST.REPORT_IN_LHN_REASONS.DEFAULT;
}

/**
 * Takes several pieces of data from Onyx and evaluates if a report should be shown in the option list (either when searching
 * for reports or the reports shown in the LHN).
 *
 * This logic is very specific and the order of the logic is very important. It should fail quickly in most cases and also
 * filter out the majority of reports before filtering out very specific minority of reports.
 */
function shouldReportBeInOptionList(params: ShouldReportBeInOptionListParams) {
    return reasonForReportToBeInOptionList(params) !== null;
}

/**
 * Attempts to find a report in onyx with the provided list of participants. Does not include threads, task, expense, room, and policy expense chat.
 */
function getChatByParticipants(newParticipantList: number[], reports: OnyxCollection<Report> = allReports, shouldIncludeGroupChats = false): OnyxEntry<Report> {
    const sortedNewParticipantList = newParticipantList.sort();
    return Object.values(reports ?? {}).find((report) => {
        const participantAccountIDs = Object.keys(report?.participants ?? {});

        // Skip if it's not a 1:1 chat
        if (!shouldIncludeGroupChats && !isOneOnOneChat(report) && !isSystemChat(report)) {
            return false;
        }

        // If we are looking for a group chat, then skip non-group chat report
        if (shouldIncludeGroupChats && !isGroupChat(report)) {
            return false;
        }

        const sortedParticipantsAccountIDs = participantAccountIDs.map(Number).sort();

        // Only return the chat if it has all the participants
        return lodashIsEqual(sortedNewParticipantList, sortedParticipantsAccountIDs);
    });
}

/**
 * Attempts to find an invoice chat report in onyx with the provided policyID and receiverID.
 */
function getInvoiceChatByParticipants(policyID: string, receiverID: string | number, reports: OnyxCollection<Report> = allReports): OnyxEntry<Report> {
    return Object.values(reports ?? {}).find((report) => {
        if (!report || !isInvoiceRoom(report) || isArchivedRoom(report)) {
            return false;
        }

        const isSameReceiver =
            report.invoiceReceiver &&
            (('accountID' in report.invoiceReceiver && report.invoiceReceiver.accountID === receiverID) ||
                ('policyID' in report.invoiceReceiver && report.invoiceReceiver.policyID === receiverID));

        return report.policyID === policyID && isSameReceiver;
    });
}

/**
 * Attempts to find a policy expense report in onyx that is owned by ownerAccountID in a given policy
 */
function getPolicyExpenseChat(ownerAccountID: number | undefined, policyID: string | undefined): OnyxEntry<Report> {
    if (!ownerAccountID || !policyID) {
        return;
    }

    return Object.values(allReports ?? {}).find((report: OnyxEntry<Report>) => {
        // If the report has been deleted, then skip it
        if (!report) {
            return false;
        }

        return report.policyID === policyID && isPolicyExpenseChat(report) && report.ownerAccountID === ownerAccountID;
    });
}

function getAllPolicyReports(policyID: string): Array<OnyxEntry<Report>> {
    return Object.values(allReports ?? {}).filter((report) => report?.policyID === policyID);
}

/**
 * Returns true if Chronos is one of the chat participants (1:1)
 */
function chatIncludesChronos(report: OnyxInputOrEntry<Report> | SearchReport): boolean {
    const participantAccountIDs = Object.keys(report?.participants ?? {}).map(Number);
    return participantAccountIDs.includes(CONST.ACCOUNT_ID.CHRONOS);
}

function chatIncludesChronosWithID(reportOrID?: string | SearchReport): boolean {
    if (!reportOrID) {
        return false;
    }

    const report = typeof reportOrID === 'string' ? getReport(reportOrID) : reportOrID;
    return chatIncludesChronos(report);
}

/**
 * Can only flag if:
 *
 * - It was written by someone else and isn't a whisper
 * - It's a welcome message whisper
 * - It's an ADD_COMMENT that is not an attachment
 */
function canFlagReportAction(reportAction: OnyxInputOrEntry<ReportAction>, reportID: string | undefined): boolean {
    let report = getReportOrDraftReport(reportID);

    // If the childReportID exists in reportAction and is equal to the reportID,
    // the report action being evaluated is the parent report action in a thread, and we should get the parent report to evaluate instead.
    if (reportAction?.childReportID?.toString() === reportID?.toString()) {
        report = getReportOrDraftReport(report?.parentReportID);
    }
    const isCurrentUserAction = reportAction?.actorAccountID === currentUserAccountID;
    if (ReportActionsUtils.isWhisperAction(reportAction)) {
        // Allow flagging whispers that are sent by other users
        if (!isCurrentUserAction && reportAction?.actorAccountID !== CONST.ACCOUNT_ID.CONCIERGE) {
            return true;
        }

        // Disallow flagging the rest of whisper as they are sent by us
        return false;
    }

    return !!(
        !isCurrentUserAction &&
        reportAction?.actionName === CONST.REPORT.ACTIONS.TYPE.ADD_COMMENT &&
        !ReportActionsUtils.isDeletedAction(reportAction) &&
        !ReportActionsUtils.isCreatedTaskReportAction(reportAction) &&
        !isEmptyObject(report) &&
        report &&
        isAllowedToComment(report)
    );
}

/**
 * Whether flag comment page should show
 */
function shouldShowFlagComment(reportAction: OnyxInputOrEntry<ReportAction>, report: OnyxInputOrEntry<Report>): boolean {
    return (
        canFlagReportAction(reportAction, report?.reportID) &&
        !isArchivedRoom(report, getReportNameValuePairs(report?.reportID)) &&
        !chatIncludesChronos(report) &&
        !isConciergeChatReport(report) &&
        reportAction?.actorAccountID !== CONST.ACCOUNT_ID.CONCIERGE
    );
}

/**
 * @param sortedAndFilteredReportActions - reportActions for the report, sorted newest to oldest, and filtered for only those that should be visible
 */
function getNewMarkerReportActionID(report: OnyxEntry<Report>, sortedAndFilteredReportActions: ReportAction[]): string {
    if (!isUnread(report)) {
        return '';
    }

    const newMarkerIndex = lodashFindLastIndex(sortedAndFilteredReportActions, (reportAction) => (reportAction.created ?? '') > (report?.lastReadTime ?? ''));

    return newMarkerIndex !== -1 && 'reportActionID' in (sortedAndFilteredReportActions?.at(newMarkerIndex) ?? {})
        ? sortedAndFilteredReportActions.at(newMarkerIndex)?.reportActionID ?? ''
        : '';
}

/**
 * Performs the markdown conversion, and replaces code points > 127 with C escape sequences
 * Used for compatibility with the backend auth validator for AddComment, and to account for MD in comments
 * @returns The comment's total length as seen from the backend
 */
function getCommentLength(textComment: string, parsingDetails?: ParsingDetails): number {
    return getParsedComment(textComment, parsingDetails)
        .replace(/[^ -~]/g, '\\u????')
        .trim().length;
}

function getRouteFromLink(url: string | null): string {
    if (!url) {
        return '';
    }

    // Get the reportID from URL
    let route = url;
    const localWebAndroidRegEx = /^(https:\/\/([0-9]{1,3})\.([0-9]{1,3})\.([0-9]{1,3})\.([0-9]{1,3}))/;
    linkingConfig.prefixes.forEach((prefix) => {
        if (route.startsWith(prefix)) {
            route = route.replace(prefix, '');
        } else if (localWebAndroidRegEx.test(route)) {
            route = route.replace(localWebAndroidRegEx, '');
        } else {
            return;
        }

        // Remove the port if it's a localhost URL
        if (/^:\d+/.test(route)) {
            route = route.replace(/:\d+/, '');
        }

        // Remove the leading slash if exists
        if (route.startsWith('/')) {
            route = route.replace('/', '');
        }
    });
    return route;
}

function parseReportRouteParams(route: string): ReportRouteParams {
    let parsingRoute = route;
    if (parsingRoute.at(0) === '/') {
        // remove the first slash
        parsingRoute = parsingRoute.slice(1);
    }

    if (!parsingRoute.startsWith(Url.addTrailingForwardSlash(ROUTES.REPORT))) {
        return {reportID: '', isSubReportPageRoute: false};
    }

    const pathSegments = parsingRoute.split('/');

    const reportIDSegment = pathSegments.at(1);
    const hasRouteReportActionID = !Number.isNaN(Number(reportIDSegment));

    // Check for "undefined" or any other unwanted string values
    if (!reportIDSegment || reportIDSegment === 'undefined') {
        return {reportID: '', isSubReportPageRoute: false};
    }

    return {
        reportID: reportIDSegment,
        isSubReportPageRoute: pathSegments.length > 2 && !hasRouteReportActionID,
    };
}

function getReportIDFromLink(url: string | null): string {
    const route = getRouteFromLink(url);
    const {reportID, isSubReportPageRoute} = parseReportRouteParams(route);
    if (isSubReportPageRoute) {
        // We allow the Sub-Report deep link routes (settings, details, etc.) to be handled by their respective component pages
        return '';
    }
    return reportID;
}

/**
 * Check if the chat report is linked to an iou that is waiting for the current user to add a credit bank account.
 */
function hasIOUWaitingOnCurrentUserBankAccount(chatReport: OnyxInputOrEntry<Report>): boolean {
    if (chatReport?.iouReportID) {
        const iouReport = getReport(chatReport.iouReportID);
        if (iouReport?.isWaitingOnBankAccount && iouReport?.ownerAccountID === currentUserAccountID) {
            return true;
        }
    }

    return false;
}

/**
 * Users can submit an expense:
 * - in policy expense chats only if they are in a role of a member in the chat (in other words, if it's their policy expense chat)
 * - in an open or submitted expense report tied to a policy expense chat the user owns
 *     - employee can submit expenses in a submitted expense report only if the policy has Instant Submit settings turned on
 * - in an IOU report, which is not settled yet
 * - in a 1:1 DM chat
 */
function canRequestMoney(report: OnyxEntry<Report>, policy: OnyxEntry<Policy>, otherParticipants: number[]): boolean {
    // User cannot submit expenses in a chat thread, task report or in a chat room
    if (isChatThread(report) || isTaskReport(report) || isChatRoom(report) || isSelfDM(report) || isGroupChat(report)) {
        return false;
    }

    // Users can only submit expenses in DMs if they are a 1:1 DM
    if (isDM(report)) {
        return otherParticipants.length === 1;
    }

    // Prevent requesting money if pending IOU report waiting for their bank account already exists
    if (hasIOUWaitingOnCurrentUserBankAccount(report)) {
        return false;
    }

    let isOwnPolicyExpenseChat = report?.isOwnPolicyExpenseChat ?? false;
    if (isExpenseReport(report) && getParentReport(report)) {
        isOwnPolicyExpenseChat = !!getParentReport(report)?.isOwnPolicyExpenseChat;
    }

    // In case there are no other participants than the current user and it's not user's own policy expense chat, they can't submit expenses from such report
    if (otherParticipants.length === 0 && !isOwnPolicyExpenseChat) {
        return false;
    }

    // Current user must be a manager or owner of this IOU
    if (isIOUReport(report) && currentUserAccountID !== report?.managerID && currentUserAccountID !== report?.ownerAccountID) {
        return false;
    }

    // User can submit expenses in any IOU report, unless paid, but the user can only submit expenses in an expense report
    // which is tied to their workspace chat.
    if (isMoneyRequestReport(report)) {
        const canAddTransactions = canAddTransaction(report);
        return isReportInGroupPolicy(report) ? isOwnPolicyExpenseChat && canAddTransactions : canAddTransactions;
    }

    // In the case of policy expense chat, users can only submit expenses from their own policy expense chat
    return !isPolicyExpenseChat(report) || isOwnPolicyExpenseChat;
}

function isGroupChatAdmin(report: OnyxEntry<Report>, accountID: number) {
    if (!report?.participants) {
        return false;
    }

    const reportParticipants = report.participants ?? {};
    const participant = reportParticipants[accountID];
    return participant?.role === CONST.REPORT.ROLE.ADMIN;
}

/**
 * Helper method to define what expense options we want to show for particular method.
 * There are 4 expense options: Submit, Split, Pay and Track expense:
 * - Submit option should show for:
 *     - DMs
 *     - own policy expense chats
 *     - open and processing expense reports tied to own policy expense chat
 *     - unsettled IOU reports
 * - Pay option should show for:
 *     - DMs
 * - Split options should show for:
 *     - DMs
 *     - chat/policy rooms with more than 1 participant
 *     - groups chats with 2 and more participants
 *     - corporate workspace chats
 * - Track expense option should show for:
 *    - Self DMs
 *    - own policy expense chats
 *    - open and processing expense reports tied to own policy expense chat
 * - Send invoice option should show for:
 *    - invoice rooms if the user is an admin of the sender workspace
 * None of the options should show in chat threads or if there is some special Expensify account
 * as a participant of the report.
 */
function getMoneyRequestOptions(report: OnyxEntry<Report>, policy: OnyxEntry<Policy>, reportParticipants: number[], filterDeprecatedTypes = false): IOUType[] {
    // In any thread or task report, we do not allow any new expenses yet
    if (isChatThread(report) || isTaskReport(report) || isInvoiceReport(report) || isSystemChat(report)) {
        return [];
    }

    if (isInvoiceRoom(report)) {
        if (PolicyUtils.canSendInvoiceFromWorkspace(policy?.id) && isPolicyAdmin(report?.policyID, allPolicies)) {
            return [CONST.IOU.TYPE.INVOICE];
        }
        return [];
    }

    // We don't allow IOU actions if an Expensify account is a participant of the report, unless the policy that the report is on is owned by an Expensify account
    const doParticipantsIncludeExpensifyAccounts = lodashIntersection(reportParticipants, CONST.EXPENSIFY_ACCOUNT_IDS).length > 0;
    const policyOwnerAccountID = getPolicy(report?.policyID)?.ownerAccountID;
    const isPolicyOwnedByExpensifyAccounts = policyOwnerAccountID ? CONST.EXPENSIFY_ACCOUNT_IDS.includes(policyOwnerAccountID) : false;
    if (doParticipantsIncludeExpensifyAccounts && !isPolicyOwnedByExpensifyAccounts) {
        return [];
    }

    const otherParticipants = reportParticipants.filter((accountID) => currentUserPersonalDetails?.accountID !== accountID);
    const hasSingleParticipantInReport = otherParticipants.length === 1;
    let options: IOUType[] = [];

    if (isSelfDM(report)) {
        options = [CONST.IOU.TYPE.TRACK];
    }

    // User created policy rooms and default rooms like #admins or #announce will always have the Split Expense option
    // unless there are no other participants at all (e.g. #admins room for a policy with only 1 admin)
    // DM chats will have the Split Expense option.
    // Your own workspace chats will have the split expense option.
    if (
        (isChatRoom(report) && !isAnnounceRoom(report) && otherParticipants.length > 0) ||
        (isDM(report) && otherParticipants.length > 0) ||
        (isGroupChat(report) && otherParticipants.length > 0) ||
        (isPolicyExpenseChat(report) && report?.isOwnPolicyExpenseChat)
    ) {
        options = [CONST.IOU.TYPE.SPLIT];
    }

    if (canRequestMoney(report, policy, otherParticipants)) {
        options = [...options, CONST.IOU.TYPE.SUBMIT];
        if (!filterDeprecatedTypes) {
            options = [...options, CONST.IOU.TYPE.REQUEST];
        }

        // If the user can request money from the workspace report, they can also track expenses
        if (isPolicyExpenseChat(report) || isExpenseReport(report)) {
            options = [...options, CONST.IOU.TYPE.TRACK];
        }
    }

    // Pay someone option should be visible only in 1:1 DMs
    if (isDM(report) && hasSingleParticipantInReport) {
        options = [...options, CONST.IOU.TYPE.PAY];
        if (!filterDeprecatedTypes) {
            options = [...options, CONST.IOU.TYPE.SEND];
        }
    }

    return options;
}

/**
 * This is a temporary function to help with the smooth transition with the oldDot.
 * This function will be removed once the transition occurs in oldDot to new links.
 */
// eslint-disable-next-line @typescript-eslint/naming-convention
function temporary_getMoneyRequestOptions(
    report: OnyxEntry<Report>,
    policy: OnyxEntry<Policy>,
    reportParticipants: number[],
): Array<Exclude<IOUType, typeof CONST.IOU.TYPE.REQUEST | typeof CONST.IOU.TYPE.SEND | typeof CONST.IOU.TYPE.CREATE>> {
    return getMoneyRequestOptions(report, policy, reportParticipants, true) as Array<
        Exclude<IOUType, typeof CONST.IOU.TYPE.REQUEST | typeof CONST.IOU.TYPE.SEND | typeof CONST.IOU.TYPE.CREATE>
    >;
}

/**
 * Invoice sender, invoice receiver and auto-invited admins cannot leave
 */
function canLeaveInvoiceRoom(report: OnyxEntry<Report>): boolean {
    if (!report || !report?.invoiceReceiver) {
        return false;
    }

    if (report?.statusNum === CONST.REPORT.STATUS_NUM.CLOSED) {
        return false;
    }

    const isSenderPolicyAdmin = getPolicy(report.policyID)?.role === CONST.POLICY.ROLE.ADMIN;

    if (isSenderPolicyAdmin) {
        return false;
    }

    if (report.invoiceReceiver.type === CONST.REPORT.INVOICE_RECEIVER_TYPE.INDIVIDUAL) {
        return report?.invoiceReceiver?.accountID !== currentUserAccountID;
    }

    const isReceiverPolicyAdmin = getPolicy(report.invoiceReceiver.policyID)?.role === CONST.POLICY.ROLE.ADMIN;

    if (isReceiverPolicyAdmin) {
        return false;
    }

    return true;
}

/**
 * Allows a user to leave a policy room according to the following conditions of the visibility or chatType rNVP:
 * `public` - Anyone can leave (because anybody can join)
 * `public_announce` - Only non-policy members can leave (it's auto-shared with policy members)
 * `policy_admins` - Nobody can leave (it's auto-shared with all policy admins)
 * `policy_announce` - Nobody can leave (it's auto-shared with all policy members)
 * `policyExpenseChat` - Nobody can leave (it's auto-shared with all policy members)
 * `policy` - Anyone can leave (though only policy members can join)
 * `domain` - Nobody can leave (it's auto-shared with domain members)
 * `dm` - Nobody can leave (it's auto-shared with users)
 * `private` - Anybody can leave (though you can only be invited to join)
 * `invoice` - Invoice sender, invoice receiver and auto-invited admins cannot leave
 */
function canLeaveRoom(report: OnyxEntry<Report>, isPolicyEmployee: boolean): boolean {
    if (isInvoiceRoom(report)) {
        if (isArchivedRoom(report, getReportNameValuePairs(report?.reportID))) {
            return false;
        }

        const invoiceReport = getReportOrDraftReport(report?.iouReportID);

        if (invoiceReport?.ownerAccountID === currentUserAccountID) {
            return false;
        }

        if (invoiceReport?.managerID === currentUserAccountID) {
            return false;
        }

        const isSenderPolicyAdmin = getPolicy(report?.policyID)?.role === CONST.POLICY.ROLE.ADMIN;

        if (isSenderPolicyAdmin) {
            return false;
        }

        const isReceiverPolicyAdmin =
            report?.invoiceReceiver?.type === CONST.REPORT.INVOICE_RECEIVER_TYPE.BUSINESS ? getPolicy(report?.invoiceReceiver?.policyID)?.role === CONST.POLICY.ROLE.ADMIN : false;

        if (isReceiverPolicyAdmin) {
            return false;
        }

        return true;
    }

    if (!report?.visibility) {
        if (
            report?.chatType === CONST.REPORT.CHAT_TYPE.POLICY_ADMINS ||
            report?.chatType === CONST.REPORT.CHAT_TYPE.POLICY_ANNOUNCE ||
            report?.chatType === CONST.REPORT.CHAT_TYPE.POLICY_EXPENSE_CHAT ||
            report?.chatType === CONST.REPORT.CHAT_TYPE.DOMAIN_ALL ||
            report?.chatType === CONST.REPORT.CHAT_TYPE.SELF_DM ||
            !report?.chatType
        ) {
            // DM chats don't have a chatType
            return false;
        }
    } else if (isPublicAnnounceRoom(report) && isPolicyEmployee) {
        return false;
    }
    return true;
}

function isCurrentUserTheOnlyParticipant(participantAccountIDs?: number[]): boolean {
    return !!(participantAccountIDs?.length === 1 && participantAccountIDs?.at(0) === currentUserAccountID);
}

/**
 * Returns display names for those that can see the whisper.
 * However, it returns "you" if the current user is the only one who can see it besides the person that sent it.
 */
function getWhisperDisplayNames(participantAccountIDs?: number[]): string | undefined {
    const isWhisperOnlyVisibleToCurrentUser = isCurrentUserTheOnlyParticipant(participantAccountIDs);

    // When the current user is the only participant, the display name needs to be "you" because that's the only person reading it
    if (isWhisperOnlyVisibleToCurrentUser) {
        return Localize.translateLocal('common.youAfterPreposition');
    }

    return participantAccountIDs?.map((accountID) => getDisplayNameForParticipant(accountID, !isWhisperOnlyVisibleToCurrentUser)).join(', ');
}

/**
 * Show subscript on workspace chats / threads and expense requests
 */
function shouldReportShowSubscript(report: OnyxEntry<Report>): boolean {
    if (isArchivedRoom(report, getReportNameValuePairs(report?.reportID)) && !isWorkspaceThread(report)) {
        return false;
    }

    if (isPolicyExpenseChat(report) && !isChatThread(report) && !isTaskReport(report) && !report?.isOwnPolicyExpenseChat) {
        return true;
    }

    if (isPolicyExpenseChat(report) && !isThread(report) && !isTaskReport(report)) {
        return true;
    }

    if (isExpenseRequest(report)) {
        return true;
    }

    if (isExpenseReport(report) && isOneTransactionReport(report?.reportID)) {
        return true;
    }

    if (isWorkspaceTaskReport(report)) {
        return true;
    }

    if (isWorkspaceThread(report)) {
        return true;
    }

    if (isInvoiceRoom(report) || isInvoiceReport(report)) {
        return true;
    }

    return false;
}

/**
 * Return true if reports data exists
 */
function isReportDataReady(): boolean {
    return !isEmptyObject(allReports) && Object.keys(allReports ?? {}).some((key) => allReports?.[key]?.reportID);
}

/**
 * Return true if reportID from path is valid
 */
function isValidReportIDFromPath(reportIDFromPath: string): boolean {
    return !['', 'null', '0', '-1'].includes(reportIDFromPath);
}

/**
 * Return the errors we have when creating a chat or a workspace room
 */
function getAddWorkspaceRoomOrChatReportErrors(report: OnyxEntry<Report>): Errors | null | undefined {
    // We are either adding a workspace room, or we're creating a chat, it isn't possible for both of these to have errors for the same report at the same time, so
    // simply looking up the first truthy value will get the relevant property if it's set.
    return report?.errorFields?.addWorkspaceRoom ?? report?.errorFields?.createChat;
}

/**
 * Return true if the expense report is marked for deletion.
 */
function isMoneyRequestReportPendingDeletion(reportOrID: OnyxEntry<Report> | string): boolean {
    const report = typeof reportOrID === 'string' ? getReport(reportOrID) : reportOrID;
    if (!isMoneyRequestReport(report)) {
        return false;
    }

    const parentReportAction = ReportActionsUtils.getReportAction(report?.parentReportID, report?.parentReportActionID);
    return parentReportAction?.pendingAction === CONST.RED_BRICK_ROAD_PENDING_ACTION.DELETE;
}

function canUserPerformWriteAction(report: OnyxEntry<Report>) {
    const reportErrors = getAddWorkspaceRoomOrChatReportErrors(report);

    // If the expense report is marked for deletion, let us prevent any further write action.
    if (isMoneyRequestReportPendingDeletion(report)) {
        return false;
    }

    const reportNameValuePairs = getReportNameValuePairs(report?.reportID);
    return !isArchivedRoom(report, reportNameValuePairs) && isEmptyObject(reportErrors) && report && isAllowedToComment(report) && !isAnonymousUser && canWriteInReport(report);
}

/**
 * Returns ID of the original report from which the given reportAction is first created.
 */
function getOriginalReportID(reportID: string, reportAction: OnyxInputOrEntry<ReportAction>): string | undefined {
    const reportActions = allReportActions?.[`${ONYXKEYS.COLLECTION.REPORT_ACTIONS}${reportID}`];
    const currentReportAction = reportActions?.[reportAction?.reportActionID ?? '-1'] ?? null;
    const transactionThreadReportID = ReportActionsUtils.getOneTransactionThreadReportID(reportID, reportActions ?? ([] as ReportAction[]));
    const isThreadReportParentAction = reportAction?.childReportID?.toString() === reportID;
    if (Object.keys(currentReportAction ?? {}).length === 0) {
        return isThreadReportParentAction ? getReport(reportID)?.parentReportID : transactionThreadReportID ?? reportID;
    }
    return reportID;
}

/**
 * Return the pendingAction and the errors resulting from either
 *
 * - creating a workspace room
 * - starting a chat
 * - paying the expense
 *
 * while being offline
 */
function getReportOfflinePendingActionAndErrors(report: OnyxEntry<Report>): ReportOfflinePendingActionAndErrors {
    // It shouldn't be possible for all of these actions to be pending (or to have errors) for the same report at the same time, so just take the first that exists
    const reportPendingAction = report?.pendingFields?.addWorkspaceRoom ?? report?.pendingFields?.createChat ?? report?.pendingFields?.reimbursed;

    const reportErrors = getAddWorkspaceRoomOrChatReportErrors(report);
    return {reportPendingAction, reportErrors};
}

/**
 * Check if the report can create the expense with type is iouType
 */
function canCreateRequest(report: OnyxEntry<Report>, policy: OnyxEntry<Policy>, iouType: ValueOf<typeof CONST.IOU.TYPE>): boolean {
    const participantAccountIDs = Object.keys(report?.participants ?? {}).map(Number);

    if (!canUserPerformWriteAction(report)) {
        return false;
    }

    const requestOptions = getMoneyRequestOptions(report, policy, participantAccountIDs);
    if (Permissions.canUseCombinedTrackSubmit()) {
        requestOptions.push(CONST.IOU.TYPE.CREATE);
    }

    return requestOptions.includes(iouType);
}

function getWorkspaceChats(policyID: string, accountIDs: number[], reports: OnyxCollection<Report> = allReports): Array<OnyxEntry<Report>> {
    return Object.values(reports ?? {}).filter(
        (report) => isPolicyExpenseChat(report) && report?.policyID === policyID && report?.ownerAccountID && accountIDs.includes(report?.ownerAccountID),
    );
}

/**
 * Gets all reports that relate to the policy
 *
 * @param policyID - the workspace ID to get all associated reports
 */
function getAllWorkspaceReports(policyID: string): Array<OnyxEntry<Report>> {
    return Object.values(allReports ?? {}).filter((report) => report?.policyID === policyID);
}

/**
 * @param policy - the workspace the report is on, null if the user isn't a member of the workspace
 */
function shouldDisableRename(report: OnyxEntry<Report>): boolean {
    if (
        isDefaultRoom(report) ||
        isArchivedRoom(report, getReportNameValuePairs(report?.reportID)) ||
        isPublicRoom(report) ||
        isThread(report) ||
        isMoneyRequest(report) ||
        isMoneyRequestReport(report) ||
        isPolicyExpenseChat(report) ||
        isInvoiceRoom(report) ||
        isInvoiceReport(report) ||
        isSystemChat(report)
    ) {
        return true;
    }

    if (isGroupChat(report)) {
        return false;
    }

    if (isDeprecatedGroupDM(report) || isTaskReport(report)) {
        return true;
    }

    return false;
}

/**
 * @param policy - the workspace the report is on, null if the user isn't a member of the workspace
 */
function canEditWriteCapability(report: OnyxEntry<Report>, policy: OnyxEntry<Policy>): boolean {
    return PolicyUtils.isPolicyAdmin(policy) && !isAdminRoom(report) && !isArchivedRoom(report, getReportNameValuePairs(report?.reportID)) && !isThread(report) && !isInvoiceRoom(report);
}

/**
 * @param policy - the workspace the report is on, null if the user isn't a member of the workspace
 */
function canEditRoomVisibility(report: OnyxEntry<Report>, policy: OnyxEntry<Policy>): boolean {
    return PolicyUtils.isPolicyAdmin(policy) && !isArchivedRoom(report, getReportNameValuePairs(report?.reportID));
}

/**
 * Returns the onyx data needed for the task assignee chat
 */
function getTaskAssigneeChatOnyxData(
    accountID: number,
    assigneeAccountID: number,
    taskReportID: string,
    assigneeChatReportID: string,
    parentReportID: string,
    title: string,
    assigneeChatReport: OnyxEntry<Report>,
): OnyxDataTaskAssigneeChat {
    // Set if we need to add a comment to the assignee chat notifying them that they have been assigned a task
    let optimisticAssigneeAddComment: OptimisticReportAction | undefined;
    // Set if this is a new chat that needs to be created for the assignee
    let optimisticChatCreatedReportAction: OptimisticCreatedReportAction | undefined;
    const assigneeChatReportMetadata = getReportMetadata(assigneeChatReportID);
    const currentTime = DateUtils.getDBTime();
    const optimisticData: OnyxUpdate[] = [];
    const successData: OnyxUpdate[] = [];
    const failureData: OnyxUpdate[] = [];

    // You're able to assign a task to someone you haven't chatted with before - so we need to optimistically create the chat and the chat reportActions
    // Only add the assignee chat report to onyx if we haven't already set it optimistically
    if (assigneeChatReportMetadata?.isOptimisticReport && assigneeChatReport?.pendingFields?.createChat !== CONST.RED_BRICK_ROAD_PENDING_ACTION.ADD) {
        optimisticChatCreatedReportAction = buildOptimisticCreatedReportAction(assigneeChatReportID);
        optimisticData.push(
            {
                onyxMethod: Onyx.METHOD.MERGE,
                key: `${ONYXKEYS.COLLECTION.REPORT}${assigneeChatReportID}`,
                value: {
                    pendingFields: {
                        createChat: CONST.RED_BRICK_ROAD_PENDING_ACTION.ADD,
                    },
                },
            },
            {
                onyxMethod: Onyx.METHOD.MERGE,
                key: `${ONYXKEYS.COLLECTION.REPORT_ACTIONS}${assigneeChatReportID}`,
                value: {[optimisticChatCreatedReportAction.reportActionID]: optimisticChatCreatedReportAction as Partial<ReportAction>},
            },
        );

        successData.push(
            {
                onyxMethod: Onyx.METHOD.MERGE,
                key: `${ONYXKEYS.COLLECTION.REPORT}${assigneeChatReportID}`,
                value: {
                    pendingFields: {
                        createChat: null,
                    },
                    // BE will send a different participant. We clear the optimistic one to avoid duplicated entries
                    participants: {[assigneeAccountID]: null},
                },
            },
            {
                onyxMethod: Onyx.METHOD.MERGE,
                key: `${ONYXKEYS.COLLECTION.REPORT_METADATA}${assigneeChatReportID}`,
                value: {
                    isOptimisticReport: false,
                },
            },
        );

        failureData.push(
            {
                onyxMethod: Onyx.METHOD.SET,
                key: `${ONYXKEYS.COLLECTION.REPORT}${assigneeChatReportID}`,
                value: null,
            },
            {
                onyxMethod: Onyx.METHOD.MERGE,
                key: `${ONYXKEYS.COLLECTION.REPORT_ACTIONS}${assigneeChatReportID}`,
                value: {[optimisticChatCreatedReportAction.reportActionID]: {pendingAction: null}},
            },
            // If we failed, we want to remove the optimistic personal details as it was likely due to an invalid login
            {
                onyxMethod: Onyx.METHOD.MERGE,
                key: ONYXKEYS.PERSONAL_DETAILS_LIST,
                value: {
                    [assigneeAccountID]: null,
                },
            },
        );
    }

    // If you're choosing to share the task in the same DM as the assignee then we don't need to create another reportAction indicating that you've been assigned
    if (assigneeChatReportID !== parentReportID) {
        // eslint-disable-next-line @typescript-eslint/prefer-nullish-coalescing
        const displayname = allPersonalDetails?.[assigneeAccountID]?.displayName || allPersonalDetails?.[assigneeAccountID]?.login || '';
        optimisticAssigneeAddComment = buildOptimisticTaskCommentReportAction(taskReportID, title, assigneeAccountID, `assigned to ${displayname}`, parentReportID);
        const lastAssigneeCommentText = formatReportLastMessageText(ReportActionsUtils.getReportActionText(optimisticAssigneeAddComment.reportAction as ReportAction));
        const optimisticAssigneeReport = {
            lastVisibleActionCreated: currentTime,
            lastMessageText: lastAssigneeCommentText,
            lastActorAccountID: accountID,
            lastReadTime: currentTime,
        };

        optimisticData.push(
            {
                onyxMethod: Onyx.METHOD.MERGE,
                key: `${ONYXKEYS.COLLECTION.REPORT_ACTIONS}${assigneeChatReportID}`,
                value: {[optimisticAssigneeAddComment.reportAction.reportActionID]: optimisticAssigneeAddComment.reportAction as ReportAction},
            },
            {
                onyxMethod: Onyx.METHOD.MERGE,
                key: `${ONYXKEYS.COLLECTION.REPORT}${assigneeChatReportID}`,
                value: optimisticAssigneeReport,
            },
        );
        successData.push({
            onyxMethod: Onyx.METHOD.MERGE,
            key: `${ONYXKEYS.COLLECTION.REPORT_ACTIONS}${assigneeChatReportID}`,
            value: {[optimisticAssigneeAddComment.reportAction.reportActionID]: {isOptimisticAction: null}},
        });
        failureData.push({
            onyxMethod: Onyx.METHOD.MERGE,
            key: `${ONYXKEYS.COLLECTION.REPORT_ACTIONS}${assigneeChatReportID}`,
            value: {[optimisticAssigneeAddComment.reportAction.reportActionID]: {pendingAction: null}},
        });
    }

    return {
        optimisticData,
        successData,
        failureData,
        optimisticAssigneeAddComment,
        optimisticChatCreatedReportAction,
    };
}

/**
 * Return iou report action display message
 */
function getIOUReportActionDisplayMessage(reportAction: OnyxEntry<ReportAction>, transaction?: OnyxEntry<Transaction>): string {
    if (!ReportActionsUtils.isMoneyRequestAction(reportAction)) {
        return '';
    }
    const originalMessage = ReportActionsUtils.getOriginalMessage(reportAction);
    const {IOUReportID, automaticAction} = originalMessage ?? {};
    const iouReport = getReportOrDraftReport(IOUReportID);
    let translationKey: TranslationPaths;
    if (originalMessage?.type === CONST.IOU.REPORT_ACTION_TYPE.PAY) {
        // The `REPORT_ACTION_TYPE.PAY` action type is used for both fulfilling existing requests and sending money. To
        // differentiate between these two scenarios, we check if the `originalMessage` contains the `IOUDetails`
        // property. If it does, it indicates that this is a 'Pay someone' action.
        const {amount, currency} = originalMessage?.IOUDetails ?? originalMessage ?? {};
        const formattedAmount = CurrencyUtils.convertToDisplayString(Math.abs(amount), currency) ?? '';

        switch (originalMessage.paymentType) {
            case CONST.IOU.PAYMENT_TYPE.ELSEWHERE:
                translationKey = hasMissingInvoiceBankAccount(IOUReportID) ? 'iou.payerSettledWithMissingBankAccount' : 'iou.paidElsewhereWithAmount';
                break;
            case CONST.IOU.PAYMENT_TYPE.EXPENSIFY:
            case CONST.IOU.PAYMENT_TYPE.VBBA:
                translationKey = 'iou.paidWithExpensifyWithAmount';
                if (automaticAction) {
                    translationKey = 'iou.automaticallyPaidWithExpensify';
                }
                break;
            default:
                translationKey = 'iou.payerPaidAmount';
                break;
        }
        return Localize.translateLocal(translationKey, {amount: formattedAmount, payer: ''});
    }

    const amount = TransactionUtils.getAmount(transaction, !isEmptyObject(iouReport) && isExpenseReport(iouReport)) ?? 0;
    const formattedAmount = CurrencyUtils.convertToDisplayString(amount, TransactionUtils.getCurrency(transaction)) ?? '';
    const isRequestSettled = isSettled(IOUReportID);
    const isApproved = isReportApproved(iouReport);
    if (isRequestSettled) {
        return Localize.translateLocal('iou.payerSettled', {
            amount: formattedAmount,
        });
    }
    if (isApproved) {
        return Localize.translateLocal('iou.approvedAmount', {
            amount: formattedAmount,
        });
    }
    if (ReportActionsUtils.isSplitBillAction(reportAction)) {
        translationKey = 'iou.didSplitAmount';
    } else if (ReportActionsUtils.isTrackExpenseAction(reportAction)) {
        translationKey = 'iou.trackedAmount';
    } else {
        translationKey = 'iou.submittedAmount';
    }
    return Localize.translateLocal(translationKey, {
        formattedAmount,
        comment: TransactionUtils.getMerchantOrDescription(transaction),
    });
}

/**
 * Checks if a report is a group chat.
 *
 * A report is a group chat if it meets the following conditions:
 * - Not a chat thread.
 * - Not a task report.
 * - Not an expense / IOU report.
 * - Not an archived room.
 * - Not a public / admin / announce chat room (chat type doesn't match any of the specified types).
 * - More than 2 participants.
 *
 */
function isDeprecatedGroupDM(report: OnyxEntry<Report>): boolean {
    return !!(
        report &&
        !isChatThread(report) &&
        !isTaskReport(report) &&
        !isInvoiceReport(report) &&
        !isMoneyRequestReport(report) &&
        !isArchivedRoom(report, getReportNameValuePairs(report?.reportID)) &&
        !Object.values(CONST.REPORT.CHAT_TYPE).some((chatType) => chatType === getChatType(report)) &&
        Object.keys(report.participants ?? {})
            .map(Number)
            .filter((accountID) => accountID !== currentUserAccountID).length > 1
    );
}

/**
 * A "root" group chat is the top level group chat and does not refer to any threads off of a Group Chat
 */
function isRootGroupChat(report: OnyxEntry<Report>): boolean {
    return !isChatThread(report) && (isGroupChat(report) || isDeprecatedGroupDM(report));
}

/**
 * Assume any report without a reportID is unusable.
 */
function isValidReport(report?: OnyxEntry<Report>): boolean {
    return !!report?.reportID;
}

/**
 * Check to see if we are a participant of this report.
 */
function isReportParticipant(accountID: number | undefined, report: OnyxEntry<Report>): boolean {
    if (!accountID) {
        return false;
    }

    const possibleAccountIDs = Object.keys(report?.participants ?? {}).map(Number);
    if (report?.ownerAccountID) {
        possibleAccountIDs.push(report?.ownerAccountID);
    }
    if (report?.managerID) {
        possibleAccountIDs.push(report?.managerID);
    }
    return possibleAccountIDs.includes(accountID);
}

/**
 * Check to see if the current user has access to view the report.
 */
function canCurrentUserOpenReport(report: OnyxEntry<Report>): boolean {
    return (isReportParticipant(currentUserAccountID, report) || isPublicRoom(report)) && canAccessReport(report, allPolicies, allBetas);
}

function shouldUseFullTitleToDisplay(report: OnyxEntry<Report>): boolean {
    return (
        isMoneyRequestReport(report) || isPolicyExpenseChat(report) || isChatRoom(report) || isChatThread(report) || isTaskReport(report) || isGroupChat(report) || isInvoiceReport(report)
    );
}

function getRoom(type: ValueOf<typeof CONST.REPORT.CHAT_TYPE>, policyID: string): OnyxEntry<Report> {
    const room = Object.values(allReports ?? {}).find((report) => report?.policyID === policyID && report?.chatType === type && !isThread(report));
    return room;
}

/**
 *  We only want policy members who are members of the report to be able to modify the report description, but not in thread chat.
 */
function canEditReportDescription(report: OnyxEntry<Report>, policy: OnyxEntry<Policy>): boolean {
    return (
        !isMoneyRequestReport(report) &&
        !isArchivedRoom(report, getReportNameValuePairs(report?.reportID)) &&
        isChatRoom(report) &&
        !isChatThread(report) &&
        !isEmpty(policy) &&
        hasParticipantInArray(report, currentUserAccountID ? [currentUserAccountID] : []) &&
        !isAuditor(report)
    );
}

function canEditPolicyDescription(policy: OnyxEntry<Policy>): boolean {
    return PolicyUtils.isPolicyAdmin(policy);
}

function getReportActionWithSmartscanError(reportActions: ReportAction[]): ReportAction | undefined {
    return reportActions.find((action) => {
        const isReportPreview = ReportActionsUtils.isReportPreviewAction(action);
        const isSplitReportAction = ReportActionsUtils.isSplitBillAction(action);
        if (!isSplitReportAction && !isReportPreview) {
            return false;
        }
        const IOUReportID = ReportActionsUtils.getIOUReportIDFromReportActionPreview(action);
        const isReportPreviewError = isReportPreview && shouldShowRBRForMissingSmartscanFields(IOUReportID) && !isSettled(IOUReportID);
        if (isReportPreviewError) {
            return true;
        }

        const transactionID = ReportActionsUtils.isMoneyRequestAction(action) ? ReportActionsUtils.getOriginalMessage(action)?.IOUTransactionID : undefined;
        const transaction = allTransactions?.[`${ONYXKEYS.COLLECTION.TRANSACTION}${transactionID}`] ?? {};
        const isSplitBillError = isSplitReportAction && TransactionUtils.hasMissingSmartscanFields(transaction as Transaction);

        return isSplitBillError;
    });
}

/**
 * Checks if report action has error when smart scanning
 */
function hasSmartscanError(reportActions: ReportAction[]): boolean {
    return !!getReportActionWithSmartscanError(reportActions);
}

function shouldAutoFocusOnKeyPress(event: KeyboardEvent): boolean {
    if (event.key.length > 1) {
        return false;
    }

    // If a key is pressed in combination with Meta, Control or Alt do not focus
    if (event.ctrlKey || event.metaKey) {
        return false;
    }

    if (event.code === 'Space') {
        return false;
    }

    return true;
}

/**
 * Navigates to the appropriate screen based on the presence of a private note for the current user.
 */
function navigateToPrivateNotes(report: OnyxEntry<Report>, session: OnyxEntry<Session>, backTo?: string) {
    if (isEmpty(report) || isEmpty(session) || !session.accountID) {
        return;
    }
    const currentUserPrivateNote = report.privateNotes?.[session.accountID]?.note ?? '';
    if (isEmpty(currentUserPrivateNote)) {
        Navigation.navigate(ROUTES.PRIVATE_NOTES_EDIT.getRoute(report.reportID, session.accountID, backTo));
        return;
    }
    Navigation.navigate(ROUTES.PRIVATE_NOTES_LIST.getRoute(report.reportID, backTo));
}

/**
 * Get all held transactions of a iouReport
 */
function getAllHeldTransactions(iouReportID?: string): Transaction[] {
    if (!iouReportID) {
        return [];
    }
    const transactions = reportsTransactions[iouReportID] ?? [];
    return transactions.filter((transaction) => TransactionUtils.isOnHold(transaction));
}

/**
 * Check if Report has any held expenses
 */
function hasHeldExpenses(iouReportID?: string, allReportTransactions?: SearchTransaction[]): boolean {
    const iouReportTransactions = iouReportID ? reportsTransactions[iouReportID] : undefined;
    const transactions = allReportTransactions ?? iouReportTransactions ?? [];
    return transactions.some((transaction) => TransactionUtils.isOnHold(transaction));
}

/**
 * Check if all expenses in the Report are on hold
 */
function hasOnlyHeldExpenses(iouReportID: string, allReportTransactions?: SearchTransaction[]): boolean {
    const transactionsByIouReportID = iouReportID ? reportsTransactions[iouReportID] : [];
    const reportTransactions = allReportTransactions ?? transactionsByIouReportID;
    return reportTransactions.length > 0 && !reportTransactions.some((transaction) => !TransactionUtils.isOnHold(transaction));
}

/**
 * Checks if thread replies should be displayed
 */
function shouldDisplayThreadReplies(reportAction: OnyxInputOrEntry<ReportAction>, isThreadReportParentAction: boolean): boolean {
    const hasReplies = (reportAction?.childVisibleActionCount ?? 0) > 0;
    return hasReplies && !!reportAction?.childCommenterCount && !isThreadReportParentAction;
}

/**
 * Check if money report has any transactions updated optimistically
 */
function hasUpdatedTotal(report: OnyxInputOrEntry<Report>, policy: OnyxInputOrEntry<Policy>): boolean {
    if (!report) {
        return true;
    }

    const allReportTransactions = reportsTransactions[report.reportID] ?? [];

    const hasPendingTransaction = allReportTransactions.some((transaction) => !!transaction.pendingAction);
    const hasTransactionWithDifferentCurrency = allReportTransactions.some((transaction) => transaction.currency !== report.currency);
    const hasDifferentWorkspaceCurrency = report.pendingFields?.createChat && isExpenseReport(report) && report.currency !== policy?.outputCurrency;
    const hasOptimisticHeldExpense = hasHeldExpenses(report.reportID) && report?.unheldTotal === undefined;

    return !(hasPendingTransaction && (hasTransactionWithDifferentCurrency || hasDifferentWorkspaceCurrency)) && !hasOptimisticHeldExpense;
}

/**
 * Return held and full amount formatted with used currency
 */
function getNonHeldAndFullAmount(iouReport: OnyxEntry<Report>, shouldExcludeNonReimbursables: boolean): NonHeldAndFullAmount {
    // if the report is an expense report, the total amount should be negated
    const coefficient = isExpenseReport(iouReport) ? -1 : 1;

    let total = iouReport?.total ?? 0;
    let unheldTotal = iouReport?.unheldTotal ?? 0;
    if (shouldExcludeNonReimbursables) {
        total -= iouReport?.nonReimbursableTotal ?? 0;
        unheldTotal -= iouReport?.unheldNonReimbursableTotal ?? 0;
    }

    return {
        nonHeldAmount: CurrencyUtils.convertToDisplayString(unheldTotal * coefficient, iouReport?.currency),
        fullAmount: CurrencyUtils.convertToDisplayString(total * coefficient, iouReport?.currency),
        hasValidNonHeldAmount: unheldTotal * coefficient >= 0,
    };
}

/**
 * Disable reply in thread action if:
 *
 * - The action is listed in the thread-disabled list
 * - The action is a split expense action
 * - The action is deleted and is not threaded
 * - The report is archived and the action is not threaded
 * - The action is a whisper action and it's neither a report preview nor IOU action
 * - The action is the thread's first chat
 */
function shouldDisableThread(reportAction: OnyxInputOrEntry<ReportAction>, reportID: string, isThreadReportParentAction: boolean): boolean {
    const isSplitBillAction = ReportActionsUtils.isSplitBillAction(reportAction);
    const isDeletedAction = ReportActionsUtils.isDeletedAction(reportAction);
    const isReportPreviewAction = ReportActionsUtils.isReportPreviewAction(reportAction);
    const isIOUAction = ReportActionsUtils.isMoneyRequestAction(reportAction);
    const isWhisperAction = ReportActionsUtils.isWhisperAction(reportAction) || ReportActionsUtils.isActionableTrackExpense(reportAction);
    const isArchivedReport = isArchivedRoom(getReportOrDraftReport(reportID), getReportNameValuePairs(reportID));
    const isActionDisabled = CONST.REPORT.ACTIONS.THREAD_DISABLED.some((action: string) => action === reportAction?.actionName);

    return (
        isActionDisabled ||
        isSplitBillAction ||
        (isDeletedAction && !reportAction?.childVisibleActionCount) ||
        (isArchivedReport && !reportAction?.childVisibleActionCount) ||
        (isWhisperAction && !isReportPreviewAction && !isIOUAction) ||
        isThreadReportParentAction
    );
}

function getAllAncestorReportActions(report: Report | null | undefined, currentUpdatedReport?: OnyxEntry<Report>): Ancestor[] {
    if (!report) {
        return [];
    }
    const allAncestors: Ancestor[] = [];
    let parentReportID = report.parentReportID;
    let parentReportActionID = report.parentReportActionID;

    while (parentReportID) {
        const parentReport = currentUpdatedReport && currentUpdatedReport.reportID === parentReportID ? currentUpdatedReport : getReportOrDraftReport(parentReportID);
        const parentReportAction = ReportActionsUtils.getReportAction(parentReportID, parentReportActionID);

        if (
            !parentReport ||
            !parentReportAction ||
            (ReportActionsUtils.isTransactionThread(parentReportAction) && !ReportActionsUtils.isSentMoneyReportAction(parentReportAction)) ||
            ReportActionsUtils.isReportPreviewAction(parentReportAction)
        ) {
            break;
        }

        const isParentReportActionUnread = ReportActionsUtils.isCurrentActionUnread(parentReport, parentReportAction);
        allAncestors.push({
            report: parentReport,
            reportAction: parentReportAction,
            shouldDisplayNewMarker: isParentReportActionUnread,
        });

        parentReportID = parentReport?.parentReportID;
        parentReportActionID = parentReport?.parentReportActionID;
    }

    return allAncestors.reverse();
}

function getAllAncestorReportActionIDs(report: Report | null | undefined, includeTransactionThread = false): AncestorIDs {
    if (!report) {
        return {
            reportIDs: [],
            reportActionsIDs: [],
        };
    }

    const allAncestorIDs: AncestorIDs = {
        reportIDs: [],
        reportActionsIDs: [],
    };
    let parentReportID = report.parentReportID;
    let parentReportActionID = report.parentReportActionID;

    while (parentReportID) {
        const parentReport = getReportOrDraftReport(parentReportID);
        const parentReportAction = ReportActionsUtils.getReportAction(parentReportID, parentReportActionID);

        if (
            !parentReportAction ||
            (!includeTransactionThread &&
                ((ReportActionsUtils.isTransactionThread(parentReportAction) && !ReportActionsUtils.isSentMoneyReportAction(parentReportAction)) ||
                    ReportActionsUtils.isReportPreviewAction(parentReportAction)))
        ) {
            break;
        }

        allAncestorIDs.reportIDs.push(parentReportID);
        if (parentReportActionID) {
            allAncestorIDs.reportActionsIDs.push(parentReportActionID);
        }

        if (!parentReport) {
            break;
        }

        parentReportID = parentReport?.parentReportID;
        parentReportActionID = parentReport?.parentReportActionID;
    }

    return allAncestorIDs;
}

/**
 * Get optimistic data of parent report action
 * @param reportID The reportID of the report that is updated
 * @param lastVisibleActionCreated Last visible action created of the child report
 * @param type The type of action in the child report
 */
function getOptimisticDataForParentReportAction(reportID: string, lastVisibleActionCreated: string, type: string): Array<OnyxUpdate | null> {
    const report = getReportOrDraftReport(reportID);

    if (!report || isEmptyObject(report)) {
        return [];
    }

    const ancestors = getAllAncestorReportActionIDs(report, true);
    const totalAncestor = ancestors.reportIDs.length;

    return Array.from(Array(totalAncestor), (_, index) => {
        const ancestorReport = getReportOrDraftReport(ancestors.reportIDs.at(index));

        if (!ancestorReport || isEmptyObject(ancestorReport)) {
            return null;
        }

        const ancestorReportAction = ReportActionsUtils.getReportAction(ancestorReport.reportID, ancestors.reportActionsIDs.at(index) ?? '');

        if (!ancestorReportAction?.reportActionID || isEmptyObject(ancestorReportAction)) {
            return null;
        }

        return {
            onyxMethod: Onyx.METHOD.MERGE,
            key: `${ONYXKEYS.COLLECTION.REPORT_ACTIONS}${ancestorReport.reportID}`,
            value: {
                [ancestorReportAction.reportActionID]: updateOptimisticParentReportAction(ancestorReportAction, lastVisibleActionCreated, type),
            },
        };
    });
}

function getQuickActionDetails(
    quickActionReport: Report,
    personalDetails: PersonalDetailsList | undefined,
    policyChatForActivePolicy: Report | undefined,
    reportNameValuePairs: ReportNameValuePairs,
): {quickActionAvatars: Icon[]; hideQABSubtitle: boolean} {
    const isValidQuickActionReport = !(isEmptyObject(quickActionReport) || isArchivedRoom(quickActionReport, reportNameValuePairs));
    let hideQABSubtitle = false;
    let quickActionAvatars: Icon[] = [];
    if (isValidQuickActionReport) {
        const avatars = getIcons(quickActionReport, personalDetails);
        quickActionAvatars = avatars.length <= 1 || isPolicyExpenseChat(quickActionReport) ? avatars : avatars.filter((avatar) => avatar.id !== currentUserAccountID);
    } else {
        hideQABSubtitle = true;
    }
    if (!isEmptyObject(policyChatForActivePolicy)) {
        quickActionAvatars = getIcons(policyChatForActivePolicy, personalDetails);
    }
    return {
        quickActionAvatars,
        hideQABSubtitle,
    };
}

function canBeAutoReimbursed(report: OnyxInputOrEntry<Report>, policy: OnyxInputOrEntry<Policy> | SearchPolicy): boolean {
    if (isEmptyObject(policy)) {
        return false;
    }
    type CurrencyType = TupleToUnion<typeof CONST.DIRECT_REIMBURSEMENT_CURRENCIES>;
    const reimbursableTotal = getMoneyRequestSpendBreakdown(report).totalDisplaySpend;
    const autoReimbursementLimit = policy?.autoReimbursement?.limit ?? policy?.autoReimbursementLimit ?? 0;
    const isAutoReimbursable =
        isReportInGroupPolicy(report) &&
        policy.reimbursementChoice === CONST.POLICY.REIMBURSEMENT_CHOICES.REIMBURSEMENT_YES &&
        autoReimbursementLimit >= reimbursableTotal &&
        reimbursableTotal > 0 &&
        CONST.DIRECT_REIMBURSEMENT_CURRENCIES.includes(report?.currency as CurrencyType);
    return isAutoReimbursable;
}

/** Check if the current user is an owner of the report */
function isReportOwner(report: OnyxInputOrEntry<Report>): boolean {
    return report?.ownerAccountID === currentUserPersonalDetails?.accountID;
}

function isAllowedToApproveExpenseReport(report: OnyxEntry<Report>, approverAccountID?: number, reportPolicy?: OnyxEntry<Policy> | SearchPolicy): boolean {
    const policy = reportPolicy ?? getPolicy(report?.policyID);
    const isOwner = (approverAccountID ?? currentUserAccountID) === report?.ownerAccountID;
    return !(policy?.preventSelfApproval && isOwner);
}

function isAllowedToSubmitDraftExpenseReport(report: OnyxEntry<Report>): boolean {
    const policy = getPolicy(report?.policyID);
    const submitToAccountID = PolicyUtils.getSubmitToAccountID(policy, report);

    return isAllowedToApproveExpenseReport(report, submitToAccountID);
}

/**
 * What missing payment method does this report action indicate, if any?
 */
function getIndicatedMissingPaymentMethod(userWallet: OnyxEntry<UserWallet>, reportId: string, reportAction: ReportAction): MissingPaymentMethod | undefined {
    const isSubmitterOfUnsettledReport = isCurrentUserSubmitter(reportId) && !isSettled(reportId);
    if (!isSubmitterOfUnsettledReport || !ReportActionsUtils.isReimbursementQueuedAction(reportAction)) {
        return undefined;
    }
    const paymentType = ReportActionsUtils.getOriginalMessage(reportAction)?.paymentType;
    if (paymentType === CONST.IOU.PAYMENT_TYPE.EXPENSIFY) {
        return isEmpty(userWallet) || userWallet.tierName === CONST.WALLET.TIER_NAME.SILVER ? 'wallet' : undefined;
    }

    return !store.hasCreditBankAccount() ? 'bankAccount' : undefined;
}

/**
 * Checks if report chat contains missing payment method
 */
function hasMissingPaymentMethod(userWallet: OnyxEntry<UserWallet>, iouReportID: string): boolean {
    const reportActions = allReportActions?.[`${ONYXKEYS.COLLECTION.REPORT_ACTIONS}${iouReportID}`] ?? {};
    return Object.values(reportActions)
        .filter(Boolean)
        .some((action) => getIndicatedMissingPaymentMethod(userWallet, iouReportID, action) !== undefined);
}

/**
 * Used from expense actions to decide if we need to build an optimistic expense report.
 * Create a new report if:
 * - we don't have an iouReport set in the chatReport
 * - we have one, but it's waiting on the payee adding a bank account
 * - we have one, but we can't add more transactions to it due to: report is approved or settled, or report is processing and policy isn't on Instant submit reporting frequency
 */
function shouldCreateNewMoneyRequestReport(existingIOUReport: OnyxInputOrEntry<Report> | undefined, chatReport: OnyxInputOrEntry<Report>): boolean {
    return !existingIOUReport || hasIOUWaitingOnCurrentUserBankAccount(chatReport) || !canAddTransaction(existingIOUReport);
}

function getTripTransactions(tripRoomReportID: string | undefined, reportFieldToCompare: 'parentReportID' | 'reportID' = 'parentReportID'): Transaction[] {
    const tripTransactionReportIDs = Object.values(allReports ?? {})
        .filter((report) => report && report?.[reportFieldToCompare] === tripRoomReportID)
        .map((report) => report?.reportID);
    return tripTransactionReportIDs.flatMap((reportID) => {
        if (!reportID) {
            return [];
        }
        return reportsTransactions[reportID] ?? [];
    });
}

function getTripIDFromTransactionParentReport(transactionParentReport: OnyxEntry<Report> | undefined | null): string | undefined {
    return getReportOrDraftReport(transactionParentReport?.parentReportID)?.tripData?.tripID;
}

/**
 * Checks if report contains actions with errors
 */
function hasActionsWithErrors(reportID: string): boolean {
    const reportActions = allReportActions?.[`${ONYXKEYS.COLLECTION.REPORT_ACTIONS}${reportID}`] ?? {};
    return Object.values(reportActions)
        .filter(Boolean)
        .some((action) => !isEmptyObject(action.errors));
}

function isNonAdminOrOwnerOfPolicyExpenseChat(report: OnyxInputOrEntry<Report>, policy: OnyxInputOrEntry<Policy>): boolean {
    return isPolicyExpenseChat(report) && !(PolicyUtils.isPolicyAdmin(policy) || PolicyUtils.isPolicyOwner(policy, currentUserAccountID) || isReportOwner(report));
}

function isAdminOwnerApproverOrReportOwner(report: OnyxEntry<Report>, policy: OnyxEntry<Policy>): boolean {
    const isApprover = isMoneyRequestReport(report) && report?.managerID !== null && currentUserPersonalDetails?.accountID === report?.managerID;

    return PolicyUtils.isPolicyAdmin(policy) || PolicyUtils.isPolicyOwner(policy, currentUserAccountID) || isReportOwner(report) || isApprover;
}

/**
 * Whether the user can join a report
 */
function canJoinChat(report: OnyxEntry<Report>, parentReportAction: OnyxInputOrEntry<ReportAction>, policy: OnyxInputOrEntry<Policy>): boolean {
    // We disabled thread functions for whisper action
    // So we should not show join option for existing thread on whisper message that has already been left, or manually leave it
    if (ReportActionsUtils.isWhisperAction(parentReportAction)) {
        return false;
    }

    // If the notification preference of the chat is not hidden that means we have already joined the chat
    if (getReportNotificationPreference(report) !== CONST.REPORT.NOTIFICATION_PREFERENCE.HIDDEN) {
        return false;
    }

    const isExpenseChat = isMoneyRequestReport(report) || isMoneyRequest(report) || isInvoiceReport(report) || isTrackExpenseReport(report);
    // Anyone viewing these chat types is already a participant and therefore cannot join
    if (isRootGroupChat(report) || isSelfDM(report) || isInvoiceRoom(report) || isSystemChat(report) || isExpenseChat) {
        return false;
    }

    // The user who is a member of the workspace has already joined the public announce room.
    if (isPublicAnnounceRoom(report) && !isEmptyObject(policy)) {
        return false;
    }

    return isChatThread(report) || isUserCreatedPolicyRoom(report) || isNonAdminOrOwnerOfPolicyExpenseChat(report, policy);
}

/**
 * Whether the user can leave a report
 */
function canLeaveChat(report: OnyxEntry<Report>, policy: OnyxEntry<Policy>): boolean {
    if (isRootGroupChat(report)) {
        return true;
    }

    if (isPolicyExpenseChat(report) && !report?.isOwnPolicyExpenseChat && !PolicyUtils.isPolicyAdmin(policy)) {
        return true;
    }

    if (isPublicRoom(report) && SessionUtils.isAnonymousUser()) {
        return false;
    }

    if (getReportNotificationPreference(report) === CONST.REPORT.NOTIFICATION_PREFERENCE.HIDDEN) {
        return false;
    }

    // Anyone viewing these chat types is already a participant and therefore cannot leave
    if (isSelfDM(report)) {
        return false;
    }

    // The user who is a member of the workspace cannot leave the public announce room.
    if (isPublicAnnounceRoom(report) && !isEmptyObject(policy)) {
        return false;
    }

    if (isInvoiceRoom(report)) {
        return canLeaveInvoiceRoom(report);
    }

    return (isChatThread(report) && !!getReportNotificationPreference(report)) || isUserCreatedPolicyRoom(report) || isNonAdminOrOwnerOfPolicyExpenseChat(report, policy);
}

function getReportActionActorAccountID(
    reportAction: OnyxInputOrEntry<ReportAction>,
    iouReport: OnyxInputOrEntry<Report> | undefined,
    report: OnyxInputOrEntry<Report> | undefined,
): number | undefined {
    switch (reportAction?.actionName) {
        case CONST.REPORT.ACTIONS.TYPE.REPORT_PREVIEW: {
            const ownerAccountID = iouReport?.ownerAccountID ?? reportAction?.childOwnerAccountID;
            const actorAccountID = iouReport?.managerID ?? reportAction?.childManagerAccountID;
            return isPolicyExpenseChat(report) ? ownerAccountID : actorAccountID;
        }

        case CONST.REPORT.ACTIONS.TYPE.SUBMITTED:
            return reportAction?.adminAccountID ?? reportAction?.actorAccountID;

        default:
            return reportAction?.actorAccountID;
    }
}
function createDraftWorkspaceAndNavigateToConfirmationScreen(transactionID: string, actionName: IOUAction): void {
    const isCategorizing = actionName === CONST.IOU.ACTION.CATEGORIZE;
    const {expenseChatReportID, policyID, policyName} = PolicyActions.createDraftWorkspace();
    IOU.setMoneyRequestParticipants(transactionID, [
        {
            selected: true,
            accountID: 0,
            isPolicyExpenseChat: true,
            reportID: expenseChatReportID,
            policyID,
            searchText: policyName,
        },
    ]);
    if (isCategorizing) {
        Navigation.navigate(ROUTES.MONEY_REQUEST_STEP_CATEGORY.getRoute(actionName, CONST.IOU.TYPE.SUBMIT, transactionID, expenseChatReportID));
    } else {
        Navigation.navigate(ROUTES.MONEY_REQUEST_STEP_CONFIRMATION.getRoute(actionName, CONST.IOU.TYPE.SUBMIT, transactionID, expenseChatReportID, true));
    }
}

function createDraftTransactionAndNavigateToParticipantSelector(transactionID: string, reportID: string, actionName: IOUAction, reportActionID: string): void {
    const transaction = allTransactions?.[`${ONYXKEYS.COLLECTION.TRANSACTION}${transactionID}`] ?? ({} as Transaction);
    const reportActions = allReportActions?.[`${ONYXKEYS.COLLECTION.REPORT_ACTIONS}${reportID}`] ?? ([] as ReportAction[]);

    if (!transaction || !reportActions) {
        return;
    }

    const linkedTrackedExpenseReportAction = Object.values(reportActions)
        .filter(Boolean)
        .find((action) => ReportActionsUtils.isMoneyRequestAction(action) && ReportActionsUtils.getOriginalMessage(action)?.IOUTransactionID === transactionID);

    const {created, amount, currency, merchant, mccGroup} = getTransactionDetails(transaction) ?? {};
    const comment = getTransactionCommentObject(transaction);

    IOU.createDraftTransaction({
        ...transaction,
        actionableWhisperReportActionID: reportActionID,
        linkedTrackedExpenseReportAction,
        linkedTrackedExpenseReportID: reportID,
        created,
        modifiedCreated: undefined,
        modifiedAmount: undefined,
        modifiedCurrency: undefined,
        amount,
        currency,
        comment,
        merchant,
        modifiedMerchant: '',
        mccGroup,
    } as Transaction);

    const filteredPolicies = Object.values(allPolicies ?? {}).filter(
        (policy) => policy && policy.type !== CONST.POLICY.TYPE.PERSONAL && policy.pendingAction !== CONST.RED_BRICK_ROAD_PENDING_ACTION.DELETE,
    );

    if (actionName === CONST.IOU.ACTION.CATEGORIZE) {
        const activePolicy = getPolicy(activePolicyID);
        if (activePolicy && activePolicy?.type !== CONST.POLICY.TYPE.PERSONAL && activePolicy?.pendingAction !== CONST.RED_BRICK_ROAD_PENDING_ACTION.DELETE) {
            const policyExpenseReportID = getPolicyExpenseChat(currentUserAccountID, activePolicyID)?.reportID;
            IOU.setMoneyRequestParticipants(transactionID, [
                {
                    selected: true,
                    accountID: 0,
                    isPolicyExpenseChat: true,
                    reportID: policyExpenseReportID,
                    policyID: activePolicyID,
                    searchText: activePolicy?.name,
                },
            ]);
            if (policyExpenseReportID) {
                Navigation.navigate(ROUTES.MONEY_REQUEST_STEP_CATEGORY.getRoute(actionName, CONST.IOU.TYPE.SUBMIT, transactionID, policyExpenseReportID));
            }
            return;
        }
        if (filteredPolicies.length === 0 || filteredPolicies.length > 1) {
            Navigation.navigate(ROUTES.MONEY_REQUEST_UPGRADE.getRoute(actionName, CONST.IOU.TYPE.SUBMIT, transactionID, reportID));
            return;
        }

        const policyID = filteredPolicies.at(0)?.id;
        const policyExpenseReportID = getPolicyExpenseChat(currentUserAccountID, policyID)?.reportID;
        IOU.setMoneyRequestParticipants(transactionID, [
            {
                selected: true,
                accountID: 0,
                isPolicyExpenseChat: true,
                reportID: policyExpenseReportID,
                policyID,
                searchText: activePolicy?.name,
            },
        ]);
        if (policyExpenseReportID) {
            Navigation.navigate(ROUTES.MONEY_REQUEST_STEP_CATEGORY.getRoute(actionName, CONST.IOU.TYPE.SUBMIT, transactionID, policyExpenseReportID));
        }
        return;
    }

    if (actionName === CONST.IOU.ACTION.SUBMIT || (allPolicies && filteredPolicies.length > 0)) {
        Navigation.navigate(ROUTES.MONEY_REQUEST_STEP_PARTICIPANTS.getRoute(CONST.IOU.TYPE.SUBMIT, transactionID, reportID, undefined, actionName));
        return;
    }

    return createDraftWorkspaceAndNavigateToConfirmationScreen(transactionID, actionName);
}

/**
 * @returns the object to update `report.hasOutstandingChildRequest`
 */
function getOutstandingChildRequest(iouReport: OnyxInputOrEntry<Report>): OutstandingChildRequest {
    if (!iouReport || isEmptyObject(iouReport)) {
        return {};
    }

    if (!isExpenseReport(iouReport)) {
        const {reimbursableSpend} = getMoneyRequestSpendBreakdown(iouReport);
        return {
            hasOutstandingChildRequest: iouReport.managerID === currentUserAccountID && reimbursableSpend !== 0,
        };
    }

    const policy = getPolicy(iouReport.policyID);
    const shouldBeManuallySubmitted = PolicyUtils.isPaidGroupPolicy(policy) && !policy?.harvesting?.enabled;
    if (shouldBeManuallySubmitted) {
        return {
            hasOutstandingChildRequest: true,
        };
    }

    // We don't need to update hasOutstandingChildRequest in this case
    return {};
}

function canReportBeMentionedWithinPolicy(report: OnyxEntry<Report>, policyID: string): boolean {
    if (report?.policyID !== policyID) {
        return false;
    }

    return isChatRoom(report) && !isInvoiceRoom(report) && !isThread(report);
}

function shouldShowMerchantColumn(transactions: Transaction[]) {
    return transactions.some((transaction) => isExpenseReport(allReports?.[transaction.reportID] ?? null));
}

/**
 * Whether a given report is used for onboarding tasks. In the past, it could be either the Concierge chat or the system
 * DM, and we saved the report ID in the user's `onboarding` NVP. As a fallback for users who don't have the NVP, we now
 * only use the Concierge chat.
 */
function isChatUsedForOnboarding(optionOrReport: OnyxEntry<Report> | OptionData): boolean {
    // onboarding can be an array or an empty object for old accounts and accounts created from olddot
    if (onboarding && !Array.isArray(onboarding) && !isEmptyObject(onboarding) && onboarding.chatReportID) {
        return onboarding.chatReportID === optionOrReport?.reportID;
    }

    return (optionOrReport as OptionData)?.isConciergeChat ?? isConciergeChatReport(optionOrReport);
}

/**
 * Get the report used for the user's onboarding process. For most users it is the Concierge chat, however in the past
 * we also used the system DM for A/B tests.
 */
function getChatUsedForOnboarding(): OnyxEntry<Report> {
    return Object.values(allReports ?? {}).find(isChatUsedForOnboarding);
}

/**
 * Checks if given field has any violations and returns name of the first encountered one
 */
function getFieldViolation(violations: OnyxEntry<ReportViolations>, reportField: PolicyReportField): ReportViolationName | undefined {
    if (!violations || !reportField) {
        return undefined;
    }

    return Object.values(CONST.REPORT_VIOLATIONS).find((violation) => !!violations[violation] && violations[violation][reportField.fieldID]);
}

/**
 * Returns translation for given field violation
 */
function getFieldViolationTranslation(reportField: PolicyReportField, violation?: ReportViolationName): string {
    if (!violation) {
        return '';
    }

    switch (violation) {
        case 'fieldRequired':
            return Localize.translateLocal('reportViolations.fieldRequired', {fieldName: reportField.name});
        default:
            return '';
    }
}

/**
 * Returns all violations for report
 */
function getReportViolations(reportID: string): ReportViolations | undefined {
    if (!allReportsViolations) {
        return undefined;
    }

    return allReportsViolations[`${ONYXKEYS.COLLECTION.REPORT_VIOLATIONS}${reportID}`];
}

function findPolicyExpenseChatByPolicyID(policyID: string): OnyxEntry<Report> {
    return Object.values(allReports ?? {}).find((report) => isPolicyExpenseChat(report) && report?.policyID === policyID);
}

/**
 * A function to get the report last message. This is usually used to restore the report message preview in LHN after report actions change.
 * @param reportID
 * @param actionsToMerge
 * @param canUserPerformWriteActionInReport
 * @returns containing the calculated message preview data of the report
 */
function getReportLastMessage(reportID: string, actionsToMerge?: ReportActions) {
    let result: Partial<Report> = {
        lastMessageTranslationKey: '',
        lastMessageText: '',
        lastVisibleActionCreated: '',
    };

    const {lastMessageText = '', lastMessageTranslationKey = ''} = getLastVisibleMessage(reportID, actionsToMerge);

    if (lastMessageText || lastMessageTranslationKey) {
        const report = getReport(reportID);
        const lastVisibleAction = ReportActionsUtils.getLastVisibleAction(reportID, canUserPerformWriteAction(report), actionsToMerge);
        const lastVisibleActionCreated = lastVisibleAction?.created;
        const lastActorAccountID = lastVisibleAction?.actorAccountID;
        result = {
            lastMessageTranslationKey,
            lastMessageText,
            lastVisibleActionCreated,
            lastActorAccountID,
        };
    }

    return result;
}

function getSourceIDFromReportAction(reportAction: OnyxEntry<ReportAction>): string {
    const message = Array.isArray(reportAction?.message) ? reportAction?.message?.at(-1) ?? null : reportAction?.message ?? null;
    const html = message?.html ?? '';
    const {sourceURL} = getAttachmentDetails(html);
    const sourceID = (sourceURL?.match(CONST.REGEX.ATTACHMENT_ID) ?? [])[1];
    return sourceID;
}

function getIntegrationIcon(connectionName?: ConnectionName) {
    if (connectionName === CONST.POLICY.CONNECTIONS.NAME.XERO) {
        return XeroSquare;
    }
    if (connectionName === CONST.POLICY.CONNECTIONS.NAME.QBO) {
        return QBOSquare;
    }
    if (connectionName === CONST.POLICY.CONNECTIONS.NAME.NETSUITE) {
        return NetSuiteSquare;
    }
    if (connectionName === CONST.POLICY.CONNECTIONS.NAME.SAGE_INTACCT) {
        return IntacctSquare;
    }

    return undefined;
}

function canBeExported(report: OnyxEntry<Report>) {
    if (!report?.statusNum) {
        return false;
    }
    const isCorrectState = [CONST.REPORT.STATUS_NUM.APPROVED, CONST.REPORT.STATUS_NUM.CLOSED, CONST.REPORT.STATUS_NUM.REIMBURSED].some((status) => status === report.statusNum);
    return isExpenseReport(report) && isCorrectState;
}

function isExported(reportActions: OnyxEntry<ReportActions>) {
    if (!reportActions) {
        return false;
    }
    return Object.values(reportActions).some((action) => ReportActionsUtils.isExportIntegrationAction(action));
}

function getApprovalChain(policy: OnyxEntry<Policy>, expenseReport: OnyxEntry<Report>): string[] {
    const approvalChain: string[] = [];
    const reportTotal = expenseReport?.total ?? 0;

    // If the policy is not on advanced approval mode, we should not use the approval chain even if it exists.
    if (!PolicyUtils.isControlOnAdvancedApprovalMode(policy)) {
        return approvalChain;
    }

    let nextApproverEmail = PolicyUtils.getSubmitToEmail(policy, expenseReport);

    while (nextApproverEmail && !approvalChain.includes(nextApproverEmail)) {
        approvalChain.push(nextApproverEmail);
        nextApproverEmail = PolicyUtils.getForwardsToAccount(policy, nextApproverEmail, reportTotal);
    }
    return approvalChain;
}

/**
 * Checks if the user has missing bank account for the invoice room.
 */
function hasMissingInvoiceBankAccount(iouReportID: string | undefined): boolean {
    const invoiceReport = getReport(iouReportID);

    if (!isInvoiceReport(invoiceReport)) {
        return false;
    }

    return invoiceReport?.ownerAccountID === currentUserAccountID && !getPolicy(invoiceReport?.policyID)?.invoice?.bankAccount?.transferBankAccountID && isSettled(iouReportID);
}

function hasInvoiceReports() {
    const reports = Object.values(allReports ?? {});
    return reports.some((report) => isInvoiceReport(report));
}

function getReportMetadata(reportID?: string) {
    return allReportMetadata?.[`${ONYXKEYS.COLLECTION.REPORT_METADATA}${reportID}`];
}

export {
    addDomainToShortMention,
    completeShortMention,
    areAllRequestsBeingSmartScanned,
    buildOptimisticAddCommentReportAction,
    buildOptimisticApprovedReportAction,
    buildOptimisticUnapprovedReportAction,
    buildOptimisticCancelPaymentReportAction,
    buildOptimisticChangedTaskAssigneeReportAction,
    buildOptimisticChatReport,
    buildOptimisticClosedReportAction,
    buildOptimisticCreatedReportAction,
    buildOptimisticDismissedViolationReportAction,
    buildOptimisticEditedTaskFieldReportAction,
    buildOptimisticExpenseReport,
    buildOptimisticGroupChatReport,
    buildOptimisticHoldReportAction,
    buildOptimisticHoldReportActionComment,
    buildOptimisticIOUReport,
    buildOptimisticIOUReportAction,
    buildOptimisticModifiedExpenseReportAction,
    buildOptimisticMoneyRequestEntities,
    buildOptimisticMovedReportAction,
    buildOptimisticMovedTrackedExpenseModifiedReportAction,
    buildOptimisticRenamedRoomReportAction,
    buildOptimisticRoomDescriptionUpdatedReportAction,
    buildOptimisticReportPreview,
    buildOptimisticActionableTrackExpenseWhisper,
    buildOptimisticSubmittedReportAction,
    buildOptimisticTaskCommentReportAction,
    buildOptimisticTaskReport,
    buildOptimisticTaskReportAction,
    buildOptimisticUnHoldReportAction,
    buildOptimisticAnnounceChat,
    buildOptimisticWorkspaceChats,
    buildOptimisticCardAssignedReportAction,
    buildParticipantsFromAccountIDs,
    buildTransactionThread,
    canAccessReport,
    isReportNotFound,
    canAddTransaction,
    canDeleteTransaction,
    canBeAutoReimbursed,
    canCreateRequest,
    canCreateTaskInReport,
    canCurrentUserOpenReport,
    canDeleteReportAction,
    canHoldUnholdReportAction,
    canEditFieldOfMoneyRequest,
    canEditMoneyRequest,
    canEditPolicyDescription,
    canEditReportAction,
    canEditReportDescription,
    canEditRoomVisibility,
    canEditWriteCapability,
    canFlagReportAction,
    isNonAdminOrOwnerOfPolicyExpenseChat,
    canLeaveRoom,
    canJoinChat,
    canLeaveChat,
    canReportBeMentionedWithinPolicy,
    canRequestMoney,
    canSeeDefaultRoom,
    canShowReportRecipientLocalTime,
    canUserPerformWriteAction,
    chatIncludesChronos,
    chatIncludesChronosWithID,
    chatIncludesConcierge,
    createDraftTransactionAndNavigateToParticipantSelector,
    doesReportBelongToWorkspace,
    findLastAccessedReport,
    findSelfDMReportID,
    formatReportLastMessageText,
    generateReportID,
    getAddWorkspaceRoomOrChatReportErrors,
    getAllAncestorReportActionIDs,
    getAllAncestorReportActions,
    getAllHeldTransactions,
    getAllPolicyReports,
    getAllWorkspaceReports,
    getAvailableReportFields,
    getBankAccountRoute,
    getChatByParticipants,
    getChatRoomSubtitle,
    getChildReportNotificationPreference,
    getCommentLength,
    getDefaultGroupAvatar,
    getDefaultWorkspaceAvatar,
    getDefaultWorkspaceAvatarTestID,
    getDeletedParentActionMessageForChatReport,
    getDisplayNameForParticipant,
    getDisplayNamesWithTooltips,
    getGroupChatName,
    getIOUReportActionDisplayMessage,
    getIOUReportActionMessage,
    getReportAutomaticallyApprovedMessage,
    getIOUUnapprovedMessage,
    getIOUApprovedMessage,
    getReportAutomaticallyForwardedMessage,
    getIOUForwardedMessage,
    getRejectedReportMessage,
    getWorkspaceNameUpdatedMessage,
    getReportAutomaticallySubmittedMessage,
    getIOUSubmittedMessage,
    getIcons,
    getIconsForParticipants,
    getIndicatedMissingPaymentMethod,
    getLastVisibleMessage,
    getMoneyRequestOptions,
    getMoneyRequestSpendBreakdown,
    getNewMarkerReportActionID,
    getNonHeldAndFullAmount,
    getOptimisticDataForParentReportAction,
    getOriginalReportID,
    getOutstandingChildRequest,
    getParentNavigationSubtitle,
    getParsedComment,
    getParticipantsAccountIDsForDisplay,
    getParticipantsList,
    getParticipants,
    getPendingChatMembers,
    getPersonalDetailsForAccountID,
    getPolicyDescriptionText,
    getPolicyExpenseChat,
    getPolicyName,
    getPolicyType,
    getReimbursementDeQueuedActionMessage,
    getReimbursementQueuedActionMessage,
    getReportActionActorAccountID,
    getReportDescription,
    getReportFieldKey,
    getReportIDFromLink,
    getReportName,
    getReportNotificationPreference,
    getReportOfflinePendingActionAndErrors,
    getReportParticipantsTitle,
    getReportPreviewMessage,
    getReportRecipientAccountIDs,
    getReportOrDraftReport,
    getRoom,
    getRootParentReport,
    getRouteFromLink,
    getTaskAssigneeChatOnyxData,
    getTransactionDetails,
    getTransactionReportName,
    getDisplayedReportID,
    getTransactionsWithReceipts,
    getUserDetailTooltipText,
    getWhisperDisplayNames,
    getWorkspaceChats,
    getWorkspaceIcon,
    goBackToDetailsPage,
    goBackFromPrivateNotes,
    getInvoicePayerName,
    getInvoicesChatName,
    getPayeeName,
    getQuickActionDetails,
    hasActionsWithErrors,
    hasAutomatedExpensifyAccountIDs,
    hasExpensifyGuidesEmails,
    hasHeldExpenses,
    hasIOUWaitingOnCurrentUserBankAccount,
    hasMissingPaymentMethod,
    hasMissingSmartscanFields,
    hasNonReimbursableTransactions,
    hasOnlyHeldExpenses,
    hasOnlyTransactionsWithPendingRoutes,
    hasReportNameError,
    getReportActionWithSmartscanError,
    hasSmartscanError,
    hasUpdatedTotal,
    hasViolations,
    hasWarningTypeViolations,
    hasNoticeTypeViolations,
    isActionCreator,
    isAdminRoom,
    isAdminsOnlyPostingRoom,
    isAllowedToApproveExpenseReport,
    isAllowedToComment,
    isAllowedToSubmitDraftExpenseReport,
    isAnnounceRoom,
    isArchivedRoom,
    isArchivedRoomWithID,
    isClosedReport,
    isCanceledTaskReport,
    isChatReport,
    isChatRoom,
    isTripRoom,
    isChatThread,
    isChildReport,
    isClosedExpenseReportWithNoExpenses,
    isCompletedTaskReport,
    isConciergeChatReport,
    isControlPolicyExpenseChat,
    isControlPolicyExpenseReport,
    isCurrentUserSubmitter,
    isCurrentUserTheOnlyParticipant,
    isDM,
    isDefaultRoom,
    isDeprecatedGroupDM,
    isEmptyReport,
    isRootGroupChat,
    isExpenseReport,
    isExpenseRequest,
    isExpensifyOnlyParticipantInReport,
    isGroupChat,
    isGroupChatAdmin,
    isGroupPolicy,
    isReportInGroupPolicy,
    isHoldCreator,
    isIOUOwnedByCurrentUser,
    isIOUReport,
    isIOUReportUsingReport,
    isJoinRequestInAdminRoom,
    isDomainRoom,
    isMoneyRequest,
    isMoneyRequestReport,
    isMoneyRequestReportPendingDeletion,
    isOneOnOneChat,
    isOneTransactionThread,
    isOpenExpenseReport,
    isOpenTaskReport,
    isOptimisticPersonalDetail,
    isPaidGroupPolicy,
    isPaidGroupPolicyExpenseChat,
    isPaidGroupPolicyExpenseReport,
    isPayer,
    isPolicyAdmin,
    isPolicyExpenseChat,
    isPolicyExpenseChatAdmin,
    isProcessingReport,
    isAwaitingFirstLevelApproval,
    isPublicAnnounceRoom,
    isPublicRoom,
    isReportApproved,
    isReportManuallyReimbursed,
    isReportDataReady,
    isReportFieldDisabled,
    isReportFieldOfTypeTitle,
    isReportManager,
    isReportMessageAttachment,
    isReportOwner,
    isReportParticipant,
    isSelfDM,
    isSettled,
    isSystemChat,
    isTaskReport,
    isThread,
    isTrackExpenseReport,
    isUnread,
    isUnreadWithMention,
    isUserCreatedPolicyRoom,
    isValidReport,
    isValidReportIDFromPath,
    isWaitingForAssigneeToCompleteAction,
    isInvoiceRoom,
    isInvoiceRoomWithID,
    isInvoiceReport,
    isOpenInvoiceReport,
    getDefaultNotificationPreferenceForReport,
    canWriteInReport,
    navigateToDetailsPage,
    navigateToPrivateNotes,
    navigateBackOnDeleteTransaction,
    parseReportRouteParams,
    parseReportActionHtmlToText,
    requiresAttentionFromCurrentUser,
    shouldAutoFocusOnKeyPress,
    shouldCreateNewMoneyRequestReport,
    shouldDisableDetailPage,
    shouldDisableRename,
    shouldDisableThread,
    shouldDisplayThreadReplies,
    shouldDisplayViolationsRBRInLHN,
    shouldReportBeInOptionList,
    shouldReportShowSubscript,
    shouldShowFlagComment,
    getReportActionWithMissingSmartscanFields,
    shouldShowRBRForMissingSmartscanFields,
    shouldUseFullTitleToDisplay,
    updateOptimisticParentReportAction,
    updateReportPreview,
    temporary_getMoneyRequestOptions,
    getTripTransactions,
    getTripIDFromTransactionParentReport,
    buildOptimisticInvoiceReport,
    getInvoiceChatByParticipants,
    shouldShowMerchantColumn,
    isCurrentUserInvoiceReceiver,
    isDraftReport,
    changeMoneyRequestHoldStatus,
    isAdminOwnerApproverOrReportOwner,
    createDraftWorkspaceAndNavigateToConfirmationScreen,
    isChatUsedForOnboarding,
    buildOptimisticExportIntegrationAction,
    getChatUsedForOnboarding,
    getFieldViolationTranslation,
    getFieldViolation,
    getReportViolations,
    findPolicyExpenseChatByPolicyID,
    getIntegrationIcon,
    canBeExported,
    isExported,
    hasOnlyNonReimbursableTransactions,
    getReportLastMessage,
    getMostRecentlyVisitedReport,
    getSourceIDFromReportAction,
    getReport,
    getReportNameValuePairs,
    hasReportViolations,
    isPayAtEndExpenseReport,
    getArchiveReason,
    getApprovalChain,
    isIndividualInvoiceRoom,
    isAuditor,
    hasMissingInvoiceBankAccount,
    reasonForReportToBeInOptionList,
    getReasonAndReportActionThatRequiresAttention,
    buildOptimisticChangeFieldAction,
    isPolicyRelatedReport,
    hasReportErrorsOtherThanFailedReceipt,
    getAllReportErrors,
    getAllReportActionsErrorsAndReportActionThatRequiresAttention,
    hasInvoiceReports,
    getReportMetadata,
};

export type {
    Ancestor,
    DisplayNameWithTooltips,
    OptimisticAddCommentReportAction,
    OptimisticChatReport,
    OptimisticClosedReportAction,
    OptimisticCreatedReportAction,
    OptimisticIOUReportAction,
    OptimisticTaskReportAction,
    OptionData,
    TransactionDetails,
    PartialReportAction,
    ParsingDetails,
    MissingPaymentMethod,
};<|MERGE_RESOLUTION|>--- conflicted
+++ resolved
@@ -4091,15 +4091,7 @@
     }
 
     if (isInvoiceReport(report)) {
-<<<<<<< HEAD
-        if (!isInvoiceRoom(getReport(report?.chatReportID))) {
-            return report?.reportName ?? getMoneyRequestReportName(report, policy, invoiceReceiverPolicy);
-        }
-
-        formattedName = getMoneyRequestReportName(report, policy, invoiceReceiverPolicy);
-=======
         formattedName = report?.reportName ?? getMoneyRequestReportName(report, policy, invoiceReceiverPolicy);
->>>>>>> f6bba1f5
     }
 
     if (isInvoiceRoom(report)) {
