--- conflicted
+++ resolved
@@ -10570,11 +10570,8 @@
     getReportSubtitlePrefix,
     getPolicyChangeMessage,
     getExpenseReportStateAndStatus,
-<<<<<<< HEAD
     generateReportName,
-=======
     navigateToLinkedReportAction,
->>>>>>> 41ab69ca
     buildOptimisticResolvedDuplicatesReportAction,
     populateOptimisticReportFormula,
     getTitleReportField,
