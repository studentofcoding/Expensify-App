import {format} from 'date-fns';
import {Str} from 'expensify-common';
import lodashEscape from 'lodash/escape';
import lodashIntersection from 'lodash/intersection';
import isEmpty from 'lodash/isEmpty';
import lodashIsEqual from 'lodash/isEqual';
import isNumber from 'lodash/isNumber';
import lodashMaxBy from 'lodash/maxBy';
import type {OnyxCollection, OnyxEntry, OnyxUpdate} from 'react-native-onyx';
import Onyx from 'react-native-onyx';
import type {SvgProps} from 'react-native-svg';
import type {OriginalMessageIOU, OriginalMessageModifiedExpense} from 'src/types/onyx/OriginalMessage';
import type {SetRequired, TupleToUnion, ValueOf} from 'type-fest';
import type {FileObject} from '@components/AttachmentModal';
import {FallbackAvatar, IntacctSquare, NetSuiteSquare, NSQSSquare, QBOSquare, XeroSquare} from '@components/Icon/Expensicons';
import * as defaultGroupAvatars from '@components/Icon/GroupDefaultAvatars';
import * as defaultWorkspaceAvatars from '@components/Icon/WorkspaceDefaultAvatars';
import type {MoneyRequestAmountInputProps} from '@components/MoneyRequestAmountInput';
import type {IOUAction, IOUType, OnboardingPurpose} from '@src/CONST';
import CONST from '@src/CONST';
import type {ParentNavigationSummaryParams} from '@src/languages/params';
import type {TranslationPaths} from '@src/languages/types';
import ONYXKEYS from '@src/ONYXKEYS';
import type {Route} from '@src/ROUTES';
import ROUTES from '@src/ROUTES';
import SCREENS from '@src/SCREENS';
import type {
    Beta,
    OnyxInputOrEntry,
    PersonalDetails,
    PersonalDetailsList,
    Policy,
    PolicyReportField,
    Report,
    ReportAction,
    ReportMetadata,
    ReportNameValuePairs,
    ReportViolationName,
    ReportViolations,
    Session,
    Task,
    Transaction,
    TransactionViolation,
    UserWallet,
} from '@src/types/onyx';
import type {Attendee, Participant} from '@src/types/onyx/IOU';
import type {SelectedParticipant} from '@src/types/onyx/NewGroupChatDraft';
import type {OriginalMessageExportedToIntegration} from '@src/types/onyx/OldDotAction';
import type Onboarding from '@src/types/onyx/Onboarding';
import type {ErrorFields, Errors, Icon, PendingAction} from '@src/types/onyx/OnyxCommon';
import type {OriginalMessageChangeLog, PaymentMethodType} from '@src/types/onyx/OriginalMessage';
import type {Status} from '@src/types/onyx/PersonalDetails';
import type {ConnectionName} from '@src/types/onyx/Policy';
import type {InvoiceReceiverType, NotificationPreference, Participants, Participant as ReportParticipant} from '@src/types/onyx/Report';
import type {Message, OldDotReportAction, ReportActions} from '@src/types/onyx/ReportAction';
import type {PendingChatMember} from '@src/types/onyx/ReportMetadata';
import type {SearchPolicy, SearchReport, SearchTransaction} from '@src/types/onyx/SearchResults';
import type {Comment, TransactionChanges, WaypointCollection} from '@src/types/onyx/Transaction';
import {isEmptyObject} from '@src/types/utils/EmptyObject';
import type IconAsset from '@src/types/utils/IconAsset';
import {createDraftTransaction, getIOUReportActionToApproveOrPay, setMoneyRequestParticipants, unholdRequest} from './actions/IOU';
import {createDraftWorkspace} from './actions/Policy/Policy';
import {autoSwitchToFocusMode} from './actions/PriorityMode';
import {hasCreditBankAccount} from './actions/ReimbursementAccount/store';
import {handleReportChanged, prepareOnboardingOnyxData} from './actions/Report';
import {isAnonymousUser as isAnonymousUserSession} from './actions/Session';
import {convertToDisplayString, getCurrencySymbol} from './CurrencyUtils';
import DateUtils from './DateUtils';
import {hasValidDraftComment} from './DraftCommentUtils';
import {getMicroSecondOnyxErrorWithTranslationKey} from './ErrorUtils';
import getAttachmentDetails from './fileDownload/getAttachmentDetails';
import isReportMessageAttachment from './isReportMessageAttachment';
import localeCompare from './LocaleCompare';
import {formatPhoneNumber} from './LocalePhoneNumber';
import {translateLocal} from './Localize';
import Log from './Log';
import {isEmailPublicDomain} from './LoginUtils';
// eslint-disable-next-line import/no-cycle
import ModifiedExpenseMessage from './ModifiedExpenseMessage';
import {linkingConfig} from './Navigation/linkingConfig';
import Navigation from './Navigation/Navigation';
import {rand64} from './NumberUtils';
import Parser from './Parser';
import Permissions from './Permissions';
import {getAccountIDsByLogins, getDisplayNameOrDefault, getEffectiveDisplayName, getLoginsByAccountIDs, getPersonalDetailByEmail, getPersonalDetailsByIDs} from './PersonalDetailsUtils';
import {addSMSDomainIfPhoneNumber} from './PhoneNumber';
import {
    arePaymentsEnabled,
    canSendInvoiceFromWorkspace,
    getForwardsToAccount,
    getManagerAccountEmail,
    getPolicyEmployeeListByIdWithoutCurrentUser,
    getRuleApprovers,
    getSubmitToAccountID,
    isExpensifyTeam,
    isInstantSubmitEnabled,
    isPaidGroupPolicy as isPaidGroupPolicyPolicyUtils,
    isPolicyAdmin as isPolicyAdminPolicyUtils,
    isPolicyAuditor,
    isPolicyOwner,
    isSubmitAndClose,
    shouldShowPolicy,
} from './PolicyUtils';
import type {LastVisibleMessage} from './ReportActionsUtils';
import {
    formatLastMessageText,
    getActionableJoinRequestPendingReportAction,
    getAllReportActions,
    getCardIssuedMessage,
    getDismissedViolationMessageText,
    getExportIntegrationLastMessageText,
    getIOUReportIDFromReportActionPreview,
    getLastClosedReportAction,
    getLastVisibleAction as getLastVisibleActionReportActionsUtils,
    getLastVisibleMessage as getLastVisibleMessageReportActionsUtils,
    getMessageOfOldDotReportAction,
    getNumberOfMoneyRequests,
    getOneTransactionThreadReportID,
    getOriginalMessage,
    getReportAction,
    getReportActionHtml,
    getReportActionMessage as getReportActionMessageReportUtils,
    getReportActionMessageText,
    getReportActionText,
    isActionableJoinRequestPending,
    isActionableTrackExpense,
    isActionOfType,
    isApprovedAction,
    isApprovedOrSubmittedReportAction,
    isCardIssuedAction,
    isClosedAction,
    isCreatedAction,
    isCreatedTaskReportAction,
    isCurrentActionUnread,
    isDeletedAction,
    isDeletedParentAction,
    isExportIntegrationAction,
    isForwardedAction,
    isModifiedExpenseAction,
    isMoneyRequestAction,
    isOldDotReportAction,
    isPendingRemove,
    isPolicyChangeLogAction,
    isReimbursementQueuedAction,
    isReportActionAttachment,
    isReportPreviewAction,
    isReversedTransaction,
    isRoomChangeLogAction,
    isSentMoneyReportAction,
    isSplitBillAction as isSplitBillReportAction,
    isSubmittedAction,
    isSubmittedAndClosedAction,
    isThreadParentMessage,
    isTrackExpenseAction,
    isTransactionThread,
    isUnapprovedAction,
    isWhisperAction,
    wasActionTakenByCurrentUser,
} from './ReportActionsUtils';
import {
    getAttendees,
    getBillable,
    getCardID,
    getCategory,
    getCurrency,
    getDescription,
    getFormattedAttendees,
    getFormattedCreated,
    getFormattedPostedDate,
    getMCCGroup,
    getMerchant,
    getMerchantOrDescription,
    getOriginalAmount,
    getOriginalCurrency,
    getRateID,
    getRecentTransactions,
    getReimbursable,
    getTag,
    getTaxAmount,
    getTaxCode,
    getAmount as getTransactionAmount,
    getWaypoints,
    hasMissingSmartscanFields as hasMissingSmartscanFieldsTransactionUtils,
    hasNoticeTypeViolation,
    hasReceipt as hasReceiptTransactionUtils,
    hasViolation,
    hasWarningTypeViolation,
    isCardTransaction,
    isDistanceRequest,
    isDuplicate,
    isExpensifyCardTransaction,
    isFetchingWaypointsFromServer,
    isOnHold as isOnHoldTransactionUtils,
    isPayAtEndExpense,
    isPending,
    isPerDiemRequest,
    isReceiptBeingScanned,
} from './TransactionUtils';
import {addTrailingForwardSlash} from './Url';
import type {AvatarSource} from './UserUtils';
import {getDefaultAvatarURL} from './UserUtils';

// Dynamic Import to avoid circular dependency
const UnreadIndicatorUpdaterHelper = () => import('./UnreadIndicatorUpdater');

type AvatarRange = 1 | 2 | 3 | 4 | 5 | 6 | 7 | 8 | 9 | 10 | 11 | 12 | 13 | 14 | 15 | 16 | 17 | 18;

type SpendBreakdown = {
    nonReimbursableSpend: number;
    reimbursableSpend: number;
    totalDisplaySpend: number;
};

type ParticipantDetails = [number, string, AvatarSource, AvatarSource];

type OptimisticAddCommentReportAction = Pick<
    ReportAction<typeof CONST.REPORT.ACTIONS.TYPE.ADD_COMMENT>,
    | 'reportActionID'
    | 'actionName'
    | 'actorAccountID'
    | 'person'
    | 'automatic'
    | 'avatar'
    | 'created'
    | 'message'
    | 'isFirstItem'
    | 'isAttachmentOnly'
    | 'isAttachmentWithText'
    | 'pendingAction'
    | 'shouldShow'
    | 'originalMessage'
    | 'childReportID'
    | 'parentReportID'
    | 'childType'
    | 'childReportName'
    | 'childManagerAccountID'
    | 'childStatusNum'
    | 'childStateNum'
    | 'errors'
    | 'childVisibleActionCount'
    | 'childCommenterCount'
    | 'childLastVisibleActionCreated'
    | 'childOldestFourAccountIDs'
    | 'delegateAccountID'
> & {isOptimisticAction: boolean};

type OptimisticReportAction = {
    commentText: string;
    reportAction: OptimisticAddCommentReportAction;
};

type UpdateOptimisticParentReportAction = {
    childVisibleActionCount: number;
    childCommenterCount: number;
    childLastVisibleActionCreated: string;
    childOldestFourAccountIDs: string | undefined;
};

type OptimisticExpenseReport = Pick<
    Report,
    | 'reportID'
    | 'chatReportID'
    | 'policyID'
    | 'type'
    | 'ownerAccountID'
    | 'managerID'
    | 'currency'
    | 'reportName'
    | 'stateNum'
    | 'statusNum'
    | 'total'
    | 'unheldTotal'
    | 'nonReimbursableTotal'
    | 'unheldNonReimbursableTotal'
    | 'parentReportID'
    | 'lastVisibleActionCreated'
    | 'parentReportActionID'
    | 'participants'
    | 'fieldList'
>;

type OptimisticIOUReportAction = Pick<
    ReportAction,
    | 'actionName'
    | 'actorAccountID'
    | 'automatic'
    | 'avatar'
    | 'isAttachmentOnly'
    | 'originalMessage'
    | 'message'
    | 'person'
    | 'reportActionID'
    | 'shouldShow'
    | 'created'
    | 'pendingAction'
    | 'receipt'
    | 'childReportID'
    | 'childVisibleActionCount'
    | 'childCommenterCount'
    | 'delegateAccountID'
>;

type PartialReportAction = OnyxInputOrEntry<ReportAction> | Partial<ReportAction> | OptimisticIOUReportAction | OptimisticApprovedReportAction | OptimisticSubmittedReportAction | undefined;

type ReportRouteParams = {
    reportID: string;
    isSubReportPageRoute: boolean;
};

type ReportOfflinePendingActionAndErrors = {
    reportPendingAction: PendingAction | undefined;
    reportErrors: Errors | null | undefined;
};

type OptimisticApprovedReportAction = Pick<
    ReportAction<typeof CONST.REPORT.ACTIONS.TYPE.APPROVED>,
    | 'actionName'
    | 'actorAccountID'
    | 'automatic'
    | 'avatar'
    | 'isAttachmentOnly'
    | 'originalMessage'
    | 'message'
    | 'person'
    | 'reportActionID'
    | 'shouldShow'
    | 'created'
    | 'pendingAction'
    | 'delegateAccountID'
>;

type OptimisticUnapprovedReportAction = Pick<
    ReportAction<typeof CONST.REPORT.ACTIONS.TYPE.UNAPPROVED>,
    | 'actionName'
    | 'actorAccountID'
    | 'automatic'
    | 'avatar'
    | 'isAttachmentOnly'
    | 'originalMessage'
    | 'message'
    | 'person'
    | 'reportActionID'
    | 'shouldShow'
    | 'created'
    | 'pendingAction'
    | 'delegateAccountID'
>;

type OptimisticSubmittedReportAction = Pick<
    ReportAction<typeof CONST.REPORT.ACTIONS.TYPE.SUBMITTED>,
    | 'actionName'
    | 'actorAccountID'
    | 'adminAccountID'
    | 'automatic'
    | 'avatar'
    | 'isAttachmentOnly'
    | 'originalMessage'
    | 'message'
    | 'person'
    | 'reportActionID'
    | 'shouldShow'
    | 'created'
    | 'pendingAction'
    | 'delegateAccountID'
>;

type OptimisticHoldReportAction = Pick<
    ReportAction,
    'actionName' | 'actorAccountID' | 'automatic' | 'avatar' | 'isAttachmentOnly' | 'originalMessage' | 'message' | 'person' | 'reportActionID' | 'shouldShow' | 'created' | 'pendingAction'
>;

type OptimisticCancelPaymentReportAction = Pick<
    ReportAction,
    'actionName' | 'actorAccountID' | 'message' | 'originalMessage' | 'person' | 'reportActionID' | 'shouldShow' | 'created' | 'pendingAction'
>;

type OptimisticChangeFieldAction = Pick<
    OldDotReportAction & ReportAction,
    'actionName' | 'actorAccountID' | 'originalMessage' | 'person' | 'reportActionID' | 'created' | 'pendingAction' | 'message'
>;

type OptimisticEditedTaskReportAction = Pick<
    ReportAction,
    'reportActionID' | 'actionName' | 'pendingAction' | 'actorAccountID' | 'automatic' | 'avatar' | 'created' | 'shouldShow' | 'message' | 'person' | 'delegateAccountID'
>;

type OptimisticClosedReportAction = Pick<
    ReportAction<typeof CONST.REPORT.ACTIONS.TYPE.CLOSED>,
    'actionName' | 'actorAccountID' | 'automatic' | 'avatar' | 'created' | 'message' | 'originalMessage' | 'pendingAction' | 'person' | 'reportActionID' | 'shouldShow'
>;

type OptimisticCardAssignedReportAction = Pick<
    ReportAction<typeof CONST.REPORT.ACTIONS.TYPE.CARD_ASSIGNED>,
    'actionName' | 'actorAccountID' | 'automatic' | 'avatar' | 'created' | 'message' | 'originalMessage' | 'pendingAction' | 'person' | 'reportActionID' | 'shouldShow'
>;

type OptimisticDismissedViolationReportAction = Pick<
    ReportAction,
    'actionName' | 'actorAccountID' | 'avatar' | 'created' | 'message' | 'originalMessage' | 'person' | 'reportActionID' | 'shouldShow' | 'pendingAction'
>;

type OptimisticCreatedReportAction = Pick<
    ReportAction<typeof CONST.REPORT.ACTIONS.TYPE.CREATED>,
    'actorAccountID' | 'automatic' | 'avatar' | 'created' | 'message' | 'person' | 'reportActionID' | 'shouldShow' | 'pendingAction' | 'actionName' | 'delegateAccountID'
>;

type OptimisticRenamedReportAction = Pick<
    ReportAction<typeof CONST.REPORT.ACTIONS.TYPE.RENAMED>,
    'actorAccountID' | 'automatic' | 'avatar' | 'created' | 'message' | 'person' | 'reportActionID' | 'shouldShow' | 'pendingAction' | 'actionName' | 'originalMessage'
>;

type OptimisticRoomDescriptionUpdatedReportAction = Pick<
    ReportAction<typeof CONST.REPORT.ACTIONS.TYPE.ROOM_CHANGE_LOG.UPDATE_ROOM_DESCRIPTION>,
    'actorAccountID' | 'created' | 'message' | 'person' | 'reportActionID' | 'pendingAction' | 'actionName' | 'originalMessage'
>;

type OptimisticChatReport = Pick<
    Report,
    | 'type'
    | 'chatType'
    | 'chatReportID'
    | 'iouReportID'
    | 'isOwnPolicyExpenseChat'
    | 'isPinned'
    | 'lastActorAccountID'
    | 'lastMessageHtml'
    | 'lastMessageText'
    | 'lastReadTime'
    | 'lastVisibleActionCreated'
    | 'oldPolicyName'
    | 'ownerAccountID'
    | 'pendingFields'
    | 'parentReportActionID'
    | 'parentReportID'
    | 'participants'
    | 'policyID'
    | 'reportID'
    | 'reportName'
    | 'stateNum'
    | 'statusNum'
    | 'visibility'
    | 'description'
    | 'writeCapability'
    | 'avatarUrl'
    | 'invoiceReceiver'
>;

type OptimisticExportIntegrationAction = OriginalMessageExportedToIntegration &
    Pick<
        ReportAction<typeof CONST.REPORT.ACTIONS.TYPE.EXPORTED_TO_INTEGRATION>,
        'reportActionID' | 'actorAccountID' | 'avatar' | 'created' | 'lastModified' | 'message' | 'person' | 'shouldShow' | 'pendingAction' | 'errors' | 'automatic'
    >;

type OptimisticTaskReportAction = Pick<
    ReportAction,
    | 'reportActionID'
    | 'actionName'
    | 'actorAccountID'
    | 'automatic'
    | 'avatar'
    | 'created'
    | 'isAttachmentOnly'
    | 'message'
    | 'originalMessage'
    | 'person'
    | 'pendingAction'
    | 'shouldShow'
    | 'isFirstItem'
    | 'previousMessage'
    | 'errors'
    | 'linkMetadata'
    | 'delegateAccountID'
>;

type AnnounceRoomOnyxData = {
    onyxOptimisticData: OnyxUpdate[];
    onyxSuccessData: OnyxUpdate[];
    onyxFailureData: OnyxUpdate[];
};

type OptimisticAnnounceChat = {
    announceChatReportID: string;
    announceChatReportActionID: string;
    announceChatData: AnnounceRoomOnyxData;
};

type OptimisticWorkspaceChats = {
    adminsChatReportID: string;
    adminsChatData: OptimisticChatReport;
    adminsReportActionData: Record<string, OptimisticCreatedReportAction>;
    adminsCreatedReportActionID: string;
    expenseChatReportID: string;
    expenseChatData: OptimisticChatReport;
    expenseReportActionData: Record<string, OptimisticCreatedReportAction>;
    expenseCreatedReportActionID: string;
    pendingChatMembers: PendingChatMember[];
};

type OptimisticModifiedExpenseReportAction = Pick<
    ReportAction<typeof CONST.REPORT.ACTIONS.TYPE.MODIFIED_EXPENSE>,
    | 'actionName'
    | 'actorAccountID'
    | 'automatic'
    | 'avatar'
    | 'created'
    | 'isAttachmentOnly'
    | 'message'
    | 'originalMessage'
    | 'person'
    | 'pendingAction'
    | 'reportActionID'
    | 'shouldShow'
    | 'delegateAccountID'
> & {reportID?: string};

type OptimisticTaskReport = SetRequired<
    Pick<
        Report,
        | 'reportID'
        | 'reportName'
        | 'description'
        | 'ownerAccountID'
        | 'participants'
        | 'managerID'
        | 'type'
        | 'parentReportID'
        | 'policyID'
        | 'stateNum'
        | 'statusNum'
        | 'parentReportActionID'
        | 'lastVisibleActionCreated'
        | 'hasParentAccess'
    >,
    'parentReportID'
>;

type TransactionDetails = {
    created: string;
    amount: number;
    attendees: Attendee[];
    taxAmount?: number;
    taxCode?: string;
    currency: string;
    merchant: string;
    waypoints?: WaypointCollection | string;
    customUnitRateID?: string;
    comment: string;
    category: string;
    billable: boolean;
    tag: string;
    mccGroup?: ValueOf<typeof CONST.MCC_GROUPS>;
    cardID: number;
    originalAmount: number;
    originalCurrency: string;
    postedDate: string;
};

type OptimisticIOUReport = Pick<
    Report,
    | 'type'
    | 'chatReportID'
    | 'currency'
    | 'managerID'
    | 'policyID'
    | 'ownerAccountID'
    | 'participants'
    | 'reportID'
    | 'stateNum'
    | 'statusNum'
    | 'total'
    | 'unheldTotal'
    | 'nonReimbursableTotal'
    | 'unheldNonReimbursableTotal'
    | 'reportName'
    | 'parentReportID'
    | 'lastVisibleActionCreated'
    | 'fieldList'
    | 'parentReportActionID'
>;
type DisplayNameWithTooltips = Array<Pick<PersonalDetails, 'accountID' | 'pronouns' | 'displayName' | 'login' | 'avatar'>>;

type CustomIcon = {
    src: IconAsset;
    color?: string;
};

type OptionData = {
    text?: string;
    alternateText?: string;
    allReportErrors?: Errors;
    brickRoadIndicator?: ValueOf<typeof CONST.BRICK_ROAD_INDICATOR_STATUS> | '' | null;
    tooltipText?: string | null;
    alternateTextMaxLines?: number;
    boldStyle?: boolean;
    customIcon?: CustomIcon;
    subtitle?: string;
    login?: string;
    accountID?: number;
    pronouns?: string;
    status?: Status | null;
    phoneNumber?: string;
    isUnread?: boolean | null;
    isUnreadWithMention?: boolean | null;
    hasDraftComment?: boolean | null;
    keyForList?: string;
    searchText?: string;
    isIOUReportOwner?: boolean | null;
    shouldShowSubscript?: boolean | null;
    isPolicyExpenseChat?: boolean;
    isMoneyRequestReport?: boolean | null;
    isInvoiceReport?: boolean;
    isExpenseRequest?: boolean | null;
    isAllowedToComment?: boolean | null;
    isThread?: boolean | null;
    isTaskReport?: boolean | null;
    parentReportAction?: OnyxEntry<ReportAction>;
    displayNamesWithTooltips?: DisplayNameWithTooltips | null;
    isDefaultRoom?: boolean;
    isInvoiceRoom?: boolean;
    isExpenseReport?: boolean;
    isOptimisticPersonalDetail?: boolean;
    selected?: boolean;
    isOptimisticAccount?: boolean;
    isSelected?: boolean;
    descriptiveText?: string;
    notificationPreference?: NotificationPreference | null;
    isDisabled?: boolean | null;
    name?: string | null;
    isSelfDM?: boolean;
    isOneOnOneChat?: boolean;
    reportID?: string;
    enabled?: boolean;
    code?: string;
    transactionThreadReportID?: string | null;
    shouldShowAmountInput?: boolean;
    amountInputProps?: MoneyRequestAmountInputProps;
    tabIndex?: 0 | -1;
    isConciergeChat?: boolean;
    isBold?: boolean;
    lastIOUCreationDate?: string;
    isChatRoom?: boolean;
    participantsList?: PersonalDetails[];
    icons?: Icon[];
    iouReportAmount?: number;
    displayName?: string;
} & Report &
    ReportNameValuePairs;

type OnyxDataTaskAssigneeChat = {
    optimisticData: OnyxUpdate[];
    successData: OnyxUpdate[];
    failureData: OnyxUpdate[];
    optimisticAssigneeAddComment?: OptimisticReportAction;
    optimisticChatCreatedReportAction?: OptimisticCreatedReportAction;
};

type Ancestor = {
    report: Report;
    reportAction: ReportAction;
    shouldDisplayNewMarker: boolean;
};

type AncestorIDs = {
    reportIDs: string[];
    reportActionsIDs: string[];
};

type MissingPaymentMethod = 'bankAccount' | 'wallet';

type OutstandingChildRequest = {
    hasOutstandingChildRequest?: boolean;
};

type ParsingDetails = {
    shouldEscapeText?: boolean;
    reportID?: string;
    policyID?: string;
};

type NonHeldAndFullAmount = {
    nonHeldAmount: string;
    fullAmount: string;
    /**
     * nonHeldAmount is valid if not negative;
     * It can be negative if the unheld transaction comes from the current user
     */
    hasValidNonHeldAmount: boolean;
};

type Thread = {
    parentReportID: string;
    parentReportActionID: string;
} & Report;

type GetPolicyNameParams = {
    report: OnyxInputOrEntry<Report>;
    returnEmptyIfNotFound?: boolean;
    policy?: OnyxInputOrEntry<Policy> | SearchPolicy;
    policies?: SearchPolicy[];
    reports?: SearchReport[];
};

type GetReportNameParams = {
    report: OnyxEntry<Report>;
    policy?: OnyxEntry<Policy> | SearchPolicy;
    parentReportActionParam?: OnyxInputOrEntry<ReportAction>;
    personalDetails?: Partial<PersonalDetailsList>;
    invoiceReceiverPolicy?: OnyxEntry<Policy> | SearchPolicy;
    transactions?: SearchTransaction[];
    reports?: SearchReport[];
    draftReports?: OnyxCollection<Report>;
    reportNameValuePairs?: OnyxCollection<ReportNameValuePairs>;
    policies?: SearchPolicy[];
};

let currentUserEmail: string | undefined;
let currentUserPrivateDomain: string | undefined;
let currentUserAccountID: number | undefined;
let isAnonymousUser = false;

// This cache is used to save parse result of report action html message into text
// to prevent unnecessary parsing when the report action is not changed/modified.
// Example case: when we need to get a report name of a thread which is dependent on a report action message.
const parsedReportActionMessageCache: Record<string, string> = {};

let conciergeChatReportID: string | undefined;
Onyx.connect({
    key: ONYXKEYS.CONCIERGE_REPORT_ID,
    callback: (value) => (conciergeChatReportID = value),
});

const defaultAvatarBuildingIconTestID = 'SvgDefaultAvatarBuilding Icon';
Onyx.connect({
    key: ONYXKEYS.SESSION,
    callback: (value) => {
        // When signed out, val is undefined
        if (!value) {
            return;
        }

        currentUserEmail = value.email;
        currentUserAccountID = value.accountID;
        isAnonymousUser = value.authTokenType === CONST.AUTH_TOKEN_TYPES.ANONYMOUS;
        currentUserPrivateDomain = isEmailPublicDomain(currentUserEmail ?? '') ? '' : Str.extractEmailDomain(currentUserEmail ?? '');
    },
});

let allPersonalDetails: OnyxEntry<PersonalDetailsList>;
let allPersonalDetailLogins: string[];
let currentUserPersonalDetails: OnyxEntry<PersonalDetails>;
Onyx.connect({
    key: ONYXKEYS.PERSONAL_DETAILS_LIST,
    callback: (value) => {
        if (currentUserAccountID) {
            currentUserPersonalDetails = value?.[currentUserAccountID] ?? undefined;
        }
        allPersonalDetails = value ?? {};
        allPersonalDetailLogins = Object.values(allPersonalDetails).map((personalDetail) => personalDetail?.login ?? '');
    },
});

let allReportsDraft: OnyxCollection<Report>;
Onyx.connect({
    key: ONYXKEYS.COLLECTION.REPORT_DRAFT,
    waitForCollectionCallback: true,
    callback: (value) => (allReportsDraft = value),
});

let allPolicies: OnyxCollection<Policy>;
Onyx.connect({
    key: ONYXKEYS.COLLECTION.POLICY,
    waitForCollectionCallback: true,
    callback: (value) => (allPolicies = value),
});

let allReports: OnyxCollection<Report>;
Onyx.connect({
    key: ONYXKEYS.COLLECTION.REPORT,
    waitForCollectionCallback: true,
    callback: (value) => {
        allReports = value;
        UnreadIndicatorUpdaterHelper().then((module) => {
            module.triggerUnreadUpdate();
        });

        // Each time a new report is added we will check to see if the user should be switched
        autoSwitchToFocusMode();

        if (!value) {
            return;
        }
        Object.values(value).forEach((report) => {
            if (!report) {
                return;
            }
            handleReportChanged(report);
        });
    },
});

let allBetas: OnyxEntry<Beta[]>;
Onyx.connect({
    key: ONYXKEYS.BETAS,
    callback: (value) => (allBetas = value),
});

let allTransactions: OnyxCollection<Transaction> = {};
let reportsTransactions: Record<string, Transaction[]> = {};
Onyx.connect({
    key: ONYXKEYS.COLLECTION.TRANSACTION,
    waitForCollectionCallback: true,
    callback: (value) => {
        if (!value) {
            return;
        }
        allTransactions = Object.fromEntries(Object.entries(value).filter(([, transaction]) => transaction));

        reportsTransactions = Object.values(value).reduce<Record<string, Transaction[]>>((all, transaction) => {
            const reportsMap = all;
            if (!transaction?.reportID) {
                return reportsMap;
            }

            if (!reportsMap[transaction.reportID]) {
                reportsMap[transaction.reportID] = [];
            }
            reportsMap[transaction.reportID].push(transaction);

            return all;
        }, {});
    },
});

let allReportActions: OnyxCollection<ReportActions>;
Onyx.connect({
    key: ONYXKEYS.COLLECTION.REPORT_ACTIONS,
    waitForCollectionCallback: true,
    callback: (actions) => {
        if (!actions) {
            return;
        }
        allReportActions = actions;
    },
});

let allReportMetadata: OnyxCollection<ReportMetadata>;
const allReportMetadataKeyValue: Record<string, ReportMetadata> = {};
Onyx.connect({
    key: ONYXKEYS.COLLECTION.REPORT_METADATA,
    waitForCollectionCallback: true,
    callback: (value) => {
        if (!value) {
            return;
        }
        allReportMetadata = value;

        Object.entries(value).forEach(([reportID, reportMetadata]) => {
            if (!reportMetadata) {
                return;
            }

            const [, id] = reportID.split('_');
            allReportMetadataKeyValue[id] = reportMetadata;
        });
    },
});

let allReportNameValuePair: OnyxCollection<ReportNameValuePairs>;
Onyx.connect({
    key: ONYXKEYS.COLLECTION.REPORT_NAME_VALUE_PAIRS,
    waitForCollectionCallback: true,
    callback: (value) => {
        if (!value) {
            return;
        }
        allReportNameValuePair = value;
    },
});

let allReportsViolations: OnyxCollection<ReportViolations>;
Onyx.connect({
    key: ONYXKEYS.COLLECTION.REPORT_VIOLATIONS,
    waitForCollectionCallback: true,
    callback: (value) => {
        if (!value) {
            return;
        }
        allReportsViolations = value;
    },
});

let onboarding: OnyxEntry<Onboarding>;
Onyx.connect({
    key: ONYXKEYS.NVP_ONBOARDING,
    callback: (value) => (onboarding = value),
});

let delegateEmail = '';
Onyx.connect({
    key: ONYXKEYS.ACCOUNT,
    callback: (value) => {
        delegateEmail = value?.delegatedAccess?.delegate ?? '';
    },
});

let activePolicyID: OnyxEntry<string>;
Onyx.connect({
    key: ONYXKEYS.NVP_ACTIVE_POLICY_ID,
    callback: (value) => (activePolicyID = value),
});

function getCurrentUserAvatar(): AvatarSource | undefined {
    return currentUserPersonalDetails?.avatar;
}

function getCurrentUserDisplayNameOrEmail(): string | undefined {
    return currentUserPersonalDetails?.displayName ?? currentUserEmail;
}

function getChatType(report: OnyxInputOrEntry<Report> | Participant): ValueOf<typeof CONST.REPORT.CHAT_TYPE> | undefined {
    return report?.chatType;
}

/**
 * Get the report or draft report given a reportID
 */
function getReportOrDraftReport(reportID: string | undefined, searchReports?: SearchReport[]): OnyxEntry<Report> | SearchReport {
    const searchReport = searchReports?.find((report) => report.reportID === reportID);
    const onyxReport = allReports?.[`${ONYXKEYS.COLLECTION.REPORT}${reportID}`];
    return searchReport ?? onyxReport ?? allReportsDraft?.[`${ONYXKEYS.COLLECTION.REPORT_DRAFT}${reportID}`];
}

function reportTransactionsSelector(transactions: OnyxCollection<Transaction>, reportID: string | undefined): Transaction[] {
    if (!transactions || !reportID) {
        return [];
    }

    return Object.values(transactions).filter((transaction): transaction is Transaction => !!transaction && transaction.reportID === reportID);
}

function getReportTransactions(reportID: string | undefined, allReportsTransactions: Record<string, Transaction[]> = reportsTransactions): Transaction[] {
    if (!reportID) {
        return [];
    }

    return allReportsTransactions[reportID] ?? [];
}

/**
 * Check if a report is a draft report
 */
function isDraftReport(reportID: string | undefined): boolean {
    const draftReport = allReportsDraft?.[`${ONYXKEYS.COLLECTION.REPORT_DRAFT}${reportID}`];

    return !!draftReport;
}
/**
 * @private
 */
function isSearchReportArray(object: SearchReport[] | OnyxCollection<Report>): object is SearchReport[] {
    if (!Array.isArray(object)) {
        return false;
    }
    const firstItem = object.at(0);
    return firstItem !== undefined && 'private_isArchived' in firstItem;
}

/**
 * @private
 * Returns the report
 */
function getReport(reportID: string, reports: SearchReport[] | OnyxCollection<Report>): OnyxEntry<Report> | SearchReport {
    if (isSearchReportArray(reports)) {
        reports?.find((report) => report.reportID === reportID);
    } else {
        return reports?.[`${ONYXKEYS.COLLECTION.REPORT}${reportID}`];
    }
}

/**
 * Returns the report
 */
function getReportNameValuePairs(reportID?: string, reportNameValuePairs: OnyxCollection<ReportNameValuePairs> = allReportNameValuePair): OnyxEntry<ReportNameValuePairs> {
    return reportNameValuePairs?.[`${ONYXKEYS.COLLECTION.REPORT_NAME_VALUE_PAIRS}${reportID}`];
}

/**
 * Returns the parentReport if the given report is a thread
 */
function getParentReport(report: OnyxEntry<Report>): OnyxEntry<Report> {
    if (!report?.parentReportID) {
        return undefined;
    }
    return getReport(report.parentReportID, allReports);
}

/**
 * Returns the root parentReport if the given report is nested.
 * Uses recursion to iterate any depth of nested reports.
 */

function getRootParentReport({
    report,
    reports,
    visitedReportIDs = new Set<string>(),
}: {
    report: OnyxEntry<Report>;
    reports?: SearchReport[];
    visitedReportIDs?: Set<string>;
}): OnyxEntry<Report> {
    if (!report) {
        return undefined;
    }

    // Returns the current report as the root report, because it does not have a parentReportID
    if (!report?.parentReportID) {
        return report;
    }

    // Detect and prevent an infinite loop caused by a cycle in the ancestry. This should normally
    // never happen
    if (visitedReportIDs.has(report.reportID)) {
        Log.alert('Report ancestry cycle detected.', {reportID: report.reportID, ancestry: Array.from(visitedReportIDs)});
        return undefined;
    }
    visitedReportIDs.add(report.reportID);

    const parentReport = getReportOrDraftReport(report?.parentReportID, reports);

    // Runs recursion to iterate a parent report
    return getRootParentReport({report: !isEmptyObject(parentReport) ? parentReport : undefined, visitedReportIDs, reports});
}

/**
 * Returns the policy of the report
 */
function getPolicy(policyID: string | undefined): OnyxEntry<Policy> {
    if (!allPolicies || !policyID) {
        return undefined;
    }
    return allPolicies[`${ONYXKEYS.COLLECTION.POLICY}${policyID}`];
}

/**
 * Get the policy type from a given report
 * @param policies must have Onyxkey prefix (i.e 'policy_') for keys
 */
function getPolicyType(report: OnyxInputOrEntry<Report>, policies: OnyxCollection<Policy>): string {
    return policies?.[`${ONYXKEYS.COLLECTION.POLICY}${report?.policyID}`]?.type ?? '';
}

const unavailableTranslation = translateLocal('workspace.common.unavailable');
/**
 * Get the policy name from a given report
 */
function getPolicyName({report, returnEmptyIfNotFound = false, policy, policies, reports}: GetPolicyNameParams): string {
    const noPolicyFound = returnEmptyIfNotFound ? '' : unavailableTranslation;
<<<<<<< HEAD
    if (isEmptyObject(report) || (isEmptyObject(allPolicies) && !report?.policyName && !policy)) {
=======
    if (isEmptyObject(report) || (isEmptyObject(policies) && isEmptyObject(allPolicies) && !report?.policyName)) {
>>>>>>> 2fb80ddb
        return noPolicyFound;
    }

    const finalPolicy = policy ?? policies?.find((p) => p.id === report.policyID) ?? allPolicies?.[`${ONYXKEYS.COLLECTION.POLICY}${report.policyID}`];

    const parentReport = getRootParentReport({report, reports});

    // Rooms send back the policy name with the reportSummary,
    // since they can also be accessed by people who aren't in the workspace
    // eslint-disable-next-line @typescript-eslint/prefer-nullish-coalescing
    const policyName = finalPolicy?.name || report?.policyName || report?.oldPolicyName || parentReport?.oldPolicyName || noPolicyFound;

    return policyName;
}

/**
 * Returns the concatenated title for the PrimaryLogins of a report
 */
function getReportParticipantsTitle(accountIDs: number[]): string {
    // Somehow it's possible for the logins coming from report.participantAccountIDs to contain undefined values so we use .filter(Boolean) to remove them.
    return accountIDs.filter(Boolean).join(', ');
}

/**
 * Checks if a report is a chat report.
 */
function isChatReport(report: OnyxEntry<Report>): boolean {
    return report?.type === CONST.REPORT.TYPE.CHAT;
}

function isInvoiceReport(report: OnyxInputOrEntry<Report> | SearchReport): boolean {
    return report?.type === CONST.REPORT.TYPE.INVOICE;
}

/**
 * Checks if a report is an Expense report.
 */
function isExpenseReport(report: OnyxInputOrEntry<Report> | SearchReport): boolean {
    return report?.type === CONST.REPORT.TYPE.EXPENSE;
}

/**
 * Checks if a report is an IOU report using report or reportID
 */
function isIOUReport(reportOrID: OnyxInputOrEntry<Report> | SearchReport | string): boolean {
    const report = typeof reportOrID === 'string' ? getReport(reportOrID, allReports) ?? null : reportOrID;
    return report?.type === CONST.REPORT.TYPE.IOU;
}

/**
 * Checks if a report is an IOU report using report
 */
function isIOUReportUsingReport(report: OnyxEntry<Report>): report is Report {
    return report?.type === CONST.REPORT.TYPE.IOU;
}
/**
 * Checks if a report is a task report.
 */
function isTaskReport(report: OnyxInputOrEntry<Report>): boolean {
    return report?.type === CONST.REPORT.TYPE.TASK;
}

/**
 * Checks if a task has been cancelled
 * When a task is deleted, the parentReportAction is updated to have a isDeletedParentAction deleted flag
 * This is because when you delete a task, we still allow you to chat on the report itself
 * There's another situation where you don't have access to the parentReportAction (because it was created in a chat you don't have access to)
 * In this case, we have added the key to the report itself
 */
function isCanceledTaskReport(report: OnyxInputOrEntry<Report>, parentReportAction: OnyxInputOrEntry<ReportAction> = null): boolean {
    if (!isEmptyObject(parentReportAction) && (getReportActionMessageReportUtils(parentReportAction)?.isDeletedParentAction ?? false)) {
        return true;
    }

    if (!isEmptyObject(report) && report?.isDeletedParentAction) {
        return true;
    }

    return false;
}

/**
 * Checks if a report is an open task report.
 *
 * @param parentReportAction - The parent report action of the report (Used to check if the task has been canceled)
 */
function isOpenTaskReport(report: OnyxInputOrEntry<Report>, parentReportAction: OnyxInputOrEntry<ReportAction> = null): boolean {
    return (
        isTaskReport(report) && !isCanceledTaskReport(report, parentReportAction) && report?.stateNum === CONST.REPORT.STATE_NUM.OPEN && report?.statusNum === CONST.REPORT.STATUS_NUM.OPEN
    );
}

/**
 * Checks if a report is a completed task report.
 */
function isCompletedTaskReport(report: OnyxEntry<Report>): boolean {
    return isTaskReport(report) && report?.stateNum === CONST.REPORT.STATE_NUM.APPROVED && report?.statusNum === CONST.REPORT.STATUS_NUM.APPROVED;
}

/**
 * Checks if the current user is the manager of the supplied report
 */
function isReportManager(report: OnyxEntry<Report>): boolean {
    return !!(report && report.managerID === currentUserAccountID);
}

/**
 * Checks if the report with supplied ID has been approved
 */
function isReportIDApproved(reportID: string | undefined) {
    if (!reportID) {
        return;
    }
    const report = getReport(reportID, allReports);
    if (!report) {
        return;
    }
    return isReportApproved({report});
}

/**
 * Checks if the supplied report has been approved
 */
function isReportApproved({report, parentReportAction = undefined}: {report: OnyxInputOrEntry<Report>; parentReportAction?: OnyxEntry<ReportAction> | undefined}): boolean {
    if (!report) {
        return parentReportAction?.childStateNum === CONST.REPORT.STATE_NUM.APPROVED && parentReportAction?.childStatusNum === CONST.REPORT.STATUS_NUM.APPROVED;
    }
    return report?.stateNum === CONST.REPORT.STATE_NUM.APPROVED && report?.statusNum === CONST.REPORT.STATUS_NUM.APPROVED;
}

/**
 * Checks if the supplied report has been manually reimbursed
 */
function isReportManuallyReimbursed(report: OnyxEntry<Report>): boolean {
    return report?.stateNum === CONST.REPORT.STATE_NUM.APPROVED && report?.statusNum === CONST.REPORT.STATUS_NUM.REIMBURSED;
}

/**
 * Checks if the supplied report is an expense report in Open state and status.
 */
function isOpenExpenseReport(report: OnyxInputOrEntry<Report>): boolean {
    return isExpenseReport(report) && report?.stateNum === CONST.REPORT.STATE_NUM.OPEN && report?.statusNum === CONST.REPORT.STATUS_NUM.OPEN;
}

/**
 * Checks if the supplied report has a member with the array passed in params.
 */
function hasParticipantInArray(report: OnyxEntry<Report>, memberAccountIDs: number[]) {
    if (!report?.participants) {
        return false;
    }

    const memberAccountIDsSet = new Set(memberAccountIDs);

    for (const accountID in report.participants) {
        if (memberAccountIDsSet.has(Number(accountID))) {
            return true;
        }
    }

    return false;
}

/**
 * Whether the Money Request report is settled
 */
function isSettled(reportOrID: OnyxInputOrEntry<Report> | SearchReport | string | undefined, reports?: SearchReport[]): boolean {
    if (!reportOrID) {
        return false;
    }
    const report = typeof reportOrID === 'string' ? getReport(reportOrID, reports ?? allReports) ?? null : reportOrID;
    if (!report) {
        return false;
    }

    if (isEmptyObject(report) || report.isWaitingOnBankAccount) {
        return false;
    }

    // In case the payment is scheduled and we are waiting for the payee to set up their wallet,
    // consider the report as paid as well.
    if (report.isWaitingOnBankAccount && report.statusNum === CONST.REPORT.STATUS_NUM.APPROVED) {
        return true;
    }

    return report?.statusNum === CONST.REPORT.STATUS_NUM.REIMBURSED;
}

/**
 * Whether the current user is the submitter of the report
 */
function isCurrentUserSubmitter(reportID: string | undefined): boolean {
    if (!allReports || !reportID) {
        return false;
    }
    const report = allReports[`${ONYXKEYS.COLLECTION.REPORT}${reportID}`];
    return !!(report && report.ownerAccountID === currentUserAccountID);
}

/**
 * Whether the provided report is an Admin room
 */
function isAdminRoom(report: OnyxEntry<Report>): boolean {
    return getChatType(report) === CONST.REPORT.CHAT_TYPE.POLICY_ADMINS;
}

/**
 * Whether the provided report is an Admin-only posting room
 */
function isAdminsOnlyPostingRoom(report: OnyxEntry<Report>): boolean {
    return report?.writeCapability === CONST.REPORT.WRITE_CAPABILITIES.ADMINS;
}

/**
 * Whether the provided report is a Announce room
 */
function isAnnounceRoom(report: OnyxEntry<Report>): boolean {
    return getChatType(report) === CONST.REPORT.CHAT_TYPE.POLICY_ANNOUNCE;
}

/**
 * Whether the provided report is a default room
 */
function isDefaultRoom(report: OnyxEntry<Report>): boolean {
    return CONST.DEFAULT_POLICY_ROOM_CHAT_TYPES.some((type) => type === getChatType(report));
}

/**
 * Whether the provided report is a Domain room
 */
function isDomainRoom(report: OnyxEntry<Report>): boolean {
    return getChatType(report) === CONST.REPORT.CHAT_TYPE.DOMAIN_ALL;
}

/**
 * Whether the provided report is a user created policy room
 */
function isUserCreatedPolicyRoom(report: OnyxEntry<Report>): boolean {
    return getChatType(report) === CONST.REPORT.CHAT_TYPE.POLICY_ROOM;
}

/**
 * Whether the provided report is a Policy Expense chat.
 */
function isPolicyExpenseChat(option: OnyxInputOrEntry<Report> | OptionData | Participant): boolean {
    return getChatType(option) === CONST.REPORT.CHAT_TYPE.POLICY_EXPENSE_CHAT || !!(option && 'isPolicyExpenseChat' in option && option.isPolicyExpenseChat);
}

function isInvoiceRoom(report: OnyxEntry<Report>): boolean {
    return getChatType(report) === CONST.REPORT.CHAT_TYPE.INVOICE;
}

function isInvoiceRoomWithID(reportID?: string): boolean {
    if (!reportID) {
        return false;
    }
    const report = getReport(reportID, allReports);
    return isInvoiceRoom(report);
}

/**
 * Checks if a report is a completed task report.
 */
function isTripRoom(report: OnyxEntry<Report>): boolean {
    return isChatReport(report) && getChatType(report) === CONST.REPORT.CHAT_TYPE.TRIP_ROOM;
}

function isIndividualInvoiceRoom(report: OnyxEntry<Report>): boolean {
    return isInvoiceRoom(report) && report?.invoiceReceiver?.type === CONST.REPORT.INVOICE_RECEIVER_TYPE.INDIVIDUAL;
}

function isCurrentUserInvoiceReceiver(report: OnyxEntry<Report>): boolean {
    if (report?.invoiceReceiver?.type === CONST.REPORT.INVOICE_RECEIVER_TYPE.INDIVIDUAL) {
        return currentUserAccountID === report.invoiceReceiver.accountID;
    }

    if (report?.invoiceReceiver?.type === CONST.REPORT.INVOICE_RECEIVER_TYPE.BUSINESS) {
        const policy = getPolicy(report.invoiceReceiver.policyID);
        return isPolicyAdminPolicyUtils(policy);
    }

    return false;
}

/**
 * Whether the provided report belongs to a Control policy and is an expense chat
 */
function isControlPolicyExpenseChat(report: OnyxEntry<Report>): boolean {
    return isPolicyExpenseChat(report) && getPolicyType(report, allPolicies) === CONST.POLICY.TYPE.CORPORATE;
}

/**
 * Whether the provided policyType is a Free, Collect or Control policy type
 */
function isGroupPolicy(policyType: string): boolean {
    return policyType === CONST.POLICY.TYPE.CORPORATE || policyType === CONST.POLICY.TYPE.TEAM;
}

/**
 * Whether the provided report belongs to a Free, Collect or Control policy
 */
function isReportInGroupPolicy(report: OnyxInputOrEntry<Report>, policy?: OnyxInputOrEntry<Policy>): boolean {
    const policyType = policy?.type ?? getPolicyType(report, allPolicies);
    return isGroupPolicy(policyType);
}

/**
 * Whether the provided report belongs to a Control or Collect policy
 */
function isPaidGroupPolicy(report: OnyxEntry<Report>): boolean {
    const policyType = getPolicyType(report, allPolicies);
    return policyType === CONST.POLICY.TYPE.CORPORATE || policyType === CONST.POLICY.TYPE.TEAM;
}

/**
 * Whether the provided report belongs to a Control or Collect policy and is an expense chat
 */
function isPaidGroupPolicyExpenseChat(report: OnyxEntry<Report>): boolean {
    return isPolicyExpenseChat(report) && isPaidGroupPolicy(report);
}

/**
 * Whether the provided report belongs to a Control policy and is an expense report
 */
function isControlPolicyExpenseReport(report: OnyxEntry<Report>): boolean {
    return isExpenseReport(report) && getPolicyType(report, allPolicies) === CONST.POLICY.TYPE.CORPORATE;
}

/**
 * Whether the provided report belongs to a Control or Collect policy and is an expense report
 */
function isPaidGroupPolicyExpenseReport(report: OnyxEntry<Report>): boolean {
    return isExpenseReport(report) && isPaidGroupPolicy(report);
}

/**
 * Checks if the supplied report is an invoice report in Open state and status.
 */
function isOpenInvoiceReport(report: OnyxEntry<Report>): boolean {
    return isInvoiceReport(report) && report?.statusNum === CONST.REPORT.STATUS_NUM.OPEN;
}

/**
 * Whether the provided report is a chat room
 */
function isChatRoom(report: OnyxEntry<Report>): boolean {
    return isUserCreatedPolicyRoom(report) || isDefaultRoom(report) || isInvoiceRoom(report) || isTripRoom(report);
}

/**
 * Whether the provided report is a public room
 */
function isPublicRoom(report: OnyxEntry<Report>): boolean {
    return report?.visibility === CONST.REPORT.VISIBILITY.PUBLIC || report?.visibility === CONST.REPORT.VISIBILITY.PUBLIC_ANNOUNCE;
}

/**
 * Whether the provided report is a public announce room
 */
function isPublicAnnounceRoom(report: OnyxEntry<Report>): boolean {
    return report?.visibility === CONST.REPORT.VISIBILITY.PUBLIC_ANNOUNCE;
}

/**
 * If the report is a policy expense, the route should be for adding bank account for that policy
 * else since the report is a personal IOU, the route should be for personal bank account.
 */
function getBankAccountRoute(report: OnyxEntry<Report>): Route {
    return isPolicyExpenseChat(report) ? ROUTES.BANK_ACCOUNT_WITH_STEP_TO_OPEN.getRoute(report?.policyID) : ROUTES.SETTINGS_ADD_BANK_ACCOUNT;
}

/**
 * Check if personal detail of accountID is empty or optimistic data
 */
function isOptimisticPersonalDetail(accountID: number): boolean {
    return isEmptyObject(allPersonalDetails?.[accountID]) || !!allPersonalDetails?.[accountID]?.isOptimisticPersonalDetail;
}

/**
 * Checks if a report is a task report from a policy expense chat.
 */
function isWorkspaceTaskReport(report: OnyxEntry<Report>): boolean {
    if (!isTaskReport(report)) {
        return false;
    }
    const parentReport = report?.parentReportID ? getReport(report?.parentReportID, allReports) : undefined;
    return isPolicyExpenseChat(parentReport);
}

/**
 * Returns true if report has a parent
 */
function isThread(report: OnyxInputOrEntry<Report>): report is Thread {
    return !!(report?.parentReportID && report?.parentReportActionID);
}

/**
 * Returns true if report is of type chat and has a parent and is therefore a Thread.
 */
function isChatThread(report: OnyxInputOrEntry<Report>): report is Thread {
    return isThread(report) && report?.type === CONST.REPORT.TYPE.CHAT;
}

function isDM(report: OnyxEntry<Report>): boolean {
    return isChatReport(report) && !getChatType(report) && !isThread(report);
}

function isSelfDM(report: OnyxInputOrEntry<Report>): boolean {
    return getChatType(report) === CONST.REPORT.CHAT_TYPE.SELF_DM;
}

function isGroupChat(report: OnyxEntry<Report> | Partial<Report>): boolean {
    return getChatType(report) === CONST.REPORT.CHAT_TYPE.GROUP;
}

/**
 * Only returns true if this is the Expensify DM report.
 *
 * Note that this chat is no longer used for new users. We still need this function for users who have this chat.
 */
function isSystemChat(report: OnyxEntry<Report>): boolean {
    return getChatType(report) === CONST.REPORT.CHAT_TYPE.SYSTEM;
}

function getDefaultNotificationPreferenceForReport(report: OnyxEntry<Report>): ValueOf<typeof CONST.REPORT.NOTIFICATION_PREFERENCE> {
    if (isAnnounceRoom(report)) {
        return CONST.REPORT.NOTIFICATION_PREFERENCE.ALWAYS;
    }
    if (isPublicRoom(report)) {
        return CONST.REPORT.NOTIFICATION_PREFERENCE.DAILY;
    }
    if (!getChatType(report) || isGroupChat(report)) {
        return CONST.REPORT.NOTIFICATION_PREFERENCE.ALWAYS;
    }
    if (isAdminRoom(report) || isPolicyExpenseChat(report) || isInvoiceRoom(report)) {
        return CONST.REPORT.NOTIFICATION_PREFERENCE.ALWAYS;
    }
    if (isSelfDM(report)) {
        return CONST.REPORT.NOTIFICATION_PREFERENCE.MUTE;
    }
    return CONST.REPORT.NOTIFICATION_PREFERENCE.DAILY;
}

/**
 * Get the notification preference given a report. This should ALWAYS default to 'hidden'. Do not change this!
 */
function getReportNotificationPreference(report: OnyxEntry<Report>): ValueOf<typeof CONST.REPORT.NOTIFICATION_PREFERENCE> {
    const participant = currentUserAccountID ? report?.participants?.[currentUserAccountID] : undefined;
    return participant?.notificationPreference ?? CONST.REPORT.NOTIFICATION_PREFERENCE.HIDDEN;
}

const CONCIERGE_ACCOUNT_ID_STRING = CONST.ACCOUNT_ID.CONCIERGE.toString();
/**
 * Only returns true if this is our main 1:1 DM report with Concierge.
 */
function isConciergeChatReport(report: OnyxInputOrEntry<Report>): boolean {
    if (!report?.participants || isThread(report)) {
        return false;
    }

    const participantAccountIDs = new Set(Object.keys(report.participants));
    if (participantAccountIDs.size !== 2) {
        return false;
    }

    return participantAccountIDs.has(CONCIERGE_ACCOUNT_ID_STRING) || report?.reportID === conciergeChatReportID;
}

function findSelfDMReportID(): string | undefined {
    if (!allReports) {
        return;
    }

    const selfDMReport = Object.values(allReports).find((report) => isSelfDM(report) && !isThread(report));
    return selfDMReport?.reportID;
}

/**
 * Checks if the supplied report is from a policy or is an invoice report from a policy
 */
function isPolicyRelatedReport(report: OnyxEntry<Report>, policyID?: string) {
    return report?.policyID === policyID || !!(report?.invoiceReceiver && 'policyID' in report.invoiceReceiver && report.invoiceReceiver.policyID === policyID);
}

/**
 * Checks if the supplied report belongs to workspace based on the provided params. If the report's policyID is _FAKE_ or has no value, it means this report is a DM.
 * In this case report and workspace members must be compared to determine whether the report belongs to the workspace.
 */
function doesReportBelongToWorkspace(report: OnyxEntry<Report>, policyMemberAccountIDs: number[], policyID?: string) {
    return (
        isConciergeChatReport(report) ||
        (report?.policyID === CONST.POLICY.ID_FAKE || !report?.policyID ? hasParticipantInArray(report, policyMemberAccountIDs) : isPolicyRelatedReport(report, policyID))
    );
}

/**
 * Given an array of reports, return them filtered by a policyID and policyMemberAccountIDs.
 */
function filterReportsByPolicyIDAndMemberAccountIDs(reports: Array<OnyxEntry<Report>>, policyMemberAccountIDs: number[] = [], policyID?: string) {
    return reports.filter((report) => !!report && doesReportBelongToWorkspace(report, policyMemberAccountIDs, policyID));
}

/**
 * Returns true if report is still being processed
 */
function isProcessingReport(report: OnyxEntry<Report>): boolean {
    return report?.stateNum === CONST.REPORT.STATE_NUM.SUBMITTED && report?.statusNum === CONST.REPORT.STATUS_NUM.SUBMITTED;
}

function isAwaitingFirstLevelApproval(report: OnyxEntry<Report>): boolean {
    if (!report) {
        return false;
    }

    const submitsToAccountID = getSubmitToAccountID(getPolicy(report.policyID), report);

    return isProcessingReport(report) && submitsToAccountID === report.managerID;
}

/**
 * Check if the report is a single chat report that isn't a thread
 * and personal detail of participant is optimistic data
 */
function shouldDisableDetailPage(report: OnyxEntry<Report>): boolean {
    if (isChatRoom(report) || isPolicyExpenseChat(report) || isChatThread(report) || isTaskReport(report)) {
        return false;
    }
    if (isOneOnOneChat(report)) {
        const participantAccountIDs = Object.keys(report?.participants ?? {})
            .map(Number)
            .filter((accountID) => accountID !== currentUserAccountID);
        return isOptimisticPersonalDetail(participantAccountIDs.at(0) ?? -1);
    }
    return false;
}

/**
 * Returns true if this report has only one participant and it's an Expensify account.
 */
function isExpensifyOnlyParticipantInReport(report: OnyxEntry<Report>): boolean {
    const otherParticipants = Object.keys(report?.participants ?? {})
        .map(Number)
        .filter((accountID) => accountID !== currentUserAccountID);
    return otherParticipants.length === 1 && otherParticipants.some((accountID) => CONST.EXPENSIFY_ACCOUNT_IDS.includes(accountID));
}

/**
 * Returns whether a given report can have tasks created in it.
 * We only prevent the task option if it's a DM/group-DM and the other users are all special Expensify accounts
 *
 */
function canCreateTaskInReport(report: OnyxEntry<Report>): boolean {
    const otherParticipants = Object.keys(report?.participants ?? {})
        .map(Number)
        .filter((accountID) => accountID !== currentUserAccountID);
    const areExpensifyAccountsOnlyOtherParticipants = otherParticipants.length >= 1 && otherParticipants.every((accountID) => CONST.EXPENSIFY_ACCOUNT_IDS.includes(accountID));
    if (areExpensifyAccountsOnlyOtherParticipants && isDM(report)) {
        return false;
    }

    return true;
}

/**
 * For all intents and purposes a report that has no notificationPreference at all should be considered "hidden".
 * We will remove the 'hidden' field entirely once the backend changes for https://github.com/Expensify/Expensify/issues/450891 are done.
 */
function isHiddenForCurrentUser(notificationPreference: string | null | undefined): boolean;
function isHiddenForCurrentUser(report: OnyxEntry<Report>): boolean;
function isHiddenForCurrentUser(reportOrPreference: OnyxEntry<Report> | string | null | undefined): boolean {
    if (typeof reportOrPreference === 'object' && reportOrPreference !== null) {
        const notificationPreference = getReportNotificationPreference(reportOrPreference);
        return isHiddenForCurrentUser(notificationPreference);
    }
    if (reportOrPreference === undefined || reportOrPreference === null || reportOrPreference === '') {
        return true;
    }
    return reportOrPreference === CONST.REPORT.NOTIFICATION_PREFERENCE.HIDDEN;
}

/**
 * Returns true if there are any guides accounts (team.expensify.com) in a list of accountIDs
 * by cross-referencing the accountIDs with personalDetails since guides that are participants
 * of the user's chats should have their personal details in Onyx.
 */
function hasExpensifyGuidesEmails(accountIDs: number[]): boolean {
    return accountIDs.some((accountID) => Str.extractEmailDomain(allPersonalDetails?.[accountID]?.login ?? '') === CONST.EMAIL.GUIDES_DOMAIN);
}

function getMostRecentlyVisitedReport(reports: Array<OnyxEntry<Report>>, reportMetadata: OnyxCollection<ReportMetadata>): OnyxEntry<Report> {
    const filteredReports = reports.filter((report) => {
        const shouldKeep = !isChatThread(report) || !isHiddenForCurrentUser(report);
        return shouldKeep && !!report?.reportID && !!(reportMetadata?.[`${ONYXKEYS.COLLECTION.REPORT_METADATA}${report.reportID}`]?.lastVisitTime ?? report?.lastReadTime);
    });
    return lodashMaxBy(filteredReports, (a) => [reportMetadata?.[`${ONYXKEYS.COLLECTION.REPORT_METADATA}${a?.reportID}`]?.lastVisitTime ?? '', a?.lastReadTime ?? '']);
}

function findLastAccessedReport(ignoreDomainRooms: boolean, openOnAdminRoom = false, policyID?: string, excludeReportID?: string): OnyxEntry<Report> {
    // If it's the user's first time using New Expensify, then they could either have:
    //   - just a Concierge report, if so we'll return that
    //   - their Concierge report, and a separate report that must have deeplinked them to the app before they created their account.
    // If it's the latter, we'll use the deeplinked report over the Concierge report,
    // since the Concierge report would be incorrectly selected over the deep-linked report in the logic below.

    const policyMemberAccountIDs = getPolicyEmployeeListByIdWithoutCurrentUser(allPolicies, policyID, currentUserAccountID);

    let reportsValues = Object.values(allReports ?? {});

    if (!!policyID || policyMemberAccountIDs.length > 0) {
        reportsValues = filterReportsByPolicyIDAndMemberAccountIDs(reportsValues, policyMemberAccountIDs, policyID);
    }

    let adminReport: OnyxEntry<Report>;
    if (openOnAdminRoom) {
        adminReport = reportsValues.find((report) => {
            const chatType = getChatType(report);
            return chatType === CONST.REPORT.CHAT_TYPE.POLICY_ADMINS;
        });
    }

    // eslint-disable-next-line @typescript-eslint/prefer-nullish-coalescing
    const shouldFilter = excludeReportID || ignoreDomainRooms;
    if (shouldFilter) {
        reportsValues = reportsValues.filter((report) => {
            if (excludeReportID && report?.reportID === excludeReportID) {
                return false;
            }

            // We allow public announce rooms, admins, and announce rooms through since we bypass the default rooms beta for them.
            // Check where findLastAccessedReport is called in MainDrawerNavigator.js for more context.
            // Domain rooms are now the only type of default room that are on the defaultRooms beta.
            if (ignoreDomainRooms && isDomainRoom(report) && !hasExpensifyGuidesEmails(Object.keys(report?.participants ?? {}).map(Number))) {
                return false;
            }

            return true;
        });
    }

    // Filter out the system chat (Expensify chat) because the composer is disabled in it,
    // and it prompts the user to use the Concierge chat instead.
    reportsValues = reportsValues.filter((report) => !isSystemChat(report)) ?? [];

    // At least two reports remain: self DM and Concierge chat.
    // Return the most recently visited report. Get the last read report from the report metadata.
    const lastRead = getMostRecentlyVisitedReport(reportsValues, allReportMetadata);
    return adminReport ?? lastRead;
}

/**
 * Whether the provided report has expenses
 */
function hasExpenses(reportID?: string, transactions?: SearchTransaction[]): boolean {
    if (transactions) {
        return !!transactions?.find((transaction) => transaction?.reportID === reportID);
    }
    return !!Object.values(allTransactions ?? {}).find((transaction) => transaction?.reportID === reportID);
}

/**
 * Whether the provided report is a closed expense report with no expenses
 */
function isClosedExpenseReportWithNoExpenses(report: OnyxEntry<Report>, transactions?: SearchTransaction[]): boolean {
    return report?.statusNum === CONST.REPORT.STATUS_NUM.CLOSED && isExpenseReport(report) && !hasExpenses(report.reportID, transactions);
}

/**
 * Whether the provided report is an archived room
 */
// eslint-disable-next-line @typescript-eslint/no-unused-vars
function isArchivedNonExpenseReport(report: OnyxInputOrEntry<Report> | SearchReport, reportNameValuePairs?: OnyxInputOrEntry<ReportNameValuePairs>): boolean {
    return !(isExpenseReport(report) || isExpenseRequest(report)) && !!reportNameValuePairs?.private_isArchived;
}

/**
 * Whether the provided report is an archived report
 */
// eslint-disable-next-line @typescript-eslint/no-unused-vars
function isArchivedReport(reportNameValuePairs?: OnyxInputOrEntry<ReportNameValuePairs>): boolean {
    return !!reportNameValuePairs?.private_isArchived;
}

/**
 * Whether the report with the provided reportID is an archived non-expense report
 */
function isArchivedNonExpenseReportWithID(reportOrID?: string | SearchReport) {
    if (!reportOrID) {
        return false;
    }

    const report = typeof reportOrID === 'string' ? getReport(reportOrID, allReports) : reportOrID;
    const reportNameValuePairs = typeof reportOrID === 'string' ? getReportNameValuePairs(reportOrID) : getReportNameValuePairs(reportOrID.reportID);
    return isArchivedNonExpenseReport(report, reportNameValuePairs);
}

/**
 * Whether the report with the provided reportID is an archived report
 */
function isArchivedReportWithID(reportOrID?: string | SearchReport) {
    if (!reportOrID) {
        return false;
    }

    const reportNameValuePairs = typeof reportOrID === 'string' ? getReportNameValuePairs(reportOrID) : getReportNameValuePairs(reportOrID.reportID);
    return isArchivedReport(reportNameValuePairs);
}

/**
 * Whether the provided report is a closed report
 */
function isClosedReport(report: OnyxEntry<Report> | SearchReport): boolean {
    return report?.statusNum === CONST.REPORT.STATUS_NUM.CLOSED;
}

/**
 * Whether the provided report is the admin's room
 */
function isJoinRequestInAdminRoom(report: OnyxEntry<Report>): boolean {
    if (!report) {
        return false;
    }
    // If this policy isn't owned by Expensify,
    // Account manager/guide should not have the workspace join request pinned to their LHN,
    // since they are not a part of the company, and should not action it on their behalf.
    if (report.policyID) {
        const policy = getPolicy(report.policyID);
        if (!isExpensifyTeam(policy?.owner) && isExpensifyTeam(currentUserPersonalDetails?.login)) {
            return false;
        }
    }
    return isActionableJoinRequestPending(report.reportID);
}

/**
 * Checks if the user has auditor permission in the provided report
 */
function isAuditor(report: OnyxEntry<Report>): boolean {
    if (report?.policyID) {
        const policy = getPolicy(report.policyID);
        return isPolicyAuditor(policy);
    }

    if (Array.isArray(report?.permissions) && report?.permissions.length > 0) {
        return report?.permissions?.includes(CONST.REPORT.PERMISSIONS.AUDITOR);
    }

    return false;
}

/**
 * Checks if the user can write in the provided report
 */
function canWriteInReport(report: OnyxEntry<Report>): boolean {
    if (Array.isArray(report?.permissions) && report?.permissions.length > 0 && !report?.permissions?.includes(CONST.REPORT.PERMISSIONS.AUDITOR)) {
        return report?.permissions?.includes(CONST.REPORT.PERMISSIONS.WRITE);
    }

    return true;
}

/**
 * Checks if the current user is allowed to comment on the given report.
 */
function isAllowedToComment(report: OnyxEntry<Report>): boolean {
    if (isAuditor(report)) {
        return true;
    }

    if (!canWriteInReport(report)) {
        return false;
    }

    // Default to allowing all users to post
    const capability = report?.writeCapability ?? CONST.REPORT.WRITE_CAPABILITIES.ALL;

    if (capability === CONST.REPORT.WRITE_CAPABILITIES.ALL) {
        return true;
    }

    // If unauthenticated user opens public chat room using deeplink, they do not have policies available and they cannot comment
    if (!allPolicies) {
        return false;
    }

    // If we've made it here, commenting on this report is restricted.
    // If the user is an admin, allow them to post.
    const policy = allPolicies[`${ONYXKEYS.COLLECTION.POLICY}${report?.policyID}`];
    return policy?.role === CONST.POLICY.ROLE.ADMIN;
}

/**
 * Checks if the current user is the admin of the policy given the policy expense chat.
 */
function isPolicyExpenseChatAdmin(report: OnyxEntry<Report>, policies: OnyxCollection<Policy>): boolean {
    if (!isPolicyExpenseChat(report)) {
        return false;
    }

    const policyRole = policies?.[`${ONYXKEYS.COLLECTION.POLICY}${report?.policyID}`]?.role;

    return policyRole === CONST.POLICY.ROLE.ADMIN;
}

/**
 * Checks if the current user is the admin of the policy.
 */
function isPolicyAdmin(policyID: string | undefined, policies: OnyxCollection<Policy>): boolean {
    if (!policyID) {
        return false;
    }

    const policyRole = policies?.[`${ONYXKEYS.COLLECTION.POLICY}${policyID}`]?.role;

    return policyRole === CONST.POLICY.ROLE.ADMIN;
}

/**
 * Checks whether all the transactions linked to the IOU report are of the Distance Request type with pending routes
 */
function hasOnlyTransactionsWithPendingRoutes(iouReportID: string | undefined): boolean {
    const transactions = getReportTransactions(iouReportID);

    // Early return false in case not having any transaction
    if (!transactions || transactions.length === 0) {
        return false;
    }

    return transactions.every((transaction) => isFetchingWaypointsFromServer(transaction));
}

/**
 * If the report is a thread and has a chat type set, it is a workspace chat.
 */
function isWorkspaceThread(report: OnyxEntry<Report>): boolean {
    const chatType = getChatType(report);
    return isThread(report) && isChatReport(report) && CONST.WORKSPACE_ROOM_TYPES.some((type) => chatType === type);
}

/**
 * Checks if a report is a child report.
 */
function isChildReport(report: OnyxEntry<Report>): boolean {
    return isThread(report) || isTaskReport(report);
}

/**
 * An Expense Request is a thread where the parent report is an Expense Report and
 * the parentReportAction is a transaction.
 */
function isExpenseRequest(report: OnyxInputOrEntry<Report>): report is Thread {
    if (isThread(report)) {
        const parentReportAction = allReportActions?.[`${ONYXKEYS.COLLECTION.REPORT_ACTIONS}${report.parentReportID}`]?.[report.parentReportActionID];
        const parentReport = getReport(report?.parentReportID, allReports);
        return isExpenseReport(parentReport) && !isEmptyObject(parentReportAction) && isTransactionThread(parentReportAction);
    }
    return false;
}

/**
 * An IOU Request is a thread where the parent report is an IOU Report and
 * the parentReportAction is a transaction.
 */
function isIOURequest(report: OnyxInputOrEntry<Report>): boolean {
    if (isThread(report)) {
        const parentReportAction = allReportActions?.[`${ONYXKEYS.COLLECTION.REPORT_ACTIONS}${report.parentReportID}`]?.[report.parentReportActionID];
        const parentReport = getReport(report?.parentReportID, allReports);
        return isIOUReport(parentReport) && !isEmptyObject(parentReportAction) && isTransactionThread(parentReportAction);
    }
    return false;
}

/**
 * A Track Expense Report is a thread where the parent the parentReportAction is a transaction, and
 * parentReportAction has type of track.
 */
function isTrackExpenseReport(report: OnyxInputOrEntry<Report>): boolean {
    if (isThread(report)) {
        const selfDMReportID = findSelfDMReportID();
        const parentReportAction = allReportActions?.[`${ONYXKEYS.COLLECTION.REPORT_ACTIONS}${report.parentReportID}`]?.[report.parentReportActionID];
        return !isEmptyObject(parentReportAction) && selfDMReportID === report.parentReportID && isTrackExpenseAction(parentReportAction);
    }
    return false;
}

/**
 * Checks if a report is an IOU or expense request.
 */
function isMoneyRequest(reportOrID: OnyxEntry<Report> | string): boolean {
    const report = typeof reportOrID === 'string' ? getReport(reportOrID, allReports) ?? null : reportOrID;
    return isIOURequest(report) || isExpenseRequest(report);
}

/**
 * Checks if a report is an IOU or expense report.
 */
function isMoneyRequestReport(reportOrID: OnyxInputOrEntry<Report> | SearchReport | string, reports?: SearchReport[]): boolean {
    const report = typeof reportOrID === 'string' ? getReport(reportOrID, reports ?? allReports) ?? null : reportOrID;
    return isIOUReport(report) || isExpenseReport(report);
}

/**
 * Checks if a report contains only Non-Reimbursable transactions
 */
function hasOnlyNonReimbursableTransactions(iouReportID: string | undefined): boolean {
    const transactions = getReportTransactions(iouReportID);
    if (!transactions || transactions.length === 0) {
        return false;
    }

    return transactions.every((transaction) => !getReimbursable(transaction));
}

/**
 * Checks if a report has only one transaction associated with it
 */
function isOneTransactionReport(reportID: string | undefined): boolean {
    const reportActions = allReportActions?.[`${ONYXKEYS.COLLECTION.REPORT_ACTIONS}${reportID}`] ?? ([] as ReportAction[]);
    return getOneTransactionThreadReportID(reportID, reportActions) !== null;
}

/*
 * Whether the report contains only one expense and the expense should be paid later
 */
function isPayAtEndExpenseReport(reportID: string | undefined, transactions: Transaction[] | undefined): boolean {
    if ((!!transactions && transactions.length !== 1) || !isOneTransactionReport(reportID)) {
        return false;
    }

    return isPayAtEndExpense(transactions?.[0] ?? getReportTransactions(reportID).at(0));
}

/**
 * Checks if a report is a transaction thread associated with a report that has only one transaction
 */
function isOneTransactionThread(reportID: string | undefined, parentReportID: string | undefined, threadParentReportAction: OnyxEntry<ReportAction>): boolean {
    if (!reportID || !parentReportID) {
        return false;
    }

    const parentReportActions = allReportActions?.[`${ONYXKEYS.COLLECTION.REPORT_ACTIONS}${parentReportID}`] ?? ([] as ReportAction[]);
    const transactionThreadReportID = getOneTransactionThreadReportID(parentReportID, parentReportActions);
    return reportID === transactionThreadReportID && !isSentMoneyReportAction(threadParentReportAction);
}

/**
 * Get displayed report ID, it will be parentReportID if the report is one transaction thread
 */
function getDisplayedReportID(reportID: string): string {
    const report = getReport(reportID, allReports);
    const parentReportID = report?.parentReportID;
    const parentReportAction = getReportAction(parentReportID, report?.parentReportActionID);
    return parentReportID && isOneTransactionThread(reportID, parentReportID, parentReportAction) ? parentReportID : reportID;
}

/**
 * Should return true only for personal 1:1 report
 *
 */
function isOneOnOneChat(report: OnyxEntry<Report>): boolean {
    const participants = report?.participants ?? {};
    const participant = currentUserAccountID ? participants[currentUserAccountID] : undefined;
    const isCurrentUserParticipant = participant ? 1 : 0;
    const participantAmount = Object.keys(participants).length - isCurrentUserParticipant;
    if (participantAmount !== 1) {
        return false;
    }
    return !isChatRoom(report) && !isExpenseRequest(report) && !isMoneyRequestReport(report) && !isPolicyExpenseChat(report) && !isTaskReport(report) && isDM(report) && !isIOUReport(report);
}

/**
 * Checks if the current user is a payer of the expense
 */

function isPayer(session: OnyxEntry<Session>, iouReport: OnyxEntry<Report>, onlyShowPayElsewhere = false, reportPolicy?: OnyxInputOrEntry<Policy> | SearchPolicy) {
    const isApproved = isReportApproved({report: iouReport});
    const policy = reportPolicy ?? allPolicies?.[`${ONYXKEYS.COLLECTION.POLICY}${iouReport?.policyID}`] ?? null;
    const policyType = policy?.type;
    const isAdmin = policyType !== CONST.POLICY.TYPE.PERSONAL && policy?.role === CONST.POLICY.ROLE.ADMIN;
    const isManager = iouReport?.managerID === session?.accountID;
    if (isPaidGroupPolicy(iouReport)) {
        if (policy?.reimbursementChoice === CONST.POLICY.REIMBURSEMENT_CHOICES.REIMBURSEMENT_YES) {
            const isReimburser = session?.email === policy?.achAccount?.reimburser;
            return (!policy?.achAccount?.reimburser || isReimburser) && (isApproved || isManager);
        }
        if (policy?.reimbursementChoice === CONST.POLICY.REIMBURSEMENT_CHOICES.REIMBURSEMENT_MANUAL || onlyShowPayElsewhere) {
            return isAdmin && (isApproved || isManager);
        }
        return false;
    }
    return isAdmin || (isMoneyRequestReport(iouReport) && isManager);
}

/**
 * Checks if the current user is the action's author
 */
function isActionCreator(reportAction: OnyxInputOrEntry<ReportAction> | Partial<ReportAction>): boolean {
    return reportAction?.actorAccountID === currentUserAccountID;
}

/**
 * Returns the notification preference of the action's child report if it exists.
 * Otherwise, calculates it based on the action's authorship.
 */
function getChildReportNotificationPreference(reportAction: OnyxInputOrEntry<ReportAction> | Partial<ReportAction>): NotificationPreference {
    const childReportNotificationPreference = reportAction?.childReportNotificationPreference ?? '';
    if (childReportNotificationPreference) {
        return childReportNotificationPreference;
    }

    return isActionCreator(reportAction) ? CONST.REPORT.NOTIFICATION_PREFERENCE.ALWAYS : CONST.REPORT.NOTIFICATION_PREFERENCE.HIDDEN;
}

function canAddOrDeleteTransactions(moneyRequestReport: OnyxEntry<Report>): boolean {
    if (!isMoneyRequestReport(moneyRequestReport) || isArchivedReportWithID(moneyRequestReport?.reportID)) {
        return false;
    }

    const policy = getPolicy(moneyRequestReport?.policyID);

    if (isInstantSubmitEnabled(policy) && isSubmitAndClose(policy) && !arePaymentsEnabled(policy)) {
        return false;
    }

    if (isInstantSubmitEnabled(policy) && isProcessingReport(moneyRequestReport)) {
        return isAwaitingFirstLevelApproval(moneyRequestReport);
    }

    if (isReportApproved({report: moneyRequestReport}) || isClosedReport(moneyRequestReport) || isSettled(moneyRequestReport?.reportID)) {
        return false;
    }

    return true;
}

/**
 * Checks whether the supplied report supports adding more transactions to it.
 * Return true if:
 * - report is a non-settled IOU
 * - report is a draft
 * - report is a processing expense report and its policy has Instant reporting frequency
 */
function canAddTransaction(moneyRequestReport: OnyxEntry<Report>): boolean {
    if (!isMoneyRequestReport(moneyRequestReport)) {
        return false;
    }

    if (isReportInGroupPolicy(moneyRequestReport) && isProcessingReport(moneyRequestReport) && !isInstantSubmitEnabled(getPolicy(moneyRequestReport?.policyID))) {
        return false;
    }

    const policy = getPolicy(moneyRequestReport?.policyID);
    if (isInstantSubmitEnabled(policy) && isSubmitAndClose(policy) && hasOnlyNonReimbursableTransactions(moneyRequestReport?.reportID)) {
        return false;
    }

    return canAddOrDeleteTransactions(moneyRequestReport);
}

/**
 * Checks whether the supplied report supports deleting more transactions from it.
 * Return true if:
 * - report is a non-settled IOU
 * - report is a non-approved IOU
 */
function canDeleteTransaction(moneyRequestReport: OnyxEntry<Report>): boolean {
    return canAddOrDeleteTransactions(moneyRequestReport);
}

/**
 * Can only delete if the author is this user and the action is an ADD_COMMENT action or an IOU action in an unsettled report, or if the user is a
 * policy admin
 */
function canDeleteReportAction(reportAction: OnyxInputOrEntry<ReportAction>, reportID: string): boolean {
    const report = getReportOrDraftReport(reportID);

    const isActionOwner = reportAction?.actorAccountID === currentUserAccountID;
    const policy = allPolicies?.[`${ONYXKEYS.COLLECTION.POLICY}${report?.policyID}`] ?? null;

    if (isMoneyRequestAction(reportAction)) {
        // For now, users cannot delete split actions
        const isSplitAction = getOriginalMessage(reportAction)?.type === CONST.IOU.REPORT_ACTION_TYPE.SPLIT;

        if (isSplitAction) {
            return false;
        }

        if (isActionOwner) {
            if (!isEmptyObject(report) && (isMoneyRequestReport(report) || isInvoiceReport(report))) {
                return canDeleteTransaction(report);
            }
            return true;
        }
    }

    if (
        reportAction?.actionName !== CONST.REPORT.ACTIONS.TYPE.ADD_COMMENT ||
        reportAction?.pendingAction === CONST.RED_BRICK_ROAD_PENDING_ACTION.DELETE ||
        isCreatedTaskReportAction(reportAction) ||
        reportAction?.actorAccountID === CONST.ACCOUNT_ID.CONCIERGE
    ) {
        return false;
    }

    const isAdmin = policy?.role === CONST.POLICY.ROLE.ADMIN && !isEmptyObject(report) && !isDM(report);

    return isActionOwner || isAdmin;
}

/**
 * Returns true if Concierge is one of the chat participants (1:1 as well as group chats)
 */
function chatIncludesConcierge(report: Partial<OnyxEntry<Report>>): boolean {
    const participantAccountIDs = Object.keys(report?.participants ?? {}).map(Number);
    return participantAccountIDs.includes(CONST.ACCOUNT_ID.CONCIERGE);
}

/**
 * Returns true if there is any automated expensify account `in accountIDs
 */
function hasAutomatedExpensifyAccountIDs(accountIDs: number[]): boolean {
    return accountIDs.some((accountID) => CONST.EXPENSIFY_ACCOUNT_IDS.includes(accountID));
}

function getReportRecipientAccountIDs(report: OnyxEntry<Report>, currentLoginAccountID: number): number[] {
    let finalReport: OnyxEntry<Report> = report;
    // In 1:1 chat threads, the participants will be the same as parent report. If a report is specifically a 1:1 chat thread then we will
    // get parent report and use its participants array.
    if (isThread(report) && !(isTaskReport(report) || isMoneyRequestReport(report))) {
        const parentReport = getReport(report?.parentReportID, allReports);
        if (isOneOnOneChat(parentReport)) {
            finalReport = parentReport;
        }
    }

    let finalParticipantAccountIDs: number[] = [];
    if (isTaskReport(report)) {
        // Task reports `managerID` will change when assignee is changed, in that case the old `managerID` is still present in `participants`
        // along with the new one. We only need the `managerID` as a participant here.
        finalParticipantAccountIDs = report?.managerID ? [report?.managerID] : [];
    } else {
        finalParticipantAccountIDs = Object.keys(finalReport?.participants ?? {}).map(Number);
    }

    const otherParticipantsWithoutExpensifyAccountIDs = finalParticipantAccountIDs.filter((accountID) => {
        if (accountID === currentLoginAccountID) {
            return false;
        }
        if (CONST.EXPENSIFY_ACCOUNT_IDS.includes(accountID)) {
            return false;
        }
        return true;
    });

    return otherParticipantsWithoutExpensifyAccountIDs;
}

/**
 * Whether the time row should be shown for a report.
 */
function canShowReportRecipientLocalTime(personalDetails: OnyxEntry<PersonalDetailsList>, report: OnyxEntry<Report>, accountID: number): boolean {
    const reportRecipientAccountIDs = getReportRecipientAccountIDs(report, accountID);
    const hasMultipleParticipants = reportRecipientAccountIDs.length > 1;
    const reportRecipient = personalDetails?.[reportRecipientAccountIDs[0]];
    const reportRecipientTimezone = reportRecipient?.timezone ?? CONST.DEFAULT_TIME_ZONE;
    const isReportParticipantValidated = reportRecipient?.validated ?? false;
    return !!(
        !hasMultipleParticipants &&
        !isChatRoom(report) &&
        !isPolicyExpenseChat(getRootParentReport({report})) &&
        reportRecipient &&
        reportRecipientTimezone?.selected &&
        isReportParticipantValidated
    );
}

/**
 * Shorten last message text to fixed length and trim spaces.
 */
function formatReportLastMessageText(lastMessageText: string | undefined, isModifiedExpenseMessage = false): string {
    if (isModifiedExpenseMessage) {
        return String(lastMessageText).trim().replace(CONST.REGEX.LINE_BREAK, '').trim();
    }

    return formatLastMessageText(lastMessageText);
}

/**
 * Helper method to return the default avatar associated with the given login
 */
function getDefaultWorkspaceAvatar(workspaceName?: string): React.FC<SvgProps> {
    if (!workspaceName) {
        return defaultWorkspaceAvatars.WorkspaceBuilding;
    }

    // Remove all chars not A-Z or 0-9 including underscore
    const alphaNumeric = workspaceName
        .normalize('NFD')
        .replace(/[^0-9a-z]/gi, '')
        .toUpperCase();

    const workspace = `Workspace${alphaNumeric[0]}` as keyof typeof defaultWorkspaceAvatars;
    const defaultWorkspaceAvatar = defaultWorkspaceAvatars[workspace];

    return !alphaNumeric ? defaultWorkspaceAvatars.WorkspaceBuilding : defaultWorkspaceAvatar;
}

/**
 * Helper method to return the default avatar testID associated with the given login
 */
function getDefaultWorkspaceAvatarTestID(workspaceName: string): string {
    if (!workspaceName) {
        return defaultAvatarBuildingIconTestID;
    }

    // Remove all chars not A-Z or 0-9 including underscore
    const alphaNumeric = workspaceName
        .normalize('NFD')
        .replace(/[^0-9a-z]/gi, '')
        .toLowerCase();

    return !alphaNumeric ? defaultAvatarBuildingIconTestID : `SvgDefaultAvatar_${alphaNumeric[0]} Icon`;
}

/**
 * Helper method to return the default avatar associated with the given reportID
 */
function getDefaultGroupAvatar(reportID?: string): IconAsset {
    if (!reportID) {
        return defaultGroupAvatars.Avatar1;
    }
    const reportIDHashBucket: AvatarRange = ((Number(reportID) % CONST.DEFAULT_GROUP_AVATAR_COUNT) + 1) as AvatarRange;
    return defaultGroupAvatars[`Avatar${reportIDHashBucket}`];
}

/**
 * Returns the appropriate icons for the given chat report using the stored personalDetails.
 * The Avatar sources can be URLs or Icon components according to the chat type.
 */
function getIconsForParticipants(participants: number[], personalDetails: OnyxInputOrEntry<PersonalDetailsList>): Icon[] {
    const participantDetails: ParticipantDetails[] = [];
    const participantsList = participants || [];

    for (const accountID of participantsList) {
        const avatarSource = personalDetails?.[accountID]?.avatar ?? FallbackAvatar;
        const displayNameLogin = personalDetails?.[accountID]?.displayName ? personalDetails?.[accountID]?.displayName : personalDetails?.[accountID]?.login;
        participantDetails.push([accountID, displayNameLogin ?? '', avatarSource, personalDetails?.[accountID]?.fallbackIcon ?? '']);
    }

    const sortedParticipantDetails = participantDetails.sort((first, second) => {
        // First sort by displayName/login
        const displayNameLoginOrder = localeCompare(first[1], second[1]);
        if (displayNameLoginOrder !== 0) {
            return displayNameLoginOrder;
        }

        // Then fallback on accountID as the final sorting criteria.
        // This will ensure that the order of avatars with same login/displayName
        // stay consistent across all users and devices
        return first[0] - second[0];
    });

    // Now that things are sorted, gather only the avatars (second element in the array) and return those
    const avatars: Icon[] = [];

    for (const sortedParticipantDetail of sortedParticipantDetails) {
        const userIcon = {
            id: sortedParticipantDetail[0],
            source: sortedParticipantDetail[2],
            type: CONST.ICON_TYPE_AVATAR,
            name: sortedParticipantDetail[1],
            fallbackIcon: sortedParticipantDetail[3],
        };
        avatars.push(userIcon);
    }

    return avatars;
}

/**
 * Cache the workspace icons
 */
const workSpaceIconsCache = new Map<string, {name: string; icon: Icon}>();

/**
 * Given a report, return the associated workspace icon.
 */
function getWorkspaceIcon(report: OnyxInputOrEntry<Report>, policy?: OnyxInputOrEntry<Policy>): Icon {
    const workspaceName = getPolicyName({report, policy});
    const cacheKey = report?.policyID ?? workspaceName;
    const iconFromCache = workSpaceIconsCache.get(cacheKey);
    const reportPolicy = policy ?? allPolicies?.[`${ONYXKEYS.COLLECTION.POLICY}${report?.policyID}`];
    const policyAvatarURL = reportPolicy ? reportPolicy?.avatarURL : report?.policyAvatar;
    // eslint-disable-next-line @typescript-eslint/prefer-nullish-coalescing
    const policyExpenseChatAvatarSource = policyAvatarURL || getDefaultWorkspaceAvatar(workspaceName);

    const isSameAvatarURL = iconFromCache?.icon?.source === policyExpenseChatAvatarSource;
    const hasWorkSpaceNameChanged = iconFromCache?.name !== workspaceName;

    if (iconFromCache && (isSameAvatarURL || policyAvatarURL === undefined) && !hasWorkSpaceNameChanged) {
        return iconFromCache.icon;
    }

    const workspaceIcon: Icon = {
        source: policyExpenseChatAvatarSource ?? '',
        type: CONST.ICON_TYPE_WORKSPACE,
        name: workspaceName,
        id: report?.policyID,
    };
    workSpaceIconsCache.set(cacheKey, {name: workspaceName, icon: workspaceIcon});
    return workspaceIcon;
}

/**
 * Gets the personal details for a login by looking in the ONYXKEYS.PERSONAL_DETAILS_LIST Onyx key (stored in the local variable, allPersonalDetails). If it doesn't exist in Onyx,
 * then a default object is constructed.
 */
function getPersonalDetailsForAccountID(accountID: number | undefined, personalDetailsData?: Partial<PersonalDetailsList>): Partial<PersonalDetails> {
    if (!accountID) {
        return {};
    }

    const defaultDetails = {
        isOptimisticPersonalDetail: true,
    };

    if (!personalDetailsData) {
        return allPersonalDetails?.[accountID] ?? defaultDetails;
    }

    return personalDetailsData?.[accountID] ?? defaultDetails;
}

/**
 * Returns the personal details or a default object if the personal details are not available.
 */
function getPersonalDetailsOrDefault(personalDetails: Partial<PersonalDetails> | undefined | null): Partial<PersonalDetails> {
    return personalDetails ?? {isOptimisticPersonalDetail: true};
}

const hiddenTranslation = translateLocal('common.hidden');

const phoneNumberCache: Record<string, string> = {};

/**
 * Get the displayName for a single report participant.
 */
function getDisplayNameForParticipant({
    accountID,
    shouldUseShortForm = false,
    shouldFallbackToHidden = true,
    shouldAddCurrentUserPostfix = false,
    personalDetailsData = allPersonalDetails,
}: {
    accountID?: number;
    shouldUseShortForm?: boolean;
    shouldFallbackToHidden?: boolean;
    shouldAddCurrentUserPostfix?: boolean;
    personalDetailsData?: Partial<PersonalDetailsList>;
}): string {
    if (!accountID) {
        return '';
    }

    const personalDetails = getPersonalDetailsOrDefault(personalDetailsData?.[accountID]);
    if (!personalDetails) {
        return '';
    }

    const login = personalDetails.login ?? '';

    // Check if the phone number is already cached
    let formattedLogin = phoneNumberCache[login];
    if (!formattedLogin) {
        formattedLogin = formatPhoneNumber(login);
        // Store the formatted phone number in the cache
        phoneNumberCache[login] = formattedLogin;
    }

    // This is to check if account is an invite/optimistically created one
    // and prevent from falling back to 'Hidden', so a correct value is shown
    // when searching for a new user
    if (personalDetails.isOptimisticPersonalDetail === true) {
        return formattedLogin;
    }

    // For selfDM, we display the user's displayName followed by '(you)' as a postfix
    const shouldAddPostfix = shouldAddCurrentUserPostfix && accountID === currentUserAccountID;

    const longName = getDisplayNameOrDefault(personalDetails, formattedLogin, shouldFallbackToHidden, shouldAddPostfix);

    // If the user's personal details (first name) should be hidden, make sure we return "hidden" instead of the short name
    if (shouldFallbackToHidden && longName === hiddenTranslation) {
        return formatPhoneNumber(longName);
    }

    const shortName = personalDetails.firstName ? personalDetails.firstName : longName;
    return shouldUseShortForm ? shortName : longName;
}

function getParticipantsAccountIDsForDisplay(report: OnyxEntry<Report>, shouldExcludeHidden = false, shouldExcludeDeleted = false, shouldForceExcludeCurrentUser = false): number[] {
    const reportParticipants = report?.participants ?? {};
    const reportMetadata = getReportMetadata(report?.reportID);
    let participantsEntries = Object.entries(reportParticipants);

    // We should not show participants that have an optimistic entry with the same login in the personal details
    const nonOptimisticLoginMap: Record<string, boolean | undefined> = {};

    for (const entry of participantsEntries) {
        const [accountID] = entry;
        const personalDetail = allPersonalDetails?.[accountID];
        if (personalDetail?.login && !personalDetail.isOptimisticPersonalDetail) {
            nonOptimisticLoginMap[personalDetail.login] = true;
        }
    }

    participantsEntries = participantsEntries.filter(([accountID]) => {
        const personalDetail = allPersonalDetails?.[accountID];
        if (personalDetail?.login && personalDetail.isOptimisticPersonalDetail) {
            return !nonOptimisticLoginMap[personalDetail.login];
        }
        return true;
    });

    let participantsIds = participantsEntries.map(([accountID]) => Number(accountID));

    // For 1:1 chat, we don't want to include the current user as a participant in order to not mark 1:1 chats as having multiple participants
    // For system chat, we want to display Expensify as the only participant
    const shouldExcludeCurrentUser = isOneOnOneChat(report) || isSystemChat(report) || shouldForceExcludeCurrentUser;

    if (shouldExcludeCurrentUser || shouldExcludeHidden || shouldExcludeDeleted) {
        participantsIds = participantsIds.filter((accountID) => {
            if (shouldExcludeCurrentUser && accountID === currentUserAccountID) {
                return false;
            }

            if (shouldExcludeHidden && isHiddenForCurrentUser(reportParticipants[accountID]?.notificationPreference)) {
                return false;
            }

            if (
                shouldExcludeDeleted &&
                reportMetadata?.pendingChatMembers?.findLast((member) => Number(member.accountID) === accountID)?.pendingAction === CONST.RED_BRICK_ROAD_PENDING_ACTION.DELETE
            ) {
                return false;
            }

            return true;
        });
    }

    return participantsIds.filter((accountID) => isNumber(accountID));
}

function getParticipantsList(report: Report, personalDetails: OnyxEntry<PersonalDetailsList>, isRoomMembersList = false): number[] {
    const isReportGroupChat = isGroupChat(report);
    const isReportIOU = isIOUReport(report);
    const shouldExcludeHiddenParticipants = !isReportGroupChat && !isReportIOU;
    const chatParticipants = getParticipantsAccountIDsForDisplay(report, isRoomMembersList || shouldExcludeHiddenParticipants);

    return chatParticipants.filter((accountID) => {
        const details = personalDetails?.[accountID];

        if (!isRoomMembersList) {
            if (!details) {
                Log.hmmm(`[ReportParticipantsPage] no personal details found for Group chat member with accountID: ${accountID}`);
                return false;
            }
        } else {
            // When adding a new member to a room (whose personal detail does not exist in Onyx), an optimistic personal detail
            // is created. However, when the real personal detail is returned from the backend, a duplicate member may appear
            // briefly before the optimistic personal detail is deleted. To address this, we filter out the optimistically created
            // member here.
            const isDuplicateOptimisticDetail =
                details?.isOptimisticPersonalDetail && chatParticipants.some((accID) => accID !== accountID && details.login === personalDetails?.[accID]?.login);

            if (!details || isDuplicateOptimisticDetail) {
                Log.hmmm(`[RoomMembersPage] no personal details found for room member with accountID: ${accountID}`);
                return false;
            }
        }
        return true;
    });
}

function buildParticipantsFromAccountIDs(accountIDs: number[]): Participants {
    const finalParticipants: Participants = {};
    return accountIDs.reduce((participants, accountID) => {
        // eslint-disable-next-line no-param-reassign
        participants[accountID] = {notificationPreference: CONST.REPORT.NOTIFICATION_PREFERENCE.ALWAYS};
        return participants;
    }, finalParticipants);
}

/**
 * Returns the report name if the report is a group chat
 */
function getGroupChatName(participants?: SelectedParticipant[], shouldApplyLimit = false, report?: OnyxEntry<Report>): string | undefined {
    // If we have a report always try to get the name from the report.
    if (report?.reportName) {
        return report.reportName;
    }

    const reportMetadata = getReportMetadata(report?.reportID);

    const pendingMemberAccountIDs = new Set(
        reportMetadata?.pendingChatMembers?.filter((member) => member.pendingAction === CONST.RED_BRICK_ROAD_PENDING_ACTION.DELETE).map((member) => member.accountID),
    );
    let participantAccountIDs =
        participants?.map((participant) => participant.accountID) ??
        Object.keys(report?.participants ?? {})
            .map(Number)
            .filter((accountID) => !pendingMemberAccountIDs.has(accountID.toString()));
    if (shouldApplyLimit) {
        participantAccountIDs = participantAccountIDs.slice(0, 5);
    }
    const isMultipleParticipantReport = participantAccountIDs.length > 1;

    if (isMultipleParticipantReport) {
        return participantAccountIDs
            .map(
                (participantAccountID, index) =>
                    getDisplayNameForParticipant({accountID: participantAccountID, shouldUseShortForm: isMultipleParticipantReport}) || formatPhoneNumber(participants?.[index]?.login ?? ''),
            )
            .sort((first, second) => localeCompare(first ?? '', second ?? ''))
            .filter(Boolean)
            .join(', ');
    }

    return translateLocal('groupChat.defaultReportName', {displayName: getDisplayNameForParticipant({accountID: participantAccountIDs.at(0)})});
}

function getParticipants(reportID: string) {
    const report = getReportOrDraftReport(reportID);
    if (!report) {
        return {};
    }

    return report.participants;
}

/**
 * Returns the appropriate icons for the given chat report using the stored personalDetails.
 * The Avatar sources can be URLs or Icon components according to the chat type.
 */
function getIcons(
    report: OnyxInputOrEntry<Report>,
    personalDetails: OnyxInputOrEntry<PersonalDetailsList>,
    defaultIcon: AvatarSource | null = null,
    defaultName = '',
    defaultAccountID = -1,
    policy?: OnyxInputOrEntry<Policy>,
    invoiceReceiverPolicy?: OnyxInputOrEntry<Policy>,
): Icon[] {
    const ownerDetails = report?.ownerAccountID ? personalDetails?.[report.ownerAccountID] : undefined;

    if (isEmptyObject(report)) {
        const fallbackIcon: Icon = {
            source: defaultIcon ?? FallbackAvatar,
            type: CONST.ICON_TYPE_AVATAR,
            name: defaultName,
            id: defaultAccountID,
        };
        return [fallbackIcon];
    }
    if (isExpenseRequest(report)) {
        const parentReportAction = allReportActions?.[`${ONYXKEYS.COLLECTION.REPORT_ACTIONS}${report.parentReportID}`]?.[report.parentReportActionID];
        const workspaceIcon = getWorkspaceIcon(report, policy);
        const actorDetails = parentReportAction?.actorAccountID ? personalDetails?.[parentReportAction.actorAccountID] : undefined;
        const memberIcon = {
            source: actorDetails?.avatar ?? FallbackAvatar,
            id: parentReportAction?.actorAccountID,
            type: CONST.ICON_TYPE_AVATAR,
            name: actorDetails?.displayName ?? '',
            fallbackIcon: actorDetails?.fallbackIcon,
        };

        return [memberIcon, workspaceIcon];
    }
    if (isChatThread(report)) {
        const parentReportAction = allReportActions?.[`${ONYXKEYS.COLLECTION.REPORT_ACTIONS}${report.parentReportID}`]?.[report.parentReportActionID];

        const actorAccountID = getReportActionActorAccountID(parentReportAction, report, report);
        const actorDetails = actorAccountID ? personalDetails?.[actorAccountID] : undefined;
        const actorDisplayName = getDisplayNameOrDefault(actorDetails, '', false);
        const actorIcon = {
            id: actorAccountID,
            source: actorDetails?.avatar ?? FallbackAvatar,
            name: formatPhoneNumber(actorDisplayName),
            type: CONST.ICON_TYPE_AVATAR,
            fallbackIcon: actorDetails?.fallbackIcon,
        };

        if (isWorkspaceThread(report)) {
            const workspaceIcon = getWorkspaceIcon(report, policy);
            return [actorIcon, workspaceIcon];
        }
        return [actorIcon];
    }
    if (isTaskReport(report)) {
        const ownerIcon = {
            id: report?.ownerAccountID,
            source: ownerDetails?.avatar ?? FallbackAvatar,
            type: CONST.ICON_TYPE_AVATAR,
            name: ownerDetails?.displayName ?? '',
            fallbackIcon: ownerDetails?.fallbackIcon,
        };

        if (isWorkspaceTaskReport(report)) {
            const workspaceIcon = getWorkspaceIcon(report, policy);
            return [ownerIcon, workspaceIcon];
        }

        return [ownerIcon];
    }
    if (isDomainRoom(report)) {
        // Get domain name after the #. Domain Rooms use our default workspace avatar pattern.
        const domainName = report?.reportName?.substring(1);
        const policyExpenseChatAvatarSource = getDefaultWorkspaceAvatar(domainName);
        const domainIcon: Icon = {
            source: policyExpenseChatAvatarSource,
            type: CONST.ICON_TYPE_WORKSPACE,
            name: domainName ?? '',
            id: report?.policyID,
        };
        return [domainIcon];
    }
    if (isAdminRoom(report) || isAnnounceRoom(report) || isChatRoom(report) || isArchivedNonExpenseReport(report, getReportNameValuePairs(report?.reportID))) {
        const icons = [getWorkspaceIcon(report, policy)];

        if (isInvoiceRoom(report)) {
            if (report?.invoiceReceiver?.type === CONST.REPORT.INVOICE_RECEIVER_TYPE.INDIVIDUAL) {
                icons.push(...getIconsForParticipants([report?.invoiceReceiver.accountID], personalDetails));
            } else {
                const receiverPolicyID = report?.invoiceReceiver?.policyID;
                const receiverPolicy = invoiceReceiverPolicy ?? getPolicy(receiverPolicyID);
                if (!isEmptyObject(receiverPolicy)) {
                    icons.push({
                        source: receiverPolicy?.avatarURL ?? getDefaultWorkspaceAvatar(receiverPolicy.name),
                        type: CONST.ICON_TYPE_WORKSPACE,
                        name: receiverPolicy.name,
                        id: receiverPolicyID,
                    });
                }
            }
        }

        return icons;
    }
    if (isPolicyExpenseChat(report) || isExpenseReport(report)) {
        const workspaceIcon = getWorkspaceIcon(report, policy);
        const memberIcon = {
            source: ownerDetails?.avatar ?? FallbackAvatar,
            id: report?.ownerAccountID,
            type: CONST.ICON_TYPE_AVATAR,
            name: ownerDetails?.displayName ?? '',
            fallbackIcon: ownerDetails?.fallbackIcon,
        };
        return isExpenseReport(report) ? [memberIcon, workspaceIcon] : [workspaceIcon, memberIcon];
    }
    if (isIOUReport(report)) {
        const managerDetails = report?.managerID ? personalDetails?.[report.managerID] : undefined;
        const managerIcon = {
            source: managerDetails?.avatar ?? FallbackAvatar,
            id: report?.managerID,
            type: CONST.ICON_TYPE_AVATAR,
            name: managerDetails?.displayName ?? '',
            fallbackIcon: managerDetails?.fallbackIcon,
        };
        const ownerIcon = {
            id: report?.ownerAccountID,
            source: ownerDetails?.avatar ?? FallbackAvatar,
            type: CONST.ICON_TYPE_AVATAR,
            name: ownerDetails?.displayName ?? '',
            fallbackIcon: ownerDetails?.fallbackIcon,
        };
        const isManager = currentUserAccountID === report?.managerID;

        // For one transaction IOUs, display a simplified report icon
        if (isOneTransactionReport(report?.reportID)) {
            return [ownerIcon];
        }

        return isManager ? [managerIcon, ownerIcon] : [ownerIcon, managerIcon];
    }

    if (isSelfDM(report)) {
        return getIconsForParticipants(currentUserAccountID ? [currentUserAccountID] : [], personalDetails);
    }

    if (isSystemChat(report)) {
        return getIconsForParticipants([CONST.ACCOUNT_ID.NOTIFICATIONS ?? 0], personalDetails);
    }

    if (isGroupChat(report)) {
        const groupChatIcon = {
            // eslint-disable-next-line @typescript-eslint/prefer-nullish-coalescing
            source: report.avatarUrl || getDefaultGroupAvatar(report.reportID),
            id: -1,
            type: CONST.ICON_TYPE_AVATAR,
            name: getGroupChatName(undefined, true, report),
        };
        return [groupChatIcon];
    }

    if (isInvoiceReport(report)) {
        const invoiceRoomReport = getReportOrDraftReport(report.chatReportID);
        const icons = [getWorkspaceIcon(invoiceRoomReport, policy)];

        if (invoiceRoomReport?.invoiceReceiver?.type === CONST.REPORT.INVOICE_RECEIVER_TYPE.INDIVIDUAL) {
            icons.push(...getIconsForParticipants([invoiceRoomReport?.invoiceReceiver.accountID], personalDetails));

            return icons;
        }

        const receiverPolicyID = invoiceRoomReport?.invoiceReceiver?.policyID;
        const receiverPolicy = invoiceReceiverPolicy ?? getPolicy(receiverPolicyID);

        if (!isEmptyObject(receiverPolicy)) {
            icons.push({
                source: receiverPolicy?.avatarURL ?? getDefaultWorkspaceAvatar(receiverPolicy.name),
                type: CONST.ICON_TYPE_WORKSPACE,
                name: receiverPolicy.name,
                id: receiverPolicyID,
            });
        }

        return icons;
    }

    if (isOneOnOneChat(report)) {
        const otherParticipantsAccountIDs = Object.keys(report.participants ?? {})
            .map(Number)
            .filter((accountID) => accountID !== currentUserAccountID);
        return getIconsForParticipants(otherParticipantsAccountIDs, personalDetails);
    }

    const participantAccountIDs = Object.keys(report.participants ?? {}).map(Number);
    return getIconsForParticipants(participantAccountIDs, personalDetails);
}

function getDisplayNamesWithTooltips(
    personalDetailsList: PersonalDetails[] | PersonalDetailsList | OptionData[],
    shouldUseShortForm: boolean,
    shouldFallbackToHidden = true,
    shouldAddCurrentUserPostfix = false,
): DisplayNameWithTooltips {
    const personalDetailsListArray = Array.isArray(personalDetailsList) ? personalDetailsList : Object.values(personalDetailsList);

    return personalDetailsListArray
        .map((user) => {
            const accountID = Number(user?.accountID);
            // eslint-disable-next-line @typescript-eslint/prefer-nullish-coalescing
            const displayName = getDisplayNameForParticipant({accountID, shouldUseShortForm, shouldFallbackToHidden, shouldAddCurrentUserPostfix}) || user?.login || '';
            const avatar = user && 'avatar' in user ? user.avatar : undefined;

            let pronouns = user?.pronouns ?? undefined;
            if (pronouns?.startsWith(CONST.PRONOUNS.PREFIX)) {
                const pronounTranslationKey = pronouns.replace(CONST.PRONOUNS.PREFIX, '');
                pronouns = translateLocal(`pronouns.${pronounTranslationKey}` as TranslationPaths);
            }

            return {
                displayName,
                avatar,
                login: user?.login ?? '',
                accountID,
                pronouns,
            };
        })
        .sort((first, second) => {
            // First sort by displayName/login
            const displayNameLoginOrder = localeCompare(first.displayName, second.displayName);
            if (displayNameLoginOrder !== 0) {
                return displayNameLoginOrder;
            }

            // Then fallback on accountID as the final sorting criteria.
            return first.accountID - second.accountID;
        });
}

/**
 * Returns the the display names of the given user accountIDs
 */
function getUserDetailTooltipText(accountID: number, fallbackUserDisplayName = ''): string {
    const displayNameForParticipant = getDisplayNameForParticipant({accountID});
    return displayNameForParticipant || fallbackUserDisplayName;
}

/**
 * For a deleted parent report action within a chat report,
 * let us return the appropriate display message
 *
 * @param reportAction - The deleted report action of a chat report for which we need to return message.
 */
function getDeletedParentActionMessageForChatReport(reportAction: OnyxEntry<ReportAction>): string {
    // By default, let us display [Deleted message]
    let deletedMessageText = translateLocal('parentReportAction.deletedMessage');
    if (isCreatedTaskReportAction(reportAction)) {
        // For canceled task report, let us display [Deleted task]
        deletedMessageText = translateLocal('parentReportAction.deletedTask');
    }
    return deletedMessageText;
}

/**
 * Returns the preview message for `REIMBURSEMENT_QUEUED` action
 */
function getReimbursementQueuedActionMessage({
    reportAction,
    reportOrID,
    shouldUseShortDisplayName = true,
    reports,
    personalDetails,
}: {
    reportAction: OnyxEntry<ReportAction<typeof CONST.REPORT.ACTIONS.TYPE.REIMBURSEMENT_QUEUED>>;
    reportOrID: OnyxEntry<Report> | string | SearchReport;
    shouldUseShortDisplayName?: boolean;
    reports?: SearchReport[];
    personalDetails?: Partial<PersonalDetailsList>;
}): string {
    const report = typeof reportOrID === 'string' ? getReport(reportOrID, reports ?? allReports) : reportOrID;
    const submitterDisplayName = getDisplayNameForParticipant({accountID: report?.ownerAccountID, shouldUseShortForm: shouldUseShortDisplayName, personalDetailsData: personalDetails}) ?? '';
    const originalMessage = getOriginalMessage(reportAction);
    let messageKey: TranslationPaths;
    if (originalMessage?.paymentType === CONST.IOU.PAYMENT_TYPE.EXPENSIFY) {
        messageKey = 'iou.waitingOnEnabledWallet';
    } else {
        messageKey = 'iou.waitingOnBankAccount';
    }

    return translateLocal(messageKey, {submitterDisplayName});
}

/**
 * Returns the preview message for `REIMBURSEMENT_DEQUEUED` action
 */
function getReimbursementDeQueuedActionMessage(
    reportAction: OnyxEntry<ReportAction<typeof CONST.REPORT.ACTIONS.TYPE.REIMBURSEMENT_DEQUEUED>>,
    reportOrID: OnyxEntry<Report> | string | SearchReport,
    isLHNPreview = false,
): string {
    const report = typeof reportOrID === 'string' ? getReport(reportOrID, allReports) : reportOrID;
    const originalMessage = getOriginalMessage(reportAction);
    const amount = originalMessage?.amount;
    const currency = originalMessage?.currency;
    const formattedAmount = convertToDisplayString(amount, currency);
    if (originalMessage?.cancellationReason === CONST.REPORT.CANCEL_PAYMENT_REASONS.ADMIN) {
        const payerOrApproverName = report?.managerID === currentUserAccountID || !isLHNPreview ? '' : getDisplayNameForParticipant({accountID: report?.managerID, shouldUseShortForm: true});
        return translateLocal('iou.adminCanceledRequest', {manager: payerOrApproverName, amount: formattedAmount});
    }
    const submitterDisplayName = getDisplayNameForParticipant({accountID: report?.ownerAccountID, shouldUseShortForm: true}) ?? '';
    return translateLocal('iou.canceledRequest', {submitterDisplayName, amount: formattedAmount});
}

/**
 * Builds an optimistic REIMBURSEMENT_DEQUEUED report action with a randomly generated reportActionID.
 *
 */
function buildOptimisticChangeFieldAction(reportField: PolicyReportField, previousReportField: PolicyReportField): OptimisticChangeFieldAction {
    return {
        actionName: CONST.REPORT.ACTIONS.TYPE.CHANGE_FIELD,
        actorAccountID: currentUserAccountID,
        message: [
            {
                type: 'TEXT',
                style: 'strong',
                text: 'You',
            },
            {
                type: 'TEXT',
                style: 'normal',
                text: ` modified field '${reportField.name}'.`,
            },
            {
                type: 'TEXT',
                style: 'normal',
                text: ` New value is '${reportField.value}'`,
            },
            {
                type: 'TEXT',
                style: 'normal',
                text: ` (previously '${previousReportField.value}').`,
            },
        ],
        originalMessage: {
            fieldName: reportField.name,
            newType: reportField.type,
            newValue: reportField.value,
            oldType: previousReportField.type,
            oldValue: previousReportField.value,
        },
        person: [
            {
                style: 'strong',
                text: getCurrentUserDisplayNameOrEmail(),
                type: 'TEXT',
            },
        ],
        reportActionID: rand64(),
        created: DateUtils.getDBTime(),
        pendingAction: CONST.RED_BRICK_ROAD_PENDING_ACTION.ADD,
    };
}

/**
 * Builds an optimistic REIMBURSEMENT_DEQUEUED report action with a randomly generated reportActionID.
 *
 */
function buildOptimisticCancelPaymentReportAction(expenseReportID: string, amount: number, currency: string): OptimisticCancelPaymentReportAction {
    return {
        actionName: CONST.REPORT.ACTIONS.TYPE.REIMBURSEMENT_DEQUEUED,
        actorAccountID: currentUserAccountID,
        message: [
            {
                cancellationReason: CONST.REPORT.CANCEL_PAYMENT_REASONS.ADMIN,
                expenseReportID,
                type: CONST.REPORT.MESSAGE.TYPE.COMMENT,
                text: '',
                amount,
                currency,
            },
        ],
        originalMessage: {
            cancellationReason: CONST.REPORT.CANCEL_PAYMENT_REASONS.ADMIN,
            expenseReportID,
            amount,
            currency,
        },
        person: [
            {
                style: 'strong',
                text: getCurrentUserDisplayNameOrEmail(),
                type: 'TEXT',
            },
        ],
        reportActionID: rand64(),
        shouldShow: true,
        created: DateUtils.getDBTime(),
        pendingAction: CONST.RED_BRICK_ROAD_PENDING_ACTION.ADD,
    };
}

/**
 * Returns the last visible message for a given report after considering the given optimistic actions
 *
 * @param reportID - the report for which last visible message has to be fetched
 * @param [actionsToMerge] - the optimistic merge actions that needs to be considered while fetching last visible message

 */
function getLastVisibleMessage(reportID: string | undefined, actionsToMerge: ReportActions = {}): LastVisibleMessage {
    const report = getReportOrDraftReport(reportID);
    const lastVisibleAction = getLastVisibleActionReportActionsUtils(reportID, canUserPerformWriteAction(report), actionsToMerge);

    // For Chat Report with deleted parent actions, let us fetch the correct message
    if (isDeletedParentAction(lastVisibleAction) && !isEmptyObject(report) && isChatReport(report)) {
        const lastMessageText = getDeletedParentActionMessageForChatReport(lastVisibleAction);
        return {
            lastMessageText,
        };
    }

    // Fetch the last visible message for report represented by reportID and based on actions to merge.
    return getLastVisibleMessageReportActionsUtils(reportID, canUserPerformWriteAction(report), actionsToMerge);
}

/**
 * Checks if a report is waiting for the manager to complete an action.
 * Example: the assignee of an open task report or the manager of a processing expense report.
 *
 * @param [parentReportAction] - The parent report action of the report (Used to check if the task has been canceled)
 */
function isWaitingForAssigneeToCompleteAction(report: OnyxEntry<Report>, parentReportAction: OnyxEntry<ReportAction>): boolean {
    if (report?.hasOutstandingChildTask) {
        return true;
    }

    if (!report?.hasParentAccess && isReportManager(report)) {
        if (isOpenTaskReport(report, parentReportAction)) {
            return true;
        }

        if (isProcessingReport(report) && isExpenseReport(report)) {
            return true;
        }
    }

    return false;
}

function isUnreadWithMention(reportOrOption: OnyxEntry<Report> | OptionData): boolean {
    if (!reportOrOption) {
        return false;
    }
    // lastMentionedTime and lastReadTime are both datetime strings and can be compared directly
    const lastMentionedTime = reportOrOption.lastMentionedTime ?? '';
    const lastReadTime = reportOrOption.lastReadTime ?? '';
    return !!('isUnreadWithMention' in reportOrOption && reportOrOption.isUnreadWithMention) || lastReadTime < lastMentionedTime;
}

type ReasonAndReportActionThatRequiresAttention = {
    reason: ValueOf<typeof CONST.REQUIRES_ATTENTION_REASONS>;
    reportAction?: OnyxEntry<ReportAction>;
};

function getReasonAndReportActionThatRequiresAttention(
    optionOrReport: OnyxEntry<Report> | OptionData,
    parentReportAction?: OnyxEntry<ReportAction>,
): ReasonAndReportActionThatRequiresAttention | null {
    if (!optionOrReport) {
        return null;
    }

    const reportActions = getAllReportActions(optionOrReport.reportID);

    if (isJoinRequestInAdminRoom(optionOrReport)) {
        return {
            reason: CONST.REQUIRES_ATTENTION_REASONS.HAS_JOIN_REQUEST,
            reportAction: getActionableJoinRequestPendingReportAction(optionOrReport.reportID),
        };
    }

    if (isArchivedReport(getReportNameValuePairs(optionOrReport?.reportID)) || isArchivedReport(getReportNameValuePairs(optionOrReport?.reportID))) {
        return null;
    }

    if (isUnreadWithMention(optionOrReport)) {
        return {
            reason: CONST.REQUIRES_ATTENTION_REASONS.IS_UNREAD_WITH_MENTION,
        };
    }

    if (isWaitingForAssigneeToCompleteAction(optionOrReport, parentReportAction)) {
        return {
            reason: CONST.REQUIRES_ATTENTION_REASONS.IS_WAITING_FOR_ASSIGNEE_TO_COMPLETE_ACTION,
            reportAction: Object.values(reportActions).find((action) => action.childType === CONST.REPORT.TYPE.TASK),
        };
    }

    const iouReportActionToApproveOrPay = getIOUReportActionToApproveOrPay(optionOrReport, optionOrReport.reportID);
    const iouReportID = getIOUReportIDFromReportActionPreview(iouReportActionToApproveOrPay);
    const transactions = getReportTransactions(iouReportID);
    const hasOnlyPendingTransactions = transactions.length > 0 && transactions.every((t) => isExpensifyCardTransaction(t) && isPending(t));

    // Has a child report that is awaiting action (e.g. approve, pay, add bank account) from current user
    if (optionOrReport.hasOutstandingChildRequest && !hasOnlyPendingTransactions) {
        return {
            reason: CONST.REQUIRES_ATTENTION_REASONS.HAS_CHILD_REPORT_AWAITING_ACTION,
            reportAction: iouReportActionToApproveOrPay,
        };
    }

    if (hasMissingInvoiceBankAccount(optionOrReport.reportID) && !isSettled(optionOrReport.reportID)) {
        return {
            reason: CONST.REQUIRES_ATTENTION_REASONS.HAS_MISSING_INVOICE_BANK_ACCOUNT,
        };
    }

    if (isInvoiceRoom(optionOrReport)) {
        const reportAction = Object.values(reportActions).find(
            (action) =>
                action.actionName === CONST.REPORT.ACTIONS.TYPE.REPORT_PREVIEW &&
                action.childReportID &&
                hasMissingInvoiceBankAccount(action.childReportID) &&
                !isSettled(action.childReportID),
        );

        return reportAction
            ? {
                  reason: CONST.REQUIRES_ATTENTION_REASONS.HAS_MISSING_INVOICE_BANK_ACCOUNT,
                  reportAction,
              }
            : null;
    }

    return null;
}

/**
 * Determines if the option requires action from the current user. This can happen when it:
 *  - is unread and the user was mentioned in one of the unread comments
 *  - is for an outstanding task waiting on the user
 *  - has an outstanding child expense that is waiting for an action from the current user (e.g. pay, approve, add bank account)
 *  - is either the system or concierge chat, the user free trial has ended and it didn't add a payment card yet
 *
 * @param option (report or optionItem)
 * @param parentReportAction (the report action the current report is a thread of)
 */
function requiresAttentionFromCurrentUser(optionOrReport: OnyxEntry<Report> | OptionData, parentReportAction?: OnyxEntry<ReportAction>) {
    return !!getReasonAndReportActionThatRequiresAttention(optionOrReport, parentReportAction);
}

/**
 * Checks if the report contains at least one Non-Reimbursable transaction
 */
function hasNonReimbursableTransactions(iouReportID: string | undefined, reportsTransactionsParam: Record<string, Transaction[]> = reportsTransactions): boolean {
    const transactions = getReportTransactions(iouReportID, reportsTransactionsParam);
    return transactions.filter((transaction) => transaction.reimbursable === false).length > 0;
}

function getMoneyRequestSpendBreakdown(report: OnyxInputOrEntry<Report>, searchReports?: SearchReport[]): SpendBreakdown {
    const reports = searchReports ?? allReports;
    let moneyRequestReport: OnyxEntry<Report>;
    if (report && (isMoneyRequestReport(report, searchReports) || isInvoiceReport(report))) {
        moneyRequestReport = report;
    }
    if (reports && report?.iouReportID) {
        moneyRequestReport = getReport(report.iouReportID, allReports);
    }
    if (moneyRequestReport) {
        let nonReimbursableSpend = moneyRequestReport.nonReimbursableTotal ?? 0;
        let totalSpend = moneyRequestReport.total ?? 0;

        if (nonReimbursableSpend + totalSpend !== 0) {
            // There is a possibility that if the Expense report has a negative total.
            // This is because there are instances where you can get a credit back on your card,
            // or you enter a negative expense to “offset” future expenses
            nonReimbursableSpend = isExpenseReport(moneyRequestReport) ? nonReimbursableSpend * -1 : Math.abs(nonReimbursableSpend);
            totalSpend = isExpenseReport(moneyRequestReport) ? totalSpend * -1 : Math.abs(totalSpend);

            const totalDisplaySpend = totalSpend;
            const reimbursableSpend = totalDisplaySpend - nonReimbursableSpend;

            return {
                nonReimbursableSpend,
                reimbursableSpend,
                totalDisplaySpend,
            };
        }
    }
    return {
        nonReimbursableSpend: 0,
        reimbursableSpend: 0,
        totalDisplaySpend: 0,
    };
}

/**
 * Get the title for a policy expense chat which depends on the role of the policy member seeing this report
 */
function getPolicyExpenseChatName({
    report,
    policy,
    personalDetailsList = allPersonalDetails,
    policies,
    reports,
}: {
    report: OnyxEntry<Report>;
    policy?: OnyxEntry<Policy> | SearchPolicy;
    personalDetailsList?: Partial<PersonalDetailsList>;
    policies?: SearchPolicy[];
    reports?: SearchReport[];
}): string | undefined {
    const ownerAccountID = report?.ownerAccountID;
    const personalDetails = ownerAccountID ? personalDetailsList?.[ownerAccountID] : undefined;
    const login = personalDetails ? personalDetails.login : null;
    // eslint-disable-next-line @typescript-eslint/prefer-nullish-coalescing
    const reportOwnerDisplayName = getDisplayNameForParticipant({accountID: ownerAccountID}) || login || report?.reportName;

    // If the policy expense chat is owned by this user, use the name of the policy as the report name.
    if (report?.isOwnPolicyExpenseChat) {
        return getPolicyName({report, policy, policies, reports});
    }

    let policyExpenseChatRole = 'user';

    const policyItem = policies ? policies.find((p) => p.id === report?.policyID) : allPolicies?.[`${ONYXKEYS.COLLECTION.POLICY}${report?.policyID}`];
    if (policyItem) {
        policyExpenseChatRole = policyItem.role || 'user';
    }

    // If this user is not admin and this policy expense chat has been archived because of account merging, this must be an old workspace chat
    // of the account which was merged into the current user's account. Use the name of the policy as the name of the report.
    if (isArchivedNonExpenseReport(report, getReportNameValuePairs(report?.reportID))) {
        const lastAction = getLastVisibleActionReportActionsUtils(report?.reportID);
        const archiveReason = isClosedAction(lastAction) ? getOriginalMessage(lastAction)?.reason : CONST.REPORT.ARCHIVE_REASON.DEFAULT;
        if (archiveReason === CONST.REPORT.ARCHIVE_REASON.ACCOUNT_MERGED && policyExpenseChatRole !== CONST.POLICY.ROLE.ADMIN) {
            return getPolicyName({report, policy, policies, reports});
        }
    }

    // If user can see this report and they are not its owner, they must be an admin and the report name should be the name of the policy member
    return reportOwnerDisplayName;
}

function getArchiveReason(reportActions: OnyxEntry<ReportActions>): ValueOf<typeof CONST.REPORT.ARCHIVE_REASON> | undefined {
    const lastClosedReportAction = getLastClosedReportAction(reportActions);

    if (!lastClosedReportAction) {
        return undefined;
    }

    return isClosedAction(lastClosedReportAction) ? getOriginalMessage(lastClosedReportAction)?.reason : CONST.REPORT.ARCHIVE_REASON.DEFAULT;
}

/**
 * Given a report field, check if the field is for the report title.
 */
function isReportFieldOfTypeTitle(reportField: OnyxEntry<PolicyReportField>): boolean {
    return reportField?.type === 'formula' && reportField?.fieldID === CONST.REPORT_FIELD_TITLE_FIELD_ID;
}

/**
 * Check if Report has any held expenses
 */
function isHoldCreator(transaction: OnyxEntry<Transaction>, reportID: string | undefined): boolean {
    const holdReportAction = getReportAction(reportID, `${transaction?.comment?.hold ?? ''}`);
    return isActionCreator(holdReportAction);
}

/**
 * Given a report field, check if the field can be edited or not.
 * For title fields, its considered disabled if `deletable` prop is `true` (https://github.com/Expensify/App/issues/35043#issuecomment-1911275433)
 * For non title fields, its considered disabled if:
 * 1. The user is not admin of the report
 * 2. Report is settled or it is closed
 */
function isReportFieldDisabled(report: OnyxEntry<Report>, reportField: OnyxEntry<PolicyReportField>, policy: OnyxEntry<Policy>): boolean {
    const isReportSettled = isSettled(report?.reportID);
    const isReportClosed = isClosedReport(report);
    const isTitleField = isReportFieldOfTypeTitle(reportField);
    const isAdmin = isPolicyAdmin(report?.policyID, {[`${ONYXKEYS.COLLECTION.POLICY}${policy?.id}`]: policy});
    return isTitleField ? !reportField?.deletable : !isAdmin && (isReportSettled || isReportClosed);
}

/**
 * Given a set of report fields, return the field that refers to title
 */
function getTitleReportField(reportFields: Record<string, PolicyReportField>) {
    return Object.values(reportFields).find((field) => isReportFieldOfTypeTitle(field));
}

/**
 * Get the key for a report field
 */
function getReportFieldKey(reportFieldId: string | undefined) {
    if (!reportFieldId) {
        return '';
    }

    // We don't need to add `expensify_` prefix to the title field key, because backend stored title under a unique key `text_title`,
    // and all the other report field keys are stored under `expensify_FIELD_ID`.
    if (reportFieldId === CONST.REPORT_FIELD_TITLE_FIELD_ID) {
        return reportFieldId;
    }

    return `expensify_${reportFieldId}`;
}

/**
 * Get the report fields attached to the policy given policyID
 */
function getReportFieldsByPolicyID(policyID: string | undefined): Record<string, PolicyReportField> {
    if (!policyID) {
        return {};
    }

    const policyReportFields = Object.entries(allPolicies ?? {}).find(([key]) => key.replace(ONYXKEYS.COLLECTION.POLICY, '') === policyID);
    const fieldList = policyReportFields?.[1]?.fieldList;

    if (!policyReportFields || !fieldList) {
        return {};
    }

    return fieldList;
}

/**
 * Get the report fields that we should display a MoneyReportView gets opened
 */

function getAvailableReportFields(report: OnyxEntry<Report>, policyReportFields: PolicyReportField[]): PolicyReportField[] {
    // Get the report fields that are attached to a report. These will persist even if a field is deleted from the policy.
    const reportFields = Object.values(report?.fieldList ?? {});
    const reportIsSettled = isSettled(report?.reportID);

    // If the report is settled, we don't want to show any new field that gets added to the policy.
    if (reportIsSettled) {
        return reportFields;
    }

    // If the report is unsettled, we want to merge the new fields that get added to the policy with the fields that
    // are attached to the report.
    const mergedFieldIds = Array.from(new Set([...policyReportFields.map(({fieldID}) => fieldID), ...reportFields.map(({fieldID}) => fieldID)]));

    const fields = mergedFieldIds.map((id) => {
        const field = report?.fieldList?.[getReportFieldKey(id)];

        if (field) {
            return field;
        }

        const policyReportField = policyReportFields.find(({fieldID}) => fieldID === id);

        if (policyReportField) {
            return policyReportField;
        }

        return null;
    });

    return fields.filter(Boolean) as PolicyReportField[];
}

/**
 * Get the title for an IOU or expense chat which will be showing the payer and the amount
 */
function getMoneyRequestReportName({
    report,
    policy,
    invoiceReceiverPolicy,
}: {
    report: OnyxEntry<Report>;
    policy?: OnyxEntry<Policy> | SearchPolicy;
    invoiceReceiverPolicy?: OnyxEntry<Policy> | SearchPolicy;
}): string {
    const reportFields = getReportFieldsByPolicyID(report?.policyID);
    const titleReportField = Object.values(reportFields ?? {}).find((reportField) => reportField?.fieldID === CONST.REPORT_FIELD_TITLE_FIELD_ID);

    if (titleReportField && report?.reportName && isPaidGroupPolicyExpenseReport(report)) {
        return report.reportName;
    }

    const moneyRequestTotal = getMoneyRequestSpendBreakdown(report).totalDisplaySpend;
    const formattedAmount = convertToDisplayString(moneyRequestTotal, report?.currency);

    let payerOrApproverName;
    if (isExpenseReport(report)) {
        const parentReport = getParentReport(report);
        payerOrApproverName = getPolicyName({report: parentReport ?? report, policy});
    } else if (isInvoiceReport(report)) {
        const chatReport = getReportOrDraftReport(report?.chatReportID);
        payerOrApproverName = getInvoicePayerName(chatReport, invoiceReceiverPolicy);
    } else {
        payerOrApproverName = getDisplayNameForParticipant({accountID: report?.managerID}) ?? '';
    }

    const payerPaidAmountMessage = translateLocal('iou.payerPaidAmount', {
        payer: payerOrApproverName,
        amount: formattedAmount,
    });

    if (isReportApproved({report})) {
        return translateLocal('iou.managerApprovedAmount', {
            manager: payerOrApproverName,
            amount: formattedAmount,
        });
    }

    if (report?.isWaitingOnBankAccount) {
        return `${payerPaidAmountMessage} ${CONST.DOT_SEPARATOR} ${translateLocal('iou.pending')}`;
    }

    if (!isSettled(report?.reportID) && hasNonReimbursableTransactions(report?.reportID)) {
        payerOrApproverName = getDisplayNameForParticipant({accountID: report?.ownerAccountID}) ?? '';
        return translateLocal('iou.payerSpentAmount', {payer: payerOrApproverName, amount: formattedAmount});
    }

    if (isProcessingReport(report) || isOpenExpenseReport(report) || isOpenInvoiceReport(report) || moneyRequestTotal === 0) {
        return translateLocal('iou.payerOwesAmount', {payer: payerOrApproverName, amount: formattedAmount});
    }

    return payerPaidAmountMessage;
}

/**
 * Gets transaction created, amount, currency, comment, and waypoints (for distance expense)
 * into a flat object. Used for displaying transactions and sending them in API commands
 */

function getTransactionDetails(transaction: OnyxInputOrEntry<Transaction>, createdDateFormat: string = CONST.DATE.FNS_FORMAT_STRING): TransactionDetails | undefined {
    if (!transaction) {
        return;
    }
    const report = getReportOrDraftReport(transaction?.reportID);
    return {
        created: getFormattedCreated(transaction, createdDateFormat),
        amount: getTransactionAmount(transaction, !isEmptyObject(report) && isExpenseReport(report)),
        attendees: getAttendees(transaction),
        taxAmount: getTaxAmount(transaction, !isEmptyObject(report) && isExpenseReport(report)),
        taxCode: getTaxCode(transaction),
        currency: getCurrency(transaction),
        comment: getDescription(transaction),
        merchant: getMerchant(transaction),
        waypoints: getWaypoints(transaction),
        customUnitRateID: getRateID(transaction),
        category: getCategory(transaction),
        billable: getBillable(transaction),
        tag: getTag(transaction),
        mccGroup: getMCCGroup(transaction),
        cardID: getCardID(transaction),
        originalAmount: getOriginalAmount(transaction),
        originalCurrency: getOriginalCurrency(transaction),
        postedDate: getFormattedPostedDate(transaction),
    };
}

function getTransactionCommentObject(transaction: OnyxEntry<Transaction>): Comment {
    return {
        ...transaction?.comment,
        waypoints: getWaypoints(transaction),
    };
}

/**
 * Can only edit if:
 *
 * - in case of IOU report
 *    - the current user is the requestor and is not settled yet
 * - in case of expense report
 *    - the current user is the requestor and is not settled yet
 *    - the current user is the manager of the report
 *    - or the current user is an admin on the policy the expense report is tied to
 *
 *    This is used in conjunction with canEditRestrictedField to control editing of specific fields like amount, currency, created, receipt, and distance.
 *    On its own, it only controls allowing/disallowing navigating to the editing pages or showing/hiding the 'Edit' icon on report actions
 */
function canEditMoneyRequest(reportAction: OnyxInputOrEntry<ReportAction<typeof CONST.REPORT.ACTIONS.TYPE.IOU>>, linkedTransaction?: OnyxEntry<Transaction>): boolean {
    const isDeleted = isDeletedAction(reportAction);

    if (isDeleted) {
        return false;
    }

    const allowedReportActionType: Array<ValueOf<typeof CONST.IOU.REPORT_ACTION_TYPE>> = [CONST.IOU.REPORT_ACTION_TYPE.TRACK, CONST.IOU.REPORT_ACTION_TYPE.CREATE];
    const originalMessage = getOriginalMessage(reportAction);
    const actionType = originalMessage?.type;

    if (!actionType || !allowedReportActionType.includes(actionType)) {
        return false;
    }

    const transaction = linkedTransaction ?? getLinkedTransaction(reportAction ?? undefined);

    // In case the transaction is failed to be created, we should disable editing the money request
    if (!transaction?.transactionID || (transaction?.pendingAction === CONST.RED_BRICK_ROAD_PENDING_ACTION.ADD && !isEmptyObject(transaction.errors))) {
        return false;
    }

    const moneyRequestReportID = originalMessage?.IOUReportID;

    if (!moneyRequestReportID) {
        return actionType === CONST.IOU.REPORT_ACTION_TYPE.TRACK;
    }

    const moneyRequestReport = getReportOrDraftReport(String(moneyRequestReportID));
    const isRequestor = currentUserAccountID === reportAction?.actorAccountID;

    const isSubmitted = isProcessingReport(moneyRequestReport);
    if (isIOUReport(moneyRequestReport)) {
        return isSubmitted && isRequestor;
    }

    const policy = getPolicy(moneyRequestReport?.policyID);
    const isAdmin = policy?.role === CONST.POLICY.ROLE.ADMIN;
    const isManager = currentUserAccountID === moneyRequestReport?.managerID;

    if (isInvoiceReport(moneyRequestReport) && isManager) {
        return false;
    }

    // Admin & managers can always edit coding fields such as tag, category, billable, etc. As long as the report has a state higher than OPEN.
    if ((isAdmin || isManager) && !isOpenExpenseReport(moneyRequestReport)) {
        return true;
    }

    if (policy?.type === CONST.POLICY.TYPE.CORPORATE && moneyRequestReport && isSubmitted && isCurrentUserSubmitter(moneyRequestReport.reportID)) {
        const isForwarded = getSubmitToAccountID(policy, moneyRequestReport) !== moneyRequestReport.managerID;
        return !isForwarded;
    }

    return !isReportApproved({report: moneyRequestReport}) && !isSettled(moneyRequestReport?.reportID) && !isClosedReport(moneyRequestReport) && isRequestor;
}

/**
 * Checks if the current user can edit the provided property of an expense
 *
 */
function canEditFieldOfMoneyRequest(reportAction: OnyxInputOrEntry<ReportAction>, fieldToEdit: ValueOf<typeof CONST.EDIT_REQUEST_FIELD>): boolean {
    // A list of fields that cannot be edited by anyone, once an expense has been settled
    const restrictedFields: string[] = [
        CONST.EDIT_REQUEST_FIELD.AMOUNT,
        CONST.EDIT_REQUEST_FIELD.CURRENCY,
        CONST.EDIT_REQUEST_FIELD.MERCHANT,
        CONST.EDIT_REQUEST_FIELD.DATE,
        CONST.EDIT_REQUEST_FIELD.RECEIPT,
        CONST.EDIT_REQUEST_FIELD.DISTANCE,
        CONST.EDIT_REQUEST_FIELD.DISTANCE_RATE,
    ];

    if (!isMoneyRequestAction(reportAction) || !canEditMoneyRequest(reportAction)) {
        return false;
    }

    // If we're editing fields such as category, tag, description, etc. the check above should be enough for handling the permission
    if (!restrictedFields.includes(fieldToEdit)) {
        return true;
    }

    const iouMessage = getOriginalMessage(reportAction);
    const moneyRequestReport = iouMessage?.IOUReportID ? getReport(iouMessage?.IOUReportID, allReports) ?? ({} as Report) : ({} as Report);
    const transaction = allTransactions?.[`${ONYXKEYS.COLLECTION.TRANSACTION}${iouMessage?.IOUTransactionID}`] ?? ({} as Transaction);

    if (isSettled(String(moneyRequestReport.reportID)) || isReportIDApproved(String(moneyRequestReport.reportID))) {
        return false;
    }

    if (
        (fieldToEdit === CONST.EDIT_REQUEST_FIELD.AMOUNT || fieldToEdit === CONST.EDIT_REQUEST_FIELD.CURRENCY || fieldToEdit === CONST.EDIT_REQUEST_FIELD.DATE) &&
        isCardTransaction(transaction)
    ) {
        return false;
    }

    const policy = getPolicy(moneyRequestReport?.policyID);
    const isAdmin = isExpenseReport(moneyRequestReport) && policy?.role === CONST.POLICY.ROLE.ADMIN;
    const isManager = isExpenseReport(moneyRequestReport) && currentUserAccountID === moneyRequestReport?.managerID;

    if ((fieldToEdit === CONST.EDIT_REQUEST_FIELD.AMOUNT || fieldToEdit === CONST.EDIT_REQUEST_FIELD.CURRENCY) && isDistanceRequest(transaction)) {
        return isAdmin || isManager;
    }

    if (
        (fieldToEdit === CONST.EDIT_REQUEST_FIELD.AMOUNT || fieldToEdit === CONST.EDIT_REQUEST_FIELD.CURRENCY || fieldToEdit === CONST.EDIT_REQUEST_FIELD.MERCHANT) &&
        isPerDiemRequest(transaction)
    ) {
        return false;
    }

    if (fieldToEdit === CONST.EDIT_REQUEST_FIELD.RECEIPT) {
        const isRequestor = currentUserAccountID === reportAction?.actorAccountID;
        return (
            !isInvoiceReport(moneyRequestReport) &&
            !isReceiptBeingScanned(transaction) &&
            !isDistanceRequest(transaction) &&
            !isPerDiemRequest(transaction) &&
            (isAdmin || isManager || isRequestor)
        );
    }

    if (fieldToEdit === CONST.EDIT_REQUEST_FIELD.DISTANCE_RATE) {
        // The distance rate can be modified only on the distance expense reports
        return isExpenseReport(moneyRequestReport) && isDistanceRequest(transaction);
    }

    return true;
}

/**
 * Can only edit if:
 *
 * - It was written by the current user
 * - It's an ADD_COMMENT that is not an attachment
 * - It's an expense where conditions for editability are defined in canEditMoneyRequest method
 * - It's not pending deletion
 */
function canEditReportAction(reportAction: OnyxInputOrEntry<ReportAction>): boolean {
    const isCommentOrIOU = reportAction?.actionName === CONST.REPORT.ACTIONS.TYPE.ADD_COMMENT || reportAction?.actionName === CONST.REPORT.ACTIONS.TYPE.IOU;
    const message = reportAction ? getReportActionMessageReportUtils(reportAction) : undefined;

    return !!(
        reportAction?.actorAccountID === currentUserAccountID &&
        isCommentOrIOU &&
        (!isMoneyRequestAction(reportAction) || canEditMoneyRequest(reportAction)) && // Returns true for non-IOU actions
        !isReportMessageAttachment(message) &&
        ((!reportAction.isAttachmentWithText && !reportAction.isAttachmentOnly) || !reportAction.isOptimisticAction) &&
        !isDeletedAction(reportAction) &&
        !isCreatedTaskReportAction(reportAction) &&
        reportAction?.pendingAction !== CONST.RED_BRICK_ROAD_PENDING_ACTION.DELETE
    );
}

function canHoldUnholdReportAction(reportAction: OnyxInputOrEntry<ReportAction>): {canHoldRequest: boolean; canUnholdRequest: boolean} {
    if (!isMoneyRequestAction(reportAction)) {
        return {canHoldRequest: false, canUnholdRequest: false};
    }

    const moneyRequestReportID = getOriginalMessage(reportAction)?.IOUReportID;
    const moneyRequestReport = getReportOrDraftReport(String(moneyRequestReportID));

    if (!moneyRequestReportID || !moneyRequestReport) {
        return {canHoldRequest: false, canUnholdRequest: false};
    }

    if (isInvoiceReport(moneyRequestReport)) {
        return {
            canHoldRequest: false,
            canUnholdRequest: false,
        };
    }

    const isRequestSettled = isSettled(moneyRequestReport?.reportID);
    const isApproved = isReportApproved({report: moneyRequestReport});
    const transactionID = moneyRequestReport ? getOriginalMessage(reportAction)?.IOUTransactionID : undefined;
    const transaction = allTransactions?.[`${ONYXKEYS.COLLECTION.TRANSACTION}${transactionID}`] ?? ({} as Transaction);

    const parentReportAction = isThread(moneyRequestReport)
        ? allReportActions?.[`${ONYXKEYS.COLLECTION.REPORT_ACTIONS}${moneyRequestReport.parentReportID}`]?.[moneyRequestReport.parentReportActionID]
        : undefined;

    const isRequestIOU = isIOUReport(moneyRequestReport);
    const isHoldActionCreator = isHoldCreator(transaction, reportAction.childReportID);

    const isTrackExpenseMoneyReport = isTrackExpenseReport(moneyRequestReport);
    const isActionOwner =
        typeof parentReportAction?.actorAccountID === 'number' &&
        typeof currentUserPersonalDetails?.accountID === 'number' &&
        parentReportAction.actorAccountID === currentUserPersonalDetails?.accountID;
    const isApprover = isMoneyRequestReport(moneyRequestReport) && moneyRequestReport?.managerID !== null && currentUserPersonalDetails?.accountID === moneyRequestReport?.managerID;
    const isAdmin = isPolicyAdmin(moneyRequestReport.policyID, allPolicies);
    const isOnHold = isOnHoldTransactionUtils(transaction);
    const isScanning = hasReceiptTransactionUtils(transaction) && isReceiptBeingScanned(transaction);
    const isClosed = isClosedReport(moneyRequestReport);

    const canModifyStatus = !isTrackExpenseMoneyReport && (isAdmin || isActionOwner || isApprover);
    const canModifyUnholdStatus = !isTrackExpenseMoneyReport && (isAdmin || (isActionOwner && isHoldActionCreator) || isApprover);
    const isDeletedParentActionLocal = isEmptyObject(parentReportAction) || isDeletedAction(parentReportAction);

    const canHoldOrUnholdRequest = !isRequestSettled && !isApproved && !isDeletedParentActionLocal && !isClosed;
    const canHoldRequest = canHoldOrUnholdRequest && !isOnHold && (isRequestIOU || canModifyStatus) && !isScanning && !!transaction?.reimbursable;
    const canUnholdRequest =
        !!(canHoldOrUnholdRequest && isOnHold && !isDuplicate(transaction.transactionID, true) && (isRequestIOU ? isHoldActionCreator : canModifyUnholdStatus)) &&
        !!transaction?.reimbursable;

    return {canHoldRequest, canUnholdRequest};
}

const changeMoneyRequestHoldStatus = (reportAction: OnyxEntry<ReportAction>, backTo?: string, searchHash?: number): void => {
    if (!isMoneyRequestAction(reportAction)) {
        return;
    }
    const moneyRequestReportID = getOriginalMessage(reportAction)?.IOUReportID;

    const moneyRequestReport = getReportOrDraftReport(String(moneyRequestReportID));
    if (!moneyRequestReportID || !moneyRequestReport) {
        return;
    }

    const transactionID = getOriginalMessage(reportAction)?.IOUTransactionID;

    if (!transactionID || !reportAction.childReportID) {
        Log.warn('Missing transactionID and reportAction.childReportID during the change of the money request hold status');
        return;
    }

    const transaction = allTransactions?.[`${ONYXKEYS.COLLECTION.TRANSACTION}${transactionID}`] ?? ({} as Transaction);
    const isOnHold = isOnHoldTransactionUtils(transaction);
    const policy = allPolicies?.[`${ONYXKEYS.COLLECTION.POLICY}${moneyRequestReport.policyID}`] ?? null;

    if (isOnHold) {
        unholdRequest(transactionID, reportAction.childReportID, searchHash);
    } else {
        const activeRoute = encodeURIComponent(Navigation.getActiveRouteWithoutParams());
        Navigation.navigate(
            // eslint-disable-next-line @typescript-eslint/prefer-nullish-coalescing
            ROUTES.MONEY_REQUEST_HOLD_REASON.getRoute(policy?.type ?? CONST.POLICY.TYPE.PERSONAL, transactionID, reportAction.childReportID, backTo || activeRoute, searchHash),
        );
    }
};

/**
 * Gets all transactions on an IOU report with a receipt
 */
function getTransactionsWithReceipts(iouReportID: string | undefined): Transaction[] {
    const transactions = getReportTransactions(iouReportID);
    return transactions.filter((transaction) => hasReceiptTransactionUtils(transaction));
}

/**
 * For report previews, we display a "Receipt scan in progress" indicator
 * instead of the report total only when we have no report total ready to show. This is the case when
 * all requests are receipts that are being SmartScanned. As soon as we have a non-receipt request,
 * or as soon as one receipt request is done scanning, we have at least one
 * "ready" expense, and we remove this indicator to show the partial report total.
 */
function areAllRequestsBeingSmartScanned(iouReportID: string | undefined, reportPreviewAction: OnyxEntry<ReportAction>): boolean {
    const transactionsWithReceipts = getTransactionsWithReceipts(iouReportID);
    // If we have more requests than requests with receipts, we have some manual requests
    if (getNumberOfMoneyRequests(reportPreviewAction) > transactionsWithReceipts.length) {
        return false;
    }
    return transactionsWithReceipts.every((transaction) => isReceiptBeingScanned(transaction));
}

/**
 * Get the transactions related to a report preview with receipts
 * Get the details linked to the IOU reportAction
 *
 * NOTE: This method is only meant to be used inside this action file. Do not export and use it elsewhere. Use withOnyx or Onyx.connect() instead.
 */
function getLinkedTransaction(reportAction: OnyxEntry<ReportAction | OptimisticIOUReportAction>, transactions?: SearchTransaction[]): OnyxEntry<Transaction> | SearchTransaction {
    let transactionID: string | undefined;

    if (isMoneyRequestAction(reportAction)) {
        transactionID = getOriginalMessage(reportAction)?.IOUTransactionID;
    }

    return transactions ? transactions.find((transaction) => transaction.transactionID === transactionID) : allTransactions?.[`${ONYXKEYS.COLLECTION.TRANSACTION}${transactionID}`];
}

/**
 * Check if any of the transactions in the report has required missing fields
 */
function hasMissingSmartscanFields(iouReportID: string | undefined, transactions?: Transaction[]): boolean {
    const reportTransactions = transactions ?? getReportTransactions(iouReportID);

    return reportTransactions.some(hasMissingSmartscanFieldsTransactionUtils);
}

/**
 * Get report action which is missing smartscan fields
 */
function getReportActionWithMissingSmartscanFields(iouReportID: string | undefined): ReportAction | undefined {
    const reportActions = Object.values(getAllReportActions(iouReportID));
    return reportActions.find((action) => {
        if (!isMoneyRequestAction(action)) {
            return false;
        }
        const transaction = getLinkedTransaction(action);
        if (isEmptyObject(transaction)) {
            return false;
        }
        if (!wasActionTakenByCurrentUser(action)) {
            return false;
        }
        return hasMissingSmartscanFieldsTransactionUtils(transaction);
    });
}

/**
 * Check if iouReportID has required missing fields
 */
function shouldShowRBRForMissingSmartscanFields(iouReportID: string | undefined): boolean {
    return !!getReportActionWithMissingSmartscanFields(iouReportID);
}

/**
 * Given a parent IOU report action get report name for the LHN.
 */
function getTransactionReportName({
    reportAction,
    transactions,
    reports,
}: {
    reportAction: OnyxEntry<ReportAction | OptimisticIOUReportAction>;
    transactions?: SearchTransaction[];
    reports?: SearchReport[];
}): string {
    if (isReversedTransaction(reportAction)) {
        return translateLocal('parentReportAction.reversedTransaction');
    }

    if (isDeletedAction(reportAction)) {
        return translateLocal('parentReportAction.deletedExpense');
    }

    const transaction = getLinkedTransaction(reportAction, transactions);

    if (isEmptyObject(transaction)) {
        // Transaction data might be empty on app's first load, if so we fallback to Expense/Track Expense
        return isTrackExpenseAction(reportAction) ? translateLocal('iou.createExpense') : translateLocal('iou.expense');
    }

    if (hasReceiptTransactionUtils(transaction) && isReceiptBeingScanned(transaction)) {
        return translateLocal('iou.receiptScanning', {count: 1});
    }

    if (hasMissingSmartscanFieldsTransactionUtils(transaction)) {
        return translateLocal('iou.receiptMissingDetails');
    }

    if (isFetchingWaypointsFromServer(transaction) && getMerchant(transaction) === translateLocal('iou.fieldPending')) {
        return translateLocal('iou.fieldPending');
    }

    if (isSentMoneyReportAction(reportAction)) {
        return getIOUReportActionDisplayMessage(reportAction as ReportAction, transaction);
    }

    const report = getReportOrDraftReport(transaction?.reportID, reports);
    const amount = getTransactionAmount(transaction, !isEmptyObject(report) && isExpenseReport(report)) ?? 0;
    const formattedAmount = convertToDisplayString(amount, getCurrency(transaction)) ?? '';
    const comment = getMerchantOrDescription(transaction);
    if (isTrackExpenseAction(reportAction)) {
        return translateLocal('iou.threadTrackReportName', {formattedAmount, comment});
    }
    return translateLocal('iou.threadExpenseReportName', {formattedAmount, comment});
}

/**
 * Get expense message for an IOU report
 *
 * @param [iouReportAction] This is always an IOU action. When necessary, report preview actions will be unwrapped and the child iou report action is passed here (the original report preview
 *     action will be passed as `originalReportAction` in this case).
 * @param [originalReportAction] This can be either a report preview action or the IOU action. This will be the original report preview action in cases where `iouReportAction` was unwrapped
 *     from a report preview action. Otherwise, it will be the same as `iouReportAction`.
 */
function getReportPreviewMessage(
    reportOrID: OnyxInputOrEntry<Report> | string,
    iouReportAction: OnyxInputOrEntry<ReportAction> = null,
    shouldConsiderScanningReceiptOrPendingRoute = false,
    isPreviewMessageForParentChatReport = false,
    policy?: OnyxInputOrEntry<Policy>,
    isForListPreview = false,
    originalReportAction: OnyxInputOrEntry<ReportAction> = iouReportAction,
): string {
    const report = typeof reportOrID === 'string' ? getReport(reportOrID, allReports) : reportOrID;
    const reportActionMessage = getReportActionHtml(iouReportAction);

    if (!report?.reportID) {
        return reportActionMessage;
    }

    const allReportTransactions = getReportTransactions(report.reportID);
    const transactionsWithReceipts = allReportTransactions.filter(hasReceiptTransactionUtils);
    const numberOfScanningReceipts = transactionsWithReceipts.filter(isReceiptBeingScanned).length;

    if (isEmptyObject(report) || !report?.reportID) {
        // The iouReport is not found locally after SignIn because the OpenApp API won't return iouReports if they're settled
        // As a temporary solution until we know how to solve this the best, we just use the message that returned from BE
        return reportActionMessage;
    }

    if (!isEmptyObject(iouReportAction) && !isIOUReport(report) && iouReportAction && isSplitBillReportAction(iouReportAction)) {
        // This covers group chats where the last action is a split expense action
        const linkedTransaction = getLinkedTransaction(iouReportAction);
        if (isEmptyObject(linkedTransaction)) {
            return reportActionMessage;
        }

        if (!isEmptyObject(linkedTransaction)) {
            if (isReceiptBeingScanned(linkedTransaction)) {
                return translateLocal('iou.receiptScanning', {count: 1});
            }

            if (hasMissingSmartscanFieldsTransactionUtils(linkedTransaction)) {
                return translateLocal('iou.receiptMissingDetails');
            }

            const amount = getTransactionAmount(linkedTransaction, !isEmptyObject(report) && isExpenseReport(report)) ?? 0;
            const formattedAmount = convertToDisplayString(amount, getCurrency(linkedTransaction)) ?? '';
            return translateLocal('iou.didSplitAmount', {formattedAmount, comment: getMerchantOrDescription(linkedTransaction)});
        }
    }

    if (!isEmptyObject(iouReportAction) && !isIOUReport(report) && iouReportAction && isTrackExpenseAction(iouReportAction)) {
        // This covers group chats where the last action is a track expense action
        const linkedTransaction = getLinkedTransaction(iouReportAction);
        if (isEmptyObject(linkedTransaction)) {
            return reportActionMessage;
        }

        if (!isEmptyObject(linkedTransaction)) {
            if (isReceiptBeingScanned(linkedTransaction)) {
                return translateLocal('iou.receiptScanning', {count: 1});
            }

            if (hasMissingSmartscanFieldsTransactionUtils(linkedTransaction)) {
                return translateLocal('iou.receiptMissingDetails');
            }

            const amount = getTransactionAmount(linkedTransaction, !isEmptyObject(report) && isExpenseReport(report)) ?? 0;
            const formattedAmount = convertToDisplayString(amount, getCurrency(linkedTransaction)) ?? '';
            return translateLocal('iou.trackedAmount', {formattedAmount, comment: getMerchantOrDescription(linkedTransaction)});
        }
    }

    const containsNonReimbursable = hasNonReimbursableTransactions(report.reportID);
    const totalAmount = getMoneyRequestSpendBreakdown(report).totalDisplaySpend;

    const parentReport = getParentReport(report);
    const policyName = getPolicyName({report: parentReport ?? report, policy});
    const payerName = isExpenseReport(report) ? policyName : getDisplayNameForParticipant({accountID: report.managerID, shouldUseShortForm: !isPreviewMessageForParentChatReport});

    const formattedAmount = convertToDisplayString(totalAmount, report.currency);

    if (isReportApproved({report}) && isPaidGroupPolicy(report)) {
        return translateLocal('iou.managerApprovedAmount', {
            manager: payerName ?? '',
            amount: formattedAmount,
        });
    }

    let linkedTransaction;
    if (!isEmptyObject(iouReportAction) && shouldConsiderScanningReceiptOrPendingRoute && iouReportAction && isMoneyRequestAction(iouReportAction)) {
        linkedTransaction = getLinkedTransaction(iouReportAction);
    }

    if (!isEmptyObject(linkedTransaction) && hasReceiptTransactionUtils(linkedTransaction) && isReceiptBeingScanned(linkedTransaction)) {
        return translateLocal('iou.receiptScanning', {count: numberOfScanningReceipts});
    }

    if (!isEmptyObject(linkedTransaction) && isFetchingWaypointsFromServer(linkedTransaction) && !getTransactionAmount(linkedTransaction)) {
        return translateLocal('iou.fieldPending');
    }

    const originalMessage = !isEmptyObject(iouReportAction) && isMoneyRequestAction(iouReportAction) ? getOriginalMessage(iouReportAction) : undefined;

    // Show Paid preview message if it's settled or if the amount is paid & stuck at receivers end for only chat reports.
    if (isSettled(report.reportID) || (report.isWaitingOnBankAccount && isPreviewMessageForParentChatReport)) {
        // A settled report preview message can come in three formats "paid ... elsewhere" or "paid ... with Expensify"
        let translatePhraseKey: TranslationPaths = 'iou.paidElsewhereWithAmount';
        if (isPreviewMessageForParentChatReport) {
            translatePhraseKey = 'iou.payerPaidAmount';
        } else if (
            [CONST.IOU.PAYMENT_TYPE.VBBA, CONST.IOU.PAYMENT_TYPE.EXPENSIFY].some((paymentType) => paymentType === originalMessage?.paymentType) ||
            !!reportActionMessage.match(/ (with Expensify|using Expensify)$/) ||
            report.isWaitingOnBankAccount
        ) {
            translatePhraseKey = 'iou.paidWithExpensifyWithAmount';
            if (originalMessage?.automaticAction) {
                translatePhraseKey = 'iou.automaticallyPaidWithExpensify';
            }
        }

        let actualPayerName = report.managerID === currentUserAccountID ? '' : getDisplayNameForParticipant({accountID: report.managerID, shouldUseShortForm: true});
        actualPayerName = actualPayerName && isForListPreview && !isPreviewMessageForParentChatReport ? `${actualPayerName}:` : actualPayerName;
        const payerDisplayName = isPreviewMessageForParentChatReport ? payerName : actualPayerName;

        return translateLocal(translatePhraseKey, {amount: formattedAmount, payer: payerDisplayName ?? ''});
    }

    if (report.isWaitingOnBankAccount) {
        const submitterDisplayName = getDisplayNameForParticipant({accountID: report.ownerAccountID, shouldUseShortForm: true}) ?? '';
        return translateLocal('iou.waitingOnBankAccount', {submitterDisplayName});
    }

    const lastActorID = iouReportAction?.actorAccountID;
    let amount = originalMessage?.amount;
    let currency = originalMessage?.currency ? originalMessage?.currency : report.currency;

    if (!isEmptyObject(linkedTransaction)) {
        amount = getTransactionAmount(linkedTransaction, isExpenseReport(report));
        currency = getCurrency(linkedTransaction);
    }

    if (isEmptyObject(linkedTransaction) && !isEmptyObject(iouReportAction)) {
        linkedTransaction = getLinkedTransaction(iouReportAction);
    }

    let comment = !isEmptyObject(linkedTransaction) ? getMerchantOrDescription(linkedTransaction) : undefined;
    if (!isEmptyObject(originalReportAction) && isReportPreviewAction(originalReportAction) && getNumberOfMoneyRequests(originalReportAction) !== 1) {
        comment = undefined;
    }

    // if we have the amount in the originalMessage and lastActorID, we can use that to display the preview message for the latest expense
    if (amount !== undefined && lastActorID && !isPreviewMessageForParentChatReport) {
        const amountToDisplay = convertToDisplayString(Math.abs(amount), currency);

        // We only want to show the actor name in the preview if it's not the current user who took the action
        const requestorName =
            lastActorID && lastActorID !== currentUserAccountID ? getDisplayNameForParticipant({accountID: lastActorID, shouldUseShortForm: !isPreviewMessageForParentChatReport}) : '';
        return `${requestorName ? `${requestorName}: ` : ''}${translateLocal('iou.submittedAmount', {formattedAmount: amountToDisplay, comment})}`;
    }

    if (containsNonReimbursable) {
        return translateLocal('iou.payerSpentAmount', {payer: getDisplayNameForParticipant({accountID: report.ownerAccountID}) ?? '', amount: formattedAmount});
    }

    return translateLocal('iou.payerOwesAmount', {payer: payerName ?? '', amount: formattedAmount, comment});
}

/**
 * Given the updates user made to the expense, compose the originalMessage
 * object of the modified expense action.
 *
 * At the moment, we only allow changing one transaction field at a time.
 */
function getModifiedExpenseOriginalMessage(
    oldTransaction: OnyxInputOrEntry<Transaction>,
    transactionChanges: TransactionChanges,
    isFromExpenseReport: boolean,
    policy: OnyxInputOrEntry<Policy>,
    updatedTransaction?: OnyxInputOrEntry<Transaction>,
): OriginalMessageModifiedExpense {
    const originalMessage: OriginalMessageModifiedExpense = {};
    // Remark: Comment field is the only one which has new/old prefixes for the keys (newComment/ oldComment),
    // all others have old/- pattern such as oldCreated/created
    if ('comment' in transactionChanges) {
        originalMessage.oldComment = getDescription(oldTransaction);
        originalMessage.newComment = transactionChanges?.comment;
    }
    if ('created' in transactionChanges) {
        originalMessage.oldCreated = getFormattedCreated(oldTransaction);
        originalMessage.created = transactionChanges?.created;
    }
    if ('merchant' in transactionChanges) {
        originalMessage.oldMerchant = getMerchant(oldTransaction);
        originalMessage.merchant = transactionChanges?.merchant;
    }
    if ('attendees' in transactionChanges) {
        [originalMessage.oldAttendees, originalMessage.attendees] = getFormattedAttendees(transactionChanges?.attendees, getAttendees(oldTransaction));
    }

    // The amount is always a combination of the currency and the number value so when one changes we need to store both
    // to match how we handle the modified expense action in oldDot
    const didAmountOrCurrencyChange = 'amount' in transactionChanges || 'currency' in transactionChanges;
    if (didAmountOrCurrencyChange) {
        originalMessage.oldAmount = getTransactionAmount(oldTransaction, isFromExpenseReport);
        originalMessage.amount = transactionChanges?.amount ?? transactionChanges.oldAmount;
        originalMessage.oldCurrency = getCurrency(oldTransaction);
        originalMessage.currency = transactionChanges?.currency ?? transactionChanges.oldCurrency;
    }

    if ('category' in transactionChanges) {
        originalMessage.oldCategory = getCategory(oldTransaction);
        originalMessage.category = transactionChanges?.category;
    }

    if ('tag' in transactionChanges) {
        originalMessage.oldTag = getTag(oldTransaction);
        originalMessage.tag = transactionChanges?.tag;
    }

    // We only want to display a tax rate update system message when tax rate is updated by user.
    // Tax rate can change as a result of currency update. In such cases, we want to skip displaying a system message, as discussed.
    const didTaxCodeChange = 'taxCode' in transactionChanges;
    if (didTaxCodeChange && !didAmountOrCurrencyChange) {
        originalMessage.oldTaxRate = policy?.taxRates?.taxes[getTaxCode(oldTransaction)]?.value;
        originalMessage.taxRate = transactionChanges?.taxCode && policy?.taxRates?.taxes[transactionChanges?.taxCode]?.value;
    }

    // We only want to display a tax amount update system message when tax amount is updated by user.
    // Tax amount can change as a result of amount, currency or tax rate update. In such cases, we want to skip displaying a system message, as discussed.
    if ('taxAmount' in transactionChanges && !(didAmountOrCurrencyChange || didTaxCodeChange)) {
        originalMessage.oldTaxAmount = getTaxAmount(oldTransaction, isFromExpenseReport);
        originalMessage.taxAmount = transactionChanges?.taxAmount;
        originalMessage.currency = getCurrency(oldTransaction);
    }

    if ('billable' in transactionChanges) {
        const oldBillable = getBillable(oldTransaction);
        originalMessage.oldBillable = oldBillable ? translateLocal('common.billable').toLowerCase() : translateLocal('common.nonBillable').toLowerCase();
        originalMessage.billable = transactionChanges?.billable ? translateLocal('common.billable').toLowerCase() : translateLocal('common.nonBillable').toLowerCase();
    }

    if ('customUnitRateID' in transactionChanges && updatedTransaction?.comment?.customUnit?.customUnitRateID) {
        originalMessage.oldAmount = getTransactionAmount(oldTransaction, isFromExpenseReport);
        originalMessage.oldCurrency = getCurrency(oldTransaction);
        originalMessage.oldMerchant = getMerchant(oldTransaction);

        // For the originalMessage, we should use the non-negative amount, similar to what getAmount does for oldAmount
        originalMessage.amount = Math.abs(updatedTransaction.modifiedAmount ?? 0);
        originalMessage.currency = updatedTransaction.modifiedCurrency ?? CONST.CURRENCY.USD;
        originalMessage.merchant = updatedTransaction.modifiedMerchant;
    }

    return originalMessage;
}

/**
 * Check if original message is an object and can be used as a ChangeLog type
 * @param originalMessage
 */
function isChangeLogObject(originalMessage?: OriginalMessageChangeLog): OriginalMessageChangeLog | undefined {
    if (originalMessage && typeof originalMessage === 'object') {
        return originalMessage;
    }
    return undefined;
}

/**
 * Build invited usernames for admin chat threads
 * @param parentReportAction
 * @param parentReportActionMessage
 */
function getAdminRoomInvitedParticipants(parentReportAction: OnyxEntry<ReportAction>, parentReportActionMessage: string) {
    if (isEmptyObject(parentReportAction)) {
        return parentReportActionMessage || translateLocal('parentReportAction.deletedMessage');
    }
    if (!getOriginalMessage(parentReportAction)) {
        return parentReportActionMessage || translateLocal('parentReportAction.deletedMessage');
    }
    if (!isPolicyChangeLogAction(parentReportAction) && !isRoomChangeLogAction(parentReportAction)) {
        return parentReportActionMessage || translateLocal('parentReportAction.deletedMessage');
    }

    const originalMessage = isChangeLogObject(getOriginalMessage(parentReportAction));
    const personalDetails = getPersonalDetailsByIDs({accountIDs: originalMessage?.targetAccountIDs ?? [], currentUserAccountID: 0});

    const participants = personalDetails.map((personalDetail) => {
        const name = getEffectiveDisplayName(personalDetail);
        if (name && name?.length > 0) {
            return name;
        }
        return translateLocal('common.hidden');
    });
    const users = participants.length > 1 ? participants.join(` ${translateLocal('common.and')} `) : participants.at(0);
    if (!users) {
        return parentReportActionMessage;
    }
    const actionType = parentReportAction.actionName;
    const isInviteAction = actionType === CONST.REPORT.ACTIONS.TYPE.ROOM_CHANGE_LOG.INVITE_TO_ROOM || actionType === CONST.REPORT.ACTIONS.TYPE.POLICY_CHANGE_LOG.INVITE_TO_ROOM;

    const verbKey = isInviteAction ? 'workspace.invite.invited' : 'workspace.invite.removed';
    const prepositionKey = isInviteAction ? 'workspace.invite.to' : 'workspace.invite.from';

    const verb = translateLocal(verbKey);
    const preposition = translateLocal(prepositionKey);

    const roomName = originalMessage?.roomName ?? '';

    return roomName ? `${verb} ${users} ${preposition} ${roomName}` : `${verb} ${users}`;
}

/**
 * Get the invoice payer name based on its type:
 * - Individual - a receiver display name.
 * - Policy - a receiver policy name.
 */
function getInvoicePayerName(report: OnyxEntry<Report>, invoiceReceiverPolicy?: OnyxEntry<Policy> | SearchPolicy, invoiceReceiverPersonalDetail?: PersonalDetails): string {
    const invoiceReceiver = report?.invoiceReceiver;
    const isIndividual = invoiceReceiver?.type === CONST.REPORT.INVOICE_RECEIVER_TYPE.INDIVIDUAL;

    if (isIndividual) {
        return formatPhoneNumber(getDisplayNameOrDefault(invoiceReceiverPersonalDetail ?? allPersonalDetails?.[invoiceReceiver.accountID]));
    }

    return getPolicyName({report, policy: invoiceReceiverPolicy ?? allPolicies?.[`${ONYXKEYS.COLLECTION.POLICY}${invoiceReceiver?.policyID}`]});
}

/**
 * Parse html of reportAction into text
 */
function parseReportActionHtmlToText(reportAction: OnyxEntry<ReportAction>, reportID: string | undefined, childReportID?: string): string {
    if (!reportAction) {
        return '';
    }
    const key = `${reportID}_${reportAction.reportActionID}_${reportAction.lastModified}`;
    const cachedText = parsedReportActionMessageCache[key];
    if (cachedText !== undefined) {
        return cachedText;
    }

    const {html, text} = getReportActionMessageReportUtils(reportAction) ?? {};

    if (!html) {
        return text ?? '';
    }

    const mentionReportRegex = /<mention-report reportID="(\d+)" *\/>/gi;
    const matches = html.matchAll(mentionReportRegex);

    const reportIDToName: Record<string, string> = {};
    for (const match of matches) {
        if (match[1] !== childReportID) {
            // eslint-disable-next-line @typescript-eslint/no-use-before-define
            reportIDToName[match[1]] = getReportName(getReportOrDraftReport(match[1])) ?? '';
        }
    }

    const mentionUserRegex = /<mention-user accountID="(\d+)" *\/>/gi;
    const accountIDToName: Record<string, string> = {};
    const accountIDs = Array.from(html.matchAll(mentionUserRegex), (mention) => Number(mention[1]));
    const logins = getLoginsByAccountIDs(accountIDs);
    accountIDs.forEach((id, index) => (accountIDToName[id] = logins.at(index) ?? ''));

    const textMessage = Str.removeSMSDomain(Parser.htmlToText(html, {reportIDToName, accountIDToName}));
    parsedReportActionMessageCache[key] = textMessage;

    return textMessage;
}

/**
 * Get the report action message for a report action.
 */
function getReportActionMessage({
    reportAction,
    reportID,
    childReportID,
    reports,
    personalDetails,
}: {
    reportAction: OnyxEntry<ReportAction>;
    reportID?: string;
    childReportID?: string;
    reports?: SearchReport[];
    personalDetails?: Partial<PersonalDetailsList>;
}) {
    if (isEmptyObject(reportAction)) {
        return '';
    }
    if (reportAction.actionName === CONST.REPORT.ACTIONS.TYPE.HOLD) {
        return translateLocal('iou.heldExpense');
    }

    if (reportAction.actionName === CONST.REPORT.ACTIONS.TYPE.EXPORTED_TO_INTEGRATION) {
        return getExportIntegrationLastMessageText(reportAction);
    }

    if (reportAction.actionName === CONST.REPORT.ACTIONS.TYPE.UNHOLD) {
        return translateLocal('iou.unheldExpense');
    }
    if (isApprovedOrSubmittedReportAction(reportAction) || isActionOfType(reportAction, CONST.REPORT.ACTIONS.TYPE.REIMBURSED)) {
        return getReportActionMessageText(reportAction);
    }
    if (isReimbursementQueuedAction(reportAction)) {
        return getReimbursementQueuedActionMessage({
            reportAction,
            reportOrID: getReportOrDraftReport(reportID, reports),
            shouldUseShortDisplayName: false,
            reports,
            personalDetails,
        });
    }

    return parseReportActionHtmlToText(reportAction, reportID, childReportID);
}

/**
 * Get the title for an invoice room.
 */
function getInvoicesChatName({
    report,
    receiverPolicy,
    personalDetails,
    policies,
}: {
    report: OnyxEntry<Report>;
    receiverPolicy: OnyxEntry<Policy> | SearchPolicy;
    personalDetails?: Partial<PersonalDetailsList>;
    policies?: SearchPolicy[];
}): string {
    const invoiceReceiver = report?.invoiceReceiver;
    const isIndividual = invoiceReceiver?.type === CONST.REPORT.INVOICE_RECEIVER_TYPE.INDIVIDUAL;
    const invoiceReceiverAccountID = isIndividual ? invoiceReceiver.accountID : CONST.DEFAULT_NUMBER_ID;
    const invoiceReceiverPolicyID = isIndividual ? undefined : invoiceReceiver?.policyID;
    const invoiceReceiverPolicy = receiverPolicy ?? getPolicy(invoiceReceiverPolicyID);
    const isCurrentUserReceiver = (isIndividual && invoiceReceiverAccountID === currentUserAccountID) || (!isIndividual && isPolicyAdminPolicyUtils(invoiceReceiverPolicy));

    if (isCurrentUserReceiver) {
        return getPolicyName({report});
    }

    if (isIndividual) {
        return formatPhoneNumber(getDisplayNameOrDefault((personalDetails ?? allPersonalDetails)?.[invoiceReceiverAccountID]));
    }

    return getPolicyName({report, policy: invoiceReceiverPolicy, policies});
}

const reportNameCache = new Map<string, {lastVisibleActionCreated: string; reportName: string}>();

/**
 * Get a cache key for the report name.
 */
const getCacheKey = (report: OnyxEntry<Report>): string => `${report?.reportID}-${report?.lastVisibleActionCreated}-${report?.reportName}`;

/**
 * Get the title for a report using only participant names. This may be used for 1:1 DMs and other non-categorized chats.
 */
function buildReportNameFromParticipantNames({report, personalDetails}: {report: OnyxEntry<Report>; personalDetails?: Partial<PersonalDetailsList>}) {
    const participantsWithoutCurrentUser: number[] = [];
    Object.keys(report?.participants ?? {}).forEach((accountID) => {
        const accID = Number(accountID);
        if (accID !== currentUserAccountID && participantsWithoutCurrentUser.length < 5) {
            participantsWithoutCurrentUser.push(accID);
        }
    });
    const isMultipleParticipantReport = participantsWithoutCurrentUser.length > 1;
    return participantsWithoutCurrentUser
        .map((accountID) => getDisplayNameForParticipant({accountID, shouldUseShortForm: isMultipleParticipantReport, personalDetailsData: personalDetails}))
        .join(', ');
}

/**
 * Get the title for a report.
 */
function getReportName(
    report: OnyxEntry<Report>,
    policy?: OnyxEntry<Policy>,
    parentReportActionParam?: OnyxInputOrEntry<ReportAction>,
    personalDetails?: Partial<PersonalDetailsList>,
    invoiceReceiverPolicy?: OnyxEntry<Policy>,
): string {
    return getReportNameInternal({report, policy, parentReportActionParam, personalDetails, invoiceReceiverPolicy});
}

function getSearchReportName(props: GetReportNameParams): string {
    const {report, policy} = props;
    if (isChatThread(report) && policy?.name) {
        return policy.name;
    }
    return getReportNameInternal(props);
}

function getReportNameInternal({
    report,
    policy,
    parentReportActionParam,
    personalDetails,
    invoiceReceiverPolicy,
    transactions,
    reports,
    reportNameValuePairs,
    policies,
}: GetReportNameParams): string {
    const reportID = report?.reportID;
    const cacheKey = getCacheKey(report);

    if (reportID) {
        const reportNameFromCache = reportNameCache.get(cacheKey);

        if (reportNameFromCache?.reportName && reportNameFromCache.reportName === report?.reportName && reportNameFromCache.reportName !== CONST.REPORT.DEFAULT_REPORT_NAME) {
            return reportNameFromCache.reportName;
        }
    }

    let formattedName: string | undefined;
    let parentReportAction: OnyxEntry<ReportAction>;
    if (parentReportActionParam) {
        parentReportAction = parentReportActionParam;
    } else {
        parentReportAction = isThread(report) ? allReportActions?.[`${ONYXKEYS.COLLECTION.REPORT_ACTIONS}${report.parentReportID}`]?.[report.parentReportActionID] : undefined;
    }
    const parentReportActionMessage = getReportActionMessageReportUtils(parentReportAction);

    if (isActionOfType(parentReportAction, CONST.REPORT.ACTIONS.TYPE.SUBMITTED) || isActionOfType(parentReportAction, CONST.REPORT.ACTIONS.TYPE.SUBMITTED_AND_CLOSED)) {
        const {harvesting} = getOriginalMessage(parentReportAction) ?? {};
        if (harvesting) {
            return Parser.htmlToText(getReportAutomaticallySubmittedMessage(parentReportAction));
        }
        return getIOUSubmittedMessage(parentReportAction);
    }
    if (isActionOfType(parentReportAction, CONST.REPORT.ACTIONS.TYPE.FORWARDED)) {
        const {automaticAction} = getOriginalMessage(parentReportAction) ?? {};
        if (automaticAction) {
            return Parser.htmlToText(getReportAutomaticallyForwardedMessage(parentReportAction, reportID));
        }
        return getIOUForwardedMessage(parentReportAction, report, reports);
    }
    if (parentReportAction?.actionName === CONST.REPORT.ACTIONS.TYPE.REJECTED) {
        return getRejectedReportMessage();
    }
    if (parentReportAction?.actionName === CONST.REPORT.ACTIONS.TYPE.POLICY_CHANGE_LOG.CORPORATE_UPGRADE) {
        return getUpgradeWorkspaceMessage();
    }
    if (parentReportAction?.actionName === CONST.REPORT.ACTIONS.TYPE.POLICY_CHANGE_LOG.TEAM_DOWNGRADE) {
        return getDowngradeWorkspaceMessage();
    }
    if (isActionOfType(parentReportAction, CONST.REPORT.ACTIONS.TYPE.APPROVED)) {
        const {automaticAction} = getOriginalMessage(parentReportAction) ?? {};
        if (automaticAction) {
            return Parser.htmlToText(getReportAutomaticallyApprovedMessage(parentReportAction));
        }
        return getIOUApprovedMessage(parentReportAction);
    }
    if (isUnapprovedAction(parentReportAction)) {
        return getIOUUnapprovedMessage(parentReportAction);
    }

    if (isChatThread(report)) {
        if (!isEmptyObject(parentReportAction) && isTransactionThread(parentReportAction)) {
            formattedName = getTransactionReportName({reportAction: parentReportAction, transactions, reports});
            if (isArchivedNonExpenseReport(report, getReportNameValuePairs(report?.reportID, reportNameValuePairs))) {
                formattedName += ` (${translateLocal('common.archived')})`;
            }
            return formatReportLastMessageText(formattedName);
        }

        if (!isEmptyObject(parentReportAction) && isOldDotReportAction(parentReportAction)) {
            return getMessageOfOldDotReportAction(parentReportAction);
        }

        if (parentReportActionMessage?.isDeletedParentAction) {
            return translateLocal('parentReportAction.deletedMessage');
        }

        const isAttachment = isReportActionAttachment(!isEmptyObject(parentReportAction) ? parentReportAction : undefined);
        const reportActionMessage = getReportActionMessage({
            reportAction: parentReportAction,
            reportID: report?.parentReportID,
            childReportID: report?.reportID,
            reports,
            personalDetails,
        }).replace(/(\n+|\r\n|\n|\r)/gm, ' ');
        if (isAttachment && reportActionMessage) {
            return `[${translateLocal('common.attachment')}]`;
        }
        if (
            parentReportActionMessage?.moderationDecision?.decision === CONST.MODERATION.MODERATOR_DECISION_PENDING_HIDE ||
            parentReportActionMessage?.moderationDecision?.decision === CONST.MODERATION.MODERATOR_DECISION_HIDDEN ||
            parentReportActionMessage?.moderationDecision?.decision === CONST.MODERATION.MODERATOR_DECISION_PENDING_REMOVE
        ) {
            return translateLocal('parentReportAction.hiddenMessage');
        }
        if (isAdminRoom(report) || isUserCreatedPolicyRoom(report)) {
            return getAdminRoomInvitedParticipants(parentReportAction, reportActionMessage);
        }
        if (reportActionMessage && isArchivedNonExpenseReport(report, getReportNameValuePairs(report?.reportID, reportNameValuePairs))) {
            return `${reportActionMessage} (${translateLocal('common.archived')})`;
        }
        if (!isEmptyObject(parentReportAction) && isModifiedExpenseAction(parentReportAction)) {
            const modifiedMessage = ModifiedExpenseMessage.getForReportAction({reportOrID: report?.reportID, reportAction: parentReportAction, searchReports: reports});
            return formatReportLastMessageText(modifiedMessage);
        }
        if (isTripRoom(report)) {
            return report?.reportName ?? '';
        }

        if (isCardIssuedAction(parentReportAction)) {
            return getCardIssuedMessage({reportAction: parentReportAction, personalDetails});
        }
        return reportActionMessage;
    }

    if (isClosedExpenseReportWithNoExpenses(report, transactions)) {
        return translateLocal('parentReportAction.deletedReport');
    }

    if (isTaskReport(report) && isCanceledTaskReport(report, parentReportAction)) {
        return translateLocal('parentReportAction.deletedTask');
    }

    if (isGroupChat(report)) {
        return getGroupChatName(undefined, true, report) ?? '';
    }

    if (isChatRoom(report) || isTaskReport(report)) {
        formattedName = report?.reportName;
    }

    if (isPolicyExpenseChat(report)) {
        formattedName = getPolicyExpenseChatName({report, policy, personalDetailsList: personalDetails, reports});
    }

    if (isMoneyRequestReport(report)) {
        formattedName = getMoneyRequestReportName({report, policy});
    }

    if (isInvoiceReport(report)) {
        formattedName = report?.reportName ?? getMoneyRequestReportName({report, policy, invoiceReceiverPolicy});
    }

    if (isInvoiceRoom(report)) {
        formattedName = getInvoicesChatName({report, receiverPolicy: invoiceReceiverPolicy, personalDetails, policies});
    }

    if (isArchivedNonExpenseReport(report, getReportNameValuePairs(report?.reportID))) {
        formattedName += ` (${translateLocal('common.archived')})`;
    }

    if (isSelfDM(report)) {
        formattedName = getDisplayNameForParticipant({accountID: currentUserAccountID, shouldAddCurrentUserPostfix: true, personalDetailsData: personalDetails});
    }

    if (formattedName) {
        if (reportID) {
            reportNameCache.set(cacheKey, {lastVisibleActionCreated: report?.lastVisibleActionCreated ?? '', reportName: formattedName});
        }

        return formatReportLastMessageText(formattedName);
    }

    // Not a room or PolicyExpenseChat, generate title from first 5 other participants
    formattedName = buildReportNameFromParticipantNames({report, personalDetails});

    if (reportID) {
        reportNameCache.set(cacheKey, {lastVisibleActionCreated: report?.lastVisibleActionCreated ?? '', reportName: formattedName});
    }

    return formattedName;
}

/**
 * Get the payee name given a report.
 */
function getPayeeName(report: OnyxEntry<Report>): string | undefined {
    if (isEmptyObject(report)) {
        return undefined;
    }

    const participantsWithoutCurrentUser = Object.keys(report?.participants ?? {})
        .map(Number)
        .filter((accountID) => accountID !== currentUserAccountID);

    if (participantsWithoutCurrentUser.length === 0) {
        return undefined;
    }
    return getDisplayNameForParticipant({accountID: participantsWithoutCurrentUser.at(0), shouldUseShortForm: true});
}

/**
 * Get either the policyName or domainName the chat is tied to
 */
function getChatRoomSubtitle(report: OnyxEntry<Report>): string | undefined {
    if (isChatThread(report)) {
        return '';
    }
    if (isSelfDM(report)) {
        return translateLocal('reportActionsView.yourSpace');
    }
    if (isInvoiceRoom(report)) {
        return translateLocal('workspace.common.invoices');
    }
    if (isConciergeChatReport(report)) {
        return translateLocal('reportActionsView.conciergeSupport');
    }
    if (!isDefaultRoom(report) && !isUserCreatedPolicyRoom(report) && !isPolicyExpenseChat(report)) {
        return '';
    }
    if (getChatType(report) === CONST.REPORT.CHAT_TYPE.DOMAIN_ALL) {
        // The domainAll rooms are just #domainName, so we ignore the prefix '#' to get the domainName
        return report?.reportName?.substring(1) ?? '';
    }
    if ((isPolicyExpenseChat(report) && !!report?.isOwnPolicyExpenseChat) || isExpenseReport(report)) {
        return translateLocal('workspace.common.workspace');
    }
    if (isArchivedReport(getReportNameValuePairs(report?.reportID))) {
        return report?.oldPolicyName ?? '';
    }
    return getPolicyName({report});
}

/**
 * Get pending members for reports
 */
function getPendingChatMembers(accountIDs: number[], previousPendingChatMembers: PendingChatMember[], pendingAction: PendingAction): PendingChatMember[] {
    const pendingChatMembers = accountIDs.map((accountID) => ({accountID: accountID.toString(), pendingAction}));
    return [...previousPendingChatMembers, ...pendingChatMembers];
}

/**
 * Gets the parent navigation subtitle for the report
 */
function getParentNavigationSubtitle(report: OnyxEntry<Report>, invoiceReceiverPolicy?: OnyxEntry<Policy>): ParentNavigationSummaryParams {
    const parentReport = getParentReport(report);
    if (isEmptyObject(parentReport)) {
        return {};
    }

    if (isInvoiceReport(report) || isInvoiceRoom(parentReport)) {
        let reportName = `${getPolicyName({report: parentReport})} & ${getInvoicePayerName(parentReport, invoiceReceiverPolicy)}`;

        if (isArchivedNonExpenseReport(parentReport, getReportNameValuePairs(parentReport?.reportID))) {
            reportName += ` (${translateLocal('common.archived')})`;
        }

        return {
            reportName,
        };
    }

    return {
        reportName: getReportName(parentReport),
        workspaceName: getPolicyName({report: parentReport, returnEmptyIfNotFound: true}),
    };
}

/**
 * Navigate to the details page of a given report
 */
function navigateToDetailsPage(report: OnyxEntry<Report>, backTo?: string) {
    const isSelfDMReport = isSelfDM(report);
    const isOneOnOneChatReport = isOneOnOneChat(report);
    const participantAccountID = getParticipantsAccountIDsForDisplay(report);

    if (isSelfDMReport || isOneOnOneChatReport) {
        Navigation.navigate(ROUTES.PROFILE.getRoute(participantAccountID.at(0), backTo));
        return;
    }

    if (report?.reportID) {
        Navigation.navigate(ROUTES.REPORT_WITH_ID_DETAILS.getRoute(report?.reportID, backTo));
    }
}

/**
 * Go back to the details page of a given report
 */
function goBackToDetailsPage(report: OnyxEntry<Report>, backTo?: string) {
    const isOneOnOneChatReport = isOneOnOneChat(report);
    const participantAccountID = getParticipantsAccountIDsForDisplay(report);

    if (isOneOnOneChatReport) {
        Navigation.goBack(ROUTES.PROFILE.getRoute(participantAccountID.at(0), backTo));
        return;
    }

    if (report?.reportID) {
        Navigation.goBack(ROUTES.REPORT_SETTINGS.getRoute(report.reportID, backTo));
    } else {
        Log.warn('Missing reportID during navigation back to the details page');
    }
}

function navigateBackOnDeleteTransaction(backRoute: Route | undefined, isFromRHP?: boolean) {
    if (!backRoute) {
        return;
    }
    const topmostCentralPaneRoute = Navigation.getTopMostCentralPaneRouteFromRootState();
    if (topmostCentralPaneRoute?.name === SCREENS.SEARCH.CENTRAL_PANE) {
        Navigation.dismissModal();
        return;
    }
    if (isFromRHP) {
        Navigation.dismissModal();
    }
    Navigation.isNavigationReady().then(() => {
        Navigation.goBack(backRoute);
    });
}

/**
 * Go back to the previous page from the edit private page of a given report
 */
function goBackFromPrivateNotes(report: OnyxEntry<Report>, accountID?: number, backTo?: string) {
    if (isEmpty(report) || !accountID) {
        return;
    }
    const currentUserPrivateNote = report.privateNotes?.[accountID]?.note ?? '';
    if (isEmpty(currentUserPrivateNote)) {
        const participantAccountIDs = getParticipantsAccountIDsForDisplay(report);

        if (isOneOnOneChat(report)) {
            Navigation.goBack(ROUTES.PROFILE.getRoute(participantAccountIDs.at(0), backTo));
            return;
        }

        if (report?.reportID) {
            Navigation.goBack(ROUTES.REPORT_WITH_ID_DETAILS.getRoute(report?.reportID, backTo));
            return;
        }
    }
    Navigation.goBack(ROUTES.PRIVATE_NOTES_LIST.getRoute(report.reportID, backTo));
}

/**
 * Generate a random reportID up to 53 bits aka 9,007,199,254,740,991 (Number.MAX_SAFE_INTEGER).
 * There were approximately 98,000,000 reports with sequential IDs generated before we started using this approach, those make up roughly one billionth of the space for these numbers,
 * so we live with the 1 in a billion chance of a collision with an older ID until we can switch to 64-bit IDs.
 *
 * In a test of 500M reports (28 years of reports at our current max rate) we got 20-40 collisions meaning that
 * this is more than random enough for our needs.
 */
function generateReportID(): string {
    return (Math.floor(Math.random() * 2 ** 21) * 2 ** 32 + Math.floor(Math.random() * 2 ** 32)).toString();
}

function hasReportNameError(report: OnyxEntry<Report>): boolean {
    return !isEmptyObject(report?.errorFields?.reportName);
}

/**
 * Adds a domain to a short mention, converting it into a full mention with email or SMS domain.
 * @param mention The user mention to be converted.
 * @returns The converted mention as a full mention string or undefined if conversion is not applicable.
 */
function addDomainToShortMention(mention: string): string | undefined {
    if (!Str.isValidEmail(mention) && currentUserPrivateDomain) {
        const mentionWithEmailDomain = `${mention}@${currentUserPrivateDomain}`;
        if (allPersonalDetailLogins.includes(mentionWithEmailDomain)) {
            return mentionWithEmailDomain;
        }
    }
    if (Str.isValidE164Phone(mention)) {
        const mentionWithSmsDomain = addSMSDomainIfPhoneNumber(mention);
        if (allPersonalDetailLogins.includes(mentionWithSmsDomain)) {
            return mentionWithSmsDomain;
        }
    }
    return undefined;
}

/**
 * Replaces all valid short mention found in a text to a full mention
 *
 * Example:
 * "Hello \@example -> Hello \@example\@expensify.com"
 */
function completeShortMention(text: string): string {
    return text.replace(CONST.REGEX.SHORT_MENTION, (match) => {
        if (!Str.isValidMention(match)) {
            return match;
        }
        const mention = match.substring(1);
        const mentionWithDomain = addDomainToShortMention(mention);
        return mentionWithDomain ? `@${mentionWithDomain}` : match;
    });
}

/**
 * For comments shorter than or equal to 10k chars, convert the comment from MD into HTML because that's how it is stored in the database
 * For longer comments, skip parsing, but still escape the text, and display plaintext for performance reasons. It takes over 40s to parse a 100k long string!!
 */
function getParsedComment(text: string, parsingDetails?: ParsingDetails): string {
    let isGroupPolicyReport = false;
    if (parsingDetails?.reportID) {
        const currentReport = getReportOrDraftReport(parsingDetails?.reportID);
        isGroupPolicyReport = isReportInGroupPolicy(currentReport);
    }

    if (parsingDetails?.policyID) {
        const policyType = getPolicy(parsingDetails?.policyID)?.type;
        if (policyType) {
            isGroupPolicyReport = isGroupPolicy(policyType);
        }
    }

    const textWithMention = completeShortMention(text);

    return text.length <= CONST.MAX_MARKUP_LENGTH
        ? Parser.replace(textWithMention, {shouldEscapeText: parsingDetails?.shouldEscapeText, disabledRules: isGroupPolicyReport ? [] : ['reportMentions']})
        : lodashEscape(text);
}

function getUploadingAttachmentHtml(file?: FileObject): string {
    if (!file || typeof file.uri !== 'string') {
        return '';
    }

    const dataAttributes = [
        `${CONST.ATTACHMENT_OPTIMISTIC_SOURCE_ATTRIBUTE}="${file.uri}"`,
        `${CONST.ATTACHMENT_SOURCE_ATTRIBUTE}="${file.uri}"`,
        `${CONST.ATTACHMENT_ORIGINAL_FILENAME_ATTRIBUTE}="${file.name}"`,
        'width' in file && `${CONST.ATTACHMENT_THUMBNAIL_WIDTH_ATTRIBUTE}="${file.width}"`,
        'height' in file && `${CONST.ATTACHMENT_THUMBNAIL_HEIGHT_ATTRIBUTE}="${file.height}"`,
    ]
        .filter((x) => !!x)
        .join(' ');

    // file.type is a known mime type like image/png, image/jpeg, video/mp4 etc.
    if (file.type?.startsWith('image')) {
        return `<img src="${file.uri}" alt="${file.name}" ${dataAttributes} />`;
    }
    if (file.type?.startsWith('video')) {
        return `<video src="${file.uri}" ${dataAttributes}>${file.name}</video>`;
    }

    // For all other types, we present a generic download link
    return `<a href="${file.uri}" ${dataAttributes}>${file.name}</a>`;
}

function getReportDescription(report: OnyxEntry<Report>): string {
    if (!report?.description) {
        return '';
    }
    try {
        const reportDescription = report?.description;
        const objectDescription = JSON.parse(reportDescription) as {html: string};
        return objectDescription.html ?? reportDescription ?? '';
    } catch (error) {
        return report?.description ?? '';
    }
}

function getPolicyDescriptionText(policy: OnyxEntry<Policy>): string {
    if (!policy?.description) {
        return '';
    }

    return Parser.htmlToText(policy.description);
}

function buildOptimisticAddCommentReportAction(
    text?: string,
    file?: FileObject,
    actorAccountID?: number,
    createdOffset = 0,
    shouldEscapeText?: boolean,
    reportID?: string,
): OptimisticReportAction {
    const commentText = getParsedComment(text ?? '', {shouldEscapeText, reportID});
    const attachmentHtml = getUploadingAttachmentHtml(file);

    const htmlForNewComment = `${commentText}${commentText && attachmentHtml ? '<br /><br />' : ''}${attachmentHtml}`;
    const textForNewComment = Parser.htmlToText(htmlForNewComment);

    const isAttachmentOnly = file && !text;
    const isAttachmentWithText = !!text && file !== undefined;
    const accountID = actorAccountID ?? currentUserAccountID ?? CONST.DEFAULT_NUMBER_ID;
    const delegateAccountDetails = getPersonalDetailByEmail(delegateEmail);

    // Remove HTML from text when applying optimistic offline comment
    return {
        commentText,
        reportAction: {
            reportActionID: rand64(),
            actionName: CONST.REPORT.ACTIONS.TYPE.ADD_COMMENT,
            actorAccountID: accountID,
            person: [
                {
                    style: 'strong',
                    text: allPersonalDetails?.[accountID]?.displayName ?? currentUserEmail,
                    type: 'TEXT',
                },
            ],
            automatic: false,
            avatar: allPersonalDetails?.[accountID]?.avatar,
            created: DateUtils.getDBTimeWithSkew(Date.now() + createdOffset),
            message: [
                {
                    translationKey: isAttachmentOnly ? CONST.TRANSLATION_KEYS.ATTACHMENT : '',
                    type: CONST.REPORT.MESSAGE.TYPE.COMMENT,
                    html: htmlForNewComment,
                    text: textForNewComment,
                },
            ],
            originalMessage: {
                html: htmlForNewComment,
                whisperedTo: [],
            },
            isFirstItem: false,
            isAttachmentOnly,
            isAttachmentWithText,
            pendingAction: CONST.RED_BRICK_ROAD_PENDING_ACTION.ADD,
            shouldShow: true,
            isOptimisticAction: true,
            delegateAccountID: delegateAccountDetails?.accountID,
        },
    };
}

/**
 * update optimistic parent reportAction when a comment is added or remove in the child report
 * @param parentReportAction - Parent report action of the child report
 * @param lastVisibleActionCreated - Last visible action created of the child report
 * @param type - The type of action in the child report
 */

function updateOptimisticParentReportAction(parentReportAction: OnyxEntry<ReportAction>, lastVisibleActionCreated: string, type: string): UpdateOptimisticParentReportAction {
    let childVisibleActionCount = parentReportAction?.childVisibleActionCount ?? 0;
    let childCommenterCount = parentReportAction?.childCommenterCount ?? 0;
    let childOldestFourAccountIDs = parentReportAction?.childOldestFourAccountIDs;

    if (type === CONST.RED_BRICK_ROAD_PENDING_ACTION.ADD) {
        childVisibleActionCount += 1;
        const oldestFourAccountIDs = childOldestFourAccountIDs ? childOldestFourAccountIDs.split(',') : [];
        if (oldestFourAccountIDs.length < 4) {
            const index = oldestFourAccountIDs.findIndex((accountID) => accountID === currentUserAccountID?.toString());
            if (index === -1) {
                childCommenterCount += 1;
                oldestFourAccountIDs.push(currentUserAccountID?.toString() ?? '');
            }
        }
        childOldestFourAccountIDs = oldestFourAccountIDs.join(',');
    } else if (type === CONST.RED_BRICK_ROAD_PENDING_ACTION.DELETE) {
        if (childVisibleActionCount > 0) {
            childVisibleActionCount -= 1;
        }

        if (childVisibleActionCount === 0) {
            childCommenterCount = 0;
            childOldestFourAccountIDs = '';
        }
    }

    return {
        childVisibleActionCount,
        childCommenterCount,
        childLastVisibleActionCreated: lastVisibleActionCreated,
        childOldestFourAccountIDs,
    };
}

/**
 * Builds an optimistic reportAction for the parent report when a task is created
 * @param taskReportID - Report ID of the task
 * @param taskTitle - Title of the task
 * @param taskAssigneeAccountID - AccountID of the person assigned to the task
 * @param text - Text of the comment
 * @param parentReportID - Report ID of the parent report
 * @param createdOffset - The offset for task's created time that created via a loop
 */
function buildOptimisticTaskCommentReportAction(
    taskReportID: string,
    taskTitle: string,
    taskAssigneeAccountID: number,
    text: string,
    parentReportID: string | undefined,
    actorAccountID?: number,
    createdOffset = 0,
): OptimisticReportAction {
    const reportAction = buildOptimisticAddCommentReportAction(text, undefined, undefined, createdOffset, undefined, taskReportID);
    if (Array.isArray(reportAction.reportAction.message)) {
        const message = reportAction.reportAction.message.at(0);
        if (message) {
            message.taskReportID = taskReportID;
        }
    } else if (!Array.isArray(reportAction.reportAction.message) && reportAction.reportAction.message) {
        reportAction.reportAction.message.taskReportID = taskReportID;
    }

    // These parameters are not saved on the reportAction, but are used to display the task in the UI
    // Added when we fetch the reportActions on a report
    // eslint-disable-next-line
    reportAction.reportAction.originalMessage = {
        html: getReportActionHtml(reportAction.reportAction),
        taskReportID: getReportActionMessageReportUtils(reportAction.reportAction)?.taskReportID,
        whisperedTo: [],
    };
    reportAction.reportAction.childReportID = taskReportID;
    reportAction.reportAction.parentReportID = parentReportID;
    reportAction.reportAction.childType = CONST.REPORT.TYPE.TASK;
    reportAction.reportAction.childReportName = taskTitle;
    reportAction.reportAction.childManagerAccountID = taskAssigneeAccountID;
    reportAction.reportAction.childStatusNum = CONST.REPORT.STATUS_NUM.OPEN;
    reportAction.reportAction.childStateNum = CONST.REPORT.STATE_NUM.OPEN;

    if (actorAccountID) {
        reportAction.reportAction.actorAccountID = actorAccountID;
    }

    return reportAction;
}

function buildOptimisticSelfDMReport(created: string): Report {
    return {
        reportID: generateReportID(),
        participants: {
            [currentUserAccountID ?? CONST.DEFAULT_NUMBER_ID]: {
                notificationPreference: CONST.REPORT.NOTIFICATION_PREFERENCE.MUTE,
            },
        },
        type: CONST.REPORT.TYPE.CHAT,
        chatType: CONST.REPORT.CHAT_TYPE.SELF_DM,
        isOwnPolicyExpenseChat: false,
        isPinned: true,
        lastActorAccountID: 0,
        lastMessageHtml: '',
        lastMessageText: undefined,
        lastReadTime: created,
        lastVisibleActionCreated: created,
        ownerAccountID: currentUserAccountID,
        reportName: '',
        stateNum: 0,
        statusNum: 0,
        writeCapability: CONST.REPORT.WRITE_CAPABILITIES.ALL,
    };
}

/**
 * Builds an optimistic IOU report with a randomly generated reportID
 *
 * @param payeeAccountID - AccountID of the person generating the IOU.
 * @param payerAccountID - AccountID of the other person participating in the IOU.
 * @param total - IOU amount in the smallest unit of the currency.
 * @param chatReportID - Report ID of the chat where the IOU is.
 * @param currency - IOU currency.
 * @param isSendingMoney - If we pay someone the IOU should be created as settled
 * @param parentReportActionID - The parent report action ID of the IOU report
 */

function buildOptimisticIOUReport(
    payeeAccountID: number,
    payerAccountID: number,
    total: number,
    chatReportID: string | undefined,
    currency: string,
    isSendingMoney = false,
    parentReportActionID?: string,
): OptimisticIOUReport {
    const formattedTotal = convertToDisplayString(total, currency);
    const personalDetails = getPersonalDetailsForAccountID(payerAccountID);
    const payerEmail = 'login' in personalDetails ? personalDetails.login : '';
    const policyID = chatReportID ? getReport(chatReportID, allReports)?.policyID : undefined;
    const policy = getPolicy(policyID);

    const participants: Participants = {
        [payeeAccountID]: {notificationPreference: CONST.REPORT.NOTIFICATION_PREFERENCE.HIDDEN},
        [payerAccountID]: {notificationPreference: CONST.REPORT.NOTIFICATION_PREFERENCE.HIDDEN},
    };

    return {
        type: CONST.REPORT.TYPE.IOU,
        chatReportID,
        currency,
        managerID: payerAccountID,
        ownerAccountID: payeeAccountID,
        participants,
        reportID: generateReportID(),
        stateNum: isSendingMoney ? CONST.REPORT.STATE_NUM.APPROVED : CONST.REPORT.STATE_NUM.SUBMITTED,
        statusNum: isSendingMoney ? CONST.REPORT.STATUS_NUM.REIMBURSED : CONST.REPORT.STATE_NUM.SUBMITTED,
        total,
        unheldTotal: total,
        nonReimbursableTotal: 0,
        unheldNonReimbursableTotal: 0,

        // We don't translate reportName because the server response is always in English
        reportName: `${payerEmail} owes ${formattedTotal}`,
        parentReportID: chatReportID,
        lastVisibleActionCreated: DateUtils.getDBTime(),
        fieldList: policy?.fieldList,
        parentReportActionID,
    };
}

function getHumanReadableStatus(statusNum: number): string {
    const status = Object.keys(CONST.REPORT.STATUS_NUM).find((key) => CONST.REPORT.STATUS_NUM[key as keyof typeof CONST.REPORT.STATUS_NUM] === statusNum);
    return status ? `${status.charAt(0)}${status.slice(1).toLowerCase()}` : '';
}

/**
 * Populates the report field formula with the values from the report and policy.
 * Currently, this only supports optimistic expense reports.
 * Each formula field is either replaced with a value, or removed.
 * If after all replacements the formula is empty, the original formula is returned.
 * See {@link https://help.expensify.com/articles/expensify-classic/insights-and-custom-reporting/Custom-Templates}
 */
function populateOptimisticReportFormula(formula: string, report: OptimisticExpenseReport, policy: OnyxEntry<Policy>): string {
    const createdDate = report.lastVisibleActionCreated ? new Date(report.lastVisibleActionCreated) : undefined;
    const result = formula
        // We don't translate because the server response is always in English
        .replaceAll('{report:type}', 'Expense Report')
        .replaceAll('{report:startdate}', createdDate ? format(createdDate, CONST.DATE.FNS_FORMAT_STRING) : '')
        .replaceAll('{report:total}', report.total !== undefined ? convertToDisplayString(Math.abs(report.total), report.currency).toString() : '')
        .replaceAll('{report:currency}', report.currency ?? '')
        .replaceAll('{report:policyname}', policy?.name ?? '')
        .replaceAll('{report:created}', createdDate ? format(createdDate, CONST.DATE.FNS_DATE_TIME_FORMAT_STRING) : '')
        .replaceAll('{report:created:yyyy-MM-dd}', createdDate ? format(createdDate, CONST.DATE.FNS_FORMAT_STRING) : '')
        .replaceAll('{report:status}', report.statusNum !== undefined ? getHumanReadableStatus(report.statusNum) : '')
        .replaceAll('{user:email}', currentUserEmail ?? '')
        .replaceAll('{user:email|frontPart}', (currentUserEmail ? currentUserEmail.split('@').at(0) : '') ?? '')
        .replaceAll(/\{report:(.+)}/g, '');

    return result.trim().length ? result : formula;
}

/** Builds an optimistic invoice report with a randomly generated reportID */
function buildOptimisticInvoiceReport(
    chatReportID: string,
    policyID: string | undefined,
    receiverAccountID: number,
    receiverName: string,
    total: number,
    currency: string,
): OptimisticExpenseReport {
    const formattedTotal = convertToDisplayString(total, currency);
    const invoiceReport = {
        reportID: generateReportID(),
        chatReportID,
        policyID,
        type: CONST.REPORT.TYPE.INVOICE,
        ownerAccountID: currentUserAccountID,
        managerID: receiverAccountID,
        currency,
        // We don’t translate reportName because the server response is always in English
        reportName: `${receiverName} owes ${formattedTotal}`,
        stateNum: CONST.REPORT.STATE_NUM.SUBMITTED,
        statusNum: CONST.REPORT.STATUS_NUM.OPEN,
        total,
        participants: {
            [receiverAccountID]: {
                notificationPreference: CONST.REPORT.NOTIFICATION_PREFERENCE.HIDDEN,
            },
        },
        parentReportID: chatReportID,
        lastVisibleActionCreated: DateUtils.getDBTime(),
    };

    if (currentUserAccountID) {
        invoiceReport.participants[currentUserAccountID] = {notificationPreference: CONST.REPORT.NOTIFICATION_PREFERENCE.HIDDEN};
    }

    return invoiceReport;
}

/**
 * Returns the stateNum and statusNum for an expense report based on the policy settings
 * @param policy
 */
function getExpenseReportStateAndStatus(policy: OnyxEntry<Policy>) {
    const isInstantSubmitEnabledLocal = isInstantSubmitEnabled(policy);
    const isSubmitAndCloseLocal = isSubmitAndClose(policy);
    const arePaymentsDisabled = policy?.reimbursementChoice === CONST.POLICY.REIMBURSEMENT_CHOICES.REIMBURSEMENT_NO;

    if (isInstantSubmitEnabledLocal && arePaymentsDisabled && isSubmitAndCloseLocal) {
        return {
            stateNum: CONST.REPORT.STATE_NUM.APPROVED,
            statusNum: CONST.REPORT.STATUS_NUM.CLOSED,
        };
    }

    if (isInstantSubmitEnabledLocal) {
        return {
            stateNum: CONST.REPORT.STATE_NUM.SUBMITTED,
            statusNum: CONST.REPORT.STATUS_NUM.SUBMITTED,
        };
    }

    return {
        stateNum: CONST.REPORT.STATE_NUM.OPEN,
        statusNum: CONST.REPORT.STATUS_NUM.OPEN,
    };
}

/**
 * Builds an optimistic Expense report with a randomly generated reportID
 *
 * @param chatReportID - Report ID of the PolicyExpenseChat where the Expense Report is
 * @param policyID - The policy ID of the PolicyExpenseChat
 * @param payeeAccountID - AccountID of the employee (payee)
 * @param total - Amount in cents
 * @param currency
 * @param reimbursable – Whether the expense is reimbursable
 * @param parentReportActionID – The parent ReportActionID of the PolicyExpenseChat
 */
function buildOptimisticExpenseReport(
    chatReportID: string | undefined,
    policyID: string | undefined,
    payeeAccountID: number,
    total: number,
    currency: string,
    nonReimbursableTotal = 0,
    parentReportActionID?: string,
): OptimisticExpenseReport {
    // The amount for Expense reports are stored as negative value in the database
    const storedTotal = total * -1;
    const storedNonReimbursableTotal = nonReimbursableTotal * -1;
    const report = chatReportID ? getReport(chatReportID, allReports) : undefined;
    const policyName = getPolicyName({report});
    const formattedTotal = convertToDisplayString(storedTotal, currency);
    const policy = getPolicy(policyID);

    const {stateNum, statusNum} = getExpenseReportStateAndStatus(policy);

    const expenseReport: OptimisticExpenseReport = {
        reportID: generateReportID(),
        chatReportID,
        policyID,
        type: CONST.REPORT.TYPE.EXPENSE,
        ownerAccountID: payeeAccountID,
        currency,
        // We don't translate reportName because the server response is always in English
        reportName: `${policyName} owes ${formattedTotal}`,
        stateNum,
        statusNum,
        total: storedTotal,
        unheldTotal: storedTotal,
        nonReimbursableTotal: storedNonReimbursableTotal,
        unheldNonReimbursableTotal: storedNonReimbursableTotal,
        participants: {
            [payeeAccountID]: {
                notificationPreference: CONST.REPORT.NOTIFICATION_PREFERENCE.HIDDEN,
            },
        },
        parentReportID: chatReportID,
        lastVisibleActionCreated: DateUtils.getDBTime(),
        parentReportActionID,
    };

    // Get the approver/manager for this report to properly display the optimistic data
    const submitToAccountID = getSubmitToAccountID(policy, expenseReport);
    if (submitToAccountID) {
        expenseReport.managerID = submitToAccountID;
    }

    const titleReportField = getTitleReportField(getReportFieldsByPolicyID(policyID) ?? {});
    if (!!titleReportField && isPaidGroupPolicyExpenseReport(expenseReport)) {
        expenseReport.reportName = populateOptimisticReportFormula(titleReportField.defaultValue, expenseReport, policy);
    }

    expenseReport.fieldList = policy?.fieldList;

    return expenseReport;
}

function getFormattedAmount(reportAction: ReportAction) {
    if (
        !isSubmittedAction(reportAction) &&
        !isForwardedAction(reportAction) &&
        !isApprovedAction(reportAction) &&
        !isUnapprovedAction(reportAction) &&
        !isSubmittedAndClosedAction(reportAction)
    ) {
        return '';
    }
    const originalMessage = getOriginalMessage(reportAction);
    const formattedAmount = convertToDisplayString(Math.abs(originalMessage?.amount ?? 0), originalMessage?.currency);
    return formattedAmount;
}

function getReportAutomaticallySubmittedMessage(
    reportAction: ReportAction<typeof CONST.REPORT.ACTIONS.TYPE.SUBMITTED> | ReportAction<typeof CONST.REPORT.ACTIONS.TYPE.SUBMITTED_AND_CLOSED>,
) {
    return translateLocal('iou.automaticallySubmittedAmount', {formattedAmount: getFormattedAmount(reportAction)});
}

function getIOUSubmittedMessage(reportAction: ReportAction<typeof CONST.REPORT.ACTIONS.TYPE.SUBMITTED> | ReportAction<typeof CONST.REPORT.ACTIONS.TYPE.SUBMITTED_AND_CLOSED>) {
    return translateLocal('iou.submittedAmount', {formattedAmount: getFormattedAmount(reportAction)});
}

function getReportAutomaticallyApprovedMessage(reportAction: ReportAction<typeof CONST.REPORT.ACTIONS.TYPE.APPROVED>) {
    return translateLocal('iou.automaticallyApprovedAmount', {amount: getFormattedAmount(reportAction)});
}

function getIOUUnapprovedMessage(reportAction: ReportAction<typeof CONST.REPORT.ACTIONS.TYPE.UNAPPROVED>) {
    return translateLocal('iou.unapprovedAmount', {amount: getFormattedAmount(reportAction)});
}

function getIOUApprovedMessage(reportAction: ReportAction<typeof CONST.REPORT.ACTIONS.TYPE.APPROVED>) {
    return translateLocal('iou.approvedAmount', {amount: getFormattedAmount(reportAction)});
}

/**
 * We pass the reportID as older FORWARDED actions do not have the amount & currency stored in the message
 * so we retrieve the amount from the report instead
 */
function getReportAutomaticallyForwardedMessage(reportAction: ReportAction<typeof CONST.REPORT.ACTIONS.TYPE.FORWARDED>, reportOrID: OnyxInputOrEntry<Report> | string | SearchReport) {
    const expenseReport = typeof reportOrID === 'string' ? getReport(reportOrID, allReports) : reportOrID;
    const originalMessage = getOriginalMessage(reportAction) as OriginalMessageIOU;
    let formattedAmount;

    // Older FORWARDED action might not have the amount stored in the original message, we'll fallback to getting the amount from the report instead.
    if (originalMessage?.amount) {
        formattedAmount = getFormattedAmount(reportAction);
    } else {
        formattedAmount = convertToDisplayString(getMoneyRequestSpendBreakdown(expenseReport).totalDisplaySpend, expenseReport?.currency);
    }

    return translateLocal('iou.automaticallyForwardedAmount', {amount: formattedAmount});
}

/**
 * We pass the reportID as older FORWARDED actions do not have the amount & currency stored in the message
 * so we retrieve the amount from the report instead
 */
function getIOUForwardedMessage(
    reportAction: ReportAction<typeof CONST.REPORT.ACTIONS.TYPE.FORWARDED>,
    reportOrID: OnyxInputOrEntry<Report> | string | SearchReport,
    reports?: SearchReport[],
) {
    const expenseReport = typeof reportOrID === 'string' ? getReport(reportOrID, reports ?? allReports) : reportOrID;
    const originalMessage = getOriginalMessage(reportAction) as OriginalMessageIOU;
    let formattedAmount;

    // Older FORWARDED action might not have the amount stored in the original message, we'll fallback to getting the amount from the report instead.
    if (originalMessage?.amount) {
        formattedAmount = getFormattedAmount(reportAction);
    } else {
        formattedAmount = convertToDisplayString(getMoneyRequestSpendBreakdown(expenseReport, reports).totalDisplaySpend, expenseReport?.currency);
    }

    return translateLocal('iou.forwardedAmount', {amount: formattedAmount});
}

function getRejectedReportMessage() {
    return translateLocal('iou.rejectedThisReport');
}

function getUpgradeWorkspaceMessage() {
    return translateLocal('workspaceActions.upgradedWorkspace');
}

function getDowngradeWorkspaceMessage() {
    return translateLocal('workspaceActions.downgradedWorkspace');
}

function getWorkspaceNameUpdatedMessage(action: ReportAction) {
    const {oldName, newName} = getOriginalMessage(action as ReportAction<typeof CONST.REPORT.ACTIONS.TYPE.POLICY_CHANGE_LOG.UPDATE_NAME>) ?? {};
    const message = oldName && newName ? translateLocal('workspaceActions.renamedWorkspaceNameAction', {oldName, newName}) : getReportActionText(action);
    return Str.htmlEncode(message);
}

function getDeletedTransactionMessage(action: ReportAction) {
    const deletedTransactionOriginalMessage = getOriginalMessage(action as ReportAction<typeof CONST.REPORT.ACTIONS.TYPE.DELETED_TRANSACTION>) ?? {};
    const amount = Math.abs(deletedTransactionOriginalMessage.amount ?? 0) / 100;
    const currency = getCurrencySymbol(deletedTransactionOriginalMessage.currency ?? '');
    const message = translateLocal('iou.deletedTransaction', {
        amount: `${currency}${amount}`,
        merchant: deletedTransactionOriginalMessage.merchant ?? '',
    });
    return message;
}

/**
 * @param iouReportID - the report ID of the IOU report the action belongs to
 * @param type - IOUReportAction type. Can be oneOf(create, decline, cancel, pay, split)
 * @param total - IOU total in cents
 * @param comment - IOU comment
 * @param currency - IOU currency
 * @param paymentType - IOU paymentMethodType. Can be oneOf(Elsewhere, Expensify)
 * @param isSettlingUp - Whether we are settling up an IOU
 */
function getIOUReportActionMessage(iouReportID: string, type: string, total: number, comment: string, currency: string, paymentType = '', isSettlingUp = false): Message[] {
    const report = getReportOrDraftReport(iouReportID);
    const amount =
        type === CONST.IOU.REPORT_ACTION_TYPE.PAY && !isEmptyObject(report)
            ? convertToDisplayString(getMoneyRequestSpendBreakdown(report).totalDisplaySpend, currency)
            : convertToDisplayString(total, currency);

    let paymentMethodMessage;
    switch (paymentType) {
        case CONST.IOU.PAYMENT_TYPE.VBBA:
        case CONST.IOU.PAYMENT_TYPE.EXPENSIFY:
            paymentMethodMessage = ' with Expensify';
            break;
        default:
            paymentMethodMessage = ` elsewhere`;
            break;
    }

    let iouMessage;
    switch (type) {
        case CONST.REPORT.ACTIONS.TYPE.APPROVED:
            iouMessage = `approved ${amount}`;
            break;
        case CONST.REPORT.ACTIONS.TYPE.FORWARDED:
            iouMessage = translateLocal('iou.forwardedAmount', {amount});
            break;
        case CONST.REPORT.ACTIONS.TYPE.UNAPPROVED:
            iouMessage = `unapproved ${amount}`;
            break;
        case CONST.IOU.REPORT_ACTION_TYPE.CREATE:
            iouMessage = `submitted ${amount}${comment && ` for ${comment}`}`;
            break;
        case CONST.IOU.REPORT_ACTION_TYPE.TRACK:
            iouMessage = `tracking ${amount}${comment && ` for ${comment}`}`;
            break;
        case CONST.IOU.REPORT_ACTION_TYPE.SPLIT:
            iouMessage = `split ${amount}${comment && ` for ${comment}`}`;
            break;
        case CONST.IOU.REPORT_ACTION_TYPE.DELETE:
            iouMessage = `deleted the ${amount} expense${comment && ` for ${comment}`}`;
            break;
        case CONST.IOU.REPORT_ACTION_TYPE.PAY:
            iouMessage = isSettlingUp ? `paid ${amount}${paymentMethodMessage}` : `sent ${amount}${comment && ` for ${comment}`}${paymentMethodMessage}`;
            break;
        case CONST.REPORT.ACTIONS.TYPE.SUBMITTED:
            iouMessage = translateLocal('iou.submittedAmount', {formattedAmount: amount});
            break;
        default:
            break;
    }

    return [
        {
            html: lodashEscape(iouMessage),
            text: iouMessage ?? '',
            isEdited: false,
            type: CONST.REPORT.MESSAGE.TYPE.COMMENT,
        },
    ];
}

/**
 * Builds an optimistic IOU reportAction object
 *
 * @param type - IOUReportAction type. Can be oneOf(create, delete, pay, split).
 * @param amount - IOU amount in cents.
 * @param currency
 * @param comment - User comment for the IOU.
 * @param participants - An array with participants details.
 * @param [transactionID] - Not required if the IOUReportAction type is 'pay'
 * @param [paymentType] - Only required if the IOUReportAction type is 'pay'. Can be oneOf(elsewhere, Expensify).
 * @param [iouReportID] - Only required if the IOUReportActions type is oneOf(decline, cancel, pay). Generates a randomID as default.
 * @param [isSettlingUp] - Whether we are settling up an IOU.
 * @param [isSendMoneyFlow] - Whether this is pay someone flow
 * @param [receipt]
 * @param [isOwnPolicyExpenseChat] - Whether this is an expense report create from the current user's policy expense chat
 */
function buildOptimisticIOUReportAction(
    type: ValueOf<typeof CONST.IOU.REPORT_ACTION_TYPE>,
    amount: number,
    currency: string,
    comment: string,
    participants: Participant[],
    transactionID: string,
    paymentType?: PaymentMethodType,
    iouReportID = '',
    isSettlingUp = false,
    isSendMoneyFlow = false,
    isOwnPolicyExpenseChat = false,
    created = DateUtils.getDBTime(),
    linkedExpenseReportAction?: OnyxEntry<ReportAction>,
): OptimisticIOUReportAction {
    const IOUReportID = iouReportID || generateReportID();

    const originalMessage: ReportAction<typeof CONST.REPORT.ACTIONS.TYPE.IOU>['originalMessage'] = {
        amount,
        comment,
        currency,
        IOUTransactionID: transactionID,
        IOUReportID,
        type,
    };

    const delegateAccountDetails = getPersonalDetailByEmail(delegateEmail);

    if (type === CONST.IOU.REPORT_ACTION_TYPE.PAY) {
        // In pay someone flow, we store amount, comment, currency in IOUDetails when type = pay
        if (isSendMoneyFlow) {
            const keys = ['amount', 'comment', 'currency'] as const;
            keys.forEach((key) => {
                delete originalMessage[key];
            });
            originalMessage.IOUDetails = {amount, comment, currency};
            originalMessage.paymentType = paymentType;
        } else {
            // In case of pay someone action, we dont store the comment
            // and there is no single transctionID to link the action to.
            delete originalMessage.IOUTransactionID;
            delete originalMessage.comment;
            originalMessage.paymentType = paymentType;
        }
    }

    // IOUs of type split only exist in group DMs and those don't have an iouReport so we need to delete the IOUReportID key
    if (type === CONST.IOU.REPORT_ACTION_TYPE.SPLIT) {
        delete originalMessage.IOUReportID;
        // Split expense made from a policy expense chat only have the payee's accountID as the participant because the payer could be any policy admin
        if (isOwnPolicyExpenseChat) {
            originalMessage.participantAccountIDs = currentUserAccountID ? [currentUserAccountID] : [];
        } else {
            originalMessage.participantAccountIDs = currentUserAccountID
                ? [currentUserAccountID, ...participants.map((participant) => participant.accountID ?? CONST.DEFAULT_NUMBER_ID)]
                : participants.map((participant) => participant.accountID ?? CONST.DEFAULT_NUMBER_ID);
        }
    }

    return {
        ...linkedExpenseReportAction,
        actionName: CONST.REPORT.ACTIONS.TYPE.IOU,
        actorAccountID: currentUserAccountID,
        automatic: false,
        avatar: getCurrentUserAvatar(),
        isAttachmentOnly: false,
        originalMessage,
        message: getIOUReportActionMessage(iouReportID, type, amount, comment, currency, paymentType, isSettlingUp),
        person: [
            {
                style: 'strong',
                text: getCurrentUserDisplayNameOrEmail(),
                type: 'TEXT',
            },
        ],
        reportActionID: rand64(),
        shouldShow: true,
        created,
        pendingAction: CONST.RED_BRICK_ROAD_PENDING_ACTION.ADD,
        delegateAccountID: delegateAccountDetails?.accountID,
    };
}

/**
 * Builds an optimistic APPROVED report action with a randomly generated reportActionID.
 */
function buildOptimisticApprovedReportAction(amount: number, currency: string, expenseReportID: string): OptimisticApprovedReportAction {
    const originalMessage = {
        amount,
        currency,
        expenseReportID,
    };
    const delegateAccountDetails = getPersonalDetailByEmail(delegateEmail);

    return {
        actionName: CONST.REPORT.ACTIONS.TYPE.APPROVED,
        actorAccountID: currentUserAccountID,
        automatic: false,
        avatar: getCurrentUserAvatar(),
        isAttachmentOnly: false,
        originalMessage,
        message: getIOUReportActionMessage(expenseReportID, CONST.REPORT.ACTIONS.TYPE.APPROVED, Math.abs(amount), '', currency),
        person: [
            {
                style: 'strong',
                text: getCurrentUserDisplayNameOrEmail(),
                type: 'TEXT',
            },
        ],
        reportActionID: rand64(),
        shouldShow: true,
        created: DateUtils.getDBTime(),
        pendingAction: CONST.RED_BRICK_ROAD_PENDING_ACTION.ADD,
        delegateAccountID: delegateAccountDetails?.accountID,
    };
}

/**
 * Builds an optimistic APPROVED report action with a randomly generated reportActionID.
 */
function buildOptimisticUnapprovedReportAction(amount: number, currency: string, expenseReportID: string): OptimisticUnapprovedReportAction {
    const delegateAccountDetails = getPersonalDetailByEmail(delegateEmail);
    return {
        actionName: CONST.REPORT.ACTIONS.TYPE.UNAPPROVED,
        actorAccountID: currentUserAccountID,
        automatic: false,
        avatar: getCurrentUserAvatar(),
        isAttachmentOnly: false,
        originalMessage: {
            amount,
            currency,
            expenseReportID,
        },
        message: getIOUReportActionMessage(expenseReportID, CONST.REPORT.ACTIONS.TYPE.UNAPPROVED, Math.abs(amount), '', currency),
        person: [
            {
                style: 'strong',
                text: getCurrentUserDisplayNameOrEmail(),
                type: 'TEXT',
            },
        ],
        reportActionID: rand64(),
        shouldShow: true,
        created: DateUtils.getDBTime(),
        pendingAction: CONST.RED_BRICK_ROAD_PENDING_ACTION.ADD,
        delegateAccountID: delegateAccountDetails?.accountID,
    };
}

/**
 * Builds an optimistic MOVED report action with a randomly generated reportActionID.
 * This action is used when we move reports across workspaces.
 */
function buildOptimisticMovedReportAction(fromPolicyID: string | undefined, toPolicyID: string, newParentReportID: string, movedReportID: string, policyName: string): ReportAction {
    const originalMessage = {
        fromPolicyID,
        toPolicyID,
        newParentReportID,
        movedReportID,
    };

    const movedActionMessage = [
        {
            html: `moved the report to the <a href='${CONST.NEW_EXPENSIFY_URL}r/${newParentReportID}' target='_blank' rel='noreferrer noopener'>${policyName}</a> workspace`,
            text: `moved the report to the ${policyName} workspace`,
            type: CONST.REPORT.MESSAGE.TYPE.COMMENT,
        },
    ];

    return {
        actionName: CONST.REPORT.ACTIONS.TYPE.MOVED,
        actorAccountID: currentUserAccountID,
        automatic: false,
        avatar: getCurrentUserAvatar(),
        isAttachmentOnly: false,
        originalMessage,
        message: movedActionMessage,
        person: [
            {
                style: 'strong',
                text: getCurrentUserDisplayNameOrEmail(),
                type: 'TEXT',
            },
        ],
        reportActionID: rand64(),
        shouldShow: true,
        created: DateUtils.getDBTime(),
        pendingAction: CONST.RED_BRICK_ROAD_PENDING_ACTION.ADD,
    };
}

/**
 * Builds an optimistic SUBMITTED report action with a randomly generated reportActionID.
 *
 */
function buildOptimisticSubmittedReportAction(amount: number, currency: string, expenseReportID: string, adminAccountID: number | undefined): OptimisticSubmittedReportAction {
    const originalMessage = {
        amount,
        currency,
        expenseReportID,
    };

    const delegateAccountDetails = getPersonalDetailByEmail(delegateEmail);

    return {
        actionName: CONST.REPORT.ACTIONS.TYPE.SUBMITTED,
        actorAccountID: currentUserAccountID,
        adminAccountID,
        automatic: false,
        avatar: getCurrentUserAvatar(),
        isAttachmentOnly: false,
        originalMessage,
        message: getIOUReportActionMessage(expenseReportID, CONST.REPORT.ACTIONS.TYPE.SUBMITTED, Math.abs(amount), '', currency),
        person: [
            {
                style: 'strong',
                text: getCurrentUserDisplayNameOrEmail(),
                type: 'TEXT',
            },
        ],
        reportActionID: rand64(),
        shouldShow: true,
        created: DateUtils.getDBTime(),
        pendingAction: CONST.RED_BRICK_ROAD_PENDING_ACTION.ADD,
        delegateAccountID: delegateAccountDetails?.accountID,
    };
}

/**
 * Builds an optimistic report preview action with a randomly generated reportActionID.
 *
 * @param chatReport
 * @param iouReport
 * @param [comment] - User comment for the IOU.
 * @param [transaction] - optimistic first transaction of preview
 * @param reportActionID
 */
function buildOptimisticReportPreview(
    chatReport: OnyxInputOrEntry<Report>,
    iouReport: Report,
    comment = '',
    transaction: OnyxInputOrEntry<Transaction> = null,
    childReportID?: string,
    reportActionID?: string,
): ReportAction<typeof CONST.REPORT.ACTIONS.TYPE.REPORT_PREVIEW> {
    const hasReceipt = hasReceiptTransactionUtils(transaction);
    const message = getReportPreviewMessage(iouReport);
    const created = DateUtils.getDBTime();
    const reportActorAccountID = (isInvoiceReport(iouReport) || isExpenseReport(iouReport) ? iouReport?.ownerAccountID : iouReport?.managerID) ?? -1;
    const delegateAccountDetails = getPersonalDetailByEmail(delegateEmail);
    return {
        reportActionID: reportActionID ?? rand64(),
        reportID: chatReport?.reportID,
        actionName: CONST.REPORT.ACTIONS.TYPE.REPORT_PREVIEW,
        pendingAction: CONST.RED_BRICK_ROAD_PENDING_ACTION.ADD,
        originalMessage: {
            linkedReportID: iouReport?.reportID,
        },
        message: [
            {
                html: message,
                text: message,
                isEdited: false,
                type: CONST.REPORT.MESSAGE.TYPE.COMMENT,
            },
        ],
        delegateAccountID: delegateAccountDetails?.accountID,
        created,
        accountID: iouReport?.managerID,
        // The preview is initially whispered if created with a receipt, so the actor is the current user as well
        actorAccountID: hasReceipt ? currentUserAccountID : reportActorAccountID,
        childReportID: childReportID ?? iouReport?.reportID,
        childMoneyRequestCount: 1,
        childLastActorAccountID: currentUserAccountID,
        childLastMoneyRequestComment: comment,
        childRecentReceiptTransactionIDs: hasReceipt && !isEmptyObject(transaction) && transaction?.transactionID ? {[transaction.transactionID]: created} : undefined,
    };
}

/**
 * Builds an optimistic ACTIONABLETRACKEXPENSEWHISPER action with a randomly generated reportActionID.
 */
function buildOptimisticActionableTrackExpenseWhisper(iouAction: OptimisticIOUReportAction, transactionID: string): ReportAction {
    const currentTime = DateUtils.getDBTime();
    const targetEmail = CONST.EMAIL.CONCIERGE;
    const actorAccountID = getAccountIDsByLogins([targetEmail]).at(0);
    const reportActionID = rand64();
    return {
        actionName: CONST.REPORT.ACTIONS.TYPE.ACTIONABLE_TRACK_EXPENSE_WHISPER,
        actorAccountID,
        avatar: getDefaultAvatarURL(actorAccountID),
        created: DateUtils.addMillisecondsFromDateTime(currentTime, 1),
        lastModified: DateUtils.addMillisecondsFromDateTime(currentTime, 1),
        message: [
            {
                html: CONST.ACTIONABLE_TRACK_EXPENSE_WHISPER_MESSAGE,
                text: CONST.ACTIONABLE_TRACK_EXPENSE_WHISPER_MESSAGE,
                whisperedTo: [],
                type: CONST.REPORT.MESSAGE.TYPE.COMMENT,
            },
        ],
        originalMessage: {
            lastModified: DateUtils.addMillisecondsFromDateTime(currentTime, 1),
            transactionID,
        },
        person: [
            {
                text: CONST.DISPLAY_NAME.EXPENSIFY_CONCIERGE,
                type: 'TEXT',
            },
        ],
        reportActionID,
        shouldShow: true,
        pendingAction: CONST.RED_BRICK_ROAD_PENDING_ACTION.ADD,
    };
}

/**
 * Builds an optimistic modified expense action with a randomly generated reportActionID.
 */
function buildOptimisticModifiedExpenseReportAction(
    transactionThread: OnyxInputOrEntry<Report>,
    oldTransaction: OnyxInputOrEntry<Transaction>,
    transactionChanges: TransactionChanges,
    isFromExpenseReport: boolean,
    policy: OnyxInputOrEntry<Policy>,
    updatedTransaction?: OnyxInputOrEntry<Transaction>,
): OptimisticModifiedExpenseReportAction {
    const originalMessage = getModifiedExpenseOriginalMessage(oldTransaction, transactionChanges, isFromExpenseReport, policy, updatedTransaction);
    const delegateAccountDetails = getPersonalDetailByEmail(delegateEmail);

    return {
        actionName: CONST.REPORT.ACTIONS.TYPE.MODIFIED_EXPENSE,
        actorAccountID: currentUserAccountID,
        automatic: false,
        avatar: getCurrentUserAvatar(),
        created: DateUtils.getDBTime(),
        isAttachmentOnly: false,
        message: [
            {
                // Currently we are composing the message from the originalMessage and message is only used in OldDot and not in the App
                text: 'You',
                style: 'strong',
                type: CONST.REPORT.MESSAGE.TYPE.TEXT,
            },
        ],
        originalMessage,
        person: [
            {
                style: 'strong',
                text: currentUserPersonalDetails?.displayName ?? String(currentUserAccountID),
                type: 'TEXT',
            },
        ],
        pendingAction: CONST.RED_BRICK_ROAD_PENDING_ACTION.ADD,
        reportActionID: rand64(),
        reportID: transactionThread?.reportID,
        shouldShow: true,
        delegateAccountID: delegateAccountDetails?.accountID,
    };
}

/**
 * Builds an optimistic DETACH_RECEIPT report action with a randomly generated reportActionID.
 */
function buildOptimisticDetachReceipt(reportID: string | undefined, transactionID: string, merchant: string = CONST.TRANSACTION.PARTIAL_TRANSACTION_MERCHANT) {
    return {
        actionName: CONST.REPORT.ACTIONS.TYPE.MANAGER_DETACH_RECEIPT,
        actorAccountID: currentUserAccountID,
        automatic: false,
        avatar: getCurrentUserAvatar(),
        created: DateUtils.getDBTime(),
        isAttachmentOnly: false,
        originalMessage: {
            transactionID,
            merchant: `${merchant}`,
        },
        message: [
            {
                type: 'COMMENT',
                html: `detached a receipt from expense '${merchant}'`,
                text: `detached a receipt from expense '${merchant}'`,
                whisperedTo: [],
            },
        ],
        person: [
            {
                style: 'strong',
                text: currentUserPersonalDetails?.displayName ?? String(currentUserAccountID),
                type: 'TEXT',
            },
        ],
        pendingAction: CONST.RED_BRICK_ROAD_PENDING_ACTION.ADD,
        reportActionID: rand64(),
        reportID,
        shouldShow: true,
    };
}

/**
 * Builds an optimistic modified expense action for a tracked expense move with a randomly generated reportActionID.
 * @param transactionThreadID - The reportID of the transaction thread
 * @param movedToReportID - The reportID of the report the transaction is moved to
 */
function buildOptimisticMovedTrackedExpenseModifiedReportAction(transactionThreadID: string | undefined, movedToReportID: string | undefined): OptimisticModifiedExpenseReportAction {
    const delegateAccountDetails = getPersonalDetailByEmail(delegateEmail);

    return {
        actionName: CONST.REPORT.ACTIONS.TYPE.MODIFIED_EXPENSE,
        actorAccountID: currentUserAccountID,
        automatic: false,
        avatar: getCurrentUserAvatar(),
        created: DateUtils.getDBTime(),
        isAttachmentOnly: false,
        message: [
            {
                // Currently we are composing the message from the originalMessage and message is only used in OldDot and not in the App
                text: 'You',
                style: 'strong',
                type: CONST.REPORT.MESSAGE.TYPE.TEXT,
            },
        ],
        originalMessage: {
            movedToReportID,
        },
        person: [
            {
                style: 'strong',
                text: currentUserPersonalDetails?.displayName ?? String(currentUserAccountID),
                type: 'TEXT',
            },
        ],
        pendingAction: CONST.RED_BRICK_ROAD_PENDING_ACTION.ADD,
        reportActionID: rand64(),
        reportID: transactionThreadID,
        shouldShow: true,
        delegateAccountID: delegateAccountDetails?.accountID,
    };
}

/**
 * Updates a report preview action that exists for an IOU report.
 *
 * @param [comment] - User comment for the IOU.
 * @param [transaction] - optimistic newest transaction of a report preview
 *
 */
function updateReportPreview(
    iouReport: OnyxEntry<Report>,
    reportPreviewAction: ReportAction<typeof CONST.REPORT.ACTIONS.TYPE.REPORT_PREVIEW>,
    isPayRequest = false,
    comment = '',
    transaction?: OnyxEntry<Transaction>,
): ReportAction<typeof CONST.REPORT.ACTIONS.TYPE.REPORT_PREVIEW> {
    const hasReceipt = hasReceiptTransactionUtils(transaction);
    const recentReceiptTransactions = reportPreviewAction?.childRecentReceiptTransactionIDs ?? {};
    const transactionsToKeep = getRecentTransactions(recentReceiptTransactions);
    const previousTransactionsArray = Object.entries(recentReceiptTransactions ?? {}).map(([key, value]) => (transactionsToKeep.includes(key) ? {[key]: value} : null));
    const previousTransactions: Record<string, string> = {};

    for (const obj of previousTransactionsArray) {
        for (const key in obj) {
            if (obj) {
                previousTransactions[key] = obj[key];
            }
        }
    }

    const message = getReportPreviewMessage(iouReport, reportPreviewAction);
    const originalMessage = getOriginalMessage(reportPreviewAction);
    return {
        ...reportPreviewAction,
        message: [
            {
                html: message,
                text: message,
                isEdited: false,
                type: CONST.REPORT.MESSAGE.TYPE.COMMENT,
            },
        ],
        childLastMoneyRequestComment: comment || reportPreviewAction?.childLastMoneyRequestComment,
        childMoneyRequestCount: (reportPreviewAction?.childMoneyRequestCount ?? 0) + (isPayRequest ? 0 : 1),
        childRecentReceiptTransactionIDs: hasReceipt
            ? {
                  ...(transaction && {[transaction.transactionID]: transaction?.created}),
                  ...previousTransactions,
              }
            : recentReceiptTransactions,
        // As soon as we add a transaction without a receipt to the report, it will have ready expenses,
        // so we remove the whisper
        originalMessage: originalMessage
            ? {
                  ...originalMessage,
                  whisperedTo: hasReceipt ? originalMessage.whisperedTo : [],
                  linkedReportID: originalMessage.linkedReportID,
              }
            : undefined,
    };
}

function buildOptimisticTaskReportAction(
    taskReportID: string,
    actionName: typeof CONST.REPORT.ACTIONS.TYPE.TASK_COMPLETED | typeof CONST.REPORT.ACTIONS.TYPE.TASK_REOPENED | typeof CONST.REPORT.ACTIONS.TYPE.TASK_CANCELLED,
    message = '',
    actorAccountID = currentUserAccountID,
    createdOffset = 0,
): OptimisticTaskReportAction {
    const originalMessage = {
        taskReportID,
        type: actionName,
        text: message,
        html: message,
        whisperedTo: [],
    };
    const delegateAccountDetails = getPersonalDetailByEmail(delegateEmail);

    return {
        actionName,
        actorAccountID,
        automatic: false,
        avatar: getCurrentUserAvatar(),
        isAttachmentOnly: false,
        originalMessage,
        message: [
            {
                text: message,
                taskReportID,
                type: CONST.REPORT.MESSAGE.TYPE.TEXT,
            },
        ],
        person: [
            {
                style: 'strong',
                text: currentUserPersonalDetails?.displayName ?? String(currentUserAccountID),
                type: 'TEXT',
            },
        ],
        reportActionID: rand64(),
        shouldShow: true,
        created: DateUtils.getDBTimeWithSkew(Date.now() + createdOffset),
        isFirstItem: false,
        pendingAction: CONST.RED_BRICK_ROAD_PENDING_ACTION.ADD,
        delegateAccountID: delegateAccountDetails?.accountID,
    };
}

function isWorkspaceChat(chatType: string) {
    return chatType === CONST.REPORT.CHAT_TYPE.POLICY_ADMINS || chatType === CONST.REPORT.CHAT_TYPE.POLICY_ANNOUNCE || chatType === CONST.REPORT.CHAT_TYPE.POLICY_EXPENSE_CHAT;
}

/**
 * Builds an optimistic chat report with a randomly generated reportID and as much information as we currently have
 */
function buildOptimisticChatReport(
    participantList: number[],
    reportName: string = CONST.REPORT.DEFAULT_REPORT_NAME,
    chatType?: ValueOf<typeof CONST.REPORT.CHAT_TYPE>,
    policyID: string = CONST.POLICY.OWNER_EMAIL_FAKE,
    ownerAccountID: number = CONST.REPORT.OWNER_ACCOUNT_ID_FAKE,
    isOwnPolicyExpenseChat = false,
    oldPolicyName = '',
    visibility?: ValueOf<typeof CONST.REPORT.VISIBILITY>,
    writeCapability?: ValueOf<typeof CONST.REPORT.WRITE_CAPABILITIES>,
    notificationPreference: NotificationPreference = CONST.REPORT.NOTIFICATION_PREFERENCE.ALWAYS,
    parentReportActionID = '',
    parentReportID = '',
    description = '',
    avatarUrl = '',
    optimisticReportID = '',
): OptimisticChatReport {
    const isWorkspaceChatType = chatType && isWorkspaceChat(chatType);
    const participants = participantList.reduce((reportParticipants: Participants, accountID: number) => {
        const participant: ReportParticipant = {
            notificationPreference,
            ...(!isWorkspaceChatType && {role: accountID === currentUserAccountID ? CONST.REPORT.ROLE.ADMIN : CONST.REPORT.ROLE.MEMBER}),
        };
        // eslint-disable-next-line no-param-reassign
        reportParticipants[accountID] = participant;
        return reportParticipants;
    }, {} as Participants);
    const currentTime = DateUtils.getDBTime();
    const isNewlyCreatedWorkspaceChat = chatType === CONST.REPORT.CHAT_TYPE.POLICY_EXPENSE_CHAT && isOwnPolicyExpenseChat;
    const optimisticChatReport: OptimisticChatReport = {
        type: CONST.REPORT.TYPE.CHAT,
        chatType,
        isOwnPolicyExpenseChat,
        isPinned: isNewlyCreatedWorkspaceChat,
        lastActorAccountID: 0,
        lastMessageHtml: '',
        lastMessageText: undefined,
        lastReadTime: currentTime,
        lastVisibleActionCreated: currentTime,
        oldPolicyName,
        ownerAccountID: ownerAccountID || CONST.REPORT.OWNER_ACCOUNT_ID_FAKE,
        parentReportActionID,
        parentReportID,
        participants,
        policyID,
        reportID: optimisticReportID || generateReportID(),
        reportName,
        stateNum: 0,
        statusNum: 0,
        visibility,
        description,
        writeCapability,
        avatarUrl,
    };

    if (chatType === CONST.REPORT.CHAT_TYPE.INVOICE) {
        // TODO: update to support workspace as an invoice receiver when workspace-to-workspace invoice room implemented
        optimisticChatReport.invoiceReceiver = {
            type: 'individual',
            accountID: participantList.at(0) ?? -1,
        };
    }

    return optimisticChatReport;
}

function buildOptimisticGroupChatReport(
    participantAccountIDs: number[],
    reportName: string,
    avatarUri: string,
    optimisticReportID?: string,
    notificationPreference?: NotificationPreference,
) {
    return buildOptimisticChatReport(
        participantAccountIDs,
        reportName,
        CONST.REPORT.CHAT_TYPE.GROUP,
        undefined,
        undefined,
        undefined,
        undefined,
        undefined,
        undefined,
        notificationPreference,
        undefined,
        undefined,
        undefined,
        avatarUri,
        optimisticReportID,
    );
}

/**
 * Returns the necessary reportAction onyx data to indicate that the chat has been created optimistically
 * @param [created] - Action created time
 */
function buildOptimisticCreatedReportAction(emailCreatingAction: string, created = DateUtils.getDBTime()): OptimisticCreatedReportAction {
    return {
        reportActionID: rand64(),
        actionName: CONST.REPORT.ACTIONS.TYPE.CREATED,
        pendingAction: CONST.RED_BRICK_ROAD_PENDING_ACTION.ADD,
        actorAccountID: currentUserAccountID,
        message: [
            {
                type: CONST.REPORT.MESSAGE.TYPE.TEXT,
                style: 'strong',
                text: emailCreatingAction,
            },
            {
                type: CONST.REPORT.MESSAGE.TYPE.TEXT,
                style: 'normal',
                text: ' created this report',
            },
        ],
        person: [
            {
                type: CONST.REPORT.MESSAGE.TYPE.TEXT,
                style: 'strong',
                text: getCurrentUserDisplayNameOrEmail(),
            },
        ],
        automatic: false,
        avatar: getCurrentUserAvatar(),
        created,
        shouldShow: true,
    };
}

/**
 * Returns the necessary reportAction onyx data to indicate that the room has been renamed
 */
function buildOptimisticRenamedRoomReportAction(newName: string, oldName: string): OptimisticRenamedReportAction {
    const now = DateUtils.getDBTime();
    return {
        reportActionID: rand64(),
        actionName: CONST.REPORT.ACTIONS.TYPE.RENAMED,
        pendingAction: CONST.RED_BRICK_ROAD_PENDING_ACTION.ADD,
        actorAccountID: currentUserAccountID,
        message: [
            {
                type: CONST.REPORT.MESSAGE.TYPE.TEXT,
                style: 'strong',
                text: 'You',
            },
            {
                type: CONST.REPORT.MESSAGE.TYPE.TEXT,
                style: 'normal',
                text: ` renamed this report. New title is '${newName}' (previously '${oldName}').`,
            },
        ],
        person: [
            {
                type: CONST.REPORT.MESSAGE.TYPE.TEXT,
                style: 'strong',
                text: getCurrentUserDisplayNameOrEmail(),
            },
        ],
        originalMessage: {
            oldName,
            newName,
            html: `Room renamed to ${newName}`,
            lastModified: now,
        },
        automatic: false,
        avatar: getCurrentUserAvatar(),
        created: now,
        shouldShow: true,
    };
}

/**
 * Returns the necessary reportAction onyx data to indicate that the room description has been updated
 */
function buildOptimisticRoomDescriptionUpdatedReportAction(description: string): OptimisticRoomDescriptionUpdatedReportAction {
    const now = DateUtils.getDBTime();
    return {
        reportActionID: rand64(),
        actionName: CONST.REPORT.ACTIONS.TYPE.ROOM_CHANGE_LOG.UPDATE_ROOM_DESCRIPTION,
        pendingAction: CONST.RED_BRICK_ROAD_PENDING_ACTION.ADD,
        actorAccountID: currentUserAccountID,
        message: [
            {
                type: CONST.REPORT.MESSAGE.TYPE.COMMENT,
                text: description ? `set the room description to: ${Parser.htmlToText(description)}` : 'cleared the room description',
                html: description ? `<muted-text>set the room description to: ${description}</muted-text>` : '<muted-text>cleared the room description</muted-text>',
            },
        ],
        person: [
            {
                type: CONST.REPORT.MESSAGE.TYPE.TEXT,
                style: 'strong',
                text: getCurrentUserDisplayNameOrEmail(),
            },
        ],
        originalMessage: {
            description,
            lastModified: now,
        },
        created: now,
    };
}

/**
 * Returns the necessary reportAction onyx data to indicate that the transaction has been put on hold optimistically
 * @param [created] - Action created time
 */
function buildOptimisticHoldReportAction(created = DateUtils.getDBTime()): OptimisticHoldReportAction {
    return {
        reportActionID: rand64(),
        actionName: CONST.REPORT.ACTIONS.TYPE.HOLD,
        pendingAction: CONST.RED_BRICK_ROAD_PENDING_ACTION.ADD,
        actorAccountID: currentUserAccountID,
        message: [
            {
                type: CONST.REPORT.MESSAGE.TYPE.TEXT,
                style: 'normal',
                text: translateLocal('iou.heldExpense'),
            },
        ],
        person: [
            {
                type: CONST.REPORT.MESSAGE.TYPE.TEXT,
                style: 'strong',
                text: getCurrentUserDisplayNameOrEmail(),
            },
        ],
        automatic: false,
        avatar: getCurrentUserAvatar(),
        created,
        shouldShow: true,
    };
}

/**
 * Returns the necessary reportAction onyx data to indicate that the transaction has been put on hold optimistically
 * @param [created] - Action created time
 */
function buildOptimisticHoldReportActionComment(comment: string, created = DateUtils.getDBTime()): OptimisticHoldReportAction {
    return {
        reportActionID: rand64(),
        actionName: CONST.REPORT.ACTIONS.TYPE.ADD_COMMENT,
        pendingAction: CONST.RED_BRICK_ROAD_PENDING_ACTION.ADD,
        actorAccountID: currentUserAccountID,
        message: [
            {
                type: CONST.REPORT.MESSAGE.TYPE.COMMENT,
                text: comment,
                html: comment, // as discussed on https://github.com/Expensify/App/pull/39452 we will not support HTML for now
            },
        ],
        person: [
            {
                type: CONST.REPORT.MESSAGE.TYPE.TEXT,
                style: 'strong',
                text: getCurrentUserDisplayNameOrEmail(),
            },
        ],
        automatic: false,
        avatar: getCurrentUserAvatar(),
        created,
        shouldShow: true,
    };
}

/**
 * Returns the necessary reportAction onyx data to indicate that the transaction has been removed from hold optimistically
 * @param [created] - Action created time
 */
function buildOptimisticUnHoldReportAction(created = DateUtils.getDBTime()): OptimisticHoldReportAction {
    return {
        reportActionID: rand64(),
        actionName: CONST.REPORT.ACTIONS.TYPE.UNHOLD,
        pendingAction: CONST.RED_BRICK_ROAD_PENDING_ACTION.ADD,
        actorAccountID: currentUserAccountID,
        message: [
            {
                type: CONST.REPORT.MESSAGE.TYPE.TEXT,
                style: 'normal',
                text: translateLocal('iou.unheldExpense'),
            },
        ],
        person: [
            {
                type: CONST.REPORT.MESSAGE.TYPE.TEXT,
                style: 'normal',
                text: getCurrentUserDisplayNameOrEmail(),
            },
        ],
        automatic: false,
        avatar: getCurrentUserAvatar(),
        created,
        shouldShow: true,
    };
}

function buildOptimisticEditedTaskFieldReportAction({title, description}: Task): OptimisticEditedTaskReportAction {
    // We do not modify title & description in one request, so we need to create a different optimistic action for each field modification
    let field = '';
    let value = '';
    if (title !== undefined) {
        field = 'task title';
        value = title;
    } else if (description !== undefined) {
        field = 'description';
        value = description;
    }

    let changelog = 'edited this task';
    if (field && value) {
        changelog = `updated the ${field} to ${value}`;
    } else if (field) {
        changelog = `removed the ${field}`;
    }
    const delegateAccountDetails = getPersonalDetailByEmail(delegateEmail);

    return {
        reportActionID: rand64(),
        actionName: CONST.REPORT.ACTIONS.TYPE.TASK_EDITED,
        pendingAction: CONST.RED_BRICK_ROAD_PENDING_ACTION.ADD,
        actorAccountID: currentUserAccountID,
        message: [
            {
                type: CONST.REPORT.MESSAGE.TYPE.COMMENT,
                text: changelog,
                html: description ? getParsedComment(changelog) : changelog,
            },
        ],
        person: [
            {
                type: CONST.REPORT.MESSAGE.TYPE.TEXT,
                style: 'strong',
                text: getCurrentUserDisplayNameOrEmail(),
            },
        ],
        automatic: false,
        avatar: getCurrentUserAvatar(),
        created: DateUtils.getDBTime(),
        shouldShow: false,
        delegateAccountID: delegateAccountDetails?.accountID,
    };
}

function buildOptimisticCardAssignedReportAction(assigneeAccountID: number): OptimisticCardAssignedReportAction {
    return {
        actionName: CONST.REPORT.ACTIONS.TYPE.CARD_ASSIGNED,
        actorAccountID: currentUserAccountID,
        avatar: getCurrentUserAvatar(),
        created: DateUtils.getDBTime(),
        originalMessage: {assigneeAccountID, cardID: -1},
        message: [{type: CONST.REPORT.MESSAGE.TYPE.COMMENT, text: '', html: ''}],
        pendingAction: CONST.RED_BRICK_ROAD_PENDING_ACTION.ADD,
        person: [
            {
                type: CONST.REPORT.MESSAGE.TYPE.TEXT,
                style: 'strong',
                text: getCurrentUserDisplayNameOrEmail(),
            },
        ],
        reportActionID: rand64(),
        shouldShow: true,
    };
}

function buildOptimisticChangedTaskAssigneeReportAction(assigneeAccountID: number): OptimisticEditedTaskReportAction {
    const delegateAccountDetails = getPersonalDetailByEmail(delegateEmail);

    return {
        reportActionID: rand64(),
        actionName: CONST.REPORT.ACTIONS.TYPE.TASK_EDITED,
        pendingAction: CONST.RED_BRICK_ROAD_PENDING_ACTION.ADD,
        actorAccountID: currentUserAccountID,
        message: [
            {
                type: CONST.REPORT.MESSAGE.TYPE.COMMENT,
                text: `assigned to ${getDisplayNameForParticipant({accountID: assigneeAccountID})}`,
                html: `assigned to <mention-user accountID="${assigneeAccountID}"/>`,
            },
        ],
        person: [
            {
                type: CONST.REPORT.MESSAGE.TYPE.TEXT,
                style: 'strong',
                text: getCurrentUserDisplayNameOrEmail(),
            },
        ],
        automatic: false,
        avatar: getCurrentUserAvatar(),
        created: DateUtils.getDBTime(),
        shouldShow: false,
        delegateAccountID: delegateAccountDetails?.accountID,
    };
}

/**
 * Returns the necessary reportAction onyx data to indicate that a chat has been archived
 *
 * @param reason - A reason why the chat has been archived
 */
function buildOptimisticClosedReportAction(
    emailClosingReport: string,
    policyName: string,
    reason: ValueOf<typeof CONST.REPORT.ARCHIVE_REASON> = CONST.REPORT.ARCHIVE_REASON.DEFAULT,
): OptimisticClosedReportAction {
    return {
        actionName: CONST.REPORT.ACTIONS.TYPE.CLOSED,
        actorAccountID: currentUserAccountID,
        automatic: false,
        avatar: getCurrentUserAvatar(),
        created: DateUtils.getDBTime(),
        message: [
            {
                type: CONST.REPORT.MESSAGE.TYPE.TEXT,
                style: 'strong',
                text: emailClosingReport,
            },
            {
                type: CONST.REPORT.MESSAGE.TYPE.TEXT,
                style: 'normal',
                text: ' closed this report',
            },
        ],
        originalMessage: {
            policyName,
            reason,
        },
        pendingAction: CONST.RED_BRICK_ROAD_PENDING_ACTION.ADD,
        person: [
            {
                type: CONST.REPORT.MESSAGE.TYPE.TEXT,
                style: 'strong',
                text: getCurrentUserDisplayNameOrEmail(),
            },
        ],
        reportActionID: rand64(),
        shouldShow: true,
    };
}

/**
 * Returns an optimistic Dismissed Violation Report Action. Use the originalMessage customize this to the type of
 * violation being dismissed.
 */
function buildOptimisticDismissedViolationReportAction(
    originalMessage: ReportAction<typeof CONST.REPORT.ACTIONS.TYPE.DISMISSED_VIOLATION>['originalMessage'],
): OptimisticDismissedViolationReportAction {
    return {
        actionName: CONST.REPORT.ACTIONS.TYPE.DISMISSED_VIOLATION,
        actorAccountID: currentUserAccountID,
        avatar: getCurrentUserAvatar(),
        created: DateUtils.getDBTime(),
        message: [
            {
                type: CONST.REPORT.MESSAGE.TYPE.TEXT,
                style: 'normal',
                text: getDismissedViolationMessageText(originalMessage),
            },
        ],
        originalMessage,
        pendingAction: CONST.RED_BRICK_ROAD_PENDING_ACTION.ADD,
        person: [
            {
                type: CONST.REPORT.MESSAGE.TYPE.TEXT,
                style: 'strong',
                text: getCurrentUserDisplayNameOrEmail(),
            },
        ],
        reportActionID: rand64(),
        shouldShow: true,
    };
}

function buildOptimisticAnnounceChat(policyID: string, accountIDs: number[]): OptimisticAnnounceChat {
    const announceReport = getRoom(CONST.REPORT.CHAT_TYPE.POLICY_ANNOUNCE, policyID);
    const policy = getPolicy(policyID);
    const announceRoomOnyxData: AnnounceRoomOnyxData = {
        onyxOptimisticData: [],
        onyxSuccessData: [],
        onyxFailureData: [],
    };

    // Do not create #announce room if the room already exists or if there are less than 3 participants in workspace
    if (accountIDs.length < 3 || announceReport) {
        return {
            announceChatReportID: '',
            announceChatReportActionID: '',
            announceChatData: announceRoomOnyxData,
        };
    }

    const announceChatData = buildOptimisticChatReport(
        accountIDs,
        CONST.REPORT.WORKSPACE_CHAT_ROOMS.ANNOUNCE,
        CONST.REPORT.CHAT_TYPE.POLICY_ANNOUNCE,
        policyID,
        CONST.POLICY.OWNER_ACCOUNT_ID_FAKE,
        false,
        policy?.name,
        undefined,
        CONST.REPORT.WRITE_CAPABILITIES.ADMINS,
        CONST.REPORT.NOTIFICATION_PREFERENCE.ALWAYS,
    );
    const announceCreatedAction = buildOptimisticCreatedReportAction(CONST.POLICY.OWNER_EMAIL_FAKE);
    announceRoomOnyxData.onyxOptimisticData.push(
        {
            onyxMethod: Onyx.METHOD.SET,
            key: `${ONYXKEYS.COLLECTION.REPORT}${announceChatData.reportID}`,
            value: {
                pendingFields: {
                    addWorkspaceRoom: CONST.RED_BRICK_ROAD_PENDING_ACTION.ADD,
                },
                ...announceChatData,
            },
        },
        {
            onyxMethod: Onyx.METHOD.SET,
            key: `${ONYXKEYS.COLLECTION.REPORT_DRAFT}${announceChatData.reportID}`,
            value: null,
        },
        {
            onyxMethod: Onyx.METHOD.SET,
            key: `${ONYXKEYS.COLLECTION.REPORT_ACTIONS}${announceChatData.reportID}`,
            value: {
                [announceCreatedAction.reportActionID]: announceCreatedAction,
            },
        },
    );
    announceRoomOnyxData.onyxSuccessData.push(
        {
            onyxMethod: Onyx.METHOD.MERGE,
            key: `${ONYXKEYS.COLLECTION.REPORT}${announceChatData.reportID}`,
            value: {
                pendingFields: {
                    addWorkspaceRoom: null,
                },
                pendingAction: null,
            },
        },
        {
            onyxMethod: Onyx.METHOD.MERGE,
            key: `${ONYXKEYS.COLLECTION.REPORT_METADATA}${announceChatData.reportID}`,
            value: {
                isOptimisticReport: false,
            },
        },
        {
            onyxMethod: Onyx.METHOD.MERGE,
            key: `${ONYXKEYS.COLLECTION.REPORT_ACTIONS}${announceChatData.reportID}`,
            value: {
                [announceCreatedAction.reportActionID]: {
                    pendingAction: null,
                },
            },
        },
    );
    announceRoomOnyxData.onyxFailureData.push(
        {
            onyxMethod: Onyx.METHOD.MERGE,
            key: `${ONYXKEYS.COLLECTION.REPORT}${announceChatData.reportID}`,
            value: {
                pendingFields: {
                    addWorkspaceRoom: null,
                },
                pendingAction: null,
            },
        },
        {
            onyxMethod: Onyx.METHOD.MERGE,
            key: `${ONYXKEYS.COLLECTION.REPORT_METADATA}${announceChatData.reportID}`,
            value: {
                isOptimisticReport: false,
            },
        },
        {
            onyxMethod: Onyx.METHOD.MERGE,
            key: `${ONYXKEYS.COLLECTION.REPORT_ACTIONS}${announceChatData.reportID}`,
            value: {
                [announceCreatedAction.reportActionID]: {
                    pendingAction: null,
                },
            },
        },
    );
    return {
        announceChatReportID: announceChatData.reportID,
        announceChatReportActionID: announceCreatedAction.reportActionID,
        announceChatData: announceRoomOnyxData,
    };
}

function buildOptimisticWorkspaceChats(policyID: string, policyName: string, expenseReportId?: string): OptimisticWorkspaceChats {
    const pendingChatMembers = getPendingChatMembers(currentUserAccountID ? [currentUserAccountID] : [], [], CONST.RED_BRICK_ROAD_PENDING_ACTION.ADD);
    const adminsChatData = {
        ...buildOptimisticChatReport(
            currentUserAccountID ? [currentUserAccountID] : [],
            CONST.REPORT.WORKSPACE_CHAT_ROOMS.ADMINS,
            CONST.REPORT.CHAT_TYPE.POLICY_ADMINS,
            policyID,
            CONST.POLICY.OWNER_ACCOUNT_ID_FAKE,
            false,
            policyName,
        ),
    };
    const adminsChatReportID = adminsChatData.reportID;
    const adminsCreatedAction = buildOptimisticCreatedReportAction(CONST.POLICY.OWNER_EMAIL_FAKE);
    const adminsReportActionData = {
        [adminsCreatedAction.reportActionID]: adminsCreatedAction,
    };

    const expenseChatData = buildOptimisticChatReport(
        currentUserAccountID ? [currentUserAccountID] : [],
        '',
        CONST.REPORT.CHAT_TYPE.POLICY_EXPENSE_CHAT,
        policyID,
        currentUserAccountID,
        true,
        policyName,
        undefined,
        undefined,
        undefined,
        undefined,
        undefined,
        undefined,
        undefined,
        expenseReportId,
    );
    const expenseChatReportID = expenseChatData.reportID;
    const expenseReportCreatedAction = buildOptimisticCreatedReportAction(currentUserEmail ?? '');
    const expenseReportActionData = {
        [expenseReportCreatedAction.reportActionID]: expenseReportCreatedAction,
    };

    return {
        adminsChatReportID,
        adminsChatData,
        adminsReportActionData,
        adminsCreatedReportActionID: adminsCreatedAction.reportActionID,
        expenseChatReportID,
        expenseChatData,
        expenseReportActionData,
        expenseCreatedReportActionID: expenseReportCreatedAction.reportActionID,
        pendingChatMembers,
    };
}

/**
 * Builds an optimistic Task Report with a randomly generated reportID
 *
 * @param ownerAccountID - Account ID of the person generating the Task.
 * @param assigneeAccountID - AccountID of the other person participating in the Task.
 * @param parentReportID - Report ID of the chat where the Task is.
 * @param title - Task title.
 * @param description - Task description.
 * @param policyID - PolicyID of the parent report
 */

function buildOptimisticTaskReport(
    ownerAccountID: number,
    parentReportID: string,
    assigneeAccountID = 0,
    title?: string,
    description?: string,
    policyID: string = CONST.POLICY.OWNER_EMAIL_FAKE,
    notificationPreference: NotificationPreference = CONST.REPORT.NOTIFICATION_PREFERENCE.HIDDEN,
): OptimisticTaskReport {
    const participants: Participants = {
        [ownerAccountID]: {
            notificationPreference,
        },
    };

    if (assigneeAccountID) {
        participants[assigneeAccountID] = {notificationPreference};
    }

    return {
        reportID: generateReportID(),
        reportName: title,
        description: getParsedComment(description ?? ''),
        ownerAccountID,
        participants,
        managerID: assigneeAccountID,
        type: CONST.REPORT.TYPE.TASK,
        parentReportID,
        policyID,
        stateNum: CONST.REPORT.STATE_NUM.OPEN,
        statusNum: CONST.REPORT.STATUS_NUM.OPEN,
        lastVisibleActionCreated: DateUtils.getDBTime(),
        hasParentAccess: true,
    };
}

/**
 * Builds an optimistic EXPORTED_TO_INTEGRATION report action
 *
 * @param integration - The connectionName of the integration
 * @param markedManually - Whether the integration was marked as manually exported
 */
function buildOptimisticExportIntegrationAction(integration: ConnectionName, markedManually = false): OptimisticExportIntegrationAction {
    const label = CONST.POLICY.CONNECTIONS.NAME_USER_FRIENDLY[integration];
    return {
        reportActionID: rand64(),
        actionName: CONST.REPORT.ACTIONS.TYPE.EXPORTED_TO_INTEGRATION,
        pendingAction: CONST.RED_BRICK_ROAD_PENDING_ACTION.ADD,
        actorAccountID: currentUserAccountID,
        message: [],
        person: [
            {
                type: CONST.REPORT.MESSAGE.TYPE.TEXT,
                style: 'strong',
                text: getCurrentUserDisplayNameOrEmail(),
            },
        ],
        automatic: false,
        avatar: getCurrentUserAvatar(),
        created: DateUtils.getDBTime(),
        shouldShow: true,
        originalMessage: {
            label,
            lastModified: DateUtils.getDBTime(),
            markedManually,
            inProgress: true,
        },
    };
}

/**
 * A helper method to create transaction thread
 *
 * @param reportAction - the parent IOU report action from which to create the thread
 * @param moneyRequestReport - the report which the report action belongs to
 */
function buildTransactionThread(
    reportAction: OnyxEntry<ReportAction | OptimisticIOUReportAction>,
    moneyRequestReport: OnyxEntry<Report>,
    existingTransactionThreadReportID?: string,
): OptimisticChatReport {
    const participantAccountIDs = [...new Set([currentUserAccountID, Number(reportAction?.actorAccountID)])].filter(Boolean) as number[];
    const existingTransactionThreadReport = getReportOrDraftReport(existingTransactionThreadReportID);

    if (existingTransactionThreadReportID && existingTransactionThreadReport) {
        return {
            ...existingTransactionThreadReport,
            parentReportActionID: reportAction?.reportActionID,
            parentReportID: moneyRequestReport?.reportID,
            reportName: getTransactionReportName({reportAction}),
            policyID: moneyRequestReport?.policyID,
        };
    }

    return buildOptimisticChatReport(
        participantAccountIDs,
        getTransactionReportName({reportAction}),
        undefined,
        moneyRequestReport?.policyID,
        CONST.POLICY.OWNER_ACCOUNT_ID_FAKE,
        false,
        '',
        undefined,
        undefined,
        CONST.REPORT.NOTIFICATION_PREFERENCE.HIDDEN,
        reportAction?.reportActionID,
        moneyRequestReport?.reportID,
    );
}

/**
 * Build optimistic expense entities:
 *
 * 1. CREATED action for the chatReport
 * 2. CREATED action for the iouReport
 * 3. IOU action for the iouReport linked to the transaction thread via `childReportID`
 * 4. Transaction Thread linked to the IOU action via `parentReportActionID`
 * 5. CREATED action for the Transaction Thread
 */
function buildOptimisticMoneyRequestEntities(
    iouReport: Report,
    type: ValueOf<typeof CONST.IOU.REPORT_ACTION_TYPE>,
    amount: number,
    currency: string,
    comment: string,
    payeeEmail: string,
    participants: Participant[],
    transactionID: string,
    paymentType?: PaymentMethodType,
    isSettlingUp = false,
    isSendMoneyFlow = false,
    isOwnPolicyExpenseChat = false,
    isPersonalTrackingExpense?: boolean,
    existingTransactionThreadReportID?: string,
    linkedTrackedExpenseReportAction?: ReportAction,
): [OptimisticCreatedReportAction, OptimisticCreatedReportAction, OptimisticIOUReportAction, OptimisticChatReport, OptimisticCreatedReportAction | null] {
    const createdActionForChat = buildOptimisticCreatedReportAction(payeeEmail);

    // The `CREATED` action must be optimistically generated before the IOU action so that it won't appear after the IOU action in the chat.
    const iouActionCreationTime = DateUtils.getDBTime();
    const createdActionForIOUReport = buildOptimisticCreatedReportAction(payeeEmail, DateUtils.subtractMillisecondsFromDateTime(iouActionCreationTime, 1));

    const iouAction = buildOptimisticIOUReportAction(
        type,
        amount,
        currency,
        comment,
        participants,
        transactionID,
        paymentType,
        isPersonalTrackingExpense ? '0' : iouReport.reportID,
        isSettlingUp,
        isSendMoneyFlow,
        isOwnPolicyExpenseChat,
        iouActionCreationTime,
        linkedTrackedExpenseReportAction,
    );

    // Create optimistic transactionThread and the `CREATED` action for it, if existingTransactionThreadReportID is undefined
    const transactionThread = buildTransactionThread(iouAction, iouReport, existingTransactionThreadReportID);
    const createdActionForTransactionThread = existingTransactionThreadReportID ? null : buildOptimisticCreatedReportAction(payeeEmail);

    // The IOU action and the transactionThread are co-dependent as parent-child, so we need to link them together
    iouAction.childReportID = existingTransactionThreadReportID ?? transactionThread.reportID;

    return [createdActionForChat, createdActionForIOUReport, iouAction, transactionThread, createdActionForTransactionThread];
}

// Check if the report is empty, meaning it has no visible messages (i.e. only a "created" report action).
function isEmptyReport(report: OnyxEntry<Report>): boolean {
    if (!report) {
        return true;
    }

    if (report.lastMessageText) {
        return false;
    }

    const lastVisibleMessage = getLastVisibleMessage(report.reportID);
    return !lastVisibleMessage.lastMessageText;
}

function isUnread(report: OnyxEntry<Report>): boolean {
    if (!report) {
        return false;
    }

    if (isEmptyReport(report)) {
        return false;
    }
    // lastVisibleActionCreated and lastReadTime are both datetime strings and can be compared directly
    const lastVisibleActionCreated = report.lastVisibleActionCreated ?? '';
    const lastReadTime = report.lastReadTime ?? '';
    const lastMentionedTime = report.lastMentionedTime ?? '';

    // If the user was mentioned and the comment got deleted the lastMentionedTime will be more recent than the lastVisibleActionCreated
    return lastReadTime < lastVisibleActionCreated || lastReadTime < lastMentionedTime;
}

function isIOUOwnedByCurrentUser(report: OnyxEntry<Report>, allReportsDict?: OnyxCollection<Report>): boolean {
    const allAvailableReports = allReportsDict ?? allReports;
    if (!report || !allAvailableReports) {
        return false;
    }

    let reportToLook = report;
    if (report.iouReportID) {
        const iouReport = allAvailableReports[`${ONYXKEYS.COLLECTION.REPORT}${report.iouReportID}`];
        if (iouReport) {
            reportToLook = iouReport;
        }
    }

    return reportToLook.ownerAccountID === currentUserAccountID;
}

/**
 * Assuming the passed in report is a default room, lets us know whether we can see it or not, based on permissions and
 * the various subsets of users we've allowed to use default rooms.
 */
function canSeeDefaultRoom(report: OnyxEntry<Report>, policies: OnyxCollection<Policy>, betas: OnyxEntry<Beta[]>): boolean {
    // Include archived rooms
    if (isArchivedNonExpenseReport(report, getReportNameValuePairs(report?.reportID))) {
        return true;
    }

    // If the room has an assigned guide, it can be seen.
    if (hasExpensifyGuidesEmails(Object.keys(report?.participants ?? {}).map(Number))) {
        return true;
    }

    // Include any admins and announce rooms, since only non partner-managed domain rooms are on the beta now.
    if (isAdminRoom(report) || isAnnounceRoom(report)) {
        return true;
    }

    // For all other cases, just check that the user belongs to the default rooms beta
    return Permissions.canUseDefaultRooms(betas ?? []);
}

function canAccessReport(report: OnyxEntry<Report>, policies: OnyxCollection<Policy>, betas: OnyxEntry<Beta[]>): boolean {
    // We hide default rooms (it's basically just domain rooms now) from people who aren't on the defaultRooms beta.
    if (isDefaultRoom(report) && !canSeeDefaultRoom(report, policies, betas)) {
        return false;
    }

    if (report?.errorFields?.notFound) {
        return false;
    }

    return true;
}

// eslint-disable-next-line rulesdir/no-negated-variables
function isReportNotFound(report: OnyxEntry<Report>): boolean {
    return !!report?.errorFields?.notFound;
}

/**
 * Check if the report is the parent report of the currently viewed report or at least one child report has report action
 */
function shouldHideReport(report: OnyxEntry<Report>, currentReportId: string | undefined): boolean {
    const currentReport = getReportOrDraftReport(currentReportId);
    const parentReport = getParentReport(!isEmptyObject(currentReport) ? currentReport : undefined);
    const reportActions = allReportActions?.[`${ONYXKEYS.COLLECTION.REPORT_ACTIONS}${report?.reportID}`] ?? {};
    const isChildReportHasComment = Object.values(reportActions ?? {})?.some((reportAction) => (reportAction?.childVisibleActionCount ?? 0) > 0);
    return parentReport?.reportID !== report?.reportID && !isChildReportHasComment;
}

/**
 * Should we display a RBR on the LHN on this report due to violations?
 */
function shouldDisplayViolationsRBRInLHN(report: OnyxEntry<Report>, transactionViolations: OnyxCollection<TransactionViolation[]>): boolean {
    // We only show the RBR in the highest level, which is the workspace chat
    if (!report || !isPolicyExpenseChat(report)) {
        return false;
    }

    // We only show the RBR to the submitter
    if (!isCurrentUserSubmitter(report.reportID)) {
        return false;
    }

    // Get all potential reports, which are the ones that are:
    // - Owned by the same user
    // - Are either open or submitted
    // - Belong to the same workspace
    // And if any have a violation, then it should have a RBR
    const reports = Object.values(allReports ?? {}) as Report[];
    const potentialReports = reports.filter((r) => r?.ownerAccountID === currentUserAccountID && (r?.stateNum ?? 0) <= 1 && r?.policyID === report.policyID);
    return potentialReports.some(
        (potentialReport) => hasViolations(potentialReport.reportID, transactionViolations) || hasWarningTypeViolations(potentialReport.reportID, transactionViolations),
    );
}

/**
 * Checks to see if a report contains a violation
 */
function hasViolations(
    reportID: string | undefined,
    transactionViolations: OnyxCollection<TransactionViolation[]>,
    shouldShowInReview?: boolean,
    reportTransactions?: SearchTransaction[],
): boolean {
    const transactions = reportTransactions ?? getReportTransactions(reportID);
    return transactions.some((transaction) => hasViolation(transaction.transactionID, transactionViolations, shouldShowInReview));
}

/**
 * Checks to see if a report contains a violation of type `warning`
 */
function hasWarningTypeViolations(reportID: string | undefined, transactionViolations: OnyxCollection<TransactionViolation[]>, shouldShowInReview?: boolean): boolean {
    const transactions = getReportTransactions(reportID);
    return transactions.some((transaction) => hasWarningTypeViolation(transaction.transactionID, transactionViolations, shouldShowInReview));
}

/**
 * Checks to see if a report contains a violation of type `notice`
 */
function hasNoticeTypeViolations(reportID: string | undefined, transactionViolations: OnyxCollection<TransactionViolation[]>, shouldShowInReview?: boolean): boolean {
    const transactions = getReportTransactions(reportID);
    return transactions.some((transaction) => hasNoticeTypeViolation(transaction.transactionID, transactionViolations, shouldShowInReview));
}

function hasReportViolations(reportID: string | undefined) {
    if (!reportID) {
        return false;
    }
    const reportViolations = allReportsViolations?.[`${ONYXKEYS.COLLECTION.REPORT_VIOLATIONS}${reportID}`];
    return Object.values(reportViolations ?? {}).some((violations) => !isEmptyObject(violations));
}

/**
 * Checks if #admins room chan be shown
 * We show #admin rooms when a) More than one admin exists or b) There exists policy audit log for review.
 */
function shouldAdminsRoomBeVisible(report: OnyxEntry<Report>): boolean {
    const accountIDs = Object.entries(report?.participants ?? {}).map(([accountID]) => Number(accountID));
    const adminAccounts = getLoginsByAccountIDs(accountIDs).filter((login) => !isExpensifyTeam(login));
    const lastVisibleAction = getLastVisibleActionReportActionsUtils(report?.reportID);
    if ((lastVisibleAction ? isCreatedAction(lastVisibleAction) : report?.lastActionType === CONST.REPORT.ACTIONS.TYPE.CREATED) && adminAccounts.length <= 1) {
        return false;
    }
    return true;
}

type ReportErrorsAndReportActionThatRequiresAttention = {
    errors: ErrorFields;
    reportAction?: OnyxEntry<ReportAction>;
};

function getAllReportActionsErrorsAndReportActionThatRequiresAttention(report: OnyxEntry<Report>, reportActions: OnyxEntry<ReportActions>): ReportErrorsAndReportActionThatRequiresAttention {
    const reportActionsArray = Object.values(reportActions ?? {}).filter((action) => !isDeletedAction(action));
    const reportActionErrors: ErrorFields = {};
    let reportAction: OnyxEntry<ReportAction>;

    for (const action of reportActionsArray) {
        if (action && !isEmptyObject(action.errors)) {
            Object.assign(reportActionErrors, action.errors);

            if (!reportAction) {
                reportAction = action;
            }
        }
    }
    const parentReportAction: OnyxEntry<ReportAction> =
        !report?.parentReportID || !report?.parentReportActionID
            ? undefined
            : allReportActions?.[`${ONYXKEYS.COLLECTION.REPORT_ACTIONS}${report.parentReportID}`]?.[report.parentReportActionID];

    if (!isArchivedReportWithID(report?.reportID)) {
        if (wasActionTakenByCurrentUser(parentReportAction) && isTransactionThread(parentReportAction)) {
            const transactionID = isMoneyRequestAction(parentReportAction) ? getOriginalMessage(parentReportAction)?.IOUTransactionID : null;
            const transaction = allTransactions?.[`${ONYXKEYS.COLLECTION.TRANSACTION}${transactionID}`];
            if (hasMissingSmartscanFieldsTransactionUtils(transaction ?? null) && !isSettled(transaction?.reportID)) {
                reportActionErrors.smartscan = getMicroSecondOnyxErrorWithTranslationKey('iou.error.genericSmartscanFailureMessage');
                reportAction = undefined;
            }
        } else if ((isIOUReport(report) || isExpenseReport(report)) && report?.ownerAccountID === currentUserAccountID) {
            if (shouldShowRBRForMissingSmartscanFields(report?.reportID) && !isSettled(report?.reportID)) {
                reportActionErrors.smartscan = getMicroSecondOnyxErrorWithTranslationKey('iou.error.genericSmartscanFailureMessage');
                reportAction = getReportActionWithMissingSmartscanFields(report?.reportID);
            }
        } else if (hasSmartscanError(reportActionsArray)) {
            reportActionErrors.smartscan = getMicroSecondOnyxErrorWithTranslationKey('iou.error.genericSmartscanFailureMessage');
            reportAction = getReportActionWithSmartscanError(reportActionsArray);
        }
    }

    return {
        errors: reportActionErrors,
        reportAction,
    };
}

/**
 * Get an object of error messages keyed by microtime by combining all error objects related to the report.
 */
function getAllReportErrors(report: OnyxEntry<Report>, reportActions: OnyxEntry<ReportActions>): Errors {
    const reportErrorFields = report?.errorFields ?? {};
    const {errors: reportActionErrors} = getAllReportActionsErrorsAndReportActionThatRequiresAttention(report, reportActions);

    // All error objects related to the report. Each object in the sources contains error messages keyed by microtime
    const errorSources = {
        ...reportErrorFields,
        ...reportActionErrors,
    };

    // Combine all error messages keyed by microtime into one object
    const errorSourcesArray = Object.values(errorSources ?? {});
    const allReportErrors = {};

    for (const errors of errorSourcesArray) {
        if (!isEmptyObject(errors)) {
            Object.assign(allReportErrors, errors);
        }
    }
    return allReportErrors;
}

function hasReportErrorsOtherThanFailedReceipt(report: Report, doesReportHaveViolations: boolean, transactionViolations: OnyxCollection<TransactionViolation[]>) {
    const reportActions = allReportActions?.[`${ONYXKEYS.COLLECTION.REPORT_ACTIONS}${report.reportID}`] ?? {};
    const allReportErrors = getAllReportErrors(report, reportActions) ?? {};
    const transactionReportActions = getAllReportActions(report.reportID);
    const oneTransactionThreadReportID = getOneTransactionThreadReportID(report.reportID, transactionReportActions, undefined);
    let doesTransactionThreadReportHasViolations = false;
    if (oneTransactionThreadReportID) {
        const transactionReport = getReport(oneTransactionThreadReportID, allReports);
        doesTransactionThreadReportHasViolations = !!transactionReport && shouldDisplayViolationsRBRInLHN(transactionReport, transactionViolations);
    }
    return (
        doesTransactionThreadReportHasViolations ||
        doesReportHaveViolations ||
        Object.values(allReportErrors).some((error) => error?.[0] !== translateLocal('iou.error.genericSmartscanFailureMessage'))
    );
}

type ShouldReportBeInOptionListParams = {
    report: OnyxEntry<Report>;
    currentReportId: string | undefined;
    isInFocusMode: boolean;
    betas: OnyxEntry<Beta[]>;
    policies: OnyxCollection<Policy>;
    excludeEmptyChats: boolean;
    doesReportHaveViolations: boolean;
    includeSelfDM?: boolean;
    login?: string;
    includeDomainEmail?: boolean;
};

function reasonForReportToBeInOptionList({
    report,
    currentReportId,
    isInFocusMode,
    betas,
    policies,
    excludeEmptyChats,
    doesReportHaveViolations,
    includeSelfDM = false,
    login,
    includeDomainEmail = false,
}: ShouldReportBeInOptionListParams): ValueOf<typeof CONST.REPORT_IN_LHN_REASONS> | null {
    const isInDefaultMode = !isInFocusMode;
    // Exclude reports that have no data because there wouldn't be anything to show in the option item.
    // This can happen if data is currently loading from the server or a report is in various stages of being created.
    // This can also happen for anyone accessing a public room or archived room for which they don't have access to the underlying policy.
    // Optionally exclude reports that do not belong to currently active workspace

    const parentReportAction = isThread(report) ? allReportActions?.[`${ONYXKEYS.COLLECTION.REPORT_ACTIONS}${report.parentReportID}`]?.[report.parentReportActionID] : undefined;

    if (
        !report?.reportID ||
        !report?.type ||
        report?.reportName === undefined ||
        (!report?.participants &&
            // We omit sending back participants for chat rooms when searching for reports since they aren't needed to display the results and can get very large.
            // So we allow showing rooms with no participants–in any other circumstances we should never have these reports with no participants in Onyx.
            !isChatRoom(report) &&
            !isChatThread(report) &&
            !isArchivedReport(getReportNameValuePairs(report?.reportID)) &&
            !isMoneyRequestReport(report) &&
            !isTaskReport(report) &&
            !isSelfDM(report) &&
            !isSystemChat(report) &&
            !isGroupChat(report))
    ) {
        return null;
    }

    // We used to use the system DM for A/B testing onboarding tasks, but now only create them in the Concierge chat. We
    // still need to allow existing users who have tasks in the system DM to see them, but otherwise we don't need to
    // show that chat
    if (report?.participants?.[CONST.ACCOUNT_ID.NOTIFICATIONS] && isEmptyReport(report)) {
        return null;
    }

    if (!canAccessReport(report, policies, betas)) {
        return null;
    }

    // If this is a transaction thread associated with a report that only has one transaction, omit it
    if (isOneTransactionThread(report.reportID, report.parentReportID, parentReportAction)) {
        return null;
    }

    if ((Object.values(CONST.REPORT.UNSUPPORTED_TYPE) as string[]).includes(report?.type ?? '')) {
        return null;
    }

    // Include the currently viewed report. If we excluded the currently viewed report, then there
    // would be no way to highlight it in the options list and it would be confusing to users because they lose
    // a sense of context.
    if (report.reportID === currentReportId) {
        return CONST.REPORT_IN_LHN_REASONS.IS_FOCUSED;
    }

    // Retrieve the draft comment for the report and convert it to a boolean
    const hasDraftComment = hasValidDraftComment(report.reportID);

    // Include reports that are relevant to the user in any view mode. Criteria include having a draft or having a GBR showing.
    // eslint-disable-next-line @typescript-eslint/prefer-nullish-coalescing
    if (hasDraftComment) {
        return CONST.REPORT_IN_LHN_REASONS.HAS_DRAFT_COMMENT;
    }

    if (requiresAttentionFromCurrentUser(report)) {
        return CONST.REPORT_IN_LHN_REASONS.HAS_GBR;
    }

    const isEmptyChat = isEmptyReport(report);
    const canHideReport = shouldHideReport(report, currentReportId);

    // Include reports if they are pinned
    if (report.isPinned) {
        return CONST.REPORT_IN_LHN_REASONS.PINNED_BY_USER;
    }

    const reportIsSettled = report.statusNum === CONST.REPORT.STATUS_NUM.REIMBURSED;

    // Always show IOU reports with violations unless they are reimbursed
    if (isExpenseRequest(report) && doesReportHaveViolations && !reportIsSettled) {
        return CONST.REPORT_IN_LHN_REASONS.HAS_IOU_VIOLATIONS;
    }

    // Hide only chat threads that haven't been commented on (other threads are actionable)
    if (isChatThread(report) && canHideReport && isEmptyChat) {
        return null;
    }

    // Show #admins room only when it has some value to the user.
    if (isAdminRoom(report) && !shouldAdminsRoomBeVisible(report)) {
        return null;
    }

    // Include reports that have errors from trying to add a workspace
    // If we excluded it, then the red-brock-road pattern wouldn't work for the user to resolve the error
    if (report.errorFields?.addWorkspaceRoom) {
        return CONST.REPORT_IN_LHN_REASONS.HAS_ADD_WORKSPACE_ROOM_ERRORS;
    }

    // All unread chats (even archived ones) in GSD mode will be shown. This is because GSD mode is specifically for focusing the user on the most relevant chats, primarily, the unread ones
    if (isInFocusMode) {
        return isUnread(report) && getReportNotificationPreference(report) !== CONST.REPORT.NOTIFICATION_PREFERENCE.MUTE ? CONST.REPORT_IN_LHN_REASONS.IS_UNREAD : null;
    }

    // Archived reports should always be shown when in default (most recent) mode. This is because you should still be able to access and search for the chats to find them.
    if (isInDefaultMode && isArchivedNonExpenseReport(report, getReportNameValuePairs(report?.reportID))) {
        return CONST.REPORT_IN_LHN_REASONS.IS_ARCHIVED;
    }

    // Hide chats between two users that haven't been commented on from the LNH
    if (excludeEmptyChats && isEmptyChat && isChatReport(report) && !isChatRoom(report) && !isPolicyExpenseChat(report) && !isSystemChat(report) && !isGroupChat(report) && canHideReport) {
        return null;
    }

    if (isSelfDM(report)) {
        return includeSelfDM ? CONST.REPORT_IN_LHN_REASONS.IS_SELF_DM : null;
    }

    if (Str.isDomainEmail(login ?? '') && !includeDomainEmail) {
        return null;
    }

    // Hide chat threads where the parent message is pending removal
    if (!isEmptyObject(parentReportAction) && isPendingRemove(parentReportAction) && isThreadParentMessage(parentReportAction, report?.reportID)) {
        return null;
    }

    return CONST.REPORT_IN_LHN_REASONS.DEFAULT;
}

/**
 * Takes several pieces of data from Onyx and evaluates if a report should be shown in the option list (either when searching
 * for reports or the reports shown in the LHN).
 *
 * This logic is very specific and the order of the logic is very important. It should fail quickly in most cases and also
 * filter out the majority of reports before filtering out very spimport { accounts } from '../languages/en';
ecific minority of reports.
 */
function shouldReportBeInOptionList(params: ShouldReportBeInOptionListParams) {
    return reasonForReportToBeInOptionList(params) !== null;
}

/**
 * Attempts to find a report in onyx with the provided list of participants. Does not include threads, task, expense, room, and policy expense chat.
 */
function getChatByParticipants(newParticipantList: number[], reports: OnyxCollection<Report> = allReports, shouldIncludeGroupChats = false): OnyxEntry<Report> {
    const sortedNewParticipantList = newParticipantList.sort();
    return Object.values(reports ?? {}).find((report) => {
        const participantAccountIDs = Object.keys(report?.participants ?? {});

        // Skip if it's not a 1:1 chat
        if (!shouldIncludeGroupChats && !isOneOnOneChat(report) && !isSystemChat(report)) {
            return false;
        }

        // If we are looking for a group chat, then skip non-group chat report
        if (shouldIncludeGroupChats && !isGroupChat(report)) {
            return false;
        }

        const sortedParticipantsAccountIDs = participantAccountIDs.map(Number).sort();

        // Only return the chat if it has all the participants
        return lodashIsEqual(sortedNewParticipantList, sortedParticipantsAccountIDs);
    });
}

/**
 * Attempts to find an invoice chat report in onyx with the provided policyID and receiverID.
 */
function getInvoiceChatByParticipants(receiverID: string | number, receiverType: InvoiceReceiverType, policyID?: string, reports: OnyxCollection<Report> = allReports): OnyxEntry<Report> {
    return Object.values(reports ?? {}).find((report) => {
        if (!report || !isInvoiceRoom(report) || isArchivedNonExpenseReportWithID(report?.reportID)) {
            return false;
        }

        const isSameReceiver =
            report.invoiceReceiver &&
            report.invoiceReceiver.type === receiverType &&
            (('accountID' in report.invoiceReceiver && report.invoiceReceiver.accountID === receiverID) ||
                ('policyID' in report.invoiceReceiver && report.invoiceReceiver.policyID === receiverID));

        return report.policyID === policyID && isSameReceiver;
    });
}

/**
 * Attempts to find a policy expense report in onyx that is owned by ownerAccountID in a given policy
 */
function getPolicyExpenseChat(ownerAccountID: number | undefined, policyID: string | undefined): OnyxEntry<Report> {
    if (!ownerAccountID || !policyID) {
        return;
    }

    return Object.values(allReports ?? {}).find((report: OnyxEntry<Report>) => {
        // If the report has been deleted, then skip it
        if (!report) {
            return false;
        }

        return report.policyID === policyID && isPolicyExpenseChat(report) && report.ownerAccountID === ownerAccountID;
    });
}

function getAllPolicyReports(policyID: string): Array<OnyxEntry<Report>> {
    return Object.values(allReports ?? {}).filter((report) => report?.policyID === policyID);
}

/**
 * Returns true if Chronos is one of the chat participants (1:1)
 */
function chatIncludesChronos(report: OnyxInputOrEntry<Report> | SearchReport): boolean {
    const participantAccountIDs = Object.keys(report?.participants ?? {}).map(Number);
    return participantAccountIDs.includes(CONST.ACCOUNT_ID.CHRONOS);
}

function chatIncludesChronosWithID(reportOrID?: string | SearchReport): boolean {
    if (!reportOrID) {
        return false;
    }

    const report = typeof reportOrID === 'string' ? getReport(reportOrID, allReports) : reportOrID;
    return chatIncludesChronos(report);
}

/**
 * Can only flag if:
 *
 * - It was written by someone else and isn't a whisper
 * - It's a welcome message whisper
 * - It's an ADD_COMMENT that is not an attachment
 */
function canFlagReportAction(reportAction: OnyxInputOrEntry<ReportAction>, reportID: string | undefined): boolean {
    let report = getReportOrDraftReport(reportID);

    // If the childReportID exists in reportAction and is equal to the reportID,
    // the report action being evaluated is the parent report action in a thread, and we should get the parent report to evaluate instead.
    if (reportAction?.childReportID?.toString() === reportID?.toString()) {
        report = getReportOrDraftReport(report?.parentReportID);
    }
    const isCurrentUserAction = reportAction?.actorAccountID === currentUserAccountID;
    if (isWhisperAction(reportAction)) {
        // Allow flagging whispers that are sent by other users
        if (!isCurrentUserAction && reportAction?.actorAccountID !== CONST.ACCOUNT_ID.CONCIERGE) {
            return true;
        }

        // Disallow flagging the rest of whisper as they are sent by us
        return false;
    }

    return !!(
        !isCurrentUserAction &&
        reportAction?.actionName === CONST.REPORT.ACTIONS.TYPE.ADD_COMMENT &&
        !isDeletedAction(reportAction) &&
        !isCreatedTaskReportAction(reportAction) &&
        !isEmptyObject(report) &&
        report &&
        isAllowedToComment(report)
    );
}

/**
 * Whether flag comment page should show
 */
function shouldShowFlagComment(reportAction: OnyxInputOrEntry<ReportAction>, report: OnyxInputOrEntry<Report>): boolean {
    return (
        canFlagReportAction(reportAction, report?.reportID) &&
        !isArchivedNonExpenseReport(report, getReportNameValuePairs(report?.reportID)) &&
        !chatIncludesChronos(report) &&
        !isConciergeChatReport(report) &&
        reportAction?.actorAccountID !== CONST.ACCOUNT_ID.CONCIERGE
    );
}

/**
 * Performs the markdown conversion, and replaces code points > 127 with C escape sequences
 * Used for compatibility with the backend auth validator for AddComment, and to account for MD in comments
 * @returns The comment's total length as seen from the backend
 */
function getCommentLength(textComment: string, parsingDetails?: ParsingDetails): number {
    return getParsedComment(textComment, parsingDetails)
        .replace(/[^ -~]/g, '\\u????')
        .trim().length;
}

function getRouteFromLink(url: string | null): string {
    if (!url) {
        return '';
    }

    // Get the reportID from URL
    let route = url;
    const localWebAndroidRegEx = /^(https:\/\/([0-9]{1,3})\.([0-9]{1,3})\.([0-9]{1,3})\.([0-9]{1,3}))/;
    linkingConfig.prefixes.forEach((prefix) => {
        if (route.startsWith(prefix)) {
            route = route.replace(prefix, '');
        } else if (localWebAndroidRegEx.test(route)) {
            route = route.replace(localWebAndroidRegEx, '');
        } else {
            return;
        }

        // Remove the port if it's a localhost URL
        if (/^:\d+/.test(route)) {
            route = route.replace(/:\d+/, '');
        }

        // Remove the leading slash if exists
        if (route.startsWith('/')) {
            route = route.replace('/', '');
        }
    });
    return route;
}

function parseReportRouteParams(route: string): ReportRouteParams {
    let parsingRoute = route;
    if (parsingRoute.at(0) === '/') {
        // remove the first slash
        parsingRoute = parsingRoute.slice(1);
    }

    if (!parsingRoute.startsWith(addTrailingForwardSlash(ROUTES.REPORT))) {
        return {reportID: '', isSubReportPageRoute: false};
    }

    const pathSegments = parsingRoute.split('/');

    const reportIDSegment = pathSegments.at(1);
    const hasRouteReportActionID = !Number.isNaN(Number(reportIDSegment));

    // Check for "undefined" or any other unwanted string values
    if (!reportIDSegment || reportIDSegment === 'undefined') {
        return {reportID: '', isSubReportPageRoute: false};
    }

    return {
        reportID: reportIDSegment,
        isSubReportPageRoute: pathSegments.length > 2 && !hasRouteReportActionID,
    };
}

function getReportIDFromLink(url: string | null): string {
    const route = getRouteFromLink(url);
    const {reportID, isSubReportPageRoute} = parseReportRouteParams(route);
    if (isSubReportPageRoute) {
        // We allow the Sub-Report deep link routes (settings, details, etc.) to be handled by their respective component pages
        return '';
    }
    return reportID;
}

/**
 * Check if the chat report is linked to an iou that is waiting for the current user to add a credit bank account.
 */
function hasIOUWaitingOnCurrentUserBankAccount(chatReport: OnyxInputOrEntry<Report>): boolean {
    if (chatReport?.iouReportID) {
        const iouReport = getReport(chatReport.iouReportID, allReports);
        if (iouReport?.isWaitingOnBankAccount && iouReport?.ownerAccountID === currentUserAccountID) {
            return true;
        }
    }

    return false;
}

/**
 * Users can submit an expense:
 * - in policy expense chats only if they are in a role of a member in the chat (in other words, if it's their policy expense chat)
 * - in an open or submitted expense report tied to a policy expense chat the user owns
 *     - employee can submit expenses in a submitted expense report only if the policy has Instant Submit settings turned on
 * - in an IOU report, which is not settled yet
 * - in a 1:1 DM chat
 */
function canRequestMoney(report: OnyxEntry<Report>, policy: OnyxEntry<Policy>, otherParticipants: number[]): boolean {
    // User cannot submit expenses in a chat thread, task report or in a chat room
    if (isChatThread(report) || isTaskReport(report) || isChatRoom(report) || isSelfDM(report) || isGroupChat(report)) {
        return false;
    }

    // Users can only submit expenses in DMs if they are a 1:1 DM
    if (isDM(report)) {
        return otherParticipants.length === 1;
    }

    // Prevent requesting money if pending IOU report waiting for their bank account already exists
    if (hasIOUWaitingOnCurrentUserBankAccount(report)) {
        return false;
    }

    let isOwnPolicyExpenseChat = report?.isOwnPolicyExpenseChat ?? false;
    if (isExpenseReport(report) && getParentReport(report)) {
        isOwnPolicyExpenseChat = !!getParentReport(report)?.isOwnPolicyExpenseChat;
    }

    // In case there are no other participants than the current user and it's not user's own policy expense chat, they can't submit expenses from such report
    if (otherParticipants.length === 0 && !isOwnPolicyExpenseChat) {
        return false;
    }

    // Current user must be a manager or owner of this IOU
    if (isIOUReport(report) && currentUserAccountID !== report?.managerID && currentUserAccountID !== report?.ownerAccountID) {
        return false;
    }

    // User can submit expenses in any IOU report, unless paid, but the user can only submit expenses in an expense report
    // which is tied to their workspace chat.
    if (isMoneyRequestReport(report)) {
        const canAddTransactions = canAddTransaction(report);
        return isReportInGroupPolicy(report) ? isOwnPolicyExpenseChat && canAddTransactions : canAddTransactions;
    }

    // In the case of policy expense chat, users can only submit expenses from their own policy expense chat
    return !isPolicyExpenseChat(report) || isOwnPolicyExpenseChat;
}

function isGroupChatAdmin(report: OnyxEntry<Report>, accountID: number) {
    if (!report?.participants) {
        return false;
    }

    const reportParticipants = report.participants ?? {};
    const participant = reportParticipants[accountID];
    return participant?.role === CONST.REPORT.ROLE.ADMIN;
}

/**
 * Helper method to define what expense options we want to show for particular method.
 * There are 4 expense options: Submit, Split, Pay and Track expense:
 * - Submit option should show for:
 *     - DMs
 *     - own policy expense chats
 *     - open and processing expense reports tied to own policy expense chat
 *     - unsettled IOU reports
 * - Pay option should show for:
 *     - DMs
 * - Split options should show for:
 *     - DMs
 *     - chat/policy rooms with more than 1 participant
 *     - groups chats with 2 and more participants
 *     - corporate workspace chats
 * - Track expense option should show for:
 *    - Self DMs
 *    - own policy expense chats
 *    - open and processing expense reports tied to own policy expense chat
 * - Send invoice option should show for:
 *    - invoice rooms if the user is an admin of the sender workspace
 * None of the options should show in chat threads or if there is some special Expensify account
 * as a participant of the report.
 */
function getMoneyRequestOptions(report: OnyxEntry<Report>, policy: OnyxEntry<Policy>, reportParticipants: number[], filterDeprecatedTypes = false): IOUType[] {
    // In any thread, task report or trip room, we do not allow any new expenses
    if (isChatThread(report) || isTaskReport(report) || isInvoiceReport(report) || isSystemChat(report) || isArchivedReportWithID(report?.reportID) || isTripRoom(report)) {
        return [];
    }

    if (isInvoiceRoom(report)) {
        if (canSendInvoiceFromWorkspace(policy?.id) && isPolicyAdmin(report?.policyID, allPolicies)) {
            return [CONST.IOU.TYPE.INVOICE];
        }
        return [];
    }

    // We don't allow IOU actions if an Expensify account is a participant of the report, unless the policy that the report is on is owned by an Expensify account
    const doParticipantsIncludeExpensifyAccounts = lodashIntersection(reportParticipants, CONST.EXPENSIFY_ACCOUNT_IDS).length > 0;
    const policyOwnerAccountID = getPolicy(report?.policyID)?.ownerAccountID;
    const isPolicyOwnedByExpensifyAccounts = policyOwnerAccountID ? CONST.EXPENSIFY_ACCOUNT_IDS.includes(policyOwnerAccountID) : false;
    if (doParticipantsIncludeExpensifyAccounts && !isPolicyOwnedByExpensifyAccounts) {
        return [];
    }

    const otherParticipants = reportParticipants.filter((accountID) => currentUserPersonalDetails?.accountID !== accountID);
    const hasSingleParticipantInReport = otherParticipants.length === 1;
    let options: IOUType[] = [];

    if (isSelfDM(report)) {
        options = [CONST.IOU.TYPE.TRACK];
    }

    if (canRequestMoney(report, policy, otherParticipants)) {
        options = [...options, CONST.IOU.TYPE.SUBMIT];
        if (!filterDeprecatedTypes) {
            options = [...options, CONST.IOU.TYPE.REQUEST];
        }

        // If the user can request money from the workspace report, they can also track expenses
        if (isPolicyExpenseChat(report) || isExpenseReport(report)) {
            options = [...options, CONST.IOU.TYPE.TRACK];
        }
    }

    // User created policy rooms and default rooms like #admins or #announce will always have the Split Expense option
    // unless there are no other participants at all (e.g. #admins room for a policy with only 1 admin)
    // DM chats will have the Split Expense option.
    // Your own workspace chats will have the split expense option.
    if (
        (isChatRoom(report) && !isAnnounceRoom(report) && otherParticipants.length > 0) ||
        (isDM(report) && otherParticipants.length > 0) ||
        (isGroupChat(report) && otherParticipants.length > 0) ||
        (isPolicyExpenseChat(report) && report?.isOwnPolicyExpenseChat)
    ) {
        options = [...options, CONST.IOU.TYPE.SPLIT];
    }

    // Pay someone option should be visible only in 1:1 DMs
    if (isDM(report) && hasSingleParticipantInReport) {
        options = [...options, CONST.IOU.TYPE.PAY];
        if (!filterDeprecatedTypes) {
            options = [...options, CONST.IOU.TYPE.SEND];
        }
    }

    return options;
}

/**
 * This is a temporary function to help with the smooth transition with the oldDot.
 * This function will be removed once the transition occurs in oldDot to new links.
 */
// eslint-disable-next-line @typescript-eslint/naming-convention
function temporary_getMoneyRequestOptions(
    report: OnyxEntry<Report>,
    policy: OnyxEntry<Policy>,
    reportParticipants: number[],
): Array<Exclude<IOUType, typeof CONST.IOU.TYPE.REQUEST | typeof CONST.IOU.TYPE.SEND | typeof CONST.IOU.TYPE.CREATE>> {
    return getMoneyRequestOptions(report, policy, reportParticipants, true) as Array<
        Exclude<IOUType, typeof CONST.IOU.TYPE.REQUEST | typeof CONST.IOU.TYPE.SEND | typeof CONST.IOU.TYPE.CREATE>
    >;
}

/**
 * Invoice sender, invoice receiver and auto-invited admins cannot leave
 */
function canLeaveInvoiceRoom(report: OnyxEntry<Report>): boolean {
    if (!report || !report?.invoiceReceiver) {
        return false;
    }

    if (report?.statusNum === CONST.REPORT.STATUS_NUM.CLOSED) {
        return false;
    }

    const isSenderPolicyAdmin = getPolicy(report.policyID)?.role === CONST.POLICY.ROLE.ADMIN;

    if (isSenderPolicyAdmin) {
        return false;
    }

    if (report.invoiceReceiver.type === CONST.REPORT.INVOICE_RECEIVER_TYPE.INDIVIDUAL) {
        return report?.invoiceReceiver?.accountID !== currentUserAccountID;
    }

    const isReceiverPolicyAdmin = getPolicy(report.invoiceReceiver.policyID)?.role === CONST.POLICY.ROLE.ADMIN;

    if (isReceiverPolicyAdmin) {
        return false;
    }

    return true;
}

/**
 * Allows a user to leave a policy room according to the following conditions of the visibility or chatType rNVP:
 * `public` - Anyone can leave (because anybody can join)
 * `public_announce` - Only non-policy members can leave (it's auto-shared with policy members)
 * `policy_admins` - Nobody can leave (it's auto-shared with all policy admins)
 * `policy_announce` - Nobody can leave (it's auto-shared with all policy members)
 * `policyExpenseChat` - Nobody can leave (it's auto-shared with all policy members)
 * `policy` - Anyone can leave (though only policy members can join)
 * `domain` - Nobody can leave (it's auto-shared with domain members)
 * `dm` - Nobody can leave (it's auto-shared with users)
 * `private` - Anybody can leave (though you can only be invited to join)
 * `invoice` - Invoice sender, invoice receiver and auto-invited admins cannot leave
 */
function canLeaveRoom(report: OnyxEntry<Report>, isPolicyEmployee: boolean): boolean {
    if (isInvoiceRoom(report)) {
        if (isArchivedNonExpenseReport(report, getReportNameValuePairs(report?.reportID))) {
            return false;
        }

        const invoiceReport = getReportOrDraftReport(report?.iouReportID);

        if (invoiceReport?.ownerAccountID === currentUserAccountID) {
            return false;
        }

        if (invoiceReport?.managerID === currentUserAccountID) {
            return false;
        }

        const isSenderPolicyAdmin = getPolicy(report?.policyID)?.role === CONST.POLICY.ROLE.ADMIN;

        if (isSenderPolicyAdmin) {
            return false;
        }

        const isReceiverPolicyAdmin =
            report?.invoiceReceiver?.type === CONST.REPORT.INVOICE_RECEIVER_TYPE.BUSINESS ? getPolicy(report?.invoiceReceiver?.policyID)?.role === CONST.POLICY.ROLE.ADMIN : false;

        if (isReceiverPolicyAdmin) {
            return false;
        }

        return true;
    }

    if (!report?.visibility) {
        if (
            report?.chatType === CONST.REPORT.CHAT_TYPE.POLICY_ADMINS ||
            report?.chatType === CONST.REPORT.CHAT_TYPE.POLICY_ANNOUNCE ||
            report?.chatType === CONST.REPORT.CHAT_TYPE.POLICY_EXPENSE_CHAT ||
            report?.chatType === CONST.REPORT.CHAT_TYPE.DOMAIN_ALL ||
            report?.chatType === CONST.REPORT.CHAT_TYPE.SELF_DM ||
            !report?.chatType
        ) {
            // DM chats don't have a chatType
            return false;
        }
    } else if (isPublicAnnounceRoom(report) && isPolicyEmployee) {
        return false;
    }
    return true;
}

function isCurrentUserTheOnlyParticipant(participantAccountIDs?: number[]): boolean {
    return !!(participantAccountIDs?.length === 1 && participantAccountIDs?.at(0) === currentUserAccountID);
}

/**
 * Returns display names for those that can see the whisper.
 * However, it returns "you" if the current user is the only one who can see it besides the person that sent it.
 */
function getWhisperDisplayNames(participantAccountIDs?: number[]): string | undefined {
    const isWhisperOnlyVisibleToCurrentUser = isCurrentUserTheOnlyParticipant(participantAccountIDs);

    // When the current user is the only participant, the display name needs to be "you" because that's the only person reading it
    if (isWhisperOnlyVisibleToCurrentUser) {
        return translateLocal('common.youAfterPreposition');
    }

    return participantAccountIDs?.map((accountID) => getDisplayNameForParticipant({accountID, shouldUseShortForm: !isWhisperOnlyVisibleToCurrentUser})).join(', ');
}

/**
 * Show subscript on workspace chats / threads and expense requests
 */
function shouldReportShowSubscript(report: OnyxEntry<Report>): boolean {
    if (isArchivedNonExpenseReport(report, getReportNameValuePairs(report?.reportID)) && !isWorkspaceThread(report)) {
        return false;
    }

    if (isPolicyExpenseChat(report) && !isChatThread(report) && !isTaskReport(report) && !report?.isOwnPolicyExpenseChat) {
        return true;
    }

    if (isPolicyExpenseChat(report) && !isThread(report) && !isTaskReport(report)) {
        return true;
    }

    if (isExpenseRequest(report)) {
        return true;
    }

    if (isExpenseReport(report) && isOneTransactionReport(report?.reportID)) {
        return true;
    }

    if (isWorkspaceTaskReport(report)) {
        return true;
    }

    if (isWorkspaceThread(report)) {
        return true;
    }

    if (isInvoiceRoom(report) || isInvoiceReport(report)) {
        return true;
    }

    return false;
}

/**
 * Return true if reports data exists
 */
function isReportDataReady(): boolean {
    return !isEmptyObject(allReports) && Object.keys(allReports ?? {}).some((key) => allReports?.[key]?.reportID);
}

/**
 * Return true if reportID from path is valid
 */
function isValidReportIDFromPath(reportIDFromPath: string | undefined): boolean {
    return !!reportIDFromPath && !['', 'null', 'undefined', '0', '-1'].includes(reportIDFromPath);
}

/**
 * Return the errors we have when creating a chat or a workspace room
 */
function getAddWorkspaceRoomOrChatReportErrors(report: OnyxEntry<Report>): Errors | null | undefined {
    // We are either adding a workspace room, or we're creating a chat, it isn't possible for both of these to have errors for the same report at the same time, so
    // simply looking up the first truthy value will get the relevant property if it's set.
    return report?.errorFields?.addWorkspaceRoom ?? report?.errorFields?.createChat;
}

/**
 * Return true if the expense report is marked for deletion.
 */
function isMoneyRequestReportPendingDeletion(reportOrID: OnyxEntry<Report> | string): boolean {
    const report = typeof reportOrID === 'string' ? getReport(reportOrID, allReports) : reportOrID;
    if (!isMoneyRequestReport(report)) {
        return false;
    }

    const parentReportAction = getReportAction(report?.parentReportID, report?.parentReportActionID);
    return parentReportAction?.pendingAction === CONST.RED_BRICK_ROAD_PENDING_ACTION.DELETE;
}

function canUserPerformWriteAction(report: OnyxEntry<Report>) {
    const reportErrors = getAddWorkspaceRoomOrChatReportErrors(report);

    // If the expense report is marked for deletion, let us prevent any further write action.
    if (isMoneyRequestReportPendingDeletion(report)) {
        return false;
    }

    const reportNameValuePairs = getReportNameValuePairs(report?.reportID);
    return !isArchivedNonExpenseReport(report, reportNameValuePairs) && isEmptyObject(reportErrors) && report && isAllowedToComment(report) && !isAnonymousUser && canWriteInReport(report);
}

/**
 * Returns ID of the original report from which the given reportAction is first created.
 */
function getOriginalReportID(reportID: string | undefined, reportAction: OnyxInputOrEntry<ReportAction>): string | undefined {
    if (!reportID) {
        return undefined;
    }
    const reportActions = allReportActions?.[`${ONYXKEYS.COLLECTION.REPORT_ACTIONS}${reportID}`];
    const currentReportAction = reportAction?.reportActionID ? reportActions?.[reportAction.reportActionID] : undefined;
    const transactionThreadReportID = getOneTransactionThreadReportID(reportID, reportActions ?? ([] as ReportAction[]));
    const isThreadReportParentAction = reportAction?.childReportID?.toString() === reportID;
    if (Object.keys(currentReportAction ?? {}).length === 0) {
        return isThreadReportParentAction ? getReport(reportID, allReports)?.parentReportID : transactionThreadReportID ?? reportID;
    }
    return reportID;
}

/**
 * Return the pendingAction and the errors resulting from either
 *
 * - creating a workspace room
 * - starting a chat
 * - paying the expense
 *
 * while being offline
 */
function getReportOfflinePendingActionAndErrors(report: OnyxEntry<Report>): ReportOfflinePendingActionAndErrors {
    // It shouldn't be possible for all of these actions to be pending (or to have errors) for the same report at the same time, so just take the first that exists
    const reportPendingAction = report?.pendingFields?.addWorkspaceRoom ?? report?.pendingFields?.createChat ?? report?.pendingFields?.reimbursed;

    const reportErrors = getAddWorkspaceRoomOrChatReportErrors(report);
    return {reportPendingAction, reportErrors};
}

/**
 * Check if the report can create the expense with type is iouType
 */
function canCreateRequest(report: OnyxEntry<Report>, policy: OnyxEntry<Policy>, iouType: ValueOf<typeof CONST.IOU.TYPE>): boolean {
    const participantAccountIDs = Object.keys(report?.participants ?? {}).map(Number);

    if (!canUserPerformWriteAction(report)) {
        return false;
    }

    const requestOptions = getMoneyRequestOptions(report, policy, participantAccountIDs);
    requestOptions.push(CONST.IOU.TYPE.CREATE);

    return requestOptions.includes(iouType);
}

function getWorkspaceChats(policyID: string, accountIDs: number[], reports: OnyxCollection<Report> = allReports): Array<OnyxEntry<Report>> {
    return Object.values(reports ?? {}).filter(
        (report) => isPolicyExpenseChat(report) && report?.policyID === policyID && report?.ownerAccountID && accountIDs.includes(report?.ownerAccountID),
    );
}

/**
 * Gets all reports that relate to the policy
 *
 * @param policyID - the workspace ID to get all associated reports
 */
function getAllWorkspaceReports(policyID?: string): Array<OnyxEntry<Report>> {
    if (!policyID) {
        return [];
    }
    return Object.values(allReports ?? {}).filter((report) => report?.policyID === policyID);
}

/**
 * @param policy - the workspace the report is on, null if the user isn't a member of the workspace
 */
function shouldDisableRename(report: OnyxEntry<Report>): boolean {
    if (
        isDefaultRoom(report) ||
        isArchivedReport(getReportNameValuePairs(report?.reportID)) ||
        isPublicRoom(report) ||
        isThread(report) ||
        isMoneyRequest(report) ||
        isMoneyRequestReport(report) ||
        isPolicyExpenseChat(report) ||
        isInvoiceRoom(report) ||
        isInvoiceReport(report) ||
        isSystemChat(report)
    ) {
        return true;
    }

    if (isGroupChat(report)) {
        return false;
    }

    if (isDeprecatedGroupDM(report) || isTaskReport(report)) {
        return true;
    }

    return false;
}

/**
 * @param policy - the workspace the report is on, null if the user isn't a member of the workspace
 */
function canEditWriteCapability(report: OnyxEntry<Report>, policy: OnyxEntry<Policy>): boolean {
    return isPolicyAdminPolicyUtils(policy) && !isAdminRoom(report) && !isArchivedReport(getReportNameValuePairs(report?.reportID)) && !isThread(report) && !isInvoiceRoom(report);
}

/**
 * @param policy - the workspace the report is on, null if the user isn't a member of the workspace
 */
function canEditRoomVisibility(report: OnyxEntry<Report>, policy: OnyxEntry<Policy>): boolean {
    return isPolicyAdminPolicyUtils(policy) && !isArchivedNonExpenseReport(report, getReportNameValuePairs(report?.reportID));
}

/**
 * Returns the onyx data needed for the task assignee chat
 */
function getTaskAssigneeChatOnyxData(
    accountID: number,
    assigneeAccountID: number,
    taskReportID: string,
    assigneeChatReportID: string,
    parentReportID: string | undefined,
    title: string,
    assigneeChatReport: OnyxEntry<Report>,
): OnyxDataTaskAssigneeChat {
    // Set if we need to add a comment to the assignee chat notifying them that they have been assigned a task
    let optimisticAssigneeAddComment: OptimisticReportAction | undefined;
    // Set if this is a new chat that needs to be created for the assignee
    let optimisticChatCreatedReportAction: OptimisticCreatedReportAction | undefined;
    const assigneeChatReportMetadata = getReportMetadata(assigneeChatReportID);
    const currentTime = DateUtils.getDBTime();
    const optimisticData: OnyxUpdate[] = [];
    const successData: OnyxUpdate[] = [];
    const failureData: OnyxUpdate[] = [];

    // You're able to assign a task to someone you haven't chatted with before - so we need to optimistically create the chat and the chat reportActions
    // Only add the assignee chat report to onyx if we haven't already set it optimistically
    if (assigneeChatReportMetadata?.isOptimisticReport && assigneeChatReport?.pendingFields?.createChat !== CONST.RED_BRICK_ROAD_PENDING_ACTION.ADD) {
        optimisticChatCreatedReportAction = buildOptimisticCreatedReportAction(assigneeChatReportID);
        optimisticData.push(
            {
                onyxMethod: Onyx.METHOD.MERGE,
                key: `${ONYXKEYS.COLLECTION.REPORT}${assigneeChatReportID}`,
                value: {
                    pendingFields: {
                        createChat: CONST.RED_BRICK_ROAD_PENDING_ACTION.ADD,
                    },
                },
            },
            {
                onyxMethod: Onyx.METHOD.MERGE,
                key: `${ONYXKEYS.COLLECTION.REPORT_ACTIONS}${assigneeChatReportID}`,
                value: {[optimisticChatCreatedReportAction.reportActionID]: optimisticChatCreatedReportAction as Partial<ReportAction>},
            },
        );

        successData.push(
            {
                onyxMethod: Onyx.METHOD.MERGE,
                key: `${ONYXKEYS.COLLECTION.REPORT}${assigneeChatReportID}`,
                value: {
                    pendingFields: {
                        createChat: null,
                    },
                    // BE will send a different participant. We clear the optimistic one to avoid duplicated entries
                    participants: {[assigneeAccountID]: null},
                },
            },
            {
                onyxMethod: Onyx.METHOD.MERGE,
                key: `${ONYXKEYS.COLLECTION.REPORT_METADATA}${assigneeChatReportID}`,
                value: {
                    isOptimisticReport: false,
                },
            },
        );

        failureData.push(
            {
                onyxMethod: Onyx.METHOD.SET,
                key: `${ONYXKEYS.COLLECTION.REPORT}${assigneeChatReportID}`,
                value: null,
            },
            {
                onyxMethod: Onyx.METHOD.MERGE,
                key: `${ONYXKEYS.COLLECTION.REPORT_ACTIONS}${assigneeChatReportID}`,
                value: {[optimisticChatCreatedReportAction.reportActionID]: {pendingAction: null}},
            },
            // If we failed, we want to remove the optimistic personal details as it was likely due to an invalid login
            {
                onyxMethod: Onyx.METHOD.MERGE,
                key: ONYXKEYS.PERSONAL_DETAILS_LIST,
                value: {
                    [assigneeAccountID]: null,
                },
            },
        );
    }

    // If you're choosing to share the task in the same DM as the assignee then we don't need to create another reportAction indicating that you've been assigned
    if (assigneeChatReportID !== parentReportID) {
        // eslint-disable-next-line @typescript-eslint/prefer-nullish-coalescing
        const displayname = allPersonalDetails?.[assigneeAccountID]?.displayName || allPersonalDetails?.[assigneeAccountID]?.login || '';
        optimisticAssigneeAddComment = buildOptimisticTaskCommentReportAction(taskReportID, title, assigneeAccountID, `assigned to ${displayname}`, parentReportID);
        const lastAssigneeCommentText = formatReportLastMessageText(getReportActionText(optimisticAssigneeAddComment.reportAction as ReportAction));
        const optimisticAssigneeReport = {
            lastVisibleActionCreated: currentTime,
            lastMessageText: lastAssigneeCommentText,
            lastActorAccountID: accountID,
            lastReadTime: currentTime,
        };

        optimisticData.push(
            {
                onyxMethod: Onyx.METHOD.MERGE,
                key: `${ONYXKEYS.COLLECTION.REPORT_ACTIONS}${assigneeChatReportID}`,
                value: {[optimisticAssigneeAddComment.reportAction.reportActionID]: optimisticAssigneeAddComment.reportAction as ReportAction},
            },
            {
                onyxMethod: Onyx.METHOD.MERGE,
                key: `${ONYXKEYS.COLLECTION.REPORT}${assigneeChatReportID}`,
                value: optimisticAssigneeReport,
            },
        );
        successData.push({
            onyxMethod: Onyx.METHOD.MERGE,
            key: `${ONYXKEYS.COLLECTION.REPORT_ACTIONS}${assigneeChatReportID}`,
            value: {[optimisticAssigneeAddComment.reportAction.reportActionID]: {isOptimisticAction: null}},
        });
        failureData.push({
            onyxMethod: Onyx.METHOD.MERGE,
            key: `${ONYXKEYS.COLLECTION.REPORT_ACTIONS}${assigneeChatReportID}`,
            value: {[optimisticAssigneeAddComment.reportAction.reportActionID]: {pendingAction: null}},
        });
    }

    return {
        optimisticData,
        successData,
        failureData,
        optimisticAssigneeAddComment,
        optimisticChatCreatedReportAction,
    };
}

/**
 * Return iou report action display message
 */
function getIOUReportActionDisplayMessage(reportAction: OnyxEntry<ReportAction>, transaction?: OnyxEntry<Transaction>): string {
    if (!isMoneyRequestAction(reportAction)) {
        return '';
    }
    const originalMessage = getOriginalMessage(reportAction);
    const {IOUReportID, automaticAction} = originalMessage ?? {};
    const iouReport = getReportOrDraftReport(IOUReportID);
    let translationKey: TranslationPaths;
    if (originalMessage?.type === CONST.IOU.REPORT_ACTION_TYPE.PAY) {
        // The `REPORT_ACTION_TYPE.PAY` action type is used for both fulfilling existing requests and sending money. To
        // differentiate between these two scenarios, we check if the `originalMessage` contains the `IOUDetails`
        // property. If it does, it indicates that this is a 'Pay someone' action.
        const {amount, currency} = originalMessage?.IOUDetails ?? originalMessage ?? {};
        const formattedAmount = convertToDisplayString(Math.abs(amount), currency) ?? '';

        switch (originalMessage.paymentType) {
            case CONST.IOU.PAYMENT_TYPE.ELSEWHERE:
                translationKey = hasMissingInvoiceBankAccount(IOUReportID) ? 'iou.payerSettledWithMissingBankAccount' : 'iou.paidElsewhereWithAmount';
                break;
            case CONST.IOU.PAYMENT_TYPE.EXPENSIFY:
            case CONST.IOU.PAYMENT_TYPE.VBBA:
                translationKey = 'iou.paidWithExpensifyWithAmount';
                if (automaticAction) {
                    translationKey = 'iou.automaticallyPaidWithExpensify';
                }
                break;
            default:
                translationKey = 'iou.payerPaidAmount';
                break;
        }
        return translateLocal(translationKey, {amount: formattedAmount, payer: ''});
    }

    const amount = getTransactionAmount(transaction, !isEmptyObject(iouReport) && isExpenseReport(iouReport)) ?? 0;
    const formattedAmount = convertToDisplayString(amount, getCurrency(transaction)) ?? '';
    const isRequestSettled = isSettled(IOUReportID);
    const isApproved = isReportApproved({report: iouReport});
    if (isRequestSettled) {
        return translateLocal('iou.payerSettled', {
            amount: formattedAmount,
        });
    }
    if (isApproved) {
        return translateLocal('iou.approvedAmount', {
            amount: formattedAmount,
        });
    }
    if (isSplitBillReportAction(reportAction)) {
        translationKey = 'iou.didSplitAmount';
    } else if (isTrackExpenseAction(reportAction)) {
        translationKey = 'iou.trackedAmount';
    } else {
        translationKey = 'iou.submittedAmount';
    }
    return translateLocal(translationKey, {
        formattedAmount,
        comment: getMerchantOrDescription(transaction),
    });
}

/**
 * Checks if a report is a group chat.
 *
 * A report is a group chat if it meets the following conditions:
 * - Not a chat thread.
 * - Not a task report.
 * - Not an expense / IOU report.
 * - Not an archived room.
 * - Not a public / admin / announce chat room (chat type doesn't match any of the specified types).
 * - More than 2 participants.
 *
 */
function isDeprecatedGroupDM(report: OnyxEntry<Report>): boolean {
    return !!(
        report &&
        !isChatThread(report) &&
        !isTaskReport(report) &&
        !isInvoiceReport(report) &&
        !isMoneyRequestReport(report) &&
        !isArchivedReport(getReportNameValuePairs(report?.reportID)) &&
        !Object.values(CONST.REPORT.CHAT_TYPE).some((chatType) => chatType === getChatType(report)) &&
        Object.keys(report.participants ?? {})
            .map(Number)
            .filter((accountID) => accountID !== currentUserAccountID).length > 1
    );
}

/**
 * A "root" group chat is the top level group chat and does not refer to any threads off of a Group Chat
 */
function isRootGroupChat(report: OnyxEntry<Report>): boolean {
    return !isChatThread(report) && (isGroupChat(report) || isDeprecatedGroupDM(report));
}

/**
 * Assume any report without a reportID is unusable.
 */
function isValidReport(report?: OnyxEntry<Report>): boolean {
    return !!report?.reportID;
}

/**
 * Check to see if we are a participant of this report.
 */
function isReportParticipant(accountID: number | undefined, report: OnyxEntry<Report>): boolean {
    if (!accountID) {
        return false;
    }

    const possibleAccountIDs = Object.keys(report?.participants ?? {}).map(Number);
    if (report?.ownerAccountID) {
        possibleAccountIDs.push(report?.ownerAccountID);
    }
    if (report?.managerID) {
        possibleAccountIDs.push(report?.managerID);
    }
    return possibleAccountIDs.includes(accountID);
}

/**
 * Check to see if the current user has access to view the report.
 */
function canCurrentUserOpenReport(report: OnyxEntry<Report>): boolean {
    return (isReportParticipant(currentUserAccountID, report) || isPublicRoom(report)) && canAccessReport(report, allPolicies, allBetas);
}

function shouldUseFullTitleToDisplay(report: OnyxEntry<Report>): boolean {
    return (
        isMoneyRequestReport(report) || isPolicyExpenseChat(report) || isChatRoom(report) || isChatThread(report) || isTaskReport(report) || isGroupChat(report) || isInvoiceReport(report)
    );
}

function getRoom(type: ValueOf<typeof CONST.REPORT.CHAT_TYPE>, policyID: string): OnyxEntry<Report> {
    const room = Object.values(allReports ?? {}).find((report) => report?.policyID === policyID && report?.chatType === type && !isThread(report));
    return room;
}

/**
 *  We only want policy members who are members of the report to be able to modify the report description, but not in thread chat.
 */
function canEditReportDescription(report: OnyxEntry<Report>, policy: OnyxEntry<Policy>): boolean {
    return (
        !isMoneyRequestReport(report) &&
        !isArchivedReport(getReportNameValuePairs(report?.reportID)) &&
        isChatRoom(report) &&
        !isChatThread(report) &&
        !isEmpty(policy) &&
        hasParticipantInArray(report, currentUserAccountID ? [currentUserAccountID] : []) &&
        !isAuditor(report)
    );
}

function canEditPolicyDescription(policy: OnyxEntry<Policy>): boolean {
    return isPolicyAdminPolicyUtils(policy);
}

function getReportActionWithSmartscanError(reportActions: ReportAction[]): ReportAction | undefined {
    return reportActions.find((action) => {
        const isReportPreview = isReportPreviewAction(action);
        const isSplitReportAction = isSplitBillReportAction(action);
        if (!isSplitReportAction && !isReportPreview) {
            return false;
        }
        const IOUReportID = getIOUReportIDFromReportActionPreview(action);
        const isReportPreviewError = isReportPreview && shouldShowRBRForMissingSmartscanFields(IOUReportID) && !isSettled(IOUReportID);
        if (isReportPreviewError) {
            return true;
        }

        const transactionID = isMoneyRequestAction(action) ? getOriginalMessage(action)?.IOUTransactionID : undefined;
        const transaction = allTransactions?.[`${ONYXKEYS.COLLECTION.TRANSACTION}${transactionID}`] ?? {};
        const isSplitBillError = isSplitReportAction && hasMissingSmartscanFieldsTransactionUtils(transaction as Transaction);

        return isSplitBillError;
    });
}

/**
 * Checks if report action has error when smart scanning
 */
function hasSmartscanError(reportActions: ReportAction[]): boolean {
    return !!getReportActionWithSmartscanError(reportActions);
}

function shouldAutoFocusOnKeyPress(event: KeyboardEvent): boolean {
    if (event.key.length > 1) {
        return false;
    }

    // If a key is pressed in combination with Meta, Control or Alt do not focus
    if (event.ctrlKey || event.metaKey) {
        return false;
    }

    if (event.code === 'Space') {
        return false;
    }

    return true;
}

/**
 * Navigates to the appropriate screen based on the presence of a private note for the current user.
 */
function navigateToPrivateNotes(report: OnyxEntry<Report>, session: OnyxEntry<Session>, backTo?: string) {
    if (isEmpty(report) || isEmpty(session) || !session.accountID) {
        return;
    }
    const currentUserPrivateNote = report.privateNotes?.[session.accountID]?.note ?? '';
    if (isEmpty(currentUserPrivateNote)) {
        Navigation.navigate(ROUTES.PRIVATE_NOTES_EDIT.getRoute(report.reportID, session.accountID, backTo));
        return;
    }
    Navigation.navigate(ROUTES.PRIVATE_NOTES_LIST.getRoute(report.reportID, backTo));
}

/**
 * Get all held transactions of a iouReport
 */
function getAllHeldTransactions(iouReportID?: string): Transaction[] {
    const transactions = getReportTransactions(iouReportID);
    return transactions.filter((transaction) => isOnHoldTransactionUtils(transaction));
}

/**
 * Check if Report has any held expenses
 */
function hasHeldExpenses(iouReportID?: string, allReportTransactions?: SearchTransaction[]): boolean {
    const iouReportTransactions = getReportTransactions(iouReportID);
    const transactions = allReportTransactions ?? iouReportTransactions;
    return transactions.some((transaction) => isOnHoldTransactionUtils(transaction));
}

/**
 * Check if all expenses in the Report are on hold
 */
function hasOnlyHeldExpenses(iouReportID?: string, allReportTransactions?: SearchTransaction[]): boolean {
    const transactionsByIouReportID = getReportTransactions(iouReportID);
    const reportTransactions = allReportTransactions ?? transactionsByIouReportID;
    return reportTransactions.length > 0 && !reportTransactions.some((transaction) => !isOnHoldTransactionUtils(transaction));
}

/**
 * Checks if thread replies should be displayed
 */
function shouldDisplayThreadReplies(reportAction: OnyxInputOrEntry<ReportAction>, isThreadReportParentAction: boolean): boolean {
    const hasReplies = (reportAction?.childVisibleActionCount ?? 0) > 0;
    return hasReplies && !!reportAction?.childCommenterCount && !isThreadReportParentAction;
}

/**
 * Check if money report has any transactions updated optimistically
 */
function hasUpdatedTotal(report: OnyxInputOrEntry<Report>, policy: OnyxInputOrEntry<Policy>): boolean {
    if (!report) {
        return true;
    }

    const allReportTransactions = getReportTransactions(report.reportID);

    const hasPendingTransaction = allReportTransactions.some((transaction) => !!transaction.pendingAction);
    const hasTransactionWithDifferentCurrency = allReportTransactions.some((transaction) => transaction.currency !== report.currency);
    const hasDifferentWorkspaceCurrency = report.pendingFields?.createChat && isExpenseReport(report) && report.currency !== policy?.outputCurrency;
    const hasOptimisticHeldExpense = hasHeldExpenses(report.reportID) && report?.unheldTotal === undefined;

    return !(hasPendingTransaction && (hasTransactionWithDifferentCurrency || hasDifferentWorkspaceCurrency)) && !hasOptimisticHeldExpense;
}

/**
 * Return held and full amount formatted with used currency
 */
function getNonHeldAndFullAmount(iouReport: OnyxEntry<Report>, shouldExcludeNonReimbursables: boolean): NonHeldAndFullAmount {
    // if the report is an expense report, the total amount should be negated
    const coefficient = isExpenseReport(iouReport) ? -1 : 1;

    let total = iouReport?.total ?? 0;
    let unheldTotal = iouReport?.unheldTotal ?? 0;
    if (shouldExcludeNonReimbursables) {
        total -= iouReport?.nonReimbursableTotal ?? 0;
        unheldTotal -= iouReport?.unheldNonReimbursableTotal ?? 0;
    }

    return {
        nonHeldAmount: convertToDisplayString(unheldTotal * coefficient, iouReport?.currency),
        fullAmount: convertToDisplayString(total * coefficient, iouReport?.currency),
        hasValidNonHeldAmount: unheldTotal * coefficient >= 0,
    };
}

/**
 * Disable reply in thread action if:
 *
 * - The action is listed in the thread-disabled list
 * - The action is a split expense action
 * - The action is deleted and is not threaded
 * - The report is archived and the action is not threaded
 * - The action is a whisper action and it's neither a report preview nor IOU action
 * - The action is the thread's first chat
 */
function shouldDisableThread(reportAction: OnyxInputOrEntry<ReportAction>, reportID: string, isThreadReportParentAction: boolean): boolean {
    const isSplitBillAction = isSplitBillReportAction(reportAction);
    const isDeletedActionLocal = isDeletedAction(reportAction);
    const isReportPreviewActionLocal = isReportPreviewAction(reportAction);
    const isIOUAction = isMoneyRequestAction(reportAction);
    const isWhisperActionLocal = isWhisperAction(reportAction) || isActionableTrackExpense(reportAction);
    const isArchived = isArchivedNonExpenseReport(getReportOrDraftReport(reportID), getReportNameValuePairs(reportID));
    const isActionDisabled = CONST.REPORT.ACTIONS.THREAD_DISABLED.some((action: string) => action === reportAction?.actionName);

    return (
        isActionDisabled ||
        isSplitBillAction ||
        (isDeletedActionLocal && !reportAction?.childVisibleActionCount) ||
        (isArchived && !reportAction?.childVisibleActionCount) ||
        (isWhisperActionLocal && !isReportPreviewActionLocal && !isIOUAction) ||
        isThreadReportParentAction
    );
}

function getAllAncestorReportActions(report: Report | null | undefined, currentUpdatedReport?: OnyxEntry<Report>): Ancestor[] {
    if (!report) {
        return [];
    }
    const allAncestors: Ancestor[] = [];
    let parentReportID = report.parentReportID;
    let parentReportActionID = report.parentReportActionID;

    while (parentReportID) {
        const parentReport = currentUpdatedReport && currentUpdatedReport.reportID === parentReportID ? currentUpdatedReport : getReportOrDraftReport(parentReportID);
        const parentReportAction = getReportAction(parentReportID, parentReportActionID);

        if (!parentReport || !parentReportAction || (isTransactionThread(parentReportAction) && !isSentMoneyReportAction(parentReportAction)) || isReportPreviewAction(parentReportAction)) {
            break;
        }

        const isParentReportActionUnread = isCurrentActionUnread(parentReport, parentReportAction);
        allAncestors.push({
            report: parentReport,
            reportAction: parentReportAction,
            shouldDisplayNewMarker: isParentReportActionUnread,
        });

        parentReportID = parentReport?.parentReportID;
        parentReportActionID = parentReport?.parentReportActionID;
    }

    return allAncestors.reverse();
}

function getAllAncestorReportActionIDs(report: Report | null | undefined, includeTransactionThread = false): AncestorIDs {
    if (!report) {
        return {
            reportIDs: [],
            reportActionsIDs: [],
        };
    }

    const allAncestorIDs: AncestorIDs = {
        reportIDs: [],
        reportActionsIDs: [],
    };
    let parentReportID = report.parentReportID;
    let parentReportActionID = report.parentReportActionID;

    while (parentReportID) {
        const parentReport = getReportOrDraftReport(parentReportID);
        const parentReportAction = getReportAction(parentReportID, parentReportActionID);

        if (
            !parentReportAction ||
            (!includeTransactionThread && ((isTransactionThread(parentReportAction) && !isSentMoneyReportAction(parentReportAction)) || isReportPreviewAction(parentReportAction)))
        ) {
            break;
        }

        allAncestorIDs.reportIDs.push(parentReportID);
        if (parentReportActionID) {
            allAncestorIDs.reportActionsIDs.push(parentReportActionID);
        }

        if (!parentReport) {
            break;
        }

        parentReportID = parentReport?.parentReportID;
        parentReportActionID = parentReport?.parentReportActionID;
    }

    return allAncestorIDs;
}

/**
 * Get optimistic data of parent report action
 * @param reportID The reportID of the report that is updated
 * @param lastVisibleActionCreated Last visible action created of the child report
 * @param type The type of action in the child report
 */
function getOptimisticDataForParentReportAction(reportID: string | undefined, lastVisibleActionCreated: string, type: string): Array<OnyxUpdate | null> {
    const report = getReportOrDraftReport(reportID);

    if (!report || isEmptyObject(report)) {
        return [];
    }

    const ancestors = getAllAncestorReportActionIDs(report, true);
    const totalAncestor = ancestors.reportIDs.length;

    return Array.from(Array(totalAncestor), (_, index) => {
        const ancestorReport = getReportOrDraftReport(ancestors.reportIDs.at(index));

        if (!ancestorReport || isEmptyObject(ancestorReport)) {
            return null;
        }

        const ancestorReportAction = getReportAction(ancestorReport.reportID, ancestors.reportActionsIDs.at(index) ?? '');

        if (!ancestorReportAction?.reportActionID || isEmptyObject(ancestorReportAction)) {
            return null;
        }

        return {
            onyxMethod: Onyx.METHOD.MERGE,
            key: `${ONYXKEYS.COLLECTION.REPORT_ACTIONS}${ancestorReport.reportID}`,
            value: {
                [ancestorReportAction.reportActionID]: updateOptimisticParentReportAction(ancestorReportAction, lastVisibleActionCreated, type),
            },
        };
    });
}

function getQuickActionDetails(
    quickActionReport: Report,
    personalDetails: PersonalDetailsList | undefined,
    policyChatForActivePolicy: Report | undefined,
    reportNameValuePairs: ReportNameValuePairs,
): {quickActionAvatars: Icon[]; hideQABSubtitle: boolean} {
    const isValidQuickActionReport = !(isEmptyObject(quickActionReport) || isArchivedReport(reportNameValuePairs));
    let hideQABSubtitle = false;
    let quickActionAvatars: Icon[] = [];
    if (isValidQuickActionReport) {
        const avatars = getIcons(quickActionReport, personalDetails);
        quickActionAvatars = avatars.length <= 1 || isPolicyExpenseChat(quickActionReport) ? avatars : avatars.filter((avatar) => avatar.id !== currentUserAccountID);
    } else {
        hideQABSubtitle = true;
    }
    if (!isEmptyObject(policyChatForActivePolicy)) {
        quickActionAvatars = getIcons(policyChatForActivePolicy, personalDetails);
    }
    return {
        quickActionAvatars,
        hideQABSubtitle,
    };
}

function canBeAutoReimbursed(report: OnyxInputOrEntry<Report>, policy: OnyxInputOrEntry<Policy> | SearchPolicy): boolean {
    if (isEmptyObject(policy)) {
        return false;
    }
    type CurrencyType = TupleToUnion<typeof CONST.DIRECT_REIMBURSEMENT_CURRENCIES>;
    const reimbursableTotal = getMoneyRequestSpendBreakdown(report).totalDisplaySpend;
    const autoReimbursementLimit = policy?.autoReimbursement?.limit ?? policy?.autoReimbursementLimit ?? 0;
    const isAutoReimbursable =
        isReportInGroupPolicy(report) &&
        policy.reimbursementChoice === CONST.POLICY.REIMBURSEMENT_CHOICES.REIMBURSEMENT_YES &&
        autoReimbursementLimit >= reimbursableTotal &&
        reimbursableTotal > 0 &&
        CONST.DIRECT_REIMBURSEMENT_CURRENCIES.includes(report?.currency as CurrencyType);
    return isAutoReimbursable;
}

/** Check if the current user is an owner of the report */
function isReportOwner(report: OnyxInputOrEntry<Report>): boolean {
    return report?.ownerAccountID === currentUserPersonalDetails?.accountID;
}

function isAllowedToApproveExpenseReport(report: OnyxEntry<Report>, approverAccountID?: number, reportPolicy?: OnyxEntry<Policy> | SearchPolicy): boolean {
    const policy = reportPolicy ?? getPolicy(report?.policyID);
    if (!policy?.areRulesEnabled) {
        return true;
    }
    const isOwner = (approverAccountID ?? currentUserAccountID) === report?.ownerAccountID;
    return !(policy?.preventSelfApproval && isOwner);
}

function isAllowedToSubmitDraftExpenseReport(report: OnyxEntry<Report>): boolean {
    const policy = getPolicy(report?.policyID);
    const submitToAccountID = getSubmitToAccountID(policy, report);

    return isAllowedToApproveExpenseReport(report, submitToAccountID);
}

/**
 * What missing payment method does this report action indicate, if any?
 */
function getIndicatedMissingPaymentMethod(userWallet: OnyxEntry<UserWallet>, reportId: string | undefined, reportAction: ReportAction): MissingPaymentMethod | undefined {
    const isSubmitterOfUnsettledReport = isCurrentUserSubmitter(reportId) && !isSettled(reportId);
    if (!reportId || !isSubmitterOfUnsettledReport || !isReimbursementQueuedAction(reportAction)) {
        return undefined;
    }
    const paymentType = getOriginalMessage(reportAction)?.paymentType;
    if (paymentType === CONST.IOU.PAYMENT_TYPE.EXPENSIFY) {
        return isEmpty(userWallet) || userWallet.tierName === CONST.WALLET.TIER_NAME.SILVER ? 'wallet' : undefined;
    }

    return !hasCreditBankAccount() ? 'bankAccount' : undefined;
}

/**
 * Checks if report chat contains missing payment method
 */
function hasMissingPaymentMethod(userWallet: OnyxEntry<UserWallet>, iouReportID: string | undefined): boolean {
    const reportActions = allReportActions?.[`${ONYXKEYS.COLLECTION.REPORT_ACTIONS}${iouReportID}`] ?? {};
    return Object.values(reportActions)
        .filter(Boolean)
        .some((action) => getIndicatedMissingPaymentMethod(userWallet, iouReportID, action) !== undefined);
}

/**
 * Used from expense actions to decide if we need to build an optimistic expense report.
 * Create a new report if:
 * - we don't have an iouReport set in the chatReport
 * - we have one, but it's waiting on the payee adding a bank account
 * - we have one, but we can't add more transactions to it due to: report is approved or settled, or report is processing and policy isn't on Instant submit reporting frequency
 */
function shouldCreateNewMoneyRequestReport(existingIOUReport: OnyxInputOrEntry<Report> | undefined, chatReport: OnyxInputOrEntry<Report>): boolean {
    return !existingIOUReport || hasIOUWaitingOnCurrentUserBankAccount(chatReport) || !canAddTransaction(existingIOUReport);
}

function getTripIDFromTransactionParentReportID(transactionParentReportID: string | undefined): string | undefined {
    return (getReportOrDraftReport(transactionParentReportID) as OnyxEntry<Report>)?.tripData?.tripID;
}

/**
 * Checks if report contains actions with errors
 */
function hasActionsWithErrors(reportID: string | undefined): boolean {
    if (!reportID) {
        return false;
    }
    const reportActions = allReportActions?.[`${ONYXKEYS.COLLECTION.REPORT_ACTIONS}${reportID}`] ?? {};
    return Object.values(reportActions)
        .filter(Boolean)
        .some((action) => !isEmptyObject(action.errors));
}

function isNonAdminOrOwnerOfPolicyExpenseChat(report: OnyxInputOrEntry<Report>, policy: OnyxInputOrEntry<Policy>): boolean {
    return isPolicyExpenseChat(report) && !(isPolicyAdminPolicyUtils(policy) || isPolicyOwner(policy, currentUserAccountID) || isReportOwner(report));
}

function isAdminOwnerApproverOrReportOwner(report: OnyxEntry<Report>, policy: OnyxEntry<Policy>): boolean {
    const isApprover = isMoneyRequestReport(report) && report?.managerID !== null && currentUserPersonalDetails?.accountID === report?.managerID;

    return isPolicyAdminPolicyUtils(policy) || isPolicyOwner(policy, currentUserAccountID) || isReportOwner(report) || isApprover;
}

/**
 * Whether the user can join a report
 */
function canJoinChat(report: OnyxEntry<Report>, parentReportAction: OnyxInputOrEntry<ReportAction>, policy: OnyxInputOrEntry<Policy>): boolean {
    // We disabled thread functions for whisper action
    // So we should not show join option for existing thread on whisper message that has already been left, or manually leave it
    if (isWhisperAction(parentReportAction)) {
        return false;
    }

    // If the notification preference of the chat is not hidden that means we have already joined the chat
    if (!isHiddenForCurrentUser(report)) {
        return false;
    }

    const isExpenseChat = isMoneyRequestReport(report) || isMoneyRequest(report) || isInvoiceReport(report) || isTrackExpenseReport(report);
    // Anyone viewing these chat types is already a participant and therefore cannot join
    if (isRootGroupChat(report) || isSelfDM(report) || isInvoiceRoom(report) || isSystemChat(report) || isExpenseChat) {
        return false;
    }

    // The user who is a member of the workspace has already joined the public announce room.
    if (isPublicAnnounceRoom(report) && !isEmptyObject(policy)) {
        return false;
    }

    return isChatThread(report) || isUserCreatedPolicyRoom(report) || isNonAdminOrOwnerOfPolicyExpenseChat(report, policy);
}

/**
 * Whether the user can leave a report
 */
function canLeaveChat(report: OnyxEntry<Report>, policy: OnyxEntry<Policy>): boolean {
    if (isRootGroupChat(report)) {
        return true;
    }

    if (isPolicyExpenseChat(report) && !report?.isOwnPolicyExpenseChat && !isPolicyAdminPolicyUtils(policy)) {
        return true;
    }

    if (isPublicRoom(report) && isAnonymousUserSession()) {
        return false;
    }

    if (isHiddenForCurrentUser(report)) {
        return false;
    }

    // Anyone viewing these chat types is already a participant and therefore cannot leave
    if (isSelfDM(report)) {
        return false;
    }

    // The user who is a member of the workspace cannot leave the public announce room.
    if (isPublicAnnounceRoom(report) && !isEmptyObject(policy)) {
        return false;
    }

    if (isInvoiceRoom(report)) {
        return canLeaveInvoiceRoom(report);
    }

    return (isChatThread(report) && !!getReportNotificationPreference(report)) || isUserCreatedPolicyRoom(report) || isNonAdminOrOwnerOfPolicyExpenseChat(report, policy);
}

function getReportActionActorAccountID(reportAction: OnyxEntry<ReportAction>, iouReport: OnyxEntry<Report>, report: OnyxEntry<Report>): number | undefined {
    switch (reportAction?.actionName) {
        case CONST.REPORT.ACTIONS.TYPE.REPORT_PREVIEW: {
            const ownerAccountID = iouReport?.ownerAccountID ?? reportAction?.childOwnerAccountID;
            const actorAccountID = iouReport?.managerID ?? reportAction?.childManagerAccountID;

            if (isPolicyExpenseChat(report)) {
                return ownerAccountID;
            }

            return actorAccountID;
        }

        case CONST.REPORT.ACTIONS.TYPE.SUBMITTED:
            return reportAction?.adminAccountID ?? reportAction?.actorAccountID;

        default:
            return reportAction?.actorAccountID;
    }
}

function createDraftWorkspaceAndNavigateToConfirmationScreen(transactionID: string, actionName: IOUAction): void {
    const isCategorizing = actionName === CONST.IOU.ACTION.CATEGORIZE;
    const {expenseChatReportID, policyID, policyName} = createDraftWorkspace();
    setMoneyRequestParticipants(transactionID, [
        {
            selected: true,
            accountID: 0,
            isPolicyExpenseChat: true,
            reportID: expenseChatReportID,
            policyID,
            searchText: policyName,
        },
    ]);
    if (isCategorizing) {
        Navigation.navigate(ROUTES.MONEY_REQUEST_STEP_CATEGORY.getRoute(actionName, CONST.IOU.TYPE.SUBMIT, transactionID, expenseChatReportID));
    } else {
        Navigation.navigate(ROUTES.MONEY_REQUEST_STEP_CONFIRMATION.getRoute(actionName, CONST.IOU.TYPE.SUBMIT, transactionID, expenseChatReportID, true));
    }
}

function createDraftTransactionAndNavigateToParticipantSelector(
    transactionID: string | undefined,
    reportID: string | undefined,
    actionName: IOUAction,
    reportActionID: string | undefined,
): void {
    if (!transactionID || !reportID) {
        return;
    }

    const transaction = allTransactions?.[`${ONYXKEYS.COLLECTION.TRANSACTION}${transactionID}`] ?? ({} as Transaction);
    const reportActions = allReportActions?.[`${ONYXKEYS.COLLECTION.REPORT_ACTIONS}${reportID}`] ?? ([] as ReportAction[]);

    if (!transaction || !reportActions) {
        return;
    }

    const linkedTrackedExpenseReportAction = Object.values(reportActions)
        .filter(Boolean)
        .find((action) => isMoneyRequestAction(action) && getOriginalMessage(action)?.IOUTransactionID === transactionID);

    const {created, amount, currency, merchant, mccGroup} = getTransactionDetails(transaction) ?? {};
    const comment = getTransactionCommentObject(transaction);

    createDraftTransaction({
        ...transaction,
        actionableWhisperReportActionID: reportActionID,
        linkedTrackedExpenseReportAction,
        linkedTrackedExpenseReportID: reportID,
        created,
        modifiedCreated: undefined,
        modifiedAmount: undefined,
        modifiedCurrency: undefined,
        amount,
        currency,
        comment,
        merchant,
        modifiedMerchant: '',
        mccGroup,
    } as Transaction);

    const filteredPolicies = Object.values(allPolicies ?? {}).filter((policy) => shouldShowPolicy(policy, false, currentUserEmail));

    if (actionName === CONST.IOU.ACTION.CATEGORIZE) {
        const activePolicy = getPolicy(activePolicyID);
        if (shouldShowPolicy(activePolicy, false, currentUserEmail)) {
            const policyExpenseReportID = getPolicyExpenseChat(currentUserAccountID, activePolicyID)?.reportID;
            setMoneyRequestParticipants(transactionID, [
                {
                    selected: true,
                    accountID: 0,
                    isPolicyExpenseChat: true,
                    reportID: policyExpenseReportID,
                    policyID: activePolicyID,
                    searchText: activePolicy?.name,
                },
            ]);
            if (policyExpenseReportID) {
                Navigation.navigate(ROUTES.MONEY_REQUEST_STEP_CATEGORY.getRoute(actionName, CONST.IOU.TYPE.SUBMIT, transactionID, policyExpenseReportID));
            } else {
                Log.warn('policyExpenseReportID is not valid during expense categorizing');
            }
            return;
        }
        if (filteredPolicies.length === 0 || filteredPolicies.length > 1) {
            Navigation.navigate(ROUTES.MONEY_REQUEST_UPGRADE.getRoute(actionName, CONST.IOU.TYPE.SUBMIT, transactionID, reportID));
            return;
        }

        const policyID = filteredPolicies.at(0)?.id;
        const policyExpenseReportID = getPolicyExpenseChat(currentUserAccountID, policyID)?.reportID;
        setMoneyRequestParticipants(transactionID, [
            {
                selected: true,
                accountID: 0,
                isPolicyExpenseChat: true,
                reportID: policyExpenseReportID,
                policyID,
                searchText: activePolicy?.name,
            },
        ]);
        if (policyExpenseReportID) {
            Navigation.navigate(ROUTES.MONEY_REQUEST_STEP_CATEGORY.getRoute(actionName, CONST.IOU.TYPE.SUBMIT, transactionID, policyExpenseReportID));
        } else {
            Log.warn('policyExpenseReportID is not valid during expense categorizing');
        }
        return;
    }

    if (actionName === CONST.IOU.ACTION.SUBMIT || (allPolicies && filteredPolicies.length > 0)) {
        Navigation.navigate(ROUTES.MONEY_REQUEST_STEP_PARTICIPANTS.getRoute(CONST.IOU.TYPE.SUBMIT, transactionID, reportID, undefined, actionName));
        return;
    }

    return createDraftWorkspaceAndNavigateToConfirmationScreen(transactionID, actionName);
}

/**
 * @returns the object to update `report.hasOutstandingChildRequest`
 */
function getOutstandingChildRequest(iouReport: OnyxInputOrEntry<Report>): OutstandingChildRequest {
    if (!iouReport || isEmptyObject(iouReport)) {
        return {};
    }

    if (!isExpenseReport(iouReport)) {
        const {reimbursableSpend} = getMoneyRequestSpendBreakdown(iouReport);
        return {
            hasOutstandingChildRequest: iouReport.managerID === currentUserAccountID && reimbursableSpend !== 0,
        };
    }

    const policy = getPolicy(iouReport.policyID);
    const shouldBeManuallySubmitted = isPaidGroupPolicyPolicyUtils(policy) && !policy?.harvesting?.enabled;
    if (shouldBeManuallySubmitted) {
        return {
            hasOutstandingChildRequest: true,
        };
    }

    // We don't need to update hasOutstandingChildRequest in this case
    return {};
}

function canReportBeMentionedWithinPolicy(report: OnyxEntry<Report>, policyID: string | undefined): boolean {
    if (!policyID || report?.policyID !== policyID) {
        return false;
    }

    return isChatRoom(report) && !isInvoiceRoom(report) && !isThread(report);
}

/**
 * Whether a given report is used for onboarding tasks. In the past, it could be either the Concierge chat or the system
 * DM, and we saved the report ID in the user's `onboarding` NVP. As a fallback for users who don't have the NVP, we now
 * only use the Concierge chat.
 */
function isChatUsedForOnboarding(optionOrReport: OnyxEntry<Report> | OptionData, onboardingPurposeSelected?: OnboardingPurpose): boolean {
    // onboarding can be an empty object for old accounts and accounts created from olddot
    if (onboarding && !isEmptyObject(onboarding) && onboarding.chatReportID) {
        return onboarding.chatReportID === optionOrReport?.reportID;
    }
    if (isEmptyObject(onboarding)) {
        return (optionOrReport as OptionData)?.isConciergeChat ?? isConciergeChatReport(optionOrReport);
    }

    // Onboarding guides are assigned to signups with emails that do not contain a '+' and select the "Manage my team's expenses" intent.
    // Guides and onboarding tasks are posted to the #admins room to facilitate the onboarding process.
    return onboardingPurposeSelected === CONST.ONBOARDING_CHOICES.MANAGE_TEAM && !currentUserEmail?.includes('+')
        ? isAdminRoom(optionOrReport)
        : (optionOrReport as OptionData)?.isConciergeChat ?? isConciergeChatReport(optionOrReport);
}

/**
 * Get the report used for the user's onboarding process. For most users it is the Concierge chat, however in the past
 * we also used the system DM for A/B tests.
 */
function getChatUsedForOnboarding(): OnyxEntry<Report> {
    return Object.values(allReports ?? {}).find((report) => isChatUsedForOnboarding(report));
}

/**
 * Checks if given field has any violations and returns name of the first encountered one
 */
function getFieldViolation(violations: OnyxEntry<ReportViolations>, reportField: PolicyReportField): ReportViolationName | undefined {
    if (!violations || !reportField) {
        return undefined;
    }

    return Object.values(CONST.REPORT_VIOLATIONS).find((violation) => !!violations[violation] && violations[violation][reportField.fieldID]);
}

/**
 * Returns translation for given field violation
 */
function getFieldViolationTranslation(reportField: PolicyReportField, violation?: ReportViolationName): string {
    if (!violation) {
        return '';
    }

    switch (violation) {
        case 'fieldRequired':
            return translateLocal('reportViolations.fieldRequired', {fieldName: reportField.name});
        default:
            return '';
    }
}

/**
 * Returns all violations for report
 */
function getReportViolations(reportID: string): ReportViolations | undefined {
    if (!allReportsViolations) {
        return undefined;
    }

    return allReportsViolations[`${ONYXKEYS.COLLECTION.REPORT_VIOLATIONS}${reportID}`];
}

function findPolicyExpenseChatByPolicyID(policyID: string): OnyxEntry<Report> {
    return Object.values(allReports ?? {}).find((report) => isPolicyExpenseChat(report) && report?.policyID === policyID);
}

/**
 * A function to get the report last message. This is usually used to restore the report message preview in LHN after report actions change.
 * @param reportID
 * @param actionsToMerge
 * @param canUserPerformWriteActionInReport
 * @returns containing the calculated message preview data of the report
 */
function getReportLastMessage(reportID: string, actionsToMerge?: ReportActions) {
    let result: Partial<Report> = {
        lastMessageText: '',
        lastVisibleActionCreated: '',
    };

    const {lastMessageText = ''} = getLastVisibleMessage(reportID, actionsToMerge);

    if (lastMessageText) {
        const report = getReport(reportID, allReports);
        const lastVisibleAction = getLastVisibleActionReportActionsUtils(reportID, canUserPerformWriteAction(report), actionsToMerge);
        const lastVisibleActionCreated = lastVisibleAction?.created;
        const lastActorAccountID = lastVisibleAction?.actorAccountID;
        result = {
            lastMessageText,
            lastVisibleActionCreated,
            lastActorAccountID,
        };
    }

    return result;
}

function getSourceIDFromReportAction(reportAction: OnyxEntry<ReportAction>): string {
    const message = Array.isArray(reportAction?.message) ? reportAction?.message?.at(-1) ?? null : reportAction?.message ?? null;
    const html = message?.html ?? '';
    const {sourceURL} = getAttachmentDetails(html);
    const sourceID = (sourceURL?.match(CONST.REGEX.ATTACHMENT_ID) ?? [])[1];
    return sourceID;
}

function getIntegrationIcon(connectionName?: ConnectionName) {
    if (connectionName === CONST.POLICY.CONNECTIONS.NAME.XERO) {
        return XeroSquare;
    }
    if (connectionName === CONST.POLICY.CONNECTIONS.NAME.QBO) {
        return QBOSquare;
    }
    if (connectionName === CONST.POLICY.CONNECTIONS.NAME.NETSUITE) {
        return NetSuiteSquare;
    }
    if (connectionName === CONST.POLICY.CONNECTIONS.NAME.NSQS) {
        return NSQSSquare;
    }
    if (connectionName === CONST.POLICY.CONNECTIONS.NAME.SAGE_INTACCT) {
        return IntacctSquare;
    }

    return undefined;
}

function canBeExported(report: OnyxEntry<Report>) {
    if (!report?.statusNum) {
        return false;
    }
    const isCorrectState = [CONST.REPORT.STATUS_NUM.APPROVED, CONST.REPORT.STATUS_NUM.CLOSED, CONST.REPORT.STATUS_NUM.REIMBURSED].some((status) => status === report.statusNum);
    return isExpenseReport(report) && isCorrectState;
}

function isExported(reportActions: OnyxEntry<ReportActions>) {
    if (!reportActions) {
        return false;
    }
    return Object.values(reportActions).some((action) => isExportIntegrationAction(action));
}

function getApprovalChain(policy: OnyxEntry<Policy>, expenseReport: OnyxEntry<Report>): string[] {
    const approvalChain: string[] = [];
    const fullApprovalChain: string[] = [];
    const reportTotal = expenseReport?.total ?? 0;
    const submitterEmail = getLoginsByAccountIDs([expenseReport?.ownerAccountID ?? CONST.DEFAULT_NUMBER_ID]).at(0) ?? '';

    if (isSubmitAndClose(policy)) {
        return approvalChain;
    }

    // Get category/tag approver list
    const ruleApprovers = getRuleApprovers(policy, expenseReport);

    // Push rule approvers to approvalChain list before submitsTo/forwardsTo approvers
    ruleApprovers.forEach((ruleApprover) => {
        // Don't push submiiter to approve as a rule approver
        if (fullApprovalChain.includes(ruleApprover) || ruleApprover === submitterEmail) {
            return;
        }
        fullApprovalChain.push(ruleApprover);
    });

    let nextApproverEmail = getManagerAccountEmail(policy, expenseReport);

    while (nextApproverEmail && !approvalChain.includes(nextApproverEmail)) {
        approvalChain.push(nextApproverEmail);
        nextApproverEmail = getForwardsToAccount(policy, nextApproverEmail, reportTotal);
    }

    approvalChain.forEach((approver) => {
        if (fullApprovalChain.includes(approver)) {
            return;
        }

        fullApprovalChain.push(approver);
    });
    return fullApprovalChain;
}

/**
 * Checks if the user has missing bank account for the invoice room.
 */
function hasMissingInvoiceBankAccount(iouReportID: string | undefined): boolean {
    if (!iouReportID) {
        return false;
    }

    const invoiceReport = getReport(iouReportID, allReports);

    if (!isInvoiceReport(invoiceReport)) {
        return false;
    }

    return invoiceReport?.ownerAccountID === currentUserAccountID && !getPolicy(invoiceReport?.policyID)?.invoice?.bankAccount?.transferBankAccountID && isSettled(iouReportID);
}

function hasInvoiceReports() {
    const reports = Object.values(allReports ?? {});
    return reports.some((report) => isInvoiceReport(report));
}

function shouldUnmaskChat(participantsContext: OnyxEntry<PersonalDetailsList>, report: OnyxInputOrEntry<Report>): boolean {
    if (!report?.participants) {
        return true;
    }

    if (isThread(report) && report?.chatType && report?.chatType === CONST.REPORT.CHAT_TYPE.POLICY_EXPENSE_CHAT) {
        return true;
    }

    if (isThread(report) && report?.type === CONST.REPORT.TYPE.EXPENSE) {
        return true;
    }

    const participantAccountIDs = Object.keys(report.participants);

    if (participantAccountIDs.length > 2) {
        return false;
    }

    if (participantsContext) {
        let teamInChat = false;
        let userInChat = false;

        for (const participantAccountID of participantAccountIDs) {
            const id = Number(participantAccountID);
            const contextAccountData = participantsContext[id];

            if (contextAccountData) {
                const login = contextAccountData.login ?? '';

                if (login.endsWith(CONST.EMAIL.EXPENSIFY_EMAIL_DOMAIN) || login.endsWith(CONST.EMAIL.EXPENSIFY_TEAM_EMAIL_DOMAIN)) {
                    teamInChat = true;
                } else {
                    userInChat = true;
                }
            }
        }

        // exclude teamOnly chat
        if (teamInChat && userInChat) {
            return true;
        }
    }

    return false;
}

function getReportMetadata(reportID: string | undefined) {
    return reportID ? allReportMetadataKeyValue[reportID] : undefined;
}

export {
    addDomainToShortMention,
    completeShortMention,
    areAllRequestsBeingSmartScanned,
    buildOptimisticAddCommentReportAction,
    buildOptimisticApprovedReportAction,
    buildOptimisticUnapprovedReportAction,
    buildOptimisticCancelPaymentReportAction,
    buildOptimisticChangedTaskAssigneeReportAction,
    buildOptimisticChatReport,
    buildOptimisticClosedReportAction,
    buildOptimisticCreatedReportAction,
    buildOptimisticDismissedViolationReportAction,
    buildOptimisticEditedTaskFieldReportAction,
    buildOptimisticExpenseReport,
    buildOptimisticGroupChatReport,
    buildOptimisticHoldReportAction,
    buildOptimisticHoldReportActionComment,
    buildOptimisticIOUReport,
    buildOptimisticIOUReportAction,
    buildOptimisticModifiedExpenseReportAction,
    buildOptimisticMoneyRequestEntities,
    buildOptimisticMovedReportAction,
    buildOptimisticMovedTrackedExpenseModifiedReportAction,
    buildOptimisticRenamedRoomReportAction,
    buildOptimisticRoomDescriptionUpdatedReportAction,
    buildOptimisticReportPreview,
    buildOptimisticActionableTrackExpenseWhisper,
    buildOptimisticSubmittedReportAction,
    buildOptimisticTaskCommentReportAction,
    buildOptimisticTaskReport,
    buildOptimisticTaskReportAction,
    buildOptimisticUnHoldReportAction,
    buildOptimisticAnnounceChat,
    buildOptimisticWorkspaceChats,
    buildOptimisticCardAssignedReportAction,
    buildOptimisticDetachReceipt,
    buildParticipantsFromAccountIDs,
    buildReportNameFromParticipantNames,
    buildTransactionThread,
    canAccessReport,
    isReportNotFound,
    canAddTransaction,
    canDeleteTransaction,
    canBeAutoReimbursed,
    canCreateRequest,
    canCreateTaskInReport,
    canCurrentUserOpenReport,
    canDeleteReportAction,
    canHoldUnholdReportAction,
    canEditFieldOfMoneyRequest,
    canEditMoneyRequest,
    canEditPolicyDescription,
    canEditReportAction,
    canEditReportDescription,
    canEditRoomVisibility,
    canEditWriteCapability,
    canFlagReportAction,
    isNonAdminOrOwnerOfPolicyExpenseChat,
    canLeaveRoom,
    canJoinChat,
    canLeaveChat,
    canReportBeMentionedWithinPolicy,
    canRequestMoney,
    canSeeDefaultRoom,
    canShowReportRecipientLocalTime,
    canUserPerformWriteAction,
    chatIncludesChronos,
    chatIncludesChronosWithID,
    chatIncludesConcierge,
    createDraftTransactionAndNavigateToParticipantSelector,
    doesReportBelongToWorkspace,
    findLastAccessedReport,
    findSelfDMReportID,
    formatReportLastMessageText,
    generateReportID,
    getAddWorkspaceRoomOrChatReportErrors,
    getAllAncestorReportActionIDs,
    getAllAncestorReportActions,
    getAllHeldTransactions,
    getAllPolicyReports,
    getAllWorkspaceReports,
    getAvailableReportFields,
    getBankAccountRoute,
    getChatByParticipants,
    getChatRoomSubtitle,
    getChildReportNotificationPreference,
    getCommentLength,
    getDefaultGroupAvatar,
    getDefaultWorkspaceAvatar,
    getDefaultWorkspaceAvatarTestID,
    getDeletedParentActionMessageForChatReport,
    getDisplayNameForParticipant,
    getDisplayNamesWithTooltips,
    getGroupChatName,
    getIOUReportActionDisplayMessage,
    getIOUReportActionMessage,
    getReportAutomaticallyApprovedMessage,
    getIOUUnapprovedMessage,
    getIOUApprovedMessage,
    getReportAutomaticallyForwardedMessage,
    getIOUForwardedMessage,
    getRejectedReportMessage,
    getWorkspaceNameUpdatedMessage,
    getDeletedTransactionMessage,
    getUpgradeWorkspaceMessage,
    getDowngradeWorkspaceMessage,
    getReportAutomaticallySubmittedMessage,
    getIOUSubmittedMessage,
    getIcons,
    getIconsForParticipants,
    getIndicatedMissingPaymentMethod,
    getLastVisibleMessage,
    getMoneyRequestOptions,
    getMoneyRequestSpendBreakdown,
    getNonHeldAndFullAmount,
    getOptimisticDataForParentReportAction,
    getOriginalReportID,
    getOutstandingChildRequest,
    getParentNavigationSubtitle,
    getParsedComment,
    getParticipantsAccountIDsForDisplay,
    getParticipantsList,
    getParticipants,
    getPendingChatMembers,
    getPersonalDetailsForAccountID,
    getPolicyDescriptionText,
    getPolicyExpenseChat,
    getPolicyExpenseChatName,
    getPolicyName,
    getPolicyType,
    getReimbursementDeQueuedActionMessage,
    getReimbursementQueuedActionMessage,
    getReportActionActorAccountID,
    getReportDescription,
    getReportFieldKey,
    getReportIDFromLink,
    getReportName,
    getSearchReportName,
    getReportTransactions,
    reportTransactionsSelector,
    getReportNotificationPreference,
    getReportOfflinePendingActionAndErrors,
    getReportParticipantsTitle,
    getReportPreviewMessage,
    getReportRecipientAccountIDs,
    getReportOrDraftReport,
    getRoom,
    getRootParentReport,
    getRouteFromLink,
    getTaskAssigneeChatOnyxData,
    getTransactionDetails,
    getTransactionReportName,
    getDisplayedReportID,
    getTransactionsWithReceipts,
    getUserDetailTooltipText,
    getWhisperDisplayNames,
    getWorkspaceChats,
    getWorkspaceIcon,
    goBackToDetailsPage,
    goBackFromPrivateNotes,
    getInvoicePayerName,
    getInvoicesChatName,
    getPayeeName,
    getQuickActionDetails,
    hasActionsWithErrors,
    hasAutomatedExpensifyAccountIDs,
    hasExpensifyGuidesEmails,
    hasHeldExpenses,
    hasIOUWaitingOnCurrentUserBankAccount,
    hasMissingPaymentMethod,
    hasMissingSmartscanFields,
    hasNonReimbursableTransactions,
    hasOnlyHeldExpenses,
    hasOnlyTransactionsWithPendingRoutes,
    hasReportNameError,
    getReportActionWithSmartscanError,
    hasSmartscanError,
    hasUpdatedTotal,
    hasViolations,
    hasWarningTypeViolations,
    hasNoticeTypeViolations,
    isActionCreator,
    isAdminRoom,
    isAdminsOnlyPostingRoom,
    isAllowedToApproveExpenseReport,
    isAllowedToComment,
    isAllowedToSubmitDraftExpenseReport,
    isAnnounceRoom,
    isArchivedNonExpenseReport,
    isArchivedReport,
    isArchivedNonExpenseReportWithID,
    isArchivedReportWithID,
    isClosedReport,
    isCanceledTaskReport,
    isChatReport,
    isChatRoom,
    isTripRoom,
    isChatThread,
    isChildReport,
    isClosedExpenseReportWithNoExpenses,
    isCompletedTaskReport,
    isConciergeChatReport,
    isControlPolicyExpenseChat,
    isControlPolicyExpenseReport,
    isCurrentUserSubmitter,
    isCurrentUserTheOnlyParticipant,
    isDM,
    isDefaultRoom,
    isDeprecatedGroupDM,
    isEmptyReport,
    isRootGroupChat,
    isExpenseReport,
    isExpenseRequest,
    isExpensifyOnlyParticipantInReport,
    isGroupChat,
    isGroupChatAdmin,
    isGroupPolicy,
    isReportInGroupPolicy,
    isHoldCreator,
    isIOUOwnedByCurrentUser,
    isIOUReport,
    isIOUReportUsingReport,
    isJoinRequestInAdminRoom,
    isDomainRoom,
    isMoneyRequest,
    isMoneyRequestReport,
    isMoneyRequestReportPendingDeletion,
    isOneOnOneChat,
    isOneTransactionThread,
    isOpenExpenseReport,
    isOpenTaskReport,
    isOptimisticPersonalDetail,
    isPaidGroupPolicy,
    isPaidGroupPolicyExpenseChat,
    isPaidGroupPolicyExpenseReport,
    isPayer,
    isPolicyAdmin,
    isPolicyExpenseChat,
    isPolicyExpenseChatAdmin,
    isProcessingReport,
    isAwaitingFirstLevelApproval,
    isPublicAnnounceRoom,
    isPublicRoom,
    isReportApproved,
    isReportIDApproved,
    isReportManuallyReimbursed,
    isReportDataReady,
    isReportFieldDisabled,
    isReportFieldOfTypeTitle,
    isReportManager,
    isReportMessageAttachment,
    isReportOwner,
    isReportParticipant,
    isSelfDM,
    isSettled,
    isSystemChat,
    isTaskReport,
    isThread,
    isTrackExpenseReport,
    isUnread,
    isUnreadWithMention,
    isUserCreatedPolicyRoom,
    isValidReport,
    isValidReportIDFromPath,
    isWaitingForAssigneeToCompleteAction,
    isInvoiceRoom,
    isInvoiceRoomWithID,
    isInvoiceReport,
    isOpenInvoiceReport,
    getDefaultNotificationPreferenceForReport,
    canWriteInReport,
    navigateToDetailsPage,
    navigateToPrivateNotes,
    navigateBackOnDeleteTransaction,
    parseReportRouteParams,
    parseReportActionHtmlToText,
    requiresAttentionFromCurrentUser,
    shouldAutoFocusOnKeyPress,
    shouldCreateNewMoneyRequestReport,
    shouldDisableDetailPage,
    shouldDisableRename,
    shouldDisableThread,
    shouldDisplayThreadReplies,
    shouldDisplayViolationsRBRInLHN,
    shouldReportBeInOptionList,
    shouldReportShowSubscript,
    shouldShowFlagComment,
    getReportActionWithMissingSmartscanFields,
    shouldShowRBRForMissingSmartscanFields,
    shouldUseFullTitleToDisplay,
    updateOptimisticParentReportAction,
    updateReportPreview,
    temporary_getMoneyRequestOptions,
    getTripIDFromTransactionParentReportID,
    buildOptimisticInvoiceReport,
    getInvoiceChatByParticipants,
    isCurrentUserInvoiceReceiver,
    isDraftReport,
    changeMoneyRequestHoldStatus,
    isAdminOwnerApproverOrReportOwner,
    createDraftWorkspaceAndNavigateToConfirmationScreen,
    isChatUsedForOnboarding,
    buildOptimisticExportIntegrationAction,
    getChatUsedForOnboarding,
    getFieldViolationTranslation,
    getFieldViolation,
    getReportViolations,
    findPolicyExpenseChatByPolicyID,
    getIntegrationIcon,
    canBeExported,
    isExported,
    hasOnlyNonReimbursableTransactions,
    getReportLastMessage,
    getMostRecentlyVisitedReport,
    getSourceIDFromReportAction,
    getReportNameValuePairs,
    hasReportViolations,
    isPayAtEndExpenseReport,
    getArchiveReason,
    getApprovalChain,
    isIndividualInvoiceRoom,
    isAuditor,
    hasMissingInvoiceBankAccount,
    reasonForReportToBeInOptionList,
    getReasonAndReportActionThatRequiresAttention,
    buildOptimisticChangeFieldAction,
    isPolicyRelatedReport,
    hasReportErrorsOtherThanFailedReceipt,
    getAllReportErrors,
    getAllReportActionsErrorsAndReportActionThatRequiresAttention,
    hasInvoiceReports,
    shouldUnmaskChat,
    getReportMetadata,
    buildOptimisticSelfDMReport,
    isHiddenForCurrentUser,
    prepareOnboardingOnyxData,
};

export type {
    Ancestor,
    DisplayNameWithTooltips,
    OptimisticAddCommentReportAction,
    OptimisticChatReport,
    OptimisticClosedReportAction,
    OptimisticCreatedReportAction,
    OptimisticIOUReportAction,
    OptimisticTaskReportAction,
    OptionData,
    TransactionDetails,
    PartialReportAction,
    ParsingDetails,
    MissingPaymentMethod,
};<|MERGE_RESOLUTION|>--- conflicted
+++ resolved
@@ -1055,11 +1055,7 @@
  */
 function getPolicyName({report, returnEmptyIfNotFound = false, policy, policies, reports}: GetPolicyNameParams): string {
     const noPolicyFound = returnEmptyIfNotFound ? '' : unavailableTranslation;
-<<<<<<< HEAD
-    if (isEmptyObject(report) || (isEmptyObject(allPolicies) && !report?.policyName && !policy)) {
-=======
     if (isEmptyObject(report) || (isEmptyObject(policies) && isEmptyObject(allPolicies) && !report?.policyName)) {
->>>>>>> 2fb80ddb
         return noPolicyFound;
     }
 
