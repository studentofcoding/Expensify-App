--- conflicted
+++ resolved
@@ -909,16 +909,15 @@
     return getChatType(report) === CONST.REPORT.CHAT_TYPE.INVOICE;
 }
 
-<<<<<<< HEAD
+/**
+ * Checks if a report is a completed task report.
+ */
+function isTripRoom(report: OnyxEntry<Report>): boolean {
+    return isChatReport(report) && getChatType(report) === CONST.REPORT.CHAT_TYPE.TRIP_ROOM;
+}
+
 function isIndividualInvoiceRoom(report: OnyxEntry<Report>): boolean {
     return isInvoiceRoom(report) && report?.invoiceReceiver?.type === CONST.REPORT.INVOICE_RECEIVER_TYPE.INDIVIDUAL;
-=======
-/**
- * Checks if a report is a completed task report.
- */
-function isTripRoom(report: OnyxEntry<Report>): boolean {
-    return isChatReport(report) && getChatType(report) === CONST.REPORT.CHAT_TYPE.TRIP_ROOM;
->>>>>>> 1426c4e4
 }
 
 function isCurrentUserInvoiceReceiver(report: OnyxEntry<Report>): boolean {
@@ -1869,7 +1868,6 @@
     return shouldUseShortForm ? shortName : longName;
 }
 
-<<<<<<< HEAD
 function getSecondaryAvatar(chatReport: OnyxEntry<Report>, iouReport: OnyxEntry<Report>, displayAllActors: boolean, isWorkspaceActor: boolean, actorAccountID?: number): Icon {
     let secondaryAvatar: Icon;
 
@@ -1910,10 +1908,7 @@
     return secondaryAvatar;
 }
 
-function getParticipantAccountIDs(reportID: string) {
-=======
 function getParticipantAccountIDs(reportID: string, includeOnlyActiveMembers = false) {
->>>>>>> 1426c4e4
     const report = getReport(reportID);
     if (!report || !report.participants) {
         return [];
