import {format} from 'date-fns';
import {Str} from 'expensify-common';
import {isEmpty} from 'lodash';
import lodashEscape from 'lodash/escape';
import lodashFindLastIndex from 'lodash/findLastIndex';
import lodashIntersection from 'lodash/intersection';
import lodashIsEqual from 'lodash/isEqual';
import lodashMaxBy from 'lodash/maxBy';
import type {OnyxCollection, OnyxEntry, OnyxUpdate} from 'react-native-onyx';
import Onyx from 'react-native-onyx';
import type {SvgProps} from 'react-native-svg';
import type {OriginalMessageModifiedExpense} from 'src/types/onyx/OriginalMessage';
import type {TupleToUnion, ValueOf} from 'type-fest';
import type {FileObject} from '@components/AttachmentModal';
import {FallbackAvatar, QBOCircle, XeroCircle} from '@components/Icon/Expensicons';
import * as defaultGroupAvatars from '@components/Icon/GroupDefaultAvatars';
import * as defaultWorkspaceAvatars from '@components/Icon/WorkspaceDefaultAvatars';
import type {MoneyRequestAmountInputProps} from '@components/MoneyRequestAmountInput';
import type {IOUAction, IOUType} from '@src/CONST';
import CONST from '@src/CONST';
import type {ParentNavigationSummaryParams, TranslationPaths} from '@src/languages/types';
import ONYXKEYS from '@src/ONYXKEYS';
import type {Route} from '@src/ROUTES';
import ROUTES from '@src/ROUTES';
import SCREENS from '@src/SCREENS';
import type {
    Beta,
    OnyxInputOrEntry,
    PersonalDetails,
    PersonalDetailsList,
    Policy,
    PolicyReportField,
    Report,
    ReportAction,
    ReportMetadata,
    ReportNameValuePairs,
    ReportViolationName,
    ReportViolations,
    Session,
    Task,
    Transaction,
    TransactionViolation,
    UserWallet,
} from '@src/types/onyx';
import type {Participant} from '@src/types/onyx/IOU';
import type {OriginalMessageExportedToIntegration} from '@src/types/onyx/OldDotAction';
import type Onboarding from '@src/types/onyx/Onboarding';
import type {Errors, Icon, PendingAction} from '@src/types/onyx/OnyxCommon';
import type {OriginalMessageChangeLog, PaymentMethodType} from '@src/types/onyx/OriginalMessage';
import type {Status} from '@src/types/onyx/PersonalDetails';
import type {ConnectionName} from '@src/types/onyx/Policy';
import type {NotificationPreference, Participants, PendingChatMember, Participant as ReportParticipant} from '@src/types/onyx/Report';
import type {Message, ReportActions} from '@src/types/onyx/ReportAction';
import type {Comment, TransactionChanges, WaypointCollection} from '@src/types/onyx/Transaction';
import {isEmptyObject} from '@src/types/utils/EmptyObject';
import type IconAsset from '@src/types/utils/IconAsset';
import AccountUtils from './AccountUtils';
import * as IOU from './actions/IOU';
import * as PolicyActions from './actions/Policy/Policy';
import * as store from './actions/ReimbursementAccount/store';
import * as SessionUtils from './actions/Session';
import * as CurrencyUtils from './CurrencyUtils';
import DateUtils from './DateUtils';
import {hasValidDraftComment} from './DraftCommentUtils';
import getAttachmentDetails from './fileDownload/getAttachmentDetails';
import getIsSmallScreenWidth from './getIsSmallScreenWidth';
import isReportMessageAttachment from './isReportMessageAttachment';
import localeCompare from './LocaleCompare';
import * as LocalePhoneNumber from './LocalePhoneNumber';
import * as Localize from './Localize';
import {isEmailPublicDomain} from './LoginUtils';
import ModifiedExpenseMessage from './ModifiedExpenseMessage';
import linkingConfig from './Navigation/linkingConfig';
import Navigation from './Navigation/Navigation';
import * as NumberUtils from './NumberUtils';
import Parser from './Parser';
import Permissions from './Permissions';
import * as PersonalDetailsUtils from './PersonalDetailsUtils';
import * as PhoneNumber from './PhoneNumber';
import * as PolicyUtils from './PolicyUtils';
import type {LastVisibleMessage} from './ReportActionsUtils';
import * as ReportActionsUtils from './ReportActionsUtils';
import * as ReportConnection from './ReportConnection';
import StringUtils from './StringUtils';
import * as TransactionUtils from './TransactionUtils';
import * as Url from './Url';
import type {AvatarSource} from './UserUtils';
import * as UserUtils from './UserUtils';

type AvatarRange = 1 | 2 | 3 | 4 | 5 | 6 | 7 | 8 | 9 | 10 | 11 | 12 | 13 | 14 | 15 | 16 | 17 | 18;

type SpendBreakdown = {
    nonReimbursableSpend: number;
    reimbursableSpend: number;
    totalDisplaySpend: number;
};

type ParticipantDetails = [number, string, AvatarSource, AvatarSource];

type OptimisticAddCommentReportAction = Pick<
    ReportAction<typeof CONST.REPORT.ACTIONS.TYPE.ADD_COMMENT>,
    | 'reportActionID'
    | 'actionName'
    | 'actorAccountID'
    | 'person'
    | 'automatic'
    | 'avatar'
    | 'created'
    | 'message'
    | 'isFirstItem'
    | 'isAttachmentOnly'
    | 'isAttachmentWithText'
    | 'pendingAction'
    | 'shouldShow'
    | 'originalMessage'
    | 'childReportID'
    | 'parentReportID'
    | 'childType'
    | 'childReportName'
    | 'childManagerAccountID'
    | 'childStatusNum'
    | 'childStateNum'
    | 'errors'
    | 'childVisibleActionCount'
    | 'childCommenterCount'
    | 'childLastVisibleActionCreated'
    | 'childOldestFourAccountIDs'
> & {isOptimisticAction: boolean};

type OptimisticReportAction = {
    commentText: string;
    reportAction: OptimisticAddCommentReportAction;
};

type UpdateOptimisticParentReportAction = {
    childVisibleActionCount: number;
    childCommenterCount: number;
    childLastVisibleActionCreated: string;
    childOldestFourAccountIDs: string | undefined;
};

type OptimisticExpenseReport = Pick<
    Report,
    | 'reportID'
    | 'chatReportID'
    | 'policyID'
    | 'type'
    | 'ownerAccountID'
    | 'managerID'
    | 'currency'
    | 'reportName'
    | 'stateNum'
    | 'statusNum'
    | 'total'
    | 'nonReimbursableTotal'
    | 'notificationPreference'
    | 'parentReportID'
    | 'lastVisibleActionCreated'
    | 'parentReportActionID'
>;

type OptimisticIOUReportAction = Pick<
    ReportAction,
    | 'actionName'
    | 'actorAccountID'
    | 'automatic'
    | 'avatar'
    | 'isAttachmentOnly'
    | 'originalMessage'
    | 'message'
    | 'person'
    | 'reportActionID'
    | 'shouldShow'
    | 'created'
    | 'pendingAction'
    | 'receipt'
    | 'childReportID'
    | 'childVisibleActionCount'
    | 'childCommenterCount'
>;

type PartialReportAction = OnyxInputOrEntry<ReportAction> | Partial<ReportAction> | OptimisticIOUReportAction | OptimisticApprovedReportAction | OptimisticSubmittedReportAction | undefined;

type ReportRouteParams = {
    reportID: string;
    isSubReportPageRoute: boolean;
};

type ReportOfflinePendingActionAndErrors = {
    reportPendingAction: PendingAction | undefined;
    reportErrors: Errors | null | undefined;
};

type OptimisticApprovedReportAction = Pick<
    ReportAction<typeof CONST.REPORT.ACTIONS.TYPE.APPROVED>,
    'actionName' | 'actorAccountID' | 'automatic' | 'avatar' | 'isAttachmentOnly' | 'originalMessage' | 'message' | 'person' | 'reportActionID' | 'shouldShow' | 'created' | 'pendingAction'
>;

type OptimisticUnapprovedReportAction = Pick<
    ReportAction<typeof CONST.REPORT.ACTIONS.TYPE.UNAPPROVED>,
    'actionName' | 'actorAccountID' | 'automatic' | 'avatar' | 'isAttachmentOnly' | 'originalMessage' | 'message' | 'person' | 'reportActionID' | 'shouldShow' | 'created' | 'pendingAction'
>;

type OptimisticSubmittedReportAction = Pick<
    ReportAction<typeof CONST.REPORT.ACTIONS.TYPE.SUBMITTED>,
    | 'actionName'
    | 'actorAccountID'
    | 'adminAccountID'
    | 'automatic'
    | 'avatar'
    | 'isAttachmentOnly'
    | 'originalMessage'
    | 'message'
    | 'person'
    | 'reportActionID'
    | 'shouldShow'
    | 'created'
    | 'pendingAction'
>;

type OptimisticHoldReportAction = Pick<
    ReportAction,
    'actionName' | 'actorAccountID' | 'automatic' | 'avatar' | 'isAttachmentOnly' | 'originalMessage' | 'message' | 'person' | 'reportActionID' | 'shouldShow' | 'created' | 'pendingAction'
>;

type OptimisticCancelPaymentReportAction = Pick<
    ReportAction,
    'actionName' | 'actorAccountID' | 'message' | 'originalMessage' | 'person' | 'reportActionID' | 'shouldShow' | 'created' | 'pendingAction'
>;

type OptimisticEditedTaskReportAction = Pick<
    ReportAction,
    'reportActionID' | 'actionName' | 'pendingAction' | 'actorAccountID' | 'automatic' | 'avatar' | 'created' | 'shouldShow' | 'message' | 'person'
>;

type OptimisticClosedReportAction = Pick<
    ReportAction<typeof CONST.REPORT.ACTIONS.TYPE.CLOSED>,
    'actionName' | 'actorAccountID' | 'automatic' | 'avatar' | 'created' | 'message' | 'originalMessage' | 'pendingAction' | 'person' | 'reportActionID' | 'shouldShow'
>;

type OptimisticDismissedViolationReportAction = Pick<
    ReportAction,
    'actionName' | 'actorAccountID' | 'avatar' | 'created' | 'message' | 'originalMessage' | 'person' | 'reportActionID' | 'shouldShow' | 'pendingAction'
>;

type OptimisticCreatedReportAction = Pick<
    ReportAction<typeof CONST.REPORT.ACTIONS.TYPE.CREATED>,
    'actorAccountID' | 'automatic' | 'avatar' | 'created' | 'message' | 'person' | 'reportActionID' | 'shouldShow' | 'pendingAction' | 'actionName'
>;

type OptimisticRenamedReportAction = Pick<
    ReportAction<typeof CONST.REPORT.ACTIONS.TYPE.RENAMED>,
    'actorAccountID' | 'automatic' | 'avatar' | 'created' | 'message' | 'person' | 'reportActionID' | 'shouldShow' | 'pendingAction' | 'actionName' | 'originalMessage'
>;

type OptimisticChatReport = Pick<
    Report,
    | 'type'
    | 'chatType'
    | 'chatReportID'
    | 'iouReportID'
    | 'isOwnPolicyExpenseChat'
    | 'isPinned'
    | 'lastActorAccountID'
    | 'lastMessageTranslationKey'
    | 'lastMessageHtml'
    | 'lastMessageText'
    | 'lastReadTime'
    | 'lastVisibleActionCreated'
    | 'notificationPreference'
    | 'oldPolicyName'
    | 'ownerAccountID'
    | 'pendingFields'
    | 'parentReportActionID'
    | 'parentReportID'
    | 'participants'
    | 'policyID'
    | 'reportID'
    | 'reportName'
    | 'stateNum'
    | 'statusNum'
    | 'visibility'
    | 'description'
    | 'writeCapability'
    | 'avatarUrl'
    | 'invoiceReceiver'
    | 'isHidden'
> & {
    isOptimisticReport: true;
};

type OptimisticExportIntegrationAction = OriginalMessageExportedToIntegration &
    Pick<
        ReportAction<typeof CONST.REPORT.ACTIONS.TYPE.EXPORTED_TO_INTEGRATION>,
        'reportActionID' | 'actorAccountID' | 'avatar' | 'created' | 'lastModified' | 'message' | 'person' | 'shouldShow' | 'pendingAction' | 'errors' | 'automatic'
    >;

type OptimisticTaskReportAction = Pick<
    ReportAction,
    | 'reportActionID'
    | 'actionName'
    | 'actorAccountID'
    | 'automatic'
    | 'avatar'
    | 'created'
    | 'isAttachmentOnly'
    | 'message'
    | 'originalMessage'
    | 'person'
    | 'pendingAction'
    | 'shouldShow'
    | 'isFirstItem'
    | 'previousMessage'
    | 'errors'
    | 'linkMetadata'
>;

type OptimisticWorkspaceChats = {
    announceChatReportID: string;
    announceChatData: OptimisticChatReport;
    announceReportActionData: Record<string, OptimisticCreatedReportAction>;
    announceCreatedReportActionID: string;
    adminsChatReportID: string;
    adminsChatData: OptimisticChatReport;
    adminsReportActionData: Record<string, OptimisticCreatedReportAction>;
    adminsCreatedReportActionID: string;
    expenseChatReportID: string;
    expenseChatData: OptimisticChatReport;
    expenseReportActionData: Record<string, OptimisticCreatedReportAction>;
    expenseCreatedReportActionID: string;
};

type OptimisticModifiedExpenseReportAction = Pick<
    ReportAction<typeof CONST.REPORT.ACTIONS.TYPE.MODIFIED_EXPENSE>,
    'actionName' | 'actorAccountID' | 'automatic' | 'avatar' | 'created' | 'isAttachmentOnly' | 'message' | 'originalMessage' | 'person' | 'pendingAction' | 'reportActionID' | 'shouldShow'
> & {reportID?: string};

type OptimisticTaskReport = Pick<
    Report,
    | 'reportID'
    | 'reportName'
    | 'description'
    | 'ownerAccountID'
    | 'participants'
    | 'managerID'
    | 'type'
    | 'parentReportID'
    | 'policyID'
    | 'stateNum'
    | 'statusNum'
    | 'notificationPreference'
    | 'parentReportActionID'
    | 'lastVisibleActionCreated'
    | 'hasParentAccess'
>;

type TransactionDetails = {
    created: string;
    amount: number;
    taxAmount?: number;
    taxCode?: string;
    currency: string;
    merchant: string;
    waypoints?: WaypointCollection | string;
    customUnitRateID?: string;
    comment: string;
    category: string;
    billable: boolean;
    tag: string;
    mccGroup?: ValueOf<typeof CONST.MCC_GROUPS>;
    cardID: number;
    originalAmount: number;
    originalCurrency: string;
};

type OptimisticIOUReport = Pick<
    Report,
    | 'cachedTotal'
    | 'type'
    | 'chatReportID'
    | 'currency'
    | 'managerID'
    | 'policyID'
    | 'ownerAccountID'
    | 'participants'
    | 'reportID'
    | 'stateNum'
    | 'statusNum'
    | 'total'
    | 'reportName'
    | 'notificationPreference'
    | 'parentReportID'
    | 'lastVisibleActionCreated'
>;
type DisplayNameWithTooltips = Array<Pick<PersonalDetails, 'accountID' | 'pronouns' | 'displayName' | 'login' | 'avatar'>>;

type CustomIcon = {
    src: IconAsset;
    color?: string;
};

type OptionData = {
    text?: string;
    alternateText?: string;
    allReportErrors?: Errors;
    brickRoadIndicator?: ValueOf<typeof CONST.BRICK_ROAD_INDICATOR_STATUS> | '' | null;
    tooltipText?: string | null;
    alternateTextMaxLines?: number;
    boldStyle?: boolean;
    customIcon?: CustomIcon;
    subtitle?: string;
    login?: string;
    accountID?: number;
    pronouns?: string;
    status?: Status | null;
    phoneNumber?: string;
    isUnread?: boolean | null;
    isUnreadWithMention?: boolean | null;
    hasDraftComment?: boolean | null;
    keyForList?: string;
    searchText?: string;
    isIOUReportOwner?: boolean | null;
    isArchivedRoom?: boolean | null;
    shouldShowSubscript?: boolean | null;
    isPolicyExpenseChat?: boolean | null;
    isMoneyRequestReport?: boolean | null;
    isInvoiceReport?: boolean;
    isExpenseRequest?: boolean | null;
    isAllowedToComment?: boolean | null;
    isThread?: boolean | null;
    isTaskReport?: boolean | null;
    parentReportAction?: OnyxEntry<ReportAction>;
    displayNamesWithTooltips?: DisplayNameWithTooltips | null;
    isDefaultRoom?: boolean;
    isInvoiceRoom?: boolean;
    isExpenseReport?: boolean;
    isOptimisticPersonalDetail?: boolean;
    selected?: boolean;
    isOptimisticAccount?: boolean;
    isSelected?: boolean;
    descriptiveText?: string;
    notificationPreference?: NotificationPreference | null;
    isDisabled?: boolean | null;
    name?: string | null;
    isSelfDM?: boolean;
    isOneOnOneChat?: boolean;
    reportID?: string;
    enabled?: boolean;
    code?: string;
    transactionThreadReportID?: string | null;
    shouldShowAmountInput?: boolean;
    amountInputProps?: MoneyRequestAmountInputProps;
    tabIndex?: 0 | -1;
    isConciergeChat?: boolean;
} & Report;

type OnyxDataTaskAssigneeChat = {
    optimisticData: OnyxUpdate[];
    successData: OnyxUpdate[];
    failureData: OnyxUpdate[];
    optimisticAssigneeAddComment?: OptimisticReportAction;
    optimisticChatCreatedReportAction?: OptimisticCreatedReportAction;
};

type Ancestor = {
    report: Report;
    reportAction: ReportAction;
    shouldDisplayNewMarker: boolean;
};

type AncestorIDs = {
    reportIDs: string[];
    reportActionsIDs: string[];
};

type MissingPaymentMethod = 'bankAccount' | 'wallet';

type OutstandingChildRequest = {
    hasOutstandingChildRequest?: boolean;
};

type ParsingDetails = {
    shouldEscapeText?: boolean;
    reportID?: string;
    policyID?: string;
};

let currentUserEmail: string | undefined;
let currentUserPrivateDomain: string | undefined;
let currentUserAccountID: number | undefined;
let isAnonymousUser = false;

// This cache is used to save parse result of report action html message into text
// to prevent unnecessary parsing when the report action is not changed/modified.
// Example case: when we need to get a report name of a thread which is dependent on a report action message.
const parsedReportActionMessageCache: Record<string, string> = {};

const defaultAvatarBuildingIconTestID = 'SvgDefaultAvatarBuilding Icon';
Onyx.connect({
    key: ONYXKEYS.SESSION,
    callback: (value) => {
        // When signed out, val is undefined
        if (!value) {
            return;
        }

        currentUserEmail = value.email;
        currentUserAccountID = value.accountID;
        isAnonymousUser = value.authTokenType === CONST.AUTH_TOKEN_TYPES.ANONYMOUS;
        currentUserPrivateDomain = isEmailPublicDomain(currentUserEmail ?? '') ? '' : Str.extractEmailDomain(currentUserEmail ?? '');
    },
});

let allPersonalDetails: OnyxEntry<PersonalDetailsList>;
let allPersonalDetailLogins: string[];
let currentUserPersonalDetails: OnyxEntry<PersonalDetails>;
Onyx.connect({
    key: ONYXKEYS.PERSONAL_DETAILS_LIST,
    callback: (value) => {
        currentUserPersonalDetails = value?.[currentUserAccountID ?? -1] ?? undefined;
        allPersonalDetails = value ?? {};
        allPersonalDetailLogins = Object.values(allPersonalDetails).map((personalDetail) => personalDetail?.login ?? '');
    },
});

let allReportsDraft: OnyxCollection<Report>;
Onyx.connect({
    key: ONYXKEYS.COLLECTION.REPORT_DRAFT,
    waitForCollectionCallback: true,
    callback: (value) => (allReportsDraft = value),
});

let allPolicies: OnyxCollection<Policy>;
Onyx.connect({
    key: ONYXKEYS.COLLECTION.POLICY,
    waitForCollectionCallback: true,
    callback: (value) => (allPolicies = value),
});

let allBetas: OnyxEntry<Beta[]>;
Onyx.connect({
    key: ONYXKEYS.BETAS,
    callback: (value) => (allBetas = value),
});

let allTransactions: OnyxCollection<Transaction> = {};
let reportsTransactions: Record<string, Transaction[]> = {};
Onyx.connect({
    key: ONYXKEYS.COLLECTION.TRANSACTION,
    waitForCollectionCallback: true,
    callback: (value) => {
        if (!value) {
            return;
        }
        allTransactions = Object.fromEntries(Object.entries(value).filter(([, transaction]) => transaction));

        reportsTransactions = Object.values(value).reduce<Record<string, Transaction[]>>((all, transaction) => {
            const reportsMap = all;
            if (!transaction) {
                return reportsMap;
            }

            if (!reportsMap[transaction.reportID]) {
                reportsMap[transaction.reportID] = [];
            }
            reportsMap[transaction.reportID].push(transaction);

            return all;
        }, {});
    },
});

let allReportActions: OnyxCollection<ReportActions>;
Onyx.connect({
    key: ONYXKEYS.COLLECTION.REPORT_ACTIONS,
    waitForCollectionCallback: true,
    callback: (actions) => {
        if (!actions) {
            return;
        }
        allReportActions = actions;
    },
});

let allReportMetadata: OnyxCollection<ReportMetadata>;
Onyx.connect({
    key: ONYXKEYS.COLLECTION.REPORT_METADATA,
    waitForCollectionCallback: true,
    callback: (value) => {
        if (!value) {
            return;
        }
        allReportMetadata = value;
    },
});

let allReportNameValuePair: OnyxCollection<ReportNameValuePairs>;
Onyx.connect({
    key: ONYXKEYS.COLLECTION.REPORT_NAME_VALUE_PAIRS,
    waitForCollectionCallback: true,
    callback: (value) => {
        if (!value) {
            return;
        }
        allReportNameValuePair = value;
    },
});

let allReportsViolations: OnyxCollection<ReportViolations>;
Onyx.connect({
    key: ONYXKEYS.COLLECTION.REPORT_VIOLATIONS,
    waitForCollectionCallback: true,
    callback: (value) => {
        if (!value) {
            return;
        }
        allReportsViolations = value;
    },
});

let isFirstTimeNewExpensifyUser = false;
Onyx.connect({
    key: ONYXKEYS.NVP_IS_FIRST_TIME_NEW_EXPENSIFY_USER,
    callback: (value) => {
        isFirstTimeNewExpensifyUser = value ?? false;
    },
});

let onboarding: OnyxEntry<Onboarding | []>;
Onyx.connect({
    key: ONYXKEYS.NVP_ONBOARDING,
    callback: (value) => (onboarding = value),
});

function getCurrentUserAvatar(): AvatarSource | undefined {
    return currentUserPersonalDetails?.avatar;
}

function getCurrentUserDisplayNameOrEmail(): string | undefined {
    return currentUserPersonalDetails?.displayName ?? currentUserEmail;
}

function getChatType(report: OnyxInputOrEntry<Report> | Participant): ValueOf<typeof CONST.REPORT.CHAT_TYPE> | undefined {
    return report?.chatType;
}

/**
 * Get the report or draft report given a reportID
 */
function getReportOrDraftReport(reportID: string | undefined): OnyxEntry<Report> {
    const allReports = ReportConnection.getAllReports();
    if (!allReports && !allReportsDraft) {
        return undefined;
    }

    const report = allReports?.[`${ONYXKEYS.COLLECTION.REPORT}${reportID}`];
    const draftReport = allReportsDraft?.[`${ONYXKEYS.COLLECTION.REPORT_DRAFT}${reportID}`];

    return report ?? draftReport;
}

/**
 * Check if a report is a draft report
 */
function isDraftReport(reportID: string | undefined): boolean {
    const draftReport = allReportsDraft?.[`${ONYXKEYS.COLLECTION.REPORT_DRAFT}${reportID}`];

    return !!draftReport;
}

/**
 * Returns the report
 */
function getReport(reportID: string): OnyxEntry<Report> {
    return ReportConnection.getAllReports()?.[`${ONYXKEYS.COLLECTION.REPORT}${reportID}`];
}

/**
 * Returns the report
 */
function getReportNameValuePairs(reportID?: string): OnyxEntry<ReportNameValuePairs> {
    return allReportNameValuePair?.[`${ONYXKEYS.COLLECTION.REPORT_NAME_VALUE_PAIRS}${reportID ?? -1}`];
}

/**
 * Returns the parentReport if the given report is a thread
 */
function getParentReport(report: OnyxEntry<Report>): OnyxEntry<Report> {
    if (!report?.parentReportID) {
        return undefined;
    }
    return ReportConnection.getAllReports()?.[`${ONYXKEYS.COLLECTION.REPORT}${report.parentReportID}`];
}

/**
 * Returns the root parentReport if the given report is nested.
 * Uses recursion to iterate any depth of nested reports.
 */
function getRootParentReport(report: OnyxEntry<Report>): OnyxEntry<Report> {
    if (!report) {
        return undefined;
    }

    // Returns the current report as the root report, because it does not have a parentReportID
    if (!report?.parentReportID) {
        return report;
    }

    const parentReport = getReportOrDraftReport(report?.parentReportID);

    // Runs recursion to iterate a parent report
    return getRootParentReport(!isEmptyObject(parentReport) ? parentReport : undefined);
}

/**
 * Returns the policy of the report
 */
function getPolicy(policyID: string | undefined): OnyxEntry<Policy> {
    if (!allPolicies || !policyID) {
        return undefined;
    }
    return allPolicies[`${ONYXKEYS.COLLECTION.POLICY}${policyID}`];
}

/**
 * Get the policy type from a given report
 * @param policies must have Onyxkey prefix (i.e 'policy_') for keys
 */
function getPolicyType(report: OnyxInputOrEntry<Report>, policies: OnyxCollection<Policy>): string {
    return policies?.[`${ONYXKEYS.COLLECTION.POLICY}${report?.policyID}`]?.type ?? '';
}

const unavailableTranslation = Localize.translateLocal('workspace.common.unavailable');
/**
 * Get the policy name from a given report
 */
function getPolicyName(report: OnyxInputOrEntry<Report>, returnEmptyIfNotFound = false, policy?: OnyxInputOrEntry<Policy>): string {
    const noPolicyFound = returnEmptyIfNotFound ? '' : unavailableTranslation;
    if (isEmptyObject(report)) {
        return noPolicyFound;
    }

    if ((!allPolicies || Object.keys(allPolicies).length === 0) && !report?.policyName) {
        return unavailableTranslation;
    }
    const finalPolicy = policy ?? allPolicies?.[`${ONYXKEYS.COLLECTION.POLICY}${report?.policyID}`];

    const parentReport = getRootParentReport(report);

    // Rooms send back the policy name with the reportSummary,
    // since they can also be accessed by people who aren't in the workspace
    // eslint-disable-next-line @typescript-eslint/prefer-nullish-coalescing
    const policyName = finalPolicy?.name || report?.policyName || report?.oldPolicyName || parentReport?.oldPolicyName || noPolicyFound;

    return policyName;
}

/**
 * Returns the concatenated title for the PrimaryLogins of a report
 */
function getReportParticipantsTitle(accountIDs: number[]): string {
    // Somehow it's possible for the logins coming from report.participantAccountIDs to contain undefined values so we use .filter(Boolean) to remove them.
    return accountIDs.filter(Boolean).join(', ');
}

/**
 * Checks if a report is a chat report.
 */
function isChatReport(report: OnyxEntry<Report>): boolean {
    return report?.type === CONST.REPORT.TYPE.CHAT;
}

function isInvoiceReport(report: OnyxInputOrEntry<Report>): boolean {
    return report?.type === CONST.REPORT.TYPE.INVOICE;
}

/**
 * Checks if a report is an Expense report.
 */
function isExpenseReport(report: OnyxInputOrEntry<Report>): boolean {
    return report?.type === CONST.REPORT.TYPE.EXPENSE;
}

/**
 * Checks if a report is an IOU report using report or reportID
 */
function isIOUReport(reportOrID: OnyxInputOrEntry<Report> | string): boolean {
    const report = typeof reportOrID === 'string' ? ReportConnection.getAllReports()?.[`${ONYXKEYS.COLLECTION.REPORT}${reportOrID}`] ?? null : reportOrID;
    return report?.type === CONST.REPORT.TYPE.IOU;
}

/**
 * Checks if a report is an IOU report using report
 */
function isIOUReportUsingReport(report: OnyxEntry<Report>): report is Report {
    return report?.type === CONST.REPORT.TYPE.IOU;
}
/**
 * Checks if a report is a task report.
 */
function isTaskReport(report: OnyxInputOrEntry<Report>): boolean {
    return report?.type === CONST.REPORT.TYPE.TASK;
}

/**
 * Checks if a task has been cancelled
 * When a task is deleted, the parentReportAction is updated to have a isDeletedParentAction deleted flag
 * This is because when you delete a task, we still allow you to chat on the report itself
 * There's another situation where you don't have access to the parentReportAction (because it was created in a chat you don't have access to)
 * In this case, we have added the key to the report itself
 */
function isCanceledTaskReport(report: OnyxInputOrEntry<Report>, parentReportAction: OnyxInputOrEntry<ReportAction> = null): boolean {
    if (!isEmptyObject(parentReportAction) && (ReportActionsUtils.getReportActionMessage(parentReportAction)?.isDeletedParentAction ?? false)) {
        return true;
    }

    if (!isEmptyObject(report) && report?.isDeletedParentAction) {
        return true;
    }

    return false;
}

/**
 * Checks if a report is an open task report.
 *
 * @param parentReportAction - The parent report action of the report (Used to check if the task has been canceled)
 */
function isOpenTaskReport(report: OnyxInputOrEntry<Report>, parentReportAction: OnyxInputOrEntry<ReportAction> = null): boolean {
    return (
        isTaskReport(report) && !isCanceledTaskReport(report, parentReportAction) && report?.stateNum === CONST.REPORT.STATE_NUM.OPEN && report?.statusNum === CONST.REPORT.STATUS_NUM.OPEN
    );
}

/**
 * Checks if a report is a completed task report.
 */
function isCompletedTaskReport(report: OnyxEntry<Report>): boolean {
    return isTaskReport(report) && report?.stateNum === CONST.REPORT.STATE_NUM.APPROVED && report?.statusNum === CONST.REPORT.STATUS_NUM.APPROVED;
}

/**
 * Checks if the current user is the manager of the supplied report
 */
function isReportManager(report: OnyxEntry<Report>): boolean {
    return !!(report && report.managerID === currentUserAccountID);
}

/**
 * Checks if the supplied report has been approved
 */
function isReportApproved(reportOrID: OnyxInputOrEntry<Report> | string, parentReportAction: OnyxEntry<ReportAction> = undefined): boolean {
    const report = typeof reportOrID === 'string' ? ReportConnection.getAllReports()?.[`${ONYXKEYS.COLLECTION.REPORT}${reportOrID}`] ?? null : reportOrID;
    if (!report) {
        return parentReportAction?.childStateNum === CONST.REPORT.STATE_NUM.APPROVED && parentReportAction?.childStatusNum === CONST.REPORT.STATUS_NUM.APPROVED;
    }
    return report?.stateNum === CONST.REPORT.STATE_NUM.APPROVED && report?.statusNum === CONST.REPORT.STATUS_NUM.APPROVED;
}

/**
 * Checks if the supplied report has been manually reimbursed
 */
function isReportManuallyReimbursed(report: OnyxEntry<Report>): boolean {
    return report?.stateNum === CONST.REPORT.STATE_NUM.APPROVED && report?.statusNum === CONST.REPORT.STATUS_NUM.REIMBURSED;
}

/**
 * Checks if the supplied report is an expense report in Open state and status.
 */
function isOpenExpenseReport(report: OnyxInputOrEntry<Report>): boolean {
    return isExpenseReport(report) && report?.stateNum === CONST.REPORT.STATE_NUM.OPEN && report?.statusNum === CONST.REPORT.STATUS_NUM.OPEN;
}

/**
 * Checks if the supplied report has a member with the array passed in params.
 */
function hasParticipantInArray(report: OnyxEntry<Report>, memberAccountIDs: number[]) {
    if (!report?.participants) {
        return false;
    }

    const memberAccountIDsSet = new Set(memberAccountIDs);

    for (const accountID in report.participants) {
        if (memberAccountIDsSet.has(Number(accountID))) {
            return true;
        }
    }

    return false;
}

/**
 * Whether the Money Request report is settled
 */
function isSettled(reportID: string | undefined): boolean {
    const allReports = ReportConnection.getAllReports();
    if (!allReports || !reportID) {
        return false;
    }
    const report = allReports[`${ONYXKEYS.COLLECTION.REPORT}${reportID}`] ?? null;
    if (isEmptyObject(report) || report.isWaitingOnBankAccount) {
        return false;
    }

    // In case the payment is scheduled and we are waiting for the payee to set up their wallet,
    // consider the report as paid as well.
    if (report.isWaitingOnBankAccount && report.statusNum === CONST.REPORT.STATUS_NUM.APPROVED) {
        return true;
    }

    return report?.statusNum === CONST.REPORT.STATUS_NUM.REIMBURSED;
}

/**
 * Whether the current user is the submitter of the report
 */
function isCurrentUserSubmitter(reportID: string): boolean {
    const allReports = ReportConnection.getAllReports();
    if (!allReports) {
        return false;
    }
    const report = allReports[`${ONYXKEYS.COLLECTION.REPORT}${reportID}`];
    return !!(report && report.ownerAccountID === currentUserAccountID);
}

/**
 * Whether the provided report is an Admin room
 */
function isAdminRoom(report: OnyxEntry<Report>): boolean {
    return getChatType(report) === CONST.REPORT.CHAT_TYPE.POLICY_ADMINS;
}

/**
 * Whether the provided report is an Admin-only posting room
 */
function isAdminsOnlyPostingRoom(report: OnyxEntry<Report>): boolean {
    return report?.writeCapability === CONST.REPORT.WRITE_CAPABILITIES.ADMINS;
}

/**
 * Whether the provided report is a Announce room
 */
function isAnnounceRoom(report: OnyxEntry<Report>): boolean {
    return getChatType(report) === CONST.REPORT.CHAT_TYPE.POLICY_ANNOUNCE;
}

/**
 * Whether the provided report is a default room
 */
function isDefaultRoom(report: OnyxEntry<Report>): boolean {
    return CONST.DEFAULT_POLICY_ROOM_CHAT_TYPES.some((type) => type === getChatType(report));
}

/**
 * Whether the provided report is a Domain room
 */
function isDomainRoom(report: OnyxEntry<Report>): boolean {
    return getChatType(report) === CONST.REPORT.CHAT_TYPE.DOMAIN_ALL;
}

/**
 * Whether the provided report is a user created policy room
 */
function isUserCreatedPolicyRoom(report: OnyxEntry<Report>): boolean {
    return getChatType(report) === CONST.REPORT.CHAT_TYPE.POLICY_ROOM;
}

/**
 * Whether the provided report is a Policy Expense chat.
 */
function isPolicyExpenseChat(report: OnyxInputOrEntry<Report> | Participant): boolean {
    return getChatType(report) === CONST.REPORT.CHAT_TYPE.POLICY_EXPENSE_CHAT || (report?.isPolicyExpenseChat ?? false);
}

function isInvoiceRoom(report: OnyxEntry<Report>): boolean {
    return getChatType(report) === CONST.REPORT.CHAT_TYPE.INVOICE;
}

function isInvoiceRoomWithID(reportID?: string): boolean {
    // eslint-disable-next-line @typescript-eslint/prefer-nullish-coalescing
    const report = ReportConnection.getAllReports()?.[`${ONYXKEYS.COLLECTION.REPORT}${reportID || -1}`];
    return isInvoiceRoom(report);
}

/**
 * Checks if a report is a completed task report.
 */
function isTripRoom(report: OnyxEntry<Report>): boolean {
    return isChatReport(report) && getChatType(report) === CONST.REPORT.CHAT_TYPE.TRIP_ROOM;
}

function isIndividualInvoiceRoom(report: OnyxEntry<Report>): boolean {
    return isInvoiceRoom(report) && report?.invoiceReceiver?.type === CONST.REPORT.INVOICE_RECEIVER_TYPE.INDIVIDUAL;
}

function isCurrentUserInvoiceReceiver(report: OnyxEntry<Report>): boolean {
    if (report?.invoiceReceiver?.type === CONST.REPORT.INVOICE_RECEIVER_TYPE.INDIVIDUAL) {
        return currentUserAccountID === report.invoiceReceiver.accountID;
    }

    if (report?.invoiceReceiver?.type === CONST.REPORT.INVOICE_RECEIVER_TYPE.BUSINESS) {
        const policy = PolicyUtils.getPolicy(report.invoiceReceiver.policyID);
        return PolicyUtils.isPolicyAdmin(policy);
    }

    return false;
}

/**
 * Whether the provided report belongs to a Control policy and is an expense chat
 */
function isControlPolicyExpenseChat(report: OnyxEntry<Report>): boolean {
    return isPolicyExpenseChat(report) && getPolicyType(report, allPolicies) === CONST.POLICY.TYPE.CORPORATE;
}

/**
 * Whether the provided policyType is a Free, Collect or Control policy type
 */
function isGroupPolicy(policyType: string): boolean {
    return policyType === CONST.POLICY.TYPE.CORPORATE || policyType === CONST.POLICY.TYPE.TEAM || policyType === CONST.POLICY.TYPE.FREE;
}

/**
 * Whether the provided report belongs to a Free, Collect or Control policy
 */
function isReportInGroupPolicy(report: OnyxInputOrEntry<Report>, policy?: OnyxInputOrEntry<Policy>): boolean {
    const policyType = policy?.type ?? getPolicyType(report, allPolicies);
    return isGroupPolicy(policyType);
}

/**
 * Whether the provided report belongs to a Control or Collect policy
 */
function isPaidGroupPolicy(report: OnyxEntry<Report>): boolean {
    const policyType = getPolicyType(report, allPolicies);
    return policyType === CONST.POLICY.TYPE.CORPORATE || policyType === CONST.POLICY.TYPE.TEAM;
}

/**
 * Whether the provided report belongs to a Control or Collect policy and is an expense chat
 */
function isPaidGroupPolicyExpenseChat(report: OnyxEntry<Report>): boolean {
    return isPolicyExpenseChat(report) && isPaidGroupPolicy(report);
}

/**
 * Whether the provided report belongs to a Control policy and is an expense report
 */
function isControlPolicyExpenseReport(report: OnyxEntry<Report>): boolean {
    return isExpenseReport(report) && getPolicyType(report, allPolicies) === CONST.POLICY.TYPE.CORPORATE;
}

/**
 * Whether the provided report belongs to a Control or Collect policy and is an expense report
 */
function isPaidGroupPolicyExpenseReport(report: OnyxEntry<Report>): boolean {
    return isExpenseReport(report) && isPaidGroupPolicy(report);
}

/**
 * Checks if the supplied report is an invoice report in Open state and status.
 */
function isOpenInvoiceReport(report: OnyxEntry<Report>): boolean {
    return isInvoiceReport(report) && report?.statusNum === CONST.REPORT.STATUS_NUM.OPEN;
}

/**
 * Whether the provided report is a chat room
 */
function isChatRoom(report: OnyxEntry<Report>): boolean {
    return isUserCreatedPolicyRoom(report) || isDefaultRoom(report) || isInvoiceRoom(report) || isTripRoom(report);
}

/**
 * Whether the provided report is a public room
 */
function isPublicRoom(report: OnyxEntry<Report>): boolean {
    return report?.visibility === CONST.REPORT.VISIBILITY.PUBLIC || report?.visibility === CONST.REPORT.VISIBILITY.PUBLIC_ANNOUNCE;
}

/**
 * Whether the provided report is a public announce room
 */
function isPublicAnnounceRoom(report: OnyxEntry<Report>): boolean {
    return report?.visibility === CONST.REPORT.VISIBILITY.PUBLIC_ANNOUNCE;
}

/**
 * If the report is a policy expense, the route should be for adding bank account for that policy
 * else since the report is a personal IOU, the route should be for personal bank account.
 */
function getBankAccountRoute(report: OnyxEntry<Report>): Route {
    return isPolicyExpenseChat(report) ? ROUTES.BANK_ACCOUNT_WITH_STEP_TO_OPEN.getRoute('', report?.policyID) : ROUTES.SETTINGS_ADD_BANK_ACCOUNT;
}

/**
 * Check if personal detail of accountID is empty or optimistic data
 */
function isOptimisticPersonalDetail(accountID: number): boolean {
    return isEmptyObject(allPersonalDetails?.[accountID]) || !!allPersonalDetails?.[accountID]?.isOptimisticPersonalDetail;
}

/**
 * Checks if a report is a task report from a policy expense chat.
 */
function isWorkspaceTaskReport(report: OnyxEntry<Report>): boolean {
    if (!isTaskReport(report)) {
        return false;
    }
    const parentReport = ReportConnection.getAllReports()?.[`${ONYXKEYS.COLLECTION.REPORT}${report?.parentReportID}`];
    return isPolicyExpenseChat(parentReport);
}

/**
 * Returns true if report has a parent
 */
function isThread(report: OnyxInputOrEntry<Report>): boolean {
    return !!(report?.parentReportID && report?.parentReportActionID);
}

/**
 * Returns true if report is of type chat and has a parent and is therefore a Thread.
 */
function isChatThread(report: OnyxInputOrEntry<Report>): boolean {
    return isThread(report) && report?.type === CONST.REPORT.TYPE.CHAT;
}

function isDM(report: OnyxEntry<Report>): boolean {
    return isChatReport(report) && !getChatType(report) && !isThread(report);
}

function isSelfDM(report: OnyxInputOrEntry<Report>): boolean {
    return getChatType(report) === CONST.REPORT.CHAT_TYPE.SELF_DM;
}

function isGroupChat(report: OnyxEntry<Report> | Partial<Report>): boolean {
    return getChatType(report) === CONST.REPORT.CHAT_TYPE.GROUP;
}

/**
 * Only returns true if this is the Expensify DM report.
 */
function isSystemChat(report: OnyxEntry<Report>): boolean {
    return getChatType(report) === CONST.REPORT.CHAT_TYPE.SYSTEM;
}

/**
 * Only returns true if this is our main 1:1 DM report with Concierge.
 */
function isConciergeChatReport(report: OnyxInputOrEntry<Report>): boolean {
    const participantAccountIDs = Object.keys(report?.participants ?? {}).filter((accountID) => Number(accountID) !== currentUserAccountID);
    return participantAccountIDs.length === 1 && Number(participantAccountIDs[0]) === CONST.ACCOUNT_ID.CONCIERGE && !isThread(report);
}

function findSelfDMReportID(): string | undefined {
    const allReports = ReportConnection.getAllReports();
    if (!allReports) {
        return;
    }

    const selfDMReport = Object.values(allReports).find((report) => isSelfDM(report) && !isThread(report));
    return selfDMReport?.reportID;
}

/**
 * Checks if the supplied report belongs to workspace based on the provided params. If the report's policyID is _FAKE_ or has no value, it means this report is a DM.
 * In this case report and workspace members must be compared to determine whether the report belongs to the workspace.
 */
function doesReportBelongToWorkspace(report: OnyxEntry<Report>, policyMemberAccountIDs: number[], policyID?: string) {
    return (
        isConciergeChatReport(report) ||
        (report?.policyID === CONST.POLICY.ID_FAKE || !report?.policyID ? hasParticipantInArray(report, policyMemberAccountIDs) : report?.policyID === policyID)
    );
}

/**
 * Given an array of reports, return them filtered by a policyID and policyMemberAccountIDs.
 */
function filterReportsByPolicyIDAndMemberAccountIDs(reports: Array<OnyxEntry<Report>>, policyMemberAccountIDs: number[] = [], policyID?: string) {
    return reports.filter((report) => !!report && doesReportBelongToWorkspace(report, policyMemberAccountIDs, policyID));
}

/**
 * Returns true if report is still being processed
 */
function isProcessingReport(report: OnyxEntry<Report>): boolean {
    return report?.stateNum === CONST.REPORT.STATE_NUM.SUBMITTED && report?.statusNum === CONST.REPORT.STATUS_NUM.SUBMITTED;
}

/**
 * Check if the report is a single chat report that isn't a thread
 * and personal detail of participant is optimistic data
 */
function shouldDisableDetailPage(report: OnyxEntry<Report>): boolean {
    if (isChatRoom(report) || isPolicyExpenseChat(report) || isChatThread(report) || isTaskReport(report)) {
        return false;
    }
    if (isOneOnOneChat(report)) {
        const participantAccountIDs = Object.keys(report?.participants ?? {})
            .map(Number)
            .filter((accountID) => accountID !== currentUserAccountID);
        return isOptimisticPersonalDetail(participantAccountIDs[0]);
    }
    return false;
}

/**
 * Returns true if this report has only one participant and it's an Expensify account.
 */
function isExpensifyOnlyParticipantInReport(report: OnyxEntry<Report>): boolean {
    const otherParticipants = Object.keys(report?.participants ?? {})
        .map(Number)
        .filter((accountID) => accountID !== currentUserAccountID);
    return otherParticipants.length === 1 && otherParticipants.some((accountID) => CONST.EXPENSIFY_ACCOUNT_IDS.includes(accountID));
}

/**
 * Returns whether a given report can have tasks created in it.
 * We only prevent the task option if it's a DM/group-DM and the other users are all special Expensify accounts
 *
 */
function canCreateTaskInReport(report: OnyxEntry<Report>): boolean {
    const otherParticipants = Object.keys(report?.participants ?? {})
        .map(Number)
        .filter((accountID) => accountID !== currentUserAccountID);
    const areExpensifyAccountsOnlyOtherParticipants = otherParticipants.length >= 1 && otherParticipants.every((accountID) => CONST.EXPENSIFY_ACCOUNT_IDS.includes(accountID));
    if (areExpensifyAccountsOnlyOtherParticipants && isDM(report)) {
        return false;
    }

    return true;
}

/**
 * Returns true if there are any guides accounts (team.expensify.com) in a list of accountIDs
 * by cross-referencing the accountIDs with personalDetails since guides that are participants
 * of the user's chats should have their personal details in Onyx.
 */
function hasExpensifyGuidesEmails(accountIDs: number[]): boolean {
    return accountIDs.some((accountID) => Str.extractEmailDomain(allPersonalDetails?.[accountID]?.login ?? '') === CONST.EMAIL.GUIDES_DOMAIN);
}

function getMostRecentlyVisitedReport(reports: Array<OnyxEntry<Report>>, reportMetadata: OnyxCollection<ReportMetadata>): OnyxEntry<Report> {
    const filteredReports = reports.filter((report) => {
        const shouldKeep = !isChatThread(report) || report?.notificationPreference !== CONST.REPORT.NOTIFICATION_PREFERENCE.HIDDEN;
        return shouldKeep && !!report?.reportID && !!(reportMetadata?.[`${ONYXKEYS.COLLECTION.REPORT_METADATA}${report.reportID}`]?.lastVisitTime ?? report?.lastReadTime);
    });
    return lodashMaxBy(filteredReports, (a) => new Date(reportMetadata?.[`${ONYXKEYS.COLLECTION.REPORT_METADATA}${a?.reportID}`]?.lastVisitTime ?? a?.lastReadTime ?? '').valueOf());
}

function findLastAccessedReport(ignoreDomainRooms: boolean, openOnAdminRoom = false, policyID?: string, excludeReportID?: string): OnyxEntry<Report> {
    // If it's the user's first time using New Expensify, then they could either have:
    //   - just a Concierge report, if so we'll return that
    //   - their Concierge report, and a separate report that must have deeplinked them to the app before they created their account.
    // If it's the latter, we'll use the deeplinked report over the Concierge report,
    // since the Concierge report would be incorrectly selected over the deep-linked report in the logic below.

    const policyMemberAccountIDs = PolicyUtils.getPolicyEmployeeListByIdWithoutCurrentUser(allPolicies, policyID, currentUserAccountID);

    const allReports = ReportConnection.getAllReports();
    let reportsValues = Object.values(allReports ?? {});

    if (!!policyID || policyMemberAccountIDs.length > 0) {
        reportsValues = filterReportsByPolicyIDAndMemberAccountIDs(reportsValues, policyMemberAccountIDs, policyID);
    }

    let adminReport: OnyxEntry<Report>;
    if (openOnAdminRoom) {
        adminReport = reportsValues.find((report) => {
            const chatType = getChatType(report);
            return chatType === CONST.REPORT.CHAT_TYPE.POLICY_ADMINS;
        });
    }

    // if the user hasn't completed the onboarding flow, whether the user should be in the concierge chat or system chat
    // should be consistent with what chat the user will land after onboarding flow
    if (!getIsSmallScreenWidth() && !Array.isArray(onboarding) && !onboarding?.hasCompletedGuidedSetupFlow) {
        return reportsValues.find(isChatUsedForOnboarding);
    }

    // eslint-disable-next-line @typescript-eslint/prefer-nullish-coalescing
    const shouldFilter = excludeReportID || ignoreDomainRooms;
    if (shouldFilter) {
        reportsValues = reportsValues.filter((report) => {
            if (excludeReportID && report?.reportID === excludeReportID) {
                return false;
            }

            // We allow public announce rooms, admins, and announce rooms through since we bypass the default rooms beta for them.
            // Check where ReportUtils.findLastAccessedReport is called in MainDrawerNavigator.js for more context.
            // Domain rooms are now the only type of default room that are on the defaultRooms beta.
            if (
                ignoreDomainRooms &&
                isDomainRoom(report) &&
                getPolicyType(report, allPolicies) !== CONST.POLICY.TYPE.FREE &&
                !hasExpensifyGuidesEmails(Object.keys(report?.participants ?? {}).map(Number))
            ) {
                return false;
            }

            return true;
        });
    }

    if (isFirstTimeNewExpensifyUser) {
        // Filter out the systemChat report from the reports list, as we don't want to drop the user into that report over Concierge when they first log in
        reportsValues = reportsValues.filter((report) => !isSystemChat(report)) ?? [];
        if (reportsValues.length === 1) {
            return reportsValues[0];
        }

        return adminReport ?? reportsValues.find((report) => !isConciergeChatReport(report));
    }

    // If we only have two reports and one of them is the system chat, filter it out so we don't
    // overwrite showing the concierge chat
    const hasSystemChat = reportsValues.find((report) => isSystemChat(report)) ?? false;
    if (reportsValues.length === 2 && hasSystemChat) {
        reportsValues = reportsValues.filter((report) => !isSystemChat(report)) ?? [];
    }

    // We are getting the last read report from the metadata of the report.
    const lastRead = getMostRecentlyVisitedReport(reportsValues, allReportMetadata);

    return adminReport ?? lastRead;
}

/**
 * Whether the provided report has expenses
 */
function hasExpenses(reportID?: string): boolean {
    return !!Object.values(allTransactions ?? {}).find((transaction) => `${transaction?.reportID}` === `${reportID}`);
}

/**
 * Whether the provided report is a closed expense report with no expenses
 */
function isClosedExpenseReportWithNoExpenses(report: OnyxEntry<Report>): boolean {
    return report?.statusNum === CONST.REPORT.STATUS_NUM.CLOSED && isExpenseReport(report) && !hasExpenses(report.reportID);
}

/**
 * Whether the provided report is an archived room
 */
// eslint-disable-next-line @typescript-eslint/no-unused-vars
function isArchivedRoom(report: OnyxInputOrEntry<Report>, reportNameValuePairs?: OnyxInputOrEntry<ReportNameValuePairs>): boolean {
    return !!report?.private_isArchived;
}

/**
 * Whether the report with the provided reportID is an archived room
 */
function isArchivedRoomWithID(reportID?: string) {
    // eslint-disable-next-line @typescript-eslint/prefer-nullish-coalescing
    const report = ReportConnection.getAllReports()?.[`${ONYXKEYS.COLLECTION.REPORT}${reportID || -1}`];
    return isArchivedRoom(report, getReportNameValuePairs(reportID));
}

/**
 * Whether the provided report is a closed report
 */
function isClosedReport(report: OnyxEntry<Report>): boolean {
    return report?.statusNum === CONST.REPORT.STATUS_NUM.CLOSED;
}

/**
 * Whether the provided report is the admin's room
 */
function isJoinRequestInAdminRoom(report: OnyxEntry<Report>): boolean {
    if (!report) {
        return false;
    }
    // If this policy isn't owned by Expensify,
    // Account manager/guide should not have the workspace join request pinned to their LHN,
    // since they are not a part of the company, and should not action it on their behalf.
    if (report.policyID) {
        const policy = getPolicy(report.policyID);
        if (!PolicyUtils.isExpensifyTeam(policy?.owner) && PolicyUtils.isExpensifyTeam(currentUserPersonalDetails?.login)) {
            return false;
        }
    }
    return ReportActionsUtils.isActionableJoinRequestPending(report.reportID);
}

/**
 * Checks if the user can write in the provided report
 */
function canWriteInReport(report: OnyxEntry<Report>): boolean {
    if (Array.isArray(report?.permissions) && report?.permissions.length > 0) {
        return report?.permissions?.includes(CONST.REPORT.PERMISSIONS.WRITE);
    }

    return true;
}

/**
 * Checks if the current user is allowed to comment on the given report.
 */
function isAllowedToComment(report: OnyxEntry<Report>): boolean {
    if (!canWriteInReport(report)) {
        return false;
    }

    // Default to allowing all users to post
    const capability = report?.writeCapability ?? CONST.REPORT.WRITE_CAPABILITIES.ALL;

    if (capability === CONST.REPORT.WRITE_CAPABILITIES.ALL) {
        return true;
    }

    // If unauthenticated user opens public chat room using deeplink, they do not have policies available and they cannot comment
    if (!allPolicies) {
        return false;
    }

    // If we've made it here, commenting on this report is restricted.
    // If the user is an admin, allow them to post.
    const policy = allPolicies[`${ONYXKEYS.COLLECTION.POLICY}${report?.policyID}`];
    return policy?.role === CONST.POLICY.ROLE.ADMIN;
}

/**
 * Checks if the current user is the admin of the policy given the policy expense chat.
 */
function isPolicyExpenseChatAdmin(report: OnyxEntry<Report>, policies: OnyxCollection<Policy>): boolean {
    if (!isPolicyExpenseChat(report)) {
        return false;
    }

    const policyRole = policies?.[`${ONYXKEYS.COLLECTION.POLICY}${report?.policyID}`]?.role;

    return policyRole === CONST.POLICY.ROLE.ADMIN;
}

/**
 * Checks if the current user is the admin of the policy.
 */
function isPolicyAdmin(policyID: string, policies: OnyxCollection<Policy>): boolean {
    const policyRole = policies?.[`${ONYXKEYS.COLLECTION.POLICY}${policyID}`]?.role;

    return policyRole === CONST.POLICY.ROLE.ADMIN;
}

/**
 * Checks whether all the transactions linked to the IOU report are of the Distance Request type with pending routes
 */
function hasOnlyTransactionsWithPendingRoutes(iouReportID: string | undefined): boolean {
    const transactions = reportsTransactions[iouReportID ?? ''] ?? [];

    // Early return false in case not having any transaction
    if (!transactions || transactions.length === 0) {
        return false;
    }

    return transactions.every((transaction) => TransactionUtils.isFetchingWaypointsFromServer(transaction));
}

/**
 * If the report is a thread and has a chat type set, it is a workspace chat.
 */
function isWorkspaceThread(report: OnyxEntry<Report>): boolean {
    const chatType = getChatType(report);
    return isThread(report) && isChatReport(report) && CONST.WORKSPACE_ROOM_TYPES.some((type) => chatType === type);
}

/**
 * Returns true if reportAction is the first chat preview of a Thread
 */
function isThreadFirstChat(reportAction: OnyxInputOrEntry<ReportAction>, reportID: string): boolean {
    return reportAction?.childReportID?.toString() === reportID;
}

/**
 * Checks if a report is a child report.
 */
function isChildReport(report: OnyxEntry<Report>): boolean {
    return isThread(report) || isTaskReport(report);
}

/**
 * An Expense Request is a thread where the parent report is an Expense Report and
 * the parentReportAction is a transaction.
 */
function isExpenseRequest(report: OnyxInputOrEntry<Report>): boolean {
    if (isThread(report)) {
        const parentReportAction = ReportActionsUtils.getParentReportAction(report);
        const parentReport = ReportConnection.getAllReports()?.[`${ONYXKEYS.COLLECTION.REPORT}${report?.parentReportID}`];
        return isExpenseReport(parentReport) && !isEmptyObject(parentReportAction) && ReportActionsUtils.isTransactionThread(parentReportAction);
    }
    return false;
}

/**
 * An IOU Request is a thread where the parent report is an IOU Report and
 * the parentReportAction is a transaction.
 */
function isIOURequest(report: OnyxInputOrEntry<Report>): boolean {
    if (isThread(report)) {
        const parentReportAction = ReportActionsUtils.getParentReportAction(report);
        const parentReport = ReportConnection.getAllReports()?.[`${ONYXKEYS.COLLECTION.REPORT}${report?.parentReportID}`];
        return isIOUReport(parentReport) && !isEmptyObject(parentReportAction) && ReportActionsUtils.isTransactionThread(parentReportAction);
    }
    return false;
}

/**
 * A Track Expense Report is a thread where the parent the parentReportAction is a transaction, and
 * parentReportAction has type of track.
 */
function isTrackExpenseReport(report: OnyxInputOrEntry<Report>): boolean {
    if (isThread(report)) {
        const parentReportAction = ReportActionsUtils.getParentReportAction(report);
        return !isEmptyObject(parentReportAction) && ReportActionsUtils.isTrackExpenseAction(parentReportAction);
    }
    return false;
}

/**
 * Checks if a report is an IOU or expense request.
 */
function isMoneyRequest(reportOrID: OnyxEntry<Report> | string): boolean {
    const report = typeof reportOrID === 'string' ? ReportConnection.getAllReports()?.[`${ONYXKEYS.COLLECTION.REPORT}${reportOrID}`] ?? null : reportOrID;
    return isIOURequest(report) || isExpenseRequest(report);
}

/**
 * Checks if a report is an IOU or expense report.
 */
function isMoneyRequestReport(reportOrID: OnyxInputOrEntry<Report> | string): boolean {
    const report = typeof reportOrID === 'string' ? ReportConnection.getAllReports()?.[`${ONYXKEYS.COLLECTION.REPORT}${reportOrID}`] ?? null : reportOrID;
    return isIOUReport(report) || isExpenseReport(report);
}

/**
 * Checks if a report contains only Non-Reimbursable transactions
 */
function hasOnlyNonReimbursableTransactions(iouReportID: string | undefined): boolean {
    if (!iouReportID) {
        return false;
    }

    const transactions = reportsTransactions[iouReportID ?? ''] ?? [];
    if (!transactions || transactions.length === 0) {
        return false;
    }

    return transactions.every((transaction) => !TransactionUtils.getReimbursable(transaction));
}

/**
 * Checks if a report has only one transaction associated with it
 */
function isOneTransactionReport(reportID: string): boolean {
    const reportActions = allReportActions?.[`${ONYXKEYS.COLLECTION.REPORT_ACTIONS}${reportID}`] ?? ([] as ReportAction[]);
    return ReportActionsUtils.getOneTransactionThreadReportID(reportID, reportActions) !== null;
}

/**
 * Checks if a report is a transaction thread associated with a report that has only one transaction
 */
function isOneTransactionThread(reportID: string, parentReportID: string, threadParentReportAction: OnyxEntry<ReportAction>): boolean {
    const parentReportActions = allReportActions?.[`${ONYXKEYS.COLLECTION.REPORT_ACTIONS}${parentReportID}`] ?? ([] as ReportAction[]);
    const transactionThreadReportID = ReportActionsUtils.getOneTransactionThreadReportID(parentReportID, parentReportActions);
    return reportID === transactionThreadReportID && !ReportActionsUtils.isSentMoneyReportAction(threadParentReportAction);
}

/**
 * Should return true only for personal 1:1 report
 *
 */
function isOneOnOneChat(report: OnyxEntry<Report>): boolean {
    const participantAccountIDs = Object.keys(report?.participants ?? {})
        .map(Number)
        .filter((accountID) => accountID !== currentUserAccountID);
    return (
        !isChatRoom(report) &&
        !isExpenseRequest(report) &&
        !isMoneyRequestReport(report) &&
        !isPolicyExpenseChat(report) &&
        !isTaskReport(report) &&
        isDM(report) &&
        !isIOUReport(report) &&
        participantAccountIDs.length === 1
    );
}

/**
 * Checks if the current user is a payer of the expense
 */

function isPayer(session: OnyxEntry<Session>, iouReport: OnyxEntry<Report>) {
    const isApproved = isReportApproved(iouReport);
    const policy = allPolicies?.[`${ONYXKEYS.COLLECTION.POLICY}${iouReport?.policyID}`] ?? null;
    const policyType = policy?.type;
    const isAdmin = policyType !== CONST.POLICY.TYPE.PERSONAL && policy?.role === CONST.POLICY.ROLE.ADMIN;
    const isManager = iouReport?.managerID === session?.accountID;
    if (isPaidGroupPolicy(iouReport)) {
        if (policy?.reimbursementChoice === CONST.POLICY.REIMBURSEMENT_CHOICES.REIMBURSEMENT_YES) {
            const isReimburser = session?.email === policy?.achAccount?.reimburser;
            return (!policy?.achAccount?.reimburser || isReimburser) && (isApproved || isManager);
        }
        if (policy?.reimbursementChoice === CONST.POLICY.REIMBURSEMENT_CHOICES.REIMBURSEMENT_MANUAL) {
            return isAdmin && (isApproved || isManager);
        }
        return false;
    }
    return isAdmin || (isMoneyRequestReport(iouReport) && isManager);
}

/**
 * Get the notification preference given a report
 */
function getReportNotificationPreference(report: OnyxEntry<Report>): string | number {
    return report?.notificationPreference ?? '';
}

/**
 * Checks if the current user is the action's author
 */
function isActionCreator(reportAction: OnyxInputOrEntry<ReportAction> | Partial<ReportAction>): boolean {
    return reportAction?.actorAccountID === currentUserAccountID;
}

/**
 * Returns the notification preference of the action's child report if it exists.
 * Otherwise, calculates it based on the action's authorship.
 */
function getChildReportNotificationPreference(reportAction: OnyxInputOrEntry<ReportAction> | Partial<ReportAction>): NotificationPreference {
    const childReportNotificationPreference = reportAction?.childReportNotificationPreference ?? '';
    if (childReportNotificationPreference) {
        return childReportNotificationPreference;
    }

    return isActionCreator(reportAction) ? CONST.REPORT.NOTIFICATION_PREFERENCE.ALWAYS : CONST.REPORT.NOTIFICATION_PREFERENCE.HIDDEN;
}

function canAddOrDeleteTransactions(moneyRequestReport: OnyxEntry<Report>): boolean {
    if (!isMoneyRequestReport(moneyRequestReport)) {
        return false;
    }

    const policy = getPolicy(moneyRequestReport?.policyID);
    if (PolicyUtils.isInstantSubmitEnabled(policy) && PolicyUtils.isSubmitAndClose(policy) && hasOnlyNonReimbursableTransactions(moneyRequestReport?.reportID)) {
        return false;
    }

    if (isReportApproved(moneyRequestReport) || isSettled(moneyRequestReport?.reportID)) {
        return false;
    }

    return true;
}

/**
 * Checks whether the supplied report supports adding more transactions to it.
 * Return true if:
 * - report is a non-settled IOU
 * - report is a draft
 * - report is a processing expense report and its policy has Instant reporting frequency
 */
function canAddTransaction(moneyRequestReport: OnyxEntry<Report>): boolean {
    if (!isMoneyRequestReport(moneyRequestReport)) {
        return false;
    }

    if (isReportInGroupPolicy(moneyRequestReport) && isProcessingReport(moneyRequestReport) && !PolicyUtils.isInstantSubmitEnabled(getPolicy(moneyRequestReport?.policyID))) {
        return false;
    }

    return canAddOrDeleteTransactions(moneyRequestReport);
}

/**
 * Checks whether the supplied report supports deleting more transactions from it.
 * Return true if:
 * - report is a non-settled IOU
 * - report is a non-approved IOU
 */
function canDeleteTransaction(moneyRequestReport: OnyxEntry<Report>): boolean {
    return canAddOrDeleteTransactions(moneyRequestReport);
}

/**
 * Can only delete if the author is this user and the action is an ADD_COMMENT action or an IOU action in an unsettled report, or if the user is a
 * policy admin
 */
function canDeleteReportAction(reportAction: OnyxInputOrEntry<ReportAction>, reportID: string): boolean {
    const report = getReportOrDraftReport(reportID);

    const isActionOwner = reportAction?.actorAccountID === currentUserAccountID;
    const policy = allPolicies?.[`${ONYXKEYS.COLLECTION.POLICY}${report?.policyID}`] ?? null;

    if (ReportActionsUtils.isMoneyRequestAction(reportAction)) {
        // For now, users cannot delete split actions
        const isSplitAction = ReportActionsUtils.getOriginalMessage(reportAction)?.type === CONST.IOU.REPORT_ACTION_TYPE.SPLIT;

        if (isSplitAction) {
            return false;
        }

        const linkedReport = isThreadFirstChat(reportAction, reportID) ? getReportOrDraftReport(report?.parentReportID) : report;
        if (isActionOwner) {
            if (!isEmptyObject(linkedReport) && (isMoneyRequestReport(linkedReport) || isInvoiceReport(linkedReport))) {
                return canDeleteTransaction(linkedReport);
            }
            return true;
        }
    }

    if (
        reportAction?.actionName !== CONST.REPORT.ACTIONS.TYPE.ADD_COMMENT ||
        reportAction?.pendingAction === CONST.RED_BRICK_ROAD_PENDING_ACTION.DELETE ||
        ReportActionsUtils.isCreatedTaskReportAction(reportAction) ||
        reportAction?.actorAccountID === CONST.ACCOUNT_ID.CONCIERGE
    ) {
        return false;
    }

    const isAdmin = policy?.role === CONST.POLICY.ROLE.ADMIN && !isEmptyObject(report) && !isDM(report);

    return isActionOwner || isAdmin;
}

/**
 * Returns true if Concierge is one of the chat participants (1:1 as well as group chats)
 */
function chatIncludesConcierge(report: Partial<OnyxEntry<Report>>): boolean {
    const participantAccountIDs = Object.keys(report?.participants ?? {}).map(Number);
    return participantAccountIDs.includes(CONST.ACCOUNT_ID.CONCIERGE);
}

/**
 * Returns true if there is any automated expensify account `in accountIDs
 */
function hasAutomatedExpensifyAccountIDs(accountIDs: number[]): boolean {
    return accountIDs.some((accountID) => CONST.EXPENSIFY_ACCOUNT_IDS.includes(accountID));
}

function getReportRecipientAccountIDs(report: OnyxEntry<Report>, currentLoginAccountID: number): number[] {
    let finalReport: OnyxEntry<Report> = report;
    // In 1:1 chat threads, the participants will be the same as parent report. If a report is specifically a 1:1 chat thread then we will
    // get parent report and use its participants array.
    if (isThread(report) && !(isTaskReport(report) || isMoneyRequestReport(report))) {
        const parentReport = ReportConnection.getAllReports()?.[`${ONYXKEYS.COLLECTION.REPORT}${report?.parentReportID}`];
        if (isOneOnOneChat(parentReport)) {
            finalReport = parentReport;
        }
    }

    let finalParticipantAccountIDs: number[] = [];
    if (isTaskReport(report)) {
        // Task reports `managerID` will change when assignee is changed, in that case the old `managerID` is still present in `participants`
        // along with the new one. We only need the `managerID` as a participant here.
        finalParticipantAccountIDs = report?.managerID ? [report?.managerID] : [];
    } else {
        finalParticipantAccountIDs = Object.keys(finalReport?.participants ?? {}).map(Number);
    }

    const otherParticipantsWithoutExpensifyAccountIDs = finalParticipantAccountIDs.filter((accountID) => {
        if (accountID === currentLoginAccountID) {
            return false;
        }
        if (CONST.EXPENSIFY_ACCOUNT_IDS.includes(accountID)) {
            return false;
        }
        return true;
    });

    return otherParticipantsWithoutExpensifyAccountIDs;
}

/**
 * Whether the time row should be shown for a report.
 */
function canShowReportRecipientLocalTime(personalDetails: OnyxEntry<PersonalDetailsList>, report: OnyxEntry<Report>, accountID: number): boolean {
    const reportRecipientAccountIDs = getReportRecipientAccountIDs(report, accountID);
    const hasMultipleParticipants = reportRecipientAccountIDs.length > 1;
    const reportRecipient = personalDetails?.[reportRecipientAccountIDs[0]];
    const reportRecipientTimezone = reportRecipient?.timezone ?? CONST.DEFAULT_TIME_ZONE;
    const isReportParticipantValidated = reportRecipient?.validated ?? false;
    return !!(
        !hasMultipleParticipants &&
        !isChatRoom(report) &&
        !isPolicyExpenseChat(getRootParentReport(report)) &&
        reportRecipient &&
        reportRecipientTimezone?.selected &&
        isReportParticipantValidated
    );
}

/**
 * Shorten last message text to fixed length and trim spaces.
 */
function formatReportLastMessageText(lastMessageText: string, isModifiedExpenseMessage = false): string {
    if (isModifiedExpenseMessage) {
        return String(lastMessageText).trim().replace(CONST.REGEX.LINE_BREAK, '').trim();
    }
    return StringUtils.lineBreaksToSpaces(String(lastMessageText).trim()).substring(0, CONST.REPORT.LAST_MESSAGE_TEXT_MAX_LENGTH).trim();
}

/**
 * Helper method to return the default avatar associated with the given login
 */
function getDefaultWorkspaceAvatar(workspaceName?: string): React.FC<SvgProps> {
    if (!workspaceName) {
        return defaultWorkspaceAvatars.WorkspaceBuilding;
    }

    // Remove all chars not A-Z or 0-9 including underscore
    const alphaNumeric = workspaceName
        .normalize('NFD')
        .replace(/[^0-9a-z]/gi, '')
        .toUpperCase();

    const workspace = `Workspace${alphaNumeric[0]}` as keyof typeof defaultWorkspaceAvatars;
    const defaultWorkspaceAvatar = defaultWorkspaceAvatars[workspace];

    return !alphaNumeric ? defaultWorkspaceAvatars.WorkspaceBuilding : defaultWorkspaceAvatar;
}

/**
 * Helper method to return the default avatar testID associated with the given login
 */
function getDefaultWorkspaceAvatarTestID(workspaceName: string): string {
    if (!workspaceName) {
        return defaultAvatarBuildingIconTestID;
    }

    // Remove all chars not A-Z or 0-9 including underscore
    const alphaNumeric = workspaceName
        .normalize('NFD')
        .replace(/[^0-9a-z]/gi, '')
        .toLowerCase();

    return !alphaNumeric ? defaultAvatarBuildingIconTestID : `SvgDefaultAvatar_${alphaNumeric[0]} Icon`;
}

function getWorkspaceAvatar(report: OnyxEntry<Report>): AvatarSource {
    const workspaceName = getPolicyName(report, false, allPolicies?.[`${ONYXKEYS.COLLECTION.POLICY}${report?.policyID}`]);
    const avatar = allPolicies?.[`${ONYXKEYS.COLLECTION.POLICY}${report?.policyID}`]?.avatarURL ?? '';
    return !isEmpty(avatar) ? avatar : getDefaultWorkspaceAvatar(workspaceName);
}

/**
 * Helper method to return the default avatar associated with the given reportID
 */
function getDefaultGroupAvatar(reportID?: string): IconAsset {
    if (!reportID) {
        return defaultGroupAvatars.Avatar1;
    }
    const reportIDHashBucket: AvatarRange = ((Number(reportID) % CONST.DEFAULT_GROUP_AVATAR_COUNT) + 1) as AvatarRange;
    return defaultGroupAvatars[`Avatar${reportIDHashBucket}`];
}

/**
 * Returns the appropriate icons for the given chat report using the stored personalDetails.
 * The Avatar sources can be URLs or Icon components according to the chat type.
 */
function getIconsForParticipants(participants: number[], personalDetails: OnyxInputOrEntry<PersonalDetailsList>): Icon[] {
    const participantDetails: ParticipantDetails[] = [];
    const participantsList = participants || [];

    for (const accountID of participantsList) {
        const avatarSource = personalDetails?.[accountID]?.avatar ?? FallbackAvatar;
        const displayNameLogin = personalDetails?.[accountID]?.displayName ? personalDetails?.[accountID]?.displayName : personalDetails?.[accountID]?.login;
        participantDetails.push([accountID, displayNameLogin ?? '', avatarSource, personalDetails?.[accountID]?.fallbackIcon ?? '']);
    }

    const sortedParticipantDetails = participantDetails.sort((first, second) => {
        // First sort by displayName/login
        const displayNameLoginOrder = localeCompare(first[1], second[1]);
        if (displayNameLoginOrder !== 0) {
            return displayNameLoginOrder;
        }

        // Then fallback on accountID as the final sorting criteria.
        // This will ensure that the order of avatars with same login/displayName
        // stay consistent across all users and devices
        return first[0] - second[0];
    });

    // Now that things are sorted, gather only the avatars (second element in the array) and return those
    const avatars: Icon[] = [];

    for (const sortedParticipantDetail of sortedParticipantDetails) {
        const userIcon = {
            id: sortedParticipantDetail[0],
            source: sortedParticipantDetail[2],
            type: CONST.ICON_TYPE_AVATAR,
            name: sortedParticipantDetail[1],
            fallbackIcon: sortedParticipantDetail[3],
        };
        avatars.push(userIcon);
    }

    return avatars;
}

/**
 * Given a report, return the associated workspace icon.
 */
function getWorkspaceIcon(report: OnyxInputOrEntry<Report>, policy?: OnyxInputOrEntry<Policy>): Icon {
    const workspaceName = getPolicyName(report, false, policy);
    const policyExpenseChatAvatarSource = allPolicies?.[`${ONYXKEYS.COLLECTION.POLICY}${report?.policyID}`]?.avatarURL
        ? allPolicies?.[`${ONYXKEYS.COLLECTION.POLICY}${report?.policyID}`]?.avatarURL
        : getDefaultWorkspaceAvatar(workspaceName);

    const workspaceIcon: Icon = {
        source: policyExpenseChatAvatarSource ?? '',
        type: CONST.ICON_TYPE_WORKSPACE,
        name: workspaceName,
        id: report?.policyID,
    };
    return workspaceIcon;
}

/**
 * Gets the personal details for a login by looking in the ONYXKEYS.PERSONAL_DETAILS_LIST Onyx key (stored in the local variable, allPersonalDetails). If it doesn't exist in Onyx,
 * then a default object is constructed.
 */
function getPersonalDetailsForAccountID(accountID: number, personalDetailsData?: Partial<PersonalDetailsList>): Partial<PersonalDetails> {
    if (!accountID) {
        return {};
    }

    const defaultDetails = {
        isOptimisticPersonalDetail: true,
    };

    if (!personalDetailsData) {
        return allPersonalDetails?.[accountID] ?? defaultDetails;
    }

    return personalDetailsData?.[accountID] ?? defaultDetails;
}

/**
 * Returns the personal details or a default object if the personal details are not available.
 */
function getPersonalDetailsOrDefault(personalDetails: Partial<PersonalDetails> | undefined | null): Partial<PersonalDetails> {
    return personalDetails ?? {isOptimisticPersonalDetail: true};
}

const hiddenTranslation = Localize.translateLocal('common.hidden');

const phoneNumberCache: Record<string, string> = {};

/**
 * Get the displayName for a single report participant.
 */
function getDisplayNameForParticipant(
    accountID?: number,
    shouldUseShortForm = false,
    shouldFallbackToHidden = true,
    shouldAddCurrentUserPostfix = false,
    personalDetailsData?: Partial<PersonalDetailsList>,
): string {
    if (!accountID) {
        return '';
    }

    const personalDetails = getPersonalDetailsOrDefault(personalDetailsData?.[accountID] ?? allPersonalDetails?.[accountID]);
    if (!personalDetails) {
        return '';
    }

    const login = personalDetails.login ?? '';

    // Check if the phone number is already cached
    let formattedLogin = phoneNumberCache[login];
    if (!formattedLogin) {
        formattedLogin = LocalePhoneNumber.formatPhoneNumber(login);
        // Store the formatted phone number in the cache
        phoneNumberCache[login] = formattedLogin;
    }

    // This is to check if account is an invite/optimistically created one
    // and prevent from falling back to 'Hidden', so a correct value is shown
    // when searching for a new user
    if (personalDetails.isOptimisticPersonalDetail === true) {
        return formattedLogin;
    }

    // For selfDM, we display the user's displayName followed by '(you)' as a postfix
    const shouldAddPostfix = shouldAddCurrentUserPostfix && accountID === currentUserAccountID;

    const longName = PersonalDetailsUtils.getDisplayNameOrDefault(personalDetails, formattedLogin, shouldFallbackToHidden, shouldAddPostfix);

    // If the user's personal details (first name) should be hidden, make sure we return "hidden" instead of the short name
    if (shouldFallbackToHidden && longName === hiddenTranslation) {
        return longName;
    }

    const shortName = personalDetails.firstName ? personalDetails.firstName : longName;
    return shouldUseShortForm ? shortName : longName;
}

function getParticipantsAccountIDsForDisplay(report: OnyxEntry<Report>, shouldExcludeHidden = false, shouldExcludeDeleted = false): number[] {
    let participantsEntries = Object.entries(report?.participants ?? {});

    // For 1:1 chat, we don't want to include the current user as a participant in order to not mark 1:1 chats as having multiple participants
    // For system chat, we want to display Expensify as the only participant
    const shouldExcludeCurrentUser = isOneOnOneChat(report) || isSystemChat(report);

    if (shouldExcludeCurrentUser || shouldExcludeHidden || shouldExcludeDeleted) {
        participantsEntries = participantsEntries.filter(([accountID, participant]) => {
            if (shouldExcludeCurrentUser && Number(accountID) === currentUserAccountID) {
                return false;
            }

            if (shouldExcludeHidden && participant.hidden) {
                return false;
            }

            if (shouldExcludeDeleted && report?.pendingChatMembers?.findLast((member) => member.accountID === accountID)?.pendingAction === CONST.RED_BRICK_ROAD_PENDING_ACTION.DELETE) {
                return false;
            }

            return true;
        });
    }

    return participantsEntries.map(([accountID]) => Number(accountID));
}

function buildParticipantsFromAccountIDs(accountIDs: number[]): Participants {
    const finalParticipants: Participants = {};
    return accountIDs.reduce((participants, accountID) => {
        // eslint-disable-next-line no-param-reassign
        participants[accountID] = {hidden: false};
        return participants;
    }, finalParticipants);
}

/**
 * Returns the report name if the report is a group chat
 */
function getGroupChatName(participantAccountIDs?: number[], shouldApplyLimit = false, report?: OnyxEntry<Report>): string | undefined {
    // If we have a report always try to get the name from the report.
    if (report?.reportName) {
        return report.reportName;
    }

    // Get participantAccountIDs from participants object
    let participants = participantAccountIDs ?? Object.keys(report?.participants ?? {}).map(Number);
    if (shouldApplyLimit) {
        participants = participants.slice(0, 5);
    }
    const isMultipleParticipantReport = participants.length > 1;

    if (isMultipleParticipantReport) {
        return participants
            .map((participant) => getDisplayNameForParticipant(participant, isMultipleParticipantReport))
            .sort((first, second) => localeCompare(first ?? '', second ?? ''))
            .filter(Boolean)
            .join(', ');
    }

    return Localize.translateLocal('groupChat.defaultReportName', {displayName: getDisplayNameForParticipant(participants[0], false)});
}

function getParticipants(reportID: string) {
    const report = getReportOrDraftReport(reportID);
    if (!report) {
        return {};
    }

    return report.participants;
}

/**
 * Returns the appropriate icons for the given chat report using the stored personalDetails.
 * The Avatar sources can be URLs or Icon components according to the chat type.
 */
function getIcons(
    report: OnyxInputOrEntry<Report>,
    personalDetails: OnyxInputOrEntry<PersonalDetailsList>,
    defaultIcon: AvatarSource | null = null,
    defaultName = '',
    defaultAccountID = -1,
    policy?: OnyxInputOrEntry<Policy>,
    invoiceReceiverPolicy?: OnyxInputOrEntry<Policy>,
): Icon[] {
    if (isEmptyObject(report)) {
        const fallbackIcon: Icon = {
            source: defaultIcon ?? FallbackAvatar,
            type: CONST.ICON_TYPE_AVATAR,
            name: defaultName,
            id: defaultAccountID,
        };
        return [fallbackIcon];
    }
    if (isExpenseRequest(report)) {
        const parentReportAction = ReportActionsUtils.getParentReportAction(report);
        const workspaceIcon = getWorkspaceIcon(report, policy);
        const memberIcon = {
            source: personalDetails?.[parentReportAction?.actorAccountID ?? -1]?.avatar ?? FallbackAvatar,
            id: parentReportAction?.actorAccountID,
            type: CONST.ICON_TYPE_AVATAR,
            name: personalDetails?.[parentReportAction?.actorAccountID ?? -1]?.displayName ?? '',
            fallbackIcon: personalDetails?.[parentReportAction?.actorAccountID ?? -1]?.fallbackIcon,
        };

        return [memberIcon, workspaceIcon];
    }
    if (isChatThread(report)) {
        const parentReportAction = ReportActionsUtils.getParentReportAction(report);

        const actorAccountID = getReportActionActorAccountID(parentReportAction, report);
        const actorDisplayName = PersonalDetailsUtils.getDisplayNameOrDefault(allPersonalDetails?.[actorAccountID ?? -1], '', false);
        const actorIcon = {
            id: actorAccountID,
            source: personalDetails?.[actorAccountID ?? -1]?.avatar ?? FallbackAvatar,
            name: actorDisplayName,
            type: CONST.ICON_TYPE_AVATAR,
            fallbackIcon: personalDetails?.[parentReportAction?.actorAccountID ?? -1]?.fallbackIcon,
        };

        if (isWorkspaceThread(report)) {
            const workspaceIcon = getWorkspaceIcon(report, policy);
            return [actorIcon, workspaceIcon];
        }
        return [actorIcon];
    }
    if (isTaskReport(report)) {
        const ownerIcon = {
            id: report?.ownerAccountID,
            source: personalDetails?.[report?.ownerAccountID ?? -1]?.avatar ?? FallbackAvatar,
            type: CONST.ICON_TYPE_AVATAR,
            name: personalDetails?.[report?.ownerAccountID ?? -1]?.displayName ?? '',
            fallbackIcon: personalDetails?.[report?.ownerAccountID ?? -1]?.fallbackIcon,
        };

        if (isWorkspaceTaskReport(report)) {
            const workspaceIcon = getWorkspaceIcon(report, policy);
            return [ownerIcon, workspaceIcon];
        }

        return [ownerIcon];
    }
    if (isDomainRoom(report)) {
        // Get domain name after the #. Domain Rooms use our default workspace avatar pattern.
        const domainName = report?.reportName?.substring(1);
        const policyExpenseChatAvatarSource = getDefaultWorkspaceAvatar(domainName);
        const domainIcon: Icon = {
            source: policyExpenseChatAvatarSource,
            type: CONST.ICON_TYPE_WORKSPACE,
            name: domainName ?? '',
            id: report?.policyID,
        };
        return [domainIcon];
    }
    if (isAdminRoom(report) || isAnnounceRoom(report) || isChatRoom(report) || isArchivedRoom(report, getReportNameValuePairs(report?.reportID))) {
        const icons = [getWorkspaceIcon(report, policy)];

        if (isInvoiceRoom(report)) {
            if (report?.invoiceReceiver?.type === CONST.REPORT.INVOICE_RECEIVER_TYPE.INDIVIDUAL) {
                icons.push(...getIconsForParticipants([report?.invoiceReceiver.accountID], personalDetails));
            } else {
                const receiverPolicyID = report?.invoiceReceiver?.policyID;
                const receiverPolicy = invoiceReceiverPolicy ?? getPolicy(receiverPolicyID);
                if (!isEmptyObject(receiverPolicy)) {
                    icons.push({
                        source: receiverPolicy?.avatarURL ?? getDefaultWorkspaceAvatar(receiverPolicy.name),
                        type: CONST.ICON_TYPE_WORKSPACE,
                        name: receiverPolicy.name,
                        id: receiverPolicyID,
                    });
                }
            }
        }

        return icons;
    }
    if (isPolicyExpenseChat(report) || isExpenseReport(report)) {
        const workspaceIcon = getWorkspaceIcon(report, policy);
        const memberIcon = {
            source: personalDetails?.[report?.ownerAccountID ?? -1]?.avatar ?? FallbackAvatar,
            id: report?.ownerAccountID,
            type: CONST.ICON_TYPE_AVATAR,
            name: personalDetails?.[report?.ownerAccountID ?? -1]?.displayName ?? '',
            fallbackIcon: personalDetails?.[report?.ownerAccountID ?? -1]?.fallbackIcon,
        };
        return isExpenseReport(report) ? [memberIcon, workspaceIcon] : [workspaceIcon, memberIcon];
    }
    if (isIOUReport(report)) {
        const managerIcon = {
            source: personalDetails?.[report?.managerID ?? -1]?.avatar ?? FallbackAvatar,
            id: report?.managerID,
            type: CONST.ICON_TYPE_AVATAR,
            name: personalDetails?.[report?.managerID ?? -1]?.displayName ?? '',
            fallbackIcon: personalDetails?.[report?.managerID ?? -1]?.fallbackIcon,
        };
        const ownerIcon = {
            id: report?.ownerAccountID,
            source: personalDetails?.[report?.ownerAccountID ?? -1]?.avatar ?? FallbackAvatar,
            type: CONST.ICON_TYPE_AVATAR,
            name: personalDetails?.[report?.ownerAccountID ?? -1]?.displayName ?? '',
            fallbackIcon: personalDetails?.[report?.ownerAccountID ?? -1]?.fallbackIcon,
        };
        const isManager = currentUserAccountID === report?.managerID;

        // For one transaction IOUs, display a simplified report icon
        if (isOneTransactionReport(report?.reportID ?? '-1')) {
            return [ownerIcon];
        }

        return isManager ? [managerIcon, ownerIcon] : [ownerIcon, managerIcon];
    }

    if (isSelfDM(report)) {
        return getIconsForParticipants([currentUserAccountID ?? -1], personalDetails);
    }

    if (isSystemChat(report)) {
        return getIconsForParticipants([CONST.ACCOUNT_ID.NOTIFICATIONS ?? 0], personalDetails);
    }

    if (isGroupChat(report)) {
        const groupChatIcon = {
            // eslint-disable-next-line @typescript-eslint/prefer-nullish-coalescing
            source: report.avatarUrl || getDefaultGroupAvatar(report.reportID),
            id: -1,
            type: CONST.ICON_TYPE_AVATAR,
            name: getGroupChatName(undefined, true, report),
        };
        return [groupChatIcon];
    }

    if (isInvoiceReport(report)) {
        const invoiceRoomReport = getReportOrDraftReport(report.chatReportID);
        const icons = [getWorkspaceIcon(invoiceRoomReport, policy)];

        if (invoiceRoomReport?.invoiceReceiver?.type === CONST.REPORT.INVOICE_RECEIVER_TYPE.INDIVIDUAL) {
            icons.push(...getIconsForParticipants([invoiceRoomReport?.invoiceReceiver.accountID], personalDetails));

            return icons;
        }

        const receiverPolicyID = invoiceRoomReport?.invoiceReceiver?.policyID;
        const receiverPolicy = invoiceReceiverPolicy ?? getPolicy(receiverPolicyID);

        if (!isEmptyObject(receiverPolicy)) {
            icons.push({
                source: receiverPolicy?.avatarURL ?? getDefaultWorkspaceAvatar(receiverPolicy.name),
                type: CONST.ICON_TYPE_WORKSPACE,
                name: receiverPolicy.name,
                id: receiverPolicyID,
            });
        }

        return icons;
    }

    if (isOneOnOneChat(report)) {
        const otherParticipantsAccountIDs = Object.keys(report.participants ?? {})
            .map(Number)
            .filter((accountID) => accountID !== currentUserAccountID);
        return getIconsForParticipants(otherParticipantsAccountIDs, personalDetails);
    }

    const participantAccountIDs = Object.keys(report.participants ?? {}).map(Number);
    return getIconsForParticipants(participantAccountIDs, personalDetails);
}

function getDisplayNamesWithTooltips(
    personalDetailsList: PersonalDetails[] | PersonalDetailsList | OptionData[],
    shouldUseShortForm: boolean,
    shouldFallbackToHidden = true,
    shouldAddCurrentUserPostfix = false,
): DisplayNameWithTooltips {
    const personalDetailsListArray = Array.isArray(personalDetailsList) ? personalDetailsList : Object.values(personalDetailsList);

    return personalDetailsListArray
        .map((user) => {
            const accountID = Number(user?.accountID);
            // eslint-disable-next-line @typescript-eslint/prefer-nullish-coalescing
            const displayName = getDisplayNameForParticipant(accountID, shouldUseShortForm, shouldFallbackToHidden, shouldAddCurrentUserPostfix) || user?.login || '';
            const avatar = user && 'avatar' in user ? user.avatar : undefined;

            let pronouns = user?.pronouns ?? undefined;
            if (pronouns?.startsWith(CONST.PRONOUNS.PREFIX)) {
                const pronounTranslationKey = pronouns.replace(CONST.PRONOUNS.PREFIX, '');
                pronouns = Localize.translateLocal(`pronouns.${pronounTranslationKey}` as TranslationPaths);
            }

            return {
                displayName,
                avatar,
                login: user?.login ?? '',
                accountID,
                pronouns,
            };
        })
        .sort((first, second) => {
            // First sort by displayName/login
            const displayNameLoginOrder = localeCompare(first.displayName, second.displayName);
            if (displayNameLoginOrder !== 0) {
                return displayNameLoginOrder;
            }

            // Then fallback on accountID as the final sorting criteria.
            return first.accountID - second.accountID;
        });
}

/**
 * Returns the the display names of the given user accountIDs
 */
function getUserDetailTooltipText(accountID: number, fallbackUserDisplayName = ''): string {
    const displayNameForParticipant = getDisplayNameForParticipant(accountID);
    return displayNameForParticipant || fallbackUserDisplayName;
}

/**
 * For a deleted parent report action within a chat report,
 * let us return the appropriate display message
 *
 * @param reportAction - The deleted report action of a chat report for which we need to return message.
 */
function getDeletedParentActionMessageForChatReport(reportAction: OnyxEntry<ReportAction>): string {
    // By default, let us display [Deleted message]
    let deletedMessageText = Localize.translateLocal('parentReportAction.deletedMessage');
    if (ReportActionsUtils.isCreatedTaskReportAction(reportAction)) {
        // For canceled task report, let us display [Deleted task]
        deletedMessageText = Localize.translateLocal('parentReportAction.deletedTask');
    }
    return deletedMessageText;
}

/**
 * Returns the preview message for `REIMBURSEMENT_QUEUED` action
 */
function getReimbursementQueuedActionMessage(
    reportAction: OnyxEntry<ReportAction<typeof CONST.REPORT.ACTIONS.TYPE.REIMBURSEMENT_QUEUED>>,
    reportOrID: OnyxEntry<Report> | string,
    shouldUseShortDisplayName = true,
): string {
    const report = typeof reportOrID === 'string' ? ReportConnection.getAllReports()?.[`${ONYXKEYS.COLLECTION.REPORT}${reportOrID}`] : reportOrID;
    const submitterDisplayName = getDisplayNameForParticipant(report?.ownerAccountID, shouldUseShortDisplayName) ?? '';
    const originalMessage = ReportActionsUtils.getOriginalMessage(reportAction);
    let messageKey: TranslationPaths;
    if (originalMessage?.paymentType === CONST.IOU.PAYMENT_TYPE.EXPENSIFY) {
        messageKey = 'iou.waitingOnEnabledWallet';
    } else {
        messageKey = 'iou.waitingOnBankAccount';
    }

    return Localize.translateLocal(messageKey, {submitterDisplayName});
}

/**
 * Returns the preview message for `REIMBURSEMENT_DEQUEUED` action
 */
function getReimbursementDeQueuedActionMessage(
    reportAction: OnyxEntry<ReportAction<typeof CONST.REPORT.ACTIONS.TYPE.REIMBURSEMENT_DEQUEUED>>,
    reportOrID: OnyxEntry<Report> | string,
    isLHNPreview = false,
): string {
    const report = typeof reportOrID === 'string' ? ReportConnection.getAllReports()?.[`${ONYXKEYS.COLLECTION.REPORT}${reportOrID}`] : reportOrID;
    const originalMessage = ReportActionsUtils.getOriginalMessage(reportAction);
    const amount = originalMessage?.amount;
    const currency = originalMessage?.currency;
    const formattedAmount = CurrencyUtils.convertToDisplayString(amount, currency);
    if (originalMessage?.cancellationReason === CONST.REPORT.CANCEL_PAYMENT_REASONS.ADMIN) {
        const payerOrApproverName = report?.managerID === currentUserAccountID || !isLHNPreview ? '' : getDisplayNameForParticipant(report?.managerID, true);
        return Localize.translateLocal('iou.adminCanceledRequest', {manager: payerOrApproverName, amount: formattedAmount});
    }
    const submitterDisplayName = getDisplayNameForParticipant(report?.ownerAccountID, true) ?? '';
    return Localize.translateLocal('iou.canceledRequest', {submitterDisplayName, amount: formattedAmount});
}

/**
 * Builds an optimistic REIMBURSEMENT_DEQUEUED report action with a randomly generated reportActionID.
 *
 */
function buildOptimisticCancelPaymentReportAction(expenseReportID: string, amount: number, currency: string): OptimisticCancelPaymentReportAction {
    return {
        actionName: CONST.REPORT.ACTIONS.TYPE.REIMBURSEMENT_DEQUEUED,
        actorAccountID: currentUserAccountID,
        message: [
            {
                cancellationReason: CONST.REPORT.CANCEL_PAYMENT_REASONS.ADMIN,
                expenseReportID,
                type: CONST.REPORT.MESSAGE.TYPE.COMMENT,
                text: '',
                amount,
                currency,
            },
        ],
        originalMessage: {
            cancellationReason: CONST.REPORT.CANCEL_PAYMENT_REASONS.ADMIN,
            expenseReportID,
            amount,
            currency,
        },
        person: [
            {
                style: 'strong',
                text: getCurrentUserDisplayNameOrEmail(),
                type: 'TEXT',
            },
        ],
        reportActionID: NumberUtils.rand64(),
        shouldShow: true,
        created: DateUtils.getDBTime(),
        pendingAction: CONST.RED_BRICK_ROAD_PENDING_ACTION.ADD,
    };
}

/**
 * Returns the last visible message for a given report after considering the given optimistic actions
 *
 * @param reportID - the report for which last visible message has to be fetched
 * @param [actionsToMerge] - the optimistic merge actions that needs to be considered while fetching last visible message

 */
function getLastVisibleMessage(reportID: string | undefined, actionsToMerge: ReportActions = {}): LastVisibleMessage {
    const report = getReportOrDraftReport(reportID);
    const lastVisibleAction = ReportActionsUtils.getLastVisibleAction(reportID ?? '-1', actionsToMerge);

    // For Chat Report with deleted parent actions, let us fetch the correct message
    if (ReportActionsUtils.isDeletedParentAction(lastVisibleAction) && !isEmptyObject(report) && isChatReport(report)) {
        const lastMessageText = getDeletedParentActionMessageForChatReport(lastVisibleAction);
        return {
            lastMessageText,
        };
    }

    // Fetch the last visible message for report represented by reportID and based on actions to merge.
    return ReportActionsUtils.getLastVisibleMessage(reportID ?? '-1', actionsToMerge);
}

/**
 * Checks if a report is an open task report assigned to current user.
 *
 * @param [parentReportAction] - The parent report action of the report (Used to check if the task has been canceled)
 */
function isWaitingForAssigneeToCompleteTask(report: OnyxEntry<Report>, parentReportAction: OnyxEntry<ReportAction>): boolean {
    if (report?.hasOutstandingChildTask) {
        return true;
    }

    if (isOpenTaskReport(report, parentReportAction) && !report?.hasParentAccess && isReportManager(report)) {
        return true;
    }

    return false;
}

function isUnreadWithMention(reportOrOption: OnyxEntry<Report> | OptionData): boolean {
    if (!reportOrOption) {
        return false;
    }
    // lastMentionedTime and lastReadTime are both datetime strings and can be compared directly
    const lastMentionedTime = reportOrOption.lastMentionedTime ?? '';
    const lastReadTime = reportOrOption.lastReadTime ?? '';
    return !!('isUnreadWithMention' in reportOrOption && reportOrOption.isUnreadWithMention) || lastReadTime < lastMentionedTime;
}

/**
 * Determines if the option requires action from the current user. This can happen when it:
 *  - is unread and the user was mentioned in one of the unread comments
 *  - is for an outstanding task waiting on the user
 *  - has an outstanding child expense that is waiting for an action from the current user (e.g. pay, approve, add bank account)
 *  - is either the system or concierge chat, the user free trial has ended and it didn't add a payment card yet
 *
 * @param option (report or optionItem)
 * @param parentReportAction (the report action the current report is a thread of)
 */
function requiresAttentionFromCurrentUser(optionOrReport: OnyxEntry<Report> | OptionData, parentReportAction?: OnyxEntry<ReportAction>) {
    if (!optionOrReport) {
        return false;
    }

    if (isJoinRequestInAdminRoom(optionOrReport)) {
        return true;
    }

    if (
        isArchivedRoom(optionOrReport, getReportNameValuePairs(optionOrReport?.reportID)) ||
        isArchivedRoom(getReportOrDraftReport(optionOrReport.parentReportID), getReportNameValuePairs(optionOrReport?.reportID))
    ) {
        return false;
    }

    if (isUnreadWithMention(optionOrReport)) {
        return true;
    }

    if (isWaitingForAssigneeToCompleteTask(optionOrReport, parentReportAction)) {
        return true;
    }

    // Has a child report that is awaiting action (e.g. approve, pay, add bank account) from current user
    if (optionOrReport.hasOutstandingChildRequest) {
        return true;
    }

    return false;
}

/**
 * Returns number of transactions that are nonReimbursable
 *
 */
function hasNonReimbursableTransactions(iouReportID: string | undefined): boolean {
    const transactions = reportsTransactions[iouReportID ?? ''] ?? [];
    return transactions.filter((transaction) => transaction.reimbursable === false).length > 0;
}

function getMoneyRequestSpendBreakdown(report: OnyxInputOrEntry<Report>, allReportsDict?: OnyxCollection<Report>): SpendBreakdown {
    const allAvailableReports = allReportsDict ?? ReportConnection.getAllReports();
    let moneyRequestReport;
    if (isMoneyRequestReport(report) || isInvoiceReport(report)) {
        moneyRequestReport = report;
    }
    if (allAvailableReports && report?.iouReportID) {
        moneyRequestReport = allAvailableReports[`${ONYXKEYS.COLLECTION.REPORT}${report.iouReportID}`];
    }
    if (moneyRequestReport) {
        let nonReimbursableSpend = moneyRequestReport.nonReimbursableTotal ?? 0;
        let totalSpend = moneyRequestReport.total ?? 0;

        if (nonReimbursableSpend + totalSpend !== 0) {
            // There is a possibility that if the Expense report has a negative total.
            // This is because there are instances where you can get a credit back on your card,
            // or you enter a negative expense to “offset” future expenses
            nonReimbursableSpend = isExpenseReport(moneyRequestReport) ? nonReimbursableSpend * -1 : Math.abs(nonReimbursableSpend);
            totalSpend = isExpenseReport(moneyRequestReport) ? totalSpend * -1 : Math.abs(totalSpend);

            const totalDisplaySpend = totalSpend;
            const reimbursableSpend = totalDisplaySpend - nonReimbursableSpend;

            return {
                nonReimbursableSpend,
                reimbursableSpend,
                totalDisplaySpend,
            };
        }
    }
    return {
        nonReimbursableSpend: 0,
        reimbursableSpend: 0,
        totalDisplaySpend: 0,
    };
}

/**
 * Get the title for a policy expense chat which depends on the role of the policy member seeing this report
 */
function getPolicyExpenseChatName(report: OnyxEntry<Report>, policy?: OnyxEntry<Policy>): string | undefined {
    const ownerAccountID = report?.ownerAccountID;
    const personalDetails = allPersonalDetails?.[ownerAccountID ?? -1];
    const login = personalDetails ? personalDetails.login : null;
    // eslint-disable-next-line @typescript-eslint/prefer-nullish-coalescing
    const reportOwnerDisplayName = getDisplayNameForParticipant(ownerAccountID) || login || report?.reportName;

    // If the policy expense chat is owned by this user, use the name of the policy as the report name.
    if (report?.isOwnPolicyExpenseChat) {
        return getPolicyName(report, false, policy);
    }

    let policyExpenseChatRole = 'user';
    const policyItem = allPolicies?.[`${ONYXKEYS.COLLECTION.POLICY}${report?.policyID}`];
    if (policyItem) {
        policyExpenseChatRole = policyItem.role || 'user';
    }

    // If this user is not admin and this policy expense chat has been archived because of account merging, this must be an old workspace chat
    // of the account which was merged into the current user's account. Use the name of the policy as the name of the report.
    if (isArchivedRoom(report, getReportNameValuePairs(report?.reportID))) {
        const lastAction = ReportActionsUtils.getLastVisibleAction(report?.reportID ?? '-1');
        const archiveReason = ReportActionsUtils.isClosedAction(lastAction) ? ReportActionsUtils.getOriginalMessage(lastAction)?.reason : CONST.REPORT.ARCHIVE_REASON.DEFAULT;
        if (archiveReason === CONST.REPORT.ARCHIVE_REASON.ACCOUNT_MERGED && policyExpenseChatRole !== CONST.POLICY.ROLE.ADMIN) {
            return getPolicyName(report, false, policy);
        }
    }

    // If user can see this report and they are not its owner, they must be an admin and the report name should be the name of the policy member
    return reportOwnerDisplayName;
}

/**
 * Given a report field, check if the field is for the report title.
 */
function isReportFieldOfTypeTitle(reportField: OnyxEntry<PolicyReportField>): boolean {
    return reportField?.type === 'formula' && reportField?.fieldID === CONST.REPORT_FIELD_TITLE_FIELD_ID;
}

/**
 * Check if Report has any held expenses
 */
function isHoldCreator(transaction: OnyxEntry<Transaction>, reportID: string): boolean {
    const holdReportAction = ReportActionsUtils.getReportAction(reportID, `${transaction?.comment?.hold ?? ''}`);
    return isActionCreator(holdReportAction);
}

/**
 * Given a report field, check if the field can be edited or not.
 * For title fields, its considered disabled if `deletable` prop is `true` (https://github.com/Expensify/App/issues/35043#issuecomment-1911275433)
 * For non title fields, its considered disabled if:
 * 1. The user is not admin of the report
 * 2. Report is settled or it is closed
 */
function isReportFieldDisabled(report: OnyxEntry<Report>, reportField: OnyxEntry<PolicyReportField>, policy: OnyxEntry<Policy>): boolean {
    const isReportSettled = isSettled(report?.reportID);
    const isReportClosed = isClosedReport(report);
    const isTitleField = isReportFieldOfTypeTitle(reportField);
    const isAdmin = isPolicyAdmin(report?.policyID ?? '-1', {[`${ONYXKEYS.COLLECTION.POLICY}${policy?.id ?? '-1'}`]: policy});
    return isTitleField ? !reportField?.deletable : !isAdmin && (isReportSettled || isReportClosed);
}

/**
 * Given a set of report fields, return the field of type formula
 */
function getFormulaTypeReportField(reportFields: Record<string, PolicyReportField>) {
    return Object.values(reportFields).find((field) => field?.type === 'formula');
}

/**
 * Given a set of report fields, return the field that refers to title
 */
function getTitleReportField(reportFields: Record<string, PolicyReportField>) {
    return Object.values(reportFields).find((field) => isReportFieldOfTypeTitle(field));
}

/**
 * Get the key for a report field
 */
function getReportFieldKey(reportFieldId: string) {
    // We don't need to add `expensify_` prefix to the title field key, because backend stored title under a unique key `text_title`,
    // and all the other report field keys are stored under `expensify_FIELD_ID`.
    if (reportFieldId === CONST.REPORT_FIELD_TITLE_FIELD_ID) {
        return reportFieldId;
    }

    return `expensify_${reportFieldId}`;
}

/**
 * Get the report fields attached to the policy given policyID
 */
function getReportFieldsByPolicyID(policyID: string): Record<string, PolicyReportField> {
    const policyReportFields = Object.entries(allPolicies ?? {}).find(([key]) => key.replace(ONYXKEYS.COLLECTION.POLICY, '') === policyID);
    const fieldList = policyReportFields?.[1]?.fieldList;

    if (!policyReportFields || !fieldList) {
        return {};
    }

    return fieldList;
}

/**
 * Get the report fields that we should display a MoneyReportView gets opened
 */

function getAvailableReportFields(report: Report, policyReportFields: PolicyReportField[]): PolicyReportField[] {
    // Get the report fields that are attached to a report. These will persist even if a field is deleted from the policy.
    const reportFields = Object.values(report.fieldList ?? {});
    const reportIsSettled = isSettled(report.reportID);

    // If the report is settled, we don't want to show any new field that gets added to the policy.
    if (reportIsSettled) {
        return reportFields;
    }

    // If the report is unsettled, we want to merge the new fields that get added to the policy with the fields that
    // are attached to the report.
    const mergedFieldIds = Array.from(new Set([...policyReportFields.map(({fieldID}) => fieldID), ...reportFields.map(({fieldID}) => fieldID)]));

    const fields = mergedFieldIds.map((id) => {
        const field = report?.fieldList?.[getReportFieldKey(id)];

        if (field) {
            return field;
        }

        const policyReportField = policyReportFields.find(({fieldID}) => fieldID === id);

        if (policyReportField) {
            return policyReportField;
        }

        return null;
    });

    return fields.filter(Boolean) as PolicyReportField[];
}

/**
 * Get the title for an IOU or expense chat which will be showing the payer and the amount
 */
function getMoneyRequestReportName(report: OnyxEntry<Report>, policy?: OnyxEntry<Policy>, invoiceReceiverPolicy?: OnyxEntry<Policy>): string {
    const isReportSettled = isSettled(report?.reportID ?? '-1');
    const reportFields = isReportSettled ? report?.fieldList : getReportFieldsByPolicyID(report?.policyID ?? '-1');
    const titleReportField = getFormulaTypeReportField(reportFields ?? {});

    if (titleReportField && report?.reportName && isPaidGroupPolicyExpenseReport(report)) {
        return report.reportName;
    }

    const moneyRequestTotal = getMoneyRequestSpendBreakdown(report).totalDisplaySpend;
    const formattedAmount = CurrencyUtils.convertToDisplayString(moneyRequestTotal, report?.currency);

    let payerOrApproverName;
    if (isExpenseReport(report)) {
        payerOrApproverName = getPolicyName(report, false, policy);
    } else if (isInvoiceReport(report)) {
        const chatReport = getReportOrDraftReport(report?.chatReportID);
        payerOrApproverName = getInvoicePayerName(chatReport, invoiceReceiverPolicy);
    } else {
        payerOrApproverName = getDisplayNameForParticipant(report?.managerID) ?? '';
    }

    const payerPaidAmountMessage = Localize.translateLocal('iou.payerPaidAmount', {
        payer: payerOrApproverName,
        amount: formattedAmount,
    });

    if (isReportApproved(report)) {
        return Localize.translateLocal('iou.managerApprovedAmount', {
            manager: payerOrApproverName,
            amount: formattedAmount,
        });
    }

    if (report?.isWaitingOnBankAccount) {
        return `${payerPaidAmountMessage} ${CONST.DOT_SEPARATOR} ${Localize.translateLocal('iou.pending')}`;
    }

    if (!isSettled(report?.reportID) && hasNonReimbursableTransactions(report?.reportID)) {
        payerOrApproverName = getDisplayNameForParticipant(report?.ownerAccountID) ?? '';
        return Localize.translateLocal('iou.payerSpentAmount', {payer: payerOrApproverName, amount: formattedAmount});
    }

    if (isProcessingReport(report) || isOpenExpenseReport(report) || isOpenInvoiceReport(report) || moneyRequestTotal === 0) {
        return Localize.translateLocal('iou.payerOwesAmount', {payer: payerOrApproverName, amount: formattedAmount});
    }

    return payerPaidAmountMessage;
}

/**
 * Gets transaction created, amount, currency, comment, and waypoints (for distance expense)
 * into a flat object. Used for displaying transactions and sending them in API commands
 */

function getTransactionDetails(transaction: OnyxInputOrEntry<Transaction>, createdDateFormat: string = CONST.DATE.FNS_FORMAT_STRING): TransactionDetails | undefined {
    if (!transaction) {
        return;
    }
    const report = getReportOrDraftReport(transaction?.reportID);
    return {
        created: TransactionUtils.getFormattedCreated(transaction, createdDateFormat),
        amount: TransactionUtils.getAmount(transaction, !isEmptyObject(report) && isExpenseReport(report)),
        taxAmount: TransactionUtils.getTaxAmount(transaction, !isEmptyObject(report) && isExpenseReport(report)),
        taxCode: TransactionUtils.getTaxCode(transaction),
        currency: TransactionUtils.getCurrency(transaction),
        comment: TransactionUtils.getDescription(transaction),
        merchant: TransactionUtils.getMerchant(transaction),
        waypoints: TransactionUtils.getWaypoints(transaction),
        customUnitRateID: TransactionUtils.getRateID(transaction),
        category: TransactionUtils.getCategory(transaction),
        billable: TransactionUtils.getBillable(transaction),
        tag: TransactionUtils.getTag(transaction),
        mccGroup: TransactionUtils.getMCCGroup(transaction),
        cardID: TransactionUtils.getCardID(transaction),
        originalAmount: TransactionUtils.getOriginalAmount(transaction),
        originalCurrency: TransactionUtils.getOriginalCurrency(transaction),
    };
}

function getTransactionCommentObject(transaction: OnyxEntry<Transaction>): Comment {
    return {
        ...transaction?.comment,
        waypoints: TransactionUtils.getWaypoints(transaction),
    };
}

/**
 * Can only edit if:
 *
 * - in case of IOU report
 *    - the current user is the requestor and is not settled yet
 * - in case of expense report
 *    - the current user is the requestor and is not settled yet
 *    - the current user is the manager of the report
 *    - or the current user is an admin on the policy the expense report is tied to
 *
 *    This is used in conjunction with canEditRestrictedField to control editing of specific fields like amount, currency, created, receipt, and distance.
 *    On its own, it only controls allowing/disallowing navigating to the editing pages or showing/hiding the 'Edit' icon on report actions
 */
function canEditMoneyRequest(reportAction: OnyxInputOrEntry<ReportAction<typeof CONST.REPORT.ACTIONS.TYPE.IOU>>, linkedTransaction?: OnyxEntry<Transaction>): boolean {
    const isDeleted = ReportActionsUtils.isDeletedAction(reportAction);

    if (isDeleted) {
        return false;
    }

    const allowedReportActionType: Array<ValueOf<typeof CONST.IOU.REPORT_ACTION_TYPE>> = [CONST.IOU.REPORT_ACTION_TYPE.TRACK, CONST.IOU.REPORT_ACTION_TYPE.CREATE];
    const originalMessage = ReportActionsUtils.getOriginalMessage(reportAction);
    const actionType = originalMessage?.type;

    if (!actionType || !allowedReportActionType.includes(actionType)) {
        return false;
    }

    const transaction = linkedTransaction ?? getLinkedTransaction(reportAction ?? undefined);

    // In case the transaction is failed to be created, we should disable editing the money request
    if (!transaction?.transactionID || (transaction?.pendingAction === CONST.RED_BRICK_ROAD_PENDING_ACTION.ADD && !isEmptyObject(transaction.errors))) {
        return false;
    }

    const moneyRequestReportID = originalMessage?.IOUReportID ?? -1;

    if (!moneyRequestReportID) {
        return actionType === CONST.IOU.REPORT_ACTION_TYPE.TRACK;
    }

    const moneyRequestReport = getReportOrDraftReport(String(moneyRequestReportID));
    const isRequestor = currentUserAccountID === reportAction?.actorAccountID;

    if (isIOUReport(moneyRequestReport)) {
        return isProcessingReport(moneyRequestReport) && isRequestor;
    }

    const policy = getPolicy(moneyRequestReport?.policyID ?? '-1');
    const isAdmin = policy?.role === CONST.POLICY.ROLE.ADMIN;
    const isManager = currentUserAccountID === moneyRequestReport?.managerID;

    if (isInvoiceReport(moneyRequestReport) && isManager) {
        return false;
    }

    // Admin & managers can always edit coding fields such as tag, category, billable, etc. As long as the report has a state higher than OPEN.
    if ((isAdmin || isManager) && !isOpenExpenseReport(moneyRequestReport)) {
        return true;
    }

    return !isReportApproved(moneyRequestReport) && !isSettled(moneyRequestReport?.reportID) && isRequestor;
}

/**
 * Checks if the current user can edit the provided property of an expense
 *
 */
function canEditFieldOfMoneyRequest(reportAction: OnyxInputOrEntry<ReportAction>, fieldToEdit: ValueOf<typeof CONST.EDIT_REQUEST_FIELD>): boolean {
    // A list of fields that cannot be edited by anyone, once an expense has been settled
    const restrictedFields: string[] = [
        CONST.EDIT_REQUEST_FIELD.AMOUNT,
        CONST.EDIT_REQUEST_FIELD.CURRENCY,
        CONST.EDIT_REQUEST_FIELD.MERCHANT,
        CONST.EDIT_REQUEST_FIELD.DATE,
        CONST.EDIT_REQUEST_FIELD.RECEIPT,
        CONST.EDIT_REQUEST_FIELD.DISTANCE,
        CONST.EDIT_REQUEST_FIELD.DISTANCE_RATE,
    ];

    if (!ReportActionsUtils.isMoneyRequestAction(reportAction) || !canEditMoneyRequest(reportAction)) {
        return false;
    }

    // If we're editing fields such as category, tag, description, etc. the check above should be enough for handling the permission
    if (!restrictedFields.includes(fieldToEdit)) {
        return true;
    }

    const iouMessage = ReportActionsUtils.getOriginalMessage(reportAction);
    const moneyRequestReport = ReportConnection.getAllReports()?.[`${ONYXKEYS.COLLECTION.REPORT}${iouMessage?.IOUReportID}`] ?? ({} as Report);
    const transaction = allTransactions?.[`${ONYXKEYS.COLLECTION.TRANSACTION}${iouMessage?.IOUTransactionID}`] ?? ({} as Transaction);

    if (isSettled(String(moneyRequestReport.reportID)) || isReportApproved(String(moneyRequestReport.reportID))) {
        return false;
    }

    if (
        (fieldToEdit === CONST.EDIT_REQUEST_FIELD.AMOUNT || fieldToEdit === CONST.EDIT_REQUEST_FIELD.CURRENCY || fieldToEdit === CONST.EDIT_REQUEST_FIELD.DATE) &&
        TransactionUtils.isCardTransaction(transaction)
    ) {
        return false;
    }

    if ((fieldToEdit === CONST.EDIT_REQUEST_FIELD.AMOUNT || fieldToEdit === CONST.EDIT_REQUEST_FIELD.CURRENCY) && TransactionUtils.isDistanceRequest(transaction)) {
        const policy = getPolicy(moneyRequestReport?.reportID ?? '-1');
        const isAdmin = isExpenseReport(moneyRequestReport) && policy?.role === CONST.POLICY.ROLE.ADMIN;
        const isManager = isExpenseReport(moneyRequestReport) && currentUserAccountID === moneyRequestReport?.managerID;

        return isAdmin || isManager;
    }

    if (fieldToEdit === CONST.EDIT_REQUEST_FIELD.RECEIPT) {
        const isRequestor = currentUserAccountID === reportAction?.actorAccountID;
        return !isInvoiceReport(moneyRequestReport) && !TransactionUtils.isReceiptBeingScanned(transaction) && !TransactionUtils.isDistanceRequest(transaction) && isRequestor;
    }

    if (fieldToEdit === CONST.EDIT_REQUEST_FIELD.DISTANCE_RATE) {
        // The distance rate can be modified only on the distance expense reports
        return isExpenseReport(moneyRequestReport) && TransactionUtils.isDistanceRequest(transaction);
    }

    return true;
}

/**
 * Can only edit if:
 *
 * - It was written by the current user
 * - It's an ADD_COMMENT that is not an attachment
 * - It's an expense where conditions for editability are defined in canEditMoneyRequest method
 * - It's not pending deletion
 */
function canEditReportAction(reportAction: OnyxInputOrEntry<ReportAction>): boolean {
    const isCommentOrIOU = reportAction?.actionName === CONST.REPORT.ACTIONS.TYPE.ADD_COMMENT || reportAction?.actionName === CONST.REPORT.ACTIONS.TYPE.IOU;
    const message = reportAction ? ReportActionsUtils.getReportActionMessage(reportAction) : undefined;

    return !!(
        reportAction?.actorAccountID === currentUserAccountID &&
        isCommentOrIOU &&
        (!ReportActionsUtils.isMoneyRequestAction(reportAction) || canEditMoneyRequest(reportAction)) && // Returns true for non-IOU actions
        !isReportMessageAttachment(message) &&
        ((!reportAction.isAttachmentWithText && !reportAction.isAttachmentOnly) || !reportAction.isOptimisticAction) &&
        !ReportActionsUtils.isDeletedAction(reportAction) &&
        !ReportActionsUtils.isCreatedTaskReportAction(reportAction) &&
        reportAction?.pendingAction !== CONST.RED_BRICK_ROAD_PENDING_ACTION.DELETE
    );
}

function canHoldUnholdReportAction(reportAction: OnyxInputOrEntry<ReportAction>): {canHoldRequest: boolean; canUnholdRequest: boolean} {
    if (!ReportActionsUtils.isMoneyRequestAction(reportAction)) {
        return {canHoldRequest: false, canUnholdRequest: false};
    }

    const moneyRequestReportID = ReportActionsUtils.getOriginalMessage(reportAction)?.IOUReportID ?? 0;
    const moneyRequestReport = getReportOrDraftReport(String(moneyRequestReportID));

    if (!moneyRequestReportID || !moneyRequestReport) {
        return {canHoldRequest: false, canUnholdRequest: false};
    }

    const isRequestSettled = isSettled(moneyRequestReport?.reportID);
    const isApproved = isReportApproved(moneyRequestReport);
    const transactionID = moneyRequestReport ? ReportActionsUtils.getOriginalMessage(reportAction)?.IOUTransactionID : 0;
    const transaction = allTransactions?.[`${ONYXKEYS.COLLECTION.TRANSACTION}${transactionID}`] ?? ({} as Transaction);

    const parentReport = getReportOrDraftReport(String(moneyRequestReport.parentReportID));
    const parentReportAction = ReportActionsUtils.getParentReportAction(moneyRequestReport);

    const isRequestIOU = parentReport?.type === 'iou';
    const isRequestHoldCreator = isHoldCreator(transaction, moneyRequestReport?.reportID) && isRequestIOU;
    const isTrackExpenseMoneyReport = isTrackExpenseReport(moneyRequestReport);
    const isActionOwner =
        typeof parentReportAction?.actorAccountID === 'number' &&
        typeof currentUserPersonalDetails?.accountID === 'number' &&
        parentReportAction.actorAccountID === currentUserPersonalDetails?.accountID;
    const isApprover = isMoneyRequestReport(moneyRequestReport) && moneyRequestReport?.managerID !== null && currentUserPersonalDetails?.accountID === moneyRequestReport?.managerID;
    const isOnHold = TransactionUtils.isOnHold(transaction);
    const isScanning = TransactionUtils.hasReceipt(transaction) && TransactionUtils.isReceiptBeingScanned(transaction);

    const canModifyStatus = !isTrackExpenseMoneyReport && (isPolicyAdmin || isActionOwner || isApprover);
    const isDeletedParentAction = isEmptyObject(parentReportAction) || ReportActionsUtils.isDeletedAction(parentReportAction);

    const canHoldOrUnholdRequest = !isRequestSettled && !isApproved && !isDeletedParentAction;
    const canHoldRequest = canHoldOrUnholdRequest && !isOnHold && (isRequestHoldCreator || (!isRequestIOU && canModifyStatus)) && !isScanning && !!transaction?.reimbursable;
    const canUnholdRequest =
        !!(canHoldOrUnholdRequest && isOnHold && !TransactionUtils.isDuplicate(transaction.transactionID, true) && (isRequestHoldCreator || (!isRequestIOU && canModifyStatus))) &&
        !!transaction?.reimbursable;

    return {canHoldRequest, canUnholdRequest};
}

const changeMoneyRequestHoldStatus = (reportAction: OnyxEntry<ReportAction>, backTo?: string): void => {
    if (!ReportActionsUtils.isMoneyRequestAction(reportAction)) {
        return;
    }
    const moneyRequestReportID = ReportActionsUtils.getOriginalMessage(reportAction)?.IOUReportID ?? 0;

    const moneyRequestReport = getReportOrDraftReport(String(moneyRequestReportID));
    if (!moneyRequestReportID || !moneyRequestReport) {
        return;
    }

    const transactionID = ReportActionsUtils.getOriginalMessage(reportAction)?.IOUTransactionID ?? '';
    const transaction = allTransactions?.[`${ONYXKEYS.COLLECTION.TRANSACTION}${transactionID}`] ?? ({} as Transaction);
    const isOnHold = TransactionUtils.isOnHold(transaction);
    const policy = allPolicies?.[`${ONYXKEYS.COLLECTION.POLICY}${moneyRequestReport.policyID}`] ?? null;

    if (isOnHold) {
        IOU.unholdRequest(transactionID, reportAction.childReportID ?? '');
    } else {
        const activeRoute = encodeURIComponent(Navigation.getActiveRouteWithoutParams());
        // eslint-disable-next-line @typescript-eslint/prefer-nullish-coalescing
        Navigation.navigate(ROUTES.MONEY_REQUEST_HOLD_REASON.getRoute(policy?.type ?? CONST.POLICY.TYPE.PERSONAL, transactionID, reportAction.childReportID ?? '', backTo || activeRoute));
    }
};

/**
 * Gets all transactions on an IOU report with a receipt
 */
function getTransactionsWithReceipts(iouReportID: string | undefined): Transaction[] {
    const transactions = reportsTransactions[iouReportID ?? ''] ?? [];
    return transactions.filter((transaction) => TransactionUtils.hasReceipt(transaction));
}

/**
 * For report previews, we display a "Receipt scan in progress" indicator
 * instead of the report total only when we have no report total ready to show. This is the case when
 * all requests are receipts that are being SmartScanned. As soon as we have a non-receipt request,
 * or as soon as one receipt request is done scanning, we have at least one
 * "ready" expense, and we remove this indicator to show the partial report total.
 */
function areAllRequestsBeingSmartScanned(iouReportID: string, reportPreviewAction: OnyxEntry<ReportAction>): boolean {
    const transactionsWithReceipts = getTransactionsWithReceipts(iouReportID);
    // If we have more requests than requests with receipts, we have some manual requests
    if (ReportActionsUtils.getNumberOfMoneyRequests(reportPreviewAction) > transactionsWithReceipts.length) {
        return false;
    }
    return transactionsWithReceipts.every((transaction) => TransactionUtils.isReceiptBeingScanned(transaction));
}

/**
 * Get the transactions related to a report preview with receipts
 * Get the details linked to the IOU reportAction
 *
 * NOTE: This method is only meant to be used inside this action file. Do not export and use it elsewhere. Use withOnyx or Onyx.connect() instead.
 */
function getLinkedTransaction(reportAction: OnyxEntry<ReportAction | OptimisticIOUReportAction>): OnyxEntry<Transaction> {
    let transactionID = '';

    if (ReportActionsUtils.isMoneyRequestAction(reportAction)) {
        transactionID = ReportActionsUtils.getOriginalMessage(reportAction)?.IOUTransactionID ?? '-1';
    }

    return allTransactions?.[`${ONYXKEYS.COLLECTION.TRANSACTION}${transactionID}`];
}

/**
 * Check if any of the transactions in the report has required missing fields
 */
function hasMissingSmartscanFields(iouReportID: string): boolean {
    const reportTransactions = reportsTransactions[iouReportID] ?? [];

    return reportTransactions.some(TransactionUtils.hasMissingSmartscanFields);
}

/**
 * Check if iouReportID has required missing fields
 */
function shouldShowRBRForMissingSmartscanFields(iouReportID: string): boolean {
    const reportActions = Object.values(ReportActionsUtils.getAllReportActions(iouReportID));
    return reportActions.some((action) => {
        if (!ReportActionsUtils.isMoneyRequestAction(action)) {
            return false;
        }
        const transaction = getLinkedTransaction(action);
        if (isEmptyObject(transaction)) {
            return false;
        }
        if (!ReportActionsUtils.wasActionTakenByCurrentUser(action)) {
            return false;
        }
        return TransactionUtils.hasMissingSmartscanFields(transaction);
    });
}

/**
 * Given a parent IOU report action get report name for the LHN.
 */
function getTransactionReportName(reportAction: OnyxEntry<ReportAction | OptimisticIOUReportAction>): string {
    if (ReportActionsUtils.isReversedTransaction(reportAction)) {
        return Localize.translateLocal('parentReportAction.reversedTransaction');
    }

    if (ReportActionsUtils.isDeletedAction(reportAction)) {
        return Localize.translateLocal('parentReportAction.deletedExpense');
    }

    const transaction = getLinkedTransaction(reportAction);

    if (isEmptyObject(transaction)) {
        // Transaction data might be empty on app's first load, if so we fallback to Expense/Track Expense
        return ReportActionsUtils.isTrackExpenseAction(reportAction) ? Localize.translateLocal('iou.trackExpense') : Localize.translateLocal('iou.expense');
    }

    if (TransactionUtils.hasReceipt(transaction) && TransactionUtils.isReceiptBeingScanned(transaction)) {
        return Localize.translateLocal('iou.receiptScanning');
    }

    if (TransactionUtils.hasMissingSmartscanFields(transaction)) {
        return Localize.translateLocal('iou.receiptMissingDetails');
    }

    if (TransactionUtils.isFetchingWaypointsFromServer(transaction) && TransactionUtils.getMerchant(transaction) === Localize.translateLocal('iou.fieldPending')) {
        return Localize.translateLocal('iou.fieldPending');
    }

    if (ReportActionsUtils.isSentMoneyReportAction(reportAction)) {
        return getIOUReportActionDisplayMessage(reportAction as ReportAction, transaction);
    }

    const report = getReportOrDraftReport(transaction?.reportID);
    const amount = TransactionUtils.getAmount(transaction, !isEmptyObject(report) && isExpenseReport(report)) ?? 0;
    const formattedAmount = CurrencyUtils.convertToDisplayString(amount, TransactionUtils.getCurrency(transaction)) ?? '';
    const comment = (!TransactionUtils.isMerchantMissing(transaction) ? TransactionUtils.getMerchant(transaction) : TransactionUtils.getDescription(transaction)) ?? '';
    if (ReportActionsUtils.isTrackExpenseAction(reportAction)) {
        return Localize.translateLocal('iou.threadTrackReportName', {formattedAmount, comment});
    }
    return Localize.translateLocal('iou.threadExpenseReportName', {formattedAmount, comment});
}

/**
 * Get expense message for an IOU report
 *
 * @param [iouReportAction] This is always an IOU action. When necessary, report preview actions will be unwrapped and the child iou report action is passed here (the original report preview
 *     action will be passed as `originalReportAction` in this case).
 * @param [originalReportAction] This can be either a report preview action or the IOU action. This will be the original report preview action in cases where `iouReportAction` was unwrapped
 *     from a report preview action. Otherwise, it will be the same as `iouReportAction`.
 */
function getReportPreviewMessage(
    reportOrID: OnyxInputOrEntry<Report> | string,
    iouReportAction: OnyxInputOrEntry<ReportAction> = null,
    shouldConsiderScanningReceiptOrPendingRoute = false,
    isPreviewMessageForParentChatReport = false,
    policy?: OnyxInputOrEntry<Policy>,
    isForListPreview = false,
    originalReportAction: OnyxInputOrEntry<ReportAction> = iouReportAction,
): string {
    const report = typeof reportOrID === 'string' ? ReportConnection.getAllReports()?.[`${ONYXKEYS.COLLECTION.REPORT}${reportOrID}`] : reportOrID;
    const reportActionMessage = ReportActionsUtils.getReportActionHtml(iouReportAction);

    if (isEmptyObject(report) || !report?.reportID) {
        // The iouReport is not found locally after SignIn because the OpenApp API won't return iouReports if they're settled
        // As a temporary solution until we know how to solve this the best, we just use the message that returned from BE
        return reportActionMessage;
    }

    if (!isEmptyObject(iouReportAction) && !isIOUReport(report) && iouReportAction && ReportActionsUtils.isSplitBillAction(iouReportAction)) {
        // This covers group chats where the last action is a split expense action
        const linkedTransaction = getLinkedTransaction(iouReportAction);
        if (isEmptyObject(linkedTransaction)) {
            return reportActionMessage;
        }

        if (!isEmptyObject(linkedTransaction)) {
            if (TransactionUtils.isReceiptBeingScanned(linkedTransaction)) {
                return Localize.translateLocal('iou.receiptScanning');
            }

            if (TransactionUtils.hasMissingSmartscanFields(linkedTransaction)) {
                return Localize.translateLocal('iou.receiptMissingDetails');
            }

            const amount = TransactionUtils.getAmount(linkedTransaction, !isEmptyObject(report) && isExpenseReport(report)) ?? 0;
            const formattedAmount = CurrencyUtils.convertToDisplayString(amount, TransactionUtils.getCurrency(linkedTransaction)) ?? '';
            return Localize.translateLocal('iou.didSplitAmount', {formattedAmount, comment: TransactionUtils.getDescription(linkedTransaction) ?? ''});
        }
    }

    if (!isEmptyObject(iouReportAction) && !isIOUReport(report) && iouReportAction && ReportActionsUtils.isTrackExpenseAction(iouReportAction)) {
        // This covers group chats where the last action is a track expense action
        const linkedTransaction = getLinkedTransaction(iouReportAction);
        if (isEmptyObject(linkedTransaction)) {
            return reportActionMessage;
        }

        if (!isEmptyObject(linkedTransaction)) {
            if (TransactionUtils.isReceiptBeingScanned(linkedTransaction)) {
                return Localize.translateLocal('iou.receiptScanning');
            }

            if (TransactionUtils.hasMissingSmartscanFields(linkedTransaction)) {
                return Localize.translateLocal('iou.receiptMissingDetails');
            }

            const amount = TransactionUtils.getAmount(linkedTransaction, !isEmptyObject(report) && isExpenseReport(report)) ?? 0;
            const formattedAmount = CurrencyUtils.convertToDisplayString(amount, TransactionUtils.getCurrency(linkedTransaction)) ?? '';
            return Localize.translateLocal('iou.trackedAmount', {formattedAmount, comment: TransactionUtils.getDescription(linkedTransaction) ?? ''});
        }
    }

    const containsNonReimbursable = hasNonReimbursableTransactions(report.reportID);
    const totalAmount = getMoneyRequestSpendBreakdown(report).totalDisplaySpend;

    const policyName = getPolicyName(report, false, policy);
    const payerName = isExpenseReport(report) ? policyName : getDisplayNameForParticipant(report.managerID, !isPreviewMessageForParentChatReport);

    const formattedAmount = CurrencyUtils.convertToDisplayString(totalAmount, report.currency);

    if (isReportApproved(report) && isPaidGroupPolicy(report)) {
        return Localize.translateLocal('iou.managerApprovedAmount', {
            manager: payerName ?? '',
            amount: formattedAmount,
        });
    }

    let linkedTransaction;
    if (!isEmptyObject(iouReportAction) && shouldConsiderScanningReceiptOrPendingRoute && iouReportAction && ReportActionsUtils.isMoneyRequestAction(iouReportAction)) {
        linkedTransaction = getLinkedTransaction(iouReportAction);
    }

    if (!isEmptyObject(linkedTransaction) && TransactionUtils.hasReceipt(linkedTransaction) && TransactionUtils.isReceiptBeingScanned(linkedTransaction)) {
        return Localize.translateLocal('iou.receiptScanning');
    }

    if (!isEmptyObject(linkedTransaction) && TransactionUtils.isFetchingWaypointsFromServer(linkedTransaction) && !TransactionUtils.getAmount(linkedTransaction)) {
        return Localize.translateLocal('iou.fieldPending');
    }

    const originalMessage = !isEmptyObject(iouReportAction) && ReportActionsUtils.isMoneyRequestAction(iouReportAction) ? ReportActionsUtils.getOriginalMessage(iouReportAction) : undefined;

    // Show Paid preview message if it's settled or if the amount is paid & stuck at receivers end for only chat reports.
    if (isSettled(report.reportID) || (report.isWaitingOnBankAccount && isPreviewMessageForParentChatReport)) {
        // A settled report preview message can come in three formats "paid ... elsewhere" or "paid ... with Expensify"
        let translatePhraseKey: TranslationPaths = 'iou.paidElsewhereWithAmount';
        if (isPreviewMessageForParentChatReport) {
            translatePhraseKey = 'iou.payerPaidAmount';
        } else if (
            [CONST.IOU.PAYMENT_TYPE.VBBA, CONST.IOU.PAYMENT_TYPE.EXPENSIFY].some((paymentType) => paymentType === originalMessage?.paymentType) ||
            !!reportActionMessage.match(/ (with Expensify|using Expensify)$/) ||
            report.isWaitingOnBankAccount
        ) {
            translatePhraseKey = 'iou.paidWithExpensifyWithAmount';
        }

        let actualPayerName = report.managerID === currentUserAccountID ? '' : getDisplayNameForParticipant(report.managerID, true);
        actualPayerName = actualPayerName && isForListPreview && !isPreviewMessageForParentChatReport ? `${actualPayerName}:` : actualPayerName;
        const payerDisplayName = isPreviewMessageForParentChatReport ? payerName : actualPayerName;

        return Localize.translateLocal(translatePhraseKey, {amount: formattedAmount, payer: payerDisplayName ?? ''});
    }

    if (report.isWaitingOnBankAccount) {
        const submitterDisplayName = getDisplayNameForParticipant(report.ownerAccountID ?? -1, true) ?? '';
        return Localize.translateLocal('iou.waitingOnBankAccount', {submitterDisplayName});
    }

    const lastActorID = iouReportAction?.actorAccountID;
    let amount = originalMessage?.amount;
    let currency = originalMessage?.currency ? originalMessage?.currency : report.currency;

    if (!isEmptyObject(linkedTransaction)) {
        amount = TransactionUtils.getAmount(linkedTransaction, isExpenseReport(report));
        currency = TransactionUtils.getCurrency(linkedTransaction);
    }

    if (isEmptyObject(linkedTransaction) && !isEmptyObject(iouReportAction)) {
        linkedTransaction = getLinkedTransaction(iouReportAction);
    }

    let comment = !isEmptyObject(linkedTransaction) ? TransactionUtils.getDescription(linkedTransaction) : undefined;
    if (!isEmptyObject(originalReportAction) && ReportActionsUtils.isReportPreviewAction(originalReportAction) && ReportActionsUtils.getNumberOfMoneyRequests(originalReportAction) !== 1) {
        comment = undefined;
    }

    // if we have the amount in the originalMessage and lastActorID, we can use that to display the preview message for the latest expense
    if (amount !== undefined && lastActorID && !isPreviewMessageForParentChatReport) {
        const amountToDisplay = CurrencyUtils.convertToDisplayString(Math.abs(amount), currency);

        // We only want to show the actor name in the preview if it's not the current user who took the action
        const requestorName = lastActorID && lastActorID !== currentUserAccountID ? getDisplayNameForParticipant(lastActorID, !isPreviewMessageForParentChatReport) : '';
        return `${requestorName ? `${requestorName}: ` : ''}${Localize.translateLocal('iou.submittedAmount', {formattedAmount: amountToDisplay, comment})}`;
    }

    if (containsNonReimbursable) {
        return Localize.translateLocal('iou.payerSpentAmount', {payer: getDisplayNameForParticipant(report.ownerAccountID) ?? '', amount: formattedAmount});
    }

    return Localize.translateLocal('iou.payerOwesAmount', {payer: payerName ?? '', amount: formattedAmount, comment});
}

/**
 * Given the updates user made to the expense, compose the originalMessage
 * object of the modified expense action.
 *
 * At the moment, we only allow changing one transaction field at a time.
 */
function getModifiedExpenseOriginalMessage(
    oldTransaction: OnyxInputOrEntry<Transaction>,
    transactionChanges: TransactionChanges,
    isFromExpenseReport: boolean,
    policy: OnyxInputOrEntry<Policy>,
): OriginalMessageModifiedExpense {
    const originalMessage: OriginalMessageModifiedExpense = {};
    // Remark: Comment field is the only one which has new/old prefixes for the keys (newComment/ oldComment),
    // all others have old/- pattern such as oldCreated/created
    if ('comment' in transactionChanges) {
        originalMessage.oldComment = TransactionUtils.getDescription(oldTransaction);
        originalMessage.newComment = transactionChanges?.comment;
    }
    if ('created' in transactionChanges) {
        originalMessage.oldCreated = TransactionUtils.getFormattedCreated(oldTransaction);
        originalMessage.created = transactionChanges?.created;
    }
    if ('merchant' in transactionChanges) {
        originalMessage.oldMerchant = TransactionUtils.getMerchant(oldTransaction);
        originalMessage.merchant = transactionChanges?.merchant;
    }

    // The amount is always a combination of the currency and the number value so when one changes we need to store both
    // to match how we handle the modified expense action in oldDot
    const didAmountOrCurrencyChange = 'amount' in transactionChanges || 'currency' in transactionChanges;
    if (didAmountOrCurrencyChange) {
        originalMessage.oldAmount = TransactionUtils.getAmount(oldTransaction, isFromExpenseReport);
        originalMessage.amount = transactionChanges?.amount ?? transactionChanges.oldAmount;
        originalMessage.oldCurrency = TransactionUtils.getCurrency(oldTransaction);
        originalMessage.currency = transactionChanges?.currency ?? transactionChanges.oldCurrency;
    }

    if ('category' in transactionChanges) {
        originalMessage.oldCategory = TransactionUtils.getCategory(oldTransaction);
        originalMessage.category = transactionChanges?.category;
    }

    if ('tag' in transactionChanges) {
        originalMessage.oldTag = TransactionUtils.getTag(oldTransaction);
        originalMessage.tag = transactionChanges?.tag;
    }

    // We only want to display a tax rate update system message when tax rate is updated by user.
    // Tax rate can change as a result of currency update. In such cases, we want to skip displaying a system message, as discussed.
    const didTaxCodeChange = 'taxCode' in transactionChanges;
    if (didTaxCodeChange && !didAmountOrCurrencyChange) {
        originalMessage.oldTaxRate = policy?.taxRates?.taxes[TransactionUtils.getTaxCode(oldTransaction)]?.value;
        originalMessage.taxRate = transactionChanges?.taxCode && policy?.taxRates?.taxes[transactionChanges?.taxCode].value;
    }

    // We only want to display a tax amount update system message when tax amount is updated by user.
    // Tax amount can change as a result of amount, currency or tax rate update. In such cases, we want to skip displaying a system message, as discussed.
    if ('taxAmount' in transactionChanges && !(didAmountOrCurrencyChange || didTaxCodeChange)) {
        originalMessage.oldTaxAmount = TransactionUtils.getTaxAmount(oldTransaction, isFromExpenseReport);
        originalMessage.taxAmount = transactionChanges?.taxAmount;
        originalMessage.currency = TransactionUtils.getCurrency(oldTransaction);
    }

    if ('billable' in transactionChanges) {
        const oldBillable = TransactionUtils.getBillable(oldTransaction);
        originalMessage.oldBillable = oldBillable ? Localize.translateLocal('common.billable').toLowerCase() : Localize.translateLocal('common.nonBillable').toLowerCase();
        originalMessage.billable = transactionChanges?.billable ? Localize.translateLocal('common.billable').toLowerCase() : Localize.translateLocal('common.nonBillable').toLowerCase();
    }

    if ('customUnitRateID' in transactionChanges) {
        originalMessage.oldAmount = TransactionUtils.getAmount(oldTransaction, isFromExpenseReport);
        originalMessage.oldCurrency = TransactionUtils.getCurrency(oldTransaction);
        originalMessage.oldMerchant = TransactionUtils.getMerchant(oldTransaction);

        const modifiedData = TransactionUtils.calculateAmountForUpdatedWaypointOrRate(oldTransaction, transactionChanges, policy, isFromExpenseReport);

        // For the originalMessage, we should use the non-negative amount, similar to what TransactionUtils.getAmount does for oldAmount
        originalMessage.amount = Math.abs(modifiedData.modifiedAmount);
        originalMessage.currency = modifiedData.modifiedCurrency;
        originalMessage.merchant = modifiedData.modifiedMerchant;
    }

    return originalMessage;
}

/**
 * Check if original message is an object and can be used as a ChangeLog type
 * @param originalMessage
 */
function isChangeLogObject(originalMessage?: OriginalMessageChangeLog): OriginalMessageChangeLog | undefined {
    if (originalMessage && typeof originalMessage === 'object') {
        return originalMessage;
    }
    return undefined;
}

/**
 * Build invited usernames for admin chat threads
 * @param parentReportAction
 * @param parentReportActionMessage
 */
function getAdminRoomInvitedParticipants(parentReportAction: OnyxEntry<ReportAction>, parentReportActionMessage: string) {
    if (isEmptyObject(parentReportAction)) {
        return parentReportActionMessage || Localize.translateLocal('parentReportAction.deletedMessage');
    }
    if (!ReportActionsUtils.getOriginalMessage(parentReportAction)) {
        return parentReportActionMessage || Localize.translateLocal('parentReportAction.deletedMessage');
    }
    if (!ReportActionsUtils.isPolicyChangeLogAction(parentReportAction) || !ReportActionsUtils.isRoomChangeLogAction(parentReportAction)) {
        return parentReportActionMessage || Localize.translateLocal('parentReportAction.deletedMessage');
    }

    const originalMessage = isChangeLogObject(ReportActionsUtils.getOriginalMessage(parentReportAction));
    const participantAccountIDs = originalMessage?.targetAccountIDs ?? [];

    const participants = participantAccountIDs.map((id: number) => {
        const name = getDisplayNameForParticipant(id);
        if (name && name?.length > 0) {
            return name;
        }
        return Localize.translateLocal('common.hidden');
    });
    const users = participants.length > 1 ? participants.join(` ${Localize.translateLocal('common.and')} `) : participants[0];
    if (!users) {
        return parentReportActionMessage;
    }
    const actionType = parentReportAction.actionName;
    const isInviteAction = actionType === CONST.REPORT.ACTIONS.TYPE.ROOM_CHANGE_LOG.INVITE_TO_ROOM || actionType === CONST.REPORT.ACTIONS.TYPE.POLICY_CHANGE_LOG.INVITE_TO_ROOM;

    const verbKey = isInviteAction ? 'workspace.invite.invited' : 'workspace.invite.removed';
    const prepositionKey = isInviteAction ? 'workspace.invite.to' : 'workspace.invite.from';

    const verb = Localize.translateLocal(verbKey);
    const preposition = Localize.translateLocal(prepositionKey);

    const roomName = originalMessage?.roomName ?? '';

    return roomName ? `${verb} ${users} ${preposition} ${roomName}` : `${verb} ${users}`;
}

/**
 * Get the invoice payer name based on its type:
 * - Individual - a receiver display name.
 * - Policy - a receiver policy name.
 */
function getInvoicePayerName(report: OnyxEntry<Report>, invoiceReceiverPolicy?: OnyxEntry<Policy>): string {
    const invoiceReceiver = report?.invoiceReceiver;
    const isIndividual = invoiceReceiver?.type === CONST.REPORT.INVOICE_RECEIVER_TYPE.INDIVIDUAL;

    if (isIndividual) {
        return PersonalDetailsUtils.getDisplayNameOrDefault(allPersonalDetails?.[invoiceReceiver.accountID]);
    }

    return getPolicyName(report, false, invoiceReceiverPolicy ?? allPolicies?.[`${ONYXKEYS.COLLECTION.POLICY}${invoiceReceiver?.policyID}`]);
}

/**
 * Parse html of reportAction into text
 */
function parseReportActionHtmlToText(reportAction: OnyxEntry<ReportAction>, reportID: string, childReportID?: string): string {
    if (!reportAction) {
        return '';
    }
    const key = `${reportID}_${reportAction.reportActionID}_${reportAction.lastModified}`;
    const cachedText = parsedReportActionMessageCache[key];
    if (cachedText !== undefined) {
        return cachedText;
    }

    const {html, text} = ReportActionsUtils.getReportActionMessage(reportAction) ?? {};

    if (!html) {
        return text ?? '';
    }

    const mentionReportRegex = /<mention-report reportID="(\d+)" *\/>/gi;
    const matches = html.matchAll(mentionReportRegex);

    const reportIDToName: Record<string, string> = {};
    for (const match of matches) {
        if (match[1] !== childReportID) {
            // eslint-disable-next-line @typescript-eslint/no-use-before-define
            reportIDToName[match[1]] = getReportName(getReportOrDraftReport(match[1])) ?? '';
        }
    }

    const mentionUserRegex = /<mention-user accountID="(\d+)" *\/>/gi;
    const accountIDToName: Record<string, string> = {};
    const accountIDs = Array.from(html.matchAll(mentionUserRegex), (mention) => Number(mention[1]));
    const logins = PersonalDetailsUtils.getLoginsByAccountIDs(accountIDs);
    accountIDs.forEach((id, index) => (accountIDToName[id] = logins[index]));

    const textMessage = Str.removeSMSDomain(Parser.htmlToText(html, {reportIDToName, accountIDToName}));
    parsedReportActionMessageCache[key] = textMessage;

    return textMessage;
}

/**
 * Get the report action message for a report action.
 */
function getReportActionMessage(reportAction: OnyxEntry<ReportAction>, reportID?: string, childReportID?: string) {
    if (isEmptyObject(reportAction)) {
        return '';
    }
    if (reportAction.actionName === CONST.REPORT.ACTIONS.TYPE.HOLD) {
        return Localize.translateLocal('iou.heldExpense');
    }

    if (reportAction.actionName === CONST.REPORT.ACTIONS.TYPE.EXPORTED_TO_INTEGRATION) {
        return ReportActionsUtils.getExportIntegrationLastMessageText(reportAction);
    }

    if (reportAction.actionName === CONST.REPORT.ACTIONS.TYPE.UNHOLD) {
        return Localize.translateLocal('iou.unheldExpense');
    }
    if (ReportActionsUtils.isApprovedOrSubmittedReportAction(reportAction)) {
        return ReportActionsUtils.getReportActionMessageText(reportAction);
    }
    if (ReportActionsUtils.isReimbursementQueuedAction(reportAction)) {
        return getReimbursementQueuedActionMessage(reportAction, getReportOrDraftReport(reportID), false);
    }

    return parseReportActionHtmlToText(reportAction, reportID ?? '', childReportID);
}

/**
 * Get the title for an invoice room.
 */
function getInvoicesChatName(report: OnyxEntry<Report>, receiverPolicy: OnyxEntry<Policy>): string {
    const invoiceReceiver = report?.invoiceReceiver;
    const isIndividual = invoiceReceiver?.type === CONST.REPORT.INVOICE_RECEIVER_TYPE.INDIVIDUAL;
    const invoiceReceiverAccountID = isIndividual ? invoiceReceiver.accountID : -1;
    const invoiceReceiverPolicyID = isIndividual ? '' : invoiceReceiver?.policyID ?? '-1';
    const invoiceReceiverPolicy = receiverPolicy ?? getPolicy(invoiceReceiverPolicyID);
    const isCurrentUserReceiver = (isIndividual && invoiceReceiverAccountID === currentUserAccountID) || (!isIndividual && PolicyUtils.isPolicyAdmin(invoiceReceiverPolicy));

    if (isCurrentUserReceiver) {
        return getPolicyName(report);
    }

    if (isIndividual) {
        return PersonalDetailsUtils.getDisplayNameOrDefault(allPersonalDetails?.[invoiceReceiverAccountID]);
    }

    return getPolicyName(report, false, invoiceReceiverPolicy);
}

/**
 * Get the title for a report.
 */
<<<<<<< HEAD
function getReportName(report: OnyxEntry<Report>, policy?: OnyxEntry<Policy>, parentReportActionParam?: OnyxInputOrEntry<ReportAction>, invoiceReceiverPolicy?: OnyxEntry<Policy>): string {
=======
function getReportName(
    report: OnyxEntry<Report>,
    policy?: OnyxEntry<Policy>,
    parentReportActionParam?: OnyxInputOrEntry<ReportAction>,
    personalDetails?: Partial<PersonalDetailsList>,
): string {
>>>>>>> c6fb0cc1
    let formattedName: string | undefined;
    const parentReportAction = parentReportActionParam ?? ReportActionsUtils.getParentReportAction(report);
    const parentReportActionMessage = ReportActionsUtils.getReportActionMessage(parentReportAction);

    if (isChatThread(report)) {
        if (!isEmptyObject(parentReportAction) && ReportActionsUtils.isTransactionThread(parentReportAction)) {
            formattedName = getTransactionReportName(parentReportAction);
            if (isArchivedRoom(report, getReportNameValuePairs(report?.reportID))) {
                formattedName += ` (${Localize.translateLocal('common.archived')})`;
            }
            return formatReportLastMessageText(formattedName);
        }

        if (!isEmptyObject(parentReportAction) && ReportActionsUtils.isOldDotReportAction(parentReportAction)) {
            return ReportActionsUtils.getMessageOfOldDotReportAction(parentReportAction);
        }

        if (parentReportActionMessage?.isDeletedParentAction) {
            return Localize.translateLocal('parentReportAction.deletedMessage');
        }

        const isAttachment = ReportActionsUtils.isReportActionAttachment(!isEmptyObject(parentReportAction) ? parentReportAction : undefined);
        const reportActionMessage = getReportActionMessage(parentReportAction, report?.parentReportID, report?.reportID ?? '').replace(/(\n+|\r\n|\n|\r)/gm, ' ');
        if (isAttachment && reportActionMessage) {
            return `[${Localize.translateLocal('common.attachment')}]`;
        }
        if (
            parentReportActionMessage?.moderationDecision?.decision === CONST.MODERATION.MODERATOR_DECISION_PENDING_HIDE ||
            parentReportActionMessage?.moderationDecision?.decision === CONST.MODERATION.MODERATOR_DECISION_HIDDEN ||
            parentReportActionMessage?.moderationDecision?.decision === CONST.MODERATION.MODERATOR_DECISION_PENDING_REMOVE
        ) {
            return Localize.translateLocal('parentReportAction.hiddenMessage');
        }
        if (isAdminRoom(report) || isUserCreatedPolicyRoom(report)) {
            return getAdminRoomInvitedParticipants(parentReportAction, reportActionMessage);
        }
        if (reportActionMessage && isArchivedRoom(report, getReportNameValuePairs(report?.reportID))) {
            return `${reportActionMessage} (${Localize.translateLocal('common.archived')})`;
        }
        if (!isEmptyObject(parentReportAction) && ReportActionsUtils.isModifiedExpenseAction(parentReportAction)) {
            return ModifiedExpenseMessage.getForReportAction(report?.reportID, parentReportAction);
        }

        if (isTripRoom(report)) {
            return report?.reportName ?? '';
        }

        return reportActionMessage;
    }

    if (isClosedExpenseReportWithNoExpenses(report)) {
        return Localize.translateLocal('parentReportAction.deletedReport');
    }

    if (isTaskReport(report) && isCanceledTaskReport(report, parentReportAction)) {
        return Localize.translateLocal('parentReportAction.deletedTask');
    }

    if (isGroupChat(report)) {
        return getGroupChatName(undefined, true, report) ?? '';
    }

    if (isChatRoom(report) || isTaskReport(report)) {
        formattedName = report?.reportName;
    }

    if (isPolicyExpenseChat(report)) {
        formattedName = getPolicyExpenseChatName(report, policy);
    }

    if (isMoneyRequestReport(report)) {
        formattedName = getMoneyRequestReportName(report, policy);
    }

    if (isInvoiceReport(report)) {
        formattedName = getMoneyRequestReportName(report, policy, invoiceReceiverPolicy);
    }

    if (isInvoiceRoom(report)) {
        formattedName = getInvoicesChatName(report, invoiceReceiverPolicy);
    }

    if (isArchivedRoom(report, getReportNameValuePairs(report?.reportID))) {
        formattedName += ` (${Localize.translateLocal('common.archived')})`;
    }

    if (isSelfDM(report)) {
        formattedName = getDisplayNameForParticipant(currentUserAccountID, undefined, undefined, true, personalDetails);
    }

    if (formattedName) {
        return formatReportLastMessageText(formattedName);
    }

    // Not a room or PolicyExpenseChat, generate title from first 5 other participants
    const participantsWithoutCurrentUser: number[] = [];
    Object.keys(report?.participants ?? {}).forEach((accountID) => {
        const accID = Number(accountID);
        if (accID !== currentUserAccountID && participantsWithoutCurrentUser.length < 5) {
            participantsWithoutCurrentUser.push(accID);
        }
    });
    const isMultipleParticipantReport = participantsWithoutCurrentUser.length > 1;
    return participantsWithoutCurrentUser.map((accountID) => getDisplayNameForParticipant(accountID, isMultipleParticipantReport, true, false, personalDetails)).join(', ');
}

/**
 * Get the payee name given a report.
 */
function getPayeeName(report: OnyxEntry<Report>): string | undefined {
    if (isEmptyObject(report)) {
        return undefined;
    }

    const participantsWithoutCurrentUser = Object.keys(report?.participants ?? {})
        .map(Number)
        .filter((accountID) => accountID !== currentUserAccountID);

    if (participantsWithoutCurrentUser.length === 0) {
        return undefined;
    }
    return getDisplayNameForParticipant(participantsWithoutCurrentUser[0], true);
}

/**
 * Get either the policyName or domainName the chat is tied to
 */
function getChatRoomSubtitle(report: OnyxEntry<Report>): string | undefined {
    if (isChatThread(report)) {
        return '';
    }
    if (isSelfDM(report)) {
        return Localize.translateLocal('reportActionsView.yourSpace');
    }
    if (isInvoiceRoom(report)) {
        return Localize.translateLocal('workspace.common.invoices');
    }
    if (!isDefaultRoom(report) && !isUserCreatedPolicyRoom(report) && !isPolicyExpenseChat(report)) {
        return '';
    }
    if (getChatType(report) === CONST.REPORT.CHAT_TYPE.DOMAIN_ALL) {
        // The domainAll rooms are just #domainName, so we ignore the prefix '#' to get the domainName
        return report?.reportName?.substring(1) ?? '';
    }
    if ((isPolicyExpenseChat(report) && !!report?.isOwnPolicyExpenseChat) || isExpenseReport(report)) {
        return Localize.translateLocal('workspace.common.workspace');
    }
    if (isArchivedRoom(report, getReportNameValuePairs(report?.reportID))) {
        return report?.oldPolicyName ?? '';
    }
    return getPolicyName(report);
}

/**
 * Get pending members for reports
 */
function getPendingChatMembers(accountIDs: number[], previousPendingChatMembers: PendingChatMember[], pendingAction: PendingAction): PendingChatMember[] {
    const pendingChatMembers = accountIDs.map((accountID) => ({accountID: accountID.toString(), pendingAction}));
    return [...previousPendingChatMembers, ...pendingChatMembers];
}

/**
 * Gets the parent navigation subtitle for the report
 */
function getParentNavigationSubtitle(report: OnyxEntry<Report>, invoiceReceiverPolicy?: OnyxEntry<Policy>): ParentNavigationSummaryParams {
    const parentReport = getParentReport(report);
    if (isEmptyObject(parentReport)) {
        return {};
    }

    if (isInvoiceReport(report) || isInvoiceRoom(parentReport)) {
        let reportName = `${getPolicyName(parentReport)} & ${getInvoicePayerName(parentReport, invoiceReceiverPolicy)}`;

        if (isArchivedRoom(parentReport, getReportNameValuePairs(parentReport?.reportID))) {
            reportName += ` (${Localize.translateLocal('common.archived')})`;
        }

        return {
            reportName,
        };
    }

    return {
        reportName: getReportName(parentReport),
        workspaceName: getPolicyName(parentReport, true),
    };
}

/**
 * Navigate to the details page of a given report
 */
function navigateToDetailsPage(report: OnyxEntry<Report>) {
    const isSelfDMReport = isSelfDM(report);
    const isOneOnOneChatReport = isOneOnOneChat(report);
    const participantAccountID = getParticipantsAccountIDsForDisplay(report);

    if (isSelfDMReport || isOneOnOneChatReport) {
        Navigation.navigate(ROUTES.PROFILE.getRoute(participantAccountID[0]));
        return;
    }

    if (report?.reportID) {
        Navigation.navigate(ROUTES.REPORT_WITH_ID_DETAILS.getRoute(report?.reportID));
    }
}

/**
 * Go back to the details page of a given report
 */
function goBackToDetailsPage(report: OnyxEntry<Report>) {
    const isOneOnOneChatReport = isOneOnOneChat(report);
    const participantAccountID = getParticipantsAccountIDsForDisplay(report);

    if (isOneOnOneChatReport) {
        Navigation.navigate(ROUTES.PROFILE.getRoute(participantAccountID[0]));
        return;
    }

    Navigation.goBack(ROUTES.REPORT_SETTINGS.getRoute(report?.reportID ?? '-1'));
}

function navigateBackAfterDeleteTransaction(backRoute: Route | undefined, isFromRHP?: boolean) {
    if (!backRoute) {
        return;
    }
    const topmostCentralPaneRoute = Navigation.getTopMostCentralPaneRouteFromRootState();
    if (topmostCentralPaneRoute?.name === SCREENS.SEARCH.CENTRAL_PANE) {
        Navigation.dismissModal();
        return;
    }
    if (isFromRHP) {
        Navigation.dismissModal();
    }
    Navigation.isNavigationReady().then(() => {
        Navigation.goBack(backRoute);
    });
}

/**
 * Go back to the previous page from the edit private page of a given report
 */
function goBackFromPrivateNotes(report: OnyxEntry<Report>, session: OnyxEntry<Session>) {
    if (isEmpty(report) || isEmpty(session) || !session.accountID) {
        return;
    }
    const currentUserPrivateNote = report.privateNotes?.[session.accountID]?.note ?? '';
    if (isEmpty(currentUserPrivateNote)) {
        const participantAccountIDs = getParticipantsAccountIDsForDisplay(report);

        if (isOneOnOneChat(report)) {
            Navigation.goBack(ROUTES.PROFILE.getRoute(participantAccountIDs[0]));
            return;
        }

        if (report?.reportID) {
            Navigation.goBack(ROUTES.REPORT_WITH_ID_DETAILS.getRoute(report?.reportID));
            return;
        }
    }
    Navigation.goBack(ROUTES.PRIVATE_NOTES_LIST.getRoute(report.reportID));
}

/**
 * Generate a random reportID up to 53 bits aka 9,007,199,254,740,991 (Number.MAX_SAFE_INTEGER).
 * There were approximately 98,000,000 reports with sequential IDs generated before we started using this approach, those make up roughly one billionth of the space for these numbers,
 * so we live with the 1 in a billion chance of a collision with an older ID until we can switch to 64-bit IDs.
 *
 * In a test of 500M reports (28 years of reports at our current max rate) we got 20-40 collisions meaning that
 * this is more than random enough for our needs.
 */
function generateReportID(): string {
    return (Math.floor(Math.random() * 2 ** 21) * 2 ** 32 + Math.floor(Math.random() * 2 ** 32)).toString();
}

function hasReportNameError(report: OnyxEntry<Report>): boolean {
    return !isEmptyObject(report?.errorFields?.reportName);
}

/**
 * Adds a domain to a short mention, converting it into a full mention with email or SMS domain.
 * @param mention The user mention to be converted.
 * @returns The converted mention as a full mention string or undefined if conversion is not applicable.
 */
function addDomainToShortMention(mention: string): string | undefined {
    if (!Str.isValidEmail(mention) && currentUserPrivateDomain) {
        const mentionWithEmailDomain = `${mention}@${currentUserPrivateDomain}`;
        if (allPersonalDetailLogins.includes(mentionWithEmailDomain)) {
            return mentionWithEmailDomain;
        }
    }
    if (Str.isValidE164Phone(mention)) {
        const mentionWithSmsDomain = PhoneNumber.addSMSDomainIfPhoneNumber(mention);
        if (allPersonalDetailLogins.includes(mentionWithSmsDomain)) {
            return mentionWithSmsDomain;
        }
    }
    return undefined;
}

/**
 * Replaces all valid short mention found in a text to a full mention
 *
 * Example:
 * "Hello \@example -> Hello \@example\@expensify.com"
 */
function completeShortMention(text: string): string {
    return text.replace(CONST.REGEX.SHORT_MENTION, (match) => {
        if (!Str.isValidMention(match)) {
            return match;
        }
        const mention = match.substring(1);
        const mentionWithDomain = addDomainToShortMention(mention);
        return mentionWithDomain ? `@${mentionWithDomain}` : match;
    });
}

/**
 * For comments shorter than or equal to 10k chars, convert the comment from MD into HTML because that's how it is stored in the database
 * For longer comments, skip parsing, but still escape the text, and display plaintext for performance reasons. It takes over 40s to parse a 100k long string!!
 */
function getParsedComment(text: string, parsingDetails?: ParsingDetails): string {
    let isGroupPolicyReport = false;
    if (parsingDetails?.reportID) {
        const currentReport = getReportOrDraftReport(parsingDetails?.reportID);
        isGroupPolicyReport = isReportInGroupPolicy(currentReport);
    }

    if (parsingDetails?.policyID) {
        const policyType = getPolicy(parsingDetails?.policyID)?.type;
        if (policyType) {
            isGroupPolicyReport = isGroupPolicy(policyType);
        }
    }

    const textWithMention = completeShortMention(text);

    return text.length <= CONST.MAX_MARKUP_LENGTH
        ? Parser.replace(textWithMention, {shouldEscapeText: parsingDetails?.shouldEscapeText, disabledRules: isGroupPolicyReport ? [] : ['reportMentions']})
        : lodashEscape(text);
}

function getUploadingAttachmentHtml(file?: FileObject): string {
    if (!file || typeof file.uri !== 'string') {
        return '';
    }

    const dataAttributes = [
        `${CONST.ATTACHMENT_OPTIMISTIC_SOURCE_ATTRIBUTE}="${file.uri}"`,
        `${CONST.ATTACHMENT_SOURCE_ATTRIBUTE}="${file.uri}"`,
        `${CONST.ATTACHMENT_ORIGINAL_FILENAME_ATTRIBUTE}="${file.name}"`,
        'width' in file && `${CONST.ATTACHMENT_THUMBNAIL_WIDTH_ATTRIBUTE}="${file.width}"`,
        'height' in file && `${CONST.ATTACHMENT_THUMBNAIL_HEIGHT_ATTRIBUTE}="${file.height}"`,
    ]
        .filter((x) => !!x)
        .join(' ');

    // file.type is a known mime type like image/png, image/jpeg, video/mp4 etc.
    if (file.type?.startsWith('image')) {
        return `<img src="${file.uri}" alt="${file.name}" ${dataAttributes} />`;
    }
    if (file.type?.startsWith('video')) {
        return `<video src="${file.uri}" ${dataAttributes}>${file.name}</video>`;
    }

    // For all other types, we present a generic download link
    return `<a href="${file.uri}" ${dataAttributes}>${file.name}</a>`;
}

function getReportDescriptionText(report: Report): string {
    if (!report.description) {
        return '';
    }

    return Parser.htmlToText(report.description);
}

function getPolicyDescriptionText(policy: OnyxEntry<Policy>): string {
    if (!policy?.description) {
        return '';
    }

    return Parser.htmlToText(policy.description);
}

function buildOptimisticAddCommentReportAction(
    text?: string,
    file?: FileObject,
    actorAccountID?: number,
    createdOffset = 0,
    shouldEscapeText?: boolean,
    reportID?: string,
): OptimisticReportAction {
    const commentText = getParsedComment(text ?? '', {shouldEscapeText, reportID});
    const attachmentHtml = getUploadingAttachmentHtml(file);

    const htmlForNewComment = `${commentText}${commentText && attachmentHtml ? '<br /><br />' : ''}${attachmentHtml}`;
    const textForNewComment = Parser.htmlToText(htmlForNewComment);

    const isAttachmentOnly = file && !text;
    const isAttachmentWithText = !!text && file !== undefined;
    const accountID = actorAccountID ?? currentUserAccountID ?? -1;

    // Remove HTML from text when applying optimistic offline comment
    return {
        commentText,
        reportAction: {
            reportActionID: NumberUtils.rand64(),
            actionName: CONST.REPORT.ACTIONS.TYPE.ADD_COMMENT,
            actorAccountID: accountID,
            person: [
                {
                    style: 'strong',
                    text: allPersonalDetails?.[accountID]?.displayName ?? currentUserEmail,
                    type: 'TEXT',
                },
            ],
            automatic: false,
            avatar: allPersonalDetails?.[accountID]?.avatar,
            created: DateUtils.getDBTimeWithSkew(Date.now() + createdOffset),
            message: [
                {
                    translationKey: isAttachmentOnly ? CONST.TRANSLATION_KEYS.ATTACHMENT : '',
                    type: CONST.REPORT.MESSAGE.TYPE.COMMENT,
                    html: htmlForNewComment,
                    text: textForNewComment,
                },
            ],
            originalMessage: {
                html: htmlForNewComment,
                whisperedTo: [],
            },
            isFirstItem: false,
            isAttachmentOnly,
            isAttachmentWithText,
            pendingAction: CONST.RED_BRICK_ROAD_PENDING_ACTION.ADD,
            shouldShow: true,
            isOptimisticAction: true,
        },
    };
}

/**
 * update optimistic parent reportAction when a comment is added or remove in the child report
 * @param parentReportAction - Parent report action of the child report
 * @param lastVisibleActionCreated - Last visible action created of the child report
 * @param type - The type of action in the child report
 */

function updateOptimisticParentReportAction(parentReportAction: OnyxEntry<ReportAction>, lastVisibleActionCreated: string, type: string): UpdateOptimisticParentReportAction {
    let childVisibleActionCount = parentReportAction?.childVisibleActionCount ?? 0;
    let childCommenterCount = parentReportAction?.childCommenterCount ?? 0;
    let childOldestFourAccountIDs = parentReportAction?.childOldestFourAccountIDs;

    if (type === CONST.RED_BRICK_ROAD_PENDING_ACTION.ADD) {
        childVisibleActionCount += 1;
        const oldestFourAccountIDs = childOldestFourAccountIDs ? childOldestFourAccountIDs.split(',') : [];
        if (oldestFourAccountIDs.length < 4) {
            const index = oldestFourAccountIDs.findIndex((accountID) => accountID === currentUserAccountID?.toString());
            if (index === -1) {
                childCommenterCount += 1;
                oldestFourAccountIDs.push(currentUserAccountID?.toString() ?? '');
            }
        }
        childOldestFourAccountIDs = oldestFourAccountIDs.join(',');
    } else if (type === CONST.RED_BRICK_ROAD_PENDING_ACTION.DELETE) {
        if (childVisibleActionCount > 0) {
            childVisibleActionCount -= 1;
        }

        if (childVisibleActionCount === 0) {
            childCommenterCount = 0;
            childOldestFourAccountIDs = '';
        }
    }

    return {
        childVisibleActionCount,
        childCommenterCount,
        childLastVisibleActionCreated: lastVisibleActionCreated,
        childOldestFourAccountIDs,
    };
}

/**
 * Builds an optimistic reportAction for the parent report when a task is created
 * @param taskReportID - Report ID of the task
 * @param taskTitle - Title of the task
 * @param taskAssigneeAccountID - AccountID of the person assigned to the task
 * @param text - Text of the comment
 * @param parentReportID - Report ID of the parent report
 * @param createdOffset - The offset for task's created time that created via a loop
 */
function buildOptimisticTaskCommentReportAction(
    taskReportID: string,
    taskTitle: string,
    taskAssigneeAccountID: number,
    text: string,
    parentReportID: string,
    actorAccountID?: number,
    createdOffset = 0,
): OptimisticReportAction {
    const reportAction = buildOptimisticAddCommentReportAction(text, undefined, undefined, createdOffset, undefined, taskReportID);
    if (Array.isArray(reportAction.reportAction.message) && reportAction.reportAction.message?.[0]) {
        reportAction.reportAction.message[0].taskReportID = taskReportID;
    } else if (!Array.isArray(reportAction.reportAction.message) && reportAction.reportAction.message) {
        reportAction.reportAction.message.taskReportID = taskReportID;
    }

    // These parameters are not saved on the reportAction, but are used to display the task in the UI
    // Added when we fetch the reportActions on a report
    reportAction.reportAction.originalMessage = {
        html: ReportActionsUtils.getReportActionHtml(reportAction.reportAction),
        taskReportID: ReportActionsUtils.getReportActionMessage(reportAction.reportAction)?.taskReportID,
        whisperedTo: [],
    };
    reportAction.reportAction.childReportID = taskReportID;
    reportAction.reportAction.parentReportID = parentReportID;
    reportAction.reportAction.childType = CONST.REPORT.TYPE.TASK;
    reportAction.reportAction.childReportName = taskTitle;
    reportAction.reportAction.childManagerAccountID = taskAssigneeAccountID;
    reportAction.reportAction.childStatusNum = CONST.REPORT.STATUS_NUM.OPEN;
    reportAction.reportAction.childStateNum = CONST.REPORT.STATE_NUM.OPEN;

    if (actorAccountID) {
        reportAction.reportAction.actorAccountID = actorAccountID;
    }

    return reportAction;
}

/**
 * Builds an optimistic IOU report with a randomly generated reportID
 *
 * @param payeeAccountID - AccountID of the person generating the IOU.
 * @param payerAccountID - AccountID of the other person participating in the IOU.
 * @param total - IOU amount in the smallest unit of the currency.
 * @param chatReportID - Report ID of the chat where the IOU is.
 * @param currency - IOU currency.
 * @param isSendingMoney - If we pay someone the IOU should be created as settled
 */

function buildOptimisticIOUReport(payeeAccountID: number, payerAccountID: number, total: number, chatReportID: string, currency: string, isSendingMoney = false): OptimisticIOUReport {
    const formattedTotal = CurrencyUtils.convertToDisplayString(total, currency);
    const personalDetails = getPersonalDetailsForAccountID(payerAccountID);
    const payerEmail = 'login' in personalDetails ? personalDetails.login : '';

    const participants: Participants = {
        [payeeAccountID]: {hidden: true},
        [payerAccountID]: {hidden: true},
    };

    return {
        type: CONST.REPORT.TYPE.IOU,
        cachedTotal: formattedTotal,
        chatReportID,
        currency,
        managerID: payerAccountID,
        ownerAccountID: payeeAccountID,
        participants,
        reportID: generateReportID(),
        stateNum: isSendingMoney ? CONST.REPORT.STATE_NUM.APPROVED : CONST.REPORT.STATE_NUM.SUBMITTED,
        statusNum: isSendingMoney ? CONST.REPORT.STATUS_NUM.REIMBURSED : CONST.REPORT.STATE_NUM.SUBMITTED,
        total,

        // We don't translate reportName because the server response is always in English
        reportName: `${payerEmail} owes ${formattedTotal}`,
        notificationPreference: CONST.REPORT.NOTIFICATION_PREFERENCE.HIDDEN,
        parentReportID: chatReportID,
        lastVisibleActionCreated: DateUtils.getDBTime(),
    };
}

function getHumanReadableStatus(statusNum: number): string {
    const status = Object.keys(CONST.REPORT.STATUS_NUM).find((key) => CONST.REPORT.STATUS_NUM[key as keyof typeof CONST.REPORT.STATUS_NUM] === statusNum);
    return status ? `${status.charAt(0)}${status.slice(1).toLowerCase()}` : '';
}

/**
 * Populates the report field formula with the values from the report and policy.
 * Currently, this only supports optimistic expense reports.
 * Each formula field is either replaced with a value, or removed.
 * If after all replacements the formula is empty, the original formula is returned.
 * See {@link https://help.expensify.com/articles/expensify-classic/insights-and-custom-reporting/Custom-Templates}
 */
function populateOptimisticReportFormula(formula: string, report: OptimisticExpenseReport, policy: OnyxEntry<Policy>): string {
    const createdDate = report.lastVisibleActionCreated ? new Date(report.lastVisibleActionCreated) : undefined;
    const result = formula
        // We don't translate because the server response is always in English
        .replaceAll('{report:type}', 'Expense Report')
        .replaceAll('{report:startdate}', createdDate ? format(createdDate, CONST.DATE.FNS_FORMAT_STRING) : '')
        .replaceAll('{report:total}', report.total !== undefined ? CurrencyUtils.convertToDisplayString(Math.abs(report.total), report.currency).toString() : '')
        .replaceAll('{report:currency}', report.currency ?? '')
        .replaceAll('{report:policyname}', policy?.name ?? '')
        .replaceAll('{report:created}', createdDate ? format(createdDate, CONST.DATE.FNS_DATE_TIME_FORMAT_STRING) : '')
        .replaceAll('{report:created:yyyy-MM-dd}', createdDate ? format(createdDate, CONST.DATE.FNS_FORMAT_STRING) : '')
        .replaceAll('{report:status}', report.statusNum !== undefined ? getHumanReadableStatus(report.statusNum) : '')
        .replaceAll('{user:email}', currentUserEmail ?? '')
        .replaceAll('{user:email|frontPart}', currentUserEmail ? currentUserEmail.split('@')[0] : '')
        .replaceAll(/\{report:(.+)}/g, '');

    return result.trim().length ? result : formula;
}

/** Builds an optimistic invoice report with a randomly generated reportID */
function buildOptimisticInvoiceReport(chatReportID: string, policyID: string, receiverAccountID: number, receiverName: string, total: number, currency: string): OptimisticExpenseReport {
    const formattedTotal = CurrencyUtils.convertToDisplayString(total, currency);

    return {
        reportID: generateReportID(),
        chatReportID,
        policyID,
        type: CONST.REPORT.TYPE.INVOICE,
        ownerAccountID: currentUserAccountID,
        managerID: receiverAccountID,
        currency,
        // We don’t translate reportName because the server response is always in English
        reportName: `${receiverName} owes ${formattedTotal}`,
        stateNum: CONST.REPORT.STATE_NUM.SUBMITTED,
        statusNum: CONST.REPORT.STATUS_NUM.OPEN,
        total,
        notificationPreference: CONST.REPORT.NOTIFICATION_PREFERENCE.HIDDEN,
        parentReportID: chatReportID,
        lastVisibleActionCreated: DateUtils.getDBTime(),
    };
}

/**
 * Builds an optimistic Expense report with a randomly generated reportID
 *
 * @param chatReportID - Report ID of the PolicyExpenseChat where the Expense Report is
 * @param policyID - The policy ID of the PolicyExpenseChat
 * @param payeeAccountID - AccountID of the employee (payee)
 * @param total - Amount in cents
 * @param currency
 * @param reimbursable – Whether the expense is reimbursable
 * @param parentReportActionID – The parent ReportActionID of the PolicyExpenseChat
 */
function buildOptimisticExpenseReport(
    chatReportID: string,
    policyID: string,
    payeeAccountID: number,
    total: number,
    currency: string,
    reimbursable = true,
    parentReportActionID?: string,
): OptimisticExpenseReport {
    // The amount for Expense reports are stored as negative value in the database
    const storedTotal = total * -1;
    const policyName = getPolicyName(ReportConnection.getAllReports()?.[`${ONYXKEYS.COLLECTION.REPORT}${chatReportID}`]);
    const formattedTotal = CurrencyUtils.convertToDisplayString(storedTotal, currency);
    const policy = getPolicy(policyID);

    const isInstantSubmitEnabled = PolicyUtils.isInstantSubmitEnabled(policy);

    const stateNum = isInstantSubmitEnabled ? CONST.REPORT.STATE_NUM.SUBMITTED : CONST.REPORT.STATE_NUM.OPEN;
    const statusNum = isInstantSubmitEnabled ? CONST.REPORT.STATUS_NUM.SUBMITTED : CONST.REPORT.STATUS_NUM.OPEN;

    const expenseReport: OptimisticExpenseReport = {
        reportID: generateReportID(),
        chatReportID,
        policyID,
        type: CONST.REPORT.TYPE.EXPENSE,
        ownerAccountID: payeeAccountID,
        currency,
        // We don't translate reportName because the server response is always in English
        reportName: `${policyName} owes ${formattedTotal}`,
        stateNum,
        statusNum,
        total: storedTotal,
        nonReimbursableTotal: reimbursable ? 0 : storedTotal,
        notificationPreference: CONST.REPORT.NOTIFICATION_PREFERENCE.HIDDEN,
        parentReportID: chatReportID,
        lastVisibleActionCreated: DateUtils.getDBTime(),
        parentReportActionID,
    };

    // Get the approver/manager for this report to properly display the optimistic data
    const submitToAccountID = PolicyUtils.getSubmitToAccountID(policy, payeeAccountID);
    if (submitToAccountID) {
        expenseReport.managerID = submitToAccountID;
    }

    const titleReportField = getTitleReportField(getReportFieldsByPolicyID(policyID) ?? {});
    if (!!titleReportField && isPaidGroupPolicyExpenseReport(expenseReport)) {
        expenseReport.reportName = populateOptimisticReportFormula(titleReportField.defaultValue, expenseReport, policy);
    }

    return expenseReport;
}

function getFormattedAmount(reportID: string) {
    const report = getReportOrDraftReport(reportID);
    const linkedReport = isChatThread(report) ? getParentReport(report) : report;
    const formattedAmount = CurrencyUtils.convertToDisplayString(Math.abs(linkedReport?.total ?? 0), linkedReport?.currency);
    return formattedAmount;
}

function getIOUSubmittedMessage(reportID: string) {
    return Localize.translateLocal('iou.submittedAmount', {formattedAmount: getFormattedAmount(reportID)});
}

function getIOUApprovedMessage(reportID: string) {
    return Localize.translateLocal('iou.approvedAmount', {amount: getFormattedAmount(reportID)});
}

function getIOUForwardedMessage(reportID: string) {
    return Localize.translateLocal('iou.forwardedAmount', {amount: getFormattedAmount(reportID)});
}

/**
 * @param iouReportID - the report ID of the IOU report the action belongs to
 * @param type - IOUReportAction type. Can be oneOf(create, decline, cancel, pay, split)
 * @param total - IOU total in cents
 * @param comment - IOU comment
 * @param currency - IOU currency
 * @param paymentType - IOU paymentMethodType. Can be oneOf(Elsewhere, Expensify)
 * @param isSettlingUp - Whether we are settling up an IOU
 */
function getIOUReportActionMessage(iouReportID: string, type: string, total: number, comment: string, currency: string, paymentType = '', isSettlingUp = false): Message[] {
    const report = getReportOrDraftReport(iouReportID);
    const amount =
        type === CONST.IOU.REPORT_ACTION_TYPE.PAY && !isEmptyObject(report)
            ? CurrencyUtils.convertToDisplayString(getMoneyRequestSpendBreakdown(report).totalDisplaySpend, currency)
            : CurrencyUtils.convertToDisplayString(total, currency);

    let paymentMethodMessage;
    switch (paymentType) {
        case CONST.IOU.PAYMENT_TYPE.VBBA:
        case CONST.IOU.PAYMENT_TYPE.EXPENSIFY:
            paymentMethodMessage = ' with Expensify';
            break;
        default:
            paymentMethodMessage = ` elsewhere`;
            break;
    }

    let iouMessage;
    switch (type) {
        case CONST.REPORT.ACTIONS.TYPE.APPROVED:
            iouMessage = `approved ${amount}`;
            break;
        case CONST.REPORT.ACTIONS.TYPE.FORWARDED:
            iouMessage = getIOUForwardedMessage(iouReportID);
            break;
        case CONST.REPORT.ACTIONS.TYPE.UNAPPROVED:
            iouMessage = `unapproved ${amount}`;
            break;
        case CONST.IOU.REPORT_ACTION_TYPE.CREATE:
            iouMessage = `submitted ${amount}${comment && ` for ${comment}`}`;
            break;
        case CONST.IOU.REPORT_ACTION_TYPE.TRACK:
            iouMessage = `tracking ${amount}${comment && ` for ${comment}`}`;
            break;
        case CONST.IOU.REPORT_ACTION_TYPE.SPLIT:
            iouMessage = `split ${amount}${comment && ` for ${comment}`}`;
            break;
        case CONST.IOU.REPORT_ACTION_TYPE.DELETE:
            iouMessage = `deleted the ${amount} expense${comment && ` for ${comment}`}`;
            break;
        case CONST.IOU.REPORT_ACTION_TYPE.PAY:
            iouMessage = isSettlingUp ? `paid ${amount}${paymentMethodMessage}` : `sent ${amount}${comment && ` for ${comment}`}${paymentMethodMessage}`;
            break;
        case CONST.REPORT.ACTIONS.TYPE.SUBMITTED:
            iouMessage = Localize.translateLocal('iou.submittedAmount', {formattedAmount: amount});
            break;
        default:
            break;
    }

    return [
        {
            html: lodashEscape(iouMessage),
            text: iouMessage ?? '',
            isEdited: false,
            type: CONST.REPORT.MESSAGE.TYPE.COMMENT,
        },
    ];
}

/**
 * Builds an optimistic IOU reportAction object
 *
 * @param type - IOUReportAction type. Can be oneOf(create, delete, pay, split).
 * @param amount - IOU amount in cents.
 * @param currency
 * @param comment - User comment for the IOU.
 * @param participants - An array with participants details.
 * @param [transactionID] - Not required if the IOUReportAction type is 'pay'
 * @param [paymentType] - Only required if the IOUReportAction type is 'pay'. Can be oneOf(elsewhere, Expensify).
 * @param [iouReportID] - Only required if the IOUReportActions type is oneOf(decline, cancel, pay). Generates a randomID as default.
 * @param [isSettlingUp] - Whether we are settling up an IOU.
 * @param [isSendMoneyFlow] - Whether this is pay someone flow
 * @param [receipt]
 * @param [isOwnPolicyExpenseChat] - Whether this is an expense report create from the current user's policy expense chat
 */
function buildOptimisticIOUReportAction(
    type: ValueOf<typeof CONST.IOU.REPORT_ACTION_TYPE>,
    amount: number,
    currency: string,
    comment: string,
    participants: Participant[],
    transactionID: string,
    paymentType?: PaymentMethodType,
    iouReportID = '',
    isSettlingUp = false,
    isSendMoneyFlow = false,
    isOwnPolicyExpenseChat = false,
    created = DateUtils.getDBTime(),
    linkedExpenseReportAction?: OnyxEntry<ReportAction>,
): OptimisticIOUReportAction {
    const IOUReportID = iouReportID || generateReportID();

    const originalMessage: ReportAction<typeof CONST.REPORT.ACTIONS.TYPE.IOU>['originalMessage'] = {
        amount,
        comment,
        currency,
        IOUTransactionID: transactionID,
        IOUReportID,
        type,
    };

    if (type === CONST.IOU.REPORT_ACTION_TYPE.PAY) {
        // In pay someone flow, we store amount, comment, currency in IOUDetails when type = pay
        if (isSendMoneyFlow) {
            const keys = ['amount', 'comment', 'currency'] as const;
            keys.forEach((key) => {
                delete originalMessage[key];
            });
            originalMessage.IOUDetails = {amount, comment, currency};
            originalMessage.paymentType = paymentType;
        } else {
            // In case of pay someone action, we dont store the comment
            // and there is no single transctionID to link the action to.
            delete originalMessage.IOUTransactionID;
            delete originalMessage.comment;
            originalMessage.paymentType = paymentType;
        }
    }

    // IOUs of type split only exist in group DMs and those don't have an iouReport so we need to delete the IOUReportID key
    if (type === CONST.IOU.REPORT_ACTION_TYPE.SPLIT) {
        delete originalMessage.IOUReportID;
        // Split expense made from a policy expense chat only have the payee's accountID as the participant because the payer could be any policy admin
        if (isOwnPolicyExpenseChat) {
            originalMessage.participantAccountIDs = currentUserAccountID ? [currentUserAccountID] : [];
        } else {
            originalMessage.participantAccountIDs = currentUserAccountID
                ? [currentUserAccountID, ...participants.map((participant) => participant.accountID ?? -1)]
                : participants.map((participant) => participant.accountID ?? -1);
        }
    }

    return {
        ...linkedExpenseReportAction,
        actionName: CONST.REPORT.ACTIONS.TYPE.IOU,
        actorAccountID: currentUserAccountID,
        automatic: false,
        avatar: getCurrentUserAvatar(),
        isAttachmentOnly: false,
        originalMessage,
        message: getIOUReportActionMessage(iouReportID, type, amount, comment, currency, paymentType, isSettlingUp),
        person: [
            {
                style: 'strong',
                text: getCurrentUserDisplayNameOrEmail(),
                type: 'TEXT',
            },
        ],
        reportActionID: NumberUtils.rand64(),
        shouldShow: true,
        created,
        pendingAction: CONST.RED_BRICK_ROAD_PENDING_ACTION.ADD,
    };
}

/**
 * Builds an optimistic APPROVED report action with a randomly generated reportActionID.
 */
function buildOptimisticApprovedReportAction(amount: number, currency: string, expenseReportID: string): OptimisticApprovedReportAction {
    const originalMessage = {
        amount,
        currency,
        expenseReportID,
    };

    return {
        actionName: CONST.REPORT.ACTIONS.TYPE.APPROVED,
        actorAccountID: currentUserAccountID,
        automatic: false,
        avatar: getCurrentUserAvatar(),
        isAttachmentOnly: false,
        originalMessage,
        message: getIOUReportActionMessage(expenseReportID, CONST.REPORT.ACTIONS.TYPE.APPROVED, Math.abs(amount), '', currency),
        person: [
            {
                style: 'strong',
                text: getCurrentUserDisplayNameOrEmail(),
                type: 'TEXT',
            },
        ],
        reportActionID: NumberUtils.rand64(),
        shouldShow: true,
        created: DateUtils.getDBTime(),
        pendingAction: CONST.RED_BRICK_ROAD_PENDING_ACTION.ADD,
    };
}

/**
 * Builds an optimistic APPROVED report action with a randomly generated reportActionID.
 */
function buildOptimisticUnapprovedReportAction(amount: number, currency: string, expenseReportID: string): OptimisticUnapprovedReportAction {
    return {
        actionName: CONST.REPORT.ACTIONS.TYPE.UNAPPROVED,
        actorAccountID: currentUserAccountID,
        automatic: false,
        avatar: getCurrentUserAvatar(),
        isAttachmentOnly: false,
        originalMessage: {
            amount,
            currency,
            expenseReportID,
        },
        message: getIOUReportActionMessage(expenseReportID, CONST.REPORT.ACTIONS.TYPE.UNAPPROVED, Math.abs(amount), '', currency),
        person: [
            {
                style: 'strong',
                text: getCurrentUserDisplayNameOrEmail(),
                type: 'TEXT',
            },
        ],
        reportActionID: NumberUtils.rand64(),
        shouldShow: true,
        created: DateUtils.getDBTime(),
        pendingAction: CONST.RED_BRICK_ROAD_PENDING_ACTION.ADD,
    };
}

/**
 * Builds an optimistic MOVED report action with a randomly generated reportActionID.
 * This action is used when we move reports across workspaces.
 */
function buildOptimisticMovedReportAction(fromPolicyID: string, toPolicyID: string, newParentReportID: string, movedReportID: string, policyName: string): ReportAction {
    const originalMessage = {
        fromPolicyID,
        toPolicyID,
        newParentReportID,
        movedReportID,
    };

    const movedActionMessage = [
        {
            html: `moved the report to the <a href='${CONST.NEW_EXPENSIFY_URL}r/${newParentReportID}' target='_blank' rel='noreferrer noopener'>${policyName}</a> workspace`,
            text: `moved the report to the ${policyName} workspace`,
            type: CONST.REPORT.MESSAGE.TYPE.COMMENT,
        },
    ];

    return {
        actionName: CONST.REPORT.ACTIONS.TYPE.MOVED,
        actorAccountID: currentUserAccountID,
        automatic: false,
        avatar: getCurrentUserAvatar(),
        isAttachmentOnly: false,
        originalMessage,
        message: movedActionMessage,
        person: [
            {
                style: 'strong',
                text: getCurrentUserDisplayNameOrEmail(),
                type: 'TEXT',
            },
        ],
        reportActionID: NumberUtils.rand64(),
        shouldShow: true,
        created: DateUtils.getDBTime(),
        pendingAction: CONST.RED_BRICK_ROAD_PENDING_ACTION.ADD,
    };
}

/**
 * Builds an optimistic SUBMITTED report action with a randomly generated reportActionID.
 *
 */
function buildOptimisticSubmittedReportAction(amount: number, currency: string, expenseReportID: string, adminAccountID: number | undefined): OptimisticSubmittedReportAction {
    const originalMessage = {
        amount,
        currency,
        expenseReportID,
    };

    return {
        actionName: CONST.REPORT.ACTIONS.TYPE.SUBMITTED,
        actorAccountID: currentUserAccountID,
        adminAccountID,
        automatic: false,
        avatar: getCurrentUserAvatar(),
        isAttachmentOnly: false,
        originalMessage,
        message: getIOUReportActionMessage(expenseReportID, CONST.REPORT.ACTIONS.TYPE.SUBMITTED, Math.abs(amount), '', currency),
        person: [
            {
                style: 'strong',
                text: getCurrentUserDisplayNameOrEmail(),
                type: 'TEXT',
            },
        ],
        reportActionID: NumberUtils.rand64(),
        shouldShow: true,
        created: DateUtils.getDBTime(),
        pendingAction: CONST.RED_BRICK_ROAD_PENDING_ACTION.ADD,
    };
}

/**
 * Builds an optimistic report preview action with a randomly generated reportActionID.
 *
 * @param chatReport
 * @param iouReport
 * @param [comment] - User comment for the IOU.
 * @param [transaction] - optimistic first transaction of preview
 * @param reportActionID
 */
function buildOptimisticReportPreview(
    chatReport: OnyxInputOrEntry<Report>,
    iouReport: Report,
    comment = '',
    transaction: OnyxInputOrEntry<Transaction> = null,
    childReportID?: string,
    reportActionID?: string,
): ReportAction<typeof CONST.REPORT.ACTIONS.TYPE.REPORT_PREVIEW> {
    const hasReceipt = TransactionUtils.hasReceipt(transaction);
    const message = getReportPreviewMessage(iouReport);
    const created = DateUtils.getDBTime();
    return {
        reportActionID: reportActionID ?? NumberUtils.rand64(),
        reportID: chatReport?.reportID,
        actionName: CONST.REPORT.ACTIONS.TYPE.REPORT_PREVIEW,
        pendingAction: CONST.RED_BRICK_ROAD_PENDING_ACTION.ADD,
        originalMessage: {
            linkedReportID: iouReport?.reportID,
        },
        message: [
            {
                html: message,
                text: message,
                isEdited: false,
                type: CONST.REPORT.MESSAGE.TYPE.COMMENT,
            },
        ],
        created,
        accountID: iouReport?.managerID ?? -1,
        // The preview is initially whispered if created with a receipt, so the actor is the current user as well
        actorAccountID: hasReceipt ? currentUserAccountID : iouReport?.managerID ?? -1,
        childReportID: childReportID ?? iouReport?.reportID,
        childMoneyRequestCount: 1,
        childLastMoneyRequestComment: comment,
        childRecentReceiptTransactionIDs: hasReceipt && !isEmptyObject(transaction) ? {[transaction?.transactionID ?? '-1']: created} : undefined,
    };
}

/**
 * Builds an optimistic ACTIONABLETRACKEXPENSEWHISPER action with a randomly generated reportActionID.
 */
function buildOptimisticActionableTrackExpenseWhisper(iouAction: OptimisticIOUReportAction, transactionID: string): ReportAction {
    const currentTime = DateUtils.getDBTime();
    const targetEmail = CONST.EMAIL.CONCIERGE;
    const actorAccountID = PersonalDetailsUtils.getAccountIDsByLogins([targetEmail])[0];
    const reportActionID = NumberUtils.rand64();
    return {
        actionName: CONST.REPORT.ACTIONS.TYPE.ACTIONABLE_TRACK_EXPENSE_WHISPER,
        actorAccountID,
        avatar: UserUtils.getDefaultAvatarURL(actorAccountID),
        created: DateUtils.addMillisecondsFromDateTime(currentTime, 1),
        lastModified: DateUtils.addMillisecondsFromDateTime(currentTime, 1),
        message: [
            {
                html: CONST.ACTIONABLE_TRACK_EXPENSE_WHISPER_MESSAGE,
                text: CONST.ACTIONABLE_TRACK_EXPENSE_WHISPER_MESSAGE,
                whisperedTo: [],
                type: CONST.REPORT.MESSAGE.TYPE.COMMENT,
            },
        ],
        originalMessage: {
            lastModified: DateUtils.addMillisecondsFromDateTime(currentTime, 1),
            transactionID,
        },
        person: [
            {
                text: CONST.DISPLAY_NAME.EXPENSIFY_CONCIERGE,
                type: 'TEXT',
            },
        ],
        reportActionID,
        shouldShow: true,
        pendingAction: CONST.RED_BRICK_ROAD_PENDING_ACTION.ADD,
    };
}

/**
 * Builds an optimistic modified expense action with a randomly generated reportActionID.
 */
function buildOptimisticModifiedExpenseReportAction(
    transactionThread: OnyxInputOrEntry<Report>,
    oldTransaction: OnyxInputOrEntry<Transaction>,
    transactionChanges: TransactionChanges,
    isFromExpenseReport: boolean,
    policy: OnyxInputOrEntry<Policy>,
): OptimisticModifiedExpenseReportAction {
    const originalMessage = getModifiedExpenseOriginalMessage(oldTransaction, transactionChanges, isFromExpenseReport, policy);
    return {
        actionName: CONST.REPORT.ACTIONS.TYPE.MODIFIED_EXPENSE,
        actorAccountID: currentUserAccountID,
        automatic: false,
        avatar: getCurrentUserAvatar(),
        created: DateUtils.getDBTime(),
        isAttachmentOnly: false,
        message: [
            {
                // Currently we are composing the message from the originalMessage and message is only used in OldDot and not in the App
                text: 'You',
                style: 'strong',
                type: CONST.REPORT.MESSAGE.TYPE.TEXT,
            },
        ],
        originalMessage,
        person: [
            {
                style: 'strong',
                text: currentUserPersonalDetails?.displayName ?? String(currentUserAccountID),
                type: 'TEXT',
            },
        ],
        pendingAction: CONST.RED_BRICK_ROAD_PENDING_ACTION.ADD,
        reportActionID: NumberUtils.rand64(),
        reportID: transactionThread?.reportID,
        shouldShow: true,
    };
}

/**
 * Builds an optimistic modified expense action for a tracked expense move with a randomly generated reportActionID.
 * @param transactionThreadID - The reportID of the transaction thread
 * @param movedToReportID - The reportID of the report the transaction is moved to
 */
function buildOptimisticMovedTrackedExpenseModifiedReportAction(transactionThreadID: string, movedToReportID: string): OptimisticModifiedExpenseReportAction {
    return {
        actionName: CONST.REPORT.ACTIONS.TYPE.MODIFIED_EXPENSE,
        actorAccountID: currentUserAccountID,
        automatic: false,
        avatar: getCurrentUserAvatar(),
        created: DateUtils.getDBTime(),
        isAttachmentOnly: false,
        message: [
            {
                // Currently we are composing the message from the originalMessage and message is only used in OldDot and not in the App
                text: 'You',
                style: 'strong',
                type: CONST.REPORT.MESSAGE.TYPE.TEXT,
            },
        ],
        originalMessage: {
            movedToReportID,
        },
        person: [
            {
                style: 'strong',
                text: currentUserPersonalDetails?.displayName ?? String(currentUserAccountID),
                type: 'TEXT',
            },
        ],
        pendingAction: CONST.RED_BRICK_ROAD_PENDING_ACTION.ADD,
        reportActionID: NumberUtils.rand64(),
        reportID: transactionThreadID,
        shouldShow: true,
    };
}

/**
 * Updates a report preview action that exists for an IOU report.
 *
 * @param [comment] - User comment for the IOU.
 * @param [transaction] - optimistic newest transaction of a report preview
 *
 */
function updateReportPreview(
    iouReport: OnyxEntry<Report>,
    reportPreviewAction: ReportAction<typeof CONST.REPORT.ACTIONS.TYPE.REPORT_PREVIEW>,
    isPayRequest = false,
    comment = '',
    transaction?: OnyxEntry<Transaction>,
): ReportAction<typeof CONST.REPORT.ACTIONS.TYPE.REPORT_PREVIEW> {
    const hasReceipt = TransactionUtils.hasReceipt(transaction);
    const recentReceiptTransactions = reportPreviewAction?.childRecentReceiptTransactionIDs ?? {};
    const transactionsToKeep = TransactionUtils.getRecentTransactions(recentReceiptTransactions);
    const previousTransactionsArray = Object.entries(recentReceiptTransactions ?? {}).map(([key, value]) => (transactionsToKeep.includes(key) ? {[key]: value} : null));
    const previousTransactions: Record<string, string> = {};

    for (const obj of previousTransactionsArray) {
        for (const key in obj) {
            if (obj) {
                previousTransactions[key] = obj[key];
            }
        }
    }

    const message = getReportPreviewMessage(iouReport, reportPreviewAction);
    const originalMessage = ReportActionsUtils.getOriginalMessage(reportPreviewAction);
    return {
        ...reportPreviewAction,
        message: [
            {
                html: message,
                text: message,
                isEdited: false,
                type: CONST.REPORT.MESSAGE.TYPE.COMMENT,
            },
        ],
        childLastMoneyRequestComment: comment || reportPreviewAction?.childLastMoneyRequestComment,
        childMoneyRequestCount: (reportPreviewAction?.childMoneyRequestCount ?? 0) + (isPayRequest ? 0 : 1),
        childRecentReceiptTransactionIDs: hasReceipt
            ? {
                  ...(transaction && {[transaction.transactionID]: transaction?.created}),
                  ...previousTransactions,
              }
            : recentReceiptTransactions,
        // As soon as we add a transaction without a receipt to the report, it will have ready expenses,
        // so we remove the whisper
        originalMessage: {
            ...(originalMessage ?? {}),
            whisperedTo: hasReceipt ? originalMessage?.whisperedTo : [],
            linkedReportID: originalMessage?.linkedReportID ?? '0',
        },
    };
}

function buildOptimisticTaskReportAction(
    taskReportID: string,
    actionName: typeof CONST.REPORT.ACTIONS.TYPE.TASK_COMPLETED | typeof CONST.REPORT.ACTIONS.TYPE.TASK_REOPENED | typeof CONST.REPORT.ACTIONS.TYPE.TASK_CANCELLED,
    message = '',
    actorAccountID = currentUserAccountID,
    createdOffset = 0,
): OptimisticTaskReportAction {
    const originalMessage = {
        taskReportID,
        type: actionName,
        text: message,
        html: message,
        whisperedTo: [],
    };
    return {
        actionName,
        actorAccountID,
        automatic: false,
        avatar: getCurrentUserAvatar(),
        isAttachmentOnly: false,
        originalMessage,
        message: [
            {
                text: message,
                taskReportID,
                type: CONST.REPORT.MESSAGE.TYPE.TEXT,
            },
        ],
        person: [
            {
                style: 'strong',
                text: currentUserPersonalDetails?.displayName ?? String(currentUserAccountID),
                type: 'TEXT',
            },
        ],
        reportActionID: NumberUtils.rand64(),
        shouldShow: true,
        created: DateUtils.getDBTimeWithSkew(Date.now() + createdOffset),
        isFirstItem: false,
        pendingAction: CONST.RED_BRICK_ROAD_PENDING_ACTION.ADD,
    };
}

/**
 * Builds an optimistic chat report with a randomly generated reportID and as much information as we currently have
 */
function buildOptimisticChatReport(
    participantList: number[],
    reportName: string = CONST.REPORT.DEFAULT_REPORT_NAME,
    chatType?: ValueOf<typeof CONST.REPORT.CHAT_TYPE>,
    policyID: string = CONST.POLICY.OWNER_EMAIL_FAKE,
    ownerAccountID: number = CONST.REPORT.OWNER_ACCOUNT_ID_FAKE,
    isOwnPolicyExpenseChat = false,
    oldPolicyName = '',
    visibility?: ValueOf<typeof CONST.REPORT.VISIBILITY>,
    writeCapability?: ValueOf<typeof CONST.REPORT.WRITE_CAPABILITIES>,
    notificationPreference: NotificationPreference = CONST.REPORT.NOTIFICATION_PREFERENCE.ALWAYS,
    parentReportActionID = '',
    parentReportID = '',
    description = '',
    avatarUrl = '',
    optimisticReportID = '',
    shouldShowParticipants = true,
): OptimisticChatReport {
    const participants = participantList.reduce((reportParticipants: Participants, accountID: number) => {
        const participant: ReportParticipant = {
            hidden: !shouldShowParticipants,
            role: accountID === currentUserAccountID ? CONST.REPORT.ROLE.ADMIN : CONST.REPORT.ROLE.MEMBER,
        };
        // eslint-disable-next-line no-param-reassign
        reportParticipants[accountID] = participant;
        return reportParticipants;
    }, {} as Participants);
    const currentTime = DateUtils.getDBTime();
    const isNewlyCreatedWorkspaceChat = chatType === CONST.REPORT.CHAT_TYPE.POLICY_EXPENSE_CHAT && isOwnPolicyExpenseChat;
    const optimisticChatReport: OptimisticChatReport = {
        isOptimisticReport: true,
        type: CONST.REPORT.TYPE.CHAT,
        chatType,
        isOwnPolicyExpenseChat,
        isPinned: isNewlyCreatedWorkspaceChat,
        lastActorAccountID: 0,
        lastMessageTranslationKey: '',
        lastMessageHtml: '',
        lastMessageText: undefined,
        lastReadTime: currentTime,
        lastVisibleActionCreated: currentTime,
        notificationPreference,
        oldPolicyName,
        ownerAccountID: ownerAccountID || CONST.REPORT.OWNER_ACCOUNT_ID_FAKE,
        parentReportActionID,
        parentReportID,
        participants,
        policyID,
        reportID: optimisticReportID || generateReportID(),
        reportName,
        stateNum: 0,
        statusNum: 0,
        visibility,
        description,
        writeCapability,
        avatarUrl,
    };

    if (chatType === CONST.REPORT.CHAT_TYPE.INVOICE) {
        // TODO: update to support workspace as an invoice receiver when workspace-to-workspace invoice room implemented
        optimisticChatReport.invoiceReceiver = {
            type: 'individual',
            accountID: participantList[0],
        };
    }

    return optimisticChatReport;
}

function buildOptimisticGroupChatReport(
    participantAccountIDs: number[],
    reportName: string,
    avatarUri: string,
    optimisticReportID?: string,
    notificationPreference?: NotificationPreference,
) {
    return buildOptimisticChatReport(
        participantAccountIDs,
        reportName,
        CONST.REPORT.CHAT_TYPE.GROUP,
        undefined,
        undefined,
        undefined,
        undefined,
        undefined,
        undefined,
        notificationPreference,
        undefined,
        undefined,
        undefined,
        avatarUri,
        optimisticReportID,
    );
}

/**
 * Returns the necessary reportAction onyx data to indicate that the chat has been created optimistically
 * @param [created] - Action created time
 */
function buildOptimisticCreatedReportAction(emailCreatingAction: string, created = DateUtils.getDBTime()): OptimisticCreatedReportAction {
    return {
        reportActionID: NumberUtils.rand64(),
        actionName: CONST.REPORT.ACTIONS.TYPE.CREATED,
        pendingAction: CONST.RED_BRICK_ROAD_PENDING_ACTION.ADD,
        actorAccountID: currentUserAccountID,
        message: [
            {
                type: CONST.REPORT.MESSAGE.TYPE.TEXT,
                style: 'strong',
                text: emailCreatingAction,
            },
            {
                type: CONST.REPORT.MESSAGE.TYPE.TEXT,
                style: 'normal',
                text: ' created this report',
            },
        ],
        person: [
            {
                type: CONST.REPORT.MESSAGE.TYPE.TEXT,
                style: 'strong',
                text: getCurrentUserDisplayNameOrEmail(),
            },
        ],
        automatic: false,
        avatar: getCurrentUserAvatar(),
        created,
        shouldShow: true,
    };
}

/**
 * Returns the necessary reportAction onyx data to indicate that the room has been renamed
 */
function buildOptimisticRenamedRoomReportAction(newName: string, oldName: string): OptimisticRenamedReportAction {
    const now = DateUtils.getDBTime();
    return {
        reportActionID: NumberUtils.rand64(),
        actionName: CONST.REPORT.ACTIONS.TYPE.RENAMED,
        pendingAction: CONST.RED_BRICK_ROAD_PENDING_ACTION.ADD,
        actorAccountID: currentUserAccountID,
        message: [
            {
                type: CONST.REPORT.MESSAGE.TYPE.TEXT,
                style: 'strong',
                text: 'You',
            },
            {
                type: CONST.REPORT.MESSAGE.TYPE.TEXT,
                style: 'normal',
                text: ` renamed this report. New title is '${newName}' (previously '${oldName}').`,
            },
        ],
        person: [
            {
                type: CONST.REPORT.MESSAGE.TYPE.TEXT,
                style: 'strong',
                text: getCurrentUserDisplayNameOrEmail(),
            },
        ],
        originalMessage: {
            oldName,
            newName,
            html: `Room renamed to ${newName}`,
            lastModified: now,
        },
        automatic: false,
        avatar: getCurrentUserAvatar(),
        created: now,
        shouldShow: true,
    };
}

/**
 * Returns the necessary reportAction onyx data to indicate that the transaction has been put on hold optimistically
 * @param [created] - Action created time
 */
function buildOptimisticHoldReportAction(created = DateUtils.getDBTime()): OptimisticHoldReportAction {
    return {
        reportActionID: NumberUtils.rand64(),
        actionName: CONST.REPORT.ACTIONS.TYPE.HOLD,
        pendingAction: CONST.RED_BRICK_ROAD_PENDING_ACTION.ADD,
        actorAccountID: currentUserAccountID,
        message: [
            {
                type: CONST.REPORT.MESSAGE.TYPE.TEXT,
                style: 'normal',
                text: Localize.translateLocal('iou.heldExpense'),
            },
        ],
        person: [
            {
                type: CONST.REPORT.MESSAGE.TYPE.TEXT,
                style: 'strong',
                text: getCurrentUserDisplayNameOrEmail(),
            },
        ],
        automatic: false,
        avatar: getCurrentUserAvatar(),
        created,
        shouldShow: true,
    };
}

/**
 * Returns the necessary reportAction onyx data to indicate that the transaction has been put on hold optimistically
 * @param [created] - Action created time
 */
function buildOptimisticHoldReportActionComment(comment: string, created = DateUtils.getDBTime()): OptimisticHoldReportAction {
    return {
        reportActionID: NumberUtils.rand64(),
        actionName: CONST.REPORT.ACTIONS.TYPE.ADD_COMMENT,
        pendingAction: CONST.RED_BRICK_ROAD_PENDING_ACTION.ADD,
        actorAccountID: currentUserAccountID,
        message: [
            {
                type: CONST.REPORT.MESSAGE.TYPE.COMMENT,
                text: comment,
                html: comment, // as discussed on https://github.com/Expensify/App/pull/39452 we will not support HTML for now
            },
        ],
        person: [
            {
                type: CONST.REPORT.MESSAGE.TYPE.TEXT,
                style: 'strong',
                text: getCurrentUserDisplayNameOrEmail(),
            },
        ],
        automatic: false,
        avatar: getCurrentUserAvatar(),
        created,
        shouldShow: true,
    };
}

/**
 * Returns the necessary reportAction onyx data to indicate that the transaction has been removed from hold optimistically
 * @param [created] - Action created time
 */
function buildOptimisticUnHoldReportAction(created = DateUtils.getDBTime()): OptimisticHoldReportAction {
    return {
        reportActionID: NumberUtils.rand64(),
        actionName: CONST.REPORT.ACTIONS.TYPE.UNHOLD,
        pendingAction: CONST.RED_BRICK_ROAD_PENDING_ACTION.ADD,
        actorAccountID: currentUserAccountID,
        message: [
            {
                type: CONST.REPORT.MESSAGE.TYPE.TEXT,
                style: 'normal',
                text: Localize.translateLocal('iou.unheldExpense'),
            },
        ],
        person: [
            {
                type: CONST.REPORT.MESSAGE.TYPE.TEXT,
                style: 'normal',
                text: getCurrentUserDisplayNameOrEmail(),
            },
        ],
        automatic: false,
        avatar: getCurrentUserAvatar(),
        created,
        shouldShow: true,
    };
}

function buildOptimisticEditedTaskFieldReportAction({title, description}: Task): OptimisticEditedTaskReportAction {
    // We do not modify title & description in one request, so we need to create a different optimistic action for each field modification
    let field = '';
    let value = '';
    if (title !== undefined) {
        field = 'task title';
        value = title;
    } else if (description !== undefined) {
        field = 'description';
        value = description;
    }

    let changelog = 'edited this task';
    if (field && value) {
        changelog = `updated the ${field} to ${value}`;
    } else if (field) {
        changelog = `removed the ${field}`;
    }

    return {
        reportActionID: NumberUtils.rand64(),
        actionName: CONST.REPORT.ACTIONS.TYPE.TASK_EDITED,
        pendingAction: CONST.RED_BRICK_ROAD_PENDING_ACTION.ADD,
        actorAccountID: currentUserAccountID,
        message: [
            {
                type: CONST.REPORT.MESSAGE.TYPE.COMMENT,
                text: changelog,
                html: description ? getParsedComment(changelog) : changelog,
            },
        ],
        person: [
            {
                type: CONST.REPORT.MESSAGE.TYPE.TEXT,
                style: 'strong',
                text: getCurrentUserDisplayNameOrEmail(),
            },
        ],
        automatic: false,
        avatar: getCurrentUserAvatar(),
        created: DateUtils.getDBTime(),
        shouldShow: false,
    };
}

function buildOptimisticChangedTaskAssigneeReportAction(assigneeAccountID: number): OptimisticEditedTaskReportAction {
    return {
        reportActionID: NumberUtils.rand64(),
        actionName: CONST.REPORT.ACTIONS.TYPE.TASK_EDITED,
        pendingAction: CONST.RED_BRICK_ROAD_PENDING_ACTION.ADD,
        actorAccountID: currentUserAccountID,
        message: [
            {
                type: CONST.REPORT.MESSAGE.TYPE.COMMENT,
                text: `assigned to ${getDisplayNameForParticipant(assigneeAccountID)}`,
                html: `assigned to <mention-user accountID="${assigneeAccountID}"/>`,
            },
        ],
        person: [
            {
                type: CONST.REPORT.MESSAGE.TYPE.TEXT,
                style: 'strong',
                text: getCurrentUserDisplayNameOrEmail(),
            },
        ],
        automatic: false,
        avatar: getCurrentUserAvatar(),
        created: DateUtils.getDBTime(),
        shouldShow: false,
    };
}

/**
 * Returns the necessary reportAction onyx data to indicate that a chat has been archived
 *
 * @param reason - A reason why the chat has been archived
 */
function buildOptimisticClosedReportAction(
    emailClosingReport: string,
    policyName: string,
    reason: ValueOf<typeof CONST.REPORT.ARCHIVE_REASON> = CONST.REPORT.ARCHIVE_REASON.DEFAULT,
): OptimisticClosedReportAction {
    return {
        actionName: CONST.REPORT.ACTIONS.TYPE.CLOSED,
        actorAccountID: currentUserAccountID,
        automatic: false,
        avatar: getCurrentUserAvatar(),
        created: DateUtils.getDBTime(),
        message: [
            {
                type: CONST.REPORT.MESSAGE.TYPE.TEXT,
                style: 'strong',
                text: emailClosingReport,
            },
            {
                type: CONST.REPORT.MESSAGE.TYPE.TEXT,
                style: 'normal',
                text: ' closed this report',
            },
        ],
        originalMessage: {
            policyName,
            reason,
        },
        pendingAction: CONST.RED_BRICK_ROAD_PENDING_ACTION.ADD,
        person: [
            {
                type: CONST.REPORT.MESSAGE.TYPE.TEXT,
                style: 'strong',
                text: getCurrentUserDisplayNameOrEmail(),
            },
        ],
        reportActionID: NumberUtils.rand64(),
        shouldShow: true,
    };
}

/**
 * Returns an optimistic Dismissed Violation Report Action. Use the originalMessage customize this to the type of
 * violation being dismissed.
 */
function buildOptimisticDismissedViolationReportAction(
    originalMessage: ReportAction<typeof CONST.REPORT.ACTIONS.TYPE.DISMISSED_VIOLATION>['originalMessage'],
): OptimisticDismissedViolationReportAction {
    return {
        actionName: CONST.REPORT.ACTIONS.TYPE.DISMISSED_VIOLATION,
        actorAccountID: currentUserAccountID,
        avatar: getCurrentUserAvatar(),
        created: DateUtils.getDBTime(),
        message: [
            {
                type: CONST.REPORT.MESSAGE.TYPE.TEXT,
                style: 'normal',
                text: ReportActionsUtils.getDismissedViolationMessageText(originalMessage),
            },
        ],
        originalMessage,
        pendingAction: CONST.RED_BRICK_ROAD_PENDING_ACTION.ADD,
        person: [
            {
                type: CONST.REPORT.MESSAGE.TYPE.TEXT,
                style: 'strong',
                text: getCurrentUserDisplayNameOrEmail(),
            },
        ],
        reportActionID: NumberUtils.rand64(),
        shouldShow: true,
    };
}

function buildOptimisticWorkspaceChats(policyID: string, policyName: string, expenseReportId?: string): OptimisticWorkspaceChats {
    const announceChatData = buildOptimisticChatReport(
        currentUserAccountID ? [currentUserAccountID] : [],
        CONST.REPORT.WORKSPACE_CHAT_ROOMS.ANNOUNCE,
        CONST.REPORT.CHAT_TYPE.POLICY_ANNOUNCE,
        policyID,
        CONST.POLICY.OWNER_ACCOUNT_ID_FAKE,
        false,
        policyName,
        undefined,
        undefined,

        // #announce contains all policy members so notifying always should be opt-in only.
        CONST.REPORT.NOTIFICATION_PREFERENCE.DAILY,
    );
    const announceChatReportID = announceChatData.reportID;
    const announceCreatedAction = buildOptimisticCreatedReportAction(CONST.POLICY.OWNER_EMAIL_FAKE);
    const announceReportActionData = {
        [announceCreatedAction.reportActionID]: announceCreatedAction,
    };
    const pendingChatMembers = getPendingChatMembers(currentUserAccountID ? [currentUserAccountID] : [], [], CONST.RED_BRICK_ROAD_PENDING_ACTION.ADD);
    const adminsChatData = {
        ...buildOptimisticChatReport(
            [currentUserAccountID ?? -1],
            CONST.REPORT.WORKSPACE_CHAT_ROOMS.ADMINS,
            CONST.REPORT.CHAT_TYPE.POLICY_ADMINS,
            policyID,
            CONST.POLICY.OWNER_ACCOUNT_ID_FAKE,
            false,
            policyName,
        ),
        pendingChatMembers,
    };
    const adminsChatReportID = adminsChatData.reportID;
    const adminsCreatedAction = buildOptimisticCreatedReportAction(CONST.POLICY.OWNER_EMAIL_FAKE);
    const adminsReportActionData = {
        [adminsCreatedAction.reportActionID]: adminsCreatedAction,
    };

    const expenseChatData = buildOptimisticChatReport(
        [currentUserAccountID ?? -1],
        '',
        CONST.REPORT.CHAT_TYPE.POLICY_EXPENSE_CHAT,
        policyID,
        currentUserAccountID,
        true,
        policyName,
        undefined,
        undefined,
        undefined,
        undefined,
        undefined,
        undefined,
        undefined,
        expenseReportId,
    );
    const expenseChatReportID = expenseChatData.reportID;
    const expenseReportCreatedAction = buildOptimisticCreatedReportAction(currentUserEmail ?? '');
    const expenseReportActionData = {
        [expenseReportCreatedAction.reportActionID]: expenseReportCreatedAction,
    };

    return {
        announceChatReportID,
        announceChatData,
        announceReportActionData,
        announceCreatedReportActionID: announceCreatedAction.reportActionID,
        adminsChatReportID,
        adminsChatData,
        adminsReportActionData,
        adminsCreatedReportActionID: adminsCreatedAction.reportActionID,
        expenseChatReportID,
        expenseChatData,
        expenseReportActionData,
        expenseCreatedReportActionID: expenseReportCreatedAction.reportActionID,
    };
}

/**
 * Builds an optimistic Task Report with a randomly generated reportID
 *
 * @param ownerAccountID - Account ID of the person generating the Task.
 * @param assigneeAccountID - AccountID of the other person participating in the Task.
 * @param parentReportID - Report ID of the chat where the Task is.
 * @param title - Task title.
 * @param description - Task description.
 * @param policyID - PolicyID of the parent report
 */

function buildOptimisticTaskReport(
    ownerAccountID: number,
    assigneeAccountID = 0,
    parentReportID?: string,
    title?: string,
    description?: string,
    policyID: string = CONST.POLICY.OWNER_EMAIL_FAKE,
    notificationPreference: NotificationPreference = CONST.REPORT.NOTIFICATION_PREFERENCE.HIDDEN,
): OptimisticTaskReport {
    const participants: Participants = {
        [ownerAccountID]: {
            hidden: false,
        },
    };

    if (assigneeAccountID) {
        participants[assigneeAccountID] = {hidden: false};
    }

    return {
        reportID: generateReportID(),
        reportName: title,
        description: getParsedComment(description ?? ''),
        ownerAccountID,
        participants,
        managerID: assigneeAccountID,
        type: CONST.REPORT.TYPE.TASK,
        parentReportID,
        policyID,
        stateNum: CONST.REPORT.STATE_NUM.OPEN,
        statusNum: CONST.REPORT.STATUS_NUM.OPEN,
        notificationPreference,
        lastVisibleActionCreated: DateUtils.getDBTime(),
        hasParentAccess: true,
    };
}

/**
 * Builds an optimistic EXPORTED_TO_INTEGRATION report action
 *
 * @param integration - The connectionName of the integration
 * @param markedManually - Whether the integration was marked as manually exported
 */
function buildOptimisticExportIntegrationAction(integration: ConnectionName, markedManually = false): OptimisticExportIntegrationAction {
    const label = CONST.POLICY.CONNECTIONS.NAME_USER_FRIENDLY[integration];
    return {
        reportActionID: NumberUtils.rand64(),
        actionName: CONST.REPORT.ACTIONS.TYPE.EXPORTED_TO_INTEGRATION,
        pendingAction: CONST.RED_BRICK_ROAD_PENDING_ACTION.ADD,
        actorAccountID: currentUserAccountID,
        message: [],
        person: [
            {
                type: CONST.REPORT.MESSAGE.TYPE.TEXT,
                style: 'strong',
                text: getCurrentUserDisplayNameOrEmail(),
            },
        ],
        automatic: false,
        avatar: getCurrentUserAvatar(),
        created: DateUtils.getDBTime(),
        shouldShow: true,
        originalMessage: {
            label,
            lastModified: DateUtils.getDBTime(),
            markedManually,
            inProgress: true,
        },
    };
}

/**
 * A helper method to create transaction thread
 *
 * @param reportAction - the parent IOU report action from which to create the thread
 * @param moneyRequestReport - the report which the report action belongs to
 */
function buildTransactionThread(
    reportAction: OnyxEntry<ReportAction | OptimisticIOUReportAction>,
    moneyRequestReport: OnyxEntry<Report>,
    existingTransactionThreadReportID?: string,
): OptimisticChatReport {
    const participantAccountIDs = [...new Set([currentUserAccountID, Number(reportAction?.actorAccountID)])].filter(Boolean) as number[];
    const existingTransactionThreadReport = getReportOrDraftReport(existingTransactionThreadReportID);

    if (existingTransactionThreadReportID && existingTransactionThreadReport) {
        return {
            ...existingTransactionThreadReport,
            isOptimisticReport: true,
            parentReportActionID: reportAction?.reportActionID,
            parentReportID: moneyRequestReport?.reportID,
            reportName: getTransactionReportName(reportAction),
            policyID: moneyRequestReport?.policyID,
        };
    }

    return buildOptimisticChatReport(
        participantAccountIDs,
        getTransactionReportName(reportAction),
        undefined,
        moneyRequestReport?.policyID ?? '-1',
        CONST.POLICY.OWNER_ACCOUNT_ID_FAKE,
        false,
        '',
        undefined,
        undefined,
        CONST.REPORT.NOTIFICATION_PREFERENCE.HIDDEN,
        reportAction?.reportActionID,
        moneyRequestReport?.reportID,
        '',
        '',
        '',
        false,
    );
}

/**
 * Build optimistic expense entities:
 *
 * 1. CREATED action for the chatReport
 * 2. CREATED action for the iouReport
 * 3. IOU action for the iouReport linked to the transaction thread via `childReportID`
 * 4. Transaction Thread linked to the IOU action via `parentReportActionID`
 * 5. CREATED action for the Transaction Thread
 */
function buildOptimisticMoneyRequestEntities(
    iouReport: Report,
    type: ValueOf<typeof CONST.IOU.REPORT_ACTION_TYPE>,
    amount: number,
    currency: string,
    comment: string,
    payeeEmail: string,
    participants: Participant[],
    transactionID: string,
    paymentType?: PaymentMethodType,
    isSettlingUp = false,
    isSendMoneyFlow = false,
    isOwnPolicyExpenseChat = false,
    isPersonalTrackingExpense?: boolean,
    existingTransactionThreadReportID?: string,
    linkedTrackedExpenseReportAction?: ReportAction,
): [OptimisticCreatedReportAction, OptimisticCreatedReportAction, OptimisticIOUReportAction, OptimisticChatReport, OptimisticCreatedReportAction | null] {
    const createdActionForChat = buildOptimisticCreatedReportAction(payeeEmail);

    // The `CREATED` action must be optimistically generated before the IOU action so that it won't appear after the IOU action in the chat.
    const iouActionCreationTime = DateUtils.getDBTime();
    const createdActionForIOUReport = buildOptimisticCreatedReportAction(payeeEmail, DateUtils.subtractMillisecondsFromDateTime(iouActionCreationTime, 1));

    const iouAction = buildOptimisticIOUReportAction(
        type,
        amount,
        currency,
        comment,
        participants,
        transactionID,
        paymentType,
        isPersonalTrackingExpense ? '0' : iouReport.reportID,
        isSettlingUp,
        isSendMoneyFlow,
        isOwnPolicyExpenseChat,
        iouActionCreationTime,
        linkedTrackedExpenseReportAction,
    );

    // Create optimistic transactionThread and the `CREATED` action for it, if existingTransactionThreadReportID is undefined
    const transactionThread = buildTransactionThread(iouAction, iouReport, existingTransactionThreadReportID);
    const createdActionForTransactionThread = existingTransactionThreadReportID ? null : buildOptimisticCreatedReportAction(payeeEmail);

    // The IOU action and the transactionThread are co-dependent as parent-child, so we need to link them together
    iouAction.childReportID = existingTransactionThreadReportID ?? transactionThread.reportID;

    return [createdActionForChat, createdActionForIOUReport, iouAction, transactionThread, createdActionForTransactionThread];
}

// Check if the report is empty, meaning it has no visible messages (i.e. only a "created" report action).
function isEmptyReport(report: OnyxEntry<Report>): boolean {
    if (!report) {
        return true;
    }

    if (report.lastMessageText ?? report.lastMessageTranslationKey) {
        return false;
    }

    const lastVisibleMessage = getLastVisibleMessage(report.reportID);
    return !lastVisibleMessage.lastMessageText && !lastVisibleMessage.lastMessageTranslationKey;
}

function isUnread(report: OnyxEntry<Report>): boolean {
    if (!report) {
        return false;
    }

    if (isEmptyReport(report) && !isSelfDM(report)) {
        return false;
    }
    // lastVisibleActionCreated and lastReadTime are both datetime strings and can be compared directly
    const lastVisibleActionCreated = report.lastVisibleActionCreated ?? '';
    const lastReadTime = report.lastReadTime ?? '';
    const lastMentionedTime = report.lastMentionedTime ?? '';

    // If the user was mentioned and the comment got deleted the lastMentionedTime will be more recent than the lastVisibleActionCreated
    return lastReadTime < lastVisibleActionCreated || lastReadTime < lastMentionedTime;
}

function isIOUOwnedByCurrentUser(report: OnyxEntry<Report>, allReportsDict?: OnyxCollection<Report>): boolean {
    const allAvailableReports = allReportsDict ?? ReportConnection.getAllReports();
    if (!report || !allAvailableReports) {
        return false;
    }

    let reportToLook = report;
    if (report.iouReportID) {
        const iouReport = allAvailableReports[`${ONYXKEYS.COLLECTION.REPORT}${report.iouReportID}`];
        if (iouReport) {
            reportToLook = iouReport;
        }
    }

    return reportToLook.ownerAccountID === currentUserAccountID;
}

/**
 * Assuming the passed in report is a default room, lets us know whether we can see it or not, based on permissions and
 * the various subsets of users we've allowed to use default rooms.
 */
function canSeeDefaultRoom(report: OnyxEntry<Report>, policies: OnyxCollection<Policy>, betas: OnyxEntry<Beta[]>): boolean {
    // Include archived rooms
    if (isArchivedRoom(report, getReportNameValuePairs(report?.reportID))) {
        return true;
    }

    // Include default rooms for free plan policies (domain rooms aren't included in here because they do not belong to a policy)
    if (getPolicyType(report, policies) === CONST.POLICY.TYPE.FREE) {
        return true;
    }

    // If the room has an assigned guide, it can be seen.
    if (hasExpensifyGuidesEmails(Object.keys(report?.participants ?? {}).map(Number))) {
        return true;
    }

    // Include any admins and announce rooms, since only non partner-managed domain rooms are on the beta now.
    if (isAdminRoom(report) || isAnnounceRoom(report)) {
        return true;
    }

    // For all other cases, just check that the user belongs to the default rooms beta
    return Permissions.canUseDefaultRooms(betas ?? []);
}

function canAccessReport(report: OnyxEntry<Report>, policies: OnyxCollection<Policy>, betas: OnyxEntry<Beta[]>): boolean {
    // We hide default rooms (it's basically just domain rooms now) from people who aren't on the defaultRooms beta.
    if (isDefaultRoom(report) && !canSeeDefaultRoom(report, policies, betas)) {
        return false;
    }

    if (report?.errorFields?.notFound) {
        return false;
    }

    return true;
}

/**
 * Check if the report is the parent report of the currently viewed report or at least one child report has report action
 */
function shouldHideReport(report: OnyxEntry<Report>, currentReportId: string): boolean {
    const currentReport = getReportOrDraftReport(currentReportId);
    const parentReport = getParentReport(!isEmptyObject(currentReport) ? currentReport : undefined);
    const reportActions = allReportActions?.[`${ONYXKEYS.COLLECTION.REPORT_ACTIONS}${report?.reportID}`] ?? {};
    const isChildReportHasComment = Object.values(reportActions ?? {})?.some((reportAction) => (reportAction?.childVisibleActionCount ?? 0) > 0);
    return parentReport?.reportID !== report?.reportID && !isChildReportHasComment;
}

/**
 * Checks to see if a report's parentAction is an expense that contains a violation type of either violation or warning
 */
function doesTransactionThreadHaveViolations(
    report: OnyxInputOrEntry<Report>,
    transactionViolations: OnyxCollection<TransactionViolation[]>,
    parentReportAction: OnyxInputOrEntry<ReportAction>,
): boolean {
    if (!ReportActionsUtils.isMoneyRequestAction(parentReportAction)) {
        return false;
    }
    const {IOUTransactionID, IOUReportID} = ReportActionsUtils.getOriginalMessage(parentReportAction) ?? {};
    if (!IOUTransactionID || !IOUReportID) {
        return false;
    }
    if (!isCurrentUserSubmitter(IOUReportID)) {
        return false;
    }
    if (report?.stateNum !== CONST.REPORT.STATE_NUM.OPEN && report?.stateNum !== CONST.REPORT.STATE_NUM.SUBMITTED) {
        return false;
    }
    return TransactionUtils.hasViolation(IOUTransactionID, transactionViolations) || TransactionUtils.hasWarningTypeViolation(IOUTransactionID, transactionViolations);
}

/**
 * Checks if we should display violation - we display violations when the expense has violation and it is not settled
 */
function shouldDisplayTransactionThreadViolations(
    report: OnyxEntry<Report>,
    transactionViolations: OnyxCollection<TransactionViolation[]>,
    parentReportAction: OnyxEntry<ReportAction>,
): boolean {
    if (!ReportActionsUtils.isMoneyRequestAction(parentReportAction)) {
        return false;
    }
    const {IOUReportID} = ReportActionsUtils.getOriginalMessage(parentReportAction) ?? {};
    if (isSettled(IOUReportID) || isReportApproved(IOUReportID?.toString())) {
        return false;
    }
    return doesTransactionThreadHaveViolations(report, transactionViolations, parentReportAction);
}

/**
 * Checks to see if a report contains a violation
 */
function hasViolations(reportID: string, transactionViolations: OnyxCollection<TransactionViolation[]>): boolean {
    const transactions = reportsTransactions[reportID] ?? [];
    return transactions.some((transaction) => TransactionUtils.hasViolation(transaction.transactionID, transactionViolations));
}

/**
 * Checks to see if a report contains a violation of type `warning`
 */
function hasWarningTypeViolations(reportID: string, transactionViolations: OnyxCollection<TransactionViolation[]>): boolean {
    const transactions = reportsTransactions[reportID] ?? [];
    return transactions.some((transaction) => TransactionUtils.hasWarningTypeViolation(transaction.transactionID, transactionViolations));
}

function hasReportViolations(reportID: string) {
    const reportViolations = allReportsViolations?.[`${ONYXKEYS.COLLECTION.REPORT_VIOLATIONS}${reportID}`];
    return Object.values(reportViolations ?? {}).some((violations) => !isEmptyObject(violations));
}

/**
 * Checks if #admins room chan be shown
 * We show #admin rooms when a) More than one admin exists or b) There exists policy audit log for review.
 */
function shouldAdminsRoomBeVisible(report: OnyxEntry<Report>): boolean {
    const accountIDs = Object.entries(report?.participants ?? {}).map(([accountID]) => Number(accountID));
    const adminAccounts = PersonalDetailsUtils.getLoginsByAccountIDs(accountIDs).filter((login) => !PolicyUtils.isExpensifyTeam(login));
    const lastVisibleAction = ReportActionsUtils.getLastVisibleAction(report?.reportID ?? '');
    if ((lastVisibleAction ? ReportActionsUtils.isCreatedAction(lastVisibleAction) : report?.lastActionType === CONST.REPORT.ACTIONS.TYPE.CREATED) && adminAccounts.length <= 1) {
        return false;
    }
    return true;
}

/**
 * Takes several pieces of data from Onyx and evaluates if a report should be shown in the option list (either when searching
 * for reports or the reports shown in the LHN).
 *
 * This logic is very specific and the order of the logic is very important. It should fail quickly in most cases and also
 * filter out the majority of reports before filtering out very specific minority of reports.
 */
function shouldReportBeInOptionList({
    report,
    currentReportId,
    isInFocusMode,
    betas,
    policies,
    excludeEmptyChats,
    doesReportHaveViolations,
    includeSelfDM = false,
    login,
    includeDomainEmail = false,
}: {
    report: OnyxEntry<Report>;
    currentReportId: string;
    isInFocusMode: boolean;
    betas: OnyxEntry<Beta[]>;
    policies: OnyxCollection<Policy>;
    excludeEmptyChats: boolean;
    doesReportHaveViolations: boolean;
    includeSelfDM?: boolean;
    login?: string;
    includeDomainEmail?: boolean;
}) {
    const isInDefaultMode = !isInFocusMode;
    // Exclude reports that have no data because there wouldn't be anything to show in the option item.
    // This can happen if data is currently loading from the server or a report is in various stages of being created.
    // This can also happen for anyone accessing a public room or archived room for which they don't have access to the underlying policy.
    // Optionally exclude reports that do not belong to currently active workspace

    const parentReportAction = ReportActionsUtils.getParentReportAction(report);

    if (
        !report?.reportID ||
        !report?.type ||
        report?.reportName === undefined ||
        // eslint-disable-next-line @typescript-eslint/prefer-nullish-coalescing
        report?.isHidden ||
        (!report?.participants &&
            // We omit sending back participants for chat rooms when searching for reports since they aren't needed to display the results and can get very large.
            // So we allow showing rooms with no participants–in any other circumstances we should never have these reports with no participants in Onyx.
            !isChatRoom(report) &&
            !isChatThread(report) &&
            !isArchivedRoom(report, getReportNameValuePairs(report?.reportID)) &&
            !isMoneyRequestReport(report) &&
            !isTaskReport(report) &&
            !isSelfDM(report) &&
            !isSystemChat(report) &&
            !isGroupChat(report))
    ) {
        return false;
    }

    if (report?.participants?.[CONST.ACCOUNT_ID.NOTIFICATIONS] && (!currentUserAccountID || !AccountUtils.isAccountIDOddNumber(currentUserAccountID))) {
        return false;
    }

    if (!canAccessReport(report, policies, betas)) {
        return false;
    }

    // If this is a transaction thread associated with a report that only has one transaction, omit it
    if (isOneTransactionThread(report.reportID, report.parentReportID ?? '-1', parentReportAction)) {
        return false;
    }

    if ((Object.values(CONST.REPORT.UNSUPPORTED_TYPE) as string[]).includes(report?.type ?? '')) {
        return false;
    }

    // Include the currently viewed report. If we excluded the currently viewed report, then there
    // would be no way to highlight it in the options list and it would be confusing to users because they lose
    // a sense of context.
    if (report.reportID === currentReportId) {
        return true;
    }

    // Retrieve the draft comment for the report and convert it to a boolean
    const hasDraftComment = hasValidDraftComment(report.reportID);

    // Include reports that are relevant to the user in any view mode. Criteria include having a draft or having a GBR showing.
    // eslint-disable-next-line @typescript-eslint/prefer-nullish-coalescing
    if (hasDraftComment || requiresAttentionFromCurrentUser(report)) {
        return true;
    }

    const isEmptyChat = isEmptyReport(report);
    const canHideReport = shouldHideReport(report, currentReportId);

    // Include reports if they are pinned
    if (report.isPinned) {
        return true;
    }

    const reportIsSettled = report.statusNum === CONST.REPORT.STATUS_NUM.REIMBURSED;

    // Always show IOU reports with violations unless they are reimbursed
    if (isExpenseRequest(report) && doesReportHaveViolations && !reportIsSettled) {
        return true;
    }

    // Hide only chat threads that haven't been commented on (other threads are actionable)
    if (isChatThread(report) && canHideReport && isEmptyChat) {
        return false;
    }

    // Show #admins room only when it has some value to the user.
    if (isAdminRoom(report) && !shouldAdminsRoomBeVisible(report)) {
        return false;
    }

    // Include reports that have errors from trying to add a workspace
    // If we excluded it, then the red-brock-road pattern wouldn't work for the user to resolve the error
    if (report.errorFields?.addWorkspaceRoom) {
        return true;
    }

    // All unread chats (even archived ones) in GSD mode will be shown. This is because GSD mode is specifically for focusing the user on the most relevant chats, primarily, the unread ones
    if (isInFocusMode) {
        return isUnread(report) && report.notificationPreference !== CONST.REPORT.NOTIFICATION_PREFERENCE.MUTE;
    }

    // Archived reports should always be shown when in default (most recent) mode. This is because you should still be able to access and search for the chats to find them.
    if (isInDefaultMode && isArchivedRoom(report, getReportNameValuePairs(report?.reportID))) {
        return true;
    }

    // Hide chats between two users that haven't been commented on from the LNH
    if (excludeEmptyChats && isEmptyChat && isChatReport(report) && !isChatRoom(report) && !isPolicyExpenseChat(report) && !isSystemChat(report) && !isGroupChat(report) && canHideReport) {
        return false;
    }

    if (isSelfDM(report)) {
        return includeSelfDM;
    }

    if (Str.isDomainEmail(login ?? '') && !includeDomainEmail) {
        return false;
    }

    // Hide chat threads where the parent message is pending removal
    if (
        !isEmptyObject(parentReportAction) &&
        ReportActionsUtils.isPendingRemove(parentReportAction) &&
        ReportActionsUtils.isThreadParentMessage(parentReportAction, report?.reportID ?? '')
    ) {
        return false;
    }

    return true;
}

/**
 * Returns the system report from the list of reports.
 */
function getSystemChat(): OnyxEntry<Report> {
    const allReports = ReportConnection.getAllReports();
    if (!allReports) {
        return undefined;
    }

    return Object.values(allReports ?? {}).find((report) => report?.chatType === CONST.REPORT.CHAT_TYPE.SYSTEM);
}

/**
 * Attempts to find a report in onyx with the provided list of participants. Does not include threads, task, expense, room, and policy expense chat.
 */
function getChatByParticipants(newParticipantList: number[], reports: OnyxCollection<Report> = ReportConnection.getAllReports(), shouldIncludeGroupChats = false): OnyxEntry<Report> {
    const sortedNewParticipantList = newParticipantList.sort();
    return Object.values(reports ?? {}).find((report) => {
        const participantAccountIDs = Object.keys(report?.participants ?? {});

        // Skip if it's not a 1:1 chat
        if (!shouldIncludeGroupChats && !isOneOnOneChat(report)) {
            return false;
        }

        // If we are looking for a group chat, then skip non-group chat report
        if (shouldIncludeGroupChats && !isGroupChat(report)) {
            return false;
        }

        const sortedParticipantsAccountIDs = participantAccountIDs.map(Number).sort();

        // Only return the chat if it has all the participants
        return lodashIsEqual(sortedNewParticipantList, sortedParticipantsAccountIDs);
    });
}

/**
 * Attempts to find an invoice chat report in onyx with the provided policyID and receiverID.
 */
function getInvoiceChatByParticipants(policyID: string, receiverID: string | number, reports: OnyxCollection<Report> = ReportConnection.getAllReports()): OnyxEntry<Report> {
    return Object.values(reports ?? {}).find((report) => {
        if (!report || !isInvoiceRoom(report)) {
            return false;
        }

        const isSameReceiver =
            report.invoiceReceiver &&
            (('accountID' in report.invoiceReceiver && report.invoiceReceiver.accountID === receiverID) ||
                ('policyID' in report.invoiceReceiver && report.invoiceReceiver.policyID === receiverID));

        return report.policyID === policyID && isSameReceiver;
    });
}

/**
 * Attempts to find a policy expense report in onyx that is owned by ownerAccountID in a given policy
 */
function getPolicyExpenseChat(ownerAccountID: number, policyID: string): OnyxEntry<Report> {
    return Object.values(ReportConnection.getAllReports() ?? {}).find((report: OnyxEntry<Report>) => {
        // If the report has been deleted, then skip it
        if (!report) {
            return false;
        }

        return report.policyID === policyID && isPolicyExpenseChat(report) && report.ownerAccountID === ownerAccountID;
    });
}

function getAllPolicyReports(policyID: string): Array<OnyxEntry<Report>> {
    return Object.values(ReportConnection.getAllReports() ?? {}).filter((report) => report?.policyID === policyID);
}

/**
 * Returns true if Chronos is one of the chat participants (1:1)
 */
function chatIncludesChronos(report: OnyxInputOrEntry<Report>): boolean {
    const participantAccountIDs = Object.keys(report?.participants ?? {}).map(Number);
    return participantAccountIDs.includes(CONST.ACCOUNT_ID.CHRONOS);
}

function chatIncludesChronosWithID(reportID?: string): boolean {
    // eslint-disable-next-line @typescript-eslint/prefer-nullish-coalescing
    const report = ReportConnection.getAllReports()?.[`${ONYXKEYS.COLLECTION.REPORT}${reportID || -1}`];
    return chatIncludesChronos(report);
}

/**
 * Can only flag if:
 *
 * - It was written by someone else and isn't a whisper
 * - It's a welcome message whisper
 * - It's an ADD_COMMENT that is not an attachment
 */
function canFlagReportAction(reportAction: OnyxInputOrEntry<ReportAction>, reportID: string | undefined): boolean {
    let report = getReportOrDraftReport(reportID);

    // If the childReportID exists in reportAction and is equal to the reportID,
    // the report action being evaluated is the parent report action in a thread, and we should get the parent report to evaluate instead.
    if (reportAction?.childReportID?.toString() === reportID?.toString()) {
        report = getReportOrDraftReport(report?.parentReportID);
    }
    const isCurrentUserAction = reportAction?.actorAccountID === currentUserAccountID;
    if (ReportActionsUtils.isWhisperAction(reportAction)) {
        // Allow flagging whispers that are sent by other users
        if (!isCurrentUserAction && reportAction?.actorAccountID !== CONST.ACCOUNT_ID.CONCIERGE) {
            return true;
        }

        // Disallow flagging the rest of whisper as they are sent by us
        return false;
    }

    return !!(
        !isCurrentUserAction &&
        reportAction?.actionName === CONST.REPORT.ACTIONS.TYPE.ADD_COMMENT &&
        !ReportActionsUtils.isDeletedAction(reportAction) &&
        !ReportActionsUtils.isCreatedTaskReportAction(reportAction) &&
        !isEmptyObject(report) &&
        report &&
        isAllowedToComment(report)
    );
}

/**
 * Whether flag comment page should show
 */
function shouldShowFlagComment(reportAction: OnyxInputOrEntry<ReportAction>, report: OnyxInputOrEntry<Report>): boolean {
    return (
        canFlagReportAction(reportAction, report?.reportID) &&
        !isArchivedRoom(report, getReportNameValuePairs(report?.reportID)) &&
        !chatIncludesChronos(report) &&
        !isConciergeChatReport(report) &&
        reportAction?.actorAccountID !== CONST.ACCOUNT_ID.CONCIERGE
    );
}

/**
 * @param sortedAndFilteredReportActions - reportActions for the report, sorted newest to oldest, and filtered for only those that should be visible
 */
function getNewMarkerReportActionID(report: OnyxEntry<Report>, sortedAndFilteredReportActions: ReportAction[]): string {
    if (!isUnread(report)) {
        return '';
    }

    const newMarkerIndex = lodashFindLastIndex(sortedAndFilteredReportActions, (reportAction) => (reportAction.created ?? '') > (report?.lastReadTime ?? ''));

    return 'reportActionID' in sortedAndFilteredReportActions[newMarkerIndex] ? sortedAndFilteredReportActions[newMarkerIndex].reportActionID : '';
}

/**
 * Performs the markdown conversion, and replaces code points > 127 with C escape sequences
 * Used for compatibility with the backend auth validator for AddComment, and to account for MD in comments
 * @returns The comment's total length as seen from the backend
 */
function getCommentLength(textComment: string, parsingDetails?: ParsingDetails): number {
    return getParsedComment(textComment, parsingDetails)
        .replace(/[^ -~]/g, '\\u????')
        .trim().length;
}

function getRouteFromLink(url: string | null): string {
    if (!url) {
        return '';
    }

    // Get the reportID from URL
    let route = url;
    const localWebAndroidRegEx = /^(https:\/\/([0-9]{1,3})\.([0-9]{1,3})\.([0-9]{1,3})\.([0-9]{1,3}))/;
    linkingConfig.prefixes.forEach((prefix) => {
        if (route.startsWith(prefix)) {
            route = route.replace(prefix, '');
        } else if (localWebAndroidRegEx.test(route)) {
            route = route.replace(localWebAndroidRegEx, '');
        } else {
            return;
        }

        // Remove the port if it's a localhost URL
        if (/^:\d+/.test(route)) {
            route = route.replace(/:\d+/, '');
        }

        // Remove the leading slash if exists
        if (route.startsWith('/')) {
            route = route.replace('/', '');
        }
    });
    return route;
}

function parseReportRouteParams(route: string): ReportRouteParams {
    let parsingRoute = route;
    if (parsingRoute.at(0) === '/') {
        // remove the first slash
        parsingRoute = parsingRoute.slice(1);
    }

    if (!parsingRoute.startsWith(Url.addTrailingForwardSlash(ROUTES.REPORT))) {
        return {reportID: '', isSubReportPageRoute: false};
    }

    const pathSegments = parsingRoute.split('/');

    const reportIDSegment = pathSegments[1];
    const hasRouteReportActionID = !Number.isNaN(Number(reportIDSegment));

    // Check for "undefined" or any other unwanted string values
    if (!reportIDSegment || reportIDSegment === 'undefined') {
        return {reportID: '', isSubReportPageRoute: false};
    }

    return {
        reportID: reportIDSegment,
        isSubReportPageRoute: pathSegments.length > 2 && !hasRouteReportActionID,
    };
}

function getReportIDFromLink(url: string | null): string {
    const route = getRouteFromLink(url);
    const {reportID, isSubReportPageRoute} = parseReportRouteParams(route);
    if (isSubReportPageRoute) {
        // We allow the Sub-Report deep link routes (settings, details, etc.) to be handled by their respective component pages
        return '';
    }
    return reportID;
}

/**
 * Check if the chat report is linked to an iou that is waiting for the current user to add a credit bank account.
 */
function hasIOUWaitingOnCurrentUserBankAccount(chatReport: OnyxInputOrEntry<Report>): boolean {
    if (chatReport?.iouReportID) {
        const iouReport = ReportConnection.getAllReports()?.[`${ONYXKEYS.COLLECTION.REPORT}${chatReport?.iouReportID}`];
        if (iouReport?.isWaitingOnBankAccount && iouReport?.ownerAccountID === currentUserAccountID) {
            return true;
        }
    }

    return false;
}

/**
 * Users can submit an expense:
 * - in policy expense chats only if they are in a role of a member in the chat (in other words, if it's their policy expense chat)
 * - in an open or submitted expense report tied to a policy expense chat the user owns
 *     - employee can submit expenses in a submitted expense report only if the policy has Instant Submit settings turned on
 * - in an IOU report, which is not settled yet
 * - in a 1:1 DM chat
 */
function canRequestMoney(report: OnyxEntry<Report>, policy: OnyxEntry<Policy>, otherParticipants: number[]): boolean {
    // User cannot submit expenses in a chat thread, task report or in a chat room
    if (isChatThread(report) || isTaskReport(report) || isChatRoom(report) || isSelfDM(report) || isGroupChat(report)) {
        return false;
    }

    // Users can only submit expenses in DMs if they are a 1:1 DM
    if (isDM(report)) {
        return otherParticipants.length === 1;
    }

    // Prevent requesting money if pending IOU report waiting for their bank account already exists
    if (hasIOUWaitingOnCurrentUserBankAccount(report)) {
        return false;
    }

    let isOwnPolicyExpenseChat = report?.isOwnPolicyExpenseChat ?? false;
    if (isExpenseReport(report) && getParentReport(report)) {
        isOwnPolicyExpenseChat = !!getParentReport(report)?.isOwnPolicyExpenseChat;
    }

    // In case there are no other participants than the current user and it's not user's own policy expense chat, they can't submit expenses from such report
    if (otherParticipants.length === 0 && !isOwnPolicyExpenseChat) {
        return false;
    }

    // User can submit expenses in any IOU report, unless paid, but the user can only submit expenses in an expense report
    // which is tied to their workspace chat.
    if (isMoneyRequestReport(report)) {
        const canAddTransactions = canAddTransaction(report);
        return isReportInGroupPolicy(report) ? isOwnPolicyExpenseChat && canAddTransactions : canAddTransactions;
    }

    // In the case of policy expense chat, users can only submit expenses from their own policy expense chat
    return !isPolicyExpenseChat(report) || isOwnPolicyExpenseChat;
}

function isGroupChatAdmin(report: OnyxEntry<Report>, accountID: number) {
    if (!report?.participants) {
        return false;
    }

    const reportParticipants = report.participants ?? {};
    const participant = reportParticipants[accountID];
    return participant?.role === CONST.REPORT.ROLE.ADMIN;
}

/**
 * Helper method to define what expense options we want to show for particular method.
 * There are 4 expense options: Submit, Split, Pay and Track expense:
 * - Submit option should show for:
 *     - DMs
 *     - own policy expense chats
 *     - open and processing expense reports tied to own policy expense chat
 *     - unsettled IOU reports
 * - Pay option should show for:
 *     - DMs
 * - Split options should show for:
 *     - DMs
 *     - chat/policy rooms with more than 1 participant
 *     - groups chats with 2 and more participants
 *     - corporate workspace chats
 * - Track expense option should show for:
 *    - Self DMs
 *    - own policy expense chats
 *    - open and processing expense reports tied to own policy expense chat
 * - Send invoice option should show for:
 *    - invoice rooms if the user is an admin of the sender workspace
 * None of the options should show in chat threads or if there is some special Expensify account
 * as a participant of the report.
 */
function getMoneyRequestOptions(report: OnyxEntry<Report>, policy: OnyxEntry<Policy>, reportParticipants: number[], filterDeprecatedTypes = false): IOUType[] {
    // In any thread or task report, we do not allow any new expenses yet
    if (isChatThread(report) || isTaskReport(report) || isInvoiceReport(report) || isSystemChat(report)) {
        return [];
    }

    if (isInvoiceRoom(report)) {
        if (isPolicyAdmin(report?.policyID ?? '-1', allPolicies)) {
            return [CONST.IOU.TYPE.INVOICE];
        }
        return [];
    }

    // We don't allow IOU actions if an Expensify account is a participant of the report, unless the policy that the report is on is owned by an Expensify account
    const doParticipantsIncludeExpensifyAccounts = lodashIntersection(reportParticipants, CONST.EXPENSIFY_ACCOUNT_IDS).length > 0;
    const isPolicyOwnedByExpensifyAccounts = report?.policyID ? CONST.EXPENSIFY_ACCOUNT_IDS.includes(getPolicy(report?.policyID ?? '-1')?.ownerAccountID ?? -1) : false;
    if (doParticipantsIncludeExpensifyAccounts && !isPolicyOwnedByExpensifyAccounts) {
        return [];
    }

    const otherParticipants = reportParticipants.filter((accountID) => currentUserPersonalDetails?.accountID !== accountID);
    const hasSingleParticipantInReport = otherParticipants.length === 1;
    let options: IOUType[] = [];

    if (isSelfDM(report)) {
        options = [CONST.IOU.TYPE.TRACK];
    }

    // User created policy rooms and default rooms like #admins or #announce will always have the Split Expense option
    // unless there are no other participants at all (e.g. #admins room for a policy with only 1 admin)
    // DM chats will have the Split Expense option.
    // Your own workspace chats will have the split expense option.
    if (
        (isChatRoom(report) && !isAnnounceRoom(report) && otherParticipants.length > 0) ||
        (isDM(report) && otherParticipants.length > 0) ||
        (isGroupChat(report) && otherParticipants.length > 0) ||
        (isPolicyExpenseChat(report) && report?.isOwnPolicyExpenseChat)
    ) {
        options = [CONST.IOU.TYPE.SPLIT];
    }

    if (canRequestMoney(report, policy, otherParticipants)) {
        options = [...options, CONST.IOU.TYPE.SUBMIT];
        if (!filterDeprecatedTypes) {
            options = [...options, CONST.IOU.TYPE.REQUEST];
        }

        // If the user can request money from the workspace report, they can also track expenses
        if (isPolicyExpenseChat(report) || isExpenseReport(report)) {
            options = [...options, CONST.IOU.TYPE.TRACK];
        }
    }

    // Pay someone option should be visible only in 1:1 DMs
    if (isDM(report) && hasSingleParticipantInReport) {
        options = [...options, CONST.IOU.TYPE.PAY];
        if (!filterDeprecatedTypes) {
            options = [...options, CONST.IOU.TYPE.SEND];
        }
    }

    return options;
}

/**
 * This is a temporary function to help with the smooth transition with the oldDot.
 * This function will be removed once the transition occurs in oldDot to new links.
 */
// eslint-disable-next-line @typescript-eslint/naming-convention
function temporary_getMoneyRequestOptions(
    report: OnyxEntry<Report>,
    policy: OnyxEntry<Policy>,
    reportParticipants: number[],
): Array<Exclude<IOUType, typeof CONST.IOU.TYPE.REQUEST | typeof CONST.IOU.TYPE.SEND>> {
    return getMoneyRequestOptions(report, policy, reportParticipants, true) as Array<Exclude<IOUType, typeof CONST.IOU.TYPE.REQUEST | typeof CONST.IOU.TYPE.SEND>>;
}

/**
 * Invoice sender, invoice receiver and auto-invited admins cannot leave
 */
function canLeaveInvoiceRoom(report: OnyxEntry<Report>): boolean {
    if (!report || !report?.invoiceReceiver) {
        return false;
    }

    if (report?.statusNum === CONST.REPORT.STATUS_NUM.CLOSED) {
        return false;
    }

    const isSenderPolicyAdmin = getPolicy(report.policyID)?.role === CONST.POLICY.ROLE.ADMIN;

    if (isSenderPolicyAdmin) {
        return false;
    }

    if (report.invoiceReceiver.type === CONST.REPORT.INVOICE_RECEIVER_TYPE.INDIVIDUAL) {
        return report?.invoiceReceiver?.accountID !== currentUserAccountID;
    }

    const isReceiverPolicyAdmin = getPolicy(report.invoiceReceiver.policyID)?.role === CONST.POLICY.ROLE.ADMIN;

    if (isReceiverPolicyAdmin) {
        return false;
    }

    return true;
}

/**
 * Allows a user to leave a policy room according to the following conditions of the visibility or chatType rNVP:
 * `public` - Anyone can leave (because anybody can join)
 * `public_announce` - Only non-policy members can leave (it's auto-shared with policy members)
 * `policy_admins` - Nobody can leave (it's auto-shared with all policy admins)
 * `policy_announce` - Nobody can leave (it's auto-shared with all policy members)
 * `policyExpenseChat` - Nobody can leave (it's auto-shared with all policy members)
 * `policy` - Anyone can leave (though only policy members can join)
 * `domain` - Nobody can leave (it's auto-shared with domain members)
 * `dm` - Nobody can leave (it's auto-shared with users)
 * `private` - Anybody can leave (though you can only be invited to join)
 * `invoice` - Invoice sender, invoice receiver and auto-invited admins cannot leave
 */
function canLeaveRoom(report: OnyxEntry<Report>, isPolicyEmployee: boolean): boolean {
    if (isInvoiceRoom(report)) {
        if (isArchivedRoom(report, getReportNameValuePairs(report?.reportID))) {
            return false;
        }

        const invoiceReport = getReportOrDraftReport(report?.iouReportID ?? '-1');

        if (invoiceReport?.ownerAccountID === currentUserAccountID) {
            return false;
        }

        if (invoiceReport?.managerID === currentUserAccountID) {
            return false;
        }

        const isSenderPolicyAdmin = getPolicy(report?.policyID)?.role === CONST.POLICY.ROLE.ADMIN;

        if (isSenderPolicyAdmin) {
            return false;
        }

        const isReceiverPolicyAdmin =
            report?.invoiceReceiver?.type === CONST.REPORT.INVOICE_RECEIVER_TYPE.BUSINESS ? getPolicy(report?.invoiceReceiver?.policyID)?.role === CONST.POLICY.ROLE.ADMIN : false;

        if (isReceiverPolicyAdmin) {
            return false;
        }

        return true;
    }

    if (!report?.visibility) {
        if (
            report?.chatType === CONST.REPORT.CHAT_TYPE.POLICY_ADMINS ||
            report?.chatType === CONST.REPORT.CHAT_TYPE.POLICY_ANNOUNCE ||
            report?.chatType === CONST.REPORT.CHAT_TYPE.POLICY_EXPENSE_CHAT ||
            report?.chatType === CONST.REPORT.CHAT_TYPE.DOMAIN_ALL ||
            report?.chatType === CONST.REPORT.CHAT_TYPE.SELF_DM ||
            !report?.chatType
        ) {
            // DM chats don't have a chatType
            return false;
        }
    } else if (isPublicAnnounceRoom(report) && isPolicyEmployee) {
        return false;
    }
    return true;
}

function isCurrentUserTheOnlyParticipant(participantAccountIDs?: number[]): boolean {
    return !!(participantAccountIDs?.length === 1 && participantAccountIDs?.[0] === currentUserAccountID);
}

/**
 * Returns display names for those that can see the whisper.
 * However, it returns "you" if the current user is the only one who can see it besides the person that sent it.
 */
function getWhisperDisplayNames(participantAccountIDs?: number[]): string | undefined {
    const isWhisperOnlyVisibleToCurrentUser = isCurrentUserTheOnlyParticipant(participantAccountIDs);

    // When the current user is the only participant, the display name needs to be "you" because that's the only person reading it
    if (isWhisperOnlyVisibleToCurrentUser) {
        return Localize.translateLocal('common.youAfterPreposition');
    }

    return participantAccountIDs?.map((accountID) => getDisplayNameForParticipant(accountID, !isWhisperOnlyVisibleToCurrentUser)).join(', ');
}

/**
 * Show subscript on workspace chats / threads and expense requests
 */
function shouldReportShowSubscript(report: OnyxEntry<Report>): boolean {
    if (isArchivedRoom(report, getReportNameValuePairs(report?.reportID)) && !isWorkspaceThread(report)) {
        return false;
    }

    if (isPolicyExpenseChat(report) && !isChatThread(report) && !isTaskReport(report) && !report?.isOwnPolicyExpenseChat) {
        return true;
    }

    if (isPolicyExpenseChat(report) && !isThread(report) && !isTaskReport(report)) {
        return true;
    }

    if (isExpenseRequest(report)) {
        return true;
    }

    if (isExpenseReport(report) && isOneTransactionReport(report?.reportID ?? '-1')) {
        return true;
    }

    if (isWorkspaceTaskReport(report)) {
        return true;
    }

    if (isWorkspaceThread(report)) {
        return true;
    }

    if (isInvoiceRoom(report)) {
        return true;
    }

    return false;
}

/**
 * Return true if reports data exists
 */
function isReportDataReady(): boolean {
    const allReports = ReportConnection.getAllReports();
    return !isEmptyObject(allReports) && Object.keys(allReports ?? {}).some((key) => allReports?.[key]?.reportID);
}

/**
 * Return true if reportID from path is valid
 */
function isValidReportIDFromPath(reportIDFromPath: string): boolean {
    return !['', 'null', '0', '-1'].includes(reportIDFromPath);
}

/**
 * Return the errors we have when creating a chat or a workspace room
 */
function getAddWorkspaceRoomOrChatReportErrors(report: OnyxEntry<Report>): Errors | null | undefined {
    // We are either adding a workspace room, or we're creating a chat, it isn't possible for both of these to have errors for the same report at the same time, so
    // simply looking up the first truthy value will get the relevant property if it's set.
    return report?.errorFields?.addWorkspaceRoom ?? report?.errorFields?.createChat;
}

/**
 * Return true if the expense report is marked for deletion.
 */
function isMoneyRequestReportPendingDeletion(reportOrID: OnyxEntry<Report> | string): boolean {
    const report = typeof reportOrID === 'string' ? ReportConnection.getAllReports()?.[`${ONYXKEYS.COLLECTION.REPORT}${reportOrID}`] : reportOrID;
    if (!isMoneyRequestReport(report)) {
        return false;
    }

    const parentReportAction = ReportActionsUtils.getReportAction(report?.parentReportID ?? '-1', report?.parentReportActionID ?? '-1');
    return parentReportAction?.pendingAction === CONST.RED_BRICK_ROAD_PENDING_ACTION.DELETE;
}

function canUserPerformWriteAction(report: OnyxEntry<Report>) {
    const reportErrors = getAddWorkspaceRoomOrChatReportErrors(report);

    // If the expense report is marked for deletion, let us prevent any further write action.
    if (isMoneyRequestReportPendingDeletion(report)) {
        return false;
    }

    const reportNameValuePairs = getReportNameValuePairs(report?.reportID);
    return !isArchivedRoom(report, reportNameValuePairs) && isEmptyObject(reportErrors) && report && isAllowedToComment(report) && !isAnonymousUser && canWriteInReport(report);
}

/**
 * Returns ID of the original report from which the given reportAction is first created.
 */
function getOriginalReportID(reportID: string, reportAction: OnyxInputOrEntry<ReportAction>): string | undefined {
    const reportActions = allReportActions?.[`${ONYXKEYS.COLLECTION.REPORT_ACTIONS}${reportID}`];
    const currentReportAction = reportActions?.[reportAction?.reportActionID ?? '-1'] ?? null;
    const transactionThreadReportID = ReportActionsUtils.getOneTransactionThreadReportID(reportID, reportActions ?? ([] as ReportAction[]));
    if (Object.keys(currentReportAction ?? {}).length === 0) {
        return isThreadFirstChat(reportAction, reportID)
            ? ReportConnection.getAllReports()?.[`${ONYXKEYS.COLLECTION.REPORT}${reportID}`]?.parentReportID
            : transactionThreadReportID ?? reportID;
    }
    return reportID;
}

/**
 * Return the pendingAction and the errors resulting from either
 *
 * - creating a workspace room
 * - starting a chat
 * - paying the expense
 *
 * while being offline
 */
function getReportOfflinePendingActionAndErrors(report: OnyxEntry<Report>): ReportOfflinePendingActionAndErrors {
    // It shouldn't be possible for all of these actions to be pending (or to have errors) for the same report at the same time, so just take the first that exists
    const reportPendingAction = report?.pendingFields?.addWorkspaceRoom ?? report?.pendingFields?.createChat ?? report?.pendingFields?.reimbursed;

    const reportErrors = getAddWorkspaceRoomOrChatReportErrors(report);
    return {reportPendingAction, reportErrors};
}

/**
 * Check if the report can create the expense with type is iouType
 */
function canCreateRequest(report: OnyxEntry<Report>, policy: OnyxEntry<Policy>, iouType: ValueOf<typeof CONST.IOU.TYPE>): boolean {
    const participantAccountIDs = Object.keys(report?.participants ?? {}).map(Number);
    if (!canUserPerformWriteAction(report)) {
        return false;
    }
    return getMoneyRequestOptions(report, policy, participantAccountIDs).includes(iouType);
}

function getWorkspaceChats(policyID: string, accountIDs: number[]): Array<OnyxEntry<Report>> {
    const allReports = ReportConnection.getAllReports();
    return Object.values(allReports ?? {}).filter((report) => isPolicyExpenseChat(report) && (report?.policyID ?? '-1') === policyID && accountIDs.includes(report?.ownerAccountID ?? -1));
}

/**
 * Gets all reports that relate to the policy
 *
 * @param policyID - the workspace ID to get all associated reports
 */
function getAllWorkspaceReports(policyID: string): Array<OnyxEntry<Report>> {
    const allReports = ReportConnection.getAllReports();
    return Object.values(allReports ?? {}).filter((report) => (report?.policyID ?? '-1') === policyID);
}

/**
 * @param policy - the workspace the report is on, null if the user isn't a member of the workspace
 */
function shouldDisableRename(report: OnyxEntry<Report>): boolean {
    if (
        isDefaultRoom(report) ||
        isArchivedRoom(report, getReportNameValuePairs(report?.reportID)) ||
        isPublicRoom(report) ||
        isThread(report) ||
        isMoneyRequest(report) ||
        isMoneyRequestReport(report) ||
        isPolicyExpenseChat(report) ||
        isInvoiceRoom(report) ||
        isInvoiceReport(report) ||
        isSystemChat(report)
    ) {
        return true;
    }

    if (isGroupChat(report)) {
        return false;
    }

    if (isDeprecatedGroupDM(report) || isTaskReport(report)) {
        return true;
    }

    return false;
}

/**
 * @param policy - the workspace the report is on, null if the user isn't a member of the workspace
 */
function canEditWriteCapability(report: OnyxEntry<Report>, policy: OnyxEntry<Policy>): boolean {
    return PolicyUtils.isPolicyAdmin(policy) && !isAdminRoom(report) && !isArchivedRoom(report, getReportNameValuePairs(report?.reportID)) && !isThread(report) && !isInvoiceRoom(report);
}

/**
 * @param policy - the workspace the report is on, null if the user isn't a member of the workspace
 */
function canEditRoomVisibility(report: OnyxEntry<Report>, policy: OnyxEntry<Policy>): boolean {
    return PolicyUtils.isPolicyAdmin(policy) && !isArchivedRoom(report, getReportNameValuePairs(report?.reportID));
}

/**
 * Returns the onyx data needed for the task assignee chat
 */
function getTaskAssigneeChatOnyxData(
    accountID: number,
    assigneeAccountID: number,
    taskReportID: string,
    assigneeChatReportID: string,
    parentReportID: string,
    title: string,
    assigneeChatReport: OnyxEntry<Report>,
): OnyxDataTaskAssigneeChat {
    // Set if we need to add a comment to the assignee chat notifying them that they have been assigned a task
    let optimisticAssigneeAddComment: OptimisticReportAction | undefined;
    // Set if this is a new chat that needs to be created for the assignee
    let optimisticChatCreatedReportAction: OptimisticCreatedReportAction | undefined;
    const currentTime = DateUtils.getDBTime();
    const optimisticData: OnyxUpdate[] = [];
    const successData: OnyxUpdate[] = [];
    const failureData: OnyxUpdate[] = [];

    // You're able to assign a task to someone you haven't chatted with before - so we need to optimistically create the chat and the chat reportActions
    // Only add the assignee chat report to onyx if we haven't already set it optimistically
    if (assigneeChatReport?.isOptimisticReport && assigneeChatReport.pendingFields?.createChat !== CONST.RED_BRICK_ROAD_PENDING_ACTION.ADD) {
        optimisticChatCreatedReportAction = buildOptimisticCreatedReportAction(assigneeChatReportID);
        optimisticData.push(
            {
                onyxMethod: Onyx.METHOD.MERGE,
                key: `${ONYXKEYS.COLLECTION.REPORT}${assigneeChatReportID}`,
                value: {
                    pendingFields: {
                        createChat: CONST.RED_BRICK_ROAD_PENDING_ACTION.ADD,
                    },
                    isHidden: false,
                },
            },
            {
                onyxMethod: Onyx.METHOD.MERGE,
                key: `${ONYXKEYS.COLLECTION.REPORT_ACTIONS}${assigneeChatReportID}`,
                value: {[optimisticChatCreatedReportAction.reportActionID]: optimisticChatCreatedReportAction as Partial<ReportAction>},
            },
        );

        successData.push({
            onyxMethod: Onyx.METHOD.MERGE,
            key: `${ONYXKEYS.COLLECTION.REPORT}${assigneeChatReportID}`,
            value: {
                pendingFields: {
                    createChat: null,
                },
                isOptimisticReport: false,
                // BE will send a different participant. We clear the optimistic one to avoid duplicated entries
                participants: {[assigneeAccountID]: null},
            },
        });

        failureData.push(
            {
                onyxMethod: Onyx.METHOD.SET,
                key: `${ONYXKEYS.COLLECTION.REPORT}${assigneeChatReportID}`,
                value: null,
            },
            {
                onyxMethod: Onyx.METHOD.MERGE,
                key: `${ONYXKEYS.COLLECTION.REPORT_ACTIONS}${assigneeChatReportID}`,
                value: {[optimisticChatCreatedReportAction.reportActionID]: {pendingAction: null}},
            },
            // If we failed, we want to remove the optimistic personal details as it was likely due to an invalid login
            {
                onyxMethod: Onyx.METHOD.MERGE,
                key: ONYXKEYS.PERSONAL_DETAILS_LIST,
                value: {
                    [assigneeAccountID]: null,
                },
            },
        );
    }

    // If you're choosing to share the task in the same DM as the assignee then we don't need to create another reportAction indicating that you've been assigned
    if (assigneeChatReportID !== parentReportID) {
        // eslint-disable-next-line @typescript-eslint/prefer-nullish-coalescing
        const displayname = allPersonalDetails?.[assigneeAccountID]?.displayName || allPersonalDetails?.[assigneeAccountID]?.login || '';
        optimisticAssigneeAddComment = buildOptimisticTaskCommentReportAction(taskReportID, title, assigneeAccountID, `assigned to ${displayname}`, parentReportID);
        const lastAssigneeCommentText = formatReportLastMessageText(ReportActionsUtils.getReportActionText(optimisticAssigneeAddComment.reportAction as ReportAction));
        const optimisticAssigneeReport = {
            lastVisibleActionCreated: currentTime,
            lastMessageText: lastAssigneeCommentText,
            lastActorAccountID: accountID,
            lastReadTime: currentTime,
        };

        optimisticData.push(
            {
                onyxMethod: Onyx.METHOD.MERGE,
                key: `${ONYXKEYS.COLLECTION.REPORT_ACTIONS}${assigneeChatReportID}`,
                value: {[optimisticAssigneeAddComment.reportAction.reportActionID ?? '-1']: optimisticAssigneeAddComment.reportAction as ReportAction},
            },
            {
                onyxMethod: Onyx.METHOD.MERGE,
                key: `${ONYXKEYS.COLLECTION.REPORT}${assigneeChatReportID}`,
                value: optimisticAssigneeReport,
            },
        );
        successData.push({
            onyxMethod: Onyx.METHOD.MERGE,
            key: `${ONYXKEYS.COLLECTION.REPORT_ACTIONS}${assigneeChatReportID}`,
            value: {[optimisticAssigneeAddComment.reportAction.reportActionID ?? '-1']: {isOptimisticAction: null}},
        });
        failureData.push({
            onyxMethod: Onyx.METHOD.MERGE,
            key: `${ONYXKEYS.COLLECTION.REPORT_ACTIONS}${assigneeChatReportID}`,
            value: {[optimisticAssigneeAddComment.reportAction.reportActionID ?? '-1']: {pendingAction: null}},
        });
    }

    return {
        optimisticData,
        successData,
        failureData,
        optimisticAssigneeAddComment,
        optimisticChatCreatedReportAction,
    };
}

/**
 * Return iou report action display message
 */
function getIOUReportActionDisplayMessage(reportAction: OnyxEntry<ReportAction>, transaction?: OnyxEntry<Transaction>): string {
    if (!ReportActionsUtils.isMoneyRequestAction(reportAction)) {
        return '';
    }
    const originalMessage = ReportActionsUtils.getOriginalMessage(reportAction);
    const {IOUReportID} = originalMessage ?? {};
    const iouReport = getReportOrDraftReport(IOUReportID);
    let translationKey: TranslationPaths;
    if (originalMessage?.type === CONST.IOU.REPORT_ACTION_TYPE.PAY) {
        // The `REPORT_ACTION_TYPE.PAY` action type is used for both fulfilling existing requests and sending money. To
        // differentiate between these two scenarios, we check if the `originalMessage` contains the `IOUDetails`
        // property. If it does, it indicates that this is a 'Pay someone' action.
        const {amount, currency} = originalMessage?.IOUDetails ?? originalMessage ?? {};
        const formattedAmount = CurrencyUtils.convertToDisplayString(Math.abs(amount), currency) ?? '';

        switch (originalMessage.paymentType) {
            case CONST.IOU.PAYMENT_TYPE.ELSEWHERE:
                translationKey = 'iou.paidElsewhereWithAmount';
                break;
            case CONST.IOU.PAYMENT_TYPE.EXPENSIFY:
            case CONST.IOU.PAYMENT_TYPE.VBBA:
                translationKey = 'iou.paidWithExpensifyWithAmount';
                break;
            default:
                translationKey = 'iou.payerPaidAmount';
                break;
        }
        return Localize.translateLocal(translationKey, {amount: formattedAmount, payer: ''});
    }

    const amount = TransactionUtils.getAmount(transaction, !isEmptyObject(iouReport) && isExpenseReport(iouReport)) ?? 0;
    const formattedAmount = CurrencyUtils.convertToDisplayString(amount, TransactionUtils.getCurrency(transaction)) ?? '';
    const isRequestSettled = isSettled(originalMessage?.IOUReportID);
    const isApproved = isReportApproved(iouReport);
    if (isRequestSettled) {
        return Localize.translateLocal('iou.payerSettled', {
            amount: formattedAmount,
        });
    }
    if (isApproved) {
        return Localize.translateLocal('iou.approvedAmount', {
            amount: formattedAmount,
        });
    }
    if (ReportActionsUtils.isSplitBillAction(reportAction)) {
        translationKey = 'iou.didSplitAmount';
    } else if (ReportActionsUtils.isTrackExpenseAction(reportAction)) {
        translationKey = 'iou.trackedAmount';
    } else {
        translationKey = 'iou.submittedAmount';
    }
    return Localize.translateLocal(translationKey, {
        formattedAmount,
        comment: TransactionUtils.getDescription(transaction) ?? '',
    });
}

/**
 * Checks if a report is a group chat.
 *
 * A report is a group chat if it meets the following conditions:
 * - Not a chat thread.
 * - Not a task report.
 * - Not an expense / IOU report.
 * - Not an archived room.
 * - Not a public / admin / announce chat room (chat type doesn't match any of the specified types).
 * - More than 2 participants.
 *
 */
function isDeprecatedGroupDM(report: OnyxEntry<Report>): boolean {
    return !!(
        report &&
        !isChatThread(report) &&
        !isTaskReport(report) &&
        !isInvoiceReport(report) &&
        !isMoneyRequestReport(report) &&
        !isArchivedRoom(report, getReportNameValuePairs(report?.reportID)) &&
        !Object.values(CONST.REPORT.CHAT_TYPE).some((chatType) => chatType === getChatType(report)) &&
        Object.keys(report.participants ?? {})
            .map(Number)
            .filter((accountID) => accountID !== currentUserAccountID).length > 1
    );
}

/**
 * A "root" group chat is the top level group chat and does not refer to any threads off of a Group Chat
 */
function isRootGroupChat(report: OnyxEntry<Report>): boolean {
    return !isChatThread(report) && (isGroupChat(report) || isDeprecatedGroupDM(report));
}

/**
 * Assume any report without a reportID is unusable.
 */
function isValidReport(report?: OnyxEntry<Report>): boolean {
    return !!report?.reportID;
}

/**
 * Check to see if we are a participant of this report.
 */
function isReportParticipant(accountID: number, report: OnyxEntry<Report>): boolean {
    if (!accountID) {
        return false;
    }

    const possibleAccountIDs = Object.keys(report?.participants ?? {}).map(Number);
    if (report?.ownerAccountID) {
        possibleAccountIDs.push(report?.ownerAccountID);
    }
    if (report?.managerID) {
        possibleAccountIDs.push(report?.managerID);
    }
    return possibleAccountIDs.includes(accountID);
}

/**
 * Check to see if the current user has access to view the report.
 */
function canCurrentUserOpenReport(report: OnyxEntry<Report>): boolean {
    return (isReportParticipant(currentUserAccountID ?? 0, report) || isPublicRoom(report)) && canAccessReport(report, allPolicies, allBetas);
}

function shouldUseFullTitleToDisplay(report: OnyxEntry<Report>): boolean {
    return (
        isMoneyRequestReport(report) || isPolicyExpenseChat(report) || isChatRoom(report) || isChatThread(report) || isTaskReport(report) || isGroupChat(report) || isInvoiceReport(report)
    );
}

function getRoom(type: ValueOf<typeof CONST.REPORT.CHAT_TYPE>, policyID: string): OnyxEntry<Report> {
    const room = Object.values(ReportConnection.getAllReports() ?? {}).find((report) => report?.policyID === policyID && report?.chatType === type && !isThread(report));
    return room;
}

/**
 *  We only want policy members who are members of the report to be able to modify the report description, but not in thread chat.
 */
function canEditReportDescription(report: OnyxEntry<Report>, policy: OnyxEntry<Policy>): boolean {
    return (
        !isMoneyRequestReport(report) &&
        !isArchivedRoom(report, getReportNameValuePairs(report?.reportID)) &&
        isChatRoom(report) &&
        !isChatThread(report) &&
        !isEmpty(policy) &&
        hasParticipantInArray(report, [currentUserAccountID ?? 0])
    );
}

function canEditPolicyDescription(policy: OnyxEntry<Policy>): boolean {
    return PolicyUtils.isPolicyAdmin(policy);
}

/**
 * Checks if report action has error when smart scanning
 */
function hasSmartscanError(reportActions: ReportAction[]) {
    return reportActions.some((action) => {
        if (!ReportActionsUtils.isSplitBillAction(action) && !ReportActionsUtils.isReportPreviewAction(action)) {
            return false;
        }
        const IOUReportID = ReportActionsUtils.getIOUReportIDFromReportActionPreview(action);
        const isReportPreviewError = ReportActionsUtils.isReportPreviewAction(action) && shouldShowRBRForMissingSmartscanFields(IOUReportID) && !isSettled(IOUReportID);
        const transactionID = ReportActionsUtils.isMoneyRequestAction(action) ? ReportActionsUtils.getOriginalMessage(action)?.IOUTransactionID ?? '-1' : '-1';
        const transaction = allTransactions?.[`${ONYXKEYS.COLLECTION.TRANSACTION}${transactionID}`] ?? {};
        const isSplitBillError = ReportActionsUtils.isSplitBillAction(action) && TransactionUtils.hasMissingSmartscanFields(transaction as Transaction);

        return isReportPreviewError || isSplitBillError;
    });
}

function shouldAutoFocusOnKeyPress(event: KeyboardEvent): boolean {
    if (event.key.length > 1) {
        return false;
    }

    // If a key is pressed in combination with Meta, Control or Alt do not focus
    if (event.ctrlKey || event.metaKey) {
        return false;
    }

    if (event.code === 'Space') {
        return false;
    }

    return true;
}

/**
 * Navigates to the appropriate screen based on the presence of a private note for the current user.
 */
function navigateToPrivateNotes(report: OnyxEntry<Report>, session: OnyxEntry<Session>) {
    if (isEmpty(report) || isEmpty(session) || !session.accountID) {
        return;
    }
    const currentUserPrivateNote = report.privateNotes?.[session.accountID]?.note ?? '';
    if (isEmpty(currentUserPrivateNote)) {
        Navigation.navigate(ROUTES.PRIVATE_NOTES_EDIT.getRoute(report.reportID, session.accountID));
        return;
    }
    Navigation.navigate(ROUTES.PRIVATE_NOTES_LIST.getRoute(report.reportID));
}

/**
 * Get all held transactions of a iouReport
 */
function getAllHeldTransactions(iouReportID?: string): Transaction[] {
    const transactions = reportsTransactions[iouReportID ?? ''] ?? [];
    return transactions.filter((transaction) => TransactionUtils.isOnHold(transaction));
}

/**
 * Check if Report has any held expenses
 */
function hasHeldExpenses(iouReportID?: string): boolean {
    const transactions = reportsTransactions[iouReportID ?? ''] ?? [];
    return transactions.some((transaction) => TransactionUtils.isOnHold(transaction));
}

/**
 * Check if all expenses in the Report are on hold
 */
function hasOnlyHeldExpenses(iouReportID: string): boolean {
    const reportTransactions = reportsTransactions[iouReportID ?? ''] ?? [];
    return reportTransactions.length > 0 && !reportTransactions.some((transaction) => !TransactionUtils.isOnHold(transaction));
}

/**
 * Checks if thread replies should be displayed
 */
function shouldDisplayThreadReplies(reportAction: OnyxInputOrEntry<ReportAction>, reportID: string): boolean {
    const hasReplies = (reportAction?.childVisibleActionCount ?? 0) > 0;
    return hasReplies && !!reportAction?.childCommenterCount && !isThreadFirstChat(reportAction, reportID);
}

/**
 * Check if money report has any transactions updated optimistically
 */
function hasUpdatedTotal(report: OnyxInputOrEntry<Report>, policy: OnyxInputOrEntry<Policy>): boolean {
    if (!report) {
        return true;
    }

    const allReportTransactions = reportsTransactions[report.reportID] ?? [];

    const hasPendingTransaction = allReportTransactions.some((transaction) => !!transaction.pendingAction);
    const hasTransactionWithDifferentCurrency = allReportTransactions.some((transaction) => transaction.currency !== report.currency);
    const hasDifferentWorkspaceCurrency = report.pendingFields?.createChat && isExpenseReport(report) && report.currency !== policy?.outputCurrency;
    const hasOptimisticHeldExpense = hasHeldExpenses(report.reportID) && report?.unheldTotal === undefined;

    return !(hasPendingTransaction && (hasTransactionWithDifferentCurrency || hasDifferentWorkspaceCurrency)) && !hasOptimisticHeldExpense;
}

/**
 * Return held and full amount formatted with used currency
 */
function getNonHeldAndFullAmount(iouReport: OnyxEntry<Report>, policy: OnyxEntry<Policy>): string[] {
    const reportTransactions = reportsTransactions[iouReport?.reportID ?? ''] ?? [];
    const hasPendingTransaction = reportTransactions.some((transaction) => !!transaction.pendingAction);

    // if the report is an expense report, the total amount should be negated
    const coefficient = isExpenseReport(iouReport) ? -1 : 1;

    if (hasUpdatedTotal(iouReport, policy) && hasPendingTransaction) {
        const unheldTotal = reportTransactions.reduce((currentVal, transaction) => currentVal - (!TransactionUtils.isOnHold(transaction) ? transaction.amount : 0), 0);

        return [CurrencyUtils.convertToDisplayString(unheldTotal, iouReport?.currency), CurrencyUtils.convertToDisplayString((iouReport?.total ?? 0) * coefficient, iouReport?.currency)];
    }

    return [
        CurrencyUtils.convertToDisplayString((iouReport?.unheldTotal ?? 0) * coefficient, iouReport?.currency),
        CurrencyUtils.convertToDisplayString((iouReport?.total ?? 0) * coefficient, iouReport?.currency),
    ];
}

/**
 * Disable reply in thread action if:
 *
 * - The action is listed in the thread-disabled list
 * - The action is a split expense action
 * - The action is deleted and is not threaded
 * - The report is archived and the action is not threaded
 * - The action is a whisper action and it's neither a report preview nor IOU action
 * - The action is the thread's first chat
 */
function shouldDisableThread(reportAction: OnyxInputOrEntry<ReportAction>, reportID: string): boolean {
    const isSplitBillAction = ReportActionsUtils.isSplitBillAction(reportAction);
    const isDeletedAction = ReportActionsUtils.isDeletedAction(reportAction);
    const isReportPreviewAction = ReportActionsUtils.isReportPreviewAction(reportAction);
    const isIOUAction = ReportActionsUtils.isMoneyRequestAction(reportAction);
    const isWhisperAction = ReportActionsUtils.isWhisperAction(reportAction) || ReportActionsUtils.isActionableTrackExpense(reportAction);
    const isArchivedReport = isArchivedRoom(getReportOrDraftReport(reportID), getReportNameValuePairs(reportID));
    const isActionDisabled = CONST.REPORT.ACTIONS.THREAD_DISABLED.some((action: string) => action === reportAction?.actionName);

    return (
        isActionDisabled ||
        isSplitBillAction ||
        (isDeletedAction && !reportAction?.childVisibleActionCount) ||
        (isArchivedReport && !reportAction?.childVisibleActionCount) ||
        (isWhisperAction && !isReportPreviewAction && !isIOUAction) ||
        isThreadFirstChat(reportAction, reportID)
    );
}

function getAllAncestorReportActions(report: Report | null | undefined): Ancestor[] {
    if (!report) {
        return [];
    }
    const allAncestors: Ancestor[] = [];
    let parentReportID = report.parentReportID;
    let parentReportActionID = report.parentReportActionID;

    while (parentReportID) {
        const parentReport = getReportOrDraftReport(parentReportID);
        const parentReportAction = ReportActionsUtils.getReportAction(parentReportID, parentReportActionID ?? '-1');

        if (
            !parentReport ||
            !parentReportAction ||
            (ReportActionsUtils.isTransactionThread(parentReportAction) && !ReportActionsUtils.isSentMoneyReportAction(parentReportAction)) ||
            ReportActionsUtils.isReportPreviewAction(parentReportAction)
        ) {
            break;
        }

        const isParentReportActionUnread = ReportActionsUtils.isCurrentActionUnread(parentReport, parentReportAction);
        allAncestors.push({
            report: parentReport,
            reportAction: parentReportAction,
            shouldDisplayNewMarker: isParentReportActionUnread,
        });

        parentReportID = parentReport?.parentReportID;
        parentReportActionID = parentReport?.parentReportActionID;
    }

    return allAncestors.reverse();
}

function getAllAncestorReportActionIDs(report: Report | null | undefined, includeTransactionThread = false): AncestorIDs {
    if (!report) {
        return {
            reportIDs: [],
            reportActionsIDs: [],
        };
    }

    const allAncestorIDs: AncestorIDs = {
        reportIDs: [],
        reportActionsIDs: [],
    };
    let parentReportID = report.parentReportID;
    let parentReportActionID = report.parentReportActionID;

    while (parentReportID) {
        const parentReport = getReportOrDraftReport(parentReportID);
        const parentReportAction = ReportActionsUtils.getReportAction(parentReportID, parentReportActionID ?? '-1');

        if (
            !parentReportAction ||
            (!includeTransactionThread &&
                ((ReportActionsUtils.isTransactionThread(parentReportAction) && !ReportActionsUtils.isSentMoneyReportAction(parentReportAction)) ||
                    ReportActionsUtils.isReportPreviewAction(parentReportAction)))
        ) {
            break;
        }

        allAncestorIDs.reportIDs.push(parentReportID ?? '-1');
        allAncestorIDs.reportActionsIDs.push(parentReportActionID ?? '-1');

        if (!parentReport) {
            break;
        }

        parentReportID = parentReport?.parentReportID;
        parentReportActionID = parentReport?.parentReportActionID;
    }

    return allAncestorIDs;
}

/**
 * Get optimistic data of parent report action
 * @param reportID The reportID of the report that is updated
 * @param lastVisibleActionCreated Last visible action created of the child report
 * @param type The type of action in the child report
 */
function getOptimisticDataForParentReportAction(reportID: string, lastVisibleActionCreated: string, type: string): Array<OnyxUpdate | null> {
    const report = getReportOrDraftReport(reportID);

    if (!report || isEmptyObject(report)) {
        return [];
    }

    const ancestors = getAllAncestorReportActionIDs(report, true);
    const totalAncestor = ancestors.reportIDs.length;

    return Array.from(Array(totalAncestor), (_, index) => {
        const ancestorReport = getReportOrDraftReport(ancestors.reportIDs[index]);

        if (!ancestorReport || isEmptyObject(ancestorReport)) {
            return null;
        }

        const ancestorReportAction = ReportActionsUtils.getReportAction(ancestorReport.reportID, ancestors.reportActionsIDs[index]);

        if (!ancestorReportAction || isEmptyObject(ancestorReportAction)) {
            return null;
        }

        return {
            onyxMethod: Onyx.METHOD.MERGE,
            key: `${ONYXKEYS.COLLECTION.REPORT_ACTIONS}${ancestorReport.reportID}`,
            value: {
                [ancestorReportAction?.reportActionID ?? '-1']: updateOptimisticParentReportAction(ancestorReportAction, lastVisibleActionCreated, type),
            },
        };
    });
}

function canBeAutoReimbursed(report: OnyxInputOrEntry<Report>, policy: OnyxInputOrEntry<Policy>): boolean {
    if (isEmptyObject(policy)) {
        return false;
    }
    type CurrencyType = TupleToUnion<typeof CONST.DIRECT_REIMBURSEMENT_CURRENCIES>;
    const reimbursableTotal = getMoneyRequestSpendBreakdown(report).totalDisplaySpend;
    const autoReimbursementLimit = policy.autoReimbursementLimit ?? 0;
    const isAutoReimbursable =
        isReportInGroupPolicy(report) &&
        policy.reimbursementChoice === CONST.POLICY.REIMBURSEMENT_CHOICES.REIMBURSEMENT_YES &&
        autoReimbursementLimit >= reimbursableTotal &&
        reimbursableTotal > 0 &&
        CONST.DIRECT_REIMBURSEMENT_CURRENCIES.includes(report?.currency as CurrencyType);
    return isAutoReimbursable;
}

/** Check if the current user is an owner of the report */
function isReportOwner(report: OnyxInputOrEntry<Report>): boolean {
    return report?.ownerAccountID === currentUserPersonalDetails?.accountID;
}

function isAllowedToApproveExpenseReport(report: OnyxEntry<Report>, approverAccountID?: number): boolean {
    const policy = getPolicy(report?.policyID);
    const isOwner = (approverAccountID ?? currentUserAccountID) === report?.ownerAccountID;
    return !(policy?.preventSelfApproval && isOwner);
}

function isAllowedToSubmitDraftExpenseReport(report: OnyxEntry<Report>): boolean {
    const policy = getPolicy(report?.policyID);
    const submitToAccountID = PolicyUtils.getSubmitToAccountID(policy, report?.ownerAccountID ?? -1);

    return isAllowedToApproveExpenseReport(report, submitToAccountID);
}

/**
 * What missing payment method does this report action indicate, if any?
 */
function getIndicatedMissingPaymentMethod(userWallet: OnyxEntry<UserWallet>, reportId: string, reportAction: ReportAction): MissingPaymentMethod | undefined {
    const isSubmitterOfUnsettledReport = isCurrentUserSubmitter(reportId) && !isSettled(reportId);
    if (!isSubmitterOfUnsettledReport || !ReportActionsUtils.isReimbursementQueuedAction(reportAction)) {
        return undefined;
    }
    const paymentType = ReportActionsUtils.getOriginalMessage(reportAction)?.paymentType;
    if (paymentType === CONST.IOU.PAYMENT_TYPE.EXPENSIFY) {
        return isEmpty(userWallet) || userWallet.tierName === CONST.WALLET.TIER_NAME.SILVER ? 'wallet' : undefined;
    }

    return !store.hasCreditBankAccount() ? 'bankAccount' : undefined;
}

/**
 * Checks if report chat contains missing payment method
 */
function hasMissingPaymentMethod(userWallet: OnyxEntry<UserWallet>, iouReportID: string): boolean {
    const reportActions = allReportActions?.[`${ONYXKEYS.COLLECTION.REPORT_ACTIONS}${iouReportID}`] ?? {};
    return Object.values(reportActions)
        .filter(Boolean)
        .some((action) => getIndicatedMissingPaymentMethod(userWallet, iouReportID, action) !== undefined);
}

/**
 * Used from expense actions to decide if we need to build an optimistic expense report.
 * Create a new report if:
 * - we don't have an iouReport set in the chatReport
 * - we have one, but it's waiting on the payee adding a bank account
 * - we have one, but we can't add more transactions to it due to: report is approved or settled, or report is processing and policy isn't on Instant submit reporting frequency
 */
function shouldCreateNewMoneyRequestReport(existingIOUReport: OnyxInputOrEntry<Report> | undefined, chatReport: OnyxInputOrEntry<Report>): boolean {
    return !existingIOUReport || hasIOUWaitingOnCurrentUserBankAccount(chatReport) || !canAddTransaction(existingIOUReport);
}

function getTripTransactions(tripRoomReportID: string | undefined, reportFieldToCompare: 'parentReportID' | 'reportID' = 'parentReportID'): Transaction[] {
    const tripTransactionReportIDs = Object.values(ReportConnection.getAllReports() ?? {})
        .filter((report) => report && report?.[reportFieldToCompare] === tripRoomReportID)
        .map((report) => report?.reportID);
    return tripTransactionReportIDs.flatMap((reportID) => reportsTransactions[reportID ?? ''] ?? []);
}

function getTripIDFromTransactionParentReport(transactionParentReport: OnyxEntry<Report> | undefined | null): string | undefined {
    return getReportOrDraftReport(transactionParentReport?.parentReportID)?.tripData?.tripID;
}

/**
 * Checks if report contains actions with errors
 */
function hasActionsWithErrors(reportID: string): boolean {
    const reportActions = allReportActions?.[`${ONYXKEYS.COLLECTION.REPORT_ACTIONS}${reportID}`] ?? {};
    return Object.values(reportActions)
        .filter(Boolean)
        .some((action) => !isEmptyObject(action.errors));
}

function isNonAdminOrOwnerOfPolicyExpenseChat(report: OnyxInputOrEntry<Report>, policy: OnyxInputOrEntry<Policy>): boolean {
    return isPolicyExpenseChat(report) && !(PolicyUtils.isPolicyAdmin(policy) || PolicyUtils.isPolicyOwner(policy, currentUserAccountID ?? -1) || isReportOwner(report));
}

function isAdminOwnerApproverOrReportOwner(report: OnyxEntry<Report>, policy: OnyxEntry<Policy>): boolean {
    const isApprover = isMoneyRequestReport(report) && report?.managerID !== null && currentUserPersonalDetails?.accountID === report?.managerID;

    return PolicyUtils.isPolicyAdmin(policy) || PolicyUtils.isPolicyOwner(policy, currentUserAccountID ?? -1) || isReportOwner(report) || isApprover;
}

/**
 * Whether the user can join a report
 */
function canJoinChat(report: OnyxInputOrEntry<Report>, parentReportAction: OnyxInputOrEntry<ReportAction>, policy: OnyxInputOrEntry<Policy>): boolean {
    // We disabled thread functions for whisper action
    // So we should not show join option for existing thread on whisper message that has already been left, or manually leave it
    if (ReportActionsUtils.isWhisperAction(parentReportAction)) {
        return false;
    }

    // If the notification preference of the chat is not hidden that means we have already joined the chat
    if (report?.notificationPreference !== CONST.REPORT.NOTIFICATION_PREFERENCE.HIDDEN) {
        return false;
    }

    const isExpenseChat = isMoneyRequestReport(report) || isMoneyRequest(report) || isInvoiceReport(report) || isTrackExpenseReport(report);
    // Anyone viewing these chat types is already a participant and therefore cannot join
    if (isRootGroupChat(report) || isSelfDM(report) || isInvoiceRoom(report) || isSystemChat(report) || isExpenseChat) {
        return false;
    }

    // The user who is a member of the workspace has already joined the public announce room.
    if (isPublicAnnounceRoom(report) && !isEmptyObject(policy)) {
        return false;
    }

    return isChatThread(report) || isUserCreatedPolicyRoom(report) || isNonAdminOrOwnerOfPolicyExpenseChat(report, policy);
}

/**
 * Whether the user can leave a report
 */
function canLeaveChat(report: OnyxEntry<Report>, policy: OnyxEntry<Policy>): boolean {
    if (isRootGroupChat(report)) {
        return true;
    }

    if (isPolicyExpenseChat(report) && !report?.isOwnPolicyExpenseChat && !PolicyUtils.isPolicyAdmin(policy)) {
        return true;
    }

    if (isPublicRoom(report) && SessionUtils.isAnonymousUser()) {
        return false;
    }

    if (report?.notificationPreference === CONST.REPORT.NOTIFICATION_PREFERENCE.HIDDEN) {
        return false;
    }

    // Anyone viewing these chat types is already a participant and therefore cannot leave
    if (isSelfDM(report)) {
        return false;
    }

    // The user who is a member of the workspace cannot leave the public announce room.
    if (isPublicAnnounceRoom(report) && !isEmptyObject(policy)) {
        return false;
    }

    if (isInvoiceRoom(report)) {
        return canLeaveInvoiceRoom(report);
    }

    return (isChatThread(report) && !!report?.notificationPreference?.length) || isUserCreatedPolicyRoom(report) || isNonAdminOrOwnerOfPolicyExpenseChat(report, policy);
}

function getReportActionActorAccountID(reportAction: OnyxInputOrEntry<ReportAction>, iouReport: OnyxInputOrEntry<Report> | undefined): number | undefined {
    switch (reportAction?.actionName) {
        case CONST.REPORT.ACTIONS.TYPE.REPORT_PREVIEW:
            return !isEmptyObject(iouReport) ? iouReport.managerID : reportAction?.childManagerAccountID;

        case CONST.REPORT.ACTIONS.TYPE.SUBMITTED:
            return reportAction?.adminAccountID ?? reportAction?.actorAccountID;

        default:
            return reportAction?.actorAccountID;
    }
}

function createDraftWorkspaceAndNavigateToConfirmationScreen(transactionID: string, actionName: IOUAction): void {
    const isCategorizing = actionName === CONST.IOU.ACTION.CATEGORIZE;
    const {expenseChatReportID, policyID, policyName} = PolicyActions.createDraftWorkspace();
    IOU.setMoneyRequestParticipants(transactionID, [
        {
            selected: true,
            accountID: 0,
            isPolicyExpenseChat: true,
            reportID: expenseChatReportID,
            policyID,
            searchText: policyName,
        },
    ]);
    if (isCategorizing) {
        Navigation.navigate(ROUTES.MONEY_REQUEST_STEP_CATEGORY.getRoute(actionName, CONST.IOU.TYPE.SUBMIT, transactionID, expenseChatReportID));
    } else {
        Navigation.navigate(ROUTES.MONEY_REQUEST_STEP_CONFIRMATION.getRoute(actionName, CONST.IOU.TYPE.SUBMIT, transactionID, expenseChatReportID, true));
    }
}

function createDraftTransactionAndNavigateToParticipantSelector(transactionID: string, reportID: string, actionName: IOUAction, reportActionID: string): void {
    const transaction = allTransactions?.[`${ONYXKEYS.COLLECTION.TRANSACTION}${transactionID}`] ?? ({} as Transaction);
    const reportActions = allReportActions?.[`${ONYXKEYS.COLLECTION.REPORT_ACTIONS}${reportID}`] ?? ([] as ReportAction[]);

    if (!transaction || !reportActions) {
        return;
    }

    const linkedTrackedExpenseReportAction = Object.values(reportActions)
        .filter(Boolean)
        .find((action) => ReportActionsUtils.isMoneyRequestAction(action) && ReportActionsUtils.getOriginalMessage(action)?.IOUTransactionID === transactionID);

    const {created, amount, currency, merchant, mccGroup} = getTransactionDetails(transaction) ?? {};
    const comment = getTransactionCommentObject(transaction);

    IOU.createDraftTransaction({
        ...transaction,
        actionableWhisperReportActionID: reportActionID,
        linkedTrackedExpenseReportAction,
        linkedTrackedExpenseReportID: reportID,
        created,
        amount,
        currency,
        comment,
        merchant,
        modifiedMerchant: '',
        mccGroup,
    } as Transaction);

    const filteredPolicies = Object.values(allPolicies ?? {}).filter(
        (policy) => policy && policy.type !== CONST.POLICY.TYPE.PERSONAL && policy.pendingAction !== CONST.RED_BRICK_ROAD_PENDING_ACTION.DELETE,
    );

    if (actionName === CONST.IOU.ACTION.SUBMIT || (allPolicies && filteredPolicies.length > 0)) {
        Navigation.navigate(ROUTES.MONEY_REQUEST_STEP_PARTICIPANTS.getRoute(CONST.IOU.TYPE.SUBMIT, transactionID, reportID, undefined, actionName));
        return;
    }

    return createDraftWorkspaceAndNavigateToConfirmationScreen(transactionID, actionName);
}

/**
 * @returns the object to update `report.hasOutstandingChildRequest`
 */
function getOutstandingChildRequest(iouReport: OnyxInputOrEntry<Report>): OutstandingChildRequest {
    if (!iouReport || isEmptyObject(iouReport)) {
        return {};
    }

    if (!isExpenseReport(iouReport)) {
        const {reimbursableSpend} = getMoneyRequestSpendBreakdown(iouReport);
        return {
            hasOutstandingChildRequest: iouReport.managerID === currentUserAccountID && reimbursableSpend !== 0,
        };
    }

    const policy = getPolicy(iouReport.policyID);
    const shouldBeManuallySubmitted = PolicyUtils.isPaidGroupPolicy(policy) && !policy?.harvesting?.enabled;
    const isOwnFreePolicy = PolicyUtils.isFreeGroupPolicy(policy) && PolicyUtils.isPolicyAdmin(policy);
    if (shouldBeManuallySubmitted || isOwnFreePolicy) {
        return {
            hasOutstandingChildRequest: true,
        };
    }

    // We don't need to update hasOutstandingChildRequest in this case
    return {};
}

function canReportBeMentionedWithinPolicy(report: OnyxEntry<Report>, policyID: string): boolean {
    if (report?.policyID !== policyID) {
        return false;
    }

    return isChatRoom(report) && !isInvoiceRoom(report) && !isThread(report);
}

function shouldShowMerchantColumn(transactions: Transaction[]) {
    const allReports = ReportConnection.getAllReports();
    return transactions.some((transaction) => isExpenseReport(allReports?.[transaction.reportID] ?? null));
}

/**
 * Whether the report is a system chat or concierge chat, depending on the onboarding report ID or fallbacking
 * to the user's account ID (used for A/B testing purposes).
 */
function isChatUsedForOnboarding(optionOrReport: OnyxEntry<Report> | OptionData): boolean {
    // onboarding can be an array for old accounts and accounts created from olddot
    if (onboarding && !Array.isArray(onboarding) && onboarding.chatReportID) {
        return onboarding.chatReportID === optionOrReport?.reportID;
    }

    return AccountUtils.isAccountIDOddNumber(currentUserAccountID ?? -1)
        ? isSystemChat(optionOrReport)
        : (optionOrReport as OptionData)?.isConciergeChat ?? isConciergeChatReport(optionOrReport);
}

/**
 * Get the report (system or concierge chat) used for the user's onboarding process.
 */
function getChatUsedForOnboarding(): OnyxEntry<Report> {
    return Object.values(ReportConnection.getAllReports() ?? {}).find(isChatUsedForOnboarding);
}

/**
 * Checks if given field has any violations and returns name of the first encountered one
 */
function getFieldViolation(violations: OnyxEntry<ReportViolations>, reportField: PolicyReportField): ReportViolationName | undefined {
    if (!violations || !reportField) {
        return undefined;
    }

    return Object.values(CONST.REPORT_VIOLATIONS).find((violation) => !!violations[violation] && violations[violation][reportField.fieldID]);
}

/**
 * Returns translation for given field violation
 */
function getFieldViolationTranslation(reportField: PolicyReportField, violation?: ReportViolationName): string {
    if (!violation) {
        return '';
    }

    switch (violation) {
        case 'fieldRequired':
            return Localize.translateLocal('reportViolations.fieldRequired', reportField.name);
        default:
            return '';
    }
}

/**
 * Returns all violations for report
 */
function getReportViolations(reportID: string): ReportViolations | undefined {
    if (!allReportsViolations) {
        return undefined;
    }

    return allReportsViolations[`${ONYXKEYS.COLLECTION.REPORT_VIOLATIONS}${reportID}`];
}

function findPolicyExpenseChatByPolicyID(policyID: string): OnyxEntry<Report> {
    return Object.values(ReportConnection.getAllReports() ?? {}).find((report) => isPolicyExpenseChat(report) && report?.policyID === policyID);
}

/**
 * A function to get the report last message. This is usually used to restore the report message preview in LHN after report actions change.
 * @param reportID
 * @param actionsToMerge
 * @returns containing the calculated message preview data of the report
 */
function getReportLastMessage(reportID: string, actionsToMerge?: ReportActions) {
    let result: Partial<Report> = {
        lastMessageTranslationKey: '',
        lastMessageText: '',
        lastVisibleActionCreated: '',
    };

    const {lastMessageText = '', lastMessageTranslationKey = ''} = getLastVisibleMessage(reportID, actionsToMerge);

    if (lastMessageText || lastMessageTranslationKey) {
        const lastVisibleAction = ReportActionsUtils.getLastVisibleAction(reportID, actionsToMerge);
        const lastVisibleActionCreated = lastVisibleAction?.created;
        const lastActorAccountID = lastVisibleAction?.actorAccountID;
        result = {
            lastMessageTranslationKey,
            lastMessageText,
            lastVisibleActionCreated,
            lastActorAccountID,
        };
    }

    return result;
}

function getSourceIDFromReportAction(reportAction: OnyxEntry<ReportAction>): string {
    const message = Array.isArray(reportAction?.message) ? reportAction?.message?.at(-1) ?? null : reportAction?.message ?? null;
    const html = message?.html ?? '';
    const {sourceURL} = getAttachmentDetails(html);
    const sourceID = (sourceURL?.match(CONST.REGEX.ATTACHMENT_ID) ?? [])[1];
    return sourceID;
}

function getIntegrationIcon(connectionName?: ConnectionName) {
    if (connectionName === CONST.POLICY.CONNECTIONS.NAME.XERO) {
        return XeroCircle;
    }
    if (connectionName === CONST.POLICY.CONNECTIONS.NAME.QBO) {
        return QBOCircle;
    }
    return undefined;
}

function canBeExported(report: OnyxEntry<Report>) {
    if (!report?.statusNum) {
        return false;
    }
    const isCorrectState = [CONST.REPORT.STATUS_NUM.APPROVED, CONST.REPORT.STATUS_NUM.CLOSED, CONST.REPORT.STATUS_NUM.REIMBURSED].some((status) => status === report.statusNum);
    return isExpenseReport(report) && isCorrectState;
}

function isExported(reportActions: OnyxEntry<ReportActions>) {
    if (!reportActions) {
        return false;
    }
    return Object.values(reportActions).some((action) => ReportActionsUtils.isExportIntegrationAction(action));
}

export {
    addDomainToShortMention,
    completeShortMention,
    areAllRequestsBeingSmartScanned,
    buildOptimisticAddCommentReportAction,
    buildOptimisticApprovedReportAction,
    buildOptimisticUnapprovedReportAction,
    buildOptimisticCancelPaymentReportAction,
    buildOptimisticChangedTaskAssigneeReportAction,
    buildOptimisticChatReport,
    buildOptimisticClosedReportAction,
    buildOptimisticCreatedReportAction,
    buildOptimisticDismissedViolationReportAction,
    buildOptimisticEditedTaskFieldReportAction,
    buildOptimisticExpenseReport,
    buildOptimisticGroupChatReport,
    buildOptimisticHoldReportAction,
    buildOptimisticHoldReportActionComment,
    buildOptimisticIOUReport,
    buildOptimisticIOUReportAction,
    buildOptimisticModifiedExpenseReportAction,
    buildOptimisticMoneyRequestEntities,
    buildOptimisticMovedReportAction,
    buildOptimisticMovedTrackedExpenseModifiedReportAction,
    buildOptimisticRenamedRoomReportAction,
    buildOptimisticReportPreview,
    buildOptimisticActionableTrackExpenseWhisper,
    buildOptimisticSubmittedReportAction,
    buildOptimisticTaskCommentReportAction,
    buildOptimisticTaskReport,
    buildOptimisticTaskReportAction,
    buildOptimisticUnHoldReportAction,
    buildOptimisticWorkspaceChats,
    buildParticipantsFromAccountIDs,
    buildTransactionThread,
    canAccessReport,
    canAddTransaction,
    canDeleteTransaction,
    canBeAutoReimbursed,
    canCreateRequest,
    canCreateTaskInReport,
    canCurrentUserOpenReport,
    canDeleteReportAction,
    canHoldUnholdReportAction,
    canEditFieldOfMoneyRequest,
    canEditMoneyRequest,
    canEditPolicyDescription,
    canEditReportAction,
    canEditReportDescription,
    canEditRoomVisibility,
    canEditWriteCapability,
    canFlagReportAction,
    isNonAdminOrOwnerOfPolicyExpenseChat,
    canLeaveRoom,
    canJoinChat,
    canLeaveChat,
    canReportBeMentionedWithinPolicy,
    canRequestMoney,
    canSeeDefaultRoom,
    canShowReportRecipientLocalTime,
    canUserPerformWriteAction,
    chatIncludesChronos,
    chatIncludesChronosWithID,
    chatIncludesConcierge,
    createDraftTransactionAndNavigateToParticipantSelector,
    doesReportBelongToWorkspace,
    doesTransactionThreadHaveViolations,
    findLastAccessedReport,
    findSelfDMReportID,
    formatReportLastMessageText,
    generateReportID,
    getAddWorkspaceRoomOrChatReportErrors,
    getAllAncestorReportActionIDs,
    getAllAncestorReportActions,
    getAllHeldTransactions,
    getAllPolicyReports,
    getAllWorkspaceReports,
    getAvailableReportFields,
    getBankAccountRoute,
    getChatByParticipants,
    getChatRoomSubtitle,
    getChildReportNotificationPreference,
    getCommentLength,
    getDefaultGroupAvatar,
    getDefaultWorkspaceAvatar,
    getDefaultWorkspaceAvatarTestID,
    getDeletedParentActionMessageForChatReport,
    getDisplayNameForParticipant,
    getDisplayNamesWithTooltips,
    getGroupChatName,
    getIOUReportActionDisplayMessage,
    getIOUReportActionMessage,
    getIOUApprovedMessage,
    getIOUForwardedMessage,
    getIOUSubmittedMessage,
    getIcons,
    getIconsForParticipants,
    getIndicatedMissingPaymentMethod,
    getLastVisibleMessage,
    getMoneyRequestOptions,
    getMoneyRequestSpendBreakdown,
    getNewMarkerReportActionID,
    getNonHeldAndFullAmount,
    getOptimisticDataForParentReportAction,
    getOriginalReportID,
    getOutstandingChildRequest,
    getParentNavigationSubtitle,
    getParsedComment,
    getParticipantsAccountIDsForDisplay,
    getParticipants,
    getPendingChatMembers,
    getPersonalDetailsForAccountID,
    getPolicyDescriptionText,
    getPolicyExpenseChat,
    getPolicyName,
    getPolicyType,
    getReimbursementDeQueuedActionMessage,
    getReimbursementQueuedActionMessage,
    getReportActionActorAccountID,
    getReportDescriptionText,
    getReportFieldKey,
    getReportIDFromLink,
    getReportName,
    getReportNotificationPreference,
    getReportOfflinePendingActionAndErrors,
    getReportParticipantsTitle,
    getReportPreviewMessage,
    getReportRecipientAccountIDs,
    getRoom,
    getRootParentReport,
    getRouteFromLink,
    getSystemChat,
    getTaskAssigneeChatOnyxData,
    getTransactionDetails,
    getTransactionReportName,
    getTransactionsWithReceipts,
    getUserDetailTooltipText,
    getWhisperDisplayNames,
    getWorkspaceAvatar,
    getWorkspaceChats,
    getWorkspaceIcon,
    goBackToDetailsPage,
    goBackFromPrivateNotes,
    getInvoicePayerName,
    getInvoicesChatName,
    getPayeeName,
    hasActionsWithErrors,
    hasAutomatedExpensifyAccountIDs,
    hasExpensifyGuidesEmails,
    hasHeldExpenses,
    hasIOUWaitingOnCurrentUserBankAccount,
    hasMissingPaymentMethod,
    hasMissingSmartscanFields,
    hasNonReimbursableTransactions,
    hasOnlyHeldExpenses,
    hasOnlyTransactionsWithPendingRoutes,
    hasReportNameError,
    hasSmartscanError,
    hasUpdatedTotal,
    hasViolations,
    hasWarningTypeViolations,
    isActionCreator,
    isAdminRoom,
    isAdminsOnlyPostingRoom,
    isAllowedToApproveExpenseReport,
    isAllowedToComment,
    isAllowedToSubmitDraftExpenseReport,
    isAnnounceRoom,
    isArchivedRoom,
    isArchivedRoomWithID,
    isClosedReport,
    isCanceledTaskReport,
    isChatReport,
    isChatRoom,
    isTripRoom,
    isChatThread,
    isChildReport,
    isClosedExpenseReportWithNoExpenses,
    isCompletedTaskReport,
    isConciergeChatReport,
    isControlPolicyExpenseChat,
    isControlPolicyExpenseReport,
    isCurrentUserSubmitter,
    isCurrentUserTheOnlyParticipant,
    isDM,
    isDefaultRoom,
    isDeprecatedGroupDM,
    isEmptyReport,
    isRootGroupChat,
    isExpenseReport,
    isExpenseRequest,
    isExpensifyOnlyParticipantInReport,
    isGroupChat,
    isGroupChatAdmin,
    isGroupPolicy,
    isReportInGroupPolicy,
    isHoldCreator,
    isIOUOwnedByCurrentUser,
    isIOUReport,
    isIOUReportUsingReport,
    isJoinRequestInAdminRoom,
    isDomainRoom,
    isMoneyRequest,
    isMoneyRequestReport,
    isMoneyRequestReportPendingDeletion,
    isOneOnOneChat,
    isOneTransactionThread,
    isOpenExpenseReport,
    isOpenTaskReport,
    isOptimisticPersonalDetail,
    isPaidGroupPolicy,
    isPaidGroupPolicyExpenseChat,
    isPaidGroupPolicyExpenseReport,
    isPayer,
    isPolicyAdmin,
    isPolicyExpenseChat,
    isPolicyExpenseChatAdmin,
    isProcessingReport,
    isPublicAnnounceRoom,
    isPublicRoom,
    isReportApproved,
    isReportManuallyReimbursed,
    isReportDataReady,
    isReportFieldDisabled,
    isReportFieldOfTypeTitle,
    isReportManager,
    isReportMessageAttachment,
    isReportOwner,
    isReportParticipant,
    isSelfDM,
    isSettled,
    isSystemChat,
    isTaskReport,
    isThread,
    isThreadFirstChat,
    isTrackExpenseReport,
    isUnread,
    isUnreadWithMention,
    isUserCreatedPolicyRoom,
    isValidReport,
    isValidReportIDFromPath,
    isWaitingForAssigneeToCompleteTask,
    isInvoiceRoom,
    isInvoiceRoomWithID,
    isInvoiceReport,
    isOpenInvoiceReport,
    canWriteInReport,
    navigateToDetailsPage,
    navigateToPrivateNotes,
    navigateBackAfterDeleteTransaction,
    parseReportRouteParams,
    parseReportActionHtmlToText,
    requiresAttentionFromCurrentUser,
    shouldAutoFocusOnKeyPress,
    shouldCreateNewMoneyRequestReport,
    shouldDisableDetailPage,
    shouldDisableRename,
    shouldDisableThread,
    shouldDisplayThreadReplies,
    shouldDisplayTransactionThreadViolations,
    shouldReportBeInOptionList,
    shouldReportShowSubscript,
    shouldShowFlagComment,
    shouldShowRBRForMissingSmartscanFields,
    shouldUseFullTitleToDisplay,
    updateOptimisticParentReportAction,
    updateReportPreview,
    temporary_getMoneyRequestOptions,
    getTripTransactions,
    getTripIDFromTransactionParentReport,
    buildOptimisticInvoiceReport,
    getInvoiceChatByParticipants,
    shouldShowMerchantColumn,
    isCurrentUserInvoiceReceiver,
    isDraftReport,
    changeMoneyRequestHoldStatus,
    isAdminOwnerApproverOrReportOwner,
    createDraftWorkspaceAndNavigateToConfirmationScreen,
    isChatUsedForOnboarding,
    buildOptimisticExportIntegrationAction,
    getChatUsedForOnboarding,
    getFieldViolationTranslation,
    getFieldViolation,
    getReportViolations,
    findPolicyExpenseChatByPolicyID,
    getIntegrationIcon,
    canBeExported,
    isExported,
    hasOnlyNonReimbursableTransactions,
    getReportLastMessage,
    getMostRecentlyVisitedReport,
    getSourceIDFromReportAction,
    getReport,
    getReportNameValuePairs,
    hasReportViolations,
    isIndividualInvoiceRoom,
};

export type {
    Ancestor,
    DisplayNameWithTooltips,
    OptimisticAddCommentReportAction,
    OptimisticChatReport,
    OptimisticClosedReportAction,
    OptimisticCreatedReportAction,
    OptimisticIOUReportAction,
    OptimisticTaskReportAction,
    OptionData,
    TransactionDetails,
    PartialReportAction,
    ParsingDetails,
};<|MERGE_RESOLUTION|>--- conflicted
+++ resolved
@@ -3523,16 +3523,13 @@
 /**
  * Get the title for a report.
  */
-<<<<<<< HEAD
-function getReportName(report: OnyxEntry<Report>, policy?: OnyxEntry<Policy>, parentReportActionParam?: OnyxInputOrEntry<ReportAction>, invoiceReceiverPolicy?: OnyxEntry<Policy>): string {
-=======
 function getReportName(
     report: OnyxEntry<Report>,
     policy?: OnyxEntry<Policy>,
     parentReportActionParam?: OnyxInputOrEntry<ReportAction>,
     personalDetails?: Partial<PersonalDetailsList>,
+    invoiceReceiverPolicy?: OnyxEntry<Policy>,
 ): string {
->>>>>>> c6fb0cc1
     let formattedName: string | undefined;
     const parentReportAction = parentReportActionParam ?? ReportActionsUtils.getParentReportAction(report);
     const parentReportActionMessage = ReportActionsUtils.getReportActionMessage(parentReportAction);
