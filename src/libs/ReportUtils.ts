--- conflicted
+++ resolved
@@ -3362,7 +3362,6 @@
 /**
  * Get the title for an IOU or expense chat which will be showing the payer and the amount
  */
-<<<<<<< HEAD
 function getMoneyRequestReportName({
     report,
     policy,
@@ -3372,12 +3371,7 @@
     policy?: OnyxEntry<Policy> | SearchPolicy;
     invoiceReceiverPolicy?: OnyxEntry<Policy> | SearchPolicy;
 }): string {
-    const isReportSettled = isSettled(report?.reportID);
-    const reportFields = isReportSettled ? report?.fieldList : getReportFieldsByPolicyID(report?.policyID);
-=======
-function getMoneyRequestReportName(report: OnyxEntry<Report>, policy?: OnyxEntry<Policy>, invoiceReceiverPolicy?: OnyxEntry<Policy>): string {
     const reportFields = getReportFieldsByPolicyID(report?.policyID);
->>>>>>> 36836559
     const titleReportField = Object.values(reportFields ?? {}).find((reportField) => reportField?.fieldID === CONST.REPORT_FIELD_TITLE_FIELD_ID);
 
     if (titleReportField && report?.reportName && isPaidGroupPolicyExpenseReport(report)) {
