--- conflicted
+++ resolved
@@ -5865,11 +5865,8 @@
     isJoinRequestInAdminRoom,
     canAddOrDeleteTransactions,
     shouldCreateNewMoneyRequestReport,
-<<<<<<< HEAD
     getLastUpdatedReport,
-=======
     isGroupChat,
->>>>>>> 5a8cb7fb
     isTrackExpenseReport,
     hasActionsWithErrors,
     getGroupChatName,
