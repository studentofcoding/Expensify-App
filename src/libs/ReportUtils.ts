--- conflicted
+++ resolved
@@ -1984,11 +1984,6 @@
         return [groupChatIcon];
     }
 
-<<<<<<< HEAD
-    const participantAccountIDs = Object.keys(report.participants ?? {}).map(Number);
-
-    return getIconsForParticipants(participantAccountIDs, personalDetails);
-=======
     if (isInvoiceReport(report)) {
         const invoiceRoomReport = getReport(report.chatReportID);
         const icons = [getWorkspaceIcon(invoiceRoomReport, policy)];
@@ -2008,8 +2003,8 @@
         return icons;
     }
 
-    return getIconsForParticipants(report?.participantAccountIDs ?? [], personalDetails);
->>>>>>> 223672b8
+    const participantAccountIDs = Object.keys(report.participants ?? {}).map(Number);
+    return getIconsForParticipants(participantAccountIDs, personalDetails);
 }
 
 function getDisplayNamesWithTooltips(
