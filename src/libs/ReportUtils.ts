import {format} from 'date-fns';
import {Str} from 'expensify-common';
import lodashEscape from 'lodash/escape';
import lodashIntersection from 'lodash/intersection';
import isEmpty from 'lodash/isEmpty';
import lodashIsEqual from 'lodash/isEqual';
import isNumber from 'lodash/isNumber';
import lodashMaxBy from 'lodash/maxBy';
import type {OnyxCollection, OnyxEntry, OnyxUpdate} from 'react-native-onyx';
import Onyx from 'react-native-onyx';
import type {SvgProps} from 'react-native-svg';
import type {OriginalMessageIOU, OriginalMessageModifiedExpense} from 'src/types/onyx/OriginalMessage';
import type {SetRequired, TupleToUnion, ValueOf} from 'type-fest';
import type {FileObject} from '@components/AttachmentModal';
import {FallbackAvatar, IntacctSquare, NetSuiteSquare, NSQSSquare, QBOSquare, XeroSquare} from '@components/Icon/Expensicons';
import * as defaultGroupAvatars from '@components/Icon/GroupDefaultAvatars';
import * as defaultWorkspaceAvatars from '@components/Icon/WorkspaceDefaultAvatars';
import type {MoneyRequestAmountInputProps} from '@components/MoneyRequestAmountInput';
import type {IOUAction, IOUType, OnboardingPurpose} from '@src/CONST';
import CONST from '@src/CONST';
import type {ParentNavigationSummaryParams} from '@src/languages/params';
import type {TranslationPaths} from '@src/languages/types';
import ONYXKEYS from '@src/ONYXKEYS';
import type {Route} from '@src/ROUTES';
import ROUTES from '@src/ROUTES';
import SCREENS from '@src/SCREENS';
import type {
    Beta,
    OnyxInputOrEntry,
    PersonalDetails,
    PersonalDetailsList,
    Policy,
    PolicyReportField,
    Report,
    ReportAction,
    ReportMetadata,
    ReportNameValuePairs,
    ReportViolationName,
    ReportViolations,
    Session,
    Task,
    Transaction,
    TransactionViolation,
    UserWallet,
} from '@src/types/onyx';
import type {Attendee, Participant} from '@src/types/onyx/IOU';
import type {SelectedParticipant} from '@src/types/onyx/NewGroupChatDraft';
import type {OriginalMessageExportedToIntegration} from '@src/types/onyx/OldDotAction';
import type Onboarding from '@src/types/onyx/Onboarding';
import type {ErrorFields, Errors, Icon, PendingAction} from '@src/types/onyx/OnyxCommon';
import type {OriginalMessageChangeLog, PaymentMethodType} from '@src/types/onyx/OriginalMessage';
import type {Status} from '@src/types/onyx/PersonalDetails';
import type {ConnectionName} from '@src/types/onyx/Policy';
import type {InvoiceReceiverType, NotificationPreference, Participants, Participant as ReportParticipant} from '@src/types/onyx/Report';
import type {Message, OldDotReportAction, ReportActions} from '@src/types/onyx/ReportAction';
import type {PendingChatMember} from '@src/types/onyx/ReportMetadata';
import type {SearchPolicy, SearchReport, SearchTransaction} from '@src/types/onyx/SearchResults';
import type {Comment, TransactionChanges, WaypointCollection} from '@src/types/onyx/Transaction';
import {isEmptyObject} from '@src/types/utils/EmptyObject';
import type IconAsset from '@src/types/utils/IconAsset';
import {createDraftTransaction, getIOUReportActionToApproveOrPay, setMoneyRequestParticipants, unholdRequest} from './actions/IOU';
import {createDraftWorkspace} from './actions/Policy/Policy';
import {autoSwitchToFocusMode} from './actions/PriorityMode';
import {hasCreditBankAccount} from './actions/ReimbursementAccount/store';
import {handleReportChanged, prepareOnboardingOnyxData} from './actions/Report';
import {isAnonymousUser as isAnonymousUserSession} from './actions/Session';
import {convertToDisplayString} from './CurrencyUtils';
import DateUtils from './DateUtils';
import {hasValidDraftComment} from './DraftCommentUtils';
import {getMicroSecondOnyxErrorWithTranslationKey} from './ErrorUtils';
import getAttachmentDetails from './fileDownload/getAttachmentDetails';
import isReportMessageAttachment from './isReportMessageAttachment';
import localeCompare from './LocaleCompare';
import {formatPhoneNumber} from './LocalePhoneNumber';
import {translateLocal} from './Localize';
import Log from './Log';
import {isEmailPublicDomain} from './LoginUtils';
// eslint-disable-next-line import/no-cycle
import ModifiedExpenseMessage from './ModifiedExpenseMessage';
import {isFullScreenName} from './Navigation/helpers/isNavigatorName';
import {linkingConfig} from './Navigation/linkingConfig';
import Navigation, {navigationRef} from './Navigation/Navigation';
import {rand64} from './NumberUtils';
// import {isSelectedManagerMcTest} from './OptionsListUtils';
import Parser from './Parser';
import Permissions from './Permissions';
import {getAccountIDsByLogins, getDisplayNameOrDefault, getEffectiveDisplayName, getLoginsByAccountIDs, getPersonalDetailByEmail, getPersonalDetailsByIDs} from './PersonalDetailsUtils';
import {addSMSDomainIfPhoneNumber} from './PhoneNumber';
import {
    arePaymentsEnabled,
    canSendInvoiceFromWorkspace,
    getForwardsToAccount,
    getManagerAccountEmail,
    getPolicyEmployeeListByIdWithoutCurrentUser,
    getRuleApprovers,
    getSubmitToAccountID,
    isExpensifyTeam,
    isInstantSubmitEnabled,
    isPaidGroupPolicy as isPaidGroupPolicyPolicyUtils,
    isPolicyAdmin as isPolicyAdminPolicyUtils,
    isPolicyAuditor,
    isPolicyOwner,
    isSubmitAndClose,
    shouldShowPolicy,
} from './PolicyUtils';
import type {LastVisibleMessage} from './ReportActionsUtils';
import {
    formatLastMessageText,
    getActionableJoinRequestPendingReportAction,
    getAllReportActions,
    getCardIssuedMessage,
    getDismissedViolationMessageText,
    getExportIntegrationLastMessageText,
    getIOUReportIDFromReportActionPreview,
    getLastClosedReportAction,
    getLastVisibleAction as getLastVisibleActionReportActionsUtils,
    getLastVisibleMessage as getLastVisibleMessageReportActionsUtils,
    getMessageOfOldDotReportAction,
    getNumberOfMoneyRequests,
    getOneTransactionThreadReportID,
    getOriginalMessage,
    getReportAction,
    getReportActionHtml,
    getReportActionMessage as getReportActionMessageReportUtils,
    getReportActionMessageText,
    getReportActionText,
    isActionableJoinRequestPending,
    isActionableTrackExpense,
    isActionOfType,
    isApprovedAction,
    isApprovedOrSubmittedReportAction,
    isCardIssuedAction,
    isClosedAction,
    isCreatedAction,
    isCreatedTaskReportAction,
    isCurrentActionUnread,
    isDeletedAction,
    isDeletedParentAction,
    isExportIntegrationAction,
    isForwardedAction,
    isModifiedExpenseAction,
    isMoneyRequestAction,
    isOldDotReportAction,
    isPendingRemove,
    isPolicyChangeLogAction,
    isReimbursementQueuedAction,
    isReportActionAttachment,
    isReportPreviewAction,
    isReversedTransaction,
    isRoomChangeLogAction,
    isSentMoneyReportAction,
    isSplitBillAction as isSplitBillReportAction,
    isSubmittedAction,
    isSubmittedAndClosedAction,
    isThreadParentMessage,
    isTrackExpenseAction,
    isTransactionThread,
    isTripPreview,
    isUnapprovedAction,
    isWhisperAction,
    wasActionTakenByCurrentUser,
} from './ReportActionsUtils';
import {
    getAttendees,
    getBillable,
    getCardID,
    getCategory,
    getCurrency,
    getDescription,
    getFormattedAttendees,
    getFormattedCreated,
    getFormattedPostedDate,
    getMCCGroup,
    getMerchant,
    getMerchantOrDescription,
    getOriginalAmount,
    getOriginalCurrency,
    getRateID,
    getRecentTransactions,
    getReimbursable,
    getTag,
    getTaxAmount,
    getTaxCode,
    getAmount as getTransactionAmount,
    getWaypoints,
    hasMissingSmartscanFields as hasMissingSmartscanFieldsTransactionUtils,
    hasNoticeTypeViolation,
    hasReceipt as hasReceiptTransactionUtils,
    hasViolation,
    hasWarningTypeViolation,
    isCardTransaction,
    isDistanceRequest,
    isDuplicate,
    isExpensifyCardTransaction,
    isFetchingWaypointsFromServer,
    isOnHold as isOnHoldTransactionUtils,
    isPayAtEndExpense,
    isPending,
    isPerDiemRequest,
    isReceiptBeingScanned,
} from './TransactionUtils';
import {addTrailingForwardSlash} from './Url';
import type {AvatarSource} from './UserUtils';
import {getDefaultAvatarURL} from './UserUtils';

// Dynamic Import to avoid circular dependency
const UnreadIndicatorUpdaterHelper = () => import('./UnreadIndicatorUpdater');

type AvatarRange = 1 | 2 | 3 | 4 | 5 | 6 | 7 | 8 | 9 | 10 | 11 | 12 | 13 | 14 | 15 | 16 | 17 | 18;

type SpendBreakdown = {
    nonReimbursableSpend: number;
    reimbursableSpend: number;
    totalDisplaySpend: number;
};

type ParticipantDetails = [number, string, AvatarSource, AvatarSource];

type OptimisticAddCommentReportAction = Pick<
    ReportAction<typeof CONST.REPORT.ACTIONS.TYPE.ADD_COMMENT>,
    | 'reportActionID'
    | 'actionName'
    | 'actorAccountID'
    | 'person'
    | 'automatic'
    | 'avatar'
    | 'created'
    | 'message'
    | 'isFirstItem'
    | 'isAttachmentOnly'
    | 'isAttachmentWithText'
    | 'pendingAction'
    | 'shouldShow'
    | 'originalMessage'
    | 'childReportID'
    | 'parentReportID'
    | 'childType'
    | 'childReportName'
    | 'childManagerAccountID'
    | 'childStatusNum'
    | 'childStateNum'
    | 'errors'
    | 'childVisibleActionCount'
    | 'childCommenterCount'
    | 'childLastVisibleActionCreated'
    | 'childOldestFourAccountIDs'
    | 'delegateAccountID'
> & {isOptimisticAction: boolean};

type OptimisticReportAction = {
    commentText: string;
    reportAction: OptimisticAddCommentReportAction;
};

type UpdateOptimisticParentReportAction = {
    childVisibleActionCount: number;
    childCommenterCount: number;
    childLastVisibleActionCreated: string;
    childOldestFourAccountIDs: string | undefined;
};

type OptimisticExpenseReport = Pick<
    Report,
    | 'reportID'
    | 'chatReportID'
    | 'policyID'
    | 'type'
    | 'ownerAccountID'
    | 'managerID'
    | 'currency'
    | 'reportName'
    | 'stateNum'
    | 'statusNum'
    | 'total'
    | 'unheldTotal'
    | 'nonReimbursableTotal'
    | 'unheldNonReimbursableTotal'
    | 'parentReportID'
    | 'lastVisibleActionCreated'
    | 'parentReportActionID'
    | 'participants'
    | 'fieldList'
>;

type OptimisticIOUReportAction = Pick<
    ReportAction,
    | 'actionName'
    | 'actorAccountID'
    | 'automatic'
    | 'avatar'
    | 'isAttachmentOnly'
    | 'originalMessage'
    | 'message'
    | 'person'
    | 'reportActionID'
    | 'shouldShow'
    | 'created'
    | 'pendingAction'
    | 'receipt'
    | 'childReportID'
    | 'childVisibleActionCount'
    | 'childCommenterCount'
    | 'delegateAccountID'
>;

type PartialReportAction = OnyxInputOrEntry<ReportAction> | Partial<ReportAction> | OptimisticIOUReportAction | OptimisticApprovedReportAction | OptimisticSubmittedReportAction | undefined;

type ReportRouteParams = {
    reportID: string;
    isSubReportPageRoute: boolean;
};

type ReportOfflinePendingActionAndErrors = {
    reportPendingAction: PendingAction | undefined;
    reportErrors: Errors | null | undefined;
};

type OptimisticApprovedReportAction = Pick<
    ReportAction<typeof CONST.REPORT.ACTIONS.TYPE.APPROVED>,
    | 'actionName'
    | 'actorAccountID'
    | 'automatic'
    | 'avatar'
    | 'isAttachmentOnly'
    | 'originalMessage'
    | 'message'
    | 'person'
    | 'reportActionID'
    | 'shouldShow'
    | 'created'
    | 'pendingAction'
    | 'delegateAccountID'
>;

type OptimisticUnapprovedReportAction = Pick<
    ReportAction<typeof CONST.REPORT.ACTIONS.TYPE.UNAPPROVED>,
    | 'actionName'
    | 'actorAccountID'
    | 'automatic'
    | 'avatar'
    | 'isAttachmentOnly'
    | 'originalMessage'
    | 'message'
    | 'person'
    | 'reportActionID'
    | 'shouldShow'
    | 'created'
    | 'pendingAction'
    | 'delegateAccountID'
>;

type OptimisticSubmittedReportAction = Pick<
    ReportAction<typeof CONST.REPORT.ACTIONS.TYPE.SUBMITTED>,
    | 'actionName'
    | 'actorAccountID'
    | 'adminAccountID'
    | 'automatic'
    | 'avatar'
    | 'isAttachmentOnly'
    | 'originalMessage'
    | 'message'
    | 'person'
    | 'reportActionID'
    | 'shouldShow'
    | 'created'
    | 'pendingAction'
    | 'delegateAccountID'
>;

type OptimisticHoldReportAction = Pick<
    ReportAction,
    'actionName' | 'actorAccountID' | 'automatic' | 'avatar' | 'isAttachmentOnly' | 'originalMessage' | 'message' | 'person' | 'reportActionID' | 'shouldShow' | 'created' | 'pendingAction'
>;

type OptimisticCancelPaymentReportAction = Pick<
    ReportAction,
    'actionName' | 'actorAccountID' | 'message' | 'originalMessage' | 'person' | 'reportActionID' | 'shouldShow' | 'created' | 'pendingAction'
>;

type OptimisticChangeFieldAction = Pick<
    OldDotReportAction & ReportAction,
    'actionName' | 'actorAccountID' | 'originalMessage' | 'person' | 'reportActionID' | 'created' | 'pendingAction' | 'message'
>;

type OptimisticEditedTaskReportAction = Pick<
    ReportAction,
    'reportActionID' | 'actionName' | 'pendingAction' | 'actorAccountID' | 'automatic' | 'avatar' | 'created' | 'shouldShow' | 'message' | 'person' | 'delegateAccountID'
>;

type OptimisticClosedReportAction = Pick<
    ReportAction<typeof CONST.REPORT.ACTIONS.TYPE.CLOSED>,
    'actionName' | 'actorAccountID' | 'automatic' | 'avatar' | 'created' | 'message' | 'originalMessage' | 'pendingAction' | 'person' | 'reportActionID' | 'shouldShow'
>;

type OptimisticCardAssignedReportAction = Pick<
    ReportAction<typeof CONST.REPORT.ACTIONS.TYPE.CARD_ASSIGNED>,
    'actionName' | 'actorAccountID' | 'automatic' | 'avatar' | 'created' | 'message' | 'originalMessage' | 'pendingAction' | 'person' | 'reportActionID' | 'shouldShow'
>;

type OptimisticDismissedViolationReportAction = Pick<
    ReportAction,
    'actionName' | 'actorAccountID' | 'avatar' | 'created' | 'message' | 'originalMessage' | 'person' | 'reportActionID' | 'shouldShow' | 'pendingAction'
>;

type OptimisticCreatedReportAction = Pick<
    ReportAction<typeof CONST.REPORT.ACTIONS.TYPE.CREATED>,
    'actorAccountID' | 'automatic' | 'avatar' | 'created' | 'message' | 'person' | 'reportActionID' | 'shouldShow' | 'pendingAction' | 'actionName' | 'delegateAccountID'
>;

type OptimisticRenamedReportAction = Pick<
    ReportAction<typeof CONST.REPORT.ACTIONS.TYPE.RENAMED>,
    'actorAccountID' | 'automatic' | 'avatar' | 'created' | 'message' | 'person' | 'reportActionID' | 'shouldShow' | 'pendingAction' | 'actionName' | 'originalMessage'
>;

type OptimisticRoomDescriptionUpdatedReportAction = Pick<
    ReportAction<typeof CONST.REPORT.ACTIONS.TYPE.ROOM_CHANGE_LOG.UPDATE_ROOM_DESCRIPTION>,
    'actorAccountID' | 'created' | 'message' | 'person' | 'reportActionID' | 'pendingAction' | 'actionName' | 'originalMessage'
>;

type OptimisticChatReport = Pick<
    Report,
    | 'type'
    | 'chatType'
    | 'chatReportID'
    | 'iouReportID'
    | 'isOwnPolicyExpenseChat'
    | 'isPinned'
    | 'lastActorAccountID'
    | 'lastMessageHtml'
    | 'lastMessageText'
    | 'lastReadTime'
    | 'lastVisibleActionCreated'
    | 'oldPolicyName'
    | 'ownerAccountID'
    | 'pendingFields'
    | 'parentReportActionID'
    | 'parentReportID'
    | 'participants'
    | 'policyID'
    | 'reportID'
    | 'reportName'
    | 'stateNum'
    | 'statusNum'
    | 'visibility'
    | 'description'
    | 'writeCapability'
    | 'avatarUrl'
    | 'invoiceReceiver'
>;

type OptimisticExportIntegrationAction = OriginalMessageExportedToIntegration &
    Pick<
        ReportAction<typeof CONST.REPORT.ACTIONS.TYPE.EXPORTED_TO_INTEGRATION>,
        'reportActionID' | 'actorAccountID' | 'avatar' | 'created' | 'lastModified' | 'message' | 'person' | 'shouldShow' | 'pendingAction' | 'errors' | 'automatic'
    >;

type OptimisticTaskReportAction = Pick<
    ReportAction,
    | 'reportActionID'
    | 'actionName'
    | 'actorAccountID'
    | 'automatic'
    | 'avatar'
    | 'created'
    | 'isAttachmentOnly'
    | 'message'
    | 'originalMessage'
    | 'person'
    | 'pendingAction'
    | 'shouldShow'
    | 'isFirstItem'
    | 'previousMessage'
    | 'errors'
    | 'linkMetadata'
    | 'delegateAccountID'
>;

type AnnounceRoomOnyxData = {
    onyxOptimisticData: OnyxUpdate[];
    onyxSuccessData: OnyxUpdate[];
    onyxFailureData: OnyxUpdate[];
};

type OptimisticAnnounceChat = {
    announceChatReportID: string;
    announceChatReportActionID: string;
    announceChatData: AnnounceRoomOnyxData;
};

type OptimisticWorkspaceChats = {
    adminsChatReportID: string;
    adminsChatData: OptimisticChatReport;
    adminsReportActionData: Record<string, OptimisticCreatedReportAction>;
    adminsCreatedReportActionID: string;
    expenseChatReportID: string;
    expenseChatData: OptimisticChatReport;
    expenseReportActionData: Record<string, OptimisticCreatedReportAction>;
    expenseCreatedReportActionID: string;
    pendingChatMembers: PendingChatMember[];
};

type OptimisticModifiedExpenseReportAction = Pick<
    ReportAction<typeof CONST.REPORT.ACTIONS.TYPE.MODIFIED_EXPENSE>,
    | 'actionName'
    | 'actorAccountID'
    | 'automatic'
    | 'avatar'
    | 'created'
    | 'isAttachmentOnly'
    | 'message'
    | 'originalMessage'
    | 'person'
    | 'pendingAction'
    | 'reportActionID'
    | 'shouldShow'
    | 'delegateAccountID'
> & {reportID?: string};

type OptimisticTaskReport = SetRequired<
    Pick<
        Report,
        | 'reportID'
        | 'reportName'
        | 'description'
        | 'ownerAccountID'
        | 'participants'
        | 'managerID'
        | 'type'
        | 'parentReportID'
        | 'policyID'
        | 'stateNum'
        | 'statusNum'
        | 'parentReportActionID'
        | 'lastVisibleActionCreated'
        | 'hasParentAccess'
    >,
    'parentReportID'
>;

type TransactionDetails = {
    created: string;
    amount: number;
    attendees: Attendee[];
    taxAmount?: number;
    taxCode?: string;
    currency: string;
    merchant: string;
    waypoints?: WaypointCollection | string;
    customUnitRateID?: string;
    comment: string;
    category: string;
    billable: boolean;
    tag: string;
    mccGroup?: ValueOf<typeof CONST.MCC_GROUPS>;
    cardID: number;
    originalAmount: number;
    originalCurrency: string;
    postedDate: string;
};

type OptimisticIOUReport = Pick<
    Report,
    | 'type'
    | 'chatReportID'
    | 'currency'
    | 'managerID'
    | 'policyID'
    | 'ownerAccountID'
    | 'participants'
    | 'reportID'
    | 'stateNum'
    | 'statusNum'
    | 'total'
    | 'unheldTotal'
    | 'nonReimbursableTotal'
    | 'unheldNonReimbursableTotal'
    | 'reportName'
    | 'parentReportID'
    | 'lastVisibleActionCreated'
    | 'fieldList'
    | 'parentReportActionID'
>;
type DisplayNameWithTooltips = Array<Pick<PersonalDetails, 'accountID' | 'pronouns' | 'displayName' | 'login' | 'avatar'>>;

type CustomIcon = {
    src: IconAsset;
    color?: string;
};

type OptionData = {
    text?: string;
    alternateText?: string;
    allReportErrors?: Errors;
    brickRoadIndicator?: ValueOf<typeof CONST.BRICK_ROAD_INDICATOR_STATUS> | '' | null;
    tooltipText?: string | null;
    alternateTextMaxLines?: number;
    boldStyle?: boolean;
    customIcon?: CustomIcon;
    subtitle?: string;
    login?: string;
    accountID?: number;
    pronouns?: string;
    status?: Status | null;
    phoneNumber?: string;
    isUnread?: boolean | null;
    isUnreadWithMention?: boolean | null;
    hasDraftComment?: boolean | null;
    keyForList?: string;
    searchText?: string;
    isIOUReportOwner?: boolean | null;
    shouldShowSubscript?: boolean | null;
    isPolicyExpenseChat?: boolean;
    isMoneyRequestReport?: boolean | null;
    isInvoiceReport?: boolean;
    isExpenseRequest?: boolean | null;
    isAllowedToComment?: boolean | null;
    isThread?: boolean | null;
    isTaskReport?: boolean | null;
    parentReportAction?: OnyxEntry<ReportAction>;
    displayNamesWithTooltips?: DisplayNameWithTooltips | null;
    isDefaultRoom?: boolean;
    isInvoiceRoom?: boolean;
    isExpenseReport?: boolean;
    isOptimisticPersonalDetail?: boolean;
    selected?: boolean;
    isOptimisticAccount?: boolean;
    isSelected?: boolean;
    descriptiveText?: string;
    notificationPreference?: NotificationPreference | null;
    isDisabled?: boolean | null;
    name?: string | null;
    isSelfDM?: boolean;
    isOneOnOneChat?: boolean;
    reportID?: string;
    enabled?: boolean;
    code?: string;
    transactionThreadReportID?: string | null;
    shouldShowAmountInput?: boolean;
    amountInputProps?: MoneyRequestAmountInputProps;
    tabIndex?: 0 | -1;
    isConciergeChat?: boolean;
    isBold?: boolean;
    lastIOUCreationDate?: string;
    isChatRoom?: boolean;
    participantsList?: PersonalDetails[];
    icons?: Icon[];
    iouReportAmount?: number;
    displayName?: string;
} & Report &
    ReportNameValuePairs;

type OnyxDataTaskAssigneeChat = {
    optimisticData: OnyxUpdate[];
    successData: OnyxUpdate[];
    failureData: OnyxUpdate[];
    optimisticAssigneeAddComment?: OptimisticReportAction;
    optimisticChatCreatedReportAction?: OptimisticCreatedReportAction;
};

type Ancestor = {
    report: Report;
    reportAction: ReportAction;
    shouldDisplayNewMarker: boolean;
};

type AncestorIDs = {
    reportIDs: string[];
    reportActionsIDs: string[];
};

type MissingPaymentMethod = 'bankAccount' | 'wallet';

type OutstandingChildRequest = {
    hasOutstandingChildRequest?: boolean;
};

type ParsingDetails = {
    shouldEscapeText?: boolean;
    reportID?: string;
    policyID?: string;
};

type NonHeldAndFullAmount = {
    nonHeldAmount: string;
    fullAmount: string;
    /**
     * nonHeldAmount is valid if not negative;
     * It can be negative if the unheld transaction comes from the current user
     */
    hasValidNonHeldAmount: boolean;
};

type Thread = {
    parentReportID: string;
    parentReportActionID: string;
} & Report;

type GetChatRoomSubtitleConfig = {
    isCreateExpenseFlow?: boolean;
};

type GetPolicyNameParams = {
    report: OnyxInputOrEntry<Report>;
    returnEmptyIfNotFound?: boolean;
    policy?: OnyxInputOrEntry<Policy> | SearchPolicy;
    policies?: SearchPolicy[];
    reports?: SearchReport[];
};

type GetReportNameParams = {
    report: OnyxEntry<Report>;
    policy?: OnyxEntry<Policy> | SearchPolicy;
    parentReportActionParam?: OnyxInputOrEntry<ReportAction>;
    personalDetails?: Partial<PersonalDetailsList>;
    invoiceReceiverPolicy?: OnyxEntry<Policy> | SearchPolicy;
    transactions?: SearchTransaction[];
    reports?: SearchReport[];
    draftReports?: OnyxCollection<Report>;
    reportNameValuePairs?: OnyxCollection<ReportNameValuePairs>;
    policies?: SearchPolicy[];
};

type ReportByPolicyMap = Record<string, Report[]>;

let currentUserEmail: string | undefined;
let currentUserPrivateDomain: string | undefined;
let currentUserAccountID: number | undefined;
let isAnonymousUser = false;

// This cache is used to save parse result of report action html message into text
// to prevent unnecessary parsing when the report action is not changed/modified.
// Example case: when we need to get a report name of a thread which is dependent on a report action message.
const parsedReportActionMessageCache: Record<string, string> = {};

let conciergeChatReportID: string | undefined;
Onyx.connect({
    key: ONYXKEYS.CONCIERGE_REPORT_ID,
    callback: (value) => (conciergeChatReportID = value),
});

const defaultAvatarBuildingIconTestID = 'SvgDefaultAvatarBuilding Icon';
Onyx.connect({
    key: ONYXKEYS.SESSION,
    callback: (value) => {
        // When signed out, val is undefined
        if (!value) {
            return;
        }

        currentUserEmail = value.email;
        currentUserAccountID = value.accountID;
        isAnonymousUser = value.authTokenType === CONST.AUTH_TOKEN_TYPES.ANONYMOUS;
        currentUserPrivateDomain = isEmailPublicDomain(currentUserEmail ?? '') ? '' : Str.extractEmailDomain(currentUserEmail ?? '');
    },
});

let allPersonalDetails: OnyxEntry<PersonalDetailsList>;
let allPersonalDetailLogins: string[];
let currentUserPersonalDetails: OnyxEntry<PersonalDetails>;
Onyx.connect({
    key: ONYXKEYS.PERSONAL_DETAILS_LIST,
    callback: (value) => {
        if (currentUserAccountID) {
            currentUserPersonalDetails = value?.[currentUserAccountID] ?? undefined;
        }
        allPersonalDetails = value ?? {};
        allPersonalDetailLogins = Object.values(allPersonalDetails).map((personalDetail) => personalDetail?.login ?? '');
    },
});

let allReportsDraft: OnyxCollection<Report>;
Onyx.connect({
    key: ONYXKEYS.COLLECTION.REPORT_DRAFT,
    waitForCollectionCallback: true,
    callback: (value) => (allReportsDraft = value),
});

let allPolicies: OnyxCollection<Policy>;
Onyx.connect({
    key: ONYXKEYS.COLLECTION.POLICY,
    waitForCollectionCallback: true,
    callback: (value) => (allPolicies = value),
});

let allReports: OnyxCollection<Report>;
let reportsByPolicyID: ReportByPolicyMap;
Onyx.connect({
    key: ONYXKEYS.COLLECTION.REPORT,
    waitForCollectionCallback: true,
    callback: (value) => {
        allReports = value;
        UnreadIndicatorUpdaterHelper().then((module) => {
            module.triggerUnreadUpdate();
        });

        // Each time a new report is added we will check to see if the user should be switched
        autoSwitchToFocusMode();

        if (!value) {
            return;
        }

        reportsByPolicyID = Object.values(value).reduce<ReportByPolicyMap>((acc, report) => {
            if (!report) {
                return acc;
            }

            handleReportChanged(report);

            // Get all reports, which are the ones that are:
            // - Owned by the same user
            // - Are either open or submitted
            // - Belong to the same workspace
            if (report.policyID && report.ownerAccountID === currentUserAccountID && (report.stateNum ?? 0) <= 1) {
                if (!acc[report.policyID]) {
                    acc[report.policyID] = [];
                }
                acc[report.policyID].push(report);
            }

            return acc;
        }, {});
    },
});

let allBetas: OnyxEntry<Beta[]>;
Onyx.connect({
    key: ONYXKEYS.BETAS,
    callback: (value) => (allBetas = value),
});

let allTransactions: OnyxCollection<Transaction> = {};
let reportsTransactions: Record<string, Transaction[]> = {};
Onyx.connect({
    key: ONYXKEYS.COLLECTION.TRANSACTION,
    waitForCollectionCallback: true,
    callback: (value) => {
        if (!value) {
            return;
        }
        allTransactions = Object.fromEntries(Object.entries(value).filter(([, transaction]) => transaction));

        reportsTransactions = Object.values(value).reduce<Record<string, Transaction[]>>((all, transaction) => {
            const reportsMap = all;
            if (!transaction?.reportID) {
                return reportsMap;
            }

            if (!reportsMap[transaction.reportID]) {
                reportsMap[transaction.reportID] = [];
            }
            reportsMap[transaction.reportID].push(transaction);

            return all;
        }, {});
    },
});

let allReportActions: OnyxCollection<ReportActions>;
Onyx.connect({
    key: ONYXKEYS.COLLECTION.REPORT_ACTIONS,
    waitForCollectionCallback: true,
    callback: (actions) => {
        if (!actions) {
            return;
        }
        allReportActions = actions;
    },
});

let allReportMetadata: OnyxCollection<ReportMetadata>;
const allReportMetadataKeyValue: Record<string, ReportMetadata> = {};
Onyx.connect({
    key: ONYXKEYS.COLLECTION.REPORT_METADATA,
    waitForCollectionCallback: true,
    callback: (value) => {
        if (!value) {
            return;
        }
        allReportMetadata = value;

        Object.entries(value).forEach(([reportID, reportMetadata]) => {
            if (!reportMetadata) {
                return;
            }

            const [, id] = reportID.split('_');
            allReportMetadataKeyValue[id] = reportMetadata;
        });
    },
});

let allReportNameValuePair: OnyxCollection<ReportNameValuePairs>;
Onyx.connect({
    key: ONYXKEYS.COLLECTION.REPORT_NAME_VALUE_PAIRS,
    waitForCollectionCallback: true,
    callback: (value) => {
        if (!value) {
            return;
        }
        allReportNameValuePair = value;
    },
});

let allReportsViolations: OnyxCollection<ReportViolations>;
Onyx.connect({
    key: ONYXKEYS.COLLECTION.REPORT_VIOLATIONS,
    waitForCollectionCallback: true,
    callback: (value) => {
        if (!value) {
            return;
        }
        allReportsViolations = value;
    },
});

let onboarding: OnyxEntry<Onboarding>;
Onyx.connect({
    key: ONYXKEYS.NVP_ONBOARDING,
    callback: (value) => (onboarding = value),
});

let delegateEmail = '';
Onyx.connect({
    key: ONYXKEYS.ACCOUNT,
    callback: (value) => {
        delegateEmail = value?.delegatedAccess?.delegate ?? '';
    },
});

let activePolicyID: OnyxEntry<string>;
Onyx.connect({
    key: ONYXKEYS.NVP_ACTIVE_POLICY_ID,
    callback: (value) => (activePolicyID = value),
});

function getCurrentUserAvatar(): AvatarSource | undefined {
    return currentUserPersonalDetails?.avatar;
}

function getCurrentUserDisplayNameOrEmail(): string | undefined {
    return currentUserPersonalDetails?.displayName ?? currentUserEmail;
}

function getChatType(report: OnyxInputOrEntry<Report> | Participant): ValueOf<typeof CONST.REPORT.CHAT_TYPE> | undefined {
    return report?.chatType;
}

/**
 * Get the report or draft report given a reportID
 */
function getReportOrDraftReport(reportID: string | undefined, searchReports?: SearchReport[]): OnyxEntry<Report> | SearchReport {
    const searchReport = searchReports?.find((report) => report.reportID === reportID);
    const onyxReport = allReports?.[`${ONYXKEYS.COLLECTION.REPORT}${reportID}`];
    return searchReport ?? onyxReport ?? allReportsDraft?.[`${ONYXKEYS.COLLECTION.REPORT_DRAFT}${reportID}`];
}

function reportTransactionsSelector(transactions: OnyxCollection<Transaction>, reportID: string | undefined): Transaction[] {
    if (!transactions || !reportID) {
        return [];
    }

    return Object.values(transactions).filter((transaction): transaction is Transaction => !!transaction && transaction.reportID === reportID);
}

function getReportTransactions(reportID: string | undefined, allReportsTransactions: Record<string, Transaction[]> = reportsTransactions): Transaction[] {
    if (!reportID) {
        return [];
    }

    return allReportsTransactions[reportID] ?? [];
}

/**
 * Check if a report is a draft report
 */
function isDraftReport(reportID: string | undefined): boolean {
    const draftReport = allReportsDraft?.[`${ONYXKEYS.COLLECTION.REPORT_DRAFT}${reportID}`];

    return !!draftReport;
}
/**
 * @private
 */
function isSearchReportArray(object: SearchReport[] | OnyxCollection<Report>): object is SearchReport[] {
    if (!Array.isArray(object)) {
        return false;
    }
    const firstItem = object.at(0);
    return firstItem !== undefined && 'private_isArchived' in firstItem;
}

/**
 * @private
 * Returns the report
 */
function getReport(reportID: string, reports: SearchReport[] | OnyxCollection<Report>): OnyxEntry<Report> | SearchReport {
    if (isSearchReportArray(reports)) {
        reports?.find((report) => report.reportID === reportID);
    } else {
        return reports?.[`${ONYXKEYS.COLLECTION.REPORT}${reportID}`];
    }
}

/**
 * Returns the report
 */
function getReportNameValuePairs(reportID?: string, reportNameValuePairs: OnyxCollection<ReportNameValuePairs> = allReportNameValuePair): OnyxEntry<ReportNameValuePairs> {
    return reportNameValuePairs?.[`${ONYXKEYS.COLLECTION.REPORT_NAME_VALUE_PAIRS}${reportID}`];
}

/**
 * Returns the parentReport if the given report is a thread
 */
function getParentReport(report: OnyxEntry<Report>): OnyxEntry<Report> {
    if (!report?.parentReportID) {
        return undefined;
    }
    return getReport(report.parentReportID, allReports);
}

/**
 * Returns the root parentReport if the given report is nested.
 * Uses recursion to iterate any depth of nested reports.
 */

function getRootParentReport({
    report,
    reports,
    visitedReportIDs = new Set<string>(),
}: {
    report: OnyxEntry<Report>;
    reports?: SearchReport[];
    visitedReportIDs?: Set<string>;
}): OnyxEntry<Report> {
    if (!report) {
        return undefined;
    }

    // Returns the current report as the root report, because it does not have a parentReportID
    if (!report?.parentReportID) {
        return report;
    }

    // Detect and prevent an infinite loop caused by a cycle in the ancestry. This should normally
    // never happen
    if (visitedReportIDs.has(report.reportID)) {
        Log.alert('Report ancestry cycle detected.', {reportID: report.reportID, ancestry: Array.from(visitedReportIDs)});
        return undefined;
    }
    visitedReportIDs.add(report.reportID);

    const parentReport = getReportOrDraftReport(report?.parentReportID, reports);

    // Runs recursion to iterate a parent report
    return getRootParentReport({report: !isEmptyObject(parentReport) ? parentReport : undefined, visitedReportIDs, reports});
}

/**
 * Returns the policy of the report
 */
function getPolicy(policyID: string | undefined): OnyxEntry<Policy> {
    if (!allPolicies || !policyID) {
        return undefined;
    }
    return allPolicies[`${ONYXKEYS.COLLECTION.POLICY}${policyID}`];
}

/**
 * Get the policy type from a given report
 * @param policies must have Onyxkey prefix (i.e 'policy_') for keys
 */
function getPolicyType(report: OnyxInputOrEntry<Report>, policies: OnyxCollection<Policy>): string {
    return policies?.[`${ONYXKEYS.COLLECTION.POLICY}${report?.policyID}`]?.type ?? '';
}

const unavailableTranslation = translateLocal('workspace.common.unavailable');
/**
 * Get the policy name from a given report
 */
function getPolicyName({report, returnEmptyIfNotFound = false, policy, policies, reports}: GetPolicyNameParams): string {
    const noPolicyFound = returnEmptyIfNotFound ? '' : unavailableTranslation;
    if (isEmptyObject(report) || (isEmptyObject(policies) && isEmptyObject(allPolicies) && !report?.policyName)) {
        return noPolicyFound;
    }
    const finalPolicy = isEmptyObject(policy) ? allPolicies?.[`${ONYXKEYS.COLLECTION.POLICY}${report.policyID}`] : policy ?? policies?.find((p) => p.id === report.policyID);

    const parentReport = getRootParentReport({report, reports});

    // Rooms send back the policy name with the reportSummary,
    // since they can also be accessed by people who aren't in the workspace
    // eslint-disable-next-line @typescript-eslint/prefer-nullish-coalescing
    const policyName = finalPolicy?.name || report?.policyName || report?.oldPolicyName || parentReport?.oldPolicyName || noPolicyFound;

    return policyName;
}

/**
 * Returns the concatenated title for the PrimaryLogins of a report
 */
function getReportParticipantsTitle(accountIDs: number[]): string {
    // Somehow it's possible for the logins coming from report.participantAccountIDs to contain undefined values so we use .filter(Boolean) to remove them.
    return accountIDs.filter(Boolean).join(', ');
}

/**
 * Checks if a report is a chat report.
 */
function isChatReport(report: OnyxEntry<Report>): boolean {
    return report?.type === CONST.REPORT.TYPE.CHAT;
}

function isInvoiceReport(report: OnyxInputOrEntry<Report> | SearchReport): boolean {
    return report?.type === CONST.REPORT.TYPE.INVOICE;
}

function isNewDotInvoice(invoiceRoomID: string | undefined): boolean {
    if (!invoiceRoomID) {
        return false;
    }

    return isInvoiceRoom(getReport(invoiceRoomID, allReports));
}

/**
 * Checks if the report with supplied ID has been approved or not
 */
function isReportIDApproved(reportID: string | undefined) {
    if (!reportID) {
        return;
    }
    const report = getReport(reportID, allReports);
    if (!report) {
        return;
    }
    return isReportApproved({report});
}

/**
 * Checks if a report is an Expense report.
 */
function isExpenseReport(report: OnyxInputOrEntry<Report> | SearchReport): boolean {
    return report?.type === CONST.REPORT.TYPE.EXPENSE;
}

/**
 * Checks if a report is an IOU report using report or reportID
 */
function isIOUReport(reportOrID: OnyxInputOrEntry<Report> | SearchReport | string): boolean {
    const report = typeof reportOrID === 'string' ? getReport(reportOrID, allReports) ?? null : reportOrID;
    return report?.type === CONST.REPORT.TYPE.IOU;
}

/**
 * Checks if a report is an IOU report using report
 */
function isIOUReportUsingReport(report: OnyxEntry<Report>): report is Report {
    return report?.type === CONST.REPORT.TYPE.IOU;
}
/**
 * Checks if a report is a task report.
 */
function isTaskReport(report: OnyxInputOrEntry<Report>): boolean {
    return report?.type === CONST.REPORT.TYPE.TASK;
}

/**
 * Checks if a task has been cancelled
 * When a task is deleted, the parentReportAction is updated to have a isDeletedParentAction deleted flag
 * This is because when you delete a task, we still allow you to chat on the report itself
 * There's another situation where you don't have access to the parentReportAction (because it was created in a chat you don't have access to)
 * In this case, we have added the key to the report itself
 */
function isCanceledTaskReport(report: OnyxInputOrEntry<Report>, parentReportAction: OnyxInputOrEntry<ReportAction> = null): boolean {
    if (!isEmptyObject(parentReportAction) && (getReportActionMessageReportUtils(parentReportAction)?.isDeletedParentAction ?? false)) {
        return true;
    }

    if (!isEmptyObject(report) && report?.isDeletedParentAction) {
        return true;
    }

    return false;
}

/**
 * Checks if a report is an open task report.
 *
 * @param parentReportAction - The parent report action of the report (Used to check if the task has been canceled)
 */
function isOpenTaskReport(report: OnyxInputOrEntry<Report>, parentReportAction: OnyxInputOrEntry<ReportAction> = null): boolean {
    return (
        isTaskReport(report) && !isCanceledTaskReport(report, parentReportAction) && report?.stateNum === CONST.REPORT.STATE_NUM.OPEN && report?.statusNum === CONST.REPORT.STATUS_NUM.OPEN
    );
}

/**
 * Checks if a report is a completed task report.
 */
function isCompletedTaskReport(report: OnyxEntry<Report>): boolean {
    return isTaskReport(report) && report?.stateNum === CONST.REPORT.STATE_NUM.APPROVED && report?.statusNum === CONST.REPORT.STATUS_NUM.APPROVED;
}

/**
 * Checks if the current user is the manager of the supplied report
 */
function isReportManager(report: OnyxEntry<Report>): boolean {
    return !!(report && report.managerID === currentUserAccountID);
}

/**
 * Checks if the supplied report has been approved
 */
function isReportApproved({report, parentReportAction = undefined}: {report: OnyxInputOrEntry<Report>; parentReportAction?: OnyxEntry<ReportAction> | undefined}): boolean {
    if (!report) {
        return parentReportAction?.childStateNum === CONST.REPORT.STATE_NUM.APPROVED && parentReportAction?.childStatusNum === CONST.REPORT.STATUS_NUM.APPROVED;
    }
    return report?.stateNum === CONST.REPORT.STATE_NUM.APPROVED && report?.statusNum === CONST.REPORT.STATUS_NUM.APPROVED;
}

/**
 * Checks if the supplied report has been manually reimbursed
 */
function isReportManuallyReimbursed(report: OnyxEntry<Report>): boolean {
    return report?.stateNum === CONST.REPORT.STATE_NUM.APPROVED && report?.statusNum === CONST.REPORT.STATUS_NUM.REIMBURSED;
}

/**
 * Checks if the supplied report is an expense report in Open state and status.
 */
function isOpenExpenseReport(report: OnyxInputOrEntry<Report>): boolean {
    return isExpenseReport(report) && report?.stateNum === CONST.REPORT.STATE_NUM.OPEN && report?.statusNum === CONST.REPORT.STATUS_NUM.OPEN;
}

/**
 * Checks if the supplied report has a member with the array passed in params.
 */
function hasParticipantInArray(report: OnyxEntry<Report>, memberAccountIDs: number[]) {
    if (!report?.participants) {
        return false;
    }

    const memberAccountIDsSet = new Set(memberAccountIDs);

    for (const accountID in report.participants) {
        if (memberAccountIDsSet.has(Number(accountID))) {
            return true;
        }
    }

    return false;
}

/**
 * Whether the Money Request report is settled
 */
function isSettled(reportOrID: OnyxInputOrEntry<Report> | SearchReport | string | undefined, reports?: SearchReport[]): boolean {
    if (!reportOrID) {
        return false;
    }
    const report = typeof reportOrID === 'string' ? getReport(reportOrID, reports ?? allReports) ?? null : reportOrID;
    if (!report) {
        return false;
    }

    if (isEmptyObject(report) || report.isWaitingOnBankAccount) {
        return false;
    }

    // In case the payment is scheduled and we are waiting for the payee to set up their wallet,
    // consider the report as paid as well.
    if (report.isWaitingOnBankAccount && report.statusNum === CONST.REPORT.STATUS_NUM.APPROVED) {
        return true;
    }

    return report?.statusNum === CONST.REPORT.STATUS_NUM.REIMBURSED;
}

/**
 * Whether the current user is the submitter of the report
 */
function isCurrentUserSubmitter(reportID: string | undefined): boolean {
    if (!allReports || !reportID) {
        return false;
    }
    const report = allReports[`${ONYXKEYS.COLLECTION.REPORT}${reportID}`];
    return !!(report && report.ownerAccountID === currentUserAccountID);
}

/**
 * Whether the provided report is an Admin room
 */
function isAdminRoom(report: OnyxEntry<Report>): boolean {
    return getChatType(report) === CONST.REPORT.CHAT_TYPE.POLICY_ADMINS;
}

/**
 * Whether the provided report is an Admin-only posting room
 */
function isAdminsOnlyPostingRoom(report: OnyxEntry<Report>): boolean {
    return report?.writeCapability === CONST.REPORT.WRITE_CAPABILITIES.ADMINS;
}

/**
 * Whether the provided report is a Announce room
 */
function isAnnounceRoom(report: OnyxEntry<Report>): boolean {
    return getChatType(report) === CONST.REPORT.CHAT_TYPE.POLICY_ANNOUNCE;
}

/**
 * Whether the provided report is a default room
 */
function isDefaultRoom(report: OnyxEntry<Report>): boolean {
    return CONST.DEFAULT_POLICY_ROOM_CHAT_TYPES.some((type) => type === getChatType(report));
}

/**
 * Whether the provided report is a Domain room
 */
function isDomainRoom(report: OnyxEntry<Report>): boolean {
    return getChatType(report) === CONST.REPORT.CHAT_TYPE.DOMAIN_ALL;
}

/**
 * Whether the provided report is a user created policy room
 */
function isUserCreatedPolicyRoom(report: OnyxEntry<Report>): boolean {
    return getChatType(report) === CONST.REPORT.CHAT_TYPE.POLICY_ROOM;
}

/**
 * Whether the provided report is a Policy Expense chat.
 */
function isPolicyExpenseChat(option: OnyxInputOrEntry<Report> | OptionData | Participant): boolean {
    return getChatType(option) === CONST.REPORT.CHAT_TYPE.POLICY_EXPENSE_CHAT || !!(option && 'isPolicyExpenseChat' in option && option.isPolicyExpenseChat);
}

function isInvoiceRoom(report: OnyxEntry<Report>): boolean {
    return getChatType(report) === CONST.REPORT.CHAT_TYPE.INVOICE;
}

function isInvoiceRoomWithID(reportID?: string): boolean {
    if (!reportID) {
        return false;
    }
    const report = getReport(reportID, allReports);
    return isInvoiceRoom(report);
}

/**
 * Checks if a report is a completed task report.
 */
function isTripRoom(report: OnyxEntry<Report>): boolean {
    return isChatReport(report) && getChatType(report) === CONST.REPORT.CHAT_TYPE.TRIP_ROOM;
}

function isIndividualInvoiceRoom(report: OnyxEntry<Report>): boolean {
    return isInvoiceRoom(report) && report?.invoiceReceiver?.type === CONST.REPORT.INVOICE_RECEIVER_TYPE.INDIVIDUAL;
}

function isCurrentUserInvoiceReceiver(report: OnyxEntry<Report>): boolean {
    if (report?.invoiceReceiver?.type === CONST.REPORT.INVOICE_RECEIVER_TYPE.INDIVIDUAL) {
        return currentUserAccountID === report.invoiceReceiver.accountID;
    }

    if (report?.invoiceReceiver?.type === CONST.REPORT.INVOICE_RECEIVER_TYPE.BUSINESS) {
        const policy = getPolicy(report.invoiceReceiver.policyID);
        return isPolicyAdminPolicyUtils(policy);
    }

    return false;
}

/**
 * Whether the provided report belongs to a Control policy and is an expense chat
 */
function isControlPolicyExpenseChat(report: OnyxEntry<Report>): boolean {
    return isPolicyExpenseChat(report) && getPolicyType(report, allPolicies) === CONST.POLICY.TYPE.CORPORATE;
}

/**
 * Whether the provided policyType is a Free, Collect or Control policy type
 */
function isGroupPolicy(policyType: string): boolean {
    return policyType === CONST.POLICY.TYPE.CORPORATE || policyType === CONST.POLICY.TYPE.TEAM;
}

/**
 * Whether the provided report belongs to a Free, Collect or Control policy
 */
function isReportInGroupPolicy(report: OnyxInputOrEntry<Report>, policy?: OnyxInputOrEntry<Policy>): boolean {
    const policyType = policy?.type ?? getPolicyType(report, allPolicies);
    return isGroupPolicy(policyType);
}

/**
 * Whether the provided report belongs to a Control or Collect policy
 */
function isPaidGroupPolicy(report: OnyxEntry<Report>): boolean {
    const policyType = getPolicyType(report, allPolicies);
    return policyType === CONST.POLICY.TYPE.CORPORATE || policyType === CONST.POLICY.TYPE.TEAM;
}

/**
 * Whether the provided report belongs to a Control or Collect policy and is an expense chat
 */
function isPaidGroupPolicyExpenseChat(report: OnyxEntry<Report>): boolean {
    return isPolicyExpenseChat(report) && isPaidGroupPolicy(report);
}

/**
 * Whether the provided report belongs to a Control policy and is an expense report
 */
function isControlPolicyExpenseReport(report: OnyxEntry<Report>): boolean {
    return isExpenseReport(report) && getPolicyType(report, allPolicies) === CONST.POLICY.TYPE.CORPORATE;
}

/**
 * Whether the provided report belongs to a Control or Collect policy and is an expense report
 */
function isPaidGroupPolicyExpenseReport(report: OnyxEntry<Report>): boolean {
    return isExpenseReport(report) && isPaidGroupPolicy(report);
}

/**
 * Checks if the supplied report is an invoice report in Open state and status.
 */
function isOpenInvoiceReport(report: OnyxEntry<Report>): boolean {
    return isInvoiceReport(report) && report?.statusNum === CONST.REPORT.STATUS_NUM.OPEN;
}

/**
 * Whether the provided report is a chat room
 */
function isChatRoom(report: OnyxEntry<Report>): boolean {
    return isUserCreatedPolicyRoom(report) || isDefaultRoom(report) || isInvoiceRoom(report) || isTripRoom(report);
}

/**
 * Whether the provided report is a public room
 */
function isPublicRoom(report: OnyxEntry<Report>): boolean {
    return report?.visibility === CONST.REPORT.VISIBILITY.PUBLIC || report?.visibility === CONST.REPORT.VISIBILITY.PUBLIC_ANNOUNCE;
}

/**
 * Whether the provided report is a public announce room
 */
function isPublicAnnounceRoom(report: OnyxEntry<Report>): boolean {
    return report?.visibility === CONST.REPORT.VISIBILITY.PUBLIC_ANNOUNCE;
}

/**
 * If the report is a policy expense, the route should be for adding bank account for that policy
 * else since the report is a personal IOU, the route should be for personal bank account.
 */
function getBankAccountRoute(report: OnyxEntry<Report>): Route {
    return isPolicyExpenseChat(report) ? ROUTES.BANK_ACCOUNT_WITH_STEP_TO_OPEN.getRoute(report?.policyID) : ROUTES.SETTINGS_ADD_BANK_ACCOUNT;
}

/**
 * Check if personal detail of accountID is empty or optimistic data
 */
function isOptimisticPersonalDetail(accountID: number): boolean {
    return isEmptyObject(allPersonalDetails?.[accountID]) || !!allPersonalDetails?.[accountID]?.isOptimisticPersonalDetail;
}

/**
 * Checks if a report is a task report from a policy expense chat.
 */
function isWorkspaceTaskReport(report: OnyxEntry<Report>): boolean {
    if (!isTaskReport(report)) {
        return false;
    }
    const parentReport = report?.parentReportID ? getReport(report?.parentReportID, allReports) : undefined;
    return isPolicyExpenseChat(parentReport);
}

/**
 * Returns true if report has a parent
 */
function isThread(report: OnyxInputOrEntry<Report>): report is Thread {
    return !!(report?.parentReportID && report?.parentReportActionID);
}

/**
 * Returns true if report is of type chat and has a parent and is therefore a Thread.
 */
function isChatThread(report: OnyxInputOrEntry<Report>): report is Thread {
    return isThread(report) && report?.type === CONST.REPORT.TYPE.CHAT;
}

function isDM(report: OnyxEntry<Report>): boolean {
    return isChatReport(report) && !getChatType(report) && !isThread(report);
}

function isSelfDM(report: OnyxInputOrEntry<Report>): boolean {
    return getChatType(report) === CONST.REPORT.CHAT_TYPE.SELF_DM;
}

function isGroupChat(report: OnyxEntry<Report> | Partial<Report>): boolean {
    return getChatType(report) === CONST.REPORT.CHAT_TYPE.GROUP;
}

/**
 * Only returns true if this is the Expensify DM report.
 *
 * Note that this chat is no longer used for new users. We still need this function for users who have this chat.
 */
function isSystemChat(report: OnyxEntry<Report>): boolean {
    return getChatType(report) === CONST.REPORT.CHAT_TYPE.SYSTEM;
}

function getDefaultNotificationPreferenceForReport(report: OnyxEntry<Report>): ValueOf<typeof CONST.REPORT.NOTIFICATION_PREFERENCE> {
    if (isAnnounceRoom(report)) {
        return CONST.REPORT.NOTIFICATION_PREFERENCE.ALWAYS;
    }
    if (isPublicRoom(report)) {
        return CONST.REPORT.NOTIFICATION_PREFERENCE.DAILY;
    }
    if (!getChatType(report) || isGroupChat(report)) {
        return CONST.REPORT.NOTIFICATION_PREFERENCE.ALWAYS;
    }
    if (isAdminRoom(report) || isPolicyExpenseChat(report) || isInvoiceRoom(report)) {
        return CONST.REPORT.NOTIFICATION_PREFERENCE.ALWAYS;
    }
    if (isSelfDM(report)) {
        return CONST.REPORT.NOTIFICATION_PREFERENCE.MUTE;
    }
    return CONST.REPORT.NOTIFICATION_PREFERENCE.DAILY;
}

/**
 * Get the notification preference given a report. This should ALWAYS default to 'hidden'. Do not change this!
 */
function getReportNotificationPreference(report: OnyxEntry<Report>): ValueOf<typeof CONST.REPORT.NOTIFICATION_PREFERENCE> {
    const participant = currentUserAccountID ? report?.participants?.[currentUserAccountID] : undefined;
    return participant?.notificationPreference ?? CONST.REPORT.NOTIFICATION_PREFERENCE.HIDDEN;
}

const CONCIERGE_ACCOUNT_ID_STRING = CONST.ACCOUNT_ID.CONCIERGE.toString();
/**
 * Only returns true if this is our main 1:1 DM report with Concierge.
 */
function isConciergeChatReport(report: OnyxInputOrEntry<Report>): boolean {
    if (!report?.participants || isThread(report)) {
        return false;
    }

    const participantAccountIDs = new Set(Object.keys(report.participants));
    if (participantAccountIDs.size !== 2) {
        return false;
    }

    return participantAccountIDs.has(CONCIERGE_ACCOUNT_ID_STRING) || report?.reportID === conciergeChatReportID;
}

function findSelfDMReportID(): string | undefined {
    if (!allReports) {
        return;
    }

    const selfDMReport = Object.values(allReports).find((report) => isSelfDM(report) && !isThread(report));
    return selfDMReport?.reportID;
}

/**
 * Checks if the supplied report is from a policy or is an invoice report from a policy
 */
function isPolicyRelatedReport(report: OnyxEntry<Report>, policyID?: string) {
    return report?.policyID === policyID || !!(report?.invoiceReceiver && 'policyID' in report.invoiceReceiver && report.invoiceReceiver.policyID === policyID);
}

/**
 * Checks if the supplied report belongs to workspace based on the provided params. If the report's policyID is _FAKE_ or has no value, it means this report is a DM.
 * In this case report and workspace members must be compared to determine whether the report belongs to the workspace.
 */
function doesReportBelongToWorkspace(report: OnyxEntry<Report>, policyMemberAccountIDs: number[], policyID?: string) {
    return (
        isConciergeChatReport(report) ||
        (report?.policyID === CONST.POLICY.ID_FAKE || !report?.policyID ? hasParticipantInArray(report, policyMemberAccountIDs) : isPolicyRelatedReport(report, policyID))
    );
}

/**
 * Given an array of reports, return them filtered by a policyID and policyMemberAccountIDs.
 */
function filterReportsByPolicyIDAndMemberAccountIDs(reports: Array<OnyxEntry<Report>>, policyMemberAccountIDs: number[] = [], policyID?: string) {
    return reports.filter((report) => !!report && doesReportBelongToWorkspace(report, policyMemberAccountIDs, policyID));
}

/**
 * Returns true if report is still being processed
 */
function isProcessingReport(report: OnyxEntry<Report>): boolean {
    return report?.stateNum === CONST.REPORT.STATE_NUM.SUBMITTED && report?.statusNum === CONST.REPORT.STATUS_NUM.SUBMITTED;
}

function isAwaitingFirstLevelApproval(report: OnyxEntry<Report>): boolean {
    if (!report) {
        return false;
    }

    const submitsToAccountID = getSubmitToAccountID(getPolicy(report.policyID), report);

    return isProcessingReport(report) && submitsToAccountID === report.managerID;
}

/**
 * Check if the report is a single chat report that isn't a thread
 * and personal detail of participant is optimistic data
 */
function shouldDisableDetailPage(report: OnyxEntry<Report>): boolean {
    if (isChatRoom(report) || isPolicyExpenseChat(report) || isChatThread(report) || isTaskReport(report)) {
        return false;
    }
    if (isOneOnOneChat(report)) {
        const participantAccountIDs = Object.keys(report?.participants ?? {})
            .map(Number)
            .filter((accountID) => accountID !== currentUserAccountID);
        return isOptimisticPersonalDetail(participantAccountIDs.at(0) ?? -1);
    }
    return false;
}

/**
 * Returns true if this report has only one participant and it's an Expensify account.
 */
function isExpensifyOnlyParticipantInReport(report: OnyxEntry<Report>): boolean {
    const otherParticipants = Object.keys(report?.participants ?? {})
        .map(Number)
        .filter((accountID) => accountID !== currentUserAccountID);
    return otherParticipants.length === 1 && otherParticipants.some((accountID) => CONST.EXPENSIFY_ACCOUNT_IDS.includes(accountID));
}

/**
 * Returns whether a given report can have tasks created in it.
 * We only prevent the task option if it's a DM/group-DM and the other users are all special Expensify accounts
 *
 */
function canCreateTaskInReport(report: OnyxEntry<Report>): boolean {
    const otherParticipants = Object.keys(report?.participants ?? {})
        .map(Number)
        .filter((accountID) => accountID !== currentUserAccountID);
    const areExpensifyAccountsOnlyOtherParticipants = otherParticipants.length >= 1 && otherParticipants.every((accountID) => CONST.EXPENSIFY_ACCOUNT_IDS.includes(accountID));
    if (areExpensifyAccountsOnlyOtherParticipants && isDM(report)) {
        return false;
    }

    return true;
}

/**
 * For all intents and purposes a report that has no notificationPreference at all should be considered "hidden".
 * We will remove the 'hidden' field entirely once the backend changes for https://github.com/Expensify/Expensify/issues/450891 are done.
 */
function isHiddenForCurrentUser(notificationPreference: string | null | undefined): boolean;
function isHiddenForCurrentUser(report: OnyxEntry<Report>): boolean;
function isHiddenForCurrentUser(reportOrPreference: OnyxEntry<Report> | string | null | undefined): boolean {
    if (typeof reportOrPreference === 'object' && reportOrPreference !== null) {
        const notificationPreference = getReportNotificationPreference(reportOrPreference);
        return isHiddenForCurrentUser(notificationPreference);
    }
    if (reportOrPreference === undefined || reportOrPreference === null || reportOrPreference === '') {
        return true;
    }
    return reportOrPreference === CONST.REPORT.NOTIFICATION_PREFERENCE.HIDDEN;
}

/**
 * Returns true if there are any guides accounts (team.expensify.com) in a list of accountIDs
 * by cross-referencing the accountIDs with personalDetails since guides that are participants
 * of the user's chats should have their personal details in Onyx.
 */
function hasExpensifyGuidesEmails(accountIDs: number[]): boolean {
    return accountIDs.some((accountID) => Str.extractEmailDomain(allPersonalDetails?.[accountID]?.login ?? '') === CONST.EMAIL.GUIDES_DOMAIN);
}

function getMostRecentlyVisitedReport(reports: Array<OnyxEntry<Report>>, reportMetadata: OnyxCollection<ReportMetadata>): OnyxEntry<Report> {
    const filteredReports = reports.filter((report) => {
        const shouldKeep = !isChatThread(report) || !isHiddenForCurrentUser(report);
        return shouldKeep && !!report?.reportID && !!(reportMetadata?.[`${ONYXKEYS.COLLECTION.REPORT_METADATA}${report.reportID}`]?.lastVisitTime ?? report?.lastReadTime);
    });
    return lodashMaxBy(filteredReports, (a) => [reportMetadata?.[`${ONYXKEYS.COLLECTION.REPORT_METADATA}${a?.reportID}`]?.lastVisitTime ?? '', a?.lastReadTime ?? '']);
}

function findLastAccessedReport(ignoreDomainRooms: boolean, openOnAdminRoom = false, policyID?: string, excludeReportID?: string): OnyxEntry<Report> {
    // If it's the user's first time using New Expensify, then they could either have:
    //   - just a Concierge report, if so we'll return that
    //   - their Concierge report, and a separate report that must have deeplinked them to the app before they created their account.
    // If it's the latter, we'll use the deeplinked report over the Concierge report,
    // since the Concierge report would be incorrectly selected over the deep-linked report in the logic below.

    const policyMemberAccountIDs = getPolicyEmployeeListByIdWithoutCurrentUser(allPolicies, policyID, currentUserAccountID);

    let reportsValues = Object.values(allReports ?? {});

    if (!!policyID || policyMemberAccountIDs.length > 0) {
        reportsValues = filterReportsByPolicyIDAndMemberAccountIDs(reportsValues, policyMemberAccountIDs, policyID);
    }

    let adminReport: OnyxEntry<Report>;
    if (openOnAdminRoom) {
        adminReport = reportsValues.find((report) => {
            const chatType = getChatType(report);
            return chatType === CONST.REPORT.CHAT_TYPE.POLICY_ADMINS;
        });
    }

    // eslint-disable-next-line @typescript-eslint/prefer-nullish-coalescing
    const shouldFilter = excludeReportID || ignoreDomainRooms;
    if (shouldFilter) {
        reportsValues = reportsValues.filter((report) => {
            if (excludeReportID && report?.reportID === excludeReportID) {
                return false;
            }

            // We allow public announce rooms, admins, and announce rooms through since we bypass the default rooms beta for them.
            // Check where findLastAccessedReport is called in MainDrawerNavigator.js for more context.
            // Domain rooms are now the only type of default room that are on the defaultRooms beta.
            if (ignoreDomainRooms && isDomainRoom(report) && !hasExpensifyGuidesEmails(Object.keys(report?.participants ?? {}).map(Number))) {
                return false;
            }

            return true;
        });
    }

    // Filter out the system chat (Expensify chat) because the composer is disabled in it,
    // and it prompts the user to use the Concierge chat instead.
    reportsValues = reportsValues.filter((report) => !isSystemChat(report)) ?? [];

    // At least two reports remain: self DM and Concierge chat.
    // Return the most recently visited report. Get the last read report from the report metadata.
    const lastRead = getMostRecentlyVisitedReport(reportsValues, allReportMetadata);
    return adminReport ?? lastRead;
}

/**
 * Whether the provided report has expenses
 */
function hasExpenses(reportID?: string, transactions?: SearchTransaction[]): boolean {
    if (transactions) {
        return !!transactions?.find((transaction) => transaction?.reportID === reportID);
    }
    return !!Object.values(allTransactions ?? {}).find((transaction) => transaction?.reportID === reportID);
}

/**
 * Whether the provided report is a closed expense report with no expenses
 */
function isClosedExpenseReportWithNoExpenses(report: OnyxEntry<Report>, transactions?: SearchTransaction[]): boolean {
    return report?.statusNum === CONST.REPORT.STATUS_NUM.CLOSED && isExpenseReport(report) && !hasExpenses(report.reportID, transactions);
}

/**
 * Whether the provided report is an archived room
 */
// eslint-disable-next-line @typescript-eslint/no-unused-vars
function isArchivedNonExpenseReport(report: OnyxInputOrEntry<Report> | SearchReport, reportNameValuePairs?: OnyxInputOrEntry<ReportNameValuePairs>): boolean {
    return !(isExpenseReport(report) || isExpenseRequest(report)) && !!reportNameValuePairs?.private_isArchived;
}

/**
 * Whether the provided report is an archived report
 */
// eslint-disable-next-line @typescript-eslint/no-unused-vars
function isArchivedReport(reportNameValuePairs?: OnyxInputOrEntry<ReportNameValuePairs>): boolean {
    return !!reportNameValuePairs?.private_isArchived;
}

/**
 * Whether the report with the provided reportID is an archived non-expense report
 */
function isArchivedNonExpenseReportWithID(reportOrID?: string | SearchReport) {
    if (!reportOrID) {
        return false;
    }

    const report = typeof reportOrID === 'string' ? getReport(reportOrID, allReports) : reportOrID;
    const reportNameValuePairs = typeof reportOrID === 'string' ? getReportNameValuePairs(reportOrID) : getReportNameValuePairs(reportOrID.reportID);
    return isArchivedNonExpenseReport(report, reportNameValuePairs);
}

/**
 * Whether the report with the provided reportID is an archived report
 */
function isArchivedReportWithID(reportOrID?: string | SearchReport) {
    if (!reportOrID) {
        return false;
    }

    const reportNameValuePairs = typeof reportOrID === 'string' ? getReportNameValuePairs(reportOrID) : getReportNameValuePairs(reportOrID.reportID);
    return isArchivedReport(reportNameValuePairs);
}

/**
 * Whether the provided report is a closed report
 */
function isClosedReport(report: OnyxEntry<Report> | SearchReport): boolean {
    return report?.statusNum === CONST.REPORT.STATUS_NUM.CLOSED;
}

/**
 * Whether the provided report is the admin's room
 */
function isJoinRequestInAdminRoom(report: OnyxEntry<Report>): boolean {
    if (!report) {
        return false;
    }
    // If this policy isn't owned by Expensify,
    // Account manager/guide should not have the workspace join request pinned to their LHN,
    // since they are not a part of the company, and should not action it on their behalf.
    if (report.policyID) {
        const policy = getPolicy(report.policyID);
        if (!isExpensifyTeam(policy?.owner) && isExpensifyTeam(currentUserPersonalDetails?.login)) {
            return false;
        }
    }
    return isActionableJoinRequestPending(report.reportID);
}

/**
 * Checks if the user has auditor permission in the provided report
 */
function isAuditor(report: OnyxEntry<Report>): boolean {
    if (report?.policyID) {
        const policy = getPolicy(report.policyID);
        return isPolicyAuditor(policy);
    }

    if (Array.isArray(report?.permissions) && report?.permissions.length > 0) {
        return report?.permissions?.includes(CONST.REPORT.PERMISSIONS.AUDITOR);
    }

    return false;
}

/**
 * Checks if the user can write in the provided report
 */
function canWriteInReport(report: OnyxEntry<Report>): boolean {
    if (Array.isArray(report?.permissions) && report?.permissions.length > 0 && !report?.permissions?.includes(CONST.REPORT.PERMISSIONS.AUDITOR)) {
        return report?.permissions?.includes(CONST.REPORT.PERMISSIONS.WRITE);
    }

    return true;
}

/**
 * Checks if the current user is allowed to comment on the given report.
 */
function isAllowedToComment(report: OnyxEntry<Report>): boolean {
    if (isAuditor(report)) {
        return true;
    }

    if (!canWriteInReport(report)) {
        return false;
    }

    // Default to allowing all users to post
    const capability = report?.writeCapability ?? CONST.REPORT.WRITE_CAPABILITIES.ALL;

    if (capability === CONST.REPORT.WRITE_CAPABILITIES.ALL) {
        return true;
    }

    // If unauthenticated user opens public chat room using deeplink, they do not have policies available and they cannot comment
    if (!allPolicies) {
        return false;
    }

    // If we've made it here, commenting on this report is restricted.
    // If the user is an admin, allow them to post.
    const policy = allPolicies[`${ONYXKEYS.COLLECTION.POLICY}${report?.policyID}`];
    return policy?.role === CONST.POLICY.ROLE.ADMIN;
}

/**
 * Checks if the current user is the admin of the policy given the policy expense chat.
 */
function isPolicyExpenseChatAdmin(report: OnyxEntry<Report>, policies: OnyxCollection<Policy>): boolean {
    if (!isPolicyExpenseChat(report)) {
        return false;
    }

    const policyRole = policies?.[`${ONYXKEYS.COLLECTION.POLICY}${report?.policyID}`]?.role;

    return policyRole === CONST.POLICY.ROLE.ADMIN;
}

/**
 * Checks if the current user is the admin of the policy.
 */
function isPolicyAdmin(policyID: string | undefined, policies: OnyxCollection<Policy>): boolean {
    if (!policyID) {
        return false;
    }

    const policyRole = policies?.[`${ONYXKEYS.COLLECTION.POLICY}${policyID}`]?.role;

    return policyRole === CONST.POLICY.ROLE.ADMIN;
}

/**
 * Checks whether all the transactions linked to the IOU report are of the Distance Request type with pending routes
 */
function hasOnlyTransactionsWithPendingRoutes(iouReportID: string | undefined): boolean {
    const transactions = getReportTransactions(iouReportID);

    // Early return false in case not having any transaction
    if (!transactions || transactions.length === 0) {
        return false;
    }

    return transactions.every((transaction) => isFetchingWaypointsFromServer(transaction));
}

/**
 * If the report is a thread and has a chat type set, it is a workspace chat.
 */
function isWorkspaceThread(report: OnyxEntry<Report>): boolean {
    const chatType = getChatType(report);
    return isThread(report) && isChatReport(report) && CONST.WORKSPACE_ROOM_TYPES.some((type) => chatType === type);
}

/**
 * Checks if a report is a child report.
 */
function isChildReport(report: OnyxEntry<Report>): boolean {
    return isThread(report) || isTaskReport(report);
}

/**
 * An Expense Request is a thread where the parent report is an Expense Report and
 * the parentReportAction is a transaction.
 */
function isExpenseRequest(report: OnyxInputOrEntry<Report>): report is Thread {
    if (isThread(report)) {
        const parentReportAction = allReportActions?.[`${ONYXKEYS.COLLECTION.REPORT_ACTIONS}${report.parentReportID}`]?.[report.parentReportActionID];
        const parentReport = getReport(report?.parentReportID, allReports);
        return isExpenseReport(parentReport) && !isEmptyObject(parentReportAction) && isTransactionThread(parentReportAction);
    }
    return false;
}

/**
 * An IOU Request is a thread where the parent report is an IOU Report and
 * the parentReportAction is a transaction.
 */
function isIOURequest(report: OnyxInputOrEntry<Report>): boolean {
    if (isThread(report)) {
        const parentReportAction = allReportActions?.[`${ONYXKEYS.COLLECTION.REPORT_ACTIONS}${report.parentReportID}`]?.[report.parentReportActionID];
        const parentReport = getReport(report?.parentReportID, allReports);
        return isIOUReport(parentReport) && !isEmptyObject(parentReportAction) && isTransactionThread(parentReportAction);
    }
    return false;
}

/**
 * A Track Expense Report is a thread where the parent the parentReportAction is a transaction, and
 * parentReportAction has type of track.
 */
function isTrackExpenseReport(report: OnyxInputOrEntry<Report>): boolean {
    if (isThread(report)) {
        const selfDMReportID = findSelfDMReportID();
        const parentReportAction = allReportActions?.[`${ONYXKEYS.COLLECTION.REPORT_ACTIONS}${report.parentReportID}`]?.[report.parentReportActionID];
        return !isEmptyObject(parentReportAction) && selfDMReportID === report.parentReportID && isTrackExpenseAction(parentReportAction);
    }
    return false;
}

/**
 * Checks if a report is an IOU or expense request.
 */
function isMoneyRequest(reportOrID: OnyxEntry<Report> | string): boolean {
    const report = typeof reportOrID === 'string' ? getReport(reportOrID, allReports) ?? null : reportOrID;
    return isIOURequest(report) || isExpenseRequest(report);
}

/**
 * Checks if a report is an IOU or expense report.
 */
function isMoneyRequestReport(reportOrID: OnyxInputOrEntry<Report> | SearchReport | string, reports?: SearchReport[]): boolean {
    const report = typeof reportOrID === 'string' ? getReport(reportOrID, reports ?? allReports) ?? null : reportOrID;
    return isIOUReport(report) || isExpenseReport(report);
}

/**
 * Checks if a report contains only Non-Reimbursable transactions
 */
function hasOnlyNonReimbursableTransactions(iouReportID: string | undefined): boolean {
    const transactions = getReportTransactions(iouReportID);
    if (!transactions || transactions.length === 0) {
        return false;
    }

    return transactions.every((transaction) => !getReimbursable(transaction));
}

/**
 * Checks if a report has only one transaction associated with it
 */
function isOneTransactionReport(reportID: string | undefined): boolean {
    const reportActions = allReportActions?.[`${ONYXKEYS.COLLECTION.REPORT_ACTIONS}${reportID}`] ?? ([] as ReportAction[]);
    return getOneTransactionThreadReportID(reportID, reportActions) !== null;
}

/*
 * Whether the report contains only one expense and the expense should be paid later
 */
function isPayAtEndExpenseReport(reportID: string | undefined, transactions: Transaction[] | undefined): boolean {
    if ((!!transactions && transactions.length !== 1) || !isOneTransactionReport(reportID)) {
        return false;
    }

    return isPayAtEndExpense(transactions?.[0] ?? getReportTransactions(reportID).at(0));
}

/**
 * Checks if a report is a transaction thread associated with a report that has only one transaction
 */
function isOneTransactionThread(reportID: string | undefined, parentReportID: string | undefined, threadParentReportAction: OnyxEntry<ReportAction>): boolean {
    if (!reportID || !parentReportID) {
        return false;
    }

    const parentReportActions = allReportActions?.[`${ONYXKEYS.COLLECTION.REPORT_ACTIONS}${parentReportID}`] ?? ([] as ReportAction[]);
    const transactionThreadReportID = getOneTransactionThreadReportID(parentReportID, parentReportActions);
    return reportID === transactionThreadReportID && !isSentMoneyReportAction(threadParentReportAction);
}

/**
 * Get displayed report ID, it will be parentReportID if the report is one transaction thread
 */
function getDisplayedReportID(reportID: string): string {
    const report = getReport(reportID, allReports);
    const parentReportID = report?.parentReportID;
    const parentReportAction = getReportAction(parentReportID, report?.parentReportActionID);
    return parentReportID && isOneTransactionThread(reportID, parentReportID, parentReportAction) ? parentReportID : reportID;
}

/**
 * Should return true only for personal 1:1 report
 *
 */
function isOneOnOneChat(report: OnyxEntry<Report>): boolean {
    const participants = report?.participants ?? {};
    const participant = currentUserAccountID ? participants[currentUserAccountID] : undefined;
    const isCurrentUserParticipant = participant ? 1 : 0;
    const participantAmount = Object.keys(participants).length - isCurrentUserParticipant;
    if (participantAmount !== 1) {
        return false;
    }
    return !isChatRoom(report) && !isExpenseRequest(report) && !isMoneyRequestReport(report) && !isPolicyExpenseChat(report) && !isTaskReport(report) && isDM(report) && !isIOUReport(report);
}

/**
 * Checks if the current user is a payer of the expense
 */

function isPayer(session: OnyxEntry<Session>, iouReport: OnyxEntry<Report>, onlyShowPayElsewhere = false, reportPolicy?: OnyxInputOrEntry<Policy> | SearchPolicy) {
    const isApproved = isReportApproved({report: iouReport});
    const policy = reportPolicy ?? allPolicies?.[`${ONYXKEYS.COLLECTION.POLICY}${iouReport?.policyID}`] ?? null;
    const policyType = policy?.type;
    const isAdmin = policyType !== CONST.POLICY.TYPE.PERSONAL && policy?.role === CONST.POLICY.ROLE.ADMIN;
    const isManager = iouReport?.managerID === session?.accountID;
    if (isPaidGroupPolicy(iouReport)) {
        if (policy?.reimbursementChoice === CONST.POLICY.REIMBURSEMENT_CHOICES.REIMBURSEMENT_YES) {
            const isReimburser = session?.email === policy?.achAccount?.reimburser;
            return (!policy?.achAccount?.reimburser || isReimburser) && (isApproved || isManager);
        }
        if (policy?.reimbursementChoice === CONST.POLICY.REIMBURSEMENT_CHOICES.REIMBURSEMENT_MANUAL || onlyShowPayElsewhere) {
            return isAdmin && (isApproved || isManager);
        }
        return false;
    }
    return isAdmin || (isMoneyRequestReport(iouReport) && isManager);
}

/**
 * Checks if the current user is the action's author
 */
function isActionCreator(reportAction: OnyxInputOrEntry<ReportAction> | Partial<ReportAction>): boolean {
    return reportAction?.actorAccountID === currentUserAccountID;
}

/**
 * Returns the notification preference of the action's child report if it exists.
 * Otherwise, calculates it based on the action's authorship.
 */
function getChildReportNotificationPreference(reportAction: OnyxInputOrEntry<ReportAction> | Partial<ReportAction>): NotificationPreference {
    const childReportNotificationPreference = reportAction?.childReportNotificationPreference ?? '';
    if (childReportNotificationPreference) {
        return childReportNotificationPreference;
    }

    return isActionCreator(reportAction) ? CONST.REPORT.NOTIFICATION_PREFERENCE.ALWAYS : CONST.REPORT.NOTIFICATION_PREFERENCE.HIDDEN;
}

function canAddOrDeleteTransactions(moneyRequestReport: OnyxEntry<Report>): boolean {
    if (!isMoneyRequestReport(moneyRequestReport) || isArchivedReportWithID(moneyRequestReport?.reportID)) {
        return false;
    }

    const policy = getPolicy(moneyRequestReport?.policyID);

    if (isInstantSubmitEnabled(policy) && isSubmitAndClose(policy) && !arePaymentsEnabled(policy)) {
        return false;
    }

    if (isInstantSubmitEnabled(policy) && isProcessingReport(moneyRequestReport)) {
        return isAwaitingFirstLevelApproval(moneyRequestReport);
    }

    if (isReportApproved({report: moneyRequestReport}) || isClosedReport(moneyRequestReport) || isSettled(moneyRequestReport?.reportID)) {
        return false;
    }

    return true;
}

/**
 * Checks whether the supplied report supports adding more transactions to it.
 * Return true if:
 * - report is a non-settled IOU
 * - report is a draft
 * - report is a processing expense report and its policy has Instant reporting frequency
 */
function canAddTransaction(moneyRequestReport: OnyxEntry<Report>): boolean {
    if (!isMoneyRequestReport(moneyRequestReport)) {
        return false;
    }

    if (isReportInGroupPolicy(moneyRequestReport) && isProcessingReport(moneyRequestReport) && !isInstantSubmitEnabled(getPolicy(moneyRequestReport?.policyID))) {
        return false;
    }

    const policy = getPolicy(moneyRequestReport?.policyID);
    if (isInstantSubmitEnabled(policy) && isSubmitAndClose(policy) && hasOnlyNonReimbursableTransactions(moneyRequestReport?.reportID)) {
        return false;
    }

    return canAddOrDeleteTransactions(moneyRequestReport);
}

/**
 * Checks whether the supplied report supports deleting more transactions from it.
 * Return true if:
 * - report is a non-settled IOU
 * - report is a non-approved IOU
 */
function canDeleteTransaction(moneyRequestReport: OnyxEntry<Report>): boolean {
    return canAddOrDeleteTransactions(moneyRequestReport);
}

/**
 * Can only delete if the author is this user and the action is an ADD_COMMENT action or an IOU action in an unsettled report, or if the user is a
 * policy admin
 */
function canDeleteReportAction(reportAction: OnyxInputOrEntry<ReportAction>, reportID: string): boolean {
    const report = getReportOrDraftReport(reportID);

    const isActionOwner = reportAction?.actorAccountID === currentUserAccountID;
    const policy = allPolicies?.[`${ONYXKEYS.COLLECTION.POLICY}${report?.policyID}`] ?? null;

    if (isMoneyRequestAction(reportAction)) {
        // For now, users cannot delete split actions
        const isSplitAction = getOriginalMessage(reportAction)?.type === CONST.IOU.REPORT_ACTION_TYPE.SPLIT;

        if (isSplitAction) {
            return false;
        }

        if (isActionOwner) {
            if (!isEmptyObject(report) && (isMoneyRequestReport(report) || isInvoiceReport(report))) {
                return canDeleteTransaction(report);
            }
            return true;
        }
    }

    if (
        reportAction?.actionName !== CONST.REPORT.ACTIONS.TYPE.ADD_COMMENT ||
        reportAction?.pendingAction === CONST.RED_BRICK_ROAD_PENDING_ACTION.DELETE ||
        isCreatedTaskReportAction(reportAction) ||
        reportAction?.actorAccountID === CONST.ACCOUNT_ID.CONCIERGE
    ) {
        return false;
    }

    const isAdmin = policy?.role === CONST.POLICY.ROLE.ADMIN && !isEmptyObject(report) && !isDM(report);

    return isActionOwner || isAdmin;
}

/**
 * Returns true if Concierge is one of the chat participants (1:1 as well as group chats)
 */
function chatIncludesConcierge(report: Partial<OnyxEntry<Report>>): boolean {
    const participantAccountIDs = Object.keys(report?.participants ?? {}).map(Number);
    return participantAccountIDs.includes(CONST.ACCOUNT_ID.CONCIERGE);
}

/**
 * Returns true if there is any automated expensify account `in accountIDs
 */
function hasAutomatedExpensifyAccountIDs(accountIDs: number[]): boolean {
    return accountIDs.some((accountID) => CONST.EXPENSIFY_ACCOUNT_IDS.includes(accountID));
}

function getReportRecipientAccountIDs(report: OnyxEntry<Report>, currentLoginAccountID: number): number[] {
    let finalReport: OnyxEntry<Report> = report;
    // In 1:1 chat threads, the participants will be the same as parent report. If a report is specifically a 1:1 chat thread then we will
    // get parent report and use its participants array.
    if (isThread(report) && !(isTaskReport(report) || isMoneyRequestReport(report))) {
        const parentReport = getReport(report?.parentReportID, allReports);
        if (isOneOnOneChat(parentReport)) {
            finalReport = parentReport;
        }
    }

    let finalParticipantAccountIDs: number[] = [];
    if (isTaskReport(report)) {
        // Task reports `managerID` will change when assignee is changed, in that case the old `managerID` is still present in `participants`
        // along with the new one. We only need the `managerID` as a participant here.
        finalParticipantAccountIDs = report?.managerID ? [report?.managerID] : [];
    } else {
        finalParticipantAccountIDs = Object.keys(finalReport?.participants ?? {}).map(Number);
    }

    const otherParticipantsWithoutExpensifyAccountIDs = finalParticipantAccountIDs.filter((accountID) => {
        if (accountID === currentLoginAccountID) {
            return false;
        }
        if (CONST.EXPENSIFY_ACCOUNT_IDS.includes(accountID)) {
            return false;
        }
        return true;
    });

    return otherParticipantsWithoutExpensifyAccountIDs;
}

/**
 * Whether the time row should be shown for a report.
 */
function canShowReportRecipientLocalTime(personalDetails: OnyxEntry<PersonalDetailsList>, report: OnyxEntry<Report>, accountID: number): boolean {
    const reportRecipientAccountIDs = getReportRecipientAccountIDs(report, accountID);
    const hasMultipleParticipants = reportRecipientAccountIDs.length > 1;
    const reportRecipient = personalDetails?.[reportRecipientAccountIDs[0]];
    const reportRecipientTimezone = reportRecipient?.timezone ?? CONST.DEFAULT_TIME_ZONE;
    const isReportParticipantValidated = reportRecipient?.validated ?? false;
    return !!(
        !hasMultipleParticipants &&
        !isChatRoom(report) &&
        !isPolicyExpenseChat(getRootParentReport({report})) &&
        reportRecipient &&
        reportRecipientTimezone?.selected &&
        isReportParticipantValidated
    );
}

/**
 * Shorten last message text to fixed length and trim spaces.
 */
function formatReportLastMessageText(lastMessageText: string | undefined, isModifiedExpenseMessage = false): string {
    if (isModifiedExpenseMessage) {
        return String(lastMessageText).trim().replace(CONST.REGEX.LINE_BREAK, '').trim();
    }

    return formatLastMessageText(lastMessageText);
}

/**
 * Helper method to return the default avatar associated with the given login
 */
function getDefaultWorkspaceAvatar(workspaceName?: string): React.FC<SvgProps> {
    if (!workspaceName) {
        return defaultWorkspaceAvatars.WorkspaceBuilding;
    }

    // Remove all chars not A-Z or 0-9 including underscore
    const alphaNumeric = workspaceName
        .normalize('NFD')
        .replace(/[^0-9a-z]/gi, '')
        .toUpperCase();

    const workspace = `Workspace${alphaNumeric[0]}` as keyof typeof defaultWorkspaceAvatars;
    const defaultWorkspaceAvatar = defaultWorkspaceAvatars[workspace];

    return !alphaNumeric ? defaultWorkspaceAvatars.WorkspaceBuilding : defaultWorkspaceAvatar;
}

/**
 * Helper method to return the default avatar testID associated with the given login
 */
function getDefaultWorkspaceAvatarTestID(workspaceName: string): string {
    if (!workspaceName) {
        return defaultAvatarBuildingIconTestID;
    }

    // Remove all chars not A-Z or 0-9 including underscore
    const alphaNumeric = workspaceName
        .normalize('NFD')
        .replace(/[^0-9a-z]/gi, '')
        .toLowerCase();

    return !alphaNumeric ? defaultAvatarBuildingIconTestID : `SvgDefaultAvatar_${alphaNumeric[0]} Icon`;
}

/**
 * Helper method to return the default avatar associated with the given reportID
 */
function getDefaultGroupAvatar(reportID?: string): IconAsset {
    if (!reportID) {
        return defaultGroupAvatars.Avatar1;
    }
    const reportIDHashBucket: AvatarRange = ((Number(reportID) % CONST.DEFAULT_GROUP_AVATAR_COUNT) + 1) as AvatarRange;
    return defaultGroupAvatars[`Avatar${reportIDHashBucket}`];
}

/**
 * Returns the appropriate icons for the given chat report using the stored personalDetails.
 * The Avatar sources can be URLs or Icon components according to the chat type.
 */
function getIconsForParticipants(participants: number[], personalDetails: OnyxInputOrEntry<PersonalDetailsList>): Icon[] {
    const participantDetails: ParticipantDetails[] = [];
    const participantsList = participants || [];

    for (const accountID of participantsList) {
        const avatarSource = personalDetails?.[accountID]?.avatar ?? FallbackAvatar;
        const displayNameLogin = personalDetails?.[accountID]?.displayName ? personalDetails?.[accountID]?.displayName : personalDetails?.[accountID]?.login;
        participantDetails.push([accountID, displayNameLogin ?? '', avatarSource, personalDetails?.[accountID]?.fallbackIcon ?? '']);
    }

    const sortedParticipantDetails = participantDetails.sort((first, second) => {
        // First sort by displayName/login
        const displayNameLoginOrder = localeCompare(first[1], second[1]);
        if (displayNameLoginOrder !== 0) {
            return displayNameLoginOrder;
        }

        // Then fallback on accountID as the final sorting criteria.
        // This will ensure that the order of avatars with same login/displayName
        // stay consistent across all users and devices
        return first[0] - second[0];
    });

    // Now that things are sorted, gather only the avatars (second element in the array) and return those
    const avatars: Icon[] = [];

    for (const sortedParticipantDetail of sortedParticipantDetails) {
        const userIcon = {
            id: sortedParticipantDetail[0],
            source: sortedParticipantDetail[2],
            type: CONST.ICON_TYPE_AVATAR,
            name: sortedParticipantDetail[1],
            fallbackIcon: sortedParticipantDetail[3],
        };
        avatars.push(userIcon);
    }

    return avatars;
}

/**
 * Cache the workspace icons
 */
const workSpaceIconsCache = new Map<string, {name: string; icon: Icon}>();

/**
 * Given a report, return the associated workspace icon.
 */
function getWorkspaceIcon(report: OnyxInputOrEntry<Report>, policy?: OnyxInputOrEntry<Policy>): Icon {
    const workspaceName = getPolicyName({report, policy});
    const cacheKey = report?.policyID ?? workspaceName;
    const iconFromCache = workSpaceIconsCache.get(cacheKey);
    const reportPolicy = policy ?? allPolicies?.[`${ONYXKEYS.COLLECTION.POLICY}${report?.policyID}`];
    const policyAvatarURL = reportPolicy ? reportPolicy?.avatarURL : report?.policyAvatar;
    // eslint-disable-next-line @typescript-eslint/prefer-nullish-coalescing
    const policyExpenseChatAvatarSource = policyAvatarURL || getDefaultWorkspaceAvatar(workspaceName);

    const isSameAvatarURL = iconFromCache?.icon?.source === policyExpenseChatAvatarSource;
    const hasWorkSpaceNameChanged = iconFromCache?.name !== workspaceName;

    if (iconFromCache && (isSameAvatarURL || policyAvatarURL === undefined) && !hasWorkSpaceNameChanged) {
        return iconFromCache.icon;
    }

    const workspaceIcon: Icon = {
        source: policyExpenseChatAvatarSource ?? '',
        type: CONST.ICON_TYPE_WORKSPACE,
        name: workspaceName,
        id: report?.policyID,
    };
    workSpaceIconsCache.set(cacheKey, {name: workspaceName, icon: workspaceIcon});
    return workspaceIcon;
}

/**
 * Gets the personal details for a login by looking in the ONYXKEYS.PERSONAL_DETAILS_LIST Onyx key (stored in the local variable, allPersonalDetails). If it doesn't exist in Onyx,
 * then a default object is constructed.
 */
function getPersonalDetailsForAccountID(accountID: number | undefined, personalDetailsData?: Partial<PersonalDetailsList>): Partial<PersonalDetails> {
    if (!accountID) {
        return {};
    }

    const defaultDetails = {
        isOptimisticPersonalDetail: true,
    };

    if (!personalDetailsData) {
        return allPersonalDetails?.[accountID] ?? defaultDetails;
    }

    return personalDetailsData?.[accountID] ?? defaultDetails;
}

/**
 * Returns the personal details or a default object if the personal details are not available.
 */
function getPersonalDetailsOrDefault(personalDetails: Partial<PersonalDetails> | undefined | null): Partial<PersonalDetails> {
    return personalDetails ?? {isOptimisticPersonalDetail: true};
}

const hiddenTranslation = translateLocal('common.hidden');

const phoneNumberCache: Record<string, string> = {};

/**
 * Get the displayName for a single report participant.
 */
function getDisplayNameForParticipant({
    accountID,
    shouldUseShortForm = false,
    shouldFallbackToHidden = true,
    shouldAddCurrentUserPostfix = false,
    personalDetailsData = allPersonalDetails,
    shouldRemoveDomain = false,
}: {
    accountID?: number;
    shouldUseShortForm?: boolean;
    shouldFallbackToHidden?: boolean;
    shouldAddCurrentUserPostfix?: boolean;
    personalDetailsData?: Partial<PersonalDetailsList>;
    shouldRemoveDomain?: boolean;
}): string {
    if (!accountID) {
        return '';
    }

    const personalDetails = getPersonalDetailsOrDefault(personalDetailsData?.[accountID]);
    if (!personalDetails) {
        return '';
    }

    const login = personalDetails.login ?? '';

    // Check if the phone number is already cached
    let formattedLogin = phoneNumberCache[login];
    if (!formattedLogin) {
        formattedLogin = formatPhoneNumber(login);
        // Store the formatted phone number in the cache
        phoneNumberCache[login] = formattedLogin;
    }

    // This is to check if account is an invite/optimistically created one
    // and prevent from falling back to 'Hidden', so a correct value is shown
    // when searching for a new user
    if (personalDetails.isOptimisticPersonalDetail === true) {
        return formattedLogin;
    }

    // For selfDM, we display the user's displayName followed by '(you)' as a postfix
    const shouldAddPostfix = shouldAddCurrentUserPostfix && accountID === currentUserAccountID;

    let longName = getDisplayNameOrDefault(personalDetails, formattedLogin, shouldFallbackToHidden, shouldAddPostfix);

    if (shouldRemoveDomain && longName === formattedLogin) {
        longName = longName.split('@').at(0) ?? '';
    }

    // If the user's personal details (first name) should be hidden, make sure we return "hidden" instead of the short name
    if (shouldFallbackToHidden && longName === hiddenTranslation) {
        return formatPhoneNumber(longName);
    }

    const shortName = personalDetails.firstName ? personalDetails.firstName : longName;
    return shouldUseShortForm ? shortName : longName;
}

function getParticipantsAccountIDsForDisplay(report: OnyxEntry<Report>, shouldExcludeHidden = false, shouldExcludeDeleted = false, shouldForceExcludeCurrentUser = false): number[] {
    const reportParticipants = report?.participants ?? {};
    const reportMetadata = getReportMetadata(report?.reportID);
    let participantsEntries = Object.entries(reportParticipants);

    // We should not show participants that have an optimistic entry with the same login in the personal details
    const nonOptimisticLoginMap: Record<string, boolean | undefined> = {};

    for (const entry of participantsEntries) {
        const [accountID] = entry;
        const personalDetail = allPersonalDetails?.[accountID];
        if (personalDetail?.login && !personalDetail.isOptimisticPersonalDetail) {
            nonOptimisticLoginMap[personalDetail.login] = true;
        }
    }

    participantsEntries = participantsEntries.filter(([accountID]) => {
        const personalDetail = allPersonalDetails?.[accountID];
        if (personalDetail?.login && personalDetail.isOptimisticPersonalDetail) {
            return !nonOptimisticLoginMap[personalDetail.login];
        }
        return true;
    });

    let participantsIds = participantsEntries.map(([accountID]) => Number(accountID));

    // For 1:1 chat, we don't want to include the current user as a participant in order to not mark 1:1 chats as having multiple participants
    // For system chat, we want to display Expensify as the only participant
    const shouldExcludeCurrentUser = isOneOnOneChat(report) || isSystemChat(report) || shouldForceExcludeCurrentUser;

    if (shouldExcludeCurrentUser || shouldExcludeHidden || shouldExcludeDeleted) {
        participantsIds = participantsIds.filter((accountID) => {
            if (shouldExcludeCurrentUser && accountID === currentUserAccountID) {
                return false;
            }

            if (shouldExcludeHidden && isHiddenForCurrentUser(reportParticipants[accountID]?.notificationPreference)) {
                return false;
            }

            if (
                shouldExcludeDeleted &&
                reportMetadata?.pendingChatMembers?.findLast((member) => Number(member.accountID) === accountID)?.pendingAction === CONST.RED_BRICK_ROAD_PENDING_ACTION.DELETE
            ) {
                return false;
            }

            return true;
        });
    }

    return participantsIds.filter((accountID) => isNumber(accountID));
}

function getParticipantsList(report: Report, personalDetails: OnyxEntry<PersonalDetailsList>, isRoomMembersList = false): number[] {
    const isReportGroupChat = isGroupChat(report);
    const isReportIOU = isIOUReport(report);
    const shouldExcludeHiddenParticipants = !isReportGroupChat && !isReportIOU;
    const chatParticipants = getParticipantsAccountIDsForDisplay(report, isRoomMembersList || shouldExcludeHiddenParticipants);

    return chatParticipants.filter((accountID) => {
        const details = personalDetails?.[accountID];

        if (!isRoomMembersList) {
            if (!details) {
                Log.hmmm(`[ReportParticipantsPage] no personal details found for Group chat member with accountID: ${accountID}`);
                return false;
            }
        } else {
            // When adding a new member to a room (whose personal detail does not exist in Onyx), an optimistic personal detail
            // is created. However, when the real personal detail is returned from the backend, a duplicate member may appear
            // briefly before the optimistic personal detail is deleted. To address this, we filter out the optimistically created
            // member here.
            const isDuplicateOptimisticDetail =
                details?.isOptimisticPersonalDetail && chatParticipants.some((accID) => accID !== accountID && details.login === personalDetails?.[accID]?.login);

            if (!details || isDuplicateOptimisticDetail) {
                Log.hmmm(`[RoomMembersPage] no personal details found for room member with accountID: ${accountID}`);
                return false;
            }
        }
        return true;
    });
}

function buildParticipantsFromAccountIDs(accountIDs: number[]): Participants {
    const finalParticipants: Participants = {};
    return accountIDs.reduce((participants, accountID) => {
        // eslint-disable-next-line no-param-reassign
        participants[accountID] = {notificationPreference: CONST.REPORT.NOTIFICATION_PREFERENCE.ALWAYS};
        return participants;
    }, finalParticipants);
}

/**
 * Returns the report name if the report is a group chat
 */
function getGroupChatName(participants?: SelectedParticipant[], shouldApplyLimit = false, report?: OnyxEntry<Report>): string | undefined {
    // If we have a report always try to get the name from the report.
    if (report?.reportName) {
        return report.reportName;
    }

    const reportMetadata = getReportMetadata(report?.reportID);

    const pendingMemberAccountIDs = new Set(
        reportMetadata?.pendingChatMembers?.filter((member) => member.pendingAction === CONST.RED_BRICK_ROAD_PENDING_ACTION.DELETE).map((member) => member.accountID),
    );
    let participantAccountIDs =
        participants?.map((participant) => participant.accountID) ??
        Object.keys(report?.participants ?? {})
            .map(Number)
            .filter((accountID) => !pendingMemberAccountIDs.has(accountID.toString()));
    if (shouldApplyLimit) {
        participantAccountIDs = participantAccountIDs.slice(0, 5);
    }
    const isMultipleParticipantReport = participantAccountIDs.length > 1;

    if (isMultipleParticipantReport) {
        return participantAccountIDs
            .map(
                (participantAccountID, index) =>
                    getDisplayNameForParticipant({accountID: participantAccountID, shouldUseShortForm: isMultipleParticipantReport}) || formatPhoneNumber(participants?.[index]?.login ?? ''),
            )
            .sort((first, second) => localeCompare(first ?? '', second ?? ''))
            .filter(Boolean)
            .join(', ')
            .slice(0, CONST.REPORT_NAME_LIMIT);
    }

    return translateLocal('groupChat.defaultReportName', {displayName: getDisplayNameForParticipant({accountID: participantAccountIDs.at(0)})});
}

function getParticipants(reportID: string) {
    const report = getReportOrDraftReport(reportID);
    if (!report) {
        return {};
    }

    return report.participants;
}

/**
 * Returns the appropriate icons for the given chat report using the stored personalDetails.
 * The Avatar sources can be URLs or Icon components according to the chat type.
 */
function getIcons(
    report: OnyxInputOrEntry<Report>,
    personalDetails: OnyxInputOrEntry<PersonalDetailsList>,
    defaultIcon: AvatarSource | null = null,
    defaultName = '',
    defaultAccountID = -1,
    policy?: OnyxInputOrEntry<Policy>,
    invoiceReceiverPolicy?: OnyxInputOrEntry<Policy>,
): Icon[] {
    const ownerDetails = report?.ownerAccountID ? personalDetails?.[report.ownerAccountID] : undefined;

    if (isEmptyObject(report)) {
        const fallbackIcon: Icon = {
            source: defaultIcon ?? FallbackAvatar,
            type: CONST.ICON_TYPE_AVATAR,
            name: defaultName,
            id: defaultAccountID,
        };
        return [fallbackIcon];
    }
    if (isExpenseRequest(report)) {
        const parentReportAction = allReportActions?.[`${ONYXKEYS.COLLECTION.REPORT_ACTIONS}${report.parentReportID}`]?.[report.parentReportActionID];
        const workspaceIcon = getWorkspaceIcon(report, policy);
        const actorDetails = parentReportAction?.actorAccountID ? personalDetails?.[parentReportAction.actorAccountID] : undefined;
        const memberIcon = {
            source: actorDetails?.avatar ?? FallbackAvatar,
            id: parentReportAction?.actorAccountID,
            type: CONST.ICON_TYPE_AVATAR,
            name: actorDetails?.displayName ?? '',
            fallbackIcon: actorDetails?.fallbackIcon,
        };

        return [memberIcon, workspaceIcon];
    }
    if (isChatThread(report)) {
        const parentReportAction = allReportActions?.[`${ONYXKEYS.COLLECTION.REPORT_ACTIONS}${report.parentReportID}`]?.[report.parentReportActionID];

        const actorAccountID = getReportActionActorAccountID(parentReportAction, report, report);
        const actorDetails = actorAccountID ? personalDetails?.[actorAccountID] : undefined;
        const actorDisplayName = getDisplayNameOrDefault(actorDetails, '', false);
        const actorIcon = {
            id: actorAccountID,
            source: actorDetails?.avatar ?? FallbackAvatar,
            name: formatPhoneNumber(actorDisplayName),
            type: CONST.ICON_TYPE_AVATAR,
            fallbackIcon: actorDetails?.fallbackIcon,
        };

        if (isWorkspaceThread(report)) {
            const workspaceIcon = getWorkspaceIcon(report, policy);
            return [actorIcon, workspaceIcon];
        }
        return [actorIcon];
    }
    if (isTaskReport(report)) {
        const ownerIcon = {
            id: report?.ownerAccountID,
            source: ownerDetails?.avatar ?? FallbackAvatar,
            type: CONST.ICON_TYPE_AVATAR,
            name: ownerDetails?.displayName ?? '',
            fallbackIcon: ownerDetails?.fallbackIcon,
        };

        if (isWorkspaceTaskReport(report)) {
            const workspaceIcon = getWorkspaceIcon(report, policy);
            return [ownerIcon, workspaceIcon];
        }

        return [ownerIcon];
    }
    if (isDomainRoom(report)) {
        // Get domain name after the #. Domain Rooms use our default workspace avatar pattern.
        const domainName = report?.reportName?.substring(1);
        const policyExpenseChatAvatarSource = getDefaultWorkspaceAvatar(domainName);
        const domainIcon: Icon = {
            source: policyExpenseChatAvatarSource,
            type: CONST.ICON_TYPE_WORKSPACE,
            name: domainName ?? '',
            id: report?.policyID,
        };
        return [domainIcon];
    }
    if (isAdminRoom(report) || isAnnounceRoom(report) || isChatRoom(report) || isArchivedNonExpenseReport(report, getReportNameValuePairs(report?.reportID))) {
        const icons = [getWorkspaceIcon(report, policy)];

        if (isInvoiceRoom(report)) {
            if (report?.invoiceReceiver?.type === CONST.REPORT.INVOICE_RECEIVER_TYPE.INDIVIDUAL) {
                icons.push(...getIconsForParticipants([report?.invoiceReceiver.accountID], personalDetails));
            } else {
                const receiverPolicyID = report?.invoiceReceiver?.policyID;
                const receiverPolicy = invoiceReceiverPolicy ?? getPolicy(receiverPolicyID);
                if (!isEmptyObject(receiverPolicy)) {
                    icons.push({
                        source: receiverPolicy?.avatarURL ?? getDefaultWorkspaceAvatar(receiverPolicy.name),
                        type: CONST.ICON_TYPE_WORKSPACE,
                        name: receiverPolicy.name,
                        id: receiverPolicyID,
                    });
                }
            }
        }

        return icons;
    }
    if (isPolicyExpenseChat(report) || isExpenseReport(report)) {
        const workspaceIcon = getWorkspaceIcon(report, policy);
        const memberIcon = {
            source: ownerDetails?.avatar ?? FallbackAvatar,
            id: report?.ownerAccountID,
            type: CONST.ICON_TYPE_AVATAR,
            name: ownerDetails?.displayName ?? '',
            fallbackIcon: ownerDetails?.fallbackIcon,
        };
        return isExpenseReport(report) ? [memberIcon, workspaceIcon] : [workspaceIcon, memberIcon];
    }
    if (isIOUReport(report)) {
        const managerDetails = report?.managerID ? personalDetails?.[report.managerID] : undefined;
        const managerIcon = {
            source: managerDetails?.avatar ?? FallbackAvatar,
            id: report?.managerID,
            type: CONST.ICON_TYPE_AVATAR,
            name: managerDetails?.displayName ?? '',
            fallbackIcon: managerDetails?.fallbackIcon,
        };
        const ownerIcon = {
            id: report?.ownerAccountID,
            source: ownerDetails?.avatar ?? FallbackAvatar,
            type: CONST.ICON_TYPE_AVATAR,
            name: ownerDetails?.displayName ?? '',
            fallbackIcon: ownerDetails?.fallbackIcon,
        };
        const isManager = currentUserAccountID === report?.managerID;

        // For one transaction IOUs, display a simplified report icon
        if (isOneTransactionReport(report?.reportID)) {
            return [ownerIcon];
        }

        return isManager ? [managerIcon, ownerIcon] : [ownerIcon, managerIcon];
    }

    if (isSelfDM(report)) {
        return getIconsForParticipants(currentUserAccountID ? [currentUserAccountID] : [], personalDetails);
    }

    if (isSystemChat(report)) {
        return getIconsForParticipants([CONST.ACCOUNT_ID.NOTIFICATIONS ?? 0], personalDetails);
    }

    if (isGroupChat(report)) {
        const groupChatIcon = {
            // eslint-disable-next-line @typescript-eslint/prefer-nullish-coalescing
            source: report.avatarUrl || getDefaultGroupAvatar(report.reportID),
            id: -1,
            type: CONST.ICON_TYPE_AVATAR,
            name: getGroupChatName(undefined, true, report),
        };
        return [groupChatIcon];
    }

    if (isInvoiceReport(report)) {
        const invoiceRoomReport = getReportOrDraftReport(report.chatReportID);
        const icons = [getWorkspaceIcon(invoiceRoomReport, policy)];

        if (invoiceRoomReport?.invoiceReceiver?.type === CONST.REPORT.INVOICE_RECEIVER_TYPE.INDIVIDUAL) {
            icons.push(...getIconsForParticipants([invoiceRoomReport?.invoiceReceiver.accountID], personalDetails));

            return icons;
        }

        const receiverPolicyID = invoiceRoomReport?.invoiceReceiver?.policyID;
        const receiverPolicy = invoiceReceiverPolicy ?? getPolicy(receiverPolicyID);

        if (!isEmptyObject(receiverPolicy)) {
            icons.push({
                source: receiverPolicy?.avatarURL ?? getDefaultWorkspaceAvatar(receiverPolicy.name),
                type: CONST.ICON_TYPE_WORKSPACE,
                name: receiverPolicy.name,
                id: receiverPolicyID,
            });
        }

        return icons;
    }

    if (isOneOnOneChat(report)) {
        const otherParticipantsAccountIDs = Object.keys(report.participants ?? {})
            .map(Number)
            .filter((accountID) => accountID !== currentUserAccountID);
        return getIconsForParticipants(otherParticipantsAccountIDs, personalDetails);
    }

    const participantAccountIDs = Object.keys(report.participants ?? {}).map(Number);
    return getIconsForParticipants(participantAccountIDs, personalDetails);
}

function getDisplayNamesWithTooltips(
    personalDetailsList: PersonalDetails[] | PersonalDetailsList | OptionData[],
    shouldUseShortForm: boolean,
    shouldFallbackToHidden = true,
    shouldAddCurrentUserPostfix = false,
): DisplayNameWithTooltips {
    const personalDetailsListArray = Array.isArray(personalDetailsList) ? personalDetailsList : Object.values(personalDetailsList);

    return personalDetailsListArray
        .map((user) => {
            const accountID = Number(user?.accountID);
            // eslint-disable-next-line @typescript-eslint/prefer-nullish-coalescing
            const displayName = getDisplayNameForParticipant({accountID, shouldUseShortForm, shouldFallbackToHidden, shouldAddCurrentUserPostfix}) || user?.login || '';
            const avatar = user && 'avatar' in user ? user.avatar : undefined;

            let pronouns = user?.pronouns ?? undefined;
            if (pronouns?.startsWith(CONST.PRONOUNS.PREFIX)) {
                const pronounTranslationKey = pronouns.replace(CONST.PRONOUNS.PREFIX, '');
                pronouns = translateLocal(`pronouns.${pronounTranslationKey}` as TranslationPaths);
            }

            return {
                displayName,
                avatar,
                login: user?.login ?? '',
                accountID,
                pronouns,
            };
        })
        .sort((first, second) => {
            // First sort by displayName/login
            const displayNameLoginOrder = localeCompare(first.displayName, second.displayName);
            if (displayNameLoginOrder !== 0) {
                return displayNameLoginOrder;
            }

            // Then fallback on accountID as the final sorting criteria.
            return first.accountID - second.accountID;
        });
}

/**
 * Returns the the display names of the given user accountIDs
 */
function getUserDetailTooltipText(accountID: number, fallbackUserDisplayName = ''): string {
    const displayNameForParticipant = getDisplayNameForParticipant({accountID});
    return displayNameForParticipant || fallbackUserDisplayName;
}

/**
 * For a deleted parent report action within a chat report,
 * let us return the appropriate display message
 *
 * @param reportAction - The deleted report action of a chat report for which we need to return message.
 */
function getDeletedParentActionMessageForChatReport(reportAction: OnyxEntry<ReportAction>): string {
    // By default, let us display [Deleted message]
    let deletedMessageText = translateLocal('parentReportAction.deletedMessage');
    if (isCreatedTaskReportAction(reportAction)) {
        // For canceled task report, let us display [Deleted task]
        deletedMessageText = translateLocal('parentReportAction.deletedTask');
    }
    return deletedMessageText;
}

/**
 * Returns the preview message for `REIMBURSEMENT_QUEUED` action
 */
function getReimbursementQueuedActionMessage({
    reportAction,
    reportOrID,
    shouldUseShortDisplayName = true,
    reports,
    personalDetails,
}: {
    reportAction: OnyxEntry<ReportAction<typeof CONST.REPORT.ACTIONS.TYPE.REIMBURSEMENT_QUEUED>>;
    reportOrID: OnyxEntry<Report> | string | SearchReport;
    shouldUseShortDisplayName?: boolean;
    reports?: SearchReport[];
    personalDetails?: Partial<PersonalDetailsList>;
}): string {
    const report = typeof reportOrID === 'string' ? getReport(reportOrID, reports ?? allReports) : reportOrID;
    const submitterDisplayName = getDisplayNameForParticipant({accountID: report?.ownerAccountID, shouldUseShortForm: shouldUseShortDisplayName, personalDetailsData: personalDetails}) ?? '';
    const originalMessage = getOriginalMessage(reportAction);
    let messageKey: TranslationPaths;
    if (originalMessage?.paymentType === CONST.IOU.PAYMENT_TYPE.EXPENSIFY) {
        messageKey = 'iou.waitingOnEnabledWallet';
    } else {
        messageKey = 'iou.waitingOnBankAccount';
    }

    return translateLocal(messageKey, {submitterDisplayName});
}

/**
 * Returns the preview message for `REIMBURSEMENT_DEQUEUED` action
 */
function getReimbursementDeQueuedActionMessage(
    reportAction: OnyxEntry<ReportAction<typeof CONST.REPORT.ACTIONS.TYPE.REIMBURSEMENT_DEQUEUED>>,
    reportOrID: OnyxEntry<Report> | string | SearchReport,
    isLHNPreview = false,
): string {
    const report = typeof reportOrID === 'string' ? getReport(reportOrID, allReports) : reportOrID;
    const originalMessage = getOriginalMessage(reportAction);
    const amount = originalMessage?.amount;
    const currency = originalMessage?.currency;
    const formattedAmount = convertToDisplayString(amount, currency);
    if (originalMessage?.cancellationReason === CONST.REPORT.CANCEL_PAYMENT_REASONS.ADMIN) {
        const payerOrApproverName = report?.managerID === currentUserAccountID || !isLHNPreview ? '' : getDisplayNameForParticipant({accountID: report?.managerID, shouldUseShortForm: true});
        return translateLocal('iou.adminCanceledRequest', {manager: payerOrApproverName, amount: formattedAmount});
    }
    const submitterDisplayName = getDisplayNameForParticipant({accountID: report?.ownerAccountID, shouldUseShortForm: true}) ?? '';
    return translateLocal('iou.canceledRequest', {submitterDisplayName, amount: formattedAmount});
}

/**
 * Builds an optimistic REIMBURSEMENT_DEQUEUED report action with a randomly generated reportActionID.
 *
 */
function buildOptimisticChangeFieldAction(reportField: PolicyReportField, previousReportField: PolicyReportField): OptimisticChangeFieldAction {
    return {
        actionName: CONST.REPORT.ACTIONS.TYPE.CHANGE_FIELD,
        actorAccountID: currentUserAccountID,
        message: [
            {
                type: 'TEXT',
                style: 'strong',
                text: 'You',
            },
            {
                type: 'TEXT',
                style: 'normal',
                text: ` modified field '${reportField.name}'.`,
            },
            {
                type: 'TEXT',
                style: 'normal',
                text: ` New value is '${reportField.value}'`,
            },
            {
                type: 'TEXT',
                style: 'normal',
                text: ` (previously '${previousReportField.value}').`,
            },
        ],
        originalMessage: {
            fieldName: reportField.name,
            newType: reportField.type,
            newValue: reportField.value,
            oldType: previousReportField.type,
            oldValue: previousReportField.value,
        },
        person: [
            {
                style: 'strong',
                text: getCurrentUserDisplayNameOrEmail(),
                type: 'TEXT',
            },
        ],
        reportActionID: rand64(),
        created: DateUtils.getDBTime(),
        pendingAction: CONST.RED_BRICK_ROAD_PENDING_ACTION.ADD,
    };
}

/**
 * Builds an optimistic REIMBURSEMENT_DEQUEUED report action with a randomly generated reportActionID.
 *
 */
function buildOptimisticCancelPaymentReportAction(expenseReportID: string, amount: number, currency: string): OptimisticCancelPaymentReportAction {
    return {
        actionName: CONST.REPORT.ACTIONS.TYPE.REIMBURSEMENT_DEQUEUED,
        actorAccountID: currentUserAccountID,
        message: [
            {
                cancellationReason: CONST.REPORT.CANCEL_PAYMENT_REASONS.ADMIN,
                expenseReportID,
                type: CONST.REPORT.MESSAGE.TYPE.COMMENT,
                text: '',
                amount,
                currency,
            },
        ],
        originalMessage: {
            cancellationReason: CONST.REPORT.CANCEL_PAYMENT_REASONS.ADMIN,
            expenseReportID,
            amount,
            currency,
        },
        person: [
            {
                style: 'strong',
                text: getCurrentUserDisplayNameOrEmail(),
                type: 'TEXT',
            },
        ],
        reportActionID: rand64(),
        shouldShow: true,
        created: DateUtils.getDBTime(),
        pendingAction: CONST.RED_BRICK_ROAD_PENDING_ACTION.ADD,
    };
}

/**
 * Returns the last visible message for a given report after considering the given optimistic actions
 *
 * @param reportID - the report for which last visible message has to be fetched
 * @param [actionsToMerge] - the optimistic merge actions that needs to be considered while fetching last visible message

 */
function getLastVisibleMessage(reportID: string | undefined, actionsToMerge: ReportActions = {}): LastVisibleMessage {
    const report = getReportOrDraftReport(reportID);
    const lastVisibleAction = getLastVisibleActionReportActionsUtils(reportID, canUserPerformWriteAction(report), actionsToMerge);

    // For Chat Report with deleted parent actions, let us fetch the correct message
    if (isDeletedParentAction(lastVisibleAction) && !isEmptyObject(report) && isChatReport(report)) {
        const lastMessageText = getDeletedParentActionMessageForChatReport(lastVisibleAction);
        return {
            lastMessageText,
        };
    }

    // Fetch the last visible message for report represented by reportID and based on actions to merge.
    return getLastVisibleMessageReportActionsUtils(reportID, canUserPerformWriteAction(report), actionsToMerge);
}

/**
 * Checks if a report is waiting for the manager to complete an action.
 * Example: the assignee of an open task report or the manager of a processing expense report.
 *
 * @param [parentReportAction] - The parent report action of the report (Used to check if the task has been canceled)
 */
function isWaitingForAssigneeToCompleteAction(report: OnyxEntry<Report>, parentReportAction: OnyxEntry<ReportAction>): boolean {
    if (report?.hasOutstandingChildTask) {
        return true;
    }

    if (!report?.hasParentAccess && isReportManager(report)) {
        if (isOpenTaskReport(report, parentReportAction)) {
            return true;
        }

        if (isProcessingReport(report) && isExpenseReport(report)) {
            return true;
        }
    }

    return false;
}

function isUnreadWithMention(reportOrOption: OnyxEntry<Report> | OptionData): boolean {
    if (!reportOrOption) {
        return false;
    }
    // lastMentionedTime and lastReadTime are both datetime strings and can be compared directly
    const lastMentionedTime = reportOrOption.lastMentionedTime ?? '';
    const lastReadTime = reportOrOption.lastReadTime ?? '';
    return !!('isUnreadWithMention' in reportOrOption && reportOrOption.isUnreadWithMention) || lastReadTime < lastMentionedTime;
}

type ReasonAndReportActionThatRequiresAttention = {
    reason: ValueOf<typeof CONST.REQUIRES_ATTENTION_REASONS>;
    reportAction?: OnyxEntry<ReportAction>;
};

function getReasonAndReportActionThatRequiresAttention(
    optionOrReport: OnyxEntry<Report> | OptionData,
    parentReportAction?: OnyxEntry<ReportAction>,
): ReasonAndReportActionThatRequiresAttention | null {
    if (!optionOrReport) {
        return null;
    }

    const reportActions = getAllReportActions(optionOrReport.reportID);

    if (isJoinRequestInAdminRoom(optionOrReport)) {
        return {
            reason: CONST.REQUIRES_ATTENTION_REASONS.HAS_JOIN_REQUEST,
            reportAction: getActionableJoinRequestPendingReportAction(optionOrReport.reportID),
        };
    }

    if (isArchivedReport(getReportNameValuePairs(optionOrReport?.reportID)) || isArchivedReport(getReportNameValuePairs(optionOrReport?.reportID))) {
        return null;
    }

    if (isUnreadWithMention(optionOrReport)) {
        return {
            reason: CONST.REQUIRES_ATTENTION_REASONS.IS_UNREAD_WITH_MENTION,
        };
    }

    if (isWaitingForAssigneeToCompleteAction(optionOrReport, parentReportAction)) {
        return {
            reason: CONST.REQUIRES_ATTENTION_REASONS.IS_WAITING_FOR_ASSIGNEE_TO_COMPLETE_ACTION,
            reportAction: Object.values(reportActions).find((action) => action.childType === CONST.REPORT.TYPE.TASK),
        };
    }

    const iouReportActionToApproveOrPay = getIOUReportActionToApproveOrPay(optionOrReport, optionOrReport.reportID);
    const iouReportID = getIOUReportIDFromReportActionPreview(iouReportActionToApproveOrPay);
    const transactions = getReportTransactions(iouReportID);
    const hasOnlyPendingTransactions = transactions.length > 0 && transactions.every((t) => isExpensifyCardTransaction(t) && isPending(t));

    // Has a child report that is awaiting action (e.g. approve, pay, add bank account) from current user
    if (optionOrReport.hasOutstandingChildRequest && !hasOnlyPendingTransactions) {
        return {
            reason: CONST.REQUIRES_ATTENTION_REASONS.HAS_CHILD_REPORT_AWAITING_ACTION,
            reportAction: iouReportActionToApproveOrPay,
        };
    }

    if (hasMissingInvoiceBankAccount(optionOrReport.reportID) && !isSettled(optionOrReport.reportID)) {
        return {
            reason: CONST.REQUIRES_ATTENTION_REASONS.HAS_MISSING_INVOICE_BANK_ACCOUNT,
        };
    }

    if (isInvoiceRoom(optionOrReport)) {
        const reportAction = Object.values(reportActions).find(
            (action) =>
                action.actionName === CONST.REPORT.ACTIONS.TYPE.REPORT_PREVIEW &&
                action.childReportID &&
                hasMissingInvoiceBankAccount(action.childReportID) &&
                !isSettled(action.childReportID),
        );

        return reportAction
            ? {
                  reason: CONST.REQUIRES_ATTENTION_REASONS.HAS_MISSING_INVOICE_BANK_ACCOUNT,
                  reportAction,
              }
            : null;
    }

    return null;
}

/**
 * Determines if the option requires action from the current user. This can happen when it:
 *  - is unread and the user was mentioned in one of the unread comments
 *  - is for an outstanding task waiting on the user
 *  - has an outstanding child expense that is waiting for an action from the current user (e.g. pay, approve, add bank account)
 *  - is either the system or concierge chat, the user free trial has ended and it didn't add a payment card yet
 *
 * @param option (report or optionItem)
 * @param parentReportAction (the report action the current report is a thread of)
 */
function requiresAttentionFromCurrentUser(optionOrReport: OnyxEntry<Report> | OptionData, parentReportAction?: OnyxEntry<ReportAction>) {
    return !!getReasonAndReportActionThatRequiresAttention(optionOrReport, parentReportAction);
}

/**
 * Checks if the report contains at least one Non-Reimbursable transaction
 */
function hasNonReimbursableTransactions(iouReportID: string | undefined, reportsTransactionsParam: Record<string, Transaction[]> = reportsTransactions): boolean {
    const transactions = getReportTransactions(iouReportID, reportsTransactionsParam);
    return transactions.filter((transaction) => transaction.reimbursable === false).length > 0;
}

function getMoneyRequestSpendBreakdown(report: OnyxInputOrEntry<Report>, searchReports?: SearchReport[]): SpendBreakdown {
    const reports = searchReports ?? allReports;
    let moneyRequestReport: OnyxEntry<Report>;
    if (report && (isMoneyRequestReport(report, searchReports) || isInvoiceReport(report))) {
        moneyRequestReport = report;
    }
    if (reports && report?.iouReportID) {
        moneyRequestReport = getReport(report.iouReportID, allReports);
    }
    if (moneyRequestReport) {
        let nonReimbursableSpend = moneyRequestReport.nonReimbursableTotal ?? 0;
        let totalSpend = moneyRequestReport.total ?? 0;

        if (nonReimbursableSpend + totalSpend !== 0) {
            // There is a possibility that if the Expense report has a negative total.
            // This is because there are instances where you can get a credit back on your card,
            // or you enter a negative expense to “offset” future expenses
            nonReimbursableSpend = isExpenseReport(moneyRequestReport) ? nonReimbursableSpend * -1 : Math.abs(nonReimbursableSpend);
            totalSpend = isExpenseReport(moneyRequestReport) ? totalSpend * -1 : Math.abs(totalSpend);

            const totalDisplaySpend = totalSpend;
            const reimbursableSpend = totalDisplaySpend - nonReimbursableSpend;

            return {
                nonReimbursableSpend,
                reimbursableSpend,
                totalDisplaySpend,
            };
        }
    }
    return {
        nonReimbursableSpend: 0,
        reimbursableSpend: 0,
        totalDisplaySpend: 0,
    };
}

/**
 * Get the title for a policy expense chat which depends on the role of the policy member seeing this report
 */
function getPolicyExpenseChatName({
    report,
    policy,
    personalDetailsList = allPersonalDetails,
    policies,
    reports,
}: {
    report: OnyxEntry<Report>;
    policy?: OnyxEntry<Policy> | SearchPolicy;
    personalDetailsList?: Partial<PersonalDetailsList>;
    policies?: SearchPolicy[];
    reports?: SearchReport[];
}): string | undefined {
    const ownerAccountID = report?.ownerAccountID;
    const personalDetails = ownerAccountID ? personalDetailsList?.[ownerAccountID] : undefined;
    const login = personalDetails ? personalDetails.login : null;
    // eslint-disable-next-line @typescript-eslint/prefer-nullish-coalescing
    const reportOwnerDisplayName = getDisplayNameForParticipant({accountID: ownerAccountID, shouldRemoveDomain: true}) || login;

    if (reportOwnerDisplayName) {
        return translateLocal('workspace.common.policyExpenseChatName', {displayName: reportOwnerDisplayName});
    }

    let policyExpenseChatRole = 'user';

    const policyItem = policies ? policies.find((p) => p.id === report?.policyID) : allPolicies?.[`${ONYXKEYS.COLLECTION.POLICY}${report?.policyID}`];
    if (policyItem) {
        policyExpenseChatRole = policyItem.role || 'user';
    }

    // If this user is not admin and this policy expense chat has been archived because of account merging, this must be an old workspace chat
    // of the account which was merged into the current user's account. Use the name of the policy as the name of the report.
    if (isArchivedNonExpenseReport(report, getReportNameValuePairs(report?.reportID))) {
        const lastAction = getLastVisibleActionReportActionsUtils(report?.reportID);
        const archiveReason = isClosedAction(lastAction) ? getOriginalMessage(lastAction)?.reason : CONST.REPORT.ARCHIVE_REASON.DEFAULT;
        if (archiveReason === CONST.REPORT.ARCHIVE_REASON.ACCOUNT_MERGED && policyExpenseChatRole !== CONST.POLICY.ROLE.ADMIN) {
            return getPolicyName({report, policy, policies, reports});
        }
    }
    return report?.reportName;
}

function getArchiveReason(reportActions: OnyxEntry<ReportActions>): ValueOf<typeof CONST.REPORT.ARCHIVE_REASON> | undefined {
    const lastClosedReportAction = getLastClosedReportAction(reportActions);

    if (!lastClosedReportAction) {
        return undefined;
    }

    return isClosedAction(lastClosedReportAction) ? getOriginalMessage(lastClosedReportAction)?.reason : CONST.REPORT.ARCHIVE_REASON.DEFAULT;
}

/**
 * Given a report field, check if the field is for the report title.
 */
function isReportFieldOfTypeTitle(reportField: OnyxEntry<PolicyReportField>): boolean {
    return reportField?.type === 'formula' && reportField?.fieldID === CONST.REPORT_FIELD_TITLE_FIELD_ID;
}

/**
 * Check if Report has any held expenses
 */
function isHoldCreator(transaction: OnyxEntry<Transaction>, reportID: string | undefined): boolean {
    const holdReportAction = getReportAction(reportID, `${transaction?.comment?.hold ?? ''}`);
    return isActionCreator(holdReportAction);
}

/**
 * Given a report field, check if the field can be edited or not.
 * For title fields, its considered disabled if `deletable` prop is `true` (https://github.com/Expensify/App/issues/35043#issuecomment-1911275433)
 * For non title fields, its considered disabled if:
 * 1. The user is not admin of the report
 * 2. Report is settled or it is closed
 */
function isReportFieldDisabled(report: OnyxEntry<Report>, reportField: OnyxEntry<PolicyReportField>, policy: OnyxEntry<Policy>): boolean {
    if (isInvoiceReport(report)) {
        return true;
    }
    const isReportSettled = isSettled(report?.reportID);
    const isReportClosed = isClosedReport(report);
    const isTitleField = isReportFieldOfTypeTitle(reportField);
    const isAdmin = isPolicyAdmin(report?.policyID, {[`${ONYXKEYS.COLLECTION.POLICY}${policy?.id}`]: policy});
    return isTitleField ? !reportField?.deletable : !isAdmin && (isReportSettled || isReportClosed);
}

/**
 * Given a set of report fields, return the field that refers to title
 */
function getTitleReportField(reportFields: Record<string, PolicyReportField>) {
    return Object.values(reportFields).find((field) => isReportFieldOfTypeTitle(field));
}

/**
 * Get the key for a report field
 */
function getReportFieldKey(reportFieldId: string | undefined) {
    if (!reportFieldId) {
        return '';
    }

    // We don't need to add `expensify_` prefix to the title field key, because backend stored title under a unique key `text_title`,
    // and all the other report field keys are stored under `expensify_FIELD_ID`.
    if (reportFieldId === CONST.REPORT_FIELD_TITLE_FIELD_ID) {
        return reportFieldId;
    }

    return `expensify_${reportFieldId}`;
}

/**
 * Get the report fields attached to the policy given policyID
 */
function getReportFieldsByPolicyID(policyID: string | undefined): Record<string, PolicyReportField> {
    if (!policyID) {
        return {};
    }

    const policyReportFields = Object.entries(allPolicies ?? {}).find(([key]) => key.replace(ONYXKEYS.COLLECTION.POLICY, '') === policyID);
    const fieldList = policyReportFields?.[1]?.fieldList;

    if (!policyReportFields || !fieldList) {
        return {};
    }

    return fieldList;
}

/**
 * Get the report fields that we should display a MoneyReportView gets opened
 */

function getAvailableReportFields(report: OnyxEntry<Report>, policyReportFields: PolicyReportField[]): PolicyReportField[] {
    // Get the report fields that are attached to a report. These will persist even if a field is deleted from the policy.
    const reportFields = Object.values(report?.fieldList ?? {});
    const reportIsSettled = isSettled(report?.reportID);

    // If the report is settled, we don't want to show any new field that gets added to the policy.
    if (reportIsSettled) {
        return reportFields;
    }

    // If the report is unsettled, we want to merge the new fields that get added to the policy with the fields that
    // are attached to the report.
    const mergedFieldIds = Array.from(new Set([...policyReportFields.map(({fieldID}) => fieldID), ...reportFields.map(({fieldID}) => fieldID)]));

    const fields = mergedFieldIds.map((id) => {
        const field = report?.fieldList?.[getReportFieldKey(id)];

        if (field) {
            return field;
        }

        const policyReportField = policyReportFields.find(({fieldID}) => fieldID === id);

        if (policyReportField) {
            return policyReportField;
        }

        return null;
    });

    return fields.filter(Boolean) as PolicyReportField[];
}

/**
 * Get the title for an IOU or expense chat which will be showing the payer and the amount
 */
function getMoneyRequestReportName({
    report,
    policy,
    invoiceReceiverPolicy,
}: {
    report: OnyxEntry<Report>;
    policy?: OnyxEntry<Policy> | SearchPolicy;
    invoiceReceiverPolicy?: OnyxEntry<Policy> | SearchPolicy;
}): string {
    const reportFields = getReportFieldsByPolicyID(report?.policyID);
    const titleReportField = Object.values(reportFields ?? {}).find((reportField) => reportField?.fieldID === CONST.REPORT_FIELD_TITLE_FIELD_ID);

    if (titleReportField && report?.reportName && isPaidGroupPolicyExpenseReport(report)) {
        return report.reportName;
    }

    const moneyRequestTotal = getMoneyRequestSpendBreakdown(report).totalDisplaySpend;
    const formattedAmount = convertToDisplayString(moneyRequestTotal, report?.currency);

    let payerOrApproverName;
    if (isExpenseReport(report)) {
        const parentReport = getParentReport(report);
        payerOrApproverName = getPolicyName({report: parentReport ?? report, policy});
    } else if (isInvoiceReport(report)) {
        const chatReport = getReportOrDraftReport(report?.chatReportID);
        payerOrApproverName = getInvoicePayerName(chatReport, invoiceReceiverPolicy);
    } else {
        payerOrApproverName = getDisplayNameForParticipant({accountID: report?.managerID}) ?? '';
    }

    const payerPaidAmountMessage = translateLocal('iou.payerPaidAmount', {
        payer: payerOrApproverName,
        amount: formattedAmount,
    });

    if (isReportApproved({report})) {
        return translateLocal('iou.managerApprovedAmount', {
            manager: payerOrApproverName,
            amount: formattedAmount,
        });
    }

    if (report?.isWaitingOnBankAccount) {
        return `${payerPaidAmountMessage} ${CONST.DOT_SEPARATOR} ${translateLocal('iou.pending')}`;
    }

    if (!isSettled(report?.reportID) && hasNonReimbursableTransactions(report?.reportID)) {
        payerOrApproverName = getDisplayNameForParticipant({accountID: report?.ownerAccountID}) ?? '';
        return translateLocal('iou.payerSpentAmount', {payer: payerOrApproverName, amount: formattedAmount});
    }

    if (isProcessingReport(report) || isOpenExpenseReport(report) || isOpenInvoiceReport(report) || moneyRequestTotal === 0) {
        return translateLocal('iou.payerOwesAmount', {payer: payerOrApproverName, amount: formattedAmount});
    }

    return payerPaidAmountMessage;
}

/**
 * Gets transaction created, amount, currency, comment, and waypoints (for distance expense)
 * into a flat object. Used for displaying transactions and sending them in API commands
 */

function getTransactionDetails(transaction: OnyxInputOrEntry<Transaction>, createdDateFormat: string = CONST.DATE.FNS_FORMAT_STRING): TransactionDetails | undefined {
    if (!transaction) {
        return;
    }
    const report = getReportOrDraftReport(transaction?.reportID);
    return {
        created: getFormattedCreated(transaction, createdDateFormat),
        amount: getTransactionAmount(transaction, !isEmptyObject(report) && isExpenseReport(report)),
        attendees: getAttendees(transaction),
        taxAmount: getTaxAmount(transaction, !isEmptyObject(report) && isExpenseReport(report)),
        taxCode: getTaxCode(transaction),
        currency: getCurrency(transaction),
        comment: getDescription(transaction),
        merchant: getMerchant(transaction),
        waypoints: getWaypoints(transaction),
        customUnitRateID: getRateID(transaction),
        category: getCategory(transaction),
        billable: getBillable(transaction),
        tag: getTag(transaction),
        mccGroup: getMCCGroup(transaction),
        cardID: getCardID(transaction),
        originalAmount: getOriginalAmount(transaction),
        originalCurrency: getOriginalCurrency(transaction),
        postedDate: getFormattedPostedDate(transaction),
    };
}

function getTransactionCommentObject(transaction: OnyxEntry<Transaction>): Comment {
    return {
        ...transaction?.comment,
        waypoints: getWaypoints(transaction),
    };
}

/**
 * Can only edit if:
 *
 * - in case of IOU report
 *    - the current user is the requestor and is not settled yet
 * - in case of expense report
 *    - the current user is the requestor and is not settled yet
 *    - the current user is the manager of the report
 *    - or the current user is an admin on the policy the expense report is tied to
 *
 *    This is used in conjunction with canEditRestrictedField to control editing of specific fields like amount, currency, created, receipt, and distance.
 *    On its own, it only controls allowing/disallowing navigating to the editing pages or showing/hiding the 'Edit' icon on report actions
 */
function canEditMoneyRequest(reportAction: OnyxInputOrEntry<ReportAction<typeof CONST.REPORT.ACTIONS.TYPE.IOU>>, linkedTransaction?: OnyxEntry<Transaction>): boolean {
    const isDeleted = isDeletedAction(reportAction);

    if (isDeleted) {
        return false;
    }

    const allowedReportActionType: Array<ValueOf<typeof CONST.IOU.REPORT_ACTION_TYPE>> = [CONST.IOU.REPORT_ACTION_TYPE.TRACK, CONST.IOU.REPORT_ACTION_TYPE.CREATE];
    const originalMessage = getOriginalMessage(reportAction);
    const actionType = originalMessage?.type;

    if (!actionType || !allowedReportActionType.includes(actionType)) {
        return false;
    }

    const transaction = linkedTransaction ?? getLinkedTransaction(reportAction ?? undefined);

    // In case the transaction is failed to be created, we should disable editing the money request
    if (!transaction?.transactionID || (transaction?.pendingAction === CONST.RED_BRICK_ROAD_PENDING_ACTION.ADD && !isEmptyObject(transaction.errors))) {
        return false;
    }

    const moneyRequestReportID = originalMessage?.IOUReportID;

    if (!moneyRequestReportID) {
        return actionType === CONST.IOU.REPORT_ACTION_TYPE.TRACK;
    }

    const moneyRequestReport = getReportOrDraftReport(String(moneyRequestReportID));
    const isRequestor = currentUserAccountID === reportAction?.actorAccountID;

    const isSubmitted = isProcessingReport(moneyRequestReport);
    if (isIOUReport(moneyRequestReport)) {
        return isSubmitted && isRequestor;
    }

    const policy = getPolicy(moneyRequestReport?.policyID);
    const isAdmin = policy?.role === CONST.POLICY.ROLE.ADMIN;
    const isManager = currentUserAccountID === moneyRequestReport?.managerID;

    if (isInvoiceReport(moneyRequestReport) && isManager) {
        return false;
    }

    // Admin & managers can always edit coding fields such as tag, category, billable, etc. As long as the report has a state higher than OPEN.
    if ((isAdmin || isManager) && !isOpenExpenseReport(moneyRequestReport)) {
        return true;
    }

    if (policy?.type === CONST.POLICY.TYPE.CORPORATE && moneyRequestReport && isSubmitted && isCurrentUserSubmitter(moneyRequestReport.reportID)) {
        const isForwarded = getSubmitToAccountID(policy, moneyRequestReport) !== moneyRequestReport.managerID;
        return !isForwarded;
    }

    return !isReportApproved({report: moneyRequestReport}) && !isSettled(moneyRequestReport?.reportID) && !isClosedReport(moneyRequestReport) && isRequestor;
}

/**
 * Checks if the current user can edit the provided property of an expense
 *
 */
function canEditFieldOfMoneyRequest(reportAction: OnyxInputOrEntry<ReportAction>, fieldToEdit: ValueOf<typeof CONST.EDIT_REQUEST_FIELD>, isDeleteAction?: boolean): boolean {
    // A list of fields that cannot be edited by anyone, once an expense has been settled
    const restrictedFields: string[] = [
        CONST.EDIT_REQUEST_FIELD.AMOUNT,
        CONST.EDIT_REQUEST_FIELD.CURRENCY,
        CONST.EDIT_REQUEST_FIELD.MERCHANT,
        CONST.EDIT_REQUEST_FIELD.DATE,
        CONST.EDIT_REQUEST_FIELD.RECEIPT,
        CONST.EDIT_REQUEST_FIELD.DISTANCE,
        CONST.EDIT_REQUEST_FIELD.DISTANCE_RATE,
    ];

    if (!isMoneyRequestAction(reportAction) || !canEditMoneyRequest(reportAction)) {
        return false;
    }

    // If we're editing fields such as category, tag, description, etc. the check above should be enough for handling the permission
    if (!restrictedFields.includes(fieldToEdit)) {
        return true;
    }

    const iouMessage = getOriginalMessage(reportAction);
    const moneyRequestReport = iouMessage?.IOUReportID ? getReport(iouMessage?.IOUReportID, allReports) ?? ({} as Report) : ({} as Report);
    const transaction = allTransactions?.[`${ONYXKEYS.COLLECTION.TRANSACTION}${iouMessage?.IOUTransactionID}`] ?? ({} as Transaction);

    if (isSettled(String(moneyRequestReport.reportID)) || isReportIDApproved(String(moneyRequestReport.reportID))) {
        return false;
    }

    if (
        (fieldToEdit === CONST.EDIT_REQUEST_FIELD.AMOUNT || fieldToEdit === CONST.EDIT_REQUEST_FIELD.CURRENCY || fieldToEdit === CONST.EDIT_REQUEST_FIELD.DATE) &&
        isCardTransaction(transaction)
    ) {
        return false;
    }

    const policy = getPolicy(moneyRequestReport?.policyID);
    const isAdmin = isExpenseReport(moneyRequestReport) && policy?.role === CONST.POLICY.ROLE.ADMIN;
    const isManager = isExpenseReport(moneyRequestReport) && currentUserAccountID === moneyRequestReport?.managerID;

    if ((fieldToEdit === CONST.EDIT_REQUEST_FIELD.AMOUNT || fieldToEdit === CONST.EDIT_REQUEST_FIELD.CURRENCY) && isDistanceRequest(transaction)) {
        return isAdmin || isManager;
    }

    if (
        (fieldToEdit === CONST.EDIT_REQUEST_FIELD.AMOUNT || fieldToEdit === CONST.EDIT_REQUEST_FIELD.CURRENCY || fieldToEdit === CONST.EDIT_REQUEST_FIELD.MERCHANT) &&
        isPerDiemRequest(transaction)
    ) {
        return false;
    }

    if (fieldToEdit === CONST.EDIT_REQUEST_FIELD.RECEIPT) {
        const isRequestor = currentUserAccountID === reportAction?.actorAccountID;
        return (
            !isInvoiceReport(moneyRequestReport) &&
            !isReceiptBeingScanned(transaction) &&
            !isDistanceRequest(transaction) &&
            !isPerDiemRequest(transaction) &&
            (isAdmin || isManager || isRequestor) &&
            (isDeleteAction ? isRequestor : true)
        );
    }

    if (fieldToEdit === CONST.EDIT_REQUEST_FIELD.DISTANCE_RATE) {
        // The distance rate can be modified only on the distance expense reports
        return isExpenseReport(moneyRequestReport) && isDistanceRequest(transaction);
    }

    return true;
}

/**
 * Can only edit if:
 *
 * - It was written by the current user
 * - It's an ADD_COMMENT that is not an attachment
 * - It's an expense where conditions for editability are defined in canEditMoneyRequest method
 * - It's not pending deletion
 */
function canEditReportAction(reportAction: OnyxInputOrEntry<ReportAction>): boolean {
    const isCommentOrIOU = reportAction?.actionName === CONST.REPORT.ACTIONS.TYPE.ADD_COMMENT || reportAction?.actionName === CONST.REPORT.ACTIONS.TYPE.IOU;
    const message = reportAction ? getReportActionMessageReportUtils(reportAction) : undefined;

    return !!(
        reportAction?.actorAccountID === currentUserAccountID &&
        isCommentOrIOU &&
        (!isMoneyRequestAction(reportAction) || canEditMoneyRequest(reportAction)) && // Returns true for non-IOU actions
        !isReportMessageAttachment(message) &&
        ((!reportAction.isAttachmentWithText && !reportAction.isAttachmentOnly) || !reportAction.isOptimisticAction) &&
        !isDeletedAction(reportAction) &&
        !isCreatedTaskReportAction(reportAction) &&
        reportAction?.pendingAction !== CONST.RED_BRICK_ROAD_PENDING_ACTION.DELETE
    );
}

function canHoldUnholdReportAction(reportAction: OnyxInputOrEntry<ReportAction>): {canHoldRequest: boolean; canUnholdRequest: boolean} {
    if (!isMoneyRequestAction(reportAction)) {
        return {canHoldRequest: false, canUnholdRequest: false};
    }

    const moneyRequestReportID = getOriginalMessage(reportAction)?.IOUReportID;
    const moneyRequestReport = getReportOrDraftReport(String(moneyRequestReportID));

    if (!moneyRequestReportID || !moneyRequestReport) {
        return {canHoldRequest: false, canUnholdRequest: false};
    }

    if (isInvoiceReport(moneyRequestReport)) {
        return {
            canHoldRequest: false,
            canUnholdRequest: false,
        };
    }

    const isRequestSettled = isSettled(moneyRequestReport?.reportID);
    const isApproved = isReportApproved({report: moneyRequestReport});
    const transactionID = moneyRequestReport ? getOriginalMessage(reportAction)?.IOUTransactionID : undefined;
    const transaction = allTransactions?.[`${ONYXKEYS.COLLECTION.TRANSACTION}${transactionID}`] ?? ({} as Transaction);

    const parentReportAction = isThread(moneyRequestReport)
        ? allReportActions?.[`${ONYXKEYS.COLLECTION.REPORT_ACTIONS}${moneyRequestReport.parentReportID}`]?.[moneyRequestReport.parentReportActionID]
        : undefined;

    const isRequestIOU = isIOUReport(moneyRequestReport);
    const isHoldActionCreator = isHoldCreator(transaction, reportAction.childReportID);

    const isTrackExpenseMoneyReport = isTrackExpenseReport(moneyRequestReport);
    const isActionOwner =
        typeof parentReportAction?.actorAccountID === 'number' &&
        typeof currentUserPersonalDetails?.accountID === 'number' &&
        parentReportAction.actorAccountID === currentUserPersonalDetails?.accountID;
    const isApprover = isMoneyRequestReport(moneyRequestReport) && moneyRequestReport?.managerID !== null && currentUserPersonalDetails?.accountID === moneyRequestReport?.managerID;
    const isAdmin = isPolicyAdmin(moneyRequestReport.policyID, allPolicies);
    const isOnHold = isOnHoldTransactionUtils(transaction);
    const isScanning = hasReceiptTransactionUtils(transaction) && isReceiptBeingScanned(transaction);
    const isClosed = isClosedReport(moneyRequestReport);

    const canModifyStatus = !isTrackExpenseMoneyReport && (isAdmin || isActionOwner || isApprover);
    const canModifyUnholdStatus = !isTrackExpenseMoneyReport && (isAdmin || (isActionOwner && isHoldActionCreator) || isApprover);
    const isDeletedParentActionLocal = isEmptyObject(parentReportAction) || isDeletedAction(parentReportAction);

    const canHoldOrUnholdRequest = !isRequestSettled && !isApproved && !isDeletedParentActionLocal && !isClosed;
    const canHoldRequest = canHoldOrUnholdRequest && !isOnHold && (isRequestIOU || canModifyStatus) && !isScanning && !!transaction?.reimbursable;
    const canUnholdRequest =
        !!(canHoldOrUnholdRequest && isOnHold && !isDuplicate(transaction.transactionID, true) && (isRequestIOU ? isHoldActionCreator : canModifyUnholdStatus)) &&
        !!transaction?.reimbursable;

    return {canHoldRequest, canUnholdRequest};
}

const changeMoneyRequestHoldStatus = (reportAction: OnyxEntry<ReportAction>, backTo?: string, searchHash?: number): void => {
    if (!isMoneyRequestAction(reportAction)) {
        return;
    }
    const moneyRequestReportID = getOriginalMessage(reportAction)?.IOUReportID;

    const moneyRequestReport = getReportOrDraftReport(String(moneyRequestReportID));
    if (!moneyRequestReportID || !moneyRequestReport) {
        return;
    }

    const transactionID = getOriginalMessage(reportAction)?.IOUTransactionID;

    if (!transactionID || !reportAction.childReportID) {
        Log.warn('Missing transactionID and reportAction.childReportID during the change of the money request hold status');
        return;
    }

    const transaction = allTransactions?.[`${ONYXKEYS.COLLECTION.TRANSACTION}${transactionID}`] ?? ({} as Transaction);
    const isOnHold = isOnHoldTransactionUtils(transaction);
    const policy = allPolicies?.[`${ONYXKEYS.COLLECTION.POLICY}${moneyRequestReport.policyID}`] ?? null;

    if (isOnHold) {
        unholdRequest(transactionID, reportAction.childReportID, searchHash);
    } else {
        const activeRoute = encodeURIComponent(Navigation.getActiveRouteWithoutParams());
        Navigation.navigate(
            // eslint-disable-next-line @typescript-eslint/prefer-nullish-coalescing
            ROUTES.MONEY_REQUEST_HOLD_REASON.getRoute(policy?.type ?? CONST.POLICY.TYPE.PERSONAL, transactionID, reportAction.childReportID, backTo || activeRoute, searchHash),
        );
    }
};

/**
 * Gets all transactions on an IOU report with a receipt
 */
function getTransactionsWithReceipts(iouReportID: string | undefined): Transaction[] {
    const transactions = getReportTransactions(iouReportID);
    return transactions.filter((transaction) => hasReceiptTransactionUtils(transaction));
}

/**
 * For report previews, we display a "Receipt scan in progress" indicator
 * instead of the report total only when we have no report total ready to show. This is the case when
 * all requests are receipts that are being SmartScanned. As soon as we have a non-receipt request,
 * or as soon as one receipt request is done scanning, we have at least one
 * "ready" expense, and we remove this indicator to show the partial report total.
 */
function areAllRequestsBeingSmartScanned(iouReportID: string | undefined, reportPreviewAction: OnyxEntry<ReportAction>): boolean {
    const transactionsWithReceipts = getTransactionsWithReceipts(iouReportID);
    // If we have more requests than requests with receipts, we have some manual requests
    if (getNumberOfMoneyRequests(reportPreviewAction) > transactionsWithReceipts.length) {
        return false;
    }
    return transactionsWithReceipts.every((transaction) => isReceiptBeingScanned(transaction));
}

/**
 * Get the transactions related to a report preview with receipts
 * Get the details linked to the IOU reportAction
 *
 * NOTE: This method is only meant to be used inside this action file. Do not export and use it elsewhere. Use withOnyx or Onyx.connect() instead.
 */
function getLinkedTransaction(reportAction: OnyxEntry<ReportAction | OptimisticIOUReportAction>, transactions?: SearchTransaction[]): OnyxEntry<Transaction> | SearchTransaction {
    let transactionID: string | undefined;

    if (isMoneyRequestAction(reportAction)) {
        transactionID = getOriginalMessage(reportAction)?.IOUTransactionID;
    }

    return transactions ? transactions.find((transaction) => transaction.transactionID === transactionID) : allTransactions?.[`${ONYXKEYS.COLLECTION.TRANSACTION}${transactionID}`];
}

/**
 * Check if any of the transactions in the report has required missing fields
 */
function hasMissingSmartscanFields(iouReportID: string | undefined): boolean {
    const reportTransactions = getReportTransactions(iouReportID);

    return reportTransactions.some(hasMissingSmartscanFieldsTransactionUtils);
}

/**
 * Get report action which is missing smartscan fields
 */
function getReportActionWithMissingSmartscanFields(iouReportID: string | undefined): ReportAction | undefined {
    const reportActions = Object.values(getAllReportActions(iouReportID));
    return reportActions.find((action) => {
        if (!isMoneyRequestAction(action)) {
            return false;
        }
        const transaction = getLinkedTransaction(action);
        if (isEmptyObject(transaction)) {
            return false;
        }
        if (!wasActionTakenByCurrentUser(action)) {
            return false;
        }
        return hasMissingSmartscanFieldsTransactionUtils(transaction);
    });
}

/**
 * Check if iouReportID has required missing fields
 */
function shouldShowRBRForMissingSmartscanFields(iouReportID: string | undefined): boolean {
    return !!getReportActionWithMissingSmartscanFields(iouReportID);
}

/**
 * Given a parent IOU report action get report name for the LHN.
 */
function getTransactionReportName({
    reportAction,
    transactions,
    reports,
}: {
    reportAction: OnyxEntry<ReportAction | OptimisticIOUReportAction>;
    transactions?: SearchTransaction[];
    reports?: SearchReport[];
}): string {
    if (isReversedTransaction(reportAction)) {
        return translateLocal('parentReportAction.reversedTransaction');
    }

    if (isDeletedAction(reportAction)) {
        return translateLocal('parentReportAction.deletedExpense');
    }

    const transaction = getLinkedTransaction(reportAction, transactions);

    if (isEmptyObject(transaction)) {
        // Transaction data might be empty on app's first load, if so we fallback to Expense/Track Expense
        return isTrackExpenseAction(reportAction) ? translateLocal('iou.createExpense') : translateLocal('iou.expense');
    }

    if (hasReceiptTransactionUtils(transaction) && isReceiptBeingScanned(transaction)) {
        return translateLocal('iou.receiptScanning', {count: 1});
    }

    if (hasMissingSmartscanFieldsTransactionUtils(transaction)) {
        return translateLocal('iou.receiptMissingDetails');
    }

    if (isFetchingWaypointsFromServer(transaction) && getMerchant(transaction) === translateLocal('iou.fieldPending')) {
        return translateLocal('iou.fieldPending');
    }

    if (isSentMoneyReportAction(reportAction)) {
        return getIOUReportActionDisplayMessage(reportAction as ReportAction, transaction);
    }

    const report = getReportOrDraftReport(transaction?.reportID, reports);
    const amount = getTransactionAmount(transaction, !isEmptyObject(report) && isExpenseReport(report)) ?? 0;
    const formattedAmount = convertToDisplayString(amount, getCurrency(transaction)) ?? '';
    const comment = getMerchantOrDescription(transaction);
    if (isTrackExpenseAction(reportAction)) {
        return translateLocal('iou.threadTrackReportName', {formattedAmount, comment});
    }
    return translateLocal('iou.threadExpenseReportName', {formattedAmount, comment});
}

/**
 * Get expense message for an IOU report
 *
 * @param [iouReportAction] This is always an IOU action. When necessary, report preview actions will be unwrapped and the child iou report action is passed here (the original report preview
 *     action will be passed as `originalReportAction` in this case).
 * @param [originalReportAction] This can be either a report preview action or the IOU action. This will be the original report preview action in cases where `iouReportAction` was unwrapped
 *     from a report preview action. Otherwise, it will be the same as `iouReportAction`.
 */
function getReportPreviewMessage(
    reportOrID: OnyxInputOrEntry<Report> | string,
    iouReportAction: OnyxInputOrEntry<ReportAction> = null,
    shouldConsiderScanningReceiptOrPendingRoute = false,
    isPreviewMessageForParentChatReport = false,
    policy?: OnyxInputOrEntry<Policy>,
    isForListPreview = false,
    originalReportAction: OnyxInputOrEntry<ReportAction> = iouReportAction,
): string {
    const report = typeof reportOrID === 'string' ? getReport(reportOrID, allReports) : reportOrID;
    const reportActionMessage = getReportActionHtml(iouReportAction);

    if (!report?.reportID) {
        return reportActionMessage;
    }

    const allReportTransactions = getReportTransactions(report.reportID);
    const transactionsWithReceipts = allReportTransactions.filter(hasReceiptTransactionUtils);
    const numberOfScanningReceipts = transactionsWithReceipts.filter(isReceiptBeingScanned).length;

    if (isEmptyObject(report) || !report?.reportID) {
        // The iouReport is not found locally after SignIn because the OpenApp API won't return iouReports if they're settled
        // As a temporary solution until we know how to solve this the best, we just use the message that returned from BE
        return reportActionMessage;
    }

    if (!isEmptyObject(iouReportAction) && !isIOUReport(report) && iouReportAction && isSplitBillReportAction(iouReportAction)) {
        // This covers group chats where the last action is a split expense action
        const linkedTransaction = getLinkedTransaction(iouReportAction);
        if (isEmptyObject(linkedTransaction)) {
            return reportActionMessage;
        }

        if (!isEmptyObject(linkedTransaction)) {
            if (isReceiptBeingScanned(linkedTransaction)) {
                return translateLocal('iou.receiptScanning', {count: 1});
            }

            if (hasMissingSmartscanFieldsTransactionUtils(linkedTransaction)) {
                return translateLocal('iou.receiptMissingDetails');
            }

            const amount = getTransactionAmount(linkedTransaction, !isEmptyObject(report) && isExpenseReport(report)) ?? 0;
            const formattedAmount = convertToDisplayString(amount, getCurrency(linkedTransaction)) ?? '';
            return translateLocal('iou.didSplitAmount', {formattedAmount, comment: getMerchantOrDescription(linkedTransaction)});
        }
    }

    if (!isEmptyObject(iouReportAction) && !isIOUReport(report) && iouReportAction && isTrackExpenseAction(iouReportAction)) {
        // This covers group chats where the last action is a track expense action
        const linkedTransaction = getLinkedTransaction(iouReportAction);
        if (isEmptyObject(linkedTransaction)) {
            return reportActionMessage;
        }

        if (!isEmptyObject(linkedTransaction)) {
            if (isReceiptBeingScanned(linkedTransaction)) {
                return translateLocal('iou.receiptScanning', {count: 1});
            }

            if (hasMissingSmartscanFieldsTransactionUtils(linkedTransaction)) {
                return translateLocal('iou.receiptMissingDetails');
            }

            const amount = getTransactionAmount(linkedTransaction, !isEmptyObject(report) && isExpenseReport(report)) ?? 0;
            const formattedAmount = convertToDisplayString(amount, getCurrency(linkedTransaction)) ?? '';
            return translateLocal('iou.trackedAmount', {formattedAmount, comment: getMerchantOrDescription(linkedTransaction)});
        }
    }

    const containsNonReimbursable = hasNonReimbursableTransactions(report.reportID);
    const totalAmount = getMoneyRequestSpendBreakdown(report).totalDisplaySpend;

    const parentReport = getParentReport(report);
    const policyName = getPolicyName({report: parentReport ?? report, policy});
    const payerName = isExpenseReport(report) ? policyName : getDisplayNameForParticipant({accountID: report.managerID, shouldUseShortForm: !isPreviewMessageForParentChatReport});

    const formattedAmount = convertToDisplayString(totalAmount, report.currency);

    if (isReportApproved({report}) && isPaidGroupPolicy(report)) {
        return translateLocal('iou.managerApprovedAmount', {
            manager: payerName ?? '',
            amount: formattedAmount,
        });
    }

    let linkedTransaction;
    if (!isEmptyObject(iouReportAction) && shouldConsiderScanningReceiptOrPendingRoute && iouReportAction && isMoneyRequestAction(iouReportAction)) {
        linkedTransaction = getLinkedTransaction(iouReportAction);
    }

    if (!isEmptyObject(linkedTransaction) && hasReceiptTransactionUtils(linkedTransaction) && isReceiptBeingScanned(linkedTransaction)) {
        return translateLocal('iou.receiptScanning', {count: numberOfScanningReceipts});
    }

    if (!isEmptyObject(linkedTransaction) && isFetchingWaypointsFromServer(linkedTransaction) && !getTransactionAmount(linkedTransaction)) {
        return translateLocal('iou.fieldPending');
    }

    const originalMessage = !isEmptyObject(iouReportAction) && isMoneyRequestAction(iouReportAction) ? getOriginalMessage(iouReportAction) : undefined;

    // Show Paid preview message if it's settled or if the amount is paid & stuck at receivers end for only chat reports.
    if (isSettled(report.reportID) || (report.isWaitingOnBankAccount && isPreviewMessageForParentChatReport)) {
        // A settled report preview message can come in three formats "paid ... elsewhere" or "paid ... with Expensify"
        let translatePhraseKey: TranslationPaths = 'iou.paidElsewhereWithAmount';
        if (isPreviewMessageForParentChatReport) {
            translatePhraseKey = 'iou.payerPaidAmount';
        } else if (
            [CONST.IOU.PAYMENT_TYPE.VBBA, CONST.IOU.PAYMENT_TYPE.EXPENSIFY].some((paymentType) => paymentType === originalMessage?.paymentType) ||
            !!reportActionMessage.match(/ (with Expensify|using Expensify)$/) ||
            report.isWaitingOnBankAccount
        ) {
            translatePhraseKey = 'iou.paidWithExpensifyWithAmount';
            if (originalMessage?.automaticAction) {
                translatePhraseKey = 'iou.automaticallyPaidWithExpensify';
            }
        }

        let actualPayerName = report.managerID === currentUserAccountID ? '' : getDisplayNameForParticipant({accountID: report.managerID, shouldUseShortForm: true});
        actualPayerName = actualPayerName && isForListPreview && !isPreviewMessageForParentChatReport ? `${actualPayerName}:` : actualPayerName;
        const payerDisplayName = isPreviewMessageForParentChatReport ? payerName : actualPayerName;

        return translateLocal(translatePhraseKey, {amount: formattedAmount, payer: payerDisplayName ?? ''});
    }

    if (report.isWaitingOnBankAccount) {
        const submitterDisplayName = getDisplayNameForParticipant({accountID: report.ownerAccountID, shouldUseShortForm: true}) ?? '';
        return translateLocal('iou.waitingOnBankAccount', {submitterDisplayName});
    }

    const lastActorID = iouReportAction?.actorAccountID;
    let amount = originalMessage?.amount;
    let currency = originalMessage?.currency ? originalMessage?.currency : report.currency;

    if (!isEmptyObject(linkedTransaction)) {
        amount = getTransactionAmount(linkedTransaction, isExpenseReport(report));
        currency = getCurrency(linkedTransaction);
    }

    if (isEmptyObject(linkedTransaction) && !isEmptyObject(iouReportAction)) {
        linkedTransaction = getLinkedTransaction(iouReportAction);
    }

    let comment = !isEmptyObject(linkedTransaction) ? getMerchantOrDescription(linkedTransaction) : undefined;
    if (!isEmptyObject(originalReportAction) && isReportPreviewAction(originalReportAction) && getNumberOfMoneyRequests(originalReportAction) !== 1) {
        comment = undefined;
    }

    // if we have the amount in the originalMessage and lastActorID, we can use that to display the preview message for the latest expense
    if (amount !== undefined && lastActorID && !isPreviewMessageForParentChatReport) {
        const amountToDisplay = convertToDisplayString(Math.abs(amount), currency);

        // We only want to show the actor name in the preview if it's not the current user who took the action
        const requestorName =
            lastActorID && lastActorID !== currentUserAccountID ? getDisplayNameForParticipant({accountID: lastActorID, shouldUseShortForm: !isPreviewMessageForParentChatReport}) : '';
        return `${requestorName ? `${requestorName}: ` : ''}${translateLocal('iou.submittedAmount', {formattedAmount: amountToDisplay, comment})}`;
    }

    if (containsNonReimbursable) {
        return translateLocal('iou.payerSpentAmount', {payer: getDisplayNameForParticipant({accountID: report.ownerAccountID}) ?? '', amount: formattedAmount});
    }

    return translateLocal('iou.payerOwesAmount', {payer: payerName ?? '', amount: formattedAmount, comment});
}

/**
 * Given the updates user made to the expense, compose the originalMessage
 * object of the modified expense action.
 *
 * At the moment, we only allow changing one transaction field at a time.
 */
function getModifiedExpenseOriginalMessage(
    oldTransaction: OnyxInputOrEntry<Transaction>,
    transactionChanges: TransactionChanges,
    isFromExpenseReport: boolean,
    policy: OnyxInputOrEntry<Policy>,
    updatedTransaction?: OnyxInputOrEntry<Transaction>,
): OriginalMessageModifiedExpense {
    const originalMessage: OriginalMessageModifiedExpense = {};
    // Remark: Comment field is the only one which has new/old prefixes for the keys (newComment/ oldComment),
    // all others have old/- pattern such as oldCreated/created
    if ('comment' in transactionChanges) {
        originalMessage.oldComment = getDescription(oldTransaction);
        originalMessage.newComment = transactionChanges?.comment;
    }
    if ('created' in transactionChanges) {
        originalMessage.oldCreated = getFormattedCreated(oldTransaction);
        originalMessage.created = transactionChanges?.created;
    }
    if ('merchant' in transactionChanges) {
        originalMessage.oldMerchant = getMerchant(oldTransaction);
        originalMessage.merchant = transactionChanges?.merchant;
    }
    if ('attendees' in transactionChanges) {
        [originalMessage.oldAttendees, originalMessage.attendees] = getFormattedAttendees(transactionChanges?.attendees, getAttendees(oldTransaction));
    }

    // The amount is always a combination of the currency and the number value so when one changes we need to store both
    // to match how we handle the modified expense action in oldDot
    const didAmountOrCurrencyChange = 'amount' in transactionChanges || 'currency' in transactionChanges;
    if (didAmountOrCurrencyChange) {
        originalMessage.oldAmount = getTransactionAmount(oldTransaction, isFromExpenseReport);
        originalMessage.amount = transactionChanges?.amount ?? transactionChanges.oldAmount;
        originalMessage.oldCurrency = getCurrency(oldTransaction);
        originalMessage.currency = transactionChanges?.currency ?? transactionChanges.oldCurrency;
    }

    if ('category' in transactionChanges) {
        originalMessage.oldCategory = getCategory(oldTransaction);
        originalMessage.category = transactionChanges?.category;
    }

    if ('tag' in transactionChanges) {
        originalMessage.oldTag = getTag(oldTransaction);
        originalMessage.tag = transactionChanges?.tag;
    }

    // We only want to display a tax rate update system message when tax rate is updated by user.
    // Tax rate can change as a result of currency update. In such cases, we want to skip displaying a system message, as discussed.
    const didTaxCodeChange = 'taxCode' in transactionChanges;
    if (didTaxCodeChange && !didAmountOrCurrencyChange) {
        originalMessage.oldTaxRate = policy?.taxRates?.taxes[getTaxCode(oldTransaction)]?.value;
        originalMessage.taxRate = transactionChanges?.taxCode && policy?.taxRates?.taxes[transactionChanges?.taxCode]?.value;
    }

    // We only want to display a tax amount update system message when tax amount is updated by user.
    // Tax amount can change as a result of amount, currency or tax rate update. In such cases, we want to skip displaying a system message, as discussed.
    if ('taxAmount' in transactionChanges && !(didAmountOrCurrencyChange || didTaxCodeChange)) {
        originalMessage.oldTaxAmount = getTaxAmount(oldTransaction, isFromExpenseReport);
        originalMessage.taxAmount = transactionChanges?.taxAmount;
        originalMessage.currency = getCurrency(oldTransaction);
    }

    if ('billable' in transactionChanges) {
        const oldBillable = getBillable(oldTransaction);
        originalMessage.oldBillable = oldBillable ? translateLocal('common.billable').toLowerCase() : translateLocal('common.nonBillable').toLowerCase();
        originalMessage.billable = transactionChanges?.billable ? translateLocal('common.billable').toLowerCase() : translateLocal('common.nonBillable').toLowerCase();
    }

    if ('customUnitRateID' in transactionChanges && updatedTransaction?.comment?.customUnit?.customUnitRateID) {
        originalMessage.oldAmount = getTransactionAmount(oldTransaction, isFromExpenseReport);
        originalMessage.oldCurrency = getCurrency(oldTransaction);
        originalMessage.oldMerchant = getMerchant(oldTransaction);

        // For the originalMessage, we should use the non-negative amount, similar to what getAmount does for oldAmount
        originalMessage.amount = Math.abs(updatedTransaction.modifiedAmount ?? 0);
        originalMessage.currency = updatedTransaction.modifiedCurrency ?? CONST.CURRENCY.USD;
        originalMessage.merchant = updatedTransaction.modifiedMerchant;
    }

    return originalMessage;
}

/**
 * Check if original message is an object and can be used as a ChangeLog type
 * @param originalMessage
 */
function isChangeLogObject(originalMessage?: OriginalMessageChangeLog): OriginalMessageChangeLog | undefined {
    if (originalMessage && typeof originalMessage === 'object') {
        return originalMessage;
    }
    return undefined;
}

/**
 * Build invited usernames for admin chat threads
 * @param parentReportAction
 * @param parentReportActionMessage
 */
function getAdminRoomInvitedParticipants(parentReportAction: OnyxEntry<ReportAction>, parentReportActionMessage: string) {
    if (isEmptyObject(parentReportAction)) {
        return parentReportActionMessage || translateLocal('parentReportAction.deletedMessage');
    }
    if (!getOriginalMessage(parentReportAction)) {
        return parentReportActionMessage || translateLocal('parentReportAction.deletedMessage');
    }
    if (!isPolicyChangeLogAction(parentReportAction) && !isRoomChangeLogAction(parentReportAction)) {
        return parentReportActionMessage || translateLocal('parentReportAction.deletedMessage');
    }

    const originalMessage = isChangeLogObject(getOriginalMessage(parentReportAction));
    const personalDetails = getPersonalDetailsByIDs({accountIDs: originalMessage?.targetAccountIDs ?? [], currentUserAccountID: 0});

    const participants = personalDetails.map((personalDetail) => {
        const name = getEffectiveDisplayName(personalDetail);
        if (name && name?.length > 0) {
            return name;
        }
        return translateLocal('common.hidden');
    });
    const users = participants.length > 1 ? participants.join(` ${translateLocal('common.and')} `) : participants.at(0);
    if (!users) {
        return parentReportActionMessage;
    }
    const actionType = parentReportAction.actionName;
    const isInviteAction = actionType === CONST.REPORT.ACTIONS.TYPE.ROOM_CHANGE_LOG.INVITE_TO_ROOM || actionType === CONST.REPORT.ACTIONS.TYPE.POLICY_CHANGE_LOG.INVITE_TO_ROOM;

    const verbKey = isInviteAction ? 'workspace.invite.invited' : 'workspace.invite.removed';
    const prepositionKey = isInviteAction ? 'workspace.invite.to' : 'workspace.invite.from';

    const verb = translateLocal(verbKey);
    const preposition = translateLocal(prepositionKey);

    const roomName = originalMessage?.roomName ?? '';

    return roomName ? `${verb} ${users} ${preposition} ${roomName}` : `${verb} ${users}`;
}

/**
 * Get the invoice payer name based on its type:
 * - Individual - a receiver display name.
 * - Policy - a receiver policy name.
 */
function getInvoicePayerName(report: OnyxEntry<Report>, invoiceReceiverPolicy?: OnyxEntry<Policy> | SearchPolicy, invoiceReceiverPersonalDetail?: PersonalDetails): string {
    const invoiceReceiver = report?.invoiceReceiver;
    const isIndividual = invoiceReceiver?.type === CONST.REPORT.INVOICE_RECEIVER_TYPE.INDIVIDUAL;

    if (isIndividual) {
        return formatPhoneNumber(getDisplayNameOrDefault(invoiceReceiverPersonalDetail ?? allPersonalDetails?.[invoiceReceiver.accountID]));
    }

    return getPolicyName({report, policy: invoiceReceiverPolicy ?? allPolicies?.[`${ONYXKEYS.COLLECTION.POLICY}${invoiceReceiver?.policyID}`]});
}

/**
 * Parse html of reportAction into text
 */
function parseReportActionHtmlToText(reportAction: OnyxEntry<ReportAction>, reportID: string | undefined, childReportID?: string): string {
    if (!reportAction) {
        return '';
    }
    const key = `${reportID}_${reportAction.reportActionID}_${reportAction.lastModified}`;
    const cachedText = parsedReportActionMessageCache[key];
    if (cachedText !== undefined) {
        return cachedText;
    }

    const {html, text} = getReportActionMessageReportUtils(reportAction) ?? {};

    if (!html) {
        return text ?? '';
    }

    const mentionReportRegex = /<mention-report reportID="(\d+)" *\/>/gi;
    const matches = html.matchAll(mentionReportRegex);

    const reportIDToName: Record<string, string> = {};
    for (const match of matches) {
        if (match[1] !== childReportID) {
            // eslint-disable-next-line @typescript-eslint/no-use-before-define
            reportIDToName[match[1]] = getReportName(getReportOrDraftReport(match[1])) ?? '';
        }
    }

    const mentionUserRegex = /<mention-user accountID="(\d+)" *\/>/gi;
    const accountIDToName: Record<string, string> = {};
    const accountIDs = Array.from(html.matchAll(mentionUserRegex), (mention) => Number(mention[1]));
    const logins = getLoginsByAccountIDs(accountIDs);
    accountIDs.forEach((id, index) => (accountIDToName[id] = logins.at(index) ?? ''));

    const textMessage = Str.removeSMSDomain(Parser.htmlToText(html, {reportIDToName, accountIDToName}));
    parsedReportActionMessageCache[key] = textMessage;

    return textMessage;
}

/**
 * Get the report action message for a report action.
 */
function getReportActionMessage({
    reportAction,
    reportID,
    childReportID,
    reports,
    personalDetails,
}: {
    reportAction: OnyxEntry<ReportAction>;
    reportID?: string;
    childReportID?: string;
    reports?: SearchReport[];
    personalDetails?: Partial<PersonalDetailsList>;
}) {
    if (isEmptyObject(reportAction)) {
        return '';
    }
    if (reportAction.actionName === CONST.REPORT.ACTIONS.TYPE.HOLD) {
        return translateLocal('iou.heldExpense');
    }

    if (reportAction.actionName === CONST.REPORT.ACTIONS.TYPE.EXPORTED_TO_INTEGRATION) {
        return getExportIntegrationLastMessageText(reportAction);
    }

    if (reportAction.actionName === CONST.REPORT.ACTIONS.TYPE.UNHOLD) {
        return translateLocal('iou.unheldExpense');
    }
    if (isApprovedOrSubmittedReportAction(reportAction) || isActionOfType(reportAction, CONST.REPORT.ACTIONS.TYPE.REIMBURSED)) {
        return getReportActionMessageText(reportAction);
    }
    if (isReimbursementQueuedAction(reportAction)) {
        return getReimbursementQueuedActionMessage({
            reportAction,
            reportOrID: getReportOrDraftReport(reportID, reports),
            shouldUseShortDisplayName: false,
            reports,
            personalDetails,
        });
    }

    return parseReportActionHtmlToText(reportAction, reportID, childReportID);
}

/**
 * Get the title for an invoice room.
 */
function getInvoicesChatName({
    report,
    receiverPolicy,
    personalDetails,
    policies,
}: {
    report: OnyxEntry<Report>;
    receiverPolicy: OnyxEntry<Policy> | SearchPolicy;
    personalDetails?: Partial<PersonalDetailsList>;
    policies?: SearchPolicy[];
}): string {
    const invoiceReceiver = report?.invoiceReceiver;
    const isIndividual = invoiceReceiver?.type === CONST.REPORT.INVOICE_RECEIVER_TYPE.INDIVIDUAL;
    const invoiceReceiverAccountID = isIndividual ? invoiceReceiver.accountID : CONST.DEFAULT_NUMBER_ID;
    const invoiceReceiverPolicyID = isIndividual ? undefined : invoiceReceiver?.policyID;
    const invoiceReceiverPolicy = receiverPolicy ?? getPolicy(invoiceReceiverPolicyID);
    const isCurrentUserReceiver = (isIndividual && invoiceReceiverAccountID === currentUserAccountID) || (!isIndividual && isPolicyAdminPolicyUtils(invoiceReceiverPolicy));

    if (isCurrentUserReceiver) {
        return getPolicyName({report});
    }

    if (isIndividual) {
        return formatPhoneNumber(getDisplayNameOrDefault((personalDetails ?? allPersonalDetails)?.[invoiceReceiverAccountID]));
    }

    return getPolicyName({report, policy: invoiceReceiverPolicy, policies});
}

const reportNameCache = new Map<string, {lastVisibleActionCreated: string; reportName: string}>();

/**
 * Get a cache key for the report name.
 */
const getCacheKey = (report: OnyxEntry<Report>): string => `${report?.reportID}-${report?.lastVisibleActionCreated}-${report?.reportName}`;

/**
 * Get the title for a report using only participant names. This may be used for 1:1 DMs and other non-categorized chats.
 */
function buildReportNameFromParticipantNames({report, personalDetails}: {report: OnyxEntry<Report>; personalDetails?: Partial<PersonalDetailsList>}) {
    const participantsWithoutCurrentUser: number[] = [];
    Object.keys(report?.participants ?? {}).forEach((accountID) => {
        const accID = Number(accountID);
        if (accID !== currentUserAccountID && participantsWithoutCurrentUser.length < 5) {
            participantsWithoutCurrentUser.push(accID);
        }
    });
    const isMultipleParticipantReport = participantsWithoutCurrentUser.length > 1;
    return participantsWithoutCurrentUser
        .map((accountID) => getDisplayNameForParticipant({accountID, shouldUseShortForm: isMultipleParticipantReport, personalDetailsData: personalDetails}))
        .join(', ');
}

/**
 * Get the title for a report.
 */
function getReportName(
    report: OnyxEntry<Report>,
    policy?: OnyxEntry<Policy>,
    parentReportActionParam?: OnyxInputOrEntry<ReportAction>,
    personalDetails?: Partial<PersonalDetailsList>,
    invoiceReceiverPolicy?: OnyxEntry<Policy>,
): string {
    return getReportNameInternal({report, policy, parentReportActionParam, personalDetails, invoiceReceiverPolicy});
}

function getSearchReportName(props: GetReportNameParams): string {
    const {report, policy} = props;
    if (isChatThread(report) && policy?.name) {
        return policy.name;
    }
    return getReportNameInternal(props);
}

function getReportNameInternal({
    report,
    policy,
    parentReportActionParam,
    personalDetails,
    invoiceReceiverPolicy,
    transactions,
    reports,
    reportNameValuePairs,
    policies,
}: GetReportNameParams): string {
    const reportID = report?.reportID;
    const cacheKey = getCacheKey(report);

    if (reportID) {
        const reportNameFromCache = reportNameCache.get(cacheKey);

        if (reportNameFromCache?.reportName && reportNameFromCache.reportName === report?.reportName && reportNameFromCache.reportName !== CONST.REPORT.DEFAULT_REPORT_NAME) {
            return reportNameFromCache.reportName;
        }
    }

    let formattedName: string | undefined;
    let parentReportAction: OnyxEntry<ReportAction>;
    if (parentReportActionParam) {
        parentReportAction = parentReportActionParam;
    } else {
        parentReportAction = isThread(report) ? allReportActions?.[`${ONYXKEYS.COLLECTION.REPORT_ACTIONS}${report.parentReportID}`]?.[report.parentReportActionID] : undefined;
    }
    const parentReportActionMessage = getReportActionMessageReportUtils(parentReportAction);

    if (isActionOfType(parentReportAction, CONST.REPORT.ACTIONS.TYPE.SUBMITTED) || isActionOfType(parentReportAction, CONST.REPORT.ACTIONS.TYPE.SUBMITTED_AND_CLOSED)) {
        const {harvesting} = getOriginalMessage(parentReportAction) ?? {};
        if (harvesting) {
            return Parser.htmlToText(getReportAutomaticallySubmittedMessage(parentReportAction));
        }
        return getIOUSubmittedMessage(parentReportAction);
    }
    if (isActionOfType(parentReportAction, CONST.REPORT.ACTIONS.TYPE.FORWARDED)) {
        const {automaticAction} = getOriginalMessage(parentReportAction) ?? {};
        if (automaticAction) {
            return Parser.htmlToText(getReportAutomaticallyForwardedMessage(parentReportAction, reportID));
        }
        return getIOUForwardedMessage(parentReportAction, report, reports);
    }
    if (parentReportAction?.actionName === CONST.REPORT.ACTIONS.TYPE.REJECTED) {
        return getRejectedReportMessage();
    }
    if (parentReportAction?.actionName === CONST.REPORT.ACTIONS.TYPE.POLICY_CHANGE_LOG.CORPORATE_UPGRADE) {
        return getUpgradeWorkspaceMessage();
    }
    if (parentReportAction?.actionName === CONST.REPORT.ACTIONS.TYPE.POLICY_CHANGE_LOG.TEAM_DOWNGRADE) {
        return getDowngradeWorkspaceMessage();
    }
    if (isActionOfType(parentReportAction, CONST.REPORT.ACTIONS.TYPE.APPROVED)) {
        const {automaticAction} = getOriginalMessage(parentReportAction) ?? {};
        if (automaticAction) {
            return Parser.htmlToText(getReportAutomaticallyApprovedMessage(parentReportAction));
        }
        return getIOUApprovedMessage(parentReportAction);
    }
    if (isUnapprovedAction(parentReportAction)) {
        return getIOUUnapprovedMessage(parentReportAction);
    }

    if (isChatThread(report)) {
        if (!isEmptyObject(parentReportAction) && isTransactionThread(parentReportAction)) {
            formattedName = getTransactionReportName({reportAction: parentReportAction, transactions, reports});
            if (isArchivedNonExpenseReport(report, getReportNameValuePairs(report?.reportID, reportNameValuePairs))) {
                formattedName += ` (${translateLocal('common.archived')})`;
            }
            return formatReportLastMessageText(formattedName);
        }

        if (!isEmptyObject(parentReportAction) && isOldDotReportAction(parentReportAction)) {
            return getMessageOfOldDotReportAction(parentReportAction);
        }

        if (parentReportActionMessage?.isDeletedParentAction) {
            return translateLocal('parentReportAction.deletedMessage');
        }

        const isAttachment = isReportActionAttachment(!isEmptyObject(parentReportAction) ? parentReportAction : undefined);
        const reportActionMessage = getReportActionMessage({
            reportAction: parentReportAction,
            reportID: report?.parentReportID,
            childReportID: report?.reportID,
            reports,
            personalDetails,
        }).replace(/(\n+|\r\n|\n|\r)/gm, ' ');
        if (isAttachment && reportActionMessage) {
            return `[${translateLocal('common.attachment')}]`;
        }
        if (
            parentReportActionMessage?.moderationDecision?.decision === CONST.MODERATION.MODERATOR_DECISION_PENDING_HIDE ||
            parentReportActionMessage?.moderationDecision?.decision === CONST.MODERATION.MODERATOR_DECISION_HIDDEN ||
            parentReportActionMessage?.moderationDecision?.decision === CONST.MODERATION.MODERATOR_DECISION_PENDING_REMOVE
        ) {
            return translateLocal('parentReportAction.hiddenMessage');
        }
        if (isAdminRoom(report) || isUserCreatedPolicyRoom(report)) {
            return getAdminRoomInvitedParticipants(parentReportAction, reportActionMessage);
        }
        if (reportActionMessage && isArchivedNonExpenseReport(report, getReportNameValuePairs(report?.reportID, reportNameValuePairs))) {
            return `${reportActionMessage} (${translateLocal('common.archived')})`;
        }
        if (!isEmptyObject(parentReportAction) && isModifiedExpenseAction(parentReportAction)) {
            const modifiedMessage = ModifiedExpenseMessage.getForReportAction({reportOrID: report?.reportID, reportAction: parentReportAction, searchReports: reports});
            return formatReportLastMessageText(modifiedMessage);
        }
        if (isTripRoom(report) && report?.reportName !== CONST.REPORT.DEFAULT_REPORT_NAME) {
            return report?.reportName ?? '';
        }
        if (isCardIssuedAction(parentReportAction)) {
            return getCardIssuedMessage({reportAction: parentReportAction, personalDetails});
        }
        return reportActionMessage;
    }

    if (isClosedExpenseReportWithNoExpenses(report, transactions)) {
        return translateLocal('parentReportAction.deletedReport');
    }

    if (isTaskReport(report) && isCanceledTaskReport(report, parentReportAction)) {
        return translateLocal('parentReportAction.deletedTask');
    }

    if (isGroupChat(report)) {
        return getGroupChatName(undefined, true, report) ?? '';
    }

    if (isChatRoom(report) || isTaskReport(report)) {
        formattedName = report?.reportName;
    }

    if (isPolicyExpenseChat(report)) {
        formattedName = getPolicyExpenseChatName({report, policy, personalDetailsList: personalDetails, reports});
    }

    if (isMoneyRequestReport(report)) {
        formattedName = getMoneyRequestReportName({report, policy});
    }

    if (isInvoiceReport(report)) {
        const moneyRequestReportName = getMoneyRequestReportName({report, policy, invoiceReceiverPolicy});
        const oldDotInvoiceName = report?.reportName ?? moneyRequestReportName;
        formattedName = isNewDotInvoice(report?.chatReportID) ? moneyRequestReportName : oldDotInvoiceName;
    }

    if (isInvoiceRoom(report)) {
        formattedName = getInvoicesChatName({report, receiverPolicy: invoiceReceiverPolicy, personalDetails, policies});
    }

    if (isArchivedNonExpenseReport(report, getReportNameValuePairs(report?.reportID))) {
        formattedName += ` (${translateLocal('common.archived')})`;
    }

    if (isSelfDM(report)) {
        formattedName = getDisplayNameForParticipant({accountID: currentUserAccountID, shouldAddCurrentUserPostfix: true, personalDetailsData: personalDetails});
    }

    if (formattedName) {
        if (reportID) {
            reportNameCache.set(cacheKey, {lastVisibleActionCreated: report?.lastVisibleActionCreated ?? '', reportName: formattedName});
        }

        return formatReportLastMessageText(formattedName);
    }

    // Not a room or PolicyExpenseChat, generate title from first 5 other participants
    formattedName = buildReportNameFromParticipantNames({report, personalDetails});

    if (reportID) {
        reportNameCache.set(cacheKey, {lastVisibleActionCreated: report?.lastVisibleActionCreated ?? '', reportName: formattedName});
    }

    return formattedName;
}

/**
 * Get the payee name given a report.
 */
function getPayeeName(report: OnyxEntry<Report>): string | undefined {
    if (isEmptyObject(report)) {
        return undefined;
    }

    const participantsWithoutCurrentUser = Object.keys(report?.participants ?? {})
        .map(Number)
        .filter((accountID) => accountID !== currentUserAccountID);

    if (participantsWithoutCurrentUser.length === 0) {
        return undefined;
    }
    return getDisplayNameForParticipant({accountID: participantsWithoutCurrentUser.at(0), shouldUseShortForm: true});
}

function getReportSubtitlePrefix(report: OnyxEntry<Report>): string {
    if ((!isChatRoom(report) && !isPolicyExpenseChat(report)) || isThread(report)) {
        return '';
    }

    const filteredPolicies = Object.values(allPolicies ?? {}).filter((policy) => shouldShowPolicy(policy, false, currentUserEmail));
    if (filteredPolicies.length < 2) {
        return '';
    }

    const policyName = getPolicyName({report, returnEmptyIfNotFound: true});
    if (!policyName) {
        return '';
    }
    return `${policyName} ${CONST.DOT_SEPARATOR} `;
}

/**
 * Get either the policyName or domainName the chat is tied to
 */
function getChatRoomSubtitle(report: OnyxEntry<Report>, config: GetChatRoomSubtitleConfig = {isCreateExpenseFlow: false}): string | undefined {
    if (isChatThread(report)) {
        return '';
    }
    if (isSelfDM(report)) {
        return translateLocal('reportActionsView.yourSpace');
    }
    if (isInvoiceRoom(report)) {
        return translateLocal('workspace.common.invoices');
    }
    if (isConciergeChatReport(report)) {
        return translateLocal('reportActionsView.conciergeSupport');
    }
    if (!isDefaultRoom(report) && !isUserCreatedPolicyRoom(report) && !isPolicyExpenseChat(report)) {
        return '';
    }
    if (getChatType(report) === CONST.REPORT.CHAT_TYPE.DOMAIN_ALL) {
        // The domainAll rooms are just #domainName, so we ignore the prefix '#' to get the domainName
        return report?.reportName?.substring(1) ?? '';
    }
    if ((isPolicyExpenseChat(report) && !!report?.isOwnPolicyExpenseChat) || isExpenseReport(report)) {
        const submitToAccountID = getSubmitToAccountID(getPolicy(report?.policyID), report);
        const submitsToAccountDetails = allPersonalDetails?.[submitToAccountID];
        const subtitle = submitsToAccountDetails?.displayName ?? submitsToAccountDetails?.login;

        if (!subtitle || !config.isCreateExpenseFlow) {
            return getPolicyName({report});
        }

        return `${getReportSubtitlePrefix(report)}${translateLocal('iou.submitsTo', {name: subtitle ?? ''})}`;
    }
    if (isArchivedReport(getReportNameValuePairs(report?.reportID))) {
        return report?.oldPolicyName ?? '';
    }
    return getPolicyName({report});
}

/**
 * Get pending members for reports
 */
function getPendingChatMembers(accountIDs: number[], previousPendingChatMembers: PendingChatMember[], pendingAction: PendingAction): PendingChatMember[] {
    const pendingChatMembers = accountIDs.map((accountID) => ({accountID: accountID.toString(), pendingAction}));
    return [...previousPendingChatMembers, ...pendingChatMembers];
}

/**
 * Gets the parent navigation subtitle for the report
 */
function getParentNavigationSubtitle(report: OnyxEntry<Report>, invoiceReceiverPolicy?: OnyxEntry<Policy>): ParentNavigationSummaryParams {
    const parentReport = getParentReport(report);
    if (isEmptyObject(parentReport)) {
        return {};
    }

    if (isInvoiceReport(report) || isInvoiceRoom(parentReport)) {
        let reportName = `${getPolicyName({report: parentReport})} & ${getInvoicePayerName(parentReport, invoiceReceiverPolicy)}`;

        if (isArchivedNonExpenseReport(parentReport, getReportNameValuePairs(parentReport?.reportID))) {
            reportName += ` (${translateLocal('common.archived')})`;
        }

        return {
            reportName,
        };
    }

    return {
        reportName: getReportName(parentReport),
        workspaceName: getPolicyName({report: parentReport, returnEmptyIfNotFound: true}),
    };
}

/**
 * Navigate to the details page of a given report
 */
function navigateToDetailsPage(report: OnyxEntry<Report>, backTo?: string) {
    const isSelfDMReport = isSelfDM(report);
    const isOneOnOneChatReport = isOneOnOneChat(report);
    const participantAccountID = getParticipantsAccountIDsForDisplay(report);

    if (isSelfDMReport || isOneOnOneChatReport) {
        Navigation.navigate(ROUTES.PROFILE.getRoute(participantAccountID.at(0), backTo));
        return;
    }

    if (report?.reportID) {
        Navigation.navigate(ROUTES.REPORT_WITH_ID_DETAILS.getRoute(report?.reportID, backTo));
    }
}

/**
 * Go back to the details page of a given report
 */
function goBackToDetailsPage(report: OnyxEntry<Report>, backTo?: string, shouldGoBackToDetailsPage = false) {
    const isOneOnOneChatReport = isOneOnOneChat(report);
    const participantAccountID = getParticipantsAccountIDsForDisplay(report);

    if (isOneOnOneChatReport) {
        Navigation.goBack(ROUTES.PROFILE.getRoute(participantAccountID.at(0), backTo));
        return;
    }

    if (report?.reportID) {
        if (shouldGoBackToDetailsPage) {
            Navigation.goBack(ROUTES.REPORT_WITH_ID_DETAILS.getRoute(report.reportID, backTo));
        } else {
            Navigation.goBack(ROUTES.REPORT_SETTINGS.getRoute(report.reportID, backTo));
        }
    } else {
        Log.warn('Missing reportID during navigation back to the details page');
    }
}

function navigateBackOnDeleteTransaction(backRoute: Route | undefined, isFromRHP?: boolean) {
    if (!backRoute) {
        return;
    }

    const rootState = navigationRef.current?.getRootState();
    const lastFullScreenRoute = rootState?.routes.findLast((route) => isFullScreenName(route.name));
    if (lastFullScreenRoute?.name === SCREENS.SEARCH.ROOT) {
        Navigation.dismissModal();
        return;
    }
    if (isFromRHP) {
        Navigation.dismissModal();
    }
    Navigation.isNavigationReady().then(() => {
        Navigation.goBack(backRoute);
    });
}

/**
 * Go back to the previous page from the edit private page of a given report
 */
function goBackFromPrivateNotes(report: OnyxEntry<Report>, accountID?: number, backTo?: string) {
    if (isEmpty(report) || !accountID) {
        return;
    }
    const currentUserPrivateNote = report.privateNotes?.[accountID]?.note ?? '';
    if (isEmpty(currentUserPrivateNote)) {
        const participantAccountIDs = getParticipantsAccountIDsForDisplay(report);

        if (isOneOnOneChat(report)) {
            Navigation.goBack(ROUTES.PROFILE.getRoute(participantAccountIDs.at(0), backTo));
            return;
        }

        if (report?.reportID) {
            Navigation.goBack(ROUTES.REPORT_WITH_ID_DETAILS.getRoute(report?.reportID, backTo));
            return;
        }
    }
    Navigation.goBack(ROUTES.PRIVATE_NOTES_LIST.getRoute(report.reportID, backTo));
}

/**
 * Generate a random reportID up to 53 bits aka 9,007,199,254,740,991 (Number.MAX_SAFE_INTEGER).
 * There were approximately 98,000,000 reports with sequential IDs generated before we started using this approach, those make up roughly one billionth of the space for these numbers,
 * so we live with the 1 in a billion chance of a collision with an older ID until we can switch to 64-bit IDs.
 *
 * In a test of 500M reports (28 years of reports at our current max rate) we got 20-40 collisions meaning that
 * this is more than random enough for our needs.
 */
function generateReportID(): string {
    return (Math.floor(Math.random() * 2 ** 21) * 2 ** 32 + Math.floor(Math.random() * 2 ** 32)).toString();
}

function hasReportNameError(report: OnyxEntry<Report>): boolean {
    return !isEmptyObject(report?.errorFields?.reportName);
}

/**
 * Adds a domain to a short mention, converting it into a full mention with email or SMS domain.
 * @param mention The user mention to be converted.
 * @returns The converted mention as a full mention string or undefined if conversion is not applicable.
 */
function addDomainToShortMention(mention: string): string | undefined {
    if (!Str.isValidEmail(mention) && currentUserPrivateDomain) {
        const mentionWithEmailDomain = `${mention}@${currentUserPrivateDomain}`;
        if (allPersonalDetailLogins.includes(mentionWithEmailDomain)) {
            return mentionWithEmailDomain;
        }
    }
    if (Str.isValidE164Phone(mention)) {
        const mentionWithSmsDomain = addSMSDomainIfPhoneNumber(mention);
        if (allPersonalDetailLogins.includes(mentionWithSmsDomain)) {
            return mentionWithSmsDomain;
        }
    }
    return undefined;
}

/**
 * Replaces all valid short mention found in a text to a full mention
 *
 * Example:
 * "Hello \@example -> Hello \@example\@expensify.com"
 */
function completeShortMention(text: string): string {
    return text.replace(CONST.REGEX.SHORT_MENTION, (match) => {
        if (!Str.isValidMention(match)) {
            return match;
        }
        const mention = match.substring(1);
        const mentionWithDomain = addDomainToShortMention(mention);
        return mentionWithDomain ? `@${mentionWithDomain}` : match;
    });
}

/**
 * For comments shorter than or equal to 10k chars, convert the comment from MD into HTML because that's how it is stored in the database
 * For longer comments, skip parsing, but still escape the text, and display plaintext for performance reasons. It takes over 40s to parse a 100k long string!!
 */
function getParsedComment(text: string, parsingDetails?: ParsingDetails): string {
    let isGroupPolicyReport = false;
    if (parsingDetails?.reportID) {
        const currentReport = getReportOrDraftReport(parsingDetails?.reportID);
        isGroupPolicyReport = isReportInGroupPolicy(currentReport);
    }

    if (parsingDetails?.policyID) {
        const policyType = getPolicy(parsingDetails?.policyID)?.type;
        if (policyType) {
            isGroupPolicyReport = isGroupPolicy(policyType);
        }
    }

    const textWithMention = completeShortMention(text);

    return text.length <= CONST.MAX_MARKUP_LENGTH
        ? Parser.replace(textWithMention, {shouldEscapeText: parsingDetails?.shouldEscapeText, disabledRules: isGroupPolicyReport ? [] : ['reportMentions']})
        : lodashEscape(text);
}

function getUploadingAttachmentHtml(file?: FileObject): string {
    if (!file || typeof file.uri !== 'string') {
        return '';
    }

    const dataAttributes = [
        `${CONST.ATTACHMENT_OPTIMISTIC_SOURCE_ATTRIBUTE}="${file.uri}"`,
        `${CONST.ATTACHMENT_SOURCE_ATTRIBUTE}="${file.uri}"`,
        `${CONST.ATTACHMENT_ORIGINAL_FILENAME_ATTRIBUTE}="${file.name}"`,
        'width' in file && `${CONST.ATTACHMENT_THUMBNAIL_WIDTH_ATTRIBUTE}="${file.width}"`,
        'height' in file && `${CONST.ATTACHMENT_THUMBNAIL_HEIGHT_ATTRIBUTE}="${file.height}"`,
    ]
        .filter((x) => !!x)
        .join(' ');

    // file.type is a known mime type like image/png, image/jpeg, video/mp4 etc.
    if (file.type?.startsWith('image')) {
        return `<img src="${file.uri}" alt="${file.name}" ${dataAttributes} />`;
    }
    if (file.type?.startsWith('video')) {
        return `<video src="${file.uri}" ${dataAttributes}>${file.name}</video>`;
    }

    // For all other types, we present a generic download link
    return `<a href="${file.uri}" ${dataAttributes}>${file.name}</a>`;
}

function getReportDescription(report: OnyxEntry<Report>): string {
    if (!report?.description) {
        return '';
    }
    try {
        const reportDescription = report?.description;
        const objectDescription = JSON.parse(reportDescription) as {html: string};
        return objectDescription.html ?? reportDescription ?? '';
    } catch (error) {
        return report?.description ?? '';
    }
}

function getPolicyDescriptionText(policy: OnyxEntry<Policy>): string {
    if (!policy?.description) {
        return '';
    }

    return Parser.htmlToText(policy.description);
}

function buildOptimisticAddCommentReportAction(
    text?: string,
    file?: FileObject,
    actorAccountID?: number,
    createdOffset = 0,
    shouldEscapeText?: boolean,
    reportID?: string,
): OptimisticReportAction {
    const commentText = getParsedComment(text ?? '', {shouldEscapeText, reportID});
    const attachmentHtml = getUploadingAttachmentHtml(file);

    const htmlForNewComment = `${commentText}${commentText && attachmentHtml ? '<br /><br />' : ''}${attachmentHtml}`;
    const textForNewComment = Parser.htmlToText(htmlForNewComment);

    const isAttachmentOnly = file && !text;
    const isAttachmentWithText = !!text && file !== undefined;
    const accountID = actorAccountID ?? currentUserAccountID ?? CONST.DEFAULT_NUMBER_ID;
    const delegateAccountDetails = getPersonalDetailByEmail(delegateEmail);

    // Remove HTML from text when applying optimistic offline comment
    return {
        commentText,
        reportAction: {
            reportActionID: rand64(),
            actionName: CONST.REPORT.ACTIONS.TYPE.ADD_COMMENT,
            actorAccountID: accountID,
            person: [
                {
                    style: 'strong',
                    text: allPersonalDetails?.[accountID]?.displayName ?? currentUserEmail,
                    type: 'TEXT',
                },
            ],
            automatic: false,
            avatar: allPersonalDetails?.[accountID]?.avatar,
            created: DateUtils.getDBTimeWithSkew(Date.now() + createdOffset),
            message: [
                {
                    translationKey: isAttachmentOnly ? CONST.TRANSLATION_KEYS.ATTACHMENT : '',
                    type: CONST.REPORT.MESSAGE.TYPE.COMMENT,
                    html: htmlForNewComment,
                    text: textForNewComment,
                },
            ],
            originalMessage: {
                html: htmlForNewComment,
                whisperedTo: [],
            },
            isFirstItem: false,
            isAttachmentOnly,
            isAttachmentWithText,
            pendingAction: CONST.RED_BRICK_ROAD_PENDING_ACTION.ADD,
            shouldShow: true,
            isOptimisticAction: true,
            delegateAccountID: delegateAccountDetails?.accountID,
        },
    };
}

/**
 * update optimistic parent reportAction when a comment is added or remove in the child report
 * @param parentReportAction - Parent report action of the child report
 * @param lastVisibleActionCreated - Last visible action created of the child report
 * @param type - The type of action in the child report
 */

function updateOptimisticParentReportAction(parentReportAction: OnyxEntry<ReportAction>, lastVisibleActionCreated: string, type: string): UpdateOptimisticParentReportAction {
    let childVisibleActionCount = parentReportAction?.childVisibleActionCount ?? 0;
    let childCommenterCount = parentReportAction?.childCommenterCount ?? 0;
    let childOldestFourAccountIDs = parentReportAction?.childOldestFourAccountIDs;

    if (type === CONST.RED_BRICK_ROAD_PENDING_ACTION.ADD) {
        childVisibleActionCount += 1;
        const oldestFourAccountIDs = childOldestFourAccountIDs ? childOldestFourAccountIDs.split(',') : [];
        if (oldestFourAccountIDs.length < 4) {
            const index = oldestFourAccountIDs.findIndex((accountID) => accountID === currentUserAccountID?.toString());
            if (index === -1) {
                childCommenterCount += 1;
                oldestFourAccountIDs.push(currentUserAccountID?.toString() ?? '');
            }
        }
        childOldestFourAccountIDs = oldestFourAccountIDs.join(',');
    } else if (type === CONST.RED_BRICK_ROAD_PENDING_ACTION.DELETE) {
        if (childVisibleActionCount > 0) {
            childVisibleActionCount -= 1;
        }

        if (childVisibleActionCount === 0) {
            childCommenterCount = 0;
            childOldestFourAccountIDs = '';
        }
    }

    return {
        childVisibleActionCount,
        childCommenterCount,
        childLastVisibleActionCreated: lastVisibleActionCreated,
        childOldestFourAccountIDs,
    };
}

/**
 * Builds an optimistic reportAction for the parent report when a task is created
 * @param taskReportID - Report ID of the task
 * @param taskTitle - Title of the task
 * @param taskAssigneeAccountID - AccountID of the person assigned to the task
 * @param text - Text of the comment
 * @param parentReportID - Report ID of the parent report
 * @param createdOffset - The offset for task's created time that created via a loop
 */
function buildOptimisticTaskCommentReportAction(
    taskReportID: string,
    taskTitle: string,
    taskAssigneeAccountID: number,
    text: string,
    parentReportID: string | undefined,
    actorAccountID?: number,
    createdOffset = 0,
): OptimisticReportAction {
    const reportAction = buildOptimisticAddCommentReportAction(text, undefined, undefined, createdOffset, undefined, taskReportID);
    if (Array.isArray(reportAction.reportAction.message)) {
        const message = reportAction.reportAction.message.at(0);
        if (message) {
            message.taskReportID = taskReportID;
        }
    } else if (!Array.isArray(reportAction.reportAction.message) && reportAction.reportAction.message) {
        reportAction.reportAction.message.taskReportID = taskReportID;
    }

    // These parameters are not saved on the reportAction, but are used to display the task in the UI
    // Added when we fetch the reportActions on a report
    // eslint-disable-next-line
    reportAction.reportAction.originalMessage = {
        html: getReportActionHtml(reportAction.reportAction),
        taskReportID: getReportActionMessageReportUtils(reportAction.reportAction)?.taskReportID,
        whisperedTo: [],
    };
    reportAction.reportAction.childReportID = taskReportID;
    reportAction.reportAction.parentReportID = parentReportID;
    reportAction.reportAction.childType = CONST.REPORT.TYPE.TASK;
    reportAction.reportAction.childReportName = taskTitle;
    reportAction.reportAction.childManagerAccountID = taskAssigneeAccountID;
    reportAction.reportAction.childStatusNum = CONST.REPORT.STATUS_NUM.OPEN;
    reportAction.reportAction.childStateNum = CONST.REPORT.STATE_NUM.OPEN;

    if (actorAccountID) {
        reportAction.reportAction.actorAccountID = actorAccountID;
    }

    return reportAction;
}

function buildOptimisticSelfDMReport(created: string): Report {
    return {
        reportID: generateReportID(),
        participants: {
            [currentUserAccountID ?? CONST.DEFAULT_NUMBER_ID]: {
                notificationPreference: CONST.REPORT.NOTIFICATION_PREFERENCE.MUTE,
            },
        },
        type: CONST.REPORT.TYPE.CHAT,
        chatType: CONST.REPORT.CHAT_TYPE.SELF_DM,
        isOwnPolicyExpenseChat: false,
        isPinned: true,
        lastActorAccountID: 0,
        lastMessageHtml: '',
        lastMessageText: undefined,
        lastReadTime: created,
        lastVisibleActionCreated: created,
        ownerAccountID: currentUserAccountID,
        reportName: '',
        stateNum: 0,
        statusNum: 0,
        writeCapability: CONST.REPORT.WRITE_CAPABILITIES.ALL,
    };
}

/**
 * Builds an optimistic IOU report with a randomly generated reportID
 *
 * @param payeeAccountID - AccountID of the person generating the IOU.
 * @param payerAccountID - AccountID of the other person participating in the IOU.
 * @param total - IOU amount in the smallest unit of the currency.
 * @param chatReportID - Report ID of the chat where the IOU is.
 * @param currency - IOU currency.
 * @param isSendingMoney - If we pay someone the IOU should be created as settled
 * @param parentReportActionID - The parent report action ID of the IOU report
 */

function buildOptimisticIOUReport(
    payeeAccountID: number,
    payerAccountID: number,
    total: number,
    chatReportID: string | undefined,
    currency: string,
    isSendingMoney = false,
    parentReportActionID?: string,
): OptimisticIOUReport {
    const formattedTotal = convertToDisplayString(total, currency);
    const personalDetails = getPersonalDetailsForAccountID(payerAccountID);
    const payerEmail = 'login' in personalDetails ? personalDetails.login : '';
    const policyID = chatReportID ? getReport(chatReportID, allReports)?.policyID : undefined;
    const policy = getPolicy(policyID);
    const isTestMoneyRequest = isSelectedManagerMcTest(payerEmail);

    const participants: Participants = {
        [payeeAccountID]: {notificationPreference: CONST.REPORT.NOTIFICATION_PREFERENCE.HIDDEN},
        [payerAccountID]: {notificationPreference: CONST.REPORT.NOTIFICATION_PREFERENCE.HIDDEN},
    };

    return {
        type: CONST.REPORT.TYPE.IOU,
        chatReportID,
        currency,
        managerID: payerAccountID,
        ownerAccountID: payeeAccountID,
        participants,
        reportID: generateReportID(),
        stateNum: isSendingMoney || isTestMoneyRequest ? CONST.REPORT.STATE_NUM.APPROVED : CONST.REPORT.STATE_NUM.SUBMITTED,
        statusNum: isSendingMoney || isTestMoneyRequest ? CONST.REPORT.STATUS_NUM.REIMBURSED : CONST.REPORT.STATE_NUM.SUBMITTED,
        total,
        unheldTotal: total,
        nonReimbursableTotal: 0,
        unheldNonReimbursableTotal: 0,

        // We don't translate reportName because the server response is always in English
        reportName: `${payerEmail} owes ${formattedTotal}`,
        parentReportID: chatReportID,
        lastVisibleActionCreated: DateUtils.getDBTime(),
        fieldList: policy?.fieldList,
        parentReportActionID,
    };
}

function getHumanReadableStatus(statusNum: number): string {
    const status = Object.keys(CONST.REPORT.STATUS_NUM).find((key) => CONST.REPORT.STATUS_NUM[key as keyof typeof CONST.REPORT.STATUS_NUM] === statusNum);
    return status ? `${status.charAt(0)}${status.slice(1).toLowerCase()}` : '';
}

/**
 * Populates the report field formula with the values from the report and policy.
 * Currently, this only supports optimistic expense reports.
 * Each formula field is either replaced with a value, or removed.
 * If after all replacements the formula is empty, the original formula is returned.
 * See {@link https://help.expensify.com/articles/expensify-classic/insights-and-custom-reporting/Custom-Templates}
 */
function populateOptimisticReportFormula(formula: string, report: OptimisticExpenseReport, policy: OnyxEntry<Policy>): string {
    const createdDate = report.lastVisibleActionCreated ? new Date(report.lastVisibleActionCreated) : undefined;
    const result = formula
        // We don't translate because the server response is always in English
        .replaceAll('{report:type}', 'Expense Report')
        .replaceAll('{report:startdate}', createdDate ? format(createdDate, CONST.DATE.FNS_FORMAT_STRING) : '')
        .replaceAll('{report:total}', report.total !== undefined ? convertToDisplayString(Math.abs(report.total), report.currency).toString() : '')
        .replaceAll('{report:currency}', report.currency ?? '')
        .replaceAll('{report:policyname}', policy?.name ?? '')
        .replaceAll('{report:created}', createdDate ? format(createdDate, CONST.DATE.FNS_DATE_TIME_FORMAT_STRING) : '')
        .replaceAll('{report:created:yyyy-MM-dd}', createdDate ? format(createdDate, CONST.DATE.FNS_FORMAT_STRING) : '')
        .replaceAll('{report:status}', report.statusNum !== undefined ? getHumanReadableStatus(report.statusNum) : '')
        .replaceAll('{user:email}', currentUserEmail ?? '')
        .replaceAll('{user:email|frontPart}', (currentUserEmail ? currentUserEmail.split('@').at(0) : '') ?? '')
        .replaceAll(/\{report:(.+)}/g, '');

    return result.trim().length ? result : formula;
}

/** Builds an optimistic invoice report with a randomly generated reportID */
function buildOptimisticInvoiceReport(
    chatReportID: string,
    policyID: string | undefined,
    receiverAccountID: number,
    receiverName: string,
    total: number,
    currency: string,
): OptimisticExpenseReport {
    const formattedTotal = convertToDisplayString(total, currency);
    const invoiceReport = {
        reportID: generateReportID(),
        chatReportID,
        policyID,
        type: CONST.REPORT.TYPE.INVOICE,
        ownerAccountID: currentUserAccountID,
        managerID: receiverAccountID,
        currency,
        // We don’t translate reportName because the server response is always in English
        reportName: `${receiverName} owes ${formattedTotal}`,
        stateNum: CONST.REPORT.STATE_NUM.SUBMITTED,
        statusNum: CONST.REPORT.STATUS_NUM.OPEN,
        total,
        participants: {
            [receiverAccountID]: {
                notificationPreference: CONST.REPORT.NOTIFICATION_PREFERENCE.HIDDEN,
            },
        },
        parentReportID: chatReportID,
        lastVisibleActionCreated: DateUtils.getDBTime(),
    };

    if (currentUserAccountID) {
        invoiceReport.participants[currentUserAccountID] = {notificationPreference: CONST.REPORT.NOTIFICATION_PREFERENCE.HIDDEN};
    }

    return invoiceReport;
}

/**
 * Returns the stateNum and statusNum for an expense report based on the policy settings
 * @param policy
 */
function getExpenseReportStateAndStatus(policy: OnyxEntry<Policy>) {
    const isInstantSubmitEnabledLocal = isInstantSubmitEnabled(policy);
    const isSubmitAndCloseLocal = isSubmitAndClose(policy);
    const arePaymentsDisabled = policy?.reimbursementChoice === CONST.POLICY.REIMBURSEMENT_CHOICES.REIMBURSEMENT_NO;

    if (isInstantSubmitEnabledLocal && arePaymentsDisabled && isSubmitAndCloseLocal) {
        return {
            stateNum: CONST.REPORT.STATE_NUM.APPROVED,
            statusNum: CONST.REPORT.STATUS_NUM.CLOSED,
        };
    }

    if (isInstantSubmitEnabledLocal) {
        return {
            stateNum: CONST.REPORT.STATE_NUM.SUBMITTED,
            statusNum: CONST.REPORT.STATUS_NUM.SUBMITTED,
        };
    }

    return {
        stateNum: CONST.REPORT.STATE_NUM.OPEN,
        statusNum: CONST.REPORT.STATUS_NUM.OPEN,
    };
}

/**
 * Builds an optimistic Expense report with a randomly generated reportID
 *
 * @param chatReportID - Report ID of the PolicyExpenseChat where the Expense Report is
 * @param policyID - The policy ID of the PolicyExpenseChat
 * @param payeeAccountID - AccountID of the employee (payee)
 * @param total - Amount in cents
 * @param currency
 * @param reimbursable – Whether the expense is reimbursable
 * @param parentReportActionID – The parent ReportActionID of the PolicyExpenseChat
 */
function buildOptimisticExpenseReport(
    chatReportID: string | undefined,
    policyID: string | undefined,
    payeeAccountID: number,
    total: number,
    currency: string,
    nonReimbursableTotal = 0,
    parentReportActionID?: string,
): OptimisticExpenseReport {
    // The amount for Expense reports are stored as negative value in the database
    const storedTotal = total * -1;
    const storedNonReimbursableTotal = nonReimbursableTotal * -1;
    const report = chatReportID ? getReport(chatReportID, allReports) : undefined;
    const policyName = getPolicyName({report});
    const formattedTotal = convertToDisplayString(storedTotal, currency);
    const policy = getPolicy(policyID);

    const {stateNum, statusNum} = getExpenseReportStateAndStatus(policy);

    const expenseReport: OptimisticExpenseReport = {
        reportID: generateReportID(),
        chatReportID,
        policyID,
        type: CONST.REPORT.TYPE.EXPENSE,
        ownerAccountID: payeeAccountID,
        currency,
        // We don't translate reportName because the server response is always in English
        reportName: `${policyName} owes ${formattedTotal}`,
        stateNum,
        statusNum,
        total: storedTotal,
        unheldTotal: storedTotal,
        nonReimbursableTotal: storedNonReimbursableTotal,
        unheldNonReimbursableTotal: storedNonReimbursableTotal,
        participants: {
            [payeeAccountID]: {
                notificationPreference: CONST.REPORT.NOTIFICATION_PREFERENCE.HIDDEN,
            },
        },
        parentReportID: chatReportID,
        lastVisibleActionCreated: DateUtils.getDBTime(),
        parentReportActionID,
    };

    // Get the approver/manager for this report to properly display the optimistic data
    const submitToAccountID = getSubmitToAccountID(policy, expenseReport);
    if (submitToAccountID) {
        expenseReport.managerID = submitToAccountID;
    }

    const titleReportField = getTitleReportField(getReportFieldsByPolicyID(policyID) ?? {});
    if (!!titleReportField && isPaidGroupPolicyExpenseReport(expenseReport)) {
        expenseReport.reportName = populateOptimisticReportFormula(titleReportField.defaultValue, expenseReport, policy);
    }

    expenseReport.fieldList = policy?.fieldList;

    return expenseReport;
}

function getFormattedAmount(reportAction: ReportAction) {
    if (
        !isSubmittedAction(reportAction) &&
        !isForwardedAction(reportAction) &&
        !isApprovedAction(reportAction) &&
        !isUnapprovedAction(reportAction) &&
        !isSubmittedAndClosedAction(reportAction)
    ) {
        return '';
    }
    const originalMessage = getOriginalMessage(reportAction);
    const formattedAmount = convertToDisplayString(Math.abs(originalMessage?.amount ?? 0), originalMessage?.currency);
    return formattedAmount;
}

function getReportAutomaticallySubmittedMessage(
    reportAction: ReportAction<typeof CONST.REPORT.ACTIONS.TYPE.SUBMITTED> | ReportAction<typeof CONST.REPORT.ACTIONS.TYPE.SUBMITTED_AND_CLOSED>,
) {
    return translateLocal('iou.automaticallySubmittedAmount', {formattedAmount: getFormattedAmount(reportAction)});
}

function getIOUSubmittedMessage(reportAction: ReportAction<typeof CONST.REPORT.ACTIONS.TYPE.SUBMITTED> | ReportAction<typeof CONST.REPORT.ACTIONS.TYPE.SUBMITTED_AND_CLOSED>) {
    return translateLocal('iou.submittedAmount', {formattedAmount: getFormattedAmount(reportAction)});
}

function getReportAutomaticallyApprovedMessage(reportAction: ReportAction<typeof CONST.REPORT.ACTIONS.TYPE.APPROVED>) {
    return translateLocal('iou.automaticallyApprovedAmount', {amount: getFormattedAmount(reportAction)});
}

function getIOUUnapprovedMessage(reportAction: ReportAction<typeof CONST.REPORT.ACTIONS.TYPE.UNAPPROVED>) {
    return translateLocal('iou.unapprovedAmount', {amount: getFormattedAmount(reportAction)});
}

function getIOUApprovedMessage(reportAction: ReportAction<typeof CONST.REPORT.ACTIONS.TYPE.APPROVED>) {
    return translateLocal('iou.approvedAmount', {amount: getFormattedAmount(reportAction)});
}

/**
 * We pass the reportID as older FORWARDED actions do not have the amount & currency stored in the message
 * so we retrieve the amount from the report instead
 */
function getReportAutomaticallyForwardedMessage(reportAction: ReportAction<typeof CONST.REPORT.ACTIONS.TYPE.FORWARDED>, reportOrID: OnyxInputOrEntry<Report> | string | SearchReport) {
    const expenseReport = typeof reportOrID === 'string' ? getReport(reportOrID, allReports) : reportOrID;
    const originalMessage = getOriginalMessage(reportAction) as OriginalMessageIOU;
    let formattedAmount;

    // Older FORWARDED action might not have the amount stored in the original message, we'll fallback to getting the amount from the report instead.
    if (originalMessage?.amount) {
        formattedAmount = getFormattedAmount(reportAction);
    } else {
        formattedAmount = convertToDisplayString(getMoneyRequestSpendBreakdown(expenseReport).totalDisplaySpend, expenseReport?.currency);
    }

    return translateLocal('iou.automaticallyForwardedAmount', {amount: formattedAmount});
}

/**
 * We pass the reportID as older FORWARDED actions do not have the amount & currency stored in the message
 * so we retrieve the amount from the report instead
 */
function getIOUForwardedMessage(
    reportAction: ReportAction<typeof CONST.REPORT.ACTIONS.TYPE.FORWARDED>,
    reportOrID: OnyxInputOrEntry<Report> | string | SearchReport,
    reports?: SearchReport[],
) {
    const expenseReport = typeof reportOrID === 'string' ? getReport(reportOrID, reports ?? allReports) : reportOrID;
    const originalMessage = getOriginalMessage(reportAction) as OriginalMessageIOU;
    let formattedAmount;

    // Older FORWARDED action might not have the amount stored in the original message, we'll fallback to getting the amount from the report instead.
    if (originalMessage?.amount) {
        formattedAmount = getFormattedAmount(reportAction);
    } else {
        formattedAmount = convertToDisplayString(getMoneyRequestSpendBreakdown(expenseReport, reports).totalDisplaySpend, expenseReport?.currency);
    }

    return translateLocal('iou.forwardedAmount', {amount: formattedAmount});
}

function getRejectedReportMessage() {
    return translateLocal('iou.rejectedThisReport');
}

function getUpgradeWorkspaceMessage() {
    return translateLocal('workspaceActions.upgradedWorkspace');
}

function getDowngradeWorkspaceMessage() {
    return translateLocal('workspaceActions.downgradedWorkspace');
}

function getWorkspaceNameUpdatedMessage(action: ReportAction) {
    const {oldName, newName} = getOriginalMessage(action as ReportAction<typeof CONST.REPORT.ACTIONS.TYPE.POLICY_CHANGE_LOG.UPDATE_NAME>) ?? {};
    const message = oldName && newName ? translateLocal('workspaceActions.renamedWorkspaceNameAction', {oldName, newName}) : getReportActionText(action);
    return Str.htmlEncode(message);
}

function getDeletedTransactionMessage(action: ReportAction) {
    const deletedTransactionOriginalMessage = getOriginalMessage(action as ReportAction<typeof CONST.REPORT.ACTIONS.TYPE.DELETED_TRANSACTION>) ?? {};
    const amount = Math.abs(deletedTransactionOriginalMessage.amount ?? 0);
    const currency = deletedTransactionOriginalMessage.currency ?? '';
    const formattedAmount = convertToDisplayString(amount, currency) ?? '';
    const message = translateLocal('iou.deletedTransaction', {
        amount: formattedAmount,
        merchant: deletedTransactionOriginalMessage.merchant ?? '',
    });
    return message;
}

/**
 * @param iouReportID - the report ID of the IOU report the action belongs to
 * @param type - IOUReportAction type. Can be oneOf(create, decline, cancel, pay, split)
 * @param total - IOU total in cents
 * @param comment - IOU comment
 * @param currency - IOU currency
 * @param paymentType - IOU paymentMethodType. Can be oneOf(Elsewhere, Expensify)
 * @param isSettlingUp - Whether we are settling up an IOU
 */
function getIOUReportActionMessage(iouReportID: string, type: string, total: number, comment: string, currency: string, paymentType = '', isSettlingUp = false): Message[] {
    const report = getReportOrDraftReport(iouReportID);
    const amount =
        type === CONST.IOU.REPORT_ACTION_TYPE.PAY && !isEmptyObject(report)
            ? convertToDisplayString(getMoneyRequestSpendBreakdown(report).totalDisplaySpend, currency)
            : convertToDisplayString(total, currency);

    let paymentMethodMessage;
    switch (paymentType) {
        case CONST.IOU.PAYMENT_TYPE.VBBA:
        case CONST.IOU.PAYMENT_TYPE.EXPENSIFY:
            paymentMethodMessage = ' with Expensify';
            break;
        default:
            paymentMethodMessage = ` elsewhere`;
            break;
    }

    let iouMessage;
    switch (type) {
        case CONST.REPORT.ACTIONS.TYPE.APPROVED:
            iouMessage = `approved ${amount}`;
            break;
        case CONST.REPORT.ACTIONS.TYPE.FORWARDED:
            iouMessage = translateLocal('iou.forwardedAmount', {amount});
            break;
        case CONST.REPORT.ACTIONS.TYPE.UNAPPROVED:
            iouMessage = `unapproved ${amount}`;
            break;
        case CONST.IOU.REPORT_ACTION_TYPE.CREATE:
            iouMessage = `submitted ${amount}${comment && ` for ${comment}`}`;
            break;
        case CONST.IOU.REPORT_ACTION_TYPE.TRACK:
            iouMessage = `tracking ${amount}${comment && ` for ${comment}`}`;
            break;
        case CONST.IOU.REPORT_ACTION_TYPE.SPLIT:
            iouMessage = `split ${amount}${comment && ` for ${comment}`}`;
            break;
        case CONST.IOU.REPORT_ACTION_TYPE.DELETE:
            iouMessage = `deleted the ${amount} expense${comment && ` for ${comment}`}`;
            break;
        case CONST.IOU.REPORT_ACTION_TYPE.PAY:
            iouMessage = isSettlingUp ? `paid ${amount}${paymentMethodMessage}` : `sent ${amount}${comment && ` for ${comment}`}${paymentMethodMessage}`;
            break;
        case CONST.REPORT.ACTIONS.TYPE.SUBMITTED:
            iouMessage = translateLocal('iou.submittedAmount', {formattedAmount: amount});
            break;
        default:
            break;
    }

    return [
        {
            html: lodashEscape(iouMessage),
            text: iouMessage ?? '',
            isEdited: false,
            type: CONST.REPORT.MESSAGE.TYPE.COMMENT,
        },
    ];
}

/**
 * Builds an optimistic IOU reportAction object
 *
 * @param type - IOUReportAction type. Can be oneOf(create, delete, pay, split).
 * @param amount - IOU amount in cents.
 * @param currency
 * @param comment - User comment for the IOU.
 * @param participants - An array with participants details.
 * @param [transactionID] - Not required if the IOUReportAction type is 'pay'
 * @param [paymentType] - Only required if the IOUReportAction type is 'pay'. Can be oneOf(elsewhere, Expensify).
 * @param [iouReportID] - Only required if the IOUReportActions type is oneOf(decline, cancel, pay). Generates a randomID as default.
 * @param [isSettlingUp] - Whether we are settling up an IOU.
 * @param [isSendMoneyFlow] - Whether this is pay someone flow
 * @param [receipt]
 * @param [isOwnPolicyExpenseChat] - Whether this is an expense report create from the current user's policy expense chat
 */
function buildOptimisticIOUReportAction(
    type: ValueOf<typeof CONST.IOU.REPORT_ACTION_TYPE>,
    amount: number,
    currency: string,
    comment: string,
    participants: Participant[],
    transactionID: string,
    paymentType?: PaymentMethodType,
    iouReportID = '',
    isSettlingUp = false,
    isSendMoneyFlow = false,
    isOwnPolicyExpenseChat = false,
    created = DateUtils.getDBTime(),
    linkedExpenseReportAction?: OnyxEntry<ReportAction>,
): OptimisticIOUReportAction {
    const IOUReportID = iouReportID || generateReportID();

    const originalMessage: ReportAction<typeof CONST.REPORT.ACTIONS.TYPE.IOU>['originalMessage'] = {
        amount,
        comment,
        currency,
        IOUTransactionID: transactionID,
        IOUReportID,
        type,
    };

    const delegateAccountDetails = getPersonalDetailByEmail(delegateEmail);

    if (type === CONST.IOU.REPORT_ACTION_TYPE.PAY) {
        // In pay someone flow, we store amount, comment, currency in IOUDetails when type = pay
        if (isSendMoneyFlow) {
            const keys = ['amount', 'comment', 'currency'] as const;
            keys.forEach((key) => {
                delete originalMessage[key];
            });
            originalMessage.IOUDetails = {amount, comment, currency};
            originalMessage.paymentType = paymentType;
        } else {
            // In case of pay someone action, we dont store the comment
            // and there is no single transctionID to link the action to.
            delete originalMessage.IOUTransactionID;
            delete originalMessage.comment;
            originalMessage.paymentType = paymentType;
        }
    }

    // IOUs of type split only exist in group DMs and those don't have an iouReport so we need to delete the IOUReportID key
    if (type === CONST.IOU.REPORT_ACTION_TYPE.SPLIT) {
        delete originalMessage.IOUReportID;
        // Split expense made from a policy expense chat only have the payee's accountID as the participant because the payer could be any policy admin
        if (isOwnPolicyExpenseChat) {
            originalMessage.participantAccountIDs = currentUserAccountID ? [currentUserAccountID] : [];
        } else {
            originalMessage.participantAccountIDs = currentUserAccountID
                ? [currentUserAccountID, ...participants.map((participant) => participant.accountID ?? CONST.DEFAULT_NUMBER_ID)]
                : participants.map((participant) => participant.accountID ?? CONST.DEFAULT_NUMBER_ID);
        }
    }

    return {
        ...linkedExpenseReportAction,
        actionName: CONST.REPORT.ACTIONS.TYPE.IOU,
        actorAccountID: currentUserAccountID,
        automatic: false,
        avatar: getCurrentUserAvatar(),
        isAttachmentOnly: false,
        originalMessage,
        message: getIOUReportActionMessage(iouReportID, type, amount, comment, currency, paymentType, isSettlingUp),
        person: [
            {
                style: 'strong',
                text: getCurrentUserDisplayNameOrEmail(),
                type: 'TEXT',
            },
        ],
        reportActionID: rand64(),
        shouldShow: true,
        created,
        pendingAction: CONST.RED_BRICK_ROAD_PENDING_ACTION.ADD,
        delegateAccountID: delegateAccountDetails?.accountID,
    };
}

/**
 * Builds an optimistic APPROVED report action with a randomly generated reportActionID.
 */
function buildOptimisticApprovedReportAction(amount: number, currency: string, expenseReportID: string): OptimisticApprovedReportAction {
    const originalMessage = {
        amount,
        currency,
        expenseReportID,
    };
    const delegateAccountDetails = getPersonalDetailByEmail(delegateEmail);

    return {
        actionName: CONST.REPORT.ACTIONS.TYPE.APPROVED,
        actorAccountID: currentUserAccountID,
        automatic: false,
        avatar: getCurrentUserAvatar(),
        isAttachmentOnly: false,
        originalMessage,
        message: getIOUReportActionMessage(expenseReportID, CONST.REPORT.ACTIONS.TYPE.APPROVED, Math.abs(amount), '', currency),
        person: [
            {
                style: 'strong',
                text: getCurrentUserDisplayNameOrEmail(),
                type: 'TEXT',
            },
        ],
        reportActionID: rand64(),
        shouldShow: true,
        created: DateUtils.getDBTime(),
        pendingAction: CONST.RED_BRICK_ROAD_PENDING_ACTION.ADD,
        delegateAccountID: delegateAccountDetails?.accountID,
    };
}

/**
 * Builds an optimistic APPROVED report action with a randomly generated reportActionID.
 */
function buildOptimisticUnapprovedReportAction(amount: number, currency: string, expenseReportID: string): OptimisticUnapprovedReportAction {
    const delegateAccountDetails = getPersonalDetailByEmail(delegateEmail);
    return {
        actionName: CONST.REPORT.ACTIONS.TYPE.UNAPPROVED,
        actorAccountID: currentUserAccountID,
        automatic: false,
        avatar: getCurrentUserAvatar(),
        isAttachmentOnly: false,
        originalMessage: {
            amount,
            currency,
            expenseReportID,
        },
        message: getIOUReportActionMessage(expenseReportID, CONST.REPORT.ACTIONS.TYPE.UNAPPROVED, Math.abs(amount), '', currency),
        person: [
            {
                style: 'strong',
                text: getCurrentUserDisplayNameOrEmail(),
                type: 'TEXT',
            },
        ],
        reportActionID: rand64(),
        shouldShow: true,
        created: DateUtils.getDBTime(),
        pendingAction: CONST.RED_BRICK_ROAD_PENDING_ACTION.ADD,
        delegateAccountID: delegateAccountDetails?.accountID,
    };
}

/**
 * Builds an optimistic MOVED report action with a randomly generated reportActionID.
 * This action is used when we move reports across workspaces.
 */
function buildOptimisticMovedReportAction(fromPolicyID: string | undefined, toPolicyID: string, newParentReportID: string, movedReportID: string, policyName: string): ReportAction {
    const originalMessage = {
        fromPolicyID,
        toPolicyID,
        newParentReportID,
        movedReportID,
    };

    const movedActionMessage = [
        {
            html: `moved the report to the <a href='${CONST.NEW_EXPENSIFY_URL}r/${newParentReportID}' target='_blank' rel='noreferrer noopener'>${policyName}</a> workspace`,
            text: `moved the report to the ${policyName} workspace`,
            type: CONST.REPORT.MESSAGE.TYPE.COMMENT,
        },
    ];

    return {
        actionName: CONST.REPORT.ACTIONS.TYPE.MOVED,
        actorAccountID: currentUserAccountID,
        automatic: false,
        avatar: getCurrentUserAvatar(),
        isAttachmentOnly: false,
        originalMessage,
        message: movedActionMessage,
        person: [
            {
                style: 'strong',
                text: getCurrentUserDisplayNameOrEmail(),
                type: 'TEXT',
            },
        ],
        reportActionID: rand64(),
        shouldShow: true,
        created: DateUtils.getDBTime(),
        pendingAction: CONST.RED_BRICK_ROAD_PENDING_ACTION.ADD,
    };
}

/**
 * Builds an optimistic SUBMITTED report action with a randomly generated reportActionID.
 *
 */
function buildOptimisticSubmittedReportAction(amount: number, currency: string, expenseReportID: string, adminAccountID: number | undefined): OptimisticSubmittedReportAction {
    const originalMessage = {
        amount,
        currency,
        expenseReportID,
    };

    const delegateAccountDetails = getPersonalDetailByEmail(delegateEmail);

    return {
        actionName: CONST.REPORT.ACTIONS.TYPE.SUBMITTED,
        actorAccountID: currentUserAccountID,
        adminAccountID,
        automatic: false,
        avatar: getCurrentUserAvatar(),
        isAttachmentOnly: false,
        originalMessage,
        message: getIOUReportActionMessage(expenseReportID, CONST.REPORT.ACTIONS.TYPE.SUBMITTED, Math.abs(amount), '', currency),
        person: [
            {
                style: 'strong',
                text: getCurrentUserDisplayNameOrEmail(),
                type: 'TEXT',
            },
        ],
        reportActionID: rand64(),
        shouldShow: true,
        created: DateUtils.getDBTime(),
        pendingAction: CONST.RED_BRICK_ROAD_PENDING_ACTION.ADD,
        delegateAccountID: delegateAccountDetails?.accountID,
    };
}

/**
 * Builds an optimistic report preview action with a randomly generated reportActionID.
 *
 * @param chatReport
 * @param iouReport
 * @param [comment] - User comment for the IOU.
 * @param [transaction] - optimistic first transaction of preview
 * @param reportActionID
 */
function buildOptimisticReportPreview(
    chatReport: OnyxInputOrEntry<Report>,
    iouReport: Report,
    comment = '',
    transaction: OnyxInputOrEntry<Transaction> = null,
    childReportID?: string,
    reportActionID?: string,
): ReportAction<typeof CONST.REPORT.ACTIONS.TYPE.REPORT_PREVIEW> {
    const hasReceipt = hasReceiptTransactionUtils(transaction);
    const message = getReportPreviewMessage(iouReport);
    const created = DateUtils.getDBTime();
    const reportActorAccountID = (isInvoiceReport(iouReport) || isExpenseReport(iouReport) ? iouReport?.ownerAccountID : iouReport?.managerID) ?? -1;
    const delegateAccountDetails = getPersonalDetailByEmail(delegateEmail);

    return {
        reportActionID: reportActionID ?? rand64(),
        reportID: chatReport?.reportID,
        actionName: CONST.REPORT.ACTIONS.TYPE.REPORT_PREVIEW,
        pendingAction: undefined,
        originalMessage: {
            linkedReportID: iouReport?.reportID,
        },
        message: [
            {
                html: message,
                text: message,
                isEdited: false,
                type: CONST.REPORT.MESSAGE.TYPE.COMMENT,
            },
        ],
        delegateAccountID: delegateAccountDetails?.accountID,
        created,
        accountID: iouReport?.managerID,
        // The preview is initially whispered if created with a receipt, so the actor is the current user as well
        actorAccountID: hasReceipt ? currentUserAccountID : reportActorAccountID,
        childReportID: childReportID ?? iouReport?.reportID,
        childMoneyRequestCount: 1,
        childLastActorAccountID: currentUserAccountID,
        childLastMoneyRequestComment: comment,
        childRecentReceiptTransactionIDs: hasReceipt && !isEmptyObject(transaction) && transaction?.transactionID ? {[transaction.transactionID]: created} : undefined,
        childStateNum: 2,
        childStatusNum: 4,
    };
}

/**
 * Builds an optimistic ACTIONABLETRACKEXPENSEWHISPER action with a randomly generated reportActionID.
 */
function buildOptimisticActionableTrackExpenseWhisper(iouAction: OptimisticIOUReportAction, transactionID: string): ReportAction {
    const currentTime = DateUtils.getDBTime();
    const targetEmail = CONST.EMAIL.CONCIERGE;
    const actorAccountID = getAccountIDsByLogins([targetEmail]).at(0);
    const reportActionID = rand64();
    return {
        actionName: CONST.REPORT.ACTIONS.TYPE.ACTIONABLE_TRACK_EXPENSE_WHISPER,
        actorAccountID,
        avatar: getDefaultAvatarURL(actorAccountID),
        created: DateUtils.addMillisecondsFromDateTime(currentTime, 1),
        lastModified: DateUtils.addMillisecondsFromDateTime(currentTime, 1),
        message: [
            {
                html: CONST.ACTIONABLE_TRACK_EXPENSE_WHISPER_MESSAGE,
                text: CONST.ACTIONABLE_TRACK_EXPENSE_WHISPER_MESSAGE,
                whisperedTo: [],
                type: CONST.REPORT.MESSAGE.TYPE.COMMENT,
            },
        ],
        originalMessage: {
            lastModified: DateUtils.addMillisecondsFromDateTime(currentTime, 1),
            transactionID,
        },
        person: [
            {
                text: CONST.DISPLAY_NAME.EXPENSIFY_CONCIERGE,
                type: 'TEXT',
            },
        ],
        reportActionID,
        shouldShow: true,
        pendingAction: CONST.RED_BRICK_ROAD_PENDING_ACTION.ADD,
    };
}

/**
 * Builds an optimistic modified expense action with a randomly generated reportActionID.
 */
function buildOptimisticModifiedExpenseReportAction(
    transactionThread: OnyxInputOrEntry<Report>,
    oldTransaction: OnyxInputOrEntry<Transaction>,
    transactionChanges: TransactionChanges,
    isFromExpenseReport: boolean,
    policy: OnyxInputOrEntry<Policy>,
    updatedTransaction?: OnyxInputOrEntry<Transaction>,
): OptimisticModifiedExpenseReportAction {
    const originalMessage = getModifiedExpenseOriginalMessage(oldTransaction, transactionChanges, isFromExpenseReport, policy, updatedTransaction);
    const delegateAccountDetails = getPersonalDetailByEmail(delegateEmail);

    return {
        actionName: CONST.REPORT.ACTIONS.TYPE.MODIFIED_EXPENSE,
        actorAccountID: currentUserAccountID,
        automatic: false,
        avatar: getCurrentUserAvatar(),
        created: DateUtils.getDBTime(),
        isAttachmentOnly: false,
        message: [
            {
                // Currently we are composing the message from the originalMessage and message is only used in OldDot and not in the App
                text: 'You',
                style: 'strong',
                type: CONST.REPORT.MESSAGE.TYPE.TEXT,
            },
        ],
        originalMessage,
        person: [
            {
                style: 'strong',
                text: currentUserPersonalDetails?.displayName ?? String(currentUserAccountID),
                type: 'TEXT',
            },
        ],
        pendingAction: CONST.RED_BRICK_ROAD_PENDING_ACTION.ADD,
        reportActionID: rand64(),
        reportID: transactionThread?.reportID,
        shouldShow: true,
        delegateAccountID: delegateAccountDetails?.accountID,
    };
}

/**
 * Builds an optimistic DETACH_RECEIPT report action with a randomly generated reportActionID.
 */
function buildOptimisticDetachReceipt(reportID: string | undefined, transactionID: string, merchant: string = CONST.TRANSACTION.PARTIAL_TRANSACTION_MERCHANT) {
    return {
        actionName: CONST.REPORT.ACTIONS.TYPE.MANAGER_DETACH_RECEIPT,
        actorAccountID: currentUserAccountID,
        automatic: false,
        avatar: getCurrentUserAvatar(),
        created: DateUtils.getDBTime(),
        isAttachmentOnly: false,
        originalMessage: {
            transactionID,
            merchant: `${merchant}`,
        },
        message: [
            {
                type: 'COMMENT',
                html: `detached a receipt from expense '${merchant}'`,
                text: `detached a receipt from expense '${merchant}'`,
                whisperedTo: [],
            },
        ],
        person: [
            {
                style: 'strong',
                text: currentUserPersonalDetails?.displayName ?? String(currentUserAccountID),
                type: 'TEXT',
            },
        ],
        pendingAction: CONST.RED_BRICK_ROAD_PENDING_ACTION.ADD,
        reportActionID: rand64(),
        reportID,
        shouldShow: true,
    };
}

/**
 * Builds an optimistic modified expense action for a tracked expense move with a randomly generated reportActionID.
 * @param transactionThreadID - The reportID of the transaction thread
 * @param movedToReportID - The reportID of the report the transaction is moved to
 */
function buildOptimisticMovedTrackedExpenseModifiedReportAction(transactionThreadID: string | undefined, movedToReportID: string | undefined): OptimisticModifiedExpenseReportAction {
    const delegateAccountDetails = getPersonalDetailByEmail(delegateEmail);

    return {
        actionName: CONST.REPORT.ACTIONS.TYPE.MODIFIED_EXPENSE,
        actorAccountID: currentUserAccountID,
        automatic: false,
        avatar: getCurrentUserAvatar(),
        created: DateUtils.getDBTime(),
        isAttachmentOnly: false,
        message: [
            {
                // Currently we are composing the message from the originalMessage and message is only used in OldDot and not in the App
                text: 'You',
                style: 'strong',
                type: CONST.REPORT.MESSAGE.TYPE.TEXT,
            },
        ],
        originalMessage: {
            movedToReportID,
        },
        person: [
            {
                style: 'strong',
                text: currentUserPersonalDetails?.displayName ?? String(currentUserAccountID),
                type: 'TEXT',
            },
        ],
        pendingAction: CONST.RED_BRICK_ROAD_PENDING_ACTION.ADD,
        reportActionID: rand64(),
        reportID: transactionThreadID,
        shouldShow: true,
        delegateAccountID: delegateAccountDetails?.accountID,
    };
}

/**
 * Updates a report preview action that exists for an IOU report.
 *
 * @param [comment] - User comment for the IOU.
 * @param [transaction] - optimistic newest transaction of a report preview
 *
 */
function updateReportPreview(
    iouReport: OnyxEntry<Report>,
    reportPreviewAction: ReportAction<typeof CONST.REPORT.ACTIONS.TYPE.REPORT_PREVIEW>,
    isPayRequest = false,
    comment = '',
    transaction?: OnyxEntry<Transaction>,
): ReportAction<typeof CONST.REPORT.ACTIONS.TYPE.REPORT_PREVIEW> {
    const hasReceipt = hasReceiptTransactionUtils(transaction);
    const recentReceiptTransactions = reportPreviewAction?.childRecentReceiptTransactionIDs ?? {};
    const transactionsToKeep = getRecentTransactions(recentReceiptTransactions);
    const previousTransactionsArray = Object.entries(recentReceiptTransactions ?? {}).map(([key, value]) => (transactionsToKeep.includes(key) ? {[key]: value} : null));
    const previousTransactions: Record<string, string> = {};

    for (const obj of previousTransactionsArray) {
        for (const key in obj) {
            if (obj) {
                previousTransactions[key] = obj[key];
            }
        }
    }

    const message = getReportPreviewMessage(iouReport, reportPreviewAction);
    const originalMessage = getOriginalMessage(reportPreviewAction);
    return {
        ...reportPreviewAction,
        message: [
            {
                html: message,
                text: message,
                isEdited: false,
                type: CONST.REPORT.MESSAGE.TYPE.COMMENT,
            },
        ],
        childLastMoneyRequestComment: comment || reportPreviewAction?.childLastMoneyRequestComment,
        childMoneyRequestCount: (reportPreviewAction?.childMoneyRequestCount ?? 0) + (isPayRequest ? 0 : 1),
        childRecentReceiptTransactionIDs: hasReceipt
            ? {
                  ...(transaction && {[transaction.transactionID]: transaction?.created}),
                  ...previousTransactions,
              }
            : recentReceiptTransactions,
        // As soon as we add a transaction without a receipt to the report, it will have ready expenses,
        // so we remove the whisper
        originalMessage: originalMessage
            ? {
                  ...originalMessage,
                  whisperedTo: hasReceipt ? originalMessage.whisperedTo : [],
                  linkedReportID: originalMessage.linkedReportID,
              }
            : undefined,
    };
}

function buildOptimisticTaskReportAction(
    taskReportID: string,
    actionName: typeof CONST.REPORT.ACTIONS.TYPE.TASK_COMPLETED | typeof CONST.REPORT.ACTIONS.TYPE.TASK_REOPENED | typeof CONST.REPORT.ACTIONS.TYPE.TASK_CANCELLED,
    message = '',
    actorAccountID = currentUserAccountID,
    createdOffset = 0,
): OptimisticTaskReportAction {
    const originalMessage = {
        taskReportID,
        type: actionName,
        text: message,
        html: message,
        whisperedTo: [],
    };
    const delegateAccountDetails = getPersonalDetailByEmail(delegateEmail);

    return {
        actionName,
        actorAccountID,
        automatic: false,
        avatar: getCurrentUserAvatar(),
        isAttachmentOnly: false,
        originalMessage,
        message: [
            {
                text: message,
                taskReportID,
                type: CONST.REPORT.MESSAGE.TYPE.TEXT,
            },
        ],
        person: [
            {
                style: 'strong',
                text: currentUserPersonalDetails?.displayName ?? String(currentUserAccountID),
                type: 'TEXT',
            },
        ],
        reportActionID: rand64(),
        shouldShow: true,
        created: DateUtils.getDBTimeWithSkew(Date.now() + createdOffset),
        isFirstItem: false,
        pendingAction: CONST.RED_BRICK_ROAD_PENDING_ACTION.ADD,
        delegateAccountID: delegateAccountDetails?.accountID,
    };
}

function isWorkspaceChat(chatType: string) {
    return chatType === CONST.REPORT.CHAT_TYPE.POLICY_ADMINS || chatType === CONST.REPORT.CHAT_TYPE.POLICY_ANNOUNCE || chatType === CONST.REPORT.CHAT_TYPE.POLICY_EXPENSE_CHAT;
}

/**
 * Builds an optimistic chat report with a randomly generated reportID and as much information as we currently have
 */
function buildOptimisticChatReport(
    participantList: number[],
    reportName: string = CONST.REPORT.DEFAULT_REPORT_NAME,
    chatType?: ValueOf<typeof CONST.REPORT.CHAT_TYPE>,
    policyID: string = CONST.POLICY.OWNER_EMAIL_FAKE,
    ownerAccountID: number = CONST.REPORT.OWNER_ACCOUNT_ID_FAKE,
    isOwnPolicyExpenseChat = false,
    oldPolicyName = '',
    visibility?: ValueOf<typeof CONST.REPORT.VISIBILITY>,
    writeCapability?: ValueOf<typeof CONST.REPORT.WRITE_CAPABILITIES>,
    notificationPreference: NotificationPreference = CONST.REPORT.NOTIFICATION_PREFERENCE.ALWAYS,
    parentReportActionID = '',
    parentReportID = '',
    description = '',
    avatarUrl = '',
    optimisticReportID = '',
): OptimisticChatReport {
    const isWorkspaceChatType = chatType && isWorkspaceChat(chatType);
    const participants = participantList.reduce((reportParticipants: Participants, accountID: number) => {
        const participant: ReportParticipant = {
            notificationPreference,
            ...(!isWorkspaceChatType && {role: accountID === currentUserAccountID ? CONST.REPORT.ROLE.ADMIN : CONST.REPORT.ROLE.MEMBER}),
        };
        // eslint-disable-next-line no-param-reassign
        reportParticipants[accountID] = participant;
        return reportParticipants;
    }, {} as Participants);
    const currentTime = DateUtils.getDBTime();
    const optimisticChatReport: OptimisticChatReport = {
        type: CONST.REPORT.TYPE.CHAT,
        chatType,
        isOwnPolicyExpenseChat,
        isPinned: false,
        lastActorAccountID: 0,
        lastMessageHtml: '',
        lastMessageText: undefined,
        lastReadTime: currentTime,
        lastVisibleActionCreated: currentTime,
        oldPolicyName,
        ownerAccountID: ownerAccountID || CONST.REPORT.OWNER_ACCOUNT_ID_FAKE,
        parentReportActionID,
        parentReportID,
        participants,
        policyID,
        reportID: optimisticReportID || generateReportID(),
        reportName,
        stateNum: 0,
        statusNum: 0,
        visibility,
        description,
        writeCapability,
        avatarUrl,
    };

    if (chatType === CONST.REPORT.CHAT_TYPE.INVOICE) {
        // TODO: update to support workspace as an invoice receiver when workspace-to-workspace invoice room implemented
        optimisticChatReport.invoiceReceiver = {
            type: 'individual',
            accountID: participantList.at(0) ?? -1,
        };
    }

    return optimisticChatReport;
}

function buildOptimisticGroupChatReport(
    participantAccountIDs: number[],
    reportName: string,
    avatarUri: string,
    optimisticReportID?: string,
    notificationPreference?: NotificationPreference,
) {
    return buildOptimisticChatReport(
        participantAccountIDs,
        reportName,
        CONST.REPORT.CHAT_TYPE.GROUP,
        undefined,
        undefined,
        undefined,
        undefined,
        undefined,
        undefined,
        notificationPreference,
        undefined,
        undefined,
        undefined,
        avatarUri,
        optimisticReportID,
    );
}

/**
 * Returns the necessary reportAction onyx data to indicate that the chat has been created optimistically
 * @param [created] - Action created time
 */
function buildOptimisticCreatedReportAction(emailCreatingAction: string, created = DateUtils.getDBTime()): OptimisticCreatedReportAction {
    return {
        reportActionID: rand64(),
        actionName: CONST.REPORT.ACTIONS.TYPE.CREATED,
        pendingAction: CONST.RED_BRICK_ROAD_PENDING_ACTION.ADD,
        actorAccountID: currentUserAccountID,
        message: [
            {
                type: CONST.REPORT.MESSAGE.TYPE.TEXT,
                style: 'strong',
                text: emailCreatingAction,
            },
            {
                type: CONST.REPORT.MESSAGE.TYPE.TEXT,
                style: 'normal',
                text: ' created this report',
            },
        ],
        person: [
            {
                type: CONST.REPORT.MESSAGE.TYPE.TEXT,
                style: 'strong',
                text: getCurrentUserDisplayNameOrEmail(),
            },
        ],
        automatic: false,
        avatar: getCurrentUserAvatar(),
        created,
        shouldShow: true,
    };
}

/**
 * Returns the necessary reportAction onyx data to indicate that the room has been renamed
 */
function buildOptimisticRenamedRoomReportAction(newName: string, oldName: string): OptimisticRenamedReportAction {
    const now = DateUtils.getDBTime();
    return {
        reportActionID: rand64(),
        actionName: CONST.REPORT.ACTIONS.TYPE.RENAMED,
        pendingAction: CONST.RED_BRICK_ROAD_PENDING_ACTION.ADD,
        actorAccountID: currentUserAccountID,
        message: [
            {
                type: CONST.REPORT.MESSAGE.TYPE.TEXT,
                style: 'strong',
                text: 'You',
            },
            {
                type: CONST.REPORT.MESSAGE.TYPE.TEXT,
                style: 'normal',
                text: ` renamed this report. New title is '${newName}' (previously '${oldName}').`,
            },
        ],
        person: [
            {
                type: CONST.REPORT.MESSAGE.TYPE.TEXT,
                style: 'strong',
                text: getCurrentUserDisplayNameOrEmail(),
            },
        ],
        originalMessage: {
            oldName,
            newName,
            html: `Room renamed to ${newName}`,
            lastModified: now,
        },
        automatic: false,
        avatar: getCurrentUserAvatar(),
        created: now,
        shouldShow: true,
    };
}

/**
 * Returns the necessary reportAction onyx data to indicate that the room description has been updated
 */
function buildOptimisticRoomDescriptionUpdatedReportAction(description: string): OptimisticRoomDescriptionUpdatedReportAction {
    const now = DateUtils.getDBTime();
    return {
        reportActionID: rand64(),
        actionName: CONST.REPORT.ACTIONS.TYPE.ROOM_CHANGE_LOG.UPDATE_ROOM_DESCRIPTION,
        pendingAction: CONST.RED_BRICK_ROAD_PENDING_ACTION.ADD,
        actorAccountID: currentUserAccountID,
        message: [
            {
                type: CONST.REPORT.MESSAGE.TYPE.COMMENT,
                text: description ? `set the room description to: ${Parser.htmlToText(description)}` : 'cleared the room description',
                html: description ? `<muted-text>set the room description to: ${description}</muted-text>` : '<muted-text>cleared the room description</muted-text>',
            },
        ],
        person: [
            {
                type: CONST.REPORT.MESSAGE.TYPE.TEXT,
                style: 'strong',
                text: getCurrentUserDisplayNameOrEmail(),
            },
        ],
        originalMessage: {
            description,
            lastModified: now,
        },
        created: now,
    };
}

/**
 * Returns the necessary reportAction onyx data to indicate that the transaction has been put on hold optimistically
 * @param [created] - Action created time
 */
function buildOptimisticHoldReportAction(created = DateUtils.getDBTime()): OptimisticHoldReportAction {
    return {
        reportActionID: rand64(),
        actionName: CONST.REPORT.ACTIONS.TYPE.HOLD,
        pendingAction: CONST.RED_BRICK_ROAD_PENDING_ACTION.ADD,
        actorAccountID: currentUserAccountID,
        message: [
            {
                type: CONST.REPORT.MESSAGE.TYPE.TEXT,
                style: 'normal',
                text: translateLocal('iou.heldExpense'),
            },
        ],
        person: [
            {
                type: CONST.REPORT.MESSAGE.TYPE.TEXT,
                style: 'strong',
                text: getCurrentUserDisplayNameOrEmail(),
            },
        ],
        automatic: false,
        avatar: getCurrentUserAvatar(),
        created,
        shouldShow: true,
    };
}

/**
 * Returns the necessary reportAction onyx data to indicate that the transaction has been put on hold optimistically
 * @param [created] - Action created time
 */
function buildOptimisticHoldReportActionComment(comment: string, created = DateUtils.getDBTime()): OptimisticHoldReportAction {
    return {
        reportActionID: rand64(),
        actionName: CONST.REPORT.ACTIONS.TYPE.ADD_COMMENT,
        pendingAction: CONST.RED_BRICK_ROAD_PENDING_ACTION.ADD,
        actorAccountID: currentUserAccountID,
        message: [
            {
                type: CONST.REPORT.MESSAGE.TYPE.COMMENT,
                text: comment,
                html: comment, // as discussed on https://github.com/Expensify/App/pull/39452 we will not support HTML for now
            },
        ],
        person: [
            {
                type: CONST.REPORT.MESSAGE.TYPE.TEXT,
                style: 'strong',
                text: getCurrentUserDisplayNameOrEmail(),
            },
        ],
        automatic: false,
        avatar: getCurrentUserAvatar(),
        created,
        shouldShow: true,
    };
}

/**
 * Returns the necessary reportAction onyx data to indicate that the transaction has been removed from hold optimistically
 * @param [created] - Action created time
 */
function buildOptimisticUnHoldReportAction(created = DateUtils.getDBTime()): OptimisticHoldReportAction {
    return {
        reportActionID: rand64(),
        actionName: CONST.REPORT.ACTIONS.TYPE.UNHOLD,
        pendingAction: CONST.RED_BRICK_ROAD_PENDING_ACTION.ADD,
        actorAccountID: currentUserAccountID,
        message: [
            {
                type: CONST.REPORT.MESSAGE.TYPE.TEXT,
                style: 'normal',
                text: translateLocal('iou.unheldExpense'),
            },
        ],
        person: [
            {
                type: CONST.REPORT.MESSAGE.TYPE.TEXT,
                style: 'normal',
                text: getCurrentUserDisplayNameOrEmail(),
            },
        ],
        automatic: false,
        avatar: getCurrentUserAvatar(),
        created,
        shouldShow: true,
    };
}

function buildOptimisticEditedTaskFieldReportAction({title, description}: Task): OptimisticEditedTaskReportAction {
    // We do not modify title & description in one request, so we need to create a different optimistic action for each field modification
    let field = '';
    let value = '';
    if (title !== undefined) {
        field = 'task title';
        value = title;
    } else if (description !== undefined) {
        field = 'description';
        value = description;
    }

    let changelog = 'edited this task';
    if (field && value) {
        changelog = `updated the ${field} to ${value}`;
    } else if (field) {
        changelog = `removed the ${field}`;
    }
    const delegateAccountDetails = getPersonalDetailByEmail(delegateEmail);

    return {
        reportActionID: rand64(),
        actionName: CONST.REPORT.ACTIONS.TYPE.TASK_EDITED,
        pendingAction: CONST.RED_BRICK_ROAD_PENDING_ACTION.ADD,
        actorAccountID: currentUserAccountID,
        message: [
            {
                type: CONST.REPORT.MESSAGE.TYPE.COMMENT,
                text: changelog,
                html: description ? getParsedComment(changelog) : changelog,
            },
        ],
        person: [
            {
                type: CONST.REPORT.MESSAGE.TYPE.TEXT,
                style: 'strong',
                text: getCurrentUserDisplayNameOrEmail(),
            },
        ],
        automatic: false,
        avatar: getCurrentUserAvatar(),
        created: DateUtils.getDBTime(),
        shouldShow: false,
        delegateAccountID: delegateAccountDetails?.accountID,
    };
}

function buildOptimisticCardAssignedReportAction(assigneeAccountID: number): OptimisticCardAssignedReportAction {
    return {
        actionName: CONST.REPORT.ACTIONS.TYPE.CARD_ASSIGNED,
        actorAccountID: currentUserAccountID,
        avatar: getCurrentUserAvatar(),
        created: DateUtils.getDBTime(),
        originalMessage: {assigneeAccountID, cardID: -1},
        message: [{type: CONST.REPORT.MESSAGE.TYPE.COMMENT, text: '', html: ''}],
        pendingAction: CONST.RED_BRICK_ROAD_PENDING_ACTION.ADD,
        person: [
            {
                type: CONST.REPORT.MESSAGE.TYPE.TEXT,
                style: 'strong',
                text: getCurrentUserDisplayNameOrEmail(),
            },
        ],
        reportActionID: rand64(),
        shouldShow: true,
    };
}

function buildOptimisticChangedTaskAssigneeReportAction(assigneeAccountID: number): OptimisticEditedTaskReportAction {
    const delegateAccountDetails = getPersonalDetailByEmail(delegateEmail);

    return {
        reportActionID: rand64(),
        actionName: CONST.REPORT.ACTIONS.TYPE.TASK_EDITED,
        pendingAction: CONST.RED_BRICK_ROAD_PENDING_ACTION.ADD,
        actorAccountID: currentUserAccountID,
        message: [
            {
                type: CONST.REPORT.MESSAGE.TYPE.COMMENT,
                text: `assigned to ${getDisplayNameForParticipant({accountID: assigneeAccountID})}`,
                html: `assigned to <mention-user accountID="${assigneeAccountID}"/>`,
            },
        ],
        person: [
            {
                type: CONST.REPORT.MESSAGE.TYPE.TEXT,
                style: 'strong',
                text: getCurrentUserDisplayNameOrEmail(),
            },
        ],
        automatic: false,
        avatar: getCurrentUserAvatar(),
        created: DateUtils.getDBTime(),
        shouldShow: false,
        delegateAccountID: delegateAccountDetails?.accountID,
    };
}

/**
 * Returns the necessary reportAction onyx data to indicate that a chat has been archived
 *
 * @param reason - A reason why the chat has been archived
 */
function buildOptimisticClosedReportAction(
    emailClosingReport: string,
    policyName: string,
    reason: ValueOf<typeof CONST.REPORT.ARCHIVE_REASON> = CONST.REPORT.ARCHIVE_REASON.DEFAULT,
): OptimisticClosedReportAction {
    return {
        actionName: CONST.REPORT.ACTIONS.TYPE.CLOSED,
        actorAccountID: currentUserAccountID,
        automatic: false,
        avatar: getCurrentUserAvatar(),
        created: DateUtils.getDBTime(),
        message: [
            {
                type: CONST.REPORT.MESSAGE.TYPE.TEXT,
                style: 'strong',
                text: emailClosingReport,
            },
            {
                type: CONST.REPORT.MESSAGE.TYPE.TEXT,
                style: 'normal',
                text: ' closed this report',
            },
        ],
        originalMessage: {
            policyName,
            reason,
        },
        pendingAction: CONST.RED_BRICK_ROAD_PENDING_ACTION.ADD,
        person: [
            {
                type: CONST.REPORT.MESSAGE.TYPE.TEXT,
                style: 'strong',
                text: getCurrentUserDisplayNameOrEmail(),
            },
        ],
        reportActionID: rand64(),
        shouldShow: true,
    };
}

/**
 * Returns an optimistic Dismissed Violation Report Action. Use the originalMessage customize this to the type of
 * violation being dismissed.
 */
function buildOptimisticDismissedViolationReportAction(
    originalMessage: ReportAction<typeof CONST.REPORT.ACTIONS.TYPE.DISMISSED_VIOLATION>['originalMessage'],
): OptimisticDismissedViolationReportAction {
    return {
        actionName: CONST.REPORT.ACTIONS.TYPE.DISMISSED_VIOLATION,
        actorAccountID: currentUserAccountID,
        avatar: getCurrentUserAvatar(),
        created: DateUtils.getDBTime(),
        message: [
            {
                type: CONST.REPORT.MESSAGE.TYPE.TEXT,
                style: 'normal',
                text: getDismissedViolationMessageText(originalMessage),
            },
        ],
        originalMessage,
        pendingAction: CONST.RED_BRICK_ROAD_PENDING_ACTION.ADD,
        person: [
            {
                type: CONST.REPORT.MESSAGE.TYPE.TEXT,
                style: 'strong',
                text: getCurrentUserDisplayNameOrEmail(),
            },
        ],
        reportActionID: rand64(),
        shouldShow: true,
    };
}

function buildOptimisticAnnounceChat(policyID: string, accountIDs: number[]): OptimisticAnnounceChat {
    const announceReport = getRoom(CONST.REPORT.CHAT_TYPE.POLICY_ANNOUNCE, policyID);
    const policy = getPolicy(policyID);
    const announceRoomOnyxData: AnnounceRoomOnyxData = {
        onyxOptimisticData: [],
        onyxSuccessData: [],
        onyxFailureData: [],
    };

    // Do not create #announce room if the room already exists or if there are less than 3 participants in workspace
    if (accountIDs.length < 3 || announceReport) {
        return {
            announceChatReportID: '',
            announceChatReportActionID: '',
            announceChatData: announceRoomOnyxData,
        };
    }

    const announceChatData = buildOptimisticChatReport(
        accountIDs,
        CONST.REPORT.WORKSPACE_CHAT_ROOMS.ANNOUNCE,
        CONST.REPORT.CHAT_TYPE.POLICY_ANNOUNCE,
        policyID,
        CONST.POLICY.OWNER_ACCOUNT_ID_FAKE,
        false,
        policy?.name,
        undefined,
        CONST.REPORT.WRITE_CAPABILITIES.ADMINS,
        CONST.REPORT.NOTIFICATION_PREFERENCE.ALWAYS,
    );
    const announceCreatedAction = buildOptimisticCreatedReportAction(CONST.POLICY.OWNER_EMAIL_FAKE);
    announceRoomOnyxData.onyxOptimisticData.push(
        {
            onyxMethod: Onyx.METHOD.SET,
            key: `${ONYXKEYS.COLLECTION.REPORT}${announceChatData.reportID}`,
            value: {
                pendingFields: {
                    addWorkspaceRoom: CONST.RED_BRICK_ROAD_PENDING_ACTION.ADD,
                },
                ...announceChatData,
            },
        },
        {
            onyxMethod: Onyx.METHOD.SET,
            key: `${ONYXKEYS.COLLECTION.REPORT_DRAFT}${announceChatData.reportID}`,
            value: null,
        },
        {
            onyxMethod: Onyx.METHOD.SET,
            key: `${ONYXKEYS.COLLECTION.REPORT_ACTIONS}${announceChatData.reportID}`,
            value: {
                [announceCreatedAction.reportActionID]: announceCreatedAction,
            },
        },
    );
    announceRoomOnyxData.onyxSuccessData.push(
        {
            onyxMethod: Onyx.METHOD.MERGE,
            key: `${ONYXKEYS.COLLECTION.REPORT}${announceChatData.reportID}`,
            value: {
                pendingFields: {
                    addWorkspaceRoom: null,
                },
                pendingAction: null,
            },
        },
        {
            onyxMethod: Onyx.METHOD.MERGE,
            key: `${ONYXKEYS.COLLECTION.REPORT_METADATA}${announceChatData.reportID}`,
            value: {
                isOptimisticReport: false,
            },
        },
        {
            onyxMethod: Onyx.METHOD.MERGE,
            key: `${ONYXKEYS.COLLECTION.REPORT_ACTIONS}${announceChatData.reportID}`,
            value: {
                [announceCreatedAction.reportActionID]: {
                    pendingAction: null,
                },
            },
        },
    );
    announceRoomOnyxData.onyxFailureData.push(
        {
            onyxMethod: Onyx.METHOD.MERGE,
            key: `${ONYXKEYS.COLLECTION.REPORT}${announceChatData.reportID}`,
            value: {
                pendingFields: {
                    addWorkspaceRoom: null,
                },
                pendingAction: null,
            },
        },
        {
            onyxMethod: Onyx.METHOD.MERGE,
            key: `${ONYXKEYS.COLLECTION.REPORT_METADATA}${announceChatData.reportID}`,
            value: {
                isOptimisticReport: false,
            },
        },
        {
            onyxMethod: Onyx.METHOD.MERGE,
            key: `${ONYXKEYS.COLLECTION.REPORT_ACTIONS}${announceChatData.reportID}`,
            value: {
                [announceCreatedAction.reportActionID]: {
                    pendingAction: null,
                },
            },
        },
    );
    return {
        announceChatReportID: announceChatData.reportID,
        announceChatReportActionID: announceCreatedAction.reportActionID,
        announceChatData: announceRoomOnyxData,
    };
}

function buildOptimisticWorkspaceChats(policyID: string, policyName: string, expenseReportId?: string): OptimisticWorkspaceChats {
    const pendingChatMembers = getPendingChatMembers(currentUserAccountID ? [currentUserAccountID] : [], [], CONST.RED_BRICK_ROAD_PENDING_ACTION.ADD);
    const adminsChatData = {
        ...buildOptimisticChatReport(
            currentUserAccountID ? [currentUserAccountID] : [],
            CONST.REPORT.WORKSPACE_CHAT_ROOMS.ADMINS,
            CONST.REPORT.CHAT_TYPE.POLICY_ADMINS,
            policyID,
            CONST.POLICY.OWNER_ACCOUNT_ID_FAKE,
            false,
            policyName,
        ),
    };
    const adminsChatReportID = adminsChatData.reportID;
    const adminsCreatedAction = buildOptimisticCreatedReportAction(CONST.POLICY.OWNER_EMAIL_FAKE);
    const adminsReportActionData = {
        [adminsCreatedAction.reportActionID]: adminsCreatedAction,
    };

    const expenseChatData = buildOptimisticChatReport(
        currentUserAccountID ? [currentUserAccountID] : [],
        '',
        CONST.REPORT.CHAT_TYPE.POLICY_EXPENSE_CHAT,
        policyID,
        currentUserAccountID,
        true,
        policyName,
        undefined,
        undefined,
        undefined,
        undefined,
        undefined,
        undefined,
        undefined,
        expenseReportId,
    );
    const expenseChatReportID = expenseChatData.reportID;
    const expenseReportCreatedAction = buildOptimisticCreatedReportAction(currentUserEmail ?? '');
    const expenseReportActionData = {
        [expenseReportCreatedAction.reportActionID]: expenseReportCreatedAction,
    };

    return {
        adminsChatReportID,
        adminsChatData,
        adminsReportActionData,
        adminsCreatedReportActionID: adminsCreatedAction.reportActionID,
        expenseChatReportID,
        expenseChatData,
        expenseReportActionData,
        expenseCreatedReportActionID: expenseReportCreatedAction.reportActionID,
        pendingChatMembers,
    };
}

/**
 * Builds an optimistic Task Report with a randomly generated reportID
 *
 * @param ownerAccountID - Account ID of the person generating the Task.
 * @param assigneeAccountID - AccountID of the other person participating in the Task.
 * @param parentReportID - Report ID of the chat where the Task is.
 * @param title - Task title.
 * @param description - Task description.
 * @param policyID - PolicyID of the parent report
 */

function buildOptimisticTaskReport(
    ownerAccountID: number,
    parentReportID: string,
    assigneeAccountID = 0,
    title?: string,
    description?: string,
    policyID: string = CONST.POLICY.OWNER_EMAIL_FAKE,
    notificationPreference: NotificationPreference = CONST.REPORT.NOTIFICATION_PREFERENCE.HIDDEN,
): OptimisticTaskReport {
    const participants: Participants = {
        [ownerAccountID]: {
            notificationPreference,
        },
    };

    if (assigneeAccountID) {
        participants[assigneeAccountID] = {notificationPreference};
    }

    return {
        reportID: generateReportID(),
        reportName: title,
        description: getParsedComment(description ?? ''),
        ownerAccountID,
        participants,
        managerID: assigneeAccountID,
        type: CONST.REPORT.TYPE.TASK,
        parentReportID,
        policyID,
        stateNum: CONST.REPORT.STATE_NUM.OPEN,
        statusNum: CONST.REPORT.STATUS_NUM.OPEN,
        lastVisibleActionCreated: DateUtils.getDBTime(),
        hasParentAccess: true,
    };
}

/**
 * Builds an optimistic EXPORTED_TO_INTEGRATION report action
 *
 * @param integration - The connectionName of the integration
 * @param markedManually - Whether the integration was marked as manually exported
 */
function buildOptimisticExportIntegrationAction(integration: ConnectionName, markedManually = false): OptimisticExportIntegrationAction {
    const label = CONST.POLICY.CONNECTIONS.NAME_USER_FRIENDLY[integration];
    return {
        reportActionID: rand64(),
        actionName: CONST.REPORT.ACTIONS.TYPE.EXPORTED_TO_INTEGRATION,
        pendingAction: CONST.RED_BRICK_ROAD_PENDING_ACTION.ADD,
        actorAccountID: currentUserAccountID,
        message: [],
        person: [
            {
                type: CONST.REPORT.MESSAGE.TYPE.TEXT,
                style: 'strong',
                text: getCurrentUserDisplayNameOrEmail(),
            },
        ],
        automatic: false,
        avatar: getCurrentUserAvatar(),
        created: DateUtils.getDBTime(),
        shouldShow: true,
        originalMessage: {
            label,
            lastModified: DateUtils.getDBTime(),
            markedManually,
            inProgress: true,
        },
    };
}

/**
 * A helper method to create transaction thread
 *
 * @param reportAction - the parent IOU report action from which to create the thread
 * @param moneyRequestReport - the report which the report action belongs to
 */
function buildTransactionThread(
    reportAction: OnyxEntry<ReportAction | OptimisticIOUReportAction>,
    moneyRequestReport: OnyxEntry<Report>,
    existingTransactionThreadReportID?: string,
): OptimisticChatReport {
    const participantAccountIDs = [...new Set([currentUserAccountID, Number(reportAction?.actorAccountID)])].filter(Boolean) as number[];
    const existingTransactionThreadReport = getReportOrDraftReport(existingTransactionThreadReportID);

    if (existingTransactionThreadReportID && existingTransactionThreadReport) {
        return {
            ...existingTransactionThreadReport,
            parentReportActionID: reportAction?.reportActionID,
            parentReportID: moneyRequestReport?.reportID,
            reportName: getTransactionReportName({reportAction}),
            policyID: moneyRequestReport?.policyID,
        };
    }

    return buildOptimisticChatReport(
        participantAccountIDs,
        getTransactionReportName({reportAction}),
        undefined,
        moneyRequestReport?.policyID,
        CONST.POLICY.OWNER_ACCOUNT_ID_FAKE,
        false,
        '',
        undefined,
        undefined,
        CONST.REPORT.NOTIFICATION_PREFERENCE.HIDDEN,
        reportAction?.reportActionID,
        moneyRequestReport?.reportID,
    );
}

/**
 * Build optimistic expense entities:
 *
 * 1. CREATED action for the chatReport
 * 2. CREATED action for the iouReport
 * 3. IOU action for the iouReport linked to the transaction thread via `childReportID`
 * 4. Transaction Thread linked to the IOU action via `parentReportActionID`
 * 5. CREATED action for the Transaction Thread
 */
function buildOptimisticMoneyRequestEntities(
    iouReport: Report,
    type: ValueOf<typeof CONST.IOU.REPORT_ACTION_TYPE>,
    amount: number,
    currency: string,
    comment: string,
    payeeEmail: string,
    participants: Participant[],
    transactionID: string,
    paymentType?: PaymentMethodType,
    isSettlingUp = false,
    isSendMoneyFlow = false,
    isOwnPolicyExpenseChat = false,
    isPersonalTrackingExpense?: boolean,
    existingTransactionThreadReportID?: string,
    linkedTrackedExpenseReportAction?: ReportAction,
): [OptimisticCreatedReportAction, OptimisticCreatedReportAction, OptimisticIOUReportAction, OptimisticChatReport, OptimisticCreatedReportAction | null] {
    const createdActionForChat = buildOptimisticCreatedReportAction(payeeEmail);

    // The `CREATED` action must be optimistically generated before the IOU action so that it won't appear after the IOU action in the chat.
    const iouActionCreationTime = DateUtils.getDBTime();
    const createdActionForIOUReport = buildOptimisticCreatedReportAction(payeeEmail, DateUtils.subtractMillisecondsFromDateTime(iouActionCreationTime, 1));

    const iouAction = buildOptimisticIOUReportAction(
        type,
        amount,
        currency,
        comment,
        participants,
        transactionID,
        paymentType,
        isPersonalTrackingExpense ? '0' : iouReport.reportID,
        isSettlingUp,
        isSendMoneyFlow,
        isOwnPolicyExpenseChat,
        iouActionCreationTime,
        linkedTrackedExpenseReportAction,
    );

    // Create optimistic transactionThread and the `CREATED` action for it, if existingTransactionThreadReportID is undefined
    const transactionThread = buildTransactionThread(iouAction, iouReport, existingTransactionThreadReportID);
    const createdActionForTransactionThread = existingTransactionThreadReportID ? null : buildOptimisticCreatedReportAction(payeeEmail);

    // The IOU action and the transactionThread are co-dependent as parent-child, so we need to link them together
    iouAction.childReportID = existingTransactionThreadReportID ?? transactionThread.reportID;

    return [createdActionForChat, createdActionForIOUReport, iouAction, transactionThread, createdActionForTransactionThread];
}

// Check if the report is empty, meaning it has no visible messages (i.e. only a "created" report action).
function isEmptyReport(report: OnyxEntry<Report>): boolean {
    if (!report) {
        return true;
    }

    if (report.lastMessageText) {
        return false;
    }

    const lastVisibleMessage = getLastVisibleMessage(report.reportID);
    return !lastVisibleMessage.lastMessageText;
}

function isUnread(report: OnyxEntry<Report>): boolean {
    if (!report) {
        return false;
    }

    if (isEmptyReport(report)) {
        return false;
    }
    // lastVisibleActionCreated and lastReadTime are both datetime strings and can be compared directly
    const lastVisibleActionCreated = report.lastVisibleActionCreated ?? '';
    const lastReadTime = report.lastReadTime ?? '';
    const lastMentionedTime = report.lastMentionedTime ?? '';

    // If the user was mentioned and the comment got deleted the lastMentionedTime will be more recent than the lastVisibleActionCreated
    return lastReadTime < lastVisibleActionCreated || lastReadTime < lastMentionedTime;
}

function isIOUOwnedByCurrentUser(report: OnyxEntry<Report>, allReportsDict?: OnyxCollection<Report>): boolean {
    const allAvailableReports = allReportsDict ?? allReports;
    if (!report || !allAvailableReports) {
        return false;
    }

    let reportToLook = report;
    if (report.iouReportID) {
        const iouReport = allAvailableReports[`${ONYXKEYS.COLLECTION.REPORT}${report.iouReportID}`];
        if (iouReport) {
            reportToLook = iouReport;
        }
    }

    return reportToLook.ownerAccountID === currentUserAccountID;
}

/**
 * Assuming the passed in report is a default room, lets us know whether we can see it or not, based on permissions and
 * the various subsets of users we've allowed to use default rooms.
 */
function canSeeDefaultRoom(report: OnyxEntry<Report>, policies: OnyxCollection<Policy>, betas: OnyxEntry<Beta[]>): boolean {
    // Include archived rooms
    if (isArchivedNonExpenseReport(report, getReportNameValuePairs(report?.reportID))) {
        return true;
    }

    // If the room has an assigned guide, it can be seen.
    if (hasExpensifyGuidesEmails(Object.keys(report?.participants ?? {}).map(Number))) {
        return true;
    }

    // Include any admins and announce rooms, since only non partner-managed domain rooms are on the beta now.
    if (isAdminRoom(report) || isAnnounceRoom(report)) {
        return true;
    }

    // For all other cases, just check that the user belongs to the default rooms beta
    return Permissions.canUseDefaultRooms(betas ?? []);
}

function canAccessReport(report: OnyxEntry<Report>, policies: OnyxCollection<Policy>, betas: OnyxEntry<Beta[]>): boolean {
    // We hide default rooms (it's basically just domain rooms now) from people who aren't on the defaultRooms beta.
    if (isDefaultRoom(report) && !canSeeDefaultRoom(report, policies, betas)) {
        return false;
    }

    if (report?.errorFields?.notFound) {
        return false;
    }

    return true;
}

// eslint-disable-next-line rulesdir/no-negated-variables
function isReportNotFound(report: OnyxEntry<Report>): boolean {
    return !!report?.errorFields?.notFound;
}

/**
 * Check if the report is the parent report of the currently viewed report or at least one child report has report action
 */
function shouldHideReport(report: OnyxEntry<Report>, currentReportId: string | undefined): boolean {
    const currentReport = getReportOrDraftReport(currentReportId);
    const parentReport = getParentReport(!isEmptyObject(currentReport) ? currentReport : undefined);
    const reportActions = allReportActions?.[`${ONYXKEYS.COLLECTION.REPORT_ACTIONS}${report?.reportID}`] ?? {};
    const isChildReportHasComment = Object.values(reportActions ?? {})?.some((reportAction) => (reportAction?.childVisibleActionCount ?? 0) > 0);
    return parentReport?.reportID !== report?.reportID && !isChildReportHasComment;
}

/**
 * Should we display a RBR on the LHN on this report due to violations?
 */
function shouldDisplayViolationsRBRInLHN(report: OnyxEntry<Report>, transactionViolations: OnyxCollection<TransactionViolation[]>): boolean {
    // We only show the RBR in the highest level, which is the workspace chat
    if (!report || !isPolicyExpenseChat(report)) {
        return false;
    }

    // We only show the RBR to the submitter
    if (!isCurrentUserSubmitter(report.reportID)) {
        return false;
    }
    if (!report.policyID || !reportsByPolicyID) {
        return false;
    }

    // If any report has a violation, then it should have a RBR
    const potentialReports = reportsByPolicyID[report.policyID] ?? [];
    return potentialReports.some((potentialReport) => {
        return hasViolations(potentialReport.reportID, transactionViolations) || hasWarningTypeViolations(potentialReport.reportID, transactionViolations);
    });
}

/**
 * Checks to see if a report contains a violation
 */
function hasViolations(
    reportID: string | undefined,
    transactionViolations: OnyxCollection<TransactionViolation[]>,
    shouldShowInReview?: boolean,
    reportTransactions?: SearchTransaction[],
): boolean {
    const transactions = reportTransactions ?? getReportTransactions(reportID);
    return transactions.some((transaction) => hasViolation(transaction, transactionViolations, shouldShowInReview));
}

/**
 * Checks to see if a report contains a violation of type `warning`
 */
function hasWarningTypeViolations(reportID: string | undefined, transactionViolations: OnyxCollection<TransactionViolation[]>, shouldShowInReview?: boolean): boolean {
    const transactions = getReportTransactions(reportID);
    return transactions.some((transaction) => hasWarningTypeViolation(transaction.transactionID, transactionViolations, shouldShowInReview));
}

/**
 * Checks to see if a report contains a violation of type `notice`
 */
function hasNoticeTypeViolations(reportID: string | undefined, transactionViolations: OnyxCollection<TransactionViolation[]>, shouldShowInReview?: boolean): boolean {
    const transactions = getReportTransactions(reportID);
    return transactions.some((transaction) => hasNoticeTypeViolation(transaction.transactionID, transactionViolations, shouldShowInReview));
}

function hasReportViolations(reportID: string | undefined) {
    if (!reportID) {
        return false;
    }
    const reportViolations = allReportsViolations?.[`${ONYXKEYS.COLLECTION.REPORT_VIOLATIONS}${reportID}`];
    return Object.values(reportViolations ?? {}).some((violations) => !isEmptyObject(violations));
}

/**
 * Checks if #admins room chan be shown
 * We show #admin rooms when a) More than one admin exists or b) There exists policy audit log for review.
 */
function shouldAdminsRoomBeVisible(report: OnyxEntry<Report>): boolean {
    const accountIDs = Object.entries(report?.participants ?? {}).map(([accountID]) => Number(accountID));
    const adminAccounts = getLoginsByAccountIDs(accountIDs).filter((login) => !isExpensifyTeam(login));
    const lastVisibleAction = getLastVisibleActionReportActionsUtils(report?.reportID);
    if ((lastVisibleAction ? isCreatedAction(lastVisibleAction) : report?.lastActionType === CONST.REPORT.ACTIONS.TYPE.CREATED) && adminAccounts.length <= 1) {
        return false;
    }
    return true;
}

type ReportErrorsAndReportActionThatRequiresAttention = {
    errors: ErrorFields;
    reportAction?: OnyxEntry<ReportAction>;
};

function getAllReportActionsErrorsAndReportActionThatRequiresAttention(report: OnyxEntry<Report>, reportActions: OnyxEntry<ReportActions>): ReportErrorsAndReportActionThatRequiresAttention {
    const reportActionsArray = Object.values(reportActions ?? {}).filter((action) => !isDeletedAction(action));
    const reportActionErrors: ErrorFields = {};
    let reportAction: OnyxEntry<ReportAction>;

    for (const action of reportActionsArray) {
        if (action && !isEmptyObject(action.errors)) {
            Object.assign(reportActionErrors, action.errors);

            if (!reportAction) {
                reportAction = action;
            }
        }
    }
    const parentReportAction: OnyxEntry<ReportAction> =
        !report?.parentReportID || !report?.parentReportActionID
            ? undefined
            : allReportActions?.[`${ONYXKEYS.COLLECTION.REPORT_ACTIONS}${report.parentReportID}`]?.[report.parentReportActionID];

    if (!isArchivedReportWithID(report?.reportID)) {
        if (wasActionTakenByCurrentUser(parentReportAction) && isTransactionThread(parentReportAction)) {
            const transactionID = isMoneyRequestAction(parentReportAction) ? getOriginalMessage(parentReportAction)?.IOUTransactionID : null;
            const transaction = allTransactions?.[`${ONYXKEYS.COLLECTION.TRANSACTION}${transactionID}`];
            if (hasMissingSmartscanFieldsTransactionUtils(transaction ?? null) && !isSettled(transaction?.reportID)) {
                reportActionErrors.smartscan = getMicroSecondOnyxErrorWithTranslationKey('iou.error.genericSmartscanFailureMessage');
                reportAction = undefined;
            }
        } else if ((isIOUReport(report) || isExpenseReport(report)) && report?.ownerAccountID === currentUserAccountID) {
            if (shouldShowRBRForMissingSmartscanFields(report?.reportID) && !isSettled(report?.reportID)) {
                reportActionErrors.smartscan = getMicroSecondOnyxErrorWithTranslationKey('iou.error.genericSmartscanFailureMessage');
                reportAction = getReportActionWithMissingSmartscanFields(report?.reportID);
            }
        } else if (hasSmartscanError(reportActionsArray)) {
            reportActionErrors.smartscan = getMicroSecondOnyxErrorWithTranslationKey('iou.error.genericSmartscanFailureMessage');
            reportAction = getReportActionWithSmartscanError(reportActionsArray);
        }
    }

    return {
        errors: reportActionErrors,
        reportAction,
    };
}

/**
 * Get an object of error messages keyed by microtime by combining all error objects related to the report.
 */
function getAllReportErrors(report: OnyxEntry<Report>, reportActions: OnyxEntry<ReportActions>): Errors {
    const reportErrorFields = report?.errorFields ?? {};
    const {errors: reportActionErrors} = getAllReportActionsErrorsAndReportActionThatRequiresAttention(report, reportActions);

    // All error objects related to the report. Each object in the sources contains error messages keyed by microtime
    const errorSources = {
        ...reportErrorFields,
        ...reportActionErrors,
    };

    // Combine all error messages keyed by microtime into one object
    const errorSourcesArray = Object.values(errorSources ?? {});
    const allReportErrors = {};

    for (const errors of errorSourcesArray) {
        if (!isEmptyObject(errors)) {
            Object.assign(allReportErrors, errors);
        }
    }
    return allReportErrors;
}

function hasReportErrorsOtherThanFailedReceipt(report: Report, doesReportHaveViolations: boolean, transactionViolations: OnyxCollection<TransactionViolation[]>) {
    const reportActions = allReportActions?.[`${ONYXKEYS.COLLECTION.REPORT_ACTIONS}${report.reportID}`] ?? {};
    const allReportErrors = getAllReportErrors(report, reportActions) ?? {};
    const transactionReportActions = getAllReportActions(report.reportID);
    const oneTransactionThreadReportID = getOneTransactionThreadReportID(report.reportID, transactionReportActions, undefined);
    let doesTransactionThreadReportHasViolations = false;
    if (oneTransactionThreadReportID) {
        const transactionReport = getReport(oneTransactionThreadReportID, allReports);
        doesTransactionThreadReportHasViolations = !!transactionReport && shouldDisplayViolationsRBRInLHN(transactionReport, transactionViolations);
    }
    return (
        doesTransactionThreadReportHasViolations ||
        doesReportHaveViolations ||
        Object.values(allReportErrors).some((error) => error?.[0] !== translateLocal('iou.error.genericSmartscanFailureMessage'))
    );
}

type ShouldReportBeInOptionListParams = {
    report: OnyxEntry<Report>;
    currentReportId: string | undefined;
    isInFocusMode: boolean;
    betas: OnyxEntry<Beta[]>;
    policies: OnyxCollection<Policy>;
    excludeEmptyChats: boolean;
    doesReportHaveViolations: boolean;
    includeSelfDM?: boolean;
    login?: string;
    includeDomainEmail?: boolean;
};

function reasonForReportToBeInOptionList({
    report,
    currentReportId,
    isInFocusMode,
    betas,
    policies,
    excludeEmptyChats,
    doesReportHaveViolations,
    includeSelfDM = false,
    login,
    includeDomainEmail = false,
}: ShouldReportBeInOptionListParams): ValueOf<typeof CONST.REPORT_IN_LHN_REASONS> | null {
    const isInDefaultMode = !isInFocusMode;
    // Exclude reports that have no data because there wouldn't be anything to show in the option item.
    // This can happen if data is currently loading from the server or a report is in various stages of being created.
    // This can also happen for anyone accessing a public room or archived room for which they don't have access to the underlying policy.
    // Optionally exclude reports that do not belong to currently active workspace

    const parentReportAction = isThread(report) ? allReportActions?.[`${ONYXKEYS.COLLECTION.REPORT_ACTIONS}${report.parentReportID}`]?.[report.parentReportActionID] : undefined;

    if (
        !report?.reportID ||
        !report?.type ||
        report?.reportName === undefined ||
        (!report?.participants &&
            // We omit sending back participants for chat rooms when searching for reports since they aren't needed to display the results and can get very large.
            // So we allow showing rooms with no participants–in any other circumstances we should never have these reports with no participants in Onyx.
            !isChatRoom(report) &&
            !isChatThread(report) &&
            !isArchivedReport(getReportNameValuePairs(report?.reportID)) &&
            !isMoneyRequestReport(report) &&
            !isTaskReport(report) &&
            !isSelfDM(report) &&
            !isSystemChat(report) &&
            !isGroupChat(report))
    ) {
        return null;
    }

    // We used to use the system DM for A/B testing onboarding tasks, but now only create them in the Concierge chat. We
    // still need to allow existing users who have tasks in the system DM to see them, but otherwise we don't need to
    // show that chat
    if (report?.participants?.[CONST.ACCOUNT_ID.NOTIFICATIONS] && isEmptyReport(report)) {
        return null;
    }

    if (!canAccessReport(report, policies, betas)) {
        return null;
    }

    // If this is a transaction thread associated with a report that only has one transaction, omit it
    if (isOneTransactionThread(report.reportID, report.parentReportID, parentReportAction)) {
        return null;
    }

    if ((Object.values(CONST.REPORT.UNSUPPORTED_TYPE) as string[]).includes(report?.type ?? '')) {
        return null;
    }

    // Include the currently viewed report. If we excluded the currently viewed report, then there
    // would be no way to highlight it in the options list and it would be confusing to users because they lose
    // a sense of context.
    if (report.reportID === currentReportId) {
        return CONST.REPORT_IN_LHN_REASONS.IS_FOCUSED;
    }

    // Retrieve the draft comment for the report and convert it to a boolean
    const hasDraftComment = hasValidDraftComment(report.reportID);

    // Include reports that are relevant to the user in any view mode. Criteria include having a draft or having a GBR showing.
    // eslint-disable-next-line @typescript-eslint/prefer-nullish-coalescing
    if (hasDraftComment) {
        return CONST.REPORT_IN_LHN_REASONS.HAS_DRAFT_COMMENT;
    }

    if (requiresAttentionFromCurrentUser(report)) {
        return CONST.REPORT_IN_LHN_REASONS.HAS_GBR;
    }

    const isEmptyChat = isEmptyReport(report);
    const canHideReport = shouldHideReport(report, currentReportId);

    // Include reports if they are pinned
    if (report.isPinned) {
        return CONST.REPORT_IN_LHN_REASONS.PINNED_BY_USER;
    }

    const reportIsSettled = report.statusNum === CONST.REPORT.STATUS_NUM.REIMBURSED;

    // Always show IOU reports with violations unless they are reimbursed
    if (isExpenseRequest(report) && doesReportHaveViolations && !reportIsSettled) {
        return CONST.REPORT_IN_LHN_REASONS.HAS_IOU_VIOLATIONS;
    }

    // Hide only chat threads that haven't been commented on (other threads are actionable)
    if (isChatThread(report) && canHideReport && isEmptyChat) {
        return null;
    }

    // Show #admins room only when it has some value to the user.
    if (isAdminRoom(report) && !shouldAdminsRoomBeVisible(report)) {
        return null;
    }

    // Include reports that have errors from trying to add a workspace
    // If we excluded it, then the red-brock-road pattern wouldn't work for the user to resolve the error
    if (report.errorFields?.addWorkspaceRoom) {
        return CONST.REPORT_IN_LHN_REASONS.HAS_ADD_WORKSPACE_ROOM_ERRORS;
    }

    // All unread chats (even archived ones) in GSD mode will be shown. This is because GSD mode is specifically for focusing the user on the most relevant chats, primarily, the unread ones
    if (isInFocusMode) {
        return isUnread(report) && getReportNotificationPreference(report) !== CONST.REPORT.NOTIFICATION_PREFERENCE.MUTE ? CONST.REPORT_IN_LHN_REASONS.IS_UNREAD : null;
    }

    // Archived reports should always be shown when in default (most recent) mode. This is because you should still be able to access and search for the chats to find them.
    if (isInDefaultMode && isArchivedNonExpenseReport(report, getReportNameValuePairs(report?.reportID))) {
        return CONST.REPORT_IN_LHN_REASONS.IS_ARCHIVED;
    }

    // Hide chats between two users that haven't been commented on from the LNH
    if (excludeEmptyChats && isEmptyChat && isChatReport(report) && !isChatRoom(report) && !isPolicyExpenseChat(report) && !isSystemChat(report) && !isGroupChat(report) && canHideReport) {
        return null;
    }

    if (isSelfDM(report)) {
        return includeSelfDM ? CONST.REPORT_IN_LHN_REASONS.IS_SELF_DM : null;
    }

    if (Str.isDomainEmail(login ?? '') && !includeDomainEmail) {
        return null;
    }

    // Hide chat threads where the parent message is pending removal
    if (!isEmptyObject(parentReportAction) && isPendingRemove(parentReportAction) && isThreadParentMessage(parentReportAction, report?.reportID)) {
        return null;
    }

    return CONST.REPORT_IN_LHN_REASONS.DEFAULT;
}

/**
 * Takes several pieces of data from Onyx and evaluates if a report should be shown in the option list (either when searching
 * for reports or the reports shown in the LHN).
 *
 * This logic is very specific and the order of the logic is very important. It should fail quickly in most cases and also
 * filter out the majority of reports before filtering out very spimport { accounts } from '../languages/en';
ecific minority of reports.
 */
function shouldReportBeInOptionList(params: ShouldReportBeInOptionListParams) {
    return reasonForReportToBeInOptionList(params) !== null;
}

/**
 * Attempts to find a report in onyx with the provided list of participants. Does not include threads, task, expense, room, and policy expense chat.
 */
function getChatByParticipants(
    newParticipantList: number[],
    reports: OnyxCollection<Report> = allReports,
    shouldIncludeGroupChats = false,
    shouldExcludeClosedReports = false,
): OnyxEntry<Report> {
    const sortedNewParticipantList = newParticipantList.sort();
    return Object.values(reports ?? {}).find((report) => {
        const participantAccountIDs = Object.keys(report?.participants ?? {});

        if (shouldExcludeClosedReports && isArchivedReportWithID(report?.reportID)) {
            return false;
        }

        // Skip if it's not a 1:1 chat
        if (!shouldIncludeGroupChats && !isOneOnOneChat(report) && !isSystemChat(report)) {
            return false;
        }

        // If we are looking for a group chat, then skip non-group chat report
        if (shouldIncludeGroupChats && !isGroupChat(report)) {
            return false;
        }

        const sortedParticipantsAccountIDs = participantAccountIDs.map(Number).sort();

        // Only return the chat if it has all the participants
        return lodashIsEqual(sortedNewParticipantList, sortedParticipantsAccountIDs);
    });
}

/**
 * Attempts to find an invoice chat report in onyx with the provided policyID and receiverID.
 */
function getInvoiceChatByParticipants(receiverID: string | number, receiverType: InvoiceReceiverType, policyID?: string, reports: OnyxCollection<Report> = allReports): OnyxEntry<Report> {
    return Object.values(reports ?? {}).find((report) => {
        if (!report || !isInvoiceRoom(report) || isArchivedNonExpenseReportWithID(report?.reportID)) {
            return false;
        }

        const isSameReceiver =
            report.invoiceReceiver &&
            report.invoiceReceiver.type === receiverType &&
            (('accountID' in report.invoiceReceiver && report.invoiceReceiver.accountID === receiverID) ||
                ('policyID' in report.invoiceReceiver && report.invoiceReceiver.policyID === receiverID));

        return report.policyID === policyID && isSameReceiver;
    });
}

/**
 * Attempts to find a policy expense report in onyx that is owned by ownerAccountID in a given policy
 */
function getPolicyExpenseChat(ownerAccountID: number | undefined, policyID: string | undefined): OnyxEntry<Report> {
    if (!ownerAccountID || !policyID) {
        return;
    }

    return Object.values(allReports ?? {}).find((report: OnyxEntry<Report>) => {
        // If the report has been deleted, then skip it
        if (!report) {
            return false;
        }

        return report.policyID === policyID && isPolicyExpenseChat(report) && report.ownerAccountID === ownerAccountID;
    });
}

function getAllPolicyReports(policyID: string): Array<OnyxEntry<Report>> {
    return Object.values(allReports ?? {}).filter((report) => report?.policyID === policyID);
}

/**
 * Returns true if Chronos is one of the chat participants (1:1)
 */
function chatIncludesChronos(report: OnyxInputOrEntry<Report> | SearchReport): boolean {
    const participantAccountIDs = Object.keys(report?.participants ?? {}).map(Number);
    return participantAccountIDs.includes(CONST.ACCOUNT_ID.CHRONOS);
}

function chatIncludesChronosWithID(reportOrID?: string | SearchReport): boolean {
    if (!reportOrID) {
        return false;
    }

    const report = typeof reportOrID === 'string' ? getReport(reportOrID, allReports) : reportOrID;
    return chatIncludesChronos(report);
}

/**
 * Can only flag if:
 *
 * - It was written by someone else and isn't a whisper
 * - It's a welcome message whisper
 * - It's an ADD_COMMENT that is not an attachment
 */
function canFlagReportAction(reportAction: OnyxInputOrEntry<ReportAction>, reportID: string | undefined): boolean {
    let report = getReportOrDraftReport(reportID);

    // If the childReportID exists in reportAction and is equal to the reportID,
    // the report action being evaluated is the parent report action in a thread, and we should get the parent report to evaluate instead.
    if (reportAction?.childReportID?.toString() === reportID?.toString()) {
        report = getReportOrDraftReport(report?.parentReportID);
    }
    const isCurrentUserAction = reportAction?.actorAccountID === currentUserAccountID;
    if (isWhisperAction(reportAction)) {
        // Allow flagging whispers that are sent by other users
        if (!isCurrentUserAction && reportAction?.actorAccountID !== CONST.ACCOUNT_ID.CONCIERGE) {
            return true;
        }

        // Disallow flagging the rest of whisper as they are sent by us
        return false;
    }

    return !!(
        !isCurrentUserAction &&
        reportAction?.actionName === CONST.REPORT.ACTIONS.TYPE.ADD_COMMENT &&
        !isDeletedAction(reportAction) &&
        !isCreatedTaskReportAction(reportAction) &&
        !isEmptyObject(report) &&
        report &&
        isAllowedToComment(report)
    );
}

/**
 * Whether flag comment page should show
 */
function shouldShowFlagComment(reportAction: OnyxInputOrEntry<ReportAction>, report: OnyxInputOrEntry<Report>): boolean {
    return (
        canFlagReportAction(reportAction, report?.reportID) &&
        !isArchivedNonExpenseReport(report, getReportNameValuePairs(report?.reportID)) &&
        !chatIncludesChronos(report) &&
        !isConciergeChatReport(report) &&
        reportAction?.actorAccountID !== CONST.ACCOUNT_ID.CONCIERGE
    );
}

/**
 * Performs the markdown conversion, and replaces code points > 127 with C escape sequences
 * Used for compatibility with the backend auth validator for AddComment, and to account for MD in comments
 * @returns The comment's total length as seen from the backend
 */
function getCommentLength(textComment: string, parsingDetails?: ParsingDetails): number {
    return getParsedComment(textComment, parsingDetails)
        .replace(/[^ -~]/g, '\\u????')
        .trim().length;
}

function getRouteFromLink(url: string | null): string {
    if (!url) {
        return '';
    }

    // Get the reportID from URL
    let route = url;
    const localWebAndroidRegEx = /^(https:\/\/([0-9]{1,3})\.([0-9]{1,3})\.([0-9]{1,3})\.([0-9]{1,3}))/;
    linkingConfig.prefixes.forEach((prefix) => {
        if (route.startsWith(prefix)) {
            route = route.replace(prefix, '');
        } else if (localWebAndroidRegEx.test(route)) {
            route = route.replace(localWebAndroidRegEx, '');
        } else {
            return;
        }

        // Remove the port if it's a localhost URL
        if (/^:\d+/.test(route)) {
            route = route.replace(/:\d+/, '');
        }

        // Remove the leading slash if exists
        if (route.startsWith('/')) {
            route = route.replace('/', '');
        }
    });
    return route;
}

function parseReportRouteParams(route: string): ReportRouteParams {
    let parsingRoute = route;
    if (parsingRoute.at(0) === '/') {
        // remove the first slash
        parsingRoute = parsingRoute.slice(1);
    }

    if (!parsingRoute.startsWith(addTrailingForwardSlash(ROUTES.REPORT))) {
        return {reportID: '', isSubReportPageRoute: false};
    }

    const pathSegments = parsingRoute.split('/');

    const reportIDSegment = pathSegments.at(1);
    const hasRouteReportActionID = !Number.isNaN(Number(reportIDSegment));

    // Check for "undefined" or any other unwanted string values
    if (!reportIDSegment || reportIDSegment === 'undefined') {
        return {reportID: '', isSubReportPageRoute: false};
    }

    return {
        reportID: reportIDSegment,
        isSubReportPageRoute: pathSegments.length > 2 && !hasRouteReportActionID,
    };
}

function getReportIDFromLink(url: string | null): string {
    const route = getRouteFromLink(url);
    const {reportID, isSubReportPageRoute} = parseReportRouteParams(route);
    if (isSubReportPageRoute) {
        // We allow the Sub-Report deep link routes (settings, details, etc.) to be handled by their respective component pages
        return '';
    }
    return reportID;
}

/**
 * Check if the chat report is linked to an iou that is waiting for the current user to add a credit bank account.
 */
function hasIOUWaitingOnCurrentUserBankAccount(chatReport: OnyxInputOrEntry<Report>): boolean {
    if (chatReport?.iouReportID) {
        const iouReport = getReport(chatReport.iouReportID, allReports);
        if (iouReport?.isWaitingOnBankAccount && iouReport?.ownerAccountID === currentUserAccountID) {
            return true;
        }
    }

    return false;
}

/**
 * Users can submit an expense:
 * - in policy expense chats only if they are in a role of a member in the chat (in other words, if it's their policy expense chat)
 * - in an open or submitted expense report tied to a policy expense chat the user owns
 *     - employee can submit expenses in a submitted expense report only if the policy has Instant Submit settings turned on
 * - in an IOU report, which is not settled yet
 * - in a 1:1 DM chat
 */
function canRequestMoney(report: OnyxEntry<Report>, policy: OnyxEntry<Policy>, otherParticipants: number[]): boolean {
    // User cannot submit expenses in a chat thread, task report or in a chat room
    if (isChatThread(report) || isTaskReport(report) || isChatRoom(report) || isSelfDM(report) || isGroupChat(report)) {
        return false;
    }

    // Users can only submit expenses in DMs if they are a 1:1 DM
    if (isDM(report)) {
        return otherParticipants.length === 1;
    }

    // Prevent requesting money if pending IOU report waiting for their bank account already exists
    if (hasIOUWaitingOnCurrentUserBankAccount(report)) {
        return false;
    }

    let isOwnPolicyExpenseChat = report?.isOwnPolicyExpenseChat ?? false;
    if (isExpenseReport(report) && getParentReport(report)) {
        isOwnPolicyExpenseChat = !!getParentReport(report)?.isOwnPolicyExpenseChat;
    }

    // In case there are no other participants than the current user and it's not user's own policy expense chat, they can't submit expenses from such report
    if (otherParticipants.length === 0 && !isOwnPolicyExpenseChat) {
        return false;
    }

    // Current user must be a manager or owner of this IOU
    if (isIOUReport(report) && currentUserAccountID !== report?.managerID && currentUserAccountID !== report?.ownerAccountID) {
        return false;
    }

    // User can submit expenses in any IOU report, unless paid, but the user can only submit expenses in an expense report
    // which is tied to their workspace chat.
    if (isMoneyRequestReport(report)) {
        const canAddTransactions = canAddTransaction(report);
        return isReportInGroupPolicy(report) ? isOwnPolicyExpenseChat && canAddTransactions : canAddTransactions;
    }

    // In the case of policy expense chat, users can only submit expenses from their own policy expense chat
    return !isPolicyExpenseChat(report) || isOwnPolicyExpenseChat;
}

function isGroupChatAdmin(report: OnyxEntry<Report>, accountID: number) {
    if (!report?.participants) {
        return false;
    }

    const reportParticipants = report.participants ?? {};
    const participant = reportParticipants[accountID];
    return participant?.role === CONST.REPORT.ROLE.ADMIN;
}

/**
 * Helper method to define what expense options we want to show for particular method.
 * There are 4 expense options: Submit, Split, Pay and Track expense:
 * - Submit option should show for:
 *     - DMs
 *     - own policy expense chats
 *     - open and processing expense reports tied to own policy expense chat
 *     - unsettled IOU reports
 * - Pay option should show for:
 *     - DMs
 * - Split options should show for:
 *     - DMs
 *     - chat/policy rooms with more than 1 participant
 *     - groups chats with 2 and more participants
 *     - corporate workspace chats
 * - Track expense option should show for:
 *    - Self DMs
 *    - own policy expense chats
 *    - open and processing expense reports tied to own policy expense chat
 * - Send invoice option should show for:
 *    - invoice rooms if the user is an admin of the sender workspace
 * None of the options should show in chat threads or if there is some special Expensify account
 * as a participant of the report.
 */
function getMoneyRequestOptions(report: OnyxEntry<Report>, policy: OnyxEntry<Policy>, reportParticipants: number[], filterDeprecatedTypes = false): IOUType[] {
    // In any thread, task report or trip room, we do not allow any new expenses
    if (isChatThread(report) || isTaskReport(report) || isInvoiceReport(report) || isSystemChat(report) || isArchivedReportWithID(report?.reportID) || isTripRoom(report)) {
        return [];
    }

    if (isInvoiceRoom(report)) {
        if (canSendInvoiceFromWorkspace(policy?.id) && isPolicyAdmin(report?.policyID, allPolicies)) {
            return [CONST.IOU.TYPE.INVOICE];
        }
        return [];
    }

    // We don't allow IOU actions if an Expensify account is a participant of the report, unless the policy that the report is on is owned by an Expensify account
    const doParticipantsIncludeExpensifyAccounts = lodashIntersection(reportParticipants, CONST.EXPENSIFY_ACCOUNT_IDS).length > 0;
    const policyOwnerAccountID = getPolicy(report?.policyID)?.ownerAccountID;
    const isPolicyOwnedByExpensifyAccounts = policyOwnerAccountID ? CONST.EXPENSIFY_ACCOUNT_IDS.includes(policyOwnerAccountID) : false;
    if (doParticipantsIncludeExpensifyAccounts && !isPolicyOwnedByExpensifyAccounts) {
        return [];
    }

    const otherParticipants = reportParticipants.filter((accountID) => currentUserPersonalDetails?.accountID !== accountID);
    const hasSingleParticipantInReport = otherParticipants.length === 1;
    let options: IOUType[] = [];

    if (isSelfDM(report)) {
        options = [CONST.IOU.TYPE.TRACK];
    }

    if (canRequestMoney(report, policy, otherParticipants)) {
        options = [...options, CONST.IOU.TYPE.SUBMIT];
        if (!filterDeprecatedTypes) {
            options = [...options, CONST.IOU.TYPE.REQUEST];
        }

        // If the user can request money from the workspace report, they can also track expenses
        if (isPolicyExpenseChat(report) || isExpenseReport(report)) {
            options = [...options, CONST.IOU.TYPE.TRACK];
        }
    }

    // User created policy rooms and default rooms like #admins or #announce will always have the Split Expense option
    // unless there are no other participants at all (e.g. #admins room for a policy with only 1 admin)
    // DM chats will have the Split Expense option.
    // Your own workspace chats will have the split expense option.
    if (
        (isChatRoom(report) && !isAnnounceRoom(report) && otherParticipants.length > 0) ||
        (isDM(report) && otherParticipants.length > 0) ||
        (isGroupChat(report) && otherParticipants.length > 0) ||
        (isPolicyExpenseChat(report) && report?.isOwnPolicyExpenseChat)
    ) {
        options = [...options, CONST.IOU.TYPE.SPLIT];
    }

    // Pay someone option should be visible only in 1:1 DMs
    if (isDM(report) && hasSingleParticipantInReport) {
        options = [...options, CONST.IOU.TYPE.PAY];
        if (!filterDeprecatedTypes) {
            options = [...options, CONST.IOU.TYPE.SEND];
        }
    }

    return options;
}

/**
 * This is a temporary function to help with the smooth transition with the oldDot.
 * This function will be removed once the transition occurs in oldDot to new links.
 */
// eslint-disable-next-line @typescript-eslint/naming-convention
function temporary_getMoneyRequestOptions(
    report: OnyxEntry<Report>,
    policy: OnyxEntry<Policy>,
    reportParticipants: number[],
): Array<Exclude<IOUType, typeof CONST.IOU.TYPE.REQUEST | typeof CONST.IOU.TYPE.SEND | typeof CONST.IOU.TYPE.CREATE>> {
    return getMoneyRequestOptions(report, policy, reportParticipants, true) as Array<
        Exclude<IOUType, typeof CONST.IOU.TYPE.REQUEST | typeof CONST.IOU.TYPE.SEND | typeof CONST.IOU.TYPE.CREATE>
    >;
}

/**
 * Invoice sender, invoice receiver and auto-invited admins cannot leave
 */
function canLeaveInvoiceRoom(report: OnyxEntry<Report>): boolean {
    if (!report || !report?.invoiceReceiver) {
        return false;
    }

    if (report?.statusNum === CONST.REPORT.STATUS_NUM.CLOSED) {
        return false;
    }

    const isSenderPolicyAdmin = getPolicy(report.policyID)?.role === CONST.POLICY.ROLE.ADMIN;

    if (isSenderPolicyAdmin) {
        return false;
    }

    if (report.invoiceReceiver.type === CONST.REPORT.INVOICE_RECEIVER_TYPE.INDIVIDUAL) {
        return report?.invoiceReceiver?.accountID !== currentUserAccountID;
    }

    const isReceiverPolicyAdmin = getPolicy(report.invoiceReceiver.policyID)?.role === CONST.POLICY.ROLE.ADMIN;

    if (isReceiverPolicyAdmin) {
        return false;
    }

    return true;
}

/**
 * Allows a user to leave a policy room according to the following conditions of the visibility or chatType rNVP:
 * `public` - Anyone can leave (because anybody can join)
 * `public_announce` - Only non-policy members can leave (it's auto-shared with policy members)
 * `policy_admins` - Nobody can leave (it's auto-shared with all policy admins)
 * `policy_announce` - Nobody can leave (it's auto-shared with all policy members)
 * `policyExpenseChat` - Nobody can leave (it's auto-shared with all policy members)
 * `policy` - Anyone can leave (though only policy members can join)
 * `domain` - Nobody can leave (it's auto-shared with domain members)
 * `dm` - Nobody can leave (it's auto-shared with users)
 * `private` - Anybody can leave (though you can only be invited to join)
 * `invoice` - Invoice sender, invoice receiver and auto-invited admins cannot leave
 */
function canLeaveRoom(report: OnyxEntry<Report>, isPolicyEmployee: boolean): boolean {
    if (isInvoiceRoom(report)) {
        if (isArchivedNonExpenseReport(report, getReportNameValuePairs(report?.reportID))) {
            return false;
        }

        const invoiceReport = getReportOrDraftReport(report?.iouReportID);

        if (invoiceReport?.ownerAccountID === currentUserAccountID) {
            return false;
        }

        if (invoiceReport?.managerID === currentUserAccountID) {
            return false;
        }

        const isSenderPolicyAdmin = getPolicy(report?.policyID)?.role === CONST.POLICY.ROLE.ADMIN;

        if (isSenderPolicyAdmin) {
            return false;
        }

        const isReceiverPolicyAdmin =
            report?.invoiceReceiver?.type === CONST.REPORT.INVOICE_RECEIVER_TYPE.BUSINESS ? getPolicy(report?.invoiceReceiver?.policyID)?.role === CONST.POLICY.ROLE.ADMIN : false;

        if (isReceiverPolicyAdmin) {
            return false;
        }

        return true;
    }

    if (!report?.visibility) {
        if (
            report?.chatType === CONST.REPORT.CHAT_TYPE.POLICY_ADMINS ||
            report?.chatType === CONST.REPORT.CHAT_TYPE.POLICY_ANNOUNCE ||
            report?.chatType === CONST.REPORT.CHAT_TYPE.POLICY_EXPENSE_CHAT ||
            report?.chatType === CONST.REPORT.CHAT_TYPE.DOMAIN_ALL ||
            report?.chatType === CONST.REPORT.CHAT_TYPE.SELF_DM ||
            !report?.chatType
        ) {
            // DM chats don't have a chatType
            return false;
        }
    } else if (isPublicAnnounceRoom(report) && isPolicyEmployee) {
        return false;
    }
    return true;
}

function isCurrentUserTheOnlyParticipant(participantAccountIDs?: number[]): boolean {
    return !!(participantAccountIDs?.length === 1 && participantAccountIDs?.at(0) === currentUserAccountID);
}

/**
 * Returns display names for those that can see the whisper.
 * However, it returns "you" if the current user is the only one who can see it besides the person that sent it.
 */
function getWhisperDisplayNames(participantAccountIDs?: number[]): string | undefined {
    const isWhisperOnlyVisibleToCurrentUser = isCurrentUserTheOnlyParticipant(participantAccountIDs);

    // When the current user is the only participant, the display name needs to be "you" because that's the only person reading it
    if (isWhisperOnlyVisibleToCurrentUser) {
        return translateLocal('common.youAfterPreposition');
    }

    return participantAccountIDs?.map((accountID) => getDisplayNameForParticipant({accountID, shouldUseShortForm: !isWhisperOnlyVisibleToCurrentUser})).join(', ');
}

/**
 * Show subscript on workspace chats / threads and expense requests
 */
function shouldReportShowSubscript(report: OnyxEntry<Report>): boolean {
    if (isArchivedNonExpenseReport(report, getReportNameValuePairs(report?.reportID)) && !isWorkspaceThread(report)) {
        return false;
    }

    if (isPolicyExpenseChat(report) && !isChatThread(report) && !isTaskReport(report) && !report?.isOwnPolicyExpenseChat) {
        return true;
    }

    if (isPolicyExpenseChat(report) && !isThread(report) && !isTaskReport(report)) {
        return true;
    }

    if (isExpenseRequest(report)) {
        return true;
    }

    if (isExpenseReport(report) && isOneTransactionReport(report?.reportID)) {
        return true;
    }

    if (isWorkspaceTaskReport(report)) {
        return true;
    }

    if (isWorkspaceThread(report)) {
        return true;
    }

    if (isInvoiceRoom(report) || isInvoiceReport(report)) {
        return true;
    }

    return false;
}

/**
 * Return true if reports data exists
 */
function isReportDataReady(): boolean {
    return !isEmptyObject(allReports) && Object.keys(allReports ?? {}).some((key) => allReports?.[key]?.reportID);
}

/**
 * Return true if reportID from path is valid
 */
function isValidReportIDFromPath(reportIDFromPath: string | undefined): boolean {
    return !!reportIDFromPath && !['', 'null', 'undefined', '0', '-1'].includes(reportIDFromPath);
}

/**
 * Return the errors we have when creating a chat or a workspace room
 */
function getAddWorkspaceRoomOrChatReportErrors(report: OnyxEntry<Report>): Errors | null | undefined {
    // We are either adding a workspace room, or we're creating a chat, it isn't possible for both of these to have errors for the same report at the same time, so
    // simply looking up the first truthy value will get the relevant property if it's set.
    return report?.errorFields?.addWorkspaceRoom ?? report?.errorFields?.createChat;
}

/**
 * Return true if the expense report is marked for deletion.
 */
function isMoneyRequestReportPendingDeletion(reportOrID: OnyxEntry<Report> | string): boolean {
    const report = typeof reportOrID === 'string' ? getReport(reportOrID, allReports) : reportOrID;
    if (!isMoneyRequestReport(report)) {
        return false;
    }

    const parentReportAction = getReportAction(report?.parentReportID, report?.parentReportActionID);
    return parentReportAction?.pendingAction === CONST.RED_BRICK_ROAD_PENDING_ACTION.DELETE;
}

function canUserPerformWriteAction(report: OnyxEntry<Report>) {
    const reportErrors = getAddWorkspaceRoomOrChatReportErrors(report);

    // If the expense report is marked for deletion, let us prevent any further write action.
    if (isMoneyRequestReportPendingDeletion(report)) {
        return false;
    }

    const reportNameValuePairs = getReportNameValuePairs(report?.reportID);
    return !isArchivedNonExpenseReport(report, reportNameValuePairs) && isEmptyObject(reportErrors) && report && isAllowedToComment(report) && !isAnonymousUser && canWriteInReport(report);
}

/**
 * Returns ID of the original report from which the given reportAction is first created.
 */
function getOriginalReportID(reportID: string | undefined, reportAction: OnyxInputOrEntry<ReportAction>): string | undefined {
    if (!reportID) {
        return undefined;
    }
    const reportActions = allReportActions?.[`${ONYXKEYS.COLLECTION.REPORT_ACTIONS}${reportID}`];
    const currentReportAction = reportAction?.reportActionID ? reportActions?.[reportAction.reportActionID] : undefined;
    const transactionThreadReportID = getOneTransactionThreadReportID(reportID, reportActions ?? ([] as ReportAction[]));
    const isThreadReportParentAction = reportAction?.childReportID?.toString() === reportID;
    if (Object.keys(currentReportAction ?? {}).length === 0) {
        return isThreadReportParentAction ? getReport(reportID, allReports)?.parentReportID : transactionThreadReportID ?? reportID;
    }
    return reportID;
}

/**
 * Return the pendingAction and the errors resulting from either
 *
 * - creating a workspace room
 * - starting a chat
 * - paying the expense
 *
 * while being offline
 */
function getReportOfflinePendingActionAndErrors(report: OnyxEntry<Report>): ReportOfflinePendingActionAndErrors {
    // It shouldn't be possible for all of these actions to be pending (or to have errors) for the same report at the same time, so just take the first that exists
    const reportPendingAction = report?.pendingFields?.addWorkspaceRoom ?? report?.pendingFields?.createChat ?? report?.pendingFields?.reimbursed;

    const reportErrors = getAddWorkspaceRoomOrChatReportErrors(report);
    return {reportPendingAction, reportErrors};
}

/**
 * Check if the report can create the expense with type is iouType
 */
function canCreateRequest(report: OnyxEntry<Report>, policy: OnyxEntry<Policy>, iouType: ValueOf<typeof CONST.IOU.TYPE>): boolean {
    const participantAccountIDs = Object.keys(report?.participants ?? {}).map(Number);

    if (!canUserPerformWriteAction(report)) {
        return false;
    }

    const requestOptions = getMoneyRequestOptions(report, policy, participantAccountIDs);
    requestOptions.push(CONST.IOU.TYPE.CREATE);

    return requestOptions.includes(iouType);
}

function getWorkspaceChats(policyID: string, accountIDs: number[], reports: OnyxCollection<Report> = allReports): Array<OnyxEntry<Report>> {
    return Object.values(reports ?? {}).filter(
        (report) => isPolicyExpenseChat(report) && report?.policyID === policyID && report?.ownerAccountID && accountIDs.includes(report?.ownerAccountID),
    );
}

/**
 * Gets all reports that relate to the policy
 *
 * @param policyID - the workspace ID to get all associated reports
 */
function getAllWorkspaceReports(policyID?: string): Array<OnyxEntry<Report>> {
    if (!policyID) {
        return [];
    }
    return Object.values(allReports ?? {}).filter((report) => report?.policyID === policyID);
}

/**
 * @param policy - the workspace the report is on, null if the user isn't a member of the workspace
 */
function shouldDisableRename(report: OnyxEntry<Report>): boolean {
    if (
        isDefaultRoom(report) ||
        isArchivedReport(getReportNameValuePairs(report?.reportID)) ||
        isPublicRoom(report) ||
        isThread(report) ||
        isMoneyRequest(report) ||
        isMoneyRequestReport(report) ||
        isPolicyExpenseChat(report) ||
        isInvoiceRoom(report) ||
        isInvoiceReport(report) ||
        isSystemChat(report)
    ) {
        return true;
    }

    if (isGroupChat(report)) {
        return false;
    }

    if (isDeprecatedGroupDM(report) || isTaskReport(report)) {
        return true;
    }

    return false;
}

/**
 * @param policy - the workspace the report is on, null if the user isn't a member of the workspace
 */
function canEditWriteCapability(report: OnyxEntry<Report>, policy: OnyxEntry<Policy>): boolean {
    return (
        isPolicyAdminPolicyUtils(policy) &&
        !isAdminRoom(report) &&
        !isArchivedReport(getReportNameValuePairs(report?.reportID)) &&
        !isThread(report) &&
        !isInvoiceRoom(report) &&
        !isPolicyExpenseChat(report)
    );
}

/**
 * @param policy - the workspace the report is on, null if the user isn't a member of the workspace
 */
function canEditRoomVisibility(report: OnyxEntry<Report>, policy: OnyxEntry<Policy>): boolean {
    return isPolicyAdminPolicyUtils(policy) && !isArchivedNonExpenseReport(report, getReportNameValuePairs(report?.reportID));
}

/**
 * Returns the onyx data needed for the task assignee chat
 */
function getTaskAssigneeChatOnyxData(
    accountID: number,
    assigneeAccountID: number,
    taskReportID: string,
    assigneeChatReportID: string,
    parentReportID: string | undefined,
    title: string,
    assigneeChatReport: OnyxEntry<Report>,
): OnyxDataTaskAssigneeChat {
    // Set if we need to add a comment to the assignee chat notifying them that they have been assigned a task
    let optimisticAssigneeAddComment: OptimisticReportAction | undefined;
    // Set if this is a new chat that needs to be created for the assignee
    let optimisticChatCreatedReportAction: OptimisticCreatedReportAction | undefined;
    const assigneeChatReportMetadata = getReportMetadata(assigneeChatReportID);
    const currentTime = DateUtils.getDBTime();
    const optimisticData: OnyxUpdate[] = [];
    const successData: OnyxUpdate[] = [];
    const failureData: OnyxUpdate[] = [];

    // You're able to assign a task to someone you haven't chatted with before - so we need to optimistically create the chat and the chat reportActions
    // Only add the assignee chat report to onyx if we haven't already set it optimistically
    if (assigneeChatReportMetadata?.isOptimisticReport && assigneeChatReport?.pendingFields?.createChat !== CONST.RED_BRICK_ROAD_PENDING_ACTION.ADD) {
        optimisticChatCreatedReportAction = buildOptimisticCreatedReportAction(assigneeChatReportID);
        optimisticData.push(
            {
                onyxMethod: Onyx.METHOD.MERGE,
                key: `${ONYXKEYS.COLLECTION.REPORT}${assigneeChatReportID}`,
                value: {
                    pendingFields: {
                        createChat: CONST.RED_BRICK_ROAD_PENDING_ACTION.ADD,
                    },
                },
            },
            {
                onyxMethod: Onyx.METHOD.MERGE,
                key: `${ONYXKEYS.COLLECTION.REPORT_ACTIONS}${assigneeChatReportID}`,
                value: {[optimisticChatCreatedReportAction.reportActionID]: optimisticChatCreatedReportAction as Partial<ReportAction>},
            },
        );

        successData.push(
            {
                onyxMethod: Onyx.METHOD.MERGE,
                key: `${ONYXKEYS.COLLECTION.REPORT}${assigneeChatReportID}`,
                value: {
                    pendingFields: {
                        createChat: null,
                    },
                    // BE will send a different participant. We clear the optimistic one to avoid duplicated entries
                    participants: {[assigneeAccountID]: null},
                },
            },
            {
                onyxMethod: Onyx.METHOD.MERGE,
                key: `${ONYXKEYS.COLLECTION.REPORT_METADATA}${assigneeChatReportID}`,
                value: {
                    isOptimisticReport: false,
                },
            },
        );

        failureData.push(
            {
                onyxMethod: Onyx.METHOD.SET,
                key: `${ONYXKEYS.COLLECTION.REPORT}${assigneeChatReportID}`,
                value: null,
            },
            {
                onyxMethod: Onyx.METHOD.MERGE,
                key: `${ONYXKEYS.COLLECTION.REPORT_ACTIONS}${assigneeChatReportID}`,
                value: {[optimisticChatCreatedReportAction.reportActionID]: {pendingAction: null}},
            },
            // If we failed, we want to remove the optimistic personal details as it was likely due to an invalid login
            {
                onyxMethod: Onyx.METHOD.MERGE,
                key: ONYXKEYS.PERSONAL_DETAILS_LIST,
                value: {
                    [assigneeAccountID]: null,
                },
            },
        );
    }

    // If you're choosing to share the task in the same DM as the assignee then we don't need to create another reportAction indicating that you've been assigned
    if (assigneeChatReportID !== parentReportID) {
        // eslint-disable-next-line @typescript-eslint/prefer-nullish-coalescing
        const displayname = allPersonalDetails?.[assigneeAccountID]?.displayName || allPersonalDetails?.[assigneeAccountID]?.login || '';
        optimisticAssigneeAddComment = buildOptimisticTaskCommentReportAction(taskReportID, title, assigneeAccountID, `assigned to ${displayname}`, parentReportID);
        const lastAssigneeCommentText = formatReportLastMessageText(getReportActionText(optimisticAssigneeAddComment.reportAction as ReportAction));
        const optimisticAssigneeReport = {
            lastVisibleActionCreated: currentTime,
            lastMessageText: lastAssigneeCommentText,
            lastActorAccountID: accountID,
            lastReadTime: currentTime,
        };

        optimisticData.push(
            {
                onyxMethod: Onyx.METHOD.MERGE,
                key: `${ONYXKEYS.COLLECTION.REPORT_ACTIONS}${assigneeChatReportID}`,
                value: {[optimisticAssigneeAddComment.reportAction.reportActionID]: optimisticAssigneeAddComment.reportAction as ReportAction},
            },
            {
                onyxMethod: Onyx.METHOD.MERGE,
                key: `${ONYXKEYS.COLLECTION.REPORT}${assigneeChatReportID}`,
                value: optimisticAssigneeReport,
            },
        );
        successData.push({
            onyxMethod: Onyx.METHOD.MERGE,
            key: `${ONYXKEYS.COLLECTION.REPORT_ACTIONS}${assigneeChatReportID}`,
            value: {[optimisticAssigneeAddComment.reportAction.reportActionID]: {isOptimisticAction: null}},
        });
        failureData.push({
            onyxMethod: Onyx.METHOD.MERGE,
            key: `${ONYXKEYS.COLLECTION.REPORT_ACTIONS}${assigneeChatReportID}`,
            value: {[optimisticAssigneeAddComment.reportAction.reportActionID]: {pendingAction: null}},
        });
    }

    return {
        optimisticData,
        successData,
        failureData,
        optimisticAssigneeAddComment,
        optimisticChatCreatedReportAction,
    };
}

/**
 * Return iou report action display message
 */
function getIOUReportActionDisplayMessage(reportAction: OnyxEntry<ReportAction>, transaction?: OnyxEntry<Transaction>): string {
    if (!isMoneyRequestAction(reportAction)) {
        return '';
    }
    const originalMessage = getOriginalMessage(reportAction);
    const {IOUReportID, automaticAction} = originalMessage ?? {};
    const iouReport = getReportOrDraftReport(IOUReportID);
    let translationKey: TranslationPaths;
    if (originalMessage?.type === CONST.IOU.REPORT_ACTION_TYPE.PAY) {
        // The `REPORT_ACTION_TYPE.PAY` action type is used for both fulfilling existing requests and sending money. To
        // differentiate between these two scenarios, we check if the `originalMessage` contains the `IOUDetails`
        // property. If it does, it indicates that this is a 'Pay someone' action.
        const {amount, currency} = originalMessage?.IOUDetails ?? originalMessage ?? {};
        const formattedAmount = convertToDisplayString(Math.abs(amount), currency) ?? '';

        switch (originalMessage.paymentType) {
            case CONST.IOU.PAYMENT_TYPE.ELSEWHERE:
                translationKey = hasMissingInvoiceBankAccount(IOUReportID) ? 'iou.payerSettledWithMissingBankAccount' : 'iou.paidElsewhereWithAmount';
                break;
            case CONST.IOU.PAYMENT_TYPE.EXPENSIFY:
            case CONST.IOU.PAYMENT_TYPE.VBBA:
                translationKey = 'iou.paidWithExpensifyWithAmount';
                if (automaticAction) {
                    translationKey = 'iou.automaticallyPaidWithExpensify';
                }
                break;
            default:
                translationKey = 'iou.payerPaidAmount';
                break;
        }
        return translateLocal(translationKey, {amount: formattedAmount, payer: ''});
    }

    const amount = getTransactionAmount(transaction, !isEmptyObject(iouReport) && isExpenseReport(iouReport)) ?? 0;
    const formattedAmount = convertToDisplayString(amount, getCurrency(transaction)) ?? '';
    const isRequestSettled = isSettled(IOUReportID);
    const isApproved = isReportApproved({report: iouReport});
    if (isRequestSettled) {
        return translateLocal('iou.payerSettled', {
            amount: formattedAmount,
        });
    }
    if (isApproved) {
        return translateLocal('iou.approvedAmount', {
            amount: formattedAmount,
        });
    }
    if (isSplitBillReportAction(reportAction)) {
        translationKey = 'iou.didSplitAmount';
    } else if (isTrackExpenseAction(reportAction)) {
        translationKey = 'iou.trackedAmount';
    } else {
        translationKey = 'iou.submittedAmount';
    }
    return translateLocal(translationKey, {
        formattedAmount,
        comment: getMerchantOrDescription(transaction),
    });
}

/**
 * Checks if a report is a group chat.
 *
 * A report is a group chat if it meets the following conditions:
 * - Not a chat thread.
 * - Not a task report.
 * - Not an expense / IOU report.
 * - Not an archived room.
 * - Not a public / admin / announce chat room (chat type doesn't match any of the specified types).
 * - More than 2 participants.
 *
 */
function isDeprecatedGroupDM(report: OnyxEntry<Report>): boolean {
    return !!(
        report &&
        !isChatThread(report) &&
        !isTaskReport(report) &&
        !isInvoiceReport(report) &&
        !isMoneyRequestReport(report) &&
        !isArchivedReport(getReportNameValuePairs(report?.reportID)) &&
        !Object.values(CONST.REPORT.CHAT_TYPE).some((chatType) => chatType === getChatType(report)) &&
        Object.keys(report.participants ?? {})
            .map(Number)
            .filter((accountID) => accountID !== currentUserAccountID).length > 1
    );
}

/**
 * A "root" group chat is the top level group chat and does not refer to any threads off of a Group Chat
 */
function isRootGroupChat(report: OnyxEntry<Report>): boolean {
    return !isChatThread(report) && (isGroupChat(report) || isDeprecatedGroupDM(report));
}

/**
 * Assume any report without a reportID is unusable.
 */
function isValidReport(report?: OnyxEntry<Report>): boolean {
    return !!report?.reportID;
}

/**
 * Check to see if we are a participant of this report.
 */
function isReportParticipant(accountID: number | undefined, report: OnyxEntry<Report>): boolean {
    if (!accountID) {
        return false;
    }

    const possibleAccountIDs = Object.keys(report?.participants ?? {}).map(Number);
    if (report?.ownerAccountID) {
        possibleAccountIDs.push(report?.ownerAccountID);
    }
    if (report?.managerID) {
        possibleAccountIDs.push(report?.managerID);
    }
    return possibleAccountIDs.includes(accountID);
}

/**
 * Check to see if the current user has access to view the report.
 */
function canCurrentUserOpenReport(report: OnyxEntry<Report>): boolean {
    return (isReportParticipant(currentUserAccountID, report) || isPublicRoom(report)) && canAccessReport(report, allPolicies, allBetas);
}

function shouldUseFullTitleToDisplay(report: OnyxEntry<Report>): boolean {
    return (
        isMoneyRequestReport(report) || isPolicyExpenseChat(report) || isChatRoom(report) || isChatThread(report) || isTaskReport(report) || isGroupChat(report) || isInvoiceReport(report)
    );
}

function getRoom(type: ValueOf<typeof CONST.REPORT.CHAT_TYPE>, policyID: string): OnyxEntry<Report> {
    const room = Object.values(allReports ?? {}).find((report) => report?.policyID === policyID && report?.chatType === type && !isThread(report));
    return room;
}

/**
 *  We only want policy members who are members of the report to be able to modify the report description, but not in thread chat.
 */
function canEditReportDescription(report: OnyxEntry<Report>, policy: OnyxEntry<Policy>): boolean {
    return (
        !isMoneyRequestReport(report) &&
        !isArchivedReport(getReportNameValuePairs(report?.reportID)) &&
        isChatRoom(report) &&
        !isChatThread(report) &&
        !isEmpty(policy) &&
        hasParticipantInArray(report, currentUserAccountID ? [currentUserAccountID] : []) &&
        !isAuditor(report)
    );
}

function canEditPolicyDescription(policy: OnyxEntry<Policy>): boolean {
    return isPolicyAdminPolicyUtils(policy);
}

function getReportActionWithSmartscanError(reportActions: ReportAction[]): ReportAction | undefined {
    return reportActions.find((action) => {
        const isReportPreview = isReportPreviewAction(action);
        const isSplitReportAction = isSplitBillReportAction(action);
        if (!isSplitReportAction && !isReportPreview) {
            return false;
        }
        const IOUReportID = getIOUReportIDFromReportActionPreview(action);
        const isReportPreviewError = isReportPreview && shouldShowRBRForMissingSmartscanFields(IOUReportID) && !isSettled(IOUReportID);
        if (isReportPreviewError) {
            return true;
        }

        const transactionID = isMoneyRequestAction(action) ? getOriginalMessage(action)?.IOUTransactionID : undefined;
        const transaction = allTransactions?.[`${ONYXKEYS.COLLECTION.TRANSACTION}${transactionID}`] ?? {};
        const isSplitBillError = isSplitReportAction && hasMissingSmartscanFieldsTransactionUtils(transaction as Transaction);

        return isSplitBillError;
    });
}

/**
 * Checks if report action has error when smart scanning
 */
function hasSmartscanError(reportActions: ReportAction[]): boolean {
    return !!getReportActionWithSmartscanError(reportActions);
}

function shouldAutoFocusOnKeyPress(event: KeyboardEvent): boolean {
    if (event.key.length > 1) {
        return false;
    }

    // If a key is pressed in combination with Meta, Control or Alt do not focus
    if (event.ctrlKey || event.metaKey) {
        return false;
    }

    if (event.code === 'Space') {
        return false;
    }

    return true;
}

/**
 * Navigates to the appropriate screen based on the presence of a private note for the current user.
 */
function navigateToPrivateNotes(report: OnyxEntry<Report>, session: OnyxEntry<Session>, backTo?: string) {
    if (isEmpty(report) || isEmpty(session) || !session.accountID) {
        return;
    }
    const currentUserPrivateNote = report.privateNotes?.[session.accountID]?.note ?? '';
    if (isEmpty(currentUserPrivateNote)) {
        Navigation.navigate(ROUTES.PRIVATE_NOTES_EDIT.getRoute(report.reportID, session.accountID, backTo));
        return;
    }
    Navigation.navigate(ROUTES.PRIVATE_NOTES_LIST.getRoute(report.reportID, backTo));
}

/**
 * Get all held transactions of a iouReport
 */
function getAllHeldTransactions(iouReportID?: string): Transaction[] {
    const transactions = getReportTransactions(iouReportID);
    return transactions.filter((transaction) => isOnHoldTransactionUtils(transaction));
}

/**
 * Check if Report has any held expenses
 */
function hasHeldExpenses(iouReportID?: string, allReportTransactions?: SearchTransaction[]): boolean {
    const iouReportTransactions = getReportTransactions(iouReportID);
    const transactions = allReportTransactions ?? iouReportTransactions;
    return transactions.some((transaction) => isOnHoldTransactionUtils(transaction));
}

/**
 * Check if all expenses in the Report are on hold
 */
function hasOnlyHeldExpenses(iouReportID?: string, allReportTransactions?: SearchTransaction[]): boolean {
    const transactionsByIouReportID = getReportTransactions(iouReportID);
    const reportTransactions = allReportTransactions ?? transactionsByIouReportID;
    return reportTransactions.length > 0 && !reportTransactions.some((transaction) => !isOnHoldTransactionUtils(transaction));
}

/**
 * Checks if thread replies should be displayed
 */
function shouldDisplayThreadReplies(reportAction: OnyxInputOrEntry<ReportAction>, isThreadReportParentAction: boolean): boolean {
    const hasReplies = (reportAction?.childVisibleActionCount ?? 0) > 0;
    return hasReplies && !!reportAction?.childCommenterCount && !isThreadReportParentAction;
}

/**
 * Check if money report has any transactions updated optimistically
 */
function hasUpdatedTotal(report: OnyxInputOrEntry<Report>, policy: OnyxInputOrEntry<Policy>): boolean {
    if (!report) {
        return true;
    }

    const allReportTransactions = getReportTransactions(report.reportID);

    const hasPendingTransaction = allReportTransactions.some((transaction) => !!transaction.pendingAction);
    const hasTransactionWithDifferentCurrency = allReportTransactions.some((transaction) => transaction.currency !== report.currency);
    const hasDifferentWorkspaceCurrency = report.pendingFields?.createChat && isExpenseReport(report) && report.currency !== policy?.outputCurrency;
    const hasOptimisticHeldExpense = hasHeldExpenses(report.reportID) && report?.unheldTotal === undefined;

    return !(hasPendingTransaction && (hasTransactionWithDifferentCurrency || hasDifferentWorkspaceCurrency)) && !hasOptimisticHeldExpense && !report.pendingFields?.total;
}

/**
 * Return held and full amount formatted with used currency
 */
function getNonHeldAndFullAmount(iouReport: OnyxEntry<Report>, shouldExcludeNonReimbursables: boolean): NonHeldAndFullAmount {
    // if the report is an expense report, the total amount should be negated
    const coefficient = isExpenseReport(iouReport) ? -1 : 1;

    let total = iouReport?.total ?? 0;
    let unheldTotal = iouReport?.unheldTotal ?? 0;
    if (shouldExcludeNonReimbursables) {
        total -= iouReport?.nonReimbursableTotal ?? 0;
        unheldTotal -= iouReport?.unheldNonReimbursableTotal ?? 0;
    }

    return {
        nonHeldAmount: convertToDisplayString(unheldTotal * coefficient, iouReport?.currency),
        fullAmount: convertToDisplayString(total * coefficient, iouReport?.currency),
        hasValidNonHeldAmount: unheldTotal * coefficient >= 0,
    };
}

/**
 * Disable reply in thread action if:
 *
 * - The action is listed in the thread-disabled list
 * - The action is a split expense action
 * - The action is deleted and is not threaded
 * - The report is archived and the action is not threaded
 * - The action is a whisper action and it's neither a report preview nor IOU action
 * - The action is the thread's first chat
 */
function shouldDisableThread(reportAction: OnyxInputOrEntry<ReportAction>, reportID: string, isThreadReportParentAction: boolean): boolean {
    const isSplitBillAction = isSplitBillReportAction(reportAction);
    const isDeletedActionLocal = isDeletedAction(reportAction);
    const isReportPreviewActionLocal = isReportPreviewAction(reportAction);
    const isIOUAction = isMoneyRequestAction(reportAction);
    const isWhisperActionLocal = isWhisperAction(reportAction) || isActionableTrackExpense(reportAction);
    const isArchived = isArchivedNonExpenseReport(getReportOrDraftReport(reportID), getReportNameValuePairs(reportID));
    const isActionDisabled = CONST.REPORT.ACTIONS.THREAD_DISABLED.some((action: string) => action === reportAction?.actionName);

    return (
        isActionDisabled ||
        isSplitBillAction ||
        (isDeletedActionLocal && !reportAction?.childVisibleActionCount) ||
        (isArchived && !reportAction?.childVisibleActionCount) ||
        (isWhisperActionLocal && !isReportPreviewActionLocal && !isIOUAction) ||
        isThreadReportParentAction
    );
}

function getAllAncestorReportActions(report: Report | null | undefined, currentUpdatedReport?: OnyxEntry<Report>): Ancestor[] {
    if (!report) {
        return [];
    }
    const allAncestors: Ancestor[] = [];
    let parentReportID = report.parentReportID;
    let parentReportActionID = report.parentReportActionID;

    while (parentReportID) {
        const parentReport = currentUpdatedReport && currentUpdatedReport.reportID === parentReportID ? currentUpdatedReport : getReportOrDraftReport(parentReportID);
        const parentReportAction = getReportAction(parentReportID, parentReportActionID);

        if (!parentReport || !parentReportAction || (isTransactionThread(parentReportAction) && !isSentMoneyReportAction(parentReportAction)) || isReportPreviewAction(parentReportAction)) {
            break;
        }

        // For threads, we don't want to display trip summary
        if (isTripPreview(parentReportAction) && allAncestors.length > 0) {
            break;
        }

        const isParentReportActionUnread = isCurrentActionUnread(parentReport, parentReportAction);
        allAncestors.push({
            report: parentReport,
            reportAction: parentReportAction,
            shouldDisplayNewMarker: isParentReportActionUnread,
        });

        parentReportID = parentReport?.parentReportID;
        parentReportActionID = parentReport?.parentReportActionID;
    }

    return allAncestors.reverse();
}

function getAllAncestorReportActionIDs(report: Report | null | undefined, includeTransactionThread = false): AncestorIDs {
    if (!report) {
        return {
            reportIDs: [],
            reportActionsIDs: [],
        };
    }

    const allAncestorIDs: AncestorIDs = {
        reportIDs: [],
        reportActionsIDs: [],
    };
    let parentReportID = report.parentReportID;
    let parentReportActionID = report.parentReportActionID;

    while (parentReportID) {
        const parentReport = getReportOrDraftReport(parentReportID);
        const parentReportAction = getReportAction(parentReportID, parentReportActionID);

        if (
            !parentReportAction ||
            (!includeTransactionThread && ((isTransactionThread(parentReportAction) && !isSentMoneyReportAction(parentReportAction)) || isReportPreviewAction(parentReportAction)))
        ) {
            break;
        }

        allAncestorIDs.reportIDs.push(parentReportID);
        if (parentReportActionID) {
            allAncestorIDs.reportActionsIDs.push(parentReportActionID);
        }

        if (!parentReport) {
            break;
        }

        parentReportID = parentReport?.parentReportID;
        parentReportActionID = parentReport?.parentReportActionID;
    }

    return allAncestorIDs;
}

/**
 * Get optimistic data of parent report action
 * @param reportID The reportID of the report that is updated
 * @param lastVisibleActionCreated Last visible action created of the child report
 * @param type The type of action in the child report
 */
function getOptimisticDataForParentReportAction(reportID: string | undefined, lastVisibleActionCreated: string, type: string): Array<OnyxUpdate | null> {
    const report = getReportOrDraftReport(reportID);

    if (!report || isEmptyObject(report)) {
        return [];
    }

    const ancestors = getAllAncestorReportActionIDs(report, true);
    const totalAncestor = ancestors.reportIDs.length;

    return Array.from(Array(totalAncestor), (_, index) => {
        const ancestorReport = getReportOrDraftReport(ancestors.reportIDs.at(index));

        if (!ancestorReport || isEmptyObject(ancestorReport)) {
            return null;
        }

        const ancestorReportAction = getReportAction(ancestorReport.reportID, ancestors.reportActionsIDs.at(index) ?? '');

        if (!ancestorReportAction?.reportActionID || isEmptyObject(ancestorReportAction)) {
            return null;
        }

        return {
            onyxMethod: Onyx.METHOD.MERGE,
            key: `${ONYXKEYS.COLLECTION.REPORT_ACTIONS}${ancestorReport.reportID}`,
            value: {
                [ancestorReportAction.reportActionID]: updateOptimisticParentReportAction(ancestorReportAction, lastVisibleActionCreated, type),
            },
        };
    });
}

function getQuickActionDetails(
    quickActionReport: Report,
    personalDetails: PersonalDetailsList | undefined,
    policyChatForActivePolicy: Report | undefined,
    reportNameValuePairs: ReportNameValuePairs,
): {quickActionAvatars: Icon[]; hideQABSubtitle: boolean} {
    const isValidQuickActionReport = !(isEmptyObject(quickActionReport) || isArchivedReport(reportNameValuePairs));
    let hideQABSubtitle = false;
    let quickActionAvatars: Icon[] = [];
    if (isValidQuickActionReport) {
        const avatars = getIcons(quickActionReport, personalDetails);
        quickActionAvatars = avatars.length <= 1 || isPolicyExpenseChat(quickActionReport) ? avatars : avatars.filter((avatar) => avatar.id !== currentUserAccountID);
    } else {
        hideQABSubtitle = true;
    }
    if (!isEmptyObject(policyChatForActivePolicy)) {
        quickActionAvatars = getIcons(policyChatForActivePolicy, personalDetails);
    }
    return {
        quickActionAvatars,
        hideQABSubtitle,
    };
}

function canBeAutoReimbursed(report: OnyxInputOrEntry<Report>, policy: OnyxInputOrEntry<Policy> | SearchPolicy): boolean {
    if (isEmptyObject(policy)) {
        return false;
    }
    type CurrencyType = TupleToUnion<typeof CONST.DIRECT_REIMBURSEMENT_CURRENCIES>;
    const reimbursableTotal = getMoneyRequestSpendBreakdown(report).totalDisplaySpend;
    const autoReimbursementLimit = policy?.autoReimbursement?.limit ?? policy?.autoReimbursementLimit ?? 0;
    const isAutoReimbursable =
        isReportInGroupPolicy(report) &&
        policy.reimbursementChoice === CONST.POLICY.REIMBURSEMENT_CHOICES.REIMBURSEMENT_YES &&
        autoReimbursementLimit >= reimbursableTotal &&
        reimbursableTotal > 0 &&
        CONST.DIRECT_REIMBURSEMENT_CURRENCIES.includes(report?.currency as CurrencyType);
    return isAutoReimbursable;
}

/** Check if the current user is an owner of the report */
function isReportOwner(report: OnyxInputOrEntry<Report>): boolean {
    return report?.ownerAccountID === currentUserPersonalDetails?.accountID;
}

function isAllowedToApproveExpenseReport(report: OnyxEntry<Report>, approverAccountID?: number, reportPolicy?: OnyxEntry<Policy> | SearchPolicy): boolean {
    const policy = reportPolicy ?? getPolicy(report?.policyID);
    if (!policy?.areRulesEnabled) {
        return true;
    }
    const isOwner = (approverAccountID ?? currentUserAccountID) === report?.ownerAccountID;
    return !(policy?.preventSelfApproval && isOwner);
}

function isAllowedToSubmitDraftExpenseReport(report: OnyxEntry<Report>): boolean {
    const policy = getPolicy(report?.policyID);
    const submitToAccountID = getSubmitToAccountID(policy, report);

    return isAllowedToApproveExpenseReport(report, submitToAccountID);
}

/**
 * What missing payment method does this report action indicate, if any?
 */
function getIndicatedMissingPaymentMethod(userWallet: OnyxEntry<UserWallet>, reportId: string | undefined, reportAction: ReportAction): MissingPaymentMethod | undefined {
    const isSubmitterOfUnsettledReport = isCurrentUserSubmitter(reportId) && !isSettled(reportId);
    if (!reportId || !isSubmitterOfUnsettledReport || !isReimbursementQueuedAction(reportAction)) {
        return undefined;
    }
    const paymentType = getOriginalMessage(reportAction)?.paymentType;
    if (paymentType === CONST.IOU.PAYMENT_TYPE.EXPENSIFY) {
        return isEmpty(userWallet) || userWallet.tierName === CONST.WALLET.TIER_NAME.SILVER ? 'wallet' : undefined;
    }

    return !hasCreditBankAccount() ? 'bankAccount' : undefined;
}

/**
 * Checks if report chat contains missing payment method
 */
function hasMissingPaymentMethod(userWallet: OnyxEntry<UserWallet>, iouReportID: string | undefined): boolean {
    const reportActions = allReportActions?.[`${ONYXKEYS.COLLECTION.REPORT_ACTIONS}${iouReportID}`] ?? {};
    return Object.values(reportActions)
        .filter(Boolean)
        .some((action) => getIndicatedMissingPaymentMethod(userWallet, iouReportID, action) !== undefined);
}

/**
 * Used from expense actions to decide if we need to build an optimistic expense report.
 * Create a new report if:
 * - we don't have an iouReport set in the chatReport
 * - we have one, but it's waiting on the payee adding a bank account
 * - we have one, but we can't add more transactions to it due to: report is approved or settled, or report is processing and policy isn't on Instant submit reporting frequency
 */
function shouldCreateNewMoneyRequestReport(existingIOUReport: OnyxInputOrEntry<Report> | undefined, chatReport: OnyxInputOrEntry<Report>): boolean {
    return !existingIOUReport || hasIOUWaitingOnCurrentUserBankAccount(chatReport) || !canAddTransaction(existingIOUReport);
}

function getTripIDFromTransactionParentReportID(transactionParentReportID: string | undefined): string | undefined {
    return (getReportOrDraftReport(transactionParentReportID) as OnyxEntry<Report>)?.tripData?.tripID;
}

/**
 * Checks if report contains actions with errors
 */
function hasActionsWithErrors(reportID: string | undefined): boolean {
    if (!reportID) {
        return false;
    }
    const reportActions = allReportActions?.[`${ONYXKEYS.COLLECTION.REPORT_ACTIONS}${reportID}`] ?? {};
    return Object.values(reportActions)
        .filter(Boolean)
        .some((action) => !isEmptyObject(action.errors));
}

function isNonAdminOrOwnerOfPolicyExpenseChat(report: OnyxInputOrEntry<Report>, policy: OnyxInputOrEntry<Policy>): boolean {
    return isPolicyExpenseChat(report) && !(isPolicyAdminPolicyUtils(policy) || isPolicyOwner(policy, currentUserAccountID) || isReportOwner(report));
}

function isAdminOwnerApproverOrReportOwner(report: OnyxEntry<Report>, policy: OnyxEntry<Policy>): boolean {
    const isApprover = isMoneyRequestReport(report) && report?.managerID !== null && currentUserPersonalDetails?.accountID === report?.managerID;

    return isPolicyAdminPolicyUtils(policy) || isPolicyOwner(policy, currentUserAccountID) || isReportOwner(report) || isApprover;
}

/**
 * Whether the user can join a report
 */
function canJoinChat(report: OnyxEntry<Report>, parentReportAction: OnyxInputOrEntry<ReportAction>, policy: OnyxInputOrEntry<Policy>): boolean {
    // We disabled thread functions for whisper action
    // So we should not show join option for existing thread on whisper message that has already been left, or manually leave it
    if (isWhisperAction(parentReportAction)) {
        return false;
    }

    // If the notification preference of the chat is not hidden that means we have already joined the chat
    if (!isHiddenForCurrentUser(report)) {
        return false;
    }

    const isExpenseChat = isMoneyRequestReport(report) || isMoneyRequest(report) || isInvoiceReport(report) || isTrackExpenseReport(report);
    // Anyone viewing these chat types is already a participant and therefore cannot join
    if (isRootGroupChat(report) || isSelfDM(report) || isInvoiceRoom(report) || isSystemChat(report) || isExpenseChat) {
        return false;
    }

    // The user who is a member of the workspace has already joined the public announce room.
    if (isPublicAnnounceRoom(report) && !isEmptyObject(policy)) {
        return false;
    }

    return isChatThread(report) || isUserCreatedPolicyRoom(report) || isNonAdminOrOwnerOfPolicyExpenseChat(report, policy);
}

/**
 * Whether the user can leave a report
 */
function canLeaveChat(report: OnyxEntry<Report>, policy: OnyxEntry<Policy>): boolean {
    if (isRootGroupChat(report)) {
        return true;
    }

    if (isPolicyExpenseChat(report) && !report?.isOwnPolicyExpenseChat && !isPolicyAdminPolicyUtils(policy)) {
        return true;
    }

    if (isPublicRoom(report) && isAnonymousUserSession()) {
        return false;
    }

    if (isHiddenForCurrentUser(report)) {
        return false;
    }

    // Anyone viewing these chat types is already a participant and therefore cannot leave
    if (isSelfDM(report)) {
        return false;
    }

    // The user who is a member of the workspace cannot leave the public announce room.
    if (isPublicAnnounceRoom(report) && !isEmptyObject(policy)) {
        return false;
    }

    if (isInvoiceRoom(report)) {
        return canLeaveInvoiceRoom(report);
    }

    return (isChatThread(report) && !!getReportNotificationPreference(report)) || isUserCreatedPolicyRoom(report) || isNonAdminOrOwnerOfPolicyExpenseChat(report, policy);
}

function getReportActionActorAccountID(reportAction: OnyxEntry<ReportAction>, iouReport: OnyxEntry<Report>, report: OnyxEntry<Report>): number | undefined {
    switch (reportAction?.actionName) {
        case CONST.REPORT.ACTIONS.TYPE.REPORT_PREVIEW: {
            const ownerAccountID = iouReport?.ownerAccountID ?? reportAction?.childOwnerAccountID;
            const actorAccountID = iouReport?.managerID ?? reportAction?.childManagerAccountID;

            if (isPolicyExpenseChat(report)) {
                return ownerAccountID;
            }

            return actorAccountID;
        }

        case CONST.REPORT.ACTIONS.TYPE.SUBMITTED:
            return reportAction?.adminAccountID ?? reportAction?.actorAccountID;

        default:
            return reportAction?.actorAccountID;
    }
}

function createDraftWorkspaceAndNavigateToConfirmationScreen(transactionID: string, actionName: IOUAction): void {
    const isCategorizing = actionName === CONST.IOU.ACTION.CATEGORIZE;
    const {expenseChatReportID, policyID, policyName} = createDraftWorkspace();
    setMoneyRequestParticipants(transactionID, [
        {
            selected: true,
            accountID: 0,
            isPolicyExpenseChat: true,
            reportID: expenseChatReportID,
            policyID,
            searchText: policyName,
        },
    ]);
    if (isCategorizing) {
        Navigation.navigate(ROUTES.MONEY_REQUEST_STEP_CATEGORY.getRoute(actionName, CONST.IOU.TYPE.SUBMIT, transactionID, expenseChatReportID));
    } else {
        Navigation.navigate(ROUTES.MONEY_REQUEST_STEP_CONFIRMATION.getRoute(actionName, CONST.IOU.TYPE.SUBMIT, transactionID, expenseChatReportID, true));
    }
}

function createDraftTransactionAndNavigateToParticipantSelector(
    transactionID: string | undefined,
    reportID: string | undefined,
    actionName: IOUAction,
    reportActionID: string | undefined,
): void {
    if (!transactionID || !reportID) {
        return;
    }

    const transaction = allTransactions?.[`${ONYXKEYS.COLLECTION.TRANSACTION}${transactionID}`] ?? ({} as Transaction);
    const reportActions = allReportActions?.[`${ONYXKEYS.COLLECTION.REPORT_ACTIONS}${reportID}`] ?? ([] as ReportAction[]);

    if (!transaction || !reportActions) {
        return;
    }

    const linkedTrackedExpenseReportAction = Object.values(reportActions)
        .filter(Boolean)
        .find((action) => isMoneyRequestAction(action) && getOriginalMessage(action)?.IOUTransactionID === transactionID);

    const {created, amount, currency, merchant, mccGroup} = getTransactionDetails(transaction) ?? {};
    const comment = getTransactionCommentObject(transaction);

    createDraftTransaction({
        ...transaction,
        actionableWhisperReportActionID: reportActionID,
        linkedTrackedExpenseReportAction,
        linkedTrackedExpenseReportID: reportID,
        created,
        modifiedCreated: undefined,
        modifiedAmount: undefined,
        modifiedCurrency: undefined,
        amount,
        currency,
        comment,
        merchant,
        modifiedMerchant: '',
        mccGroup,
    } as Transaction);

    const filteredPolicies = Object.values(allPolicies ?? {}).filter((policy) => shouldShowPolicy(policy, false, currentUserEmail));

    if (actionName === CONST.IOU.ACTION.CATEGORIZE) {
        const activePolicy = getPolicy(activePolicyID);
        if (shouldShowPolicy(activePolicy, false, currentUserEmail)) {
            const policyExpenseReportID = getPolicyExpenseChat(currentUserAccountID, activePolicyID)?.reportID;
            setMoneyRequestParticipants(transactionID, [
                {
                    selected: true,
                    accountID: 0,
                    isPolicyExpenseChat: true,
                    reportID: policyExpenseReportID,
                    policyID: activePolicyID,
                    searchText: activePolicy?.name,
                },
            ]);
            if (policyExpenseReportID) {
                Navigation.navigate(ROUTES.MONEY_REQUEST_STEP_CATEGORY.getRoute(actionName, CONST.IOU.TYPE.SUBMIT, transactionID, policyExpenseReportID));
            } else {
                Log.warn('policyExpenseReportID is not valid during expense categorizing');
            }
            return;
        }
        if (filteredPolicies.length === 0 || filteredPolicies.length > 1) {
            Navigation.navigate(ROUTES.MONEY_REQUEST_UPGRADE.getRoute(actionName, CONST.IOU.TYPE.SUBMIT, transactionID, reportID));
            return;
        }

        const policyID = filteredPolicies.at(0)?.id;
        const policyExpenseReportID = getPolicyExpenseChat(currentUserAccountID, policyID)?.reportID;
        setMoneyRequestParticipants(transactionID, [
            {
                selected: true,
                accountID: 0,
                isPolicyExpenseChat: true,
                reportID: policyExpenseReportID,
                policyID,
                searchText: activePolicy?.name,
            },
        ]);
        if (policyExpenseReportID) {
            Navigation.navigate(ROUTES.MONEY_REQUEST_STEP_CATEGORY.getRoute(actionName, CONST.IOU.TYPE.SUBMIT, transactionID, policyExpenseReportID));
        } else {
            Log.warn('policyExpenseReportID is not valid during expense categorizing');
        }
        return;
    }

    if (actionName === CONST.IOU.ACTION.SUBMIT || (allPolicies && filteredPolicies.length > 0)) {
        Navigation.navigate(ROUTES.MONEY_REQUEST_STEP_PARTICIPANTS.getRoute(CONST.IOU.TYPE.SUBMIT, transactionID, reportID, undefined, actionName));
        return;
    }

    return createDraftWorkspaceAndNavigateToConfirmationScreen(transactionID, actionName);
}

/**
 * @returns the object to update `report.hasOutstandingChildRequest`
 */
function getOutstandingChildRequest(iouReport: OnyxInputOrEntry<Report>): OutstandingChildRequest {
    if (!iouReport || isEmptyObject(iouReport)) {
        return {};
    }

    if (!isExpenseReport(iouReport)) {
        const {reimbursableSpend} = getMoneyRequestSpendBreakdown(iouReport);
        return {
            hasOutstandingChildRequest: iouReport.managerID === currentUserAccountID && reimbursableSpend !== 0,
        };
    }

    const policy = getPolicy(iouReport.policyID);
    const shouldBeManuallySubmitted = isPaidGroupPolicyPolicyUtils(policy) && !policy?.harvesting?.enabled;
    if (shouldBeManuallySubmitted) {
        return {
            hasOutstandingChildRequest: true,
        };
    }

    // We don't need to update hasOutstandingChildRequest in this case
    return {};
}

function canReportBeMentionedWithinPolicy(report: OnyxEntry<Report>, policyID: string | undefined): boolean {
    if (!policyID || report?.policyID !== policyID) {
        return false;
    }

    return isChatRoom(report) && !isInvoiceRoom(report) && !isThread(report);
}

/**
 * Whether a given report is used for onboarding tasks. In the past, it could be either the Concierge chat or the system
 * DM, and we saved the report ID in the user's `onboarding` NVP. As a fallback for users who don't have the NVP, we now
 * only use the Concierge chat.
 */
function isChatUsedForOnboarding(optionOrReport: OnyxEntry<Report> | OptionData, onboardingPurposeSelected?: OnboardingPurpose): boolean {
    // onboarding can be an empty object for old accounts and accounts created from olddot
    if (onboarding && !isEmptyObject(onboarding) && onboarding.chatReportID) {
        return onboarding.chatReportID === optionOrReport?.reportID;
    }
    if (isEmptyObject(onboarding)) {
        return (optionOrReport as OptionData)?.isConciergeChat ?? isConciergeChatReport(optionOrReport);
    }

    // Onboarding guides are assigned to signups with emails that do not contain a '+' and select the "Manage my team's expenses" intent.
    // Guides and onboarding tasks are posted to the #admins room to facilitate the onboarding process.
    return onboardingPurposeSelected === CONST.ONBOARDING_CHOICES.MANAGE_TEAM && !currentUserEmail?.includes('+')
        ? isAdminRoom(optionOrReport)
        : (optionOrReport as OptionData)?.isConciergeChat ?? isConciergeChatReport(optionOrReport);
}

/**
 * Get the report used for the user's onboarding process. For most users it is the Concierge chat, however in the past
 * we also used the system DM for A/B tests.
 */
function getChatUsedForOnboarding(): OnyxEntry<Report> {
    return Object.values(allReports ?? {}).find((report) => isChatUsedForOnboarding(report));
}

/**
 * Checks if given field has any violations and returns name of the first encountered one
 */
function getFieldViolation(violations: OnyxEntry<ReportViolations>, reportField: PolicyReportField): ReportViolationName | undefined {
    if (!violations || !reportField) {
        return undefined;
    }

    return Object.values(CONST.REPORT_VIOLATIONS).find((violation) => !!violations[violation] && violations[violation][reportField.fieldID]);
}

/**
 * Returns translation for given field violation
 */
function getFieldViolationTranslation(reportField: PolicyReportField, violation?: ReportViolationName): string {
    if (!violation) {
        return '';
    }

    switch (violation) {
        case 'fieldRequired':
            return translateLocal('reportViolations.fieldRequired', {fieldName: reportField.name});
        default:
            return '';
    }
}

/**
 * Returns all violations for report
 */
function getReportViolations(reportID: string): ReportViolations | undefined {
    if (!allReportsViolations) {
        return undefined;
    }

    return allReportsViolations[`${ONYXKEYS.COLLECTION.REPORT_VIOLATIONS}${reportID}`];
}

function findPolicyExpenseChatByPolicyID(policyID: string): OnyxEntry<Report> {
    return Object.values(allReports ?? {}).find((report) => isPolicyExpenseChat(report) && report?.policyID === policyID);
}

/**
 * A function to get the report last message. This is usually used to restore the report message preview in LHN after report actions change.
 * @param reportID
 * @param actionsToMerge
 * @param canUserPerformWriteActionInReport
 * @returns containing the calculated message preview data of the report
 */
function getReportLastMessage(reportID: string, actionsToMerge?: ReportActions) {
    let result: Partial<Report> = {
        lastMessageText: '',
        lastVisibleActionCreated: '',
    };

    const {lastMessageText = ''} = getLastVisibleMessage(reportID, actionsToMerge);

    if (lastMessageText) {
        const report = getReport(reportID, allReports);
        const lastVisibleAction = getLastVisibleActionReportActionsUtils(reportID, canUserPerformWriteAction(report), actionsToMerge);
        const lastVisibleActionCreated = lastVisibleAction?.created;
        const lastActorAccountID = lastVisibleAction?.actorAccountID;
        result = {
            lastMessageText,
            lastVisibleActionCreated,
            lastActorAccountID,
        };
    }

    return result;
}

function getSourceIDFromReportAction(reportAction: OnyxEntry<ReportAction>): string {
    const message = Array.isArray(reportAction?.message) ? reportAction?.message?.at(-1) ?? null : reportAction?.message ?? null;
    const html = message?.html ?? '';
    const {sourceURL} = getAttachmentDetails(html);
    const sourceID = (sourceURL?.match(CONST.REGEX.ATTACHMENT_ID) ?? [])[1];
    return sourceID;
}

function getIntegrationIcon(connectionName?: ConnectionName) {
    if (connectionName === CONST.POLICY.CONNECTIONS.NAME.XERO) {
        return XeroSquare;
    }
    if (connectionName === CONST.POLICY.CONNECTIONS.NAME.QBO) {
        return QBOSquare;
    }
    if (connectionName === CONST.POLICY.CONNECTIONS.NAME.NETSUITE) {
        return NetSuiteSquare;
    }
    if (connectionName === CONST.POLICY.CONNECTIONS.NAME.NSQS) {
        return NSQSSquare;
    }
    if (connectionName === CONST.POLICY.CONNECTIONS.NAME.SAGE_INTACCT) {
        return IntacctSquare;
    }

    return undefined;
}

function canBeExported(report: OnyxEntry<Report>) {
    if (!report?.statusNum) {
        return false;
    }
    const isCorrectState = [CONST.REPORT.STATUS_NUM.APPROVED, CONST.REPORT.STATUS_NUM.CLOSED, CONST.REPORT.STATUS_NUM.REIMBURSED].some((status) => status === report.statusNum);
    return isExpenseReport(report) && isCorrectState;
}

function isExported(reportActions: OnyxEntry<ReportActions>) {
    if (!reportActions) {
        return false;
    }
    return Object.values(reportActions).some((action) => isExportIntegrationAction(action));
}

function getApprovalChain(policy: OnyxEntry<Policy>, expenseReport: OnyxEntry<Report>): string[] {
    const approvalChain: string[] = [];
    const fullApprovalChain: string[] = [];
    const reportTotal = expenseReport?.total ?? 0;
    const submitterEmail = getLoginsByAccountIDs([expenseReport?.ownerAccountID ?? CONST.DEFAULT_NUMBER_ID]).at(0) ?? '';

    if (isSubmitAndClose(policy)) {
        return approvalChain;
    }

    // Get category/tag approver list
    const ruleApprovers = getRuleApprovers(policy, expenseReport);

    // Push rule approvers to approvalChain list before submitsTo/forwardsTo approvers
    ruleApprovers.forEach((ruleApprover) => {
        // Don't push submiiter to approve as a rule approver
        if (fullApprovalChain.includes(ruleApprover) || ruleApprover === submitterEmail) {
            return;
        }
        fullApprovalChain.push(ruleApprover);
    });

    let nextApproverEmail = getManagerAccountEmail(policy, expenseReport);

    while (nextApproverEmail && !approvalChain.includes(nextApproverEmail)) {
        approvalChain.push(nextApproverEmail);
        nextApproverEmail = getForwardsToAccount(policy, nextApproverEmail, reportTotal);
    }

    approvalChain.forEach((approver) => {
        if (fullApprovalChain.includes(approver)) {
            return;
        }

        fullApprovalChain.push(approver);
    });
    return fullApprovalChain;
}

/**
 * Checks if the user has missing bank account for the invoice room.
 */
function hasMissingInvoiceBankAccount(iouReportID: string | undefined): boolean {
    if (!iouReportID) {
        return false;
    }

    const invoiceReport = getReport(iouReportID, allReports);

    if (!isInvoiceReport(invoiceReport)) {
        return false;
    }

    return invoiceReport?.ownerAccountID === currentUserAccountID && !getPolicy(invoiceReport?.policyID)?.invoice?.bankAccount?.transferBankAccountID && isSettled(iouReportID);
}

function hasInvoiceReports() {
    const reports = Object.values(allReports ?? {});
    return reports.some((report) => isInvoiceReport(report));
}

function shouldUnmaskChat(participantsContext: OnyxEntry<PersonalDetailsList>, report: OnyxInputOrEntry<Report>): boolean {
    if (!report?.participants) {
        return true;
    }

    if (isThread(report) && report?.chatType && report?.chatType === CONST.REPORT.CHAT_TYPE.POLICY_EXPENSE_CHAT) {
        return true;
    }

    if (isThread(report) && report?.type === CONST.REPORT.TYPE.EXPENSE) {
        return true;
    }

    if (isAdminRoom(report)) {
        return true;
    }

    const participantAccountIDs = Object.keys(report.participants);

    if (participantAccountIDs.length > 2) {
        return false;
    }

    if (participantsContext) {
        let teamInChat = false;
        let userInChat = false;

        for (const participantAccountID of participantAccountIDs) {
            const id = Number(participantAccountID);
            const contextAccountData = participantsContext[id];

            if (contextAccountData) {
                const login = contextAccountData.login ?? '';

                if (login.endsWith(CONST.EMAIL.EXPENSIFY_EMAIL_DOMAIN) || login.endsWith(CONST.EMAIL.EXPENSIFY_TEAM_EMAIL_DOMAIN)) {
                    teamInChat = true;
                } else {
                    userInChat = true;
                }
            }
        }

        // exclude teamOnly chat
        if (teamInChat && userInChat) {
            return true;
        }
    }

    return false;
}

function getReportMetadata(reportID: string | undefined) {
    return reportID ? allReportMetadataKeyValue[reportID] : undefined;
}

/**
 * Helper method to check if participant email is Manager McTest
 */
function isSelectedManagerMcTest(email: string | null | undefined): boolean {
    return email === CONST.EMAIL.MANAGER_MCTEST;
}

/**
 *  Helper method to check if the report is a test transaction report
 */
function isTestTransactionReport(report: OnyxEntry<Report>): boolean {
    const managerID = report?.managerID ?? CONST.DEFAULT_NUMBER_ID;
    const persionalDetails = allPersonalDetails?.[managerID];
    return isSelectedManagerMcTest(persionalDetails?.login);
}

export {
    addDomainToShortMention,
    completeShortMention,
    areAllRequestsBeingSmartScanned,
    buildOptimisticAddCommentReportAction,
    buildOptimisticApprovedReportAction,
    buildOptimisticUnapprovedReportAction,
    buildOptimisticCancelPaymentReportAction,
    buildOptimisticChangedTaskAssigneeReportAction,
    buildOptimisticChatReport,
    buildOptimisticClosedReportAction,
    buildOptimisticCreatedReportAction,
    buildOptimisticDismissedViolationReportAction,
    buildOptimisticEditedTaskFieldReportAction,
    buildOptimisticExpenseReport,
    buildOptimisticGroupChatReport,
    buildOptimisticHoldReportAction,
    buildOptimisticHoldReportActionComment,
    buildOptimisticIOUReport,
    buildOptimisticIOUReportAction,
    buildOptimisticModifiedExpenseReportAction,
    buildOptimisticMoneyRequestEntities,
    buildOptimisticMovedReportAction,
    buildOptimisticMovedTrackedExpenseModifiedReportAction,
    buildOptimisticRenamedRoomReportAction,
    buildOptimisticRoomDescriptionUpdatedReportAction,
    buildOptimisticReportPreview,
    buildOptimisticActionableTrackExpenseWhisper,
    buildOptimisticSubmittedReportAction,
    buildOptimisticTaskCommentReportAction,
    buildOptimisticTaskReport,
    buildOptimisticTaskReportAction,
    buildOptimisticUnHoldReportAction,
    buildOptimisticAnnounceChat,
    buildOptimisticWorkspaceChats,
    buildOptimisticCardAssignedReportAction,
    buildOptimisticDetachReceipt,
    buildParticipantsFromAccountIDs,
    buildReportNameFromParticipantNames,
    buildTransactionThread,
    canAccessReport,
    isReportNotFound,
    canAddTransaction,
    canDeleteTransaction,
    canBeAutoReimbursed,
    canCreateRequest,
    canCreateTaskInReport,
    canCurrentUserOpenReport,
    canDeleteReportAction,
    canHoldUnholdReportAction,
    canEditFieldOfMoneyRequest,
    canEditMoneyRequest,
    canEditPolicyDescription,
    canEditReportAction,
    canEditReportDescription,
    canEditRoomVisibility,
    canEditWriteCapability,
    canFlagReportAction,
    isNonAdminOrOwnerOfPolicyExpenseChat,
    canLeaveRoom,
    canJoinChat,
    canLeaveChat,
    canReportBeMentionedWithinPolicy,
    canRequestMoney,
    canSeeDefaultRoom,
    canShowReportRecipientLocalTime,
    canUserPerformWriteAction,
    chatIncludesChronos,
    chatIncludesChronosWithID,
    chatIncludesConcierge,
    createDraftTransactionAndNavigateToParticipantSelector,
    doesReportBelongToWorkspace,
    findLastAccessedReport,
    findSelfDMReportID,
    formatReportLastMessageText,
    generateReportID,
    getAddWorkspaceRoomOrChatReportErrors,
    getAllAncestorReportActionIDs,
    getAllAncestorReportActions,
    getAllHeldTransactions,
    getAllPolicyReports,
    getAllWorkspaceReports,
    getAvailableReportFields,
    getBankAccountRoute,
    getChatByParticipants,
    getChatRoomSubtitle,
    getChildReportNotificationPreference,
    getCommentLength,
    getDefaultGroupAvatar,
    getDefaultWorkspaceAvatar,
    getDefaultWorkspaceAvatarTestID,
    getDeletedParentActionMessageForChatReport,
    getDisplayNameForParticipant,
    getDisplayNamesWithTooltips,
    getGroupChatName,
    getIOUReportActionDisplayMessage,
    getIOUReportActionMessage,
    getReportAutomaticallyApprovedMessage,
    getIOUUnapprovedMessage,
    getIOUApprovedMessage,
    getReportAutomaticallyForwardedMessage,
    getIOUForwardedMessage,
    getRejectedReportMessage,
    getWorkspaceNameUpdatedMessage,
    getDeletedTransactionMessage,
    getUpgradeWorkspaceMessage,
    getDowngradeWorkspaceMessage,
    getReportAutomaticallySubmittedMessage,
    getIOUSubmittedMessage,
    getIcons,
    getIconsForParticipants,
    getIndicatedMissingPaymentMethod,
    getLastVisibleMessage,
    getMoneyRequestOptions,
    getMoneyRequestSpendBreakdown,
    getNonHeldAndFullAmount,
    getOptimisticDataForParentReportAction,
    getOriginalReportID,
    getOutstandingChildRequest,
    getParentNavigationSubtitle,
    getParsedComment,
    getParticipantsAccountIDsForDisplay,
    getParticipantsList,
    getParticipants,
    getPendingChatMembers,
    getPersonalDetailsForAccountID,
    getPolicyDescriptionText,
    getPolicyExpenseChat,
    getPolicyExpenseChatName,
    getPolicyName,
    getPolicyType,
    getReimbursementDeQueuedActionMessage,
    getReimbursementQueuedActionMessage,
    getReportActionActorAccountID,
    getReportDescription,
    getReportFieldKey,
    getReportIDFromLink,
    getReportName,
    getSearchReportName,
    getReportTransactions,
    reportTransactionsSelector,
    getReportNotificationPreference,
    getReportOfflinePendingActionAndErrors,
    getReportParticipantsTitle,
    getReportPreviewMessage,
    getReportRecipientAccountIDs,
    getReportOrDraftReport,
    getRoom,
    getRootParentReport,
    getRouteFromLink,
    getTaskAssigneeChatOnyxData,
    getTransactionDetails,
    getTransactionReportName,
    getDisplayedReportID,
    getTransactionsWithReceipts,
    getUserDetailTooltipText,
    getWhisperDisplayNames,
    getWorkspaceChats,
    getWorkspaceIcon,
    goBackToDetailsPage,
    goBackFromPrivateNotes,
    getInvoicePayerName,
    getInvoicesChatName,
    getPayeeName,
    getQuickActionDetails,
    hasActionsWithErrors,
    hasAutomatedExpensifyAccountIDs,
    hasExpensifyGuidesEmails,
    hasHeldExpenses,
    hasIOUWaitingOnCurrentUserBankAccount,
    hasMissingPaymentMethod,
    hasMissingSmartscanFields,
    hasNonReimbursableTransactions,
    hasOnlyHeldExpenses,
    hasOnlyTransactionsWithPendingRoutes,
    hasReportNameError,
    getReportActionWithSmartscanError,
    hasSmartscanError,
    hasUpdatedTotal,
    hasViolations,
    hasWarningTypeViolations,
    hasNoticeTypeViolations,
    isActionCreator,
    isAdminRoom,
    isAdminsOnlyPostingRoom,
    isAllowedToApproveExpenseReport,
    isAllowedToComment,
    isAllowedToSubmitDraftExpenseReport,
    isAnnounceRoom,
    isArchivedNonExpenseReport,
    isArchivedReport,
    isArchivedNonExpenseReportWithID,
    isArchivedReportWithID,
    isClosedReport,
    isCanceledTaskReport,
    isChatReport,
    isChatRoom,
    isTripRoom,
    isChatThread,
    isChildReport,
    isClosedExpenseReportWithNoExpenses,
    isCompletedTaskReport,
    isConciergeChatReport,
    isControlPolicyExpenseChat,
    isControlPolicyExpenseReport,
    isCurrentUserSubmitter,
    isCurrentUserTheOnlyParticipant,
    isDM,
    isDefaultRoom,
    isDeprecatedGroupDM,
    isEmptyReport,
    isRootGroupChat,
    isExpenseReport,
    isExpenseRequest,
    isExpensifyOnlyParticipantInReport,
    isGroupChat,
    isGroupChatAdmin,
    isGroupPolicy,
    isReportInGroupPolicy,
    isHoldCreator,
    isIOUOwnedByCurrentUser,
    isIOUReport,
    isIOUReportUsingReport,
    isJoinRequestInAdminRoom,
    isDomainRoom,
    isMoneyRequest,
    isMoneyRequestReport,
    isMoneyRequestReportPendingDeletion,
    isOneOnOneChat,
    isOneTransactionThread,
    isOpenExpenseReport,
    isOpenTaskReport,
    isOptimisticPersonalDetail,
    isPaidGroupPolicy,
    isPaidGroupPolicyExpenseChat,
    isPaidGroupPolicyExpenseReport,
    isPayer,
    isPolicyAdmin,
    isPolicyExpenseChat,
    isPolicyExpenseChatAdmin,
    isProcessingReport,
    isReportIDApproved,
    isAwaitingFirstLevelApproval,
    isPublicAnnounceRoom,
    isPublicRoom,
    isReportApproved,
    isReportManuallyReimbursed,
    isReportDataReady,
    isReportFieldDisabled,
    isReportFieldOfTypeTitle,
    isReportManager,
    isReportMessageAttachment,
    isReportOwner,
    isReportParticipant,
    isSelfDM,
    isSettled,
    isSystemChat,
    isTaskReport,
    isThread,
    isTrackExpenseReport,
    isUnread,
    isUnreadWithMention,
    isUserCreatedPolicyRoom,
    isValidReport,
    isValidReportIDFromPath,
    isWaitingForAssigneeToCompleteAction,
    isInvoiceRoom,
    isInvoiceRoomWithID,
    isInvoiceReport,
    isNewDotInvoice,
    isOpenInvoiceReport,
    getDefaultNotificationPreferenceForReport,
    canWriteInReport,
    navigateToDetailsPage,
    navigateToPrivateNotes,
    navigateBackOnDeleteTransaction,
    parseReportRouteParams,
    parseReportActionHtmlToText,
    requiresAttentionFromCurrentUser,
    shouldAutoFocusOnKeyPress,
    shouldCreateNewMoneyRequestReport,
    shouldDisableDetailPage,
    shouldDisableRename,
    shouldDisableThread,
    shouldDisplayThreadReplies,
    shouldDisplayViolationsRBRInLHN,
    shouldReportBeInOptionList,
    shouldReportShowSubscript,
    shouldShowFlagComment,
    getReportActionWithMissingSmartscanFields,
    shouldShowRBRForMissingSmartscanFields,
    shouldUseFullTitleToDisplay,
    updateOptimisticParentReportAction,
    updateReportPreview,
    temporary_getMoneyRequestOptions,
    getTripIDFromTransactionParentReportID,
    buildOptimisticInvoiceReport,
    getInvoiceChatByParticipants,
    isCurrentUserInvoiceReceiver,
    isDraftReport,
    changeMoneyRequestHoldStatus,
    isAdminOwnerApproverOrReportOwner,
    createDraftWorkspaceAndNavigateToConfirmationScreen,
    isChatUsedForOnboarding,
    buildOptimisticExportIntegrationAction,
    getChatUsedForOnboarding,
    getFieldViolationTranslation,
    getFieldViolation,
    getReportViolations,
    findPolicyExpenseChatByPolicyID,
    getIntegrationIcon,
    canBeExported,
    isExported,
    hasOnlyNonReimbursableTransactions,
    getReportLastMessage,
    getMostRecentlyVisitedReport,
    getSourceIDFromReportAction,
    getReportNameValuePairs,
    hasReportViolations,
    isPayAtEndExpenseReport,
    getArchiveReason,
    getApprovalChain,
    isIndividualInvoiceRoom,
    isAuditor,
    hasMissingInvoiceBankAccount,
    reasonForReportToBeInOptionList,
    getReasonAndReportActionThatRequiresAttention,
    buildOptimisticChangeFieldAction,
    isPolicyRelatedReport,
    hasReportErrorsOtherThanFailedReceipt,
    getAllReportErrors,
    getAllReportActionsErrorsAndReportActionThatRequiresAttention,
    hasInvoiceReports,
    shouldUnmaskChat,
    getReportMetadata,
    buildOptimisticSelfDMReport,
    isHiddenForCurrentUser,
    prepareOnboardingOnyxData,
<<<<<<< HEAD
    isTestTransactionReport,
    isSelectedManagerMcTest,
=======
    getReportSubtitlePrefix,
>>>>>>> d97f1b47
};

export type {
    Ancestor,
    DisplayNameWithTooltips,
    OptimisticAddCommentReportAction,
    OptimisticChatReport,
    OptimisticClosedReportAction,
    OptimisticCreatedReportAction,
    OptimisticIOUReportAction,
    OptimisticTaskReportAction,
    OptionData,
    TransactionDetails,
    PartialReportAction,
    ParsingDetails,
    MissingPaymentMethod,
};<|MERGE_RESOLUTION|>--- conflicted
+++ resolved
@@ -9556,12 +9556,9 @@
     buildOptimisticSelfDMReport,
     isHiddenForCurrentUser,
     prepareOnboardingOnyxData,
-<<<<<<< HEAD
     isTestTransactionReport,
     isSelectedManagerMcTest,
-=======
     getReportSubtitlePrefix,
->>>>>>> d97f1b47
 };
 
 export type {
