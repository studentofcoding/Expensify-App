import ExpensiMark from 'expensify-common/lib/ExpensiMark';
import Str from 'expensify-common/lib/str';
import {isEmpty} from 'lodash';
import lodashEscape from 'lodash/escape';
import lodashFindLastIndex from 'lodash/findLastIndex';
import lodashIntersection from 'lodash/intersection';
import lodashIsEqual from 'lodash/isEqual';
import Onyx, {OnyxCollection, OnyxEntry, OnyxUpdate} from 'react-native-onyx';
import {ValueOf} from 'type-fest';
import * as Expensicons from '@components/Icon/Expensicons';
import * as defaultWorkspaceAvatars from '@components/Icon/WorkspaceDefaultAvatars';
import CONST from '@src/CONST';
import {ParentNavigationSummaryParams, TranslationPaths} from '@src/languages/types';
import ONYXKEYS from '@src/ONYXKEYS';
import ROUTES from '@src/ROUTES';
import {Beta, Login, PersonalDetails, PersonalDetailsList, Policy, Report, ReportAction, ReportMetadata, Session, Transaction} from '@src/types/onyx';
import {Errors, Icon, PendingAction} from '@src/types/onyx/OnyxCommon';
import {IOUMessage, OriginalMessageActionName, OriginalMessageCreated} from '@src/types/onyx/OriginalMessage';
import {NotificationPreference} from '@src/types/onyx/Report';
import {Message, ReportActionBase, ReportActions} from '@src/types/onyx/ReportAction';
import {Receipt, WaypointCollection} from '@src/types/onyx/Transaction';
import DeepValueOf from '@src/types/utils/DeepValueOf';
import {EmptyObject, isEmptyObject, isNotEmptyObject} from '@src/types/utils/EmptyObject';
import IconAsset from '@src/types/utils/IconAsset';
import * as CurrencyUtils from './CurrencyUtils';
import DateUtils from './DateUtils';
import isReportMessageAttachment from './isReportMessageAttachment';
import * as LocalePhoneNumber from './LocalePhoneNumber';
import * as Localize from './Localize';
import linkingConfig from './Navigation/linkingConfig';
import Navigation from './Navigation/Navigation';
import * as NumberUtils from './NumberUtils';
import Permissions from './Permissions';
import * as PolicyUtils from './PolicyUtils';
import * as ReportActionsUtils from './ReportActionsUtils';
import {LastVisibleMessage} from './ReportActionsUtils';
import * as TransactionUtils from './TransactionUtils';
import * as Url from './Url';
import * as UserUtils from './UserUtils';

type WelcomeMessage = {showReportName: boolean; phrase1?: string; phrase2?: string};

type ExpenseOriginalMessage = {
    oldComment?: string;
    newComment?: string;
    comment?: string;
    merchant?: string;
    oldCreated?: string;
    created?: string;
    oldMerchant?: string;
    oldAmount?: number;
    amount?: number;
    oldCurrency?: string;
    currency?: string;
    category?: string;
    oldCategory?: string;
    tag?: string;
    oldTag?: string;
    billable?: string;
    oldBillable?: string;
};

type Participant = {
    accountID: number;
    alternateText: string;
    firstName: string;
    icons: Icon[];
    keyForList: string;
    lastName: string;
    login: string;
    phoneNumber: string;
    searchText: string;
    selected: boolean;
    text: string;
};

type SpendBreakdown = {
    nonReimbursableSpend: number;
    reimbursableSpend: number;
    totalDisplaySpend: number;
};

type ParticipantDetails = [number, string, UserUtils.AvatarSource, UserUtils.AvatarSource];

type ReportAndWorkspaceName = {
    rootReportName: string;
    workspaceName?: string;
};

type OptimisticReportAction = {
    commentText: string;
    reportAction: Partial<ReportAction>;
};

type UpdateOptimisticParentReportAction = {
    childVisibleActionCount: number;
    childCommenterCount: number;
    childLastVisibleActionCreated: string;
    childOldestFourAccountIDs: string | undefined;
};

type OptimisticExpenseReport = Pick<
    Report,
    | 'reportID'
    | 'chatReportID'
    | 'policyID'
    | 'type'
    | 'ownerAccountID'
    | 'currency'
    | 'reportName'
    | 'state'
    | 'stateNum'
    | 'statusNum'
    | 'total'
    | 'notificationPreference'
    | 'parentReportID'
    | 'lastVisibleActionCreated'
>;

type OptimisticIOUReportAction = Pick<
    ReportAction,
    | 'actionName'
    | 'actorAccountID'
    | 'automatic'
    | 'avatar'
    | 'isAttachment'
    | 'originalMessage'
    | 'message'
    | 'person'
    | 'reportActionID'
    | 'shouldShow'
    | 'created'
    | 'pendingAction'
    | 'receipt'
    | 'whisperedToAccountIDs'
>;

type OptimisticReportPreview = Pick<
    ReportAction,
    | 'actionName'
    | 'reportActionID'
    | 'pendingAction'
    | 'originalMessage'
    | 'message'
    | 'created'
    | 'actorAccountID'
    | 'childMoneyRequestCount'
    | 'childLastMoneyRequestComment'
    | 'childRecentReceiptTransactionIDs'
    | 'childReportID'
    | 'whisperedToAccountIDs'
> & {reportID?: string; accountID?: number};

type UpdateReportPreview = Pick<
    ReportAction,
    'created' | 'message' | 'childLastMoneyRequestComment' | 'childMoneyRequestCount' | 'childRecentReceiptTransactionIDs' | 'whisperedToAccountIDs'
>;

type ReportRouteParams = {
    reportID: string;
    isSubReportPageRoute: boolean;
};

type ReportOfflinePendingActionAndErrors = {
    addWorkspaceRoomOrChatPendingAction: PendingAction | undefined;
    addWorkspaceRoomOrChatErrors: Record<string, string> | null | undefined;
};

type OptimisticApprovedReportAction = Pick<
    ReportAction,
    'actionName' | 'actorAccountID' | 'automatic' | 'avatar' | 'isAttachment' | 'originalMessage' | 'message' | 'person' | 'reportActionID' | 'shouldShow' | 'created' | 'pendingAction'
>;

type OptimisticSubmittedReportAction = Pick<
    ReportAction,
    'actionName' | 'actorAccountID' | 'automatic' | 'avatar' | 'isAttachment' | 'originalMessage' | 'message' | 'person' | 'reportActionID' | 'shouldShow' | 'created' | 'pendingAction'
>;

type OptimisticEditedTaskReportAction = Pick<
    ReportAction,
    'reportActionID' | 'actionName' | 'pendingAction' | 'actorAccountID' | 'automatic' | 'avatar' | 'created' | 'shouldShow' | 'message' | 'person'
>;

type OptimisticClosedReportAction = Pick<
    ReportAction,
    'actionName' | 'actorAccountID' | 'automatic' | 'avatar' | 'created' | 'message' | 'originalMessage' | 'pendingAction' | 'person' | 'reportActionID' | 'shouldShow'
>;

type OptimisticCreatedReportAction = OriginalMessageCreated &
    Pick<ReportActionBase, 'actorAccountID' | 'automatic' | 'avatar' | 'created' | 'message' | 'person' | 'reportActionID' | 'shouldShow' | 'pendingAction'>;

type OptimisticChatReport = Pick<
    Report,
    | 'type'
    | 'chatType'
    | 'isOwnPolicyExpenseChat'
    | 'isPinned'
    | 'lastActorAccountID'
    | 'lastMessageTranslationKey'
    | 'lastMessageHtml'
    | 'lastMessageText'
    | 'lastReadTime'
    | 'lastVisibleActionCreated'
    | 'notificationPreference'
    | 'oldPolicyName'
    | 'ownerAccountID'
    | 'parentReportActionID'
    | 'parentReportID'
    | 'participantAccountIDs'
    | 'policyID'
    | 'reportID'
    | 'reportName'
    | 'stateNum'
    | 'statusNum'
    | 'visibility'
    | 'welcomeMessage'
    | 'writeCapability'
>;

type OptimisticTaskReportAction = Pick<
    ReportAction,
    | 'actionName'
    | 'actorAccountID'
    | 'automatic'
    | 'avatar'
    | 'created'
    | 'isAttachment'
    | 'message'
    | 'originalMessage'
    | 'person'
    | 'pendingAction'
    | 'reportActionID'
    | 'shouldShow'
    | 'isFirstItem'
>;

type OptimisticWorkspaceChats = {
    announceChatReportID: string;
    announceChatData: OptimisticChatReport;
    announceReportActionData: Record<string, OptimisticCreatedReportAction>;
    announceCreatedReportActionID: string;
    adminsChatReportID: string;
    adminsChatData: OptimisticChatReport;
    adminsReportActionData: Record<string, OptimisticCreatedReportAction>;
    adminsCreatedReportActionID: string;
    expenseChatReportID: string;
    expenseChatData: OptimisticChatReport;
    expenseReportActionData: Record<string, OptimisticCreatedReportAction>;
    expenseCreatedReportActionID: string;
};

type OptimisticModifiedExpenseReportAction = Pick<
    ReportAction,
    'actionName' | 'actorAccountID' | 'automatic' | 'avatar' | 'created' | 'isAttachment' | 'message' | 'originalMessage' | 'person' | 'pendingAction' | 'reportActionID' | 'shouldShow'
> & {reportID?: string};

type OptimisticTaskReport = Pick<
    Report,
    | 'reportID'
    | 'reportName'
    | 'description'
    | 'ownerAccountID'
    | 'participantAccountIDs'
    | 'managerID'
    | 'type'
    | 'parentReportID'
    | 'policyID'
    | 'stateNum'
    | 'statusNum'
    | 'notificationPreference'
    | 'lastVisibleActionCreated'
>;

type TransactionDetails =
    | {
          created: string;
          amount: number;
          currency: string;
          merchant: string;
          waypoints?: WaypointCollection;
          comment: string;
          category: string;
          billable: boolean;
          tag: string;
          mccGroup?: ValueOf<typeof CONST.MCC_GROUPS>;
          cardID: number;
          originalAmount: number;
          originalCurrency: string;
      }
    | undefined;

type OptimisticIOUReport = Pick<
    Report,
    | 'cachedTotal'
    | 'type'
    | 'chatReportID'
    | 'currency'
    | 'managerID'
    | 'ownerAccountID'
    | 'participantAccountIDs'
    | 'reportID'
    | 'state'
    | 'stateNum'
    | 'total'
    | 'reportName'
    | 'notificationPreference'
    | 'parentReportID'
    | 'statusNum'
    | 'lastVisibleActionCreated'
>;
type DisplayNameWithTooltips = Array<Pick<PersonalDetails, 'accountID' | 'pronouns' | 'displayName' | 'login' | 'avatar'>>;

type OptionData = {
    alternateText?: string | null;
    allReportErrors?: Errors | null;
    brickRoadIndicator?: typeof CONST.BRICK_ROAD_INDICATOR_STATUS.ERROR | '' | null;
    tooltipText?: string | null;
    subtitle?: string | null;
    login?: string | null;
    accountID?: number | null;
    status?: string | null;
    phoneNumber?: string | null;
    isUnread?: boolean | null;
    isUnreadWithMention?: boolean | null;
    hasDraftComment?: boolean | null;
    keyForList?: string | null;
    searchText?: string | null;
    isIOUReportOwner?: boolean | null;
    isArchivedRoom?: boolean | null;
    shouldShowSubscript?: boolean | null;
    isPolicyExpenseChat?: boolean | null;
    isMoneyRequestReport?: boolean | null;
    isExpenseRequest?: boolean | null;
    isAllowedToComment?: boolean | null;
    isThread?: boolean | null;
    isTaskReport?: boolean | null;
    parentReportAction?: ReportAction;
    displayNamesWithTooltips?: DisplayNameWithTooltips | null;
} & Report;

type OnyxDataTaskAssigneeChat = {
    optimisticData: OnyxUpdate[];
    successData: OnyxUpdate[];
    failureData: OnyxUpdate[];
    optimisticAssigneeAddComment?: OptimisticReportAction;
    optimisticChatCreatedReportAction?: OptimisticCreatedReportAction;
};

let currentUserEmail: string | undefined;
let currentUserAccountID: number | undefined;
let isAnonymousUser = false;

const defaultAvatarBuildingIconTestID = 'SvgDefaultAvatarBuilding Icon';

Onyx.connect({
    key: ONYXKEYS.SESSION,
    callback: (value) => {
        // When signed out, val is undefined
        if (!value) {
            return;
        }

        currentUserEmail = value.email;
        currentUserAccountID = value.accountID;
        isAnonymousUser = value.authTokenType === 'anonymousAccount';
    },
});

let allPersonalDetails: OnyxCollection<PersonalDetails>;
let currentUserPersonalDetails: OnyxEntry<PersonalDetails>;
Onyx.connect({
    key: ONYXKEYS.PERSONAL_DETAILS_LIST,
    callback: (value) => {
        currentUserPersonalDetails = value?.[currentUserAccountID ?? -1] ?? null;
        allPersonalDetails = value ?? {};
    },
});

let allReports: OnyxCollection<Report>;
Onyx.connect({
    key: ONYXKEYS.COLLECTION.REPORT,
    waitForCollectionCallback: true,
    callback: (value) => (allReports = value),
});

let doesDomainHaveApprovedAccountant = false;
Onyx.connect({
    key: ONYXKEYS.ACCOUNT,
    callback: (value) => (doesDomainHaveApprovedAccountant = value?.doesDomainHaveApprovedAccountant ?? false),
});

let allPolicies: OnyxCollection<Policy>;
Onyx.connect({
    key: ONYXKEYS.COLLECTION.POLICY,
    waitForCollectionCallback: true,
    callback: (value) => (allPolicies = value),
});

let loginList: OnyxEntry<Login>;
Onyx.connect({
    key: ONYXKEYS.LOGIN_LIST,
    callback: (value) => (loginList = value),
});

let allTransactions: OnyxCollection<Transaction> = {};

Onyx.connect({
    key: ONYXKEYS.COLLECTION.TRANSACTION,
    waitForCollectionCallback: true,
    callback: (value) => {
        if (!value) {
            return;
        }
        allTransactions = Object.fromEntries(Object.entries(value).filter(([, transaction]) => transaction));
    },
});

function getChatType(report: OnyxEntry<Report>): ValueOf<typeof CONST.REPORT.CHAT_TYPE> | undefined {
    return report?.chatType;
}

function getPolicy(policyID: string): Policy | EmptyObject {
    if (!allPolicies || !policyID) {
        return {};
    }
    return allPolicies[`${ONYXKEYS.COLLECTION.POLICY}${policyID}`] ?? {};
}

/**
 * Get the policy type from a given report
 * @param policies must have Onyxkey prefix (i.e 'policy_') for keys
 */
function getPolicyType(report: OnyxEntry<Report>, policies: OnyxCollection<Policy>): string {
    return policies?.[`${ONYXKEYS.COLLECTION.POLICY}${report?.policyID}`]?.type ?? '';
}

/**
 * Get the policy name from a given report
 */
function getPolicyName(report: OnyxEntry<Report> | undefined | EmptyObject, returnEmptyIfNotFound = false, policy: OnyxEntry<Policy> | undefined = undefined): string {
    const noPolicyFound = returnEmptyIfNotFound ? '' : Localize.translateLocal('workspace.common.unavailable');
    if (isEmptyObject(report)) {
        return noPolicyFound;
    }

    if ((!allPolicies || Object.keys(allPolicies).length === 0) && !report?.policyName) {
        return Localize.translateLocal('workspace.common.unavailable');
    }
    const finalPolicy = policy ?? allPolicies?.[`${ONYXKEYS.COLLECTION.POLICY}${report?.policyID}`];

    // Public rooms send back the policy name with the reportSummary,
    // since they can also be accessed by people who aren't in the workspace
    // eslint-disable-next-line @typescript-eslint/prefer-nullish-coalescing
    const policyName = finalPolicy?.name || report?.policyName || report?.oldPolicyName || noPolicyFound;

    return policyName;
}

/**
 * Returns the concatenated title for the PrimaryLogins of a report
 */
function getReportParticipantsTitle(accountIDs: number[]): string {
    // Somehow it's possible for the logins coming from report.participantAccountIDs to contain undefined values so we use .filter(Boolean) to remove them.
    return accountIDs.filter(Boolean).join(', ');
}

/**
 * Checks if a report is a chat report.
 */
function isChatReport(report: OnyxEntry<Report>): boolean {
    return report?.type === CONST.REPORT.TYPE.CHAT;
}

/**
 * Checks if a report is an Expense report.
 */
function isExpenseReport(report: OnyxEntry<Report> | EmptyObject): boolean {
    return report?.type === CONST.REPORT.TYPE.EXPENSE;
}

/**
 * Checks if a report is an IOU report.
 */
function isIOUReport(report: OnyxEntry<Report>): boolean {
    return report?.type === CONST.REPORT.TYPE.IOU;
}

/**
 * Checks if a report is a task report.
 */
function isTaskReport(report: OnyxEntry<Report>): boolean {
    return report?.type === CONST.REPORT.TYPE.TASK;
}

/**
 * Checks if a task has been cancelled
 * When a task is deleted, the parentReportAction is updated to have a isDeletedParentAction deleted flag
 * This is because when you delete a task, we still allow you to chat on the report itself
 * There's another situation where you don't have access to the parentReportAction (because it was created in a chat you don't have access to)
 * In this case, we have added the key to the report itself
 */
function isCanceledTaskReport(report: OnyxEntry<Report> | EmptyObject = {}, parentReportAction: OnyxEntry<ReportAction> | EmptyObject = {}): boolean {
    if (isNotEmptyObject(parentReportAction) && (parentReportAction?.message?.[0]?.isDeletedParentAction ?? false)) {
        return true;
    }

    if (isNotEmptyObject(report) && report?.isDeletedParentAction) {
        return true;
    }

    return false;
}

/**
 * Checks if a report is an open task report.
 *
 * @param parentReportAction - The parent report action of the report (Used to check if the task has been canceled)
 */
function isOpenTaskReport(report: OnyxEntry<Report>, parentReportAction: OnyxEntry<ReportAction> | EmptyObject = {}): boolean {
    return isTaskReport(report) && !isCanceledTaskReport(report, parentReportAction) && report?.stateNum === CONST.REPORT.STATE_NUM.OPEN && report?.statusNum === CONST.REPORT.STATUS.OPEN;
}

/**
 * Checks if a report is a completed task report.
 */
function isCompletedTaskReport(report: OnyxEntry<Report>): boolean {
    return isTaskReport(report) && report?.stateNum === CONST.REPORT.STATE_NUM.SUBMITTED && report?.statusNum === CONST.REPORT.STATUS.APPROVED;
}

/**
 * Checks if the current user is the manager of the supplied report
 */
function isReportManager(report: OnyxEntry<Report>): boolean {
    return Boolean(report && report.managerID === currentUserAccountID);
}

/**
 * Checks if the supplied report has been approved
 */
function isReportApproved(report: OnyxEntry<Report> | EmptyObject): boolean {
    return report?.stateNum === CONST.REPORT.STATE_NUM.SUBMITTED && report?.statusNum === CONST.REPORT.STATUS.APPROVED;
}

/**
 * Checks if the supplied report is an expense report in Open state and status.
 */
function isDraftExpenseReport(report: OnyxEntry<Report>): boolean {
    return isExpenseReport(report) && report?.stateNum === CONST.REPORT.STATE_NUM.OPEN && report?.statusNum === CONST.REPORT.STATUS.OPEN;
}

/**
 * Given a collection of reports returns them sorted by last read
 */
function sortReportsByLastRead(reports: OnyxCollection<Report>, reportMetadata: OnyxCollection<ReportMetadata>): Array<OnyxEntry<Report>> {
    return Object.values(reports ?? {})
        .filter((report) => !!report?.reportID && !!(reportMetadata?.[`${ONYXKEYS.COLLECTION.REPORT_METADATA}${report.reportID}`]?.lastVisitTime ?? report?.lastReadTime))
        .sort((a, b) => {
            const aTime = new Date(reportMetadata?.[`${ONYXKEYS.COLLECTION.REPORT_METADATA}${a?.reportID}`]?.lastVisitTime ?? a?.lastReadTime ?? '');
            const bTime = new Date(reportMetadata?.[`${ONYXKEYS.COLLECTION.REPORT_METADATA}${b?.reportID}`]?.lastVisitTime ?? b?.lastReadTime ?? '');

            return aTime.valueOf() - bTime.valueOf();
        });
}

/**
 * Whether the Money Request report is settled
 */
function isSettled(reportID: string | undefined): boolean {
    if (!allReports) {
        return false;
    }
    const report: Report | EmptyObject = allReports[`${ONYXKEYS.COLLECTION.REPORT}${reportID}`] ?? {};
    if (isEmptyObject(report) || report.isWaitingOnBankAccount) {
        return false;
    }

    // In case the payment is scheduled and we are waiting for the payee to set up their wallet,
    // consider the report as paid as well.
    if (report.isWaitingOnBankAccount && report.statusNum === CONST.REPORT.STATUS.APPROVED) {
        return true;
    }

    return report?.statusNum === CONST.REPORT.STATUS.REIMBURSED;
}

/**
 * Whether the current user is the submitter of the report
 */
function isCurrentUserSubmitter(reportID: string): boolean {
    if (!allReports) {
        return false;
    }
    const report = allReports[`${ONYXKEYS.COLLECTION.REPORT}${reportID}`];
    return Boolean(report && report.ownerAccountID === currentUserAccountID);
}

/**
 * Whether the provided report is an Admin room
 */
function isAdminRoom(report: OnyxEntry<Report>): boolean {
    return getChatType(report) === CONST.REPORT.CHAT_TYPE.POLICY_ADMINS;
}

/**
 * Whether the provided report is an Admin-only posting room
 */
function isAdminsOnlyPostingRoom(report: OnyxEntry<Report>): boolean {
    return report?.writeCapability === CONST.REPORT.WRITE_CAPABILITIES.ADMINS;
}

/**
 * Whether the provided report is a Announce room
 */
function isAnnounceRoom(report: OnyxEntry<Report>): boolean {
    return getChatType(report) === CONST.REPORT.CHAT_TYPE.POLICY_ANNOUNCE;
}

/**
 * Whether the provided report is a default room
 */
function isDefaultRoom(report: OnyxEntry<Report>): boolean {
    return [CONST.REPORT.CHAT_TYPE.POLICY_ADMINS, CONST.REPORT.CHAT_TYPE.POLICY_ANNOUNCE, CONST.REPORT.CHAT_TYPE.DOMAIN_ALL].some((type) => type === getChatType(report));
}

/**
 * Whether the provided report is a Domain room
 */
function isDomainRoom(report: OnyxEntry<Report>): boolean {
    return getChatType(report) === CONST.REPORT.CHAT_TYPE.DOMAIN_ALL;
}

/**
 * Whether the provided report is a user created policy room
 */
function isUserCreatedPolicyRoom(report: OnyxEntry<Report>): boolean {
    return getChatType(report) === CONST.REPORT.CHAT_TYPE.POLICY_ROOM;
}

/**
 * Whether the provided report is a Policy Expense chat.
 */
function isPolicyExpenseChat(report: OnyxEntry<Report>): boolean {
    return getChatType(report) === CONST.REPORT.CHAT_TYPE.POLICY_EXPENSE_CHAT || (report?.isPolicyExpenseChat ?? false);
}

/**
 * Whether the provided report belongs to a Control policy and is an expense chat
 */
function isControlPolicyExpenseChat(report: OnyxEntry<Report>): boolean {
    return isPolicyExpenseChat(report) && getPolicyType(report, allPolicies) === CONST.POLICY.TYPE.CORPORATE;
}

/**
 * Whether the provided report belongs to a Control or Collect policy
 */
function isGroupPolicy(report: OnyxEntry<Report>): boolean {
    const policyType = getPolicyType(report, allPolicies);
    return policyType === CONST.POLICY.TYPE.CORPORATE || policyType === CONST.POLICY.TYPE.TEAM;
}

/**
 * Whether the provided report belongs to a Control or Collect policy and is an expense chat
 */
function isGroupPolicyExpenseChat(report: OnyxEntry<Report>): boolean {
    return isPolicyExpenseChat(report) && isGroupPolicy(report);
}

/**
 * Whether the provided report belongs to a Control policy and is an expense report
 */
function isControlPolicyExpenseReport(report: OnyxEntry<Report>): boolean {
    return isExpenseReport(report) && getPolicyType(report, allPolicies) === CONST.POLICY.TYPE.CORPORATE;
}

/**
 * Whether the provided report belongs to a Control or Collect policy and is an expense report
 */
function isGroupPolicyExpenseReport(report: OnyxEntry<Report>): boolean {
    return isExpenseReport(report) && isGroupPolicy(report);
}

/**
 * Whether the provided report is a chat room
 */
function isChatRoom(report: OnyxEntry<Report>): boolean {
    return isUserCreatedPolicyRoom(report) || isDefaultRoom(report);
}

/**
 * Whether the provided report is a public room
 */
function isPublicRoom(report: OnyxEntry<Report>): boolean {
    return report?.visibility === CONST.REPORT.VISIBILITY.PUBLIC || report?.visibility === CONST.REPORT.VISIBILITY.PUBLIC_ANNOUNCE;
}

/**
 * Whether the provided report is a public announce room
 */
function isPublicAnnounceRoom(report: OnyxEntry<Report>): boolean {
    return report?.visibility === CONST.REPORT.VISIBILITY.PUBLIC_ANNOUNCE;
}

/**
 * If the report is a policy expense, the route should be for adding bank account for that policy
 * else since the report is a personal IOU, the route should be for personal bank account.
 */
function getBankAccountRoute(report: OnyxEntry<Report>): string {
    return isPolicyExpenseChat(report) ? ROUTES.BANK_ACCOUNT_WITH_STEP_TO_OPEN.getRoute('', report?.policyID) : ROUTES.SETTINGS_ADD_BANK_ACCOUNT;
}

/**
 * Check if personal detail of accountID is empty or optimistic data
 */
function isOptimisticPersonalDetail(accountID: number): boolean {
    return isEmptyObject(allPersonalDetails?.[accountID]) || !!allPersonalDetails?.[accountID]?.isOptimisticPersonalDetail;
}

/**
 * Checks if a report is a task report from a policy expense chat.
 */
function isWorkspaceTaskReport(report: OnyxEntry<Report>): boolean {
    if (!isTaskReport(report)) {
        return false;
    }
    const parentReport = allReports?.[`${ONYXKEYS.COLLECTION.REPORT}${report?.parentReportID}`] ?? null;
    return isPolicyExpenseChat(parentReport);
}

/**
 * Returns true if report has a parent
 */
function isThread(report: OnyxEntry<Report>): boolean {
    return Boolean(report?.parentReportID && report?.parentReportActionID);
}

/**
 * Returns true if report is of type chat and has a parent and is therefore a Thread.
 */
function isChatThread(report: OnyxEntry<Report>): boolean {
    return isThread(report) && report?.type === CONST.REPORT.TYPE.CHAT;
}

function isDM(report: OnyxEntry<Report>): boolean {
    return isChatReport(report) && !getChatType(report);
}

/**
 * Only returns true if this is our main 1:1 DM report with Concierge
 */
function isConciergeChatReport(report: OnyxEntry<Report>): boolean {
    return report?.participantAccountIDs?.length === 1 && Number(report.participantAccountIDs?.[0]) === CONST.ACCOUNT_ID.CONCIERGE && !isChatThread(report);
}

/**
 * Returns true if report is still being processed
 */
function isProcessingReport(report: OnyxEntry<Report>): boolean {
    return report?.stateNum === CONST.REPORT.STATE_NUM.PROCESSING && report?.statusNum === CONST.REPORT.STATUS.SUBMITTED;
}

/**
 * Check if the report is a single chat report that isn't a thread
 * and personal detail of participant is optimistic data
 */
function shouldDisableDetailPage(report: OnyxEntry<Report>): boolean {
    const participantAccountIDs = report?.participantAccountIDs ?? [];

    if (isChatRoom(report) || isPolicyExpenseChat(report) || isChatThread(report) || isTaskReport(report)) {
        return false;
    }
    if (participantAccountIDs.length === 1) {
        return isOptimisticPersonalDetail(participantAccountIDs[0]);
    }
    return false;
}

/**
 * Returns true if this report has only one participant and it's an Expensify account.
 */
function isExpensifyOnlyParticipantInReport(report: OnyxEntry<Report>): boolean {
    const reportParticipants = report?.participantAccountIDs?.filter((accountID) => accountID !== currentUserAccountID) ?? [];
    return reportParticipants.length === 1 && reportParticipants.some((accountID) => CONST.EXPENSIFY_ACCOUNT_IDS.includes(accountID));
}

/**
 * Returns whether a given report can have tasks created in it.
 * We only prevent the task option if it's a DM/group-DM and the other users are all special Expensify accounts
 *
 */
function canCreateTaskInReport(report: OnyxEntry<Report>): boolean {
    const otherReportParticipants = report?.participantAccountIDs?.filter((accountID) => accountID !== currentUserAccountID) ?? [];
    const areExpensifyAccountsOnlyOtherParticipants = otherReportParticipants?.length >= 1 && otherReportParticipants?.every((accountID) => CONST.EXPENSIFY_ACCOUNT_IDS.includes(accountID));
    if (areExpensifyAccountsOnlyOtherParticipants && isDM(report)) {
        return false;
    }

    return true;
}

/**
 * Returns true if there are any Expensify accounts (i.e. with domain 'expensify.com') in the set of accountIDs
 * by cross-referencing the accountIDs with personalDetails.
 */
function hasExpensifyEmails(accountIDs: number[]): boolean {
    return accountIDs.some((accountID) => Str.extractEmailDomain(allPersonalDetails?.[accountID]?.login ?? '') === CONST.EXPENSIFY_PARTNER_NAME);
}

/**
 * Returns true if there are any guides accounts (team.expensify.com) in a list of accountIDs
 * by cross-referencing the accountIDs with personalDetails since guides that are participants
 * of the user's chats should have their personal details in Onyx.
 */
function hasExpensifyGuidesEmails(accountIDs: number[]): boolean {
    return accountIDs.some((accountID) => Str.extractEmailDomain(allPersonalDetails?.[accountID]?.login ?? '') === CONST.EMAIL.GUIDES_DOMAIN);
}

function findLastAccessedReport(
    reports: OnyxCollection<Report>,
    ignoreDomainRooms: boolean,
    policies: OnyxCollection<Policy>,
    isFirstTimeNewExpensifyUser: boolean,
    openOnAdminRoom = false,
    reportMetadata: OnyxCollection<ReportMetadata> = {},
): OnyxEntry<Report> {
    // If it's the user's first time using New Expensify, then they could either have:
    //   - just a Concierge report, if so we'll return that
    //   - their Concierge report, and a separate report that must have deeplinked them to the app before they created their account.
    // If it's the latter, we'll use the deeplinked report over the Concierge report,
    // since the Concierge report would be incorrectly selected over the deep-linked report in the logic below.
    let sortedReports = sortReportsByLastRead(reports, reportMetadata);

    let adminReport: OnyxEntry<Report> | undefined;
    if (openOnAdminRoom) {
        adminReport = sortedReports.find((report) => {
            const chatType = getChatType(report);
            return chatType === CONST.REPORT.CHAT_TYPE.POLICY_ADMINS;
        });
    }

    if (isFirstTimeNewExpensifyUser) {
        if (sortedReports.length === 1) {
            return sortedReports[0];
        }

        return adminReport ?? sortedReports.find((report) => !isConciergeChatReport(report)) ?? null;
    }

    if (ignoreDomainRooms) {
        // We allow public announce rooms, admins, and announce rooms through since we bypass the default rooms beta for them.
        // Check where ReportUtils.findLastAccessedReport is called in MainDrawerNavigator.js for more context.
        // Domain rooms are now the only type of default room that are on the defaultRooms beta.
        sortedReports = sortedReports.filter(
            (report) => !isDomainRoom(report) || getPolicyType(report, policies) === CONST.POLICY.TYPE.FREE || hasExpensifyGuidesEmails(report?.participantAccountIDs ?? []),
        );
    }

    return adminReport ?? sortedReports.at(-1) ?? null;
}

/**
 * Whether the provided report is an archived room
 */
function isArchivedRoom(report: OnyxEntry<Report> | EmptyObject): boolean {
    return report?.statusNum === CONST.REPORT.STATUS.CLOSED && report?.stateNum === CONST.REPORT.STATE_NUM.SUBMITTED;
}

/**
 * Checks if the current user is allowed to comment on the given report.
 */
function isAllowedToComment(report: Report): boolean {
    // Default to allowing all users to post
    const capability = report?.writeCapability ?? CONST.REPORT.WRITE_CAPABILITIES.ALL;

    if (capability === CONST.REPORT.WRITE_CAPABILITIES.ALL) {
        return true;
    }

    // If unauthenticated user opens public chat room using deeplink, they do not have policies available and they cannot comment
    if (!allPolicies) {
        return false;
    }

    // If we've made it here, commenting on this report is restricted.
    // If the user is an admin, allow them to post.
    const policy = allPolicies[`${ONYXKEYS.COLLECTION.POLICY}${report?.policyID}`];
    return policy?.role === CONST.POLICY.ROLE.ADMIN;
}

/**
 * Checks if the current user is the admin of the policy given the policy expense chat.
 */
function isPolicyExpenseChatAdmin(report: OnyxEntry<Report>, policies: OnyxCollection<Policy>): boolean {
    if (!isPolicyExpenseChat(report)) {
        return false;
    }

    const policyRole = policies?.[`${ONYXKEYS.COLLECTION.POLICY}${report?.policyID}`]?.role;

    return policyRole === CONST.POLICY.ROLE.ADMIN;
}

/**
 * Checks if the current user is the admin of the policy.
 */
function isPolicyAdmin(policyID: string, policies: OnyxCollection<Policy>): boolean {
    const policyRole = policies?.[`${ONYXKEYS.COLLECTION.POLICY}${policyID}`]?.role;

    return policyRole === CONST.POLICY.ROLE.ADMIN;
}

/**
 * Returns true if report has a single participant.
 */
function hasSingleParticipant(report: OnyxEntry<Report>): boolean {
    return report?.participantAccountIDs?.length === 1;
}

/**
 * Checks whether all the transactions linked to the IOU report are of the Distance Request type
 *
 */
function hasOnlyDistanceRequestTransactions(iouReportID: string | undefined): boolean {
    const transactions = TransactionUtils.getAllReportTransactions(iouReportID);
    return transactions.every((transaction) => TransactionUtils.isDistanceRequest(transaction));
}

/**
 * If the report is a thread and has a chat type set, it is a workspace chat.
 */
function isWorkspaceThread(report: OnyxEntry<Report>): boolean {
    return isThread(report) && isChatReport(report) && !isDM(report);
}

/**
 * Returns true if reportAction is the first chat preview of a Thread
 */
function isThreadFirstChat(reportAction: OnyxEntry<ReportAction>, reportID: string): boolean {
    return reportAction?.childReportID?.toString() === reportID;
}

/**
 * Checks if a report is a child report.
 */
function isChildReport(report: OnyxEntry<Report>): boolean {
    return isThread(report) || isTaskReport(report);
}

/**
 * An Expense Request is a thread where the parent report is an Expense Report and
 * the parentReportAction is a transaction.
 */
function isExpenseRequest(report: OnyxEntry<Report>): boolean {
    if (isThread(report)) {
        const parentReportAction = ReportActionsUtils.getParentReportAction(report);
        const parentReport = allReports?.[`${ONYXKEYS.COLLECTION.REPORT}${report?.parentReportID}`] ?? null;
        return isExpenseReport(parentReport) && isNotEmptyObject(parentReportAction) && ReportActionsUtils.isTransactionThread(parentReportAction);
    }
    return false;
}

/**
 * An IOU Request is a thread where the parent report is an IOU Report and
 * the parentReportAction is a transaction.
 */
function isIOURequest(report: OnyxEntry<Report>): boolean {
    if (isThread(report)) {
        const parentReportAction = ReportActionsUtils.getParentReportAction(report);
        const parentReport = allReports?.[`${ONYXKEYS.COLLECTION.REPORT}${report?.parentReportID}`] ?? null;
        return isIOUReport(parentReport) && isNotEmptyObject(parentReportAction) && ReportActionsUtils.isTransactionThread(parentReportAction);
    }
    return false;
}

/**
 * Checks if a report is an IOU or expense request.
 */
function isMoneyRequest(reportOrID: OnyxEntry<Report> | string): boolean {
    const report = typeof reportOrID === 'string' ? allReports?.[`${ONYXKEYS.COLLECTION.REPORT}${reportOrID}`] ?? null : reportOrID;
    return isIOURequest(report) || isExpenseRequest(report);
}

/**
 * Checks if a report is an IOU or expense report.
 */
function isMoneyRequestReport(reportOrID: OnyxEntry<Report> | string): boolean {
    const report = typeof reportOrID === 'object' ? reportOrID : allReports?.[`${ONYXKEYS.COLLECTION.REPORT}${reportOrID}`] ?? null;
    return isIOUReport(report) || isExpenseReport(report);
}

/**
 * Should return true only for personal 1:1 report
 *
 */
function isOneOnOneChat(report: OnyxEntry<Report>): boolean {
    const participantAccountIDs = report?.participantAccountIDs ?? [];
    return (
        !isThread(report) &&
        !isChatRoom(report) &&
        !isExpenseRequest(report) &&
        !isMoneyRequestReport(report) &&
        !isPolicyExpenseChat(report) &&
        !isTaskReport(report) &&
        isDM(report) &&
        !isIOUReport(report) &&
        participantAccountIDs.length === 1
    );
}

/**
 * Get the report given a reportID
 */
function getReport(reportID: string | undefined): OnyxEntry<Report> | EmptyObject {
    /**
     * Using typical string concatenation here due to performance issues
     * with template literals.
     */
    if (!allReports) {
        return {};
    }

    return allReports?.[ONYXKEYS.COLLECTION.REPORT + reportID] ?? {};
}

/**
 * Get the notification preference given a report
 */
function getReportNotificationPreference(report: OnyxEntry<Report>): string | number {
    return report?.notificationPreference ?? '';
}

/**
 * Returns whether or not the author of the action is this user
 *
 */
function isActionCreator(reportAction: OnyxEntry<ReportAction>): boolean {
    return reportAction?.actorAccountID === currentUserAccountID;
}

/**
 * Can only delete if the author is this user and the action is an ADDCOMMENT action or an IOU action in an unsettled report, or if the user is a
 * policy admin
 */
function canDeleteReportAction(reportAction: OnyxEntry<ReportAction>, reportID: string): boolean {
    const report = getReport(reportID);

    const isActionOwner = reportAction?.actorAccountID === currentUserAccountID;

    if (reportAction?.actionName === CONST.REPORT.ACTIONS.TYPE.IOU) {
        // For now, users cannot delete split actions
        const isSplitAction = reportAction?.originalMessage?.type === CONST.IOU.REPORT_ACTION_TYPE.SPLIT;

        if (isSplitAction || isSettled(String(reportAction?.originalMessage?.IOUReportID)) || (isNotEmptyObject(report) && isReportApproved(report))) {
            return false;
        }

        if (isActionOwner) {
            return true;
        }
    }

    if (
        reportAction?.actionName !== CONST.REPORT.ACTIONS.TYPE.ADDCOMMENT ||
        reportAction?.pendingAction === CONST.RED_BRICK_ROAD_PENDING_ACTION.DELETE ||
        ReportActionsUtils.isCreatedTaskReportAction(reportAction) ||
        reportAction?.actorAccountID === CONST.ACCOUNT_ID.CONCIERGE
    ) {
        return false;
    }

    const policy = allPolicies?.[`${ONYXKEYS.COLLECTION.POLICY}${report?.policyID}`];
    const isAdmin = policy?.role === CONST.POLICY.ROLE.ADMIN && isNotEmptyObject(report) && !isDM(report);

    return isActionOwner || isAdmin;
}

/**
 * Get welcome message based on room type
 */
function getRoomWelcomeMessage(report: OnyxEntry<Report>, isUserPolicyAdmin: boolean): WelcomeMessage {
    const welcomeMessage: WelcomeMessage = {showReportName: true};
    const workspaceName = getPolicyName(report);

    if (isArchivedRoom(report)) {
        welcomeMessage.phrase1 = Localize.translateLocal('reportActionsView.beginningOfArchivedRoomPartOne');
        welcomeMessage.phrase2 = Localize.translateLocal('reportActionsView.beginningOfArchivedRoomPartTwo');
    } else if (isDomainRoom(report)) {
        welcomeMessage.phrase1 = Localize.translateLocal('reportActionsView.beginningOfChatHistoryDomainRoomPartOne', {domainRoom: report?.reportName ?? ''});
        welcomeMessage.phrase2 = Localize.translateLocal('reportActionsView.beginningOfChatHistoryDomainRoomPartTwo');
    } else if (isAdminRoom(report)) {
        welcomeMessage.phrase1 = Localize.translateLocal('reportActionsView.beginningOfChatHistoryAdminRoomPartOne', {workspaceName});
        welcomeMessage.phrase2 = Localize.translateLocal('reportActionsView.beginningOfChatHistoryAdminRoomPartTwo');
    } else if (isAdminsOnlyPostingRoom(report) && !isUserPolicyAdmin) {
        welcomeMessage.phrase1 = Localize.translateLocal('reportActionsView.beginningOfChatHistoryAdminOnlyPostingRoom');
        welcomeMessage.showReportName = false;
    } else if (isAnnounceRoom(report)) {
        welcomeMessage.phrase1 = Localize.translateLocal('reportActionsView.beginningOfChatHistoryAnnounceRoomPartOne', {workspaceName});
        welcomeMessage.phrase2 = Localize.translateLocal('reportActionsView.beginningOfChatHistoryAnnounceRoomPartTwo', {workspaceName});
    } else {
        // Message for user created rooms or other room types.
        welcomeMessage.phrase1 = Localize.translateLocal('reportActionsView.beginningOfChatHistoryUserRoomPartOne');
        welcomeMessage.phrase2 = Localize.translateLocal('reportActionsView.beginningOfChatHistoryUserRoomPartTwo');
    }

    return welcomeMessage;
}

/**
 * Returns true if Concierge is one of the chat participants (1:1 as well as group chats)
 */
function chatIncludesConcierge(report: OnyxEntry<Report>): boolean {
    return Boolean(report?.participantAccountIDs?.length && report?.participantAccountIDs?.includes(CONST.ACCOUNT_ID.CONCIERGE));
}

/**
 * Returns true if there is any automated expensify account `in accountIDs
 */
function hasAutomatedExpensifyAccountIDs(accountIDs: number[]): boolean {
    return accountIDs.some((accountID) => CONST.EXPENSIFY_ACCOUNT_IDS.includes(accountID));
}

function getReportRecipientAccountIDs(report: OnyxEntry<Report>, currentLoginAccountID: number): number[] {
    let finalReport: OnyxEntry<Report> = report;
    // In 1:1 chat threads, the participants will be the same as parent report. If a report is specifically a 1:1 chat thread then we will
    // get parent report and use its participants array.
    if (isThread(report) && !(isTaskReport(report) || isMoneyRequestReport(report))) {
        const parentReport = allReports?.[`${ONYXKEYS.COLLECTION.REPORT}${report?.parentReportID}`] ?? null;
        if (hasSingleParticipant(parentReport)) {
            finalReport = parentReport;
        }
    }

    let finalParticipantAccountIDs: number[] | undefined = [];
    if (isMoneyRequestReport(report)) {
        // For money requests i.e the IOU (1:1 person) and Expense (1:* person) reports, use the full `initialParticipantAccountIDs` array
        // and add the `ownerAccountId`. Money request reports don't add `ownerAccountId` in `participantAccountIDs` array
        const defaultParticipantAccountIDs = finalReport?.participantAccountIDs ?? [];
        const setOfParticipantAccountIDs = new Set<number>(report?.ownerAccountID ? [...defaultParticipantAccountIDs, report.ownerAccountID] : defaultParticipantAccountIDs);
        finalParticipantAccountIDs = [...setOfParticipantAccountIDs];
    } else if (isTaskReport(report)) {
        // Task reports `managerID` will change when assignee is changed, in that case the old `managerID` is still present in `participantAccountIDs`
        // array along with the new one. We only need the `managerID` as a participant here.
        finalParticipantAccountIDs = report?.managerID ? [report?.managerID] : [];
    } else {
        finalParticipantAccountIDs = finalReport?.participantAccountIDs;
    }

    const reportParticipants = finalParticipantAccountIDs?.filter((accountID) => accountID !== currentLoginAccountID) ?? [];
    const participantsWithoutExpensifyAccountIDs = reportParticipants.filter((participant) => !CONST.EXPENSIFY_ACCOUNT_IDS.includes(participant ?? 0));
    return participantsWithoutExpensifyAccountIDs;
}

/**
 * Whether the time row should be shown for a report.
 */
function canShowReportRecipientLocalTime(personalDetails: OnyxCollection<PersonalDetails>, report: OnyxEntry<Report>, accountID: number): boolean {
    const reportRecipientAccountIDs = getReportRecipientAccountIDs(report, accountID);
    const hasMultipleParticipants = reportRecipientAccountIDs.length > 1;
    const reportRecipient = personalDetails?.[reportRecipientAccountIDs[0]];
    const reportRecipientTimezone = reportRecipient?.timezone ?? CONST.DEFAULT_TIME_ZONE;
    const isReportParticipantValidated = reportRecipient?.validated ?? false;
    return Boolean(!hasMultipleParticipants && !isChatRoom(report) && !isPolicyExpenseChat(report) && reportRecipient && reportRecipientTimezone?.selected && isReportParticipantValidated);
}

/**
 * Shorten last message text to fixed length and trim spaces.
 */
function formatReportLastMessageText(lastMessageText: string, isModifiedExpenseMessage = false): string {
    if (isModifiedExpenseMessage) {
        return String(lastMessageText).trim().replace(CONST.REGEX.LINE_BREAK, '').trim();
    }
    return String(lastMessageText).trim().replace(CONST.REGEX.AFTER_FIRST_LINE_BREAK, '').substring(0, CONST.REPORT.LAST_MESSAGE_TEXT_MAX_LENGTH).trim();
}

/**
 * Helper method to return the default avatar associated with the given login
 */
function getDefaultWorkspaceAvatar(workspaceName?: string): IconAsset {
    if (!workspaceName) {
        return defaultWorkspaceAvatars.WorkspaceBuilding;
    }

    // Remove all chars not A-Z or 0-9 including underscore
    const alphaNumeric = workspaceName
        .normalize('NFD')
        .replace(/[^0-9a-z]/gi, '')
        .toUpperCase();

    const workspace = `Workspace${alphaNumeric[0]}` as keyof typeof defaultWorkspaceAvatars;
    const defaultWorkspaceAvatar = defaultWorkspaceAvatars[workspace];

    return !alphaNumeric ? defaultWorkspaceAvatars.WorkspaceBuilding : defaultWorkspaceAvatar;
}

/**
 * Helper method to return the default avatar testID associated with the given login
 */
function getDefaultWorkspaceAvatarTestID(workspaceName: string): string {
    if (!workspaceName) {
        return defaultAvatarBuildingIconTestID;
    }

    // Remove all chars not A-Z or 0-9 including underscore
    const alphaNumeric = workspaceName
        .normalize('NFD')
        .replace(/[^0-9a-z]/gi, '')
        .toLowerCase();

    return !alphaNumeric ? defaultAvatarBuildingIconTestID : `SvgDefaultAvatar_${alphaNumeric[0]} Icon`;
}

function getWorkspaceAvatar(report: OnyxEntry<Report>): UserUtils.AvatarSource {
    const workspaceName = getPolicyName(report, false, allPolicies?.[`${ONYXKEYS.COLLECTION.POLICY}${report?.policyID}`]);
    const avatar = allPolicies?.[`${ONYXKEYS.COLLECTION.POLICY}${report?.policyID}`]?.avatar ?? '';
    return !isEmpty(avatar) ? avatar : getDefaultWorkspaceAvatar(workspaceName);
}

/**
 * Returns the appropriate icons for the given chat report using the stored personalDetails.
 * The Avatar sources can be URLs or Icon components according to the chat type.
 */
function getIconsForParticipants(participants: number[], personalDetails: OnyxCollection<PersonalDetails>): Icon[] {
    const participantDetails: ParticipantDetails[] = [];
    const participantsList = participants || [];

    for (const accountID of participantsList) {
        const avatarSource = UserUtils.getAvatar(personalDetails?.[accountID]?.avatar ?? '', accountID);
        const displayNameLogin = personalDetails?.[accountID]?.displayName ? personalDetails?.[accountID]?.displayName : personalDetails?.[accountID]?.login;
        participantDetails.push([accountID, displayNameLogin ?? '', avatarSource, personalDetails?.[accountID]?.fallbackIcon ?? '']);
    }

    const sortedParticipantDetails = participantDetails.sort((first, second) => {
        // First sort by displayName/login
        const displayNameLoginOrder = first[1].localeCompare(second[1]);
        if (displayNameLoginOrder !== 0) {
            return displayNameLoginOrder;
        }

        // Then fallback on accountID as the final sorting criteria.
        // This will ensure that the order of avatars with same login/displayName
        // stay consistent across all users and devices
        return first[0] - second[0];
    });

    // Now that things are sorted, gather only the avatars (second element in the array) and return those
    const avatars: Icon[] = [];

    for (const sortedParticipantDetail of sortedParticipantDetails) {
        const userIcon = {
            id: sortedParticipantDetail[0],
            source: sortedParticipantDetail[2],
            type: CONST.ICON_TYPE_AVATAR,
            name: sortedParticipantDetail[1],
            fallbackIcon: sortedParticipantDetail[3],
        };
        avatars.push(userIcon);
    }

    return avatars;
}

/**
 * Given a report, return the associated workspace icon.
 */
function getWorkspaceIcon(report: OnyxEntry<Report>, policy: OnyxEntry<Policy> = null): Icon {
    const workspaceName = getPolicyName(report, false, policy);
    const policyExpenseChatAvatarSource = allPolicies?.[`${ONYXKEYS.COLLECTION.POLICY}${report?.policyID}`]?.avatar
        ? allPolicies?.[`${ONYXKEYS.COLLECTION.POLICY}${report?.policyID}`]?.avatar
        : getDefaultWorkspaceAvatar(workspaceName);

    const workspaceIcon: Icon = {
        source: policyExpenseChatAvatarSource ?? '',
        type: CONST.ICON_TYPE_WORKSPACE,
        name: workspaceName,
        id: -1,
    };
    return workspaceIcon;
}

/**
 * Returns the appropriate icons for the given chat report using the stored personalDetails.
 * The Avatar sources can be URLs or Icon components according to the chat type.
 */
function getIcons(
    report: OnyxEntry<Report>,
    personalDetails: OnyxCollection<PersonalDetails>,
    defaultIcon: UserUtils.AvatarSource | null = null,
    defaultName = '',
    defaultAccountID = -1,
    policy: OnyxEntry<Policy> = null,
): Icon[] {
    if (isEmptyObject(report)) {
        const fallbackIcon: Icon = {
            source: defaultIcon ?? Expensicons.FallbackAvatar,
            type: CONST.ICON_TYPE_AVATAR,
            name: defaultName,
            id: defaultAccountID,
        };
        return [fallbackIcon];
    }
    if (isExpenseRequest(report)) {
        const parentReportAction = ReportActionsUtils.getParentReportAction(report);
        const workspaceIcon = getWorkspaceIcon(report, policy);
        const memberIcon = {
            source: UserUtils.getAvatar(personalDetails?.[parentReportAction.actorAccountID ?? -1]?.avatar ?? '', parentReportAction.actorAccountID ?? -1),
            id: parentReportAction.actorAccountID,
            type: CONST.ICON_TYPE_AVATAR,
            name: personalDetails?.[parentReportAction.actorAccountID ?? -1]?.displayName ?? '',
            fallbackIcon: personalDetails?.[parentReportAction.actorAccountID ?? -1]?.fallbackIcon,
        };

        return [memberIcon, workspaceIcon];
    }
    if (isChatThread(report)) {
        const parentReportAction = ReportActionsUtils.getParentReportAction(report);

        const actorAccountID = parentReportAction.actorAccountID;
        const actorDisplayName = allPersonalDetails?.[actorAccountID ?? -1]?.displayName ?? '';
        const actorIcon = {
            id: actorAccountID,
            source: UserUtils.getAvatar(personalDetails?.[actorAccountID ?? -1]?.avatar ?? '', actorAccountID ?? -1),
            name: actorDisplayName,
            type: CONST.ICON_TYPE_AVATAR,
            fallbackIcon: personalDetails?.[parentReportAction.actorAccountID ?? -1]?.fallbackIcon,
        };

        if (isWorkspaceThread(report)) {
            const workspaceIcon = getWorkspaceIcon(report, policy);
            return [actorIcon, workspaceIcon];
        }
        return [actorIcon];
    }
    if (isTaskReport(report)) {
        const ownerIcon = {
            id: report?.ownerAccountID,
            source: UserUtils.getAvatar(personalDetails?.[report?.ownerAccountID ?? -1]?.avatar ?? '', report?.ownerAccountID ?? -1),
            type: CONST.ICON_TYPE_AVATAR,
            name: personalDetails?.[report?.ownerAccountID ?? -1]?.displayName ?? '',
            fallbackIcon: personalDetails?.[report?.ownerAccountID ?? -1]?.fallbackIcon,
        };

        if (isWorkspaceTaskReport(report)) {
            const workspaceIcon = getWorkspaceIcon(report, policy);
            return [ownerIcon, workspaceIcon];
        }

        return [ownerIcon];
    }
    if (isDomainRoom(report)) {
        // Get domain name after the #. Domain Rooms use our default workspace avatar pattern.
        const domainName = report?.reportName?.substring(1);
        const policyExpenseChatAvatarSource = getDefaultWorkspaceAvatar(domainName);
        const domainIcon: Icon = {
            source: policyExpenseChatAvatarSource,
            type: CONST.ICON_TYPE_WORKSPACE,
            name: domainName ?? '',
            id: -1,
        };
        return [domainIcon];
    }
    if (isAdminRoom(report) || isAnnounceRoom(report) || isChatRoom(report) || isArchivedRoom(report)) {
        const workspaceIcon = getWorkspaceIcon(report, policy);
        return [workspaceIcon];
    }
    if (isPolicyExpenseChat(report) || isExpenseReport(report)) {
        const workspaceIcon = getWorkspaceIcon(report, policy);
        const memberIcon = {
            source: UserUtils.getAvatar(personalDetails?.[report?.ownerAccountID ?? -1]?.avatar ?? '', report?.ownerAccountID ?? -1),
            id: report?.ownerAccountID,
            type: CONST.ICON_TYPE_AVATAR,
            name: personalDetails?.[report?.ownerAccountID ?? -1]?.displayName ?? '',
            fallbackIcon: personalDetails?.[report?.ownerAccountID ?? -1]?.fallbackIcon,
        };
        return isExpenseReport(report) ? [memberIcon, workspaceIcon] : [workspaceIcon, memberIcon];
    }
    if (isIOUReport(report)) {
        const managerIcon = {
            source: UserUtils.getAvatar(personalDetails?.[report?.managerID ?? -1]?.avatar ?? '', report?.managerID ?? -1),
            id: report?.managerID,
            type: CONST.ICON_TYPE_AVATAR,
            name: personalDetails?.[report?.managerID ?? -1]?.displayName ?? '',
            fallbackIcon: personalDetails?.[report?.managerID ?? -1]?.fallbackIcon,
        };
        const ownerIcon = {
            id: report?.ownerAccountID,
            source: UserUtils.getAvatar(personalDetails?.[report?.ownerAccountID ?? -1]?.avatar ?? '', report?.ownerAccountID ?? -1),
            type: CONST.ICON_TYPE_AVATAR,
            name: personalDetails?.[report?.ownerAccountID ?? -1]?.displayName ?? '',
            fallbackIcon: personalDetails?.[report?.ownerAccountID ?? -1]?.fallbackIcon,
        };
        const isPayer = currentUserAccountID === report?.managerID;

        return isPayer ? [managerIcon, ownerIcon] : [ownerIcon, managerIcon];
    }

    return getIconsForParticipants(report?.participantAccountIDs ?? [], personalDetails);
}

/**
 * Gets the personal details for a login by looking in the ONYXKEYS.PERSONAL_DETAILS_LIST Onyx key (stored in the local variable, allPersonalDetails). If it doesn't exist in Onyx,
 * then a default object is constructed.
 */
function getPersonalDetailsForAccountID(accountID: number): Partial<PersonalDetails> {
    if (!accountID) {
        return {};
    }
    if (Number(accountID) === CONST.ACCOUNT_ID.CONCIERGE) {
        return {
            accountID,
            displayName: 'Concierge',
            login: CONST.EMAIL.CONCIERGE,
            avatar: UserUtils.getDefaultAvatar(accountID),
        };
    }
    return (
        allPersonalDetails?.[accountID] ?? {
            avatar: UserUtils.getDefaultAvatar(accountID),
            isOptimisticPersonalDetail: true,
        }
    );
}

/**
 * Get the displayName for a single report participant.
 */
function getDisplayNameForParticipant(accountID?: number, shouldUseShortForm = false, shouldFallbackToHidden = true): string | undefined {
    if (!accountID) {
        return '';
    }

    const personalDetails = getPersonalDetailsForAccountID(accountID);
    // console.log(personalDetails);
    // eslint-disable-next-line @typescript-eslint/prefer-nullish-coalescing
    const formattedLogin = LocalePhoneNumber.formatPhoneNumber(personalDetails.login || '');
    // This is to check if account is an invite/optimistically created one
    // and prevent from falling back to 'Hidden', so a correct value is shown
    // when searching for a new user
    if (personalDetails.isOptimisticPersonalDetail === true) {
        // eslint-disable-next-line @typescript-eslint/prefer-nullish-coalescing
        return formattedLogin;
    }
    const longName = personalDetails.displayName ? personalDetails.displayName : formattedLogin;

    const shortName = personalDetails.firstName ? personalDetails.firstName : longName;

    if (!longName && shouldFallbackToHidden) {
        return Localize.translateLocal('common.hidden');
    }
    return shouldUseShortForm ? shortName : longName;
}

function getDisplayNamesWithTooltips(
    personalDetailsList: PersonalDetails[] | PersonalDetailsList,
    isMultipleParticipantReport: boolean,
    shouldFallbackToHidden = true,
): DisplayNameWithTooltips {
    const personalDetailsListArray = Array.isArray(personalDetailsList) ? personalDetailsList : Object.values(personalDetailsList);

    return personalDetailsListArray
        .map((user) => {
            const accountID = Number(user?.accountID);
            // eslint-disable-next-line @typescript-eslint/prefer-nullish-coalescing
            const displayName = getDisplayNameForParticipant(accountID, isMultipleParticipantReport, shouldFallbackToHidden) || user?.login || '';
            const avatar = UserUtils.getDefaultAvatar(accountID);

            let pronouns = user?.pronouns ?? undefined;
            if (pronouns?.startsWith(CONST.PRONOUNS.PREFIX)) {
                const pronounTranslationKey = pronouns.replace(CONST.PRONOUNS.PREFIX, '');
                pronouns = Localize.translateLocal(`pronouns.${pronounTranslationKey}` as TranslationPaths);
            }

            return {
                displayName,
                avatar,
                login: user?.login ?? '',
                accountID,
                pronouns,
            };
        })
        .sort((first, second) => {
            // First sort by displayName/login
            const displayNameLoginOrder = first.displayName.localeCompare(second.displayName);
            if (displayNameLoginOrder !== 0) {
                return displayNameLoginOrder;
            }

            // Then fallback on accountID as the final sorting criteria.
            return first.accountID - second.accountID;
        });
}

/**
 * Gets a joined string of display names from the list of display name with tooltip objects.
 *
 */
function getDisplayNamesStringFromTooltips(displayNamesWithTooltips: DisplayNameWithTooltips | undefined) {
    return displayNamesWithTooltips
        ?.map(({displayName}) => displayName)
        .filter(Boolean)
        .join(', ');
}

/**
 * For a deleted parent report action within a chat report,
 * let us return the appropriate display message
 *
 * @param reportAction - The deleted report action of a chat report for which we need to return message.
 */
function getDeletedParentActionMessageForChatReport(reportAction: OnyxEntry<ReportAction>): string {
    // By default, let us display [Deleted message]
    let deletedMessageText = Localize.translateLocal('parentReportAction.deletedMessage');
    if (ReportActionsUtils.isCreatedTaskReportAction(reportAction)) {
        // For canceled task report, let us display [Deleted task]
        deletedMessageText = Localize.translateLocal('parentReportAction.deletedTask');
    }
    return deletedMessageText;
}

/**
 * Returns the preview message for `REIMBURSEMENTQUEUED` action
 *

 */
function getReimbursementQueuedActionMessage(reportAction: OnyxEntry<ReportAction>, report: OnyxEntry<Report>): string {
    const submitterDisplayName = getDisplayNameForParticipant(report?.ownerAccountID, true) ?? '';
    const originalMessage = reportAction?.originalMessage as IOUMessage | undefined;
    let messageKey: TranslationPaths;
    if (originalMessage?.paymentType === CONST.IOU.PAYMENT_TYPE.EXPENSIFY) {
        messageKey = 'iou.waitingOnEnabledWallet';
    } else {
        messageKey = 'iou.waitingOnBankAccount';
    }

    return Localize.translateLocal(messageKey, {submitterDisplayName});
}

/**
 * Returns the preview message for `REIMBURSEMENTDEQUEUED` action
 */
function getReimbursementDeQueuedActionMessage(report: OnyxEntry<Report>): string {
    const submitterDisplayName = getDisplayNameForParticipant(report?.ownerAccountID, true) ?? '';
    const amount = CurrencyUtils.convertToDisplayString(report?.total ?? 0, report?.currency);

    return Localize.translateLocal('iou.canceledRequest', {submitterDisplayName, amount});
}

/**
 * Returns the last visible message for a given report after considering the given optimistic actions
 *
 * @param reportID - the report for which last visible message has to be fetched
 * @param [actionsToMerge] - the optimistic merge actions that needs to be considered while fetching last visible message

 */
function getLastVisibleMessage(reportID: string | undefined, actionsToMerge: ReportActions = {}): LastVisibleMessage {
    const report = getReport(reportID);
    const lastVisibleAction = ReportActionsUtils.getLastVisibleAction(reportID ?? '', actionsToMerge);

    // For Chat Report with deleted parent actions, let us fetch the correct message
    if (ReportActionsUtils.isDeletedParentAction(lastVisibleAction) && isNotEmptyObject(report) && isChatReport(report)) {
        const lastMessageText = getDeletedParentActionMessageForChatReport(lastVisibleAction);
        return {
            lastMessageText,
        };
    }

    // Fetch the last visible message for report represented by reportID and based on actions to merge.
    return ReportActionsUtils.getLastVisibleMessage(reportID ?? '', actionsToMerge);
}

/**
 * Checks if a report is an open task report assigned to current user.
 *
 * @param [parentReportAction] - The parent report action of the report (Used to check if the task has been canceled)
 */
function isWaitingForAssigneeToCompleteTask(report: OnyxEntry<Report>, parentReportAction: OnyxEntry<ReportAction> | EmptyObject = {}): boolean {
    return isTaskReport(report) && isReportManager(report) && isOpenTaskReport(report, parentReportAction);
}

function isUnreadWithMention(reportOrOption: OnyxEntry<Report> | OptionData): boolean {
    if (!reportOrOption) {
        return false;
    }
    // lastMentionedTime and lastReadTime are both datetime strings and can be compared directly
    const lastMentionedTime = reportOrOption.lastMentionedTime ?? '';
    const lastReadTime = reportOrOption.lastReadTime ?? '';
    return Boolean('isUnreadWithMention' in reportOrOption && reportOrOption.isUnreadWithMention) || lastReadTime < lastMentionedTime;
}

/**
 * Determines if the option requires action from the current user. This can happen when it:
    - is unread and the user was mentioned in one of the unread comments
    - is for an outstanding task waiting on the user
    - has an outstanding child money request that is waiting for an action from the current user (e.g. pay, approve, add bank account)
 *
 * @param option (report or optionItem)
 * @param parentReportAction (the report action the current report is a thread of)
 */
function requiresAttentionFromCurrentUser(optionOrReport: OnyxEntry<Report> | OptionData, parentReportAction: EmptyObject | OnyxEntry<ReportAction> = {}) {
    if (!optionOrReport) {
        return false;
    }

    if (isArchivedRoom(optionOrReport) || isArchivedRoom(getReport(optionOrReport.parentReportID))) {
        return false;
    }

    if (isUnreadWithMention(optionOrReport)) {
        return true;
    }

    if (isWaitingForAssigneeToCompleteTask(optionOrReport, parentReportAction)) {
        return true;
    }

    // Has a child report that is awaiting action (e.g. approve, pay, add bank account) from current user
    if (optionOrReport.hasOutstandingChildRequest) {
        return true;
    }

    return false;
}

/**
 * Returns number of transactions that are nonReimbursable
 *
 */
function hasNonReimbursableTransactions(iouReportID: string | undefined): boolean {
    const transactions = TransactionUtils.getAllReportTransactions(iouReportID);
    return transactions.filter((transaction) => transaction.reimbursable === false).length > 0;
}

function getMoneyRequestReimbursableTotal(report: OnyxEntry<Report>, allReportsDict: OnyxCollection<Report> = null): number {
    const allAvailableReports = allReportsDict ?? allReports;
    let moneyRequestReport: OnyxEntry<Report> | undefined;
    if (isMoneyRequestReport(report)) {
        moneyRequestReport = report;
    }
    if (allAvailableReports && report?.iouReportID) {
        moneyRequestReport = allAvailableReports[`${ONYXKEYS.COLLECTION.REPORT}${report.iouReportID}`];
    }
    if (moneyRequestReport) {
        const total = moneyRequestReport?.total ?? 0;

        if (total !== 0) {
            // There is a possibility that if the Expense report has a negative total.
            // This is because there are instances where you can get a credit back on your card,
            // or you enter a negative expense to “offset” future expenses
            return isExpenseReport(moneyRequestReport) ? total * -1 : Math.abs(total);
        }
    }
    return 0;
}

function getMoneyRequestSpendBreakdown(report: OnyxEntry<Report>, allReportsDict: OnyxCollection<Report> = null): SpendBreakdown {
    const allAvailableReports = allReportsDict ?? allReports;
    let moneyRequestReport;
    if (isMoneyRequestReport(report)) {
        moneyRequestReport = report;
    }
    if (allAvailableReports && report?.iouReportID) {
        moneyRequestReport = allAvailableReports[`${ONYXKEYS.COLLECTION.REPORT}${report.iouReportID}`];
    }
    if (moneyRequestReport) {
        let nonReimbursableSpend = moneyRequestReport.nonReimbursableTotal ?? 0;
        let totalSpend = moneyRequestReport.total ?? 0;

        if (nonReimbursableSpend + totalSpend !== 0) {
            // There is a possibility that if the Expense report has a negative total.
            // This is because there are instances where you can get a credit back on your card,
            // or you enter a negative expense to “offset” future expenses
            nonReimbursableSpend = isExpenseReport(moneyRequestReport) ? nonReimbursableSpend * -1 : Math.abs(nonReimbursableSpend);
            totalSpend = isExpenseReport(moneyRequestReport) ? totalSpend * -1 : Math.abs(totalSpend);

            const totalDisplaySpend = totalSpend;
            const reimbursableSpend = totalDisplaySpend - nonReimbursableSpend;

            return {
                nonReimbursableSpend,
                reimbursableSpend,
                totalDisplaySpend,
            };
        }
    }
    return {
        nonReimbursableSpend: 0,
        reimbursableSpend: 0,
        totalDisplaySpend: 0,
    };
}

/**
 * Get the title for a policy expense chat which depends on the role of the policy member seeing this report
 */
function getPolicyExpenseChatName(report: OnyxEntry<Report>, policy: OnyxEntry<Policy> | undefined = undefined): string | undefined {
    const ownerAccountID = report?.ownerAccountID;
    const personalDetails = allPersonalDetails?.[ownerAccountID ?? -1];
    const login = personalDetails ? personalDetails.login : null;
    // eslint-disable-next-line @typescript-eslint/prefer-nullish-coalescing
    const reportOwnerDisplayName = getDisplayNameForParticipant(ownerAccountID) || login || report?.reportName;

    // If the policy expense chat is owned by this user, use the name of the policy as the report name.
    if (report?.isOwnPolicyExpenseChat) {
        return getPolicyName(report, false, policy);
    }

    let policyExpenseChatRole = 'user';
    /**
     * Using typical string concatenation here due to performance issues
     * with template literals.
     */
    const policyItem = allPolicies?.[ONYXKEYS.COLLECTION.POLICY + report?.policyID];
    if (policyItem) {
        policyExpenseChatRole = policyItem.role || 'user';
    }

    // If this user is not admin and this policy expense chat has been archived because of account merging, this must be an old workspace chat
    // of the account which was merged into the current user's account. Use the name of the policy as the name of the report.
    if (isArchivedRoom(report)) {
        const lastAction = ReportActionsUtils.getLastVisibleAction(report?.reportID ?? '');
        const archiveReason = lastAction?.actionName === CONST.REPORT.ACTIONS.TYPE.CLOSED ? lastAction?.originalMessage?.reason : CONST.REPORT.ARCHIVE_REASON.DEFAULT;
        if (archiveReason === CONST.REPORT.ARCHIVE_REASON.ACCOUNT_MERGED && policyExpenseChatRole !== CONST.POLICY.ROLE.ADMIN) {
            return getPolicyName(report, false, policy);
        }
    }

    // If user can see this report and they are not its owner, they must be an admin and the report name should be the name of the policy member
    return reportOwnerDisplayName;
}

/**
 * Get the title for an IOU or expense chat which will be showing the payer and the amount
 */
function getMoneyRequestReportName(report: OnyxEntry<Report>, policy: OnyxEntry<Policy> | undefined = undefined): string {
    const moneyRequestTotal = getMoneyRequestReimbursableTotal(report);
    const formattedAmount = CurrencyUtils.convertToDisplayString(moneyRequestTotal, report?.currency, hasOnlyDistanceRequestTransactions(report?.reportID));
    const payerOrApproverName = isExpenseReport(report) ? getPolicyName(report, false, policy) : getDisplayNameForParticipant(report?.managerID) ?? '';
    const payerPaidAmountMessage = Localize.translateLocal('iou.payerPaidAmount', {
        payer: payerOrApproverName,
        amount: formattedAmount,
    });

    if (isReportApproved(report)) {
        return Localize.translateLocal('iou.managerApprovedAmount', {
            manager: payerOrApproverName,
            amount: formattedAmount,
        });
    }

    if (report?.isWaitingOnBankAccount) {
        return `${payerPaidAmountMessage} • ${Localize.translateLocal('iou.pending')}`;
    }

    if (report?.isCancelledIOU) {
        return `${payerPaidAmountMessage} • ${Localize.translateLocal('iou.canceled')}`;
    }

    if (hasNonReimbursableTransactions(report?.reportID)) {
        return Localize.translateLocal('iou.payerSpentAmount', {payer: payerOrApproverName, amount: formattedAmount});
    }

    if (isProcessingReport(report) || isDraftExpenseReport(report) || moneyRequestTotal === 0) {
        return Localize.translateLocal('iou.payerOwesAmount', {payer: payerOrApproverName, amount: formattedAmount});
    }

    return payerPaidAmountMessage;
}

/**
 * Gets transaction created, amount, currency, comment, and waypoints (for distance request)
 * into a flat object. Used for displaying transactions and sending them in API commands
 */

function getTransactionDetails(transaction: OnyxEntry<Transaction>, createdDateFormat: string = CONST.DATE.FNS_FORMAT_STRING): TransactionDetails {
    if (!transaction) {
        return;
    }
    const report = getReport(transaction?.reportID);
    return {
        created: TransactionUtils.getCreated(transaction, createdDateFormat),
        amount: TransactionUtils.getAmount(transaction, isNotEmptyObject(report) && isExpenseReport(report)),
        currency: TransactionUtils.getCurrency(transaction),
        comment: TransactionUtils.getDescription(transaction),
        merchant: TransactionUtils.getMerchant(transaction),
        waypoints: TransactionUtils.getWaypoints(transaction),
        category: TransactionUtils.getCategory(transaction),
        billable: TransactionUtils.getBillable(transaction),
        tag: TransactionUtils.getTag(transaction),
        mccGroup: TransactionUtils.getMCCGroup(transaction),
        cardID: TransactionUtils.getCardID(transaction),
        originalAmount: TransactionUtils.getOriginalAmount(transaction),
        originalCurrency: TransactionUtils.getOriginalCurrency(transaction),
    };
}

/**
 * Can only edit if:
 *
 * - in case of IOU report
 *    - the current user is the requestor and is not settled yet
 * - in case of expense report
 *    - the current user is the requestor and is not settled yet
 *    - or the user is an admin on the policy the expense report is tied to
 */
function canEditMoneyRequest(reportAction: OnyxEntry<ReportAction>, fieldToEdit = ''): boolean {
    const isDeleted = ReportActionsUtils.isDeletedAction(reportAction);

    if (isDeleted) {
        return false;
    }

    // If the report action is not IOU type, return true early
    if (reportAction?.actionName !== CONST.REPORT.ACTIONS.TYPE.IOU) {
        return true;
    }

    if (reportAction.originalMessage.type !== CONST.IOU.REPORT_ACTION_TYPE.CREATE) {
        return false;
    }

    const moneyRequestReportID = reportAction?.originalMessage?.IOUReportID ?? 0;

    if (!moneyRequestReportID) {
        return false;
    }

    const moneyRequestReport = getReport(String(moneyRequestReportID));
    const isReportSettled = isSettled(moneyRequestReport?.reportID);
    const isApproved = isReportApproved(moneyRequestReport);
    const isAdmin = isExpenseReport(moneyRequestReport) && (getPolicy(moneyRequestReport?.policyID ?? '')?.role ?? '') === CONST.POLICY.ROLE.ADMIN;
    const isRequestor = currentUserAccountID === reportAction?.actorAccountID;

    if (isAdmin && !isRequestor && fieldToEdit === CONST.EDIT_REQUEST_FIELD.RECEIPT) {
        return false;
    }

    if (isAdmin) {
        return true;
    }

    return !isApproved && !isReportSettled && isRequestor;
}

/**
 * Checks if the current user can edit the provided property of a money request
 *
 */
function canEditFieldOfMoneyRequest(reportAction: OnyxEntry<ReportAction>, reportID: string, fieldToEdit: ValueOf<typeof CONST.EDIT_REQUEST_FIELD>): boolean {
    // A list of fields that cannot be edited by anyone, once a money request has been settled
    const nonEditableFieldsWhenSettled: string[] = [
        CONST.EDIT_REQUEST_FIELD.AMOUNT,
        CONST.EDIT_REQUEST_FIELD.CURRENCY,
        CONST.EDIT_REQUEST_FIELD.DATE,
        CONST.EDIT_REQUEST_FIELD.RECEIPT,
        CONST.EDIT_REQUEST_FIELD.DISTANCE,
    ];

    // Checks if this user has permissions to edit this money request
    if (!canEditMoneyRequest(reportAction, fieldToEdit)) {
        return false; // User doesn't have permission to edit
    }

    // Checks if the report is settled
    // Checks if the provided property is a restricted one
    return !isSettled(reportID) || !nonEditableFieldsWhenSettled.includes(fieldToEdit);
}

/**
 * Can only edit if:
 *
 * - It was written by the current user
 * - It's an ADDCOMMENT that is not an attachment
 * - It's money request where conditions for editability are defined in canEditMoneyRequest method
 * - It's not pending deletion
 */
function canEditReportAction(reportAction: OnyxEntry<ReportAction>): boolean {
    const isCommentOrIOU = reportAction?.actionName === CONST.REPORT.ACTIONS.TYPE.ADDCOMMENT || reportAction?.actionName === CONST.REPORT.ACTIONS.TYPE.IOU;

    return Boolean(
        reportAction?.actorAccountID === currentUserAccountID &&
            isCommentOrIOU &&
            canEditMoneyRequest(reportAction) && // Returns true for non-IOU actions
            !isReportMessageAttachment(reportAction?.message?.[0] ?? {type: '', text: ''}) &&
            !ReportActionsUtils.isDeletedAction(reportAction) &&
            !ReportActionsUtils.isCreatedTaskReportAction(reportAction) &&
            reportAction?.pendingAction !== CONST.RED_BRICK_ROAD_PENDING_ACTION.DELETE,
    );
}

/**
 * Gets all transactions on an IOU report with a receipt
 */
function getTransactionsWithReceipts(iouReportID: string | undefined): Transaction[] {
    const transactions = TransactionUtils.getAllReportTransactions(iouReportID);
    return transactions.filter((transaction) => TransactionUtils.hasReceipt(transaction));
}

/**
 * For report previews, we display a "Receipt scan in progress" indicator
 * instead of the report total only when we have no report total ready to show. This is the case when
 * all requests are receipts that are being SmartScanned. As soon as we have a non-receipt request,
 * or as soon as one receipt request is done scanning, we have at least one
 * "ready" money request, and we remove this indicator to show the partial report total.
 */
function areAllRequestsBeingSmartScanned(iouReportID: string, reportPreviewAction: OnyxEntry<ReportAction>): boolean {
    const transactionsWithReceipts = getTransactionsWithReceipts(iouReportID);
    // If we have more requests than requests with receipts, we have some manual requests
    if (ReportActionsUtils.getNumberOfMoneyRequests(reportPreviewAction) > transactionsWithReceipts.length) {
        return false;
    }
    return transactionsWithReceipts.every((transaction) => TransactionUtils.isReceiptBeingScanned(transaction));
}

/**
 * Check if any of the transactions in the report has required missing fields
 *
 */
function hasMissingSmartscanFields(iouReportID: string): boolean {
    const transactionsWithReceipts = getTransactionsWithReceipts(iouReportID);
    return transactionsWithReceipts.some((transaction) => TransactionUtils.hasMissingSmartscanFields(transaction));
}

/**
 * Given a parent IOU report action get report name for the LHN.
 */
function getTransactionReportName(reportAction: OnyxEntry<ReportAction>): string {
    if (ReportActionsUtils.isReversedTransaction(reportAction)) {
        return Localize.translateLocal('parentReportAction.reversedTransaction');
    }

    if (ReportActionsUtils.isDeletedAction(reportAction)) {
        return Localize.translateLocal('parentReportAction.deletedRequest');
    }

    const transaction = TransactionUtils.getLinkedTransaction(reportAction);
    if (!isNotEmptyObject(transaction)) {
        // Transaction data might be empty on app's first load, if so we fallback to Request
        return Localize.translateLocal('iou.request');
    }
    if (TransactionUtils.hasReceipt(transaction) && TransactionUtils.isReceiptBeingScanned(transaction)) {
        return Localize.translateLocal('iou.receiptScanning');
    }

    if (TransactionUtils.hasMissingSmartscanFields(transaction)) {
        return Localize.translateLocal('iou.receiptMissingDetails');
    }

    const transactionDetails = getTransactionDetails(transaction);

    return Localize.translateLocal(ReportActionsUtils.isSentMoneyReportAction(reportAction) ? 'iou.threadSentMoneyReportName' : 'iou.threadRequestReportName', {
        formattedAmount: CurrencyUtils.convertToDisplayString(transactionDetails?.amount ?? 0, transactionDetails?.currency, TransactionUtils.isDistanceRequest(transaction)) ?? '',
        comment: transactionDetails?.comment ?? '',
    });
}

/**
 * Get money request message for an IOU report
 *
 * @param [reportAction] This can be either a report preview action or the IOU action
 */
function getReportPreviewMessage(
    report: OnyxEntry<Report> | EmptyObject,
    reportAction: OnyxEntry<ReportAction> | EmptyObject = {},
    shouldConsiderReceiptBeingScanned = false,
    isPreviewMessageForParentChatReport = false,
    policy: OnyxEntry<Policy> = null,
    isForListPreview = false,
): string {
    const reportActionMessage = reportAction?.message?.[0].html ?? '';

    if (isEmptyObject(report) || !report?.reportID) {
        // The iouReport is not found locally after SignIn because the OpenApp API won't return iouReports if they're settled
        // As a temporary solution until we know how to solve this the best, we just use the message that returned from BE
        return reportActionMessage;
    }

    if (isNotEmptyObject(reportAction) && !isIOUReport(report) && reportAction && ReportActionsUtils.isSplitBillAction(reportAction)) {
        // This covers group chats where the last action is a split bill action
        const linkedTransaction = TransactionUtils.getLinkedTransaction(reportAction);
        if (isEmptyObject(linkedTransaction)) {
            return reportActionMessage;
        }

        if (isNotEmptyObject(linkedTransaction)) {
            if (TransactionUtils.isReceiptBeingScanned(linkedTransaction)) {
                return Localize.translateLocal('iou.receiptScanning');
            }

            if (TransactionUtils.hasMissingSmartscanFields(linkedTransaction)) {
                return Localize.translateLocal('iou.receiptMissingDetails');
            }

            const transactionDetails = getTransactionDetails(linkedTransaction);
            const formattedAmount = CurrencyUtils.convertToDisplayString(transactionDetails?.amount ?? 0, transactionDetails?.currency ?? '');
            return Localize.translateLocal('iou.didSplitAmount', {formattedAmount, comment: transactionDetails?.comment ?? ''});
        }
    }

    const totalAmount = getMoneyRequestReimbursableTotal(report);
    const policyName = getPolicyName(report, false, policy);
    const payerName = isExpenseReport(report) ? policyName : getDisplayNameForParticipant(report.managerID, !isPreviewMessageForParentChatReport);

    const formattedAmount = CurrencyUtils.convertToDisplayString(totalAmount, report.currency);

    if (isReportApproved(report) && isGroupPolicy(report)) {
        return Localize.translateLocal('iou.managerApprovedAmount', {
            manager: payerName ?? '',
            amount: formattedAmount,
        });
    }

    if (isNotEmptyObject(reportAction) && shouldConsiderReceiptBeingScanned && reportAction && ReportActionsUtils.isMoneyRequestAction(reportAction)) {
        const linkedTransaction = TransactionUtils.getLinkedTransaction(reportAction);

        if (isNotEmptyObject(linkedTransaction) && TransactionUtils.hasReceipt(linkedTransaction) && TransactionUtils.isReceiptBeingScanned(linkedTransaction)) {
            return Localize.translateLocal('iou.receiptScanning');
        }
    }
    const originalMessage = reportAction?.originalMessage as IOUMessage | undefined;

    // Show Paid preview message if it's settled or if the amount is paid & stuck at receivers end for only chat reports.
    if (isSettled(report.reportID) || (report.isWaitingOnBankAccount && isPreviewMessageForParentChatReport)) {
        // A settled report preview message can come in three formats "paid ... elsewhere" or "paid ... with Expensify"
        let translatePhraseKey: TranslationPaths = 'iou.paidElsewhereWithAmount';
        if (
            [CONST.IOU.PAYMENT_TYPE.VBBA, CONST.IOU.PAYMENT_TYPE.EXPENSIFY].some((paymentType) => paymentType === originalMessage?.paymentType) ||
            !!reportActionMessage.match(/ (with Expensify|using Expensify)$/) ||
            report.isWaitingOnBankAccount
        ) {
            translatePhraseKey = 'iou.paidWithExpensifyWithAmount';
        }

        let actualPayerName = report.managerID === currentUserAccountID ? '' : getDisplayNameForParticipant(report.managerID, true);
        actualPayerName = actualPayerName && isForListPreview && !isPreviewMessageForParentChatReport ? `${actualPayerName}:` : actualPayerName;
        const payerDisplayName = isPreviewMessageForParentChatReport ? payerName : actualPayerName;

        return Localize.translateLocal(translatePhraseKey, {amount: formattedAmount, payer: payerDisplayName ?? ''});
    }

    if (report.isWaitingOnBankAccount) {
        const submitterDisplayName = getDisplayNameForParticipant(report.ownerAccountID ?? -1, true) ?? '';
        return Localize.translateLocal('iou.waitingOnBankAccount', {submitterDisplayName});
    }

    const containsNonReimbursable = hasNonReimbursableTransactions(report.reportID);

    const lastActorID = reportAction?.actorAccountID;

    // if we have the amount in the originalMessage and lastActorID, we can use that to display the preview message for the latest request
    if (originalMessage?.amount !== undefined && lastActorID && !isPreviewMessageForParentChatReport) {
        const amount = originalMessage?.amount;
        const currency = originalMessage?.currency ?? report.currency ?? '';
        const amountToDisplay = CurrencyUtils.convertToDisplayString(Math.abs(amount), currency);

        // We only want to show the actor name in the preview if it's not the current user who took the action
        const requestorName = lastActorID && lastActorID !== currentUserAccountID ? getDisplayNameForParticipant(lastActorID, !isPreviewMessageForParentChatReport) : '';
        return `${requestorName ? `${requestorName}: ` : ''}${Localize.translateLocal('iou.requestedAmount', {formattedAmount: amountToDisplay})}`;
    }

    return Localize.translateLocal(containsNonReimbursable ? 'iou.payerSpentAmount' : 'iou.payerOwesAmount', {payer: payerName ?? '', amount: formattedAmount});
}

/**
 * Given the updates user made to the request, compose the originalMessage
 * object of the modified expense action.
 *
 * At the moment, we only allow changing one transaction field at a time.
 */
function getModifiedExpenseOriginalMessage(oldTransaction: OnyxEntry<Transaction>, transactionChanges: ExpenseOriginalMessage, isFromExpenseReport: boolean): ExpenseOriginalMessage {
    const originalMessage: ExpenseOriginalMessage = {};
    // Remark: Comment field is the only one which has new/old prefixes for the keys (newComment/ oldComment),
    // all others have old/- pattern such as oldCreated/created
    if ('comment' in transactionChanges) {
        originalMessage.oldComment = TransactionUtils.getDescription(oldTransaction);
        originalMessage.newComment = transactionChanges?.comment;
    }
    if ('created' in transactionChanges) {
        originalMessage.oldCreated = TransactionUtils.getCreated(oldTransaction);
        originalMessage.created = transactionChanges?.created;
    }
    if ('merchant' in transactionChanges) {
        originalMessage.oldMerchant = TransactionUtils.getMerchant(oldTransaction);
        originalMessage.merchant = transactionChanges?.merchant;
    }

    // The amount is always a combination of the currency and the number value so when one changes we need to store both
    // to match how we handle the modified expense action in oldDot
    if ('amount' in transactionChanges || 'currency' in transactionChanges) {
        originalMessage.oldAmount = TransactionUtils.getAmount(oldTransaction, isFromExpenseReport);
        originalMessage.amount = transactionChanges?.amount ?? transactionChanges.oldAmount;
        originalMessage.oldCurrency = TransactionUtils.getCurrency(oldTransaction);
        originalMessage.currency = transactionChanges?.currency ?? transactionChanges.oldCurrency;
    }

    if ('category' in transactionChanges) {
        originalMessage.oldCategory = TransactionUtils.getCategory(oldTransaction);
        originalMessage.category = transactionChanges?.category;
    }

    if ('tag' in transactionChanges) {
        originalMessage.oldTag = TransactionUtils.getTag(oldTransaction);
        originalMessage.tag = transactionChanges?.tag;
    }

    if ('billable' in transactionChanges) {
        const oldBillable = TransactionUtils.getBillable(oldTransaction);
        originalMessage.oldBillable = oldBillable ? Localize.translateLocal('common.billable').toLowerCase() : Localize.translateLocal('common.nonBillable').toLowerCase();
        originalMessage.billable = transactionChanges?.billable ? Localize.translateLocal('common.billable').toLowerCase() : Localize.translateLocal('common.nonBillable').toLowerCase();
    }

    return originalMessage;
}

/**
 * Returns the parentReport if the given report is a thread.
 */
function getParentReport(report: OnyxEntry<Report>): OnyxEntry<Report> | EmptyObject {
    if (!report?.parentReportID) {
        return {};
    }
    return allReports?.[`${ONYXKEYS.COLLECTION.REPORT}${report.parentReportID}`] ?? {};
}

/**
 * Returns the root parentReport if the given report is nested.
 * Uses recursion to iterate any depth of nested reports.
 */
function getRootParentReport(report: OnyxEntry<Report>): OnyxEntry<Report> | EmptyObject {
    if (!report) {
        return {};
    }

    // Returns the current report as the root report, because it does not have a parentReportID
    if (!report?.parentReportID) {
        return report;
    }

    const parentReport = getReport(report?.parentReportID);

    // Runs recursion to iterate a parent report
    return getRootParentReport(isNotEmptyObject(parentReport) ? parentReport : null);
}

/**
 * Get the title for a report.
 */
function getReportName(report: OnyxEntry<Report>, policy: OnyxEntry<Policy> = null): string {
    let formattedName: string | undefined;
    const parentReportAction = ReportActionsUtils.getParentReportAction(report);
    if (isChatThread(report)) {
        if (isNotEmptyObject(parentReportAction) && ReportActionsUtils.isTransactionThread(parentReportAction)) {
            return getTransactionReportName(parentReportAction);
        }

        const isAttachment = ReportActionsUtils.isReportActionAttachment(isNotEmptyObject(parentReportAction) ? parentReportAction : null);
        const parentReportActionMessage = (parentReportAction?.message?.[0]?.text ?? '').replace(/(\r\n|\n|\r)/gm, ' ');
        if (isAttachment && parentReportActionMessage) {
            return `[${Localize.translateLocal('common.attachment')}]`;
        }
        if (
            parentReportAction?.message?.[0]?.moderationDecision?.decision === CONST.MODERATION.MODERATOR_DECISION_PENDING_HIDE ||
            parentReportAction?.message?.[0]?.moderationDecision?.decision === CONST.MODERATION.MODERATOR_DECISION_HIDDEN
        ) {
            return Localize.translateLocal('parentReportAction.hiddenMessage');
        }
        return parentReportActionMessage || Localize.translateLocal('parentReportAction.deletedMessage');
    }

    if (isTaskReport(report) && isCanceledTaskReport(report, parentReportAction)) {
        return Localize.translateLocal('parentReportAction.deletedTask');
    }

    if (isChatRoom(report) || isTaskReport(report)) {
        formattedName = report?.reportName;
    }

    if (isPolicyExpenseChat(report)) {
        formattedName = getPolicyExpenseChatName(report, policy);
    }

    if (isMoneyRequestReport(report)) {
        formattedName = getMoneyRequestReportName(report, policy);
    }

    if (isArchivedRoom(report)) {
        formattedName += ` (${Localize.translateLocal('common.archived')})`;
    }

    if (formattedName) {
        return formattedName;
    }

    // Not a room or PolicyExpenseChat, generate title from participants
    const participantAccountIDs = report?.participantAccountIDs ?? [];
    const participantsWithoutCurrentUser = participantAccountIDs.filter((accountID) => accountID !== currentUserAccountID);
    const isMultipleParticipantReport = participantsWithoutCurrentUser.length > 1;

    return participantsWithoutCurrentUser.map((accountID) => getDisplayNameForParticipant(accountID, isMultipleParticipantReport)).join(', ');
}

/**
 * Recursively navigates through thread parents to get the root report and workspace name.
 * The recursion stops when we find a non thread or money request report, whichever comes first.
 */
function getRootReportAndWorkspaceName(report: OnyxEntry<Report>): ReportAndWorkspaceName {
    if (!report) {
        return {
            rootReportName: '',
        };
    }
    if (isChildReport(report) && !isMoneyRequestReport(report) && !isTaskReport(report)) {
        const parentReport = allReports?.[`${ONYXKEYS.COLLECTION.REPORT}${report?.parentReportID}`] ?? null;
        return getRootReportAndWorkspaceName(parentReport);
    }

    if (isIOURequest(report)) {
        return {
            rootReportName: getReportName(report),
        };
    }
    if (isExpenseRequest(report)) {
        return {
            rootReportName: getReportName(report),
            workspaceName: isIOUReport(report) ? CONST.POLICY.OWNER_EMAIL_FAKE : getPolicyName(report, true),
        };
    }

    return {
        rootReportName: getReportName(report),
        workspaceName: getPolicyName(report, true),
    };
}

/**
 * Get either the policyName or domainName the chat is tied to
 */
function getChatRoomSubtitle(report: OnyxEntry<Report>): string | undefined {
    if (isChatThread(report)) {
        return '';
    }
    if (!isDefaultRoom(report) && !isUserCreatedPolicyRoom(report) && !isPolicyExpenseChat(report)) {
        return '';
    }
    if (getChatType(report) === CONST.REPORT.CHAT_TYPE.DOMAIN_ALL) {
        // The domainAll rooms are just #domainName, so we ignore the prefix '#' to get the domainName
        return report?.reportName?.substring(1) ?? '';
    }
    if ((isPolicyExpenseChat(report) && !!report?.isOwnPolicyExpenseChat) || isExpenseReport(report)) {
        return Localize.translateLocal('workspace.common.workspace');
    }
    if (isArchivedRoom(report)) {
        return report?.oldPolicyName ?? '';
    }
    return getPolicyName(report);
}

/**
 * Gets the parent navigation subtitle for the report
 */
function getParentNavigationSubtitle(report: OnyxEntry<Report>): ParentNavigationSummaryParams {
    if (isThread(report)) {
        const parentReport = allReports?.[`${ONYXKEYS.COLLECTION.REPORT}${report?.parentReportID}`] ?? null;
        const {rootReportName, workspaceName} = getRootReportAndWorkspaceName(parentReport);
        if (!rootReportName) {
            return {};
        }

        return {rootReportName, workspaceName};
    }
    return {};
}

/**
 * Navigate to the details page of a given report
 */
function navigateToDetailsPage(report: OnyxEntry<Report>) {
    const participantAccountIDs = report?.participantAccountIDs ?? [];

    if (isOneOnOneChat(report)) {
        Navigation.navigate(ROUTES.PROFILE.getRoute(participantAccountIDs[0]));
        return;
    }
    if (report?.reportID) {
        Navigation.navigate(ROUTES.REPORT_WITH_ID_DETAILS.getRoute(report?.reportID));
    }
}

/**
 * Go back to the details page of a given report
 */
function goBackToDetailsPage(report: OnyxEntry<Report>) {
    if (isOneOnOneChat(report)) {
        Navigation.goBack(ROUTES.PROFILE.getRoute(report?.participantAccountIDs?.[0] ?? ''));
        return;
    }
    Navigation.goBack(ROUTES.REPORT_SETTINGS.getRoute(report?.reportID ?? ''));
}

/**
 * Generate a random reportID up to 53 bits aka 9,007,199,254,740,991 (Number.MAX_SAFE_INTEGER).
 * There were approximately 98,000,000 reports with sequential IDs generated before we started using this approach, those make up roughly one billionth of the space for these numbers,
 * so we live with the 1 in a billion chance of a collision with an older ID until we can switch to 64-bit IDs.
 *
 * In a test of 500M reports (28 years of reports at our current max rate) we got 20-40 collisions meaning that
 * this is more than random enough for our needs.
 */
function generateReportID(): string {
    return (Math.floor(Math.random() * 2 ** 21) * 2 ** 32 + Math.floor(Math.random() * 2 ** 32)).toString();
}

function hasReportNameError(report: OnyxEntry<Report>): boolean {
    return !isEmptyObject(report?.errorFields?.reportName);
}

/**
 * For comments shorter than or equal to 10k chars, convert the comment from MD into HTML because that's how it is stored in the database
 * For longer comments, skip parsing, but still escape the text, and display plaintext for performance reasons. It takes over 40s to parse a 100k long string!!
 */
function getParsedComment(text: string): string {
    const parser = new ExpensiMark();
    return text.length <= CONST.MAX_MARKUP_LENGTH ? parser.replace(text) : lodashEscape(text);
}

function buildOptimisticAddCommentReportAction(text?: string, file?: File): OptimisticReportAction {
    const parser = new ExpensiMark();
    const commentText = getParsedComment(text ?? '');
    const isAttachment = !text && file !== undefined;
    const attachmentInfo = isAttachment ? file : {};
    const htmlForNewComment = isAttachment ? CONST.ATTACHMENT_UPLOADING_MESSAGE_HTML : commentText;

    // Remove HTML from text when applying optimistic offline comment
    const textForNewComment = isAttachment ? CONST.ATTACHMENT_MESSAGE_TEXT : parser.htmlToText(htmlForNewComment);
    return {
        commentText,
        reportAction: {
            reportActionID: NumberUtils.rand64(),
            actionName: CONST.REPORT.ACTIONS.TYPE.ADDCOMMENT,
            actorAccountID: currentUserAccountID,
            person: [
                {
                    style: 'strong',
                    text: allPersonalDetails?.[currentUserAccountID ?? -1]?.displayName ?? currentUserEmail,
                    type: 'TEXT',
                },
            ],
            automatic: false,
            avatar: allPersonalDetails?.[currentUserAccountID ?? -1]?.avatar ?? UserUtils.getDefaultAvatarURL(currentUserAccountID),
            created: DateUtils.getDBTime(),
            message: [
                {
                    translationKey: isAttachment ? CONST.TRANSLATION_KEYS.ATTACHMENT : '',
                    type: CONST.REPORT.MESSAGE.TYPE.COMMENT,
                    html: htmlForNewComment,
                    text: textForNewComment,
                },
            ],
            isFirstItem: false,
            isAttachment,
            attachmentInfo,
            pendingAction: CONST.RED_BRICK_ROAD_PENDING_ACTION.ADD,
            shouldShow: true,
        },
    };
}

/**
 * update optimistic parent reportAction when a comment is added or remove in the child report
 * @param parentReportAction - Parent report action of the child report
 * @param lastVisibleActionCreated - Last visible action created of the child report
 * @param type - The type of action in the child report
 */

function updateOptimisticParentReportAction(parentReportAction: OnyxEntry<ReportAction>, lastVisibleActionCreated: string, type: string): UpdateOptimisticParentReportAction {
    let childVisibleActionCount = parentReportAction?.childVisibleActionCount ?? 0;
    let childCommenterCount = parentReportAction?.childCommenterCount ?? 0;
    let childOldestFourAccountIDs = parentReportAction?.childOldestFourAccountIDs;

    if (type === CONST.RED_BRICK_ROAD_PENDING_ACTION.ADD) {
        childVisibleActionCount += 1;
        const oldestFourAccountIDs = childOldestFourAccountIDs ? childOldestFourAccountIDs.split(',') : [];
        if (oldestFourAccountIDs.length < 4) {
            const index = oldestFourAccountIDs.findIndex((accountID) => accountID === currentUserAccountID?.toString());
            if (index === -1) {
                childCommenterCount += 1;
                oldestFourAccountIDs.push(currentUserAccountID?.toString() ?? '');
            }
        }
        childOldestFourAccountIDs = oldestFourAccountIDs.join(',');
    } else if (type === CONST.RED_BRICK_ROAD_PENDING_ACTION.DELETE) {
        if (childVisibleActionCount > 0) {
            childVisibleActionCount -= 1;
        }

        if (childVisibleActionCount === 0) {
            childCommenterCount = 0;
            childOldestFourAccountIDs = '';
        }
    }

    return {
        childVisibleActionCount,
        childCommenterCount,
        childLastVisibleActionCreated: lastVisibleActionCreated,
        childOldestFourAccountIDs,
    };
}

/**
 * Get optimistic data of parent report action
 * @param reportID The reportID of the report that is updated
 * @param lastVisibleActionCreated Last visible action created of the child report
 * @param type The type of action in the child report
 * @param parentReportID Custom reportID to be updated
 * @param parentReportActionID Custom reportActionID to be updated
 */
function getOptimisticDataForParentReportAction(reportID: string, lastVisibleActionCreated: string, type: string, parentReportID = '', parentReportActionID = ''): OnyxUpdate | EmptyObject {
    const report = getReport(reportID);
    if (!report || !isNotEmptyObject(report)) {
        return {};
    }
    const parentReportAction = ReportActionsUtils.getParentReportAction(report);
    if (!parentReportAction || !isNotEmptyObject(parentReportAction)) {
        return {};
    }

    const optimisticParentReportAction = updateOptimisticParentReportAction(parentReportAction, lastVisibleActionCreated, type);
    return {
        onyxMethod: Onyx.METHOD.MERGE,
        key: `${ONYXKEYS.COLLECTION.REPORT_ACTIONS}${parentReportID || report?.parentReportID}`,
        value: {
            [parentReportActionID || (report?.parentReportActionID ?? '')]: optimisticParentReportAction,
        },
    };
}

/**
 * Builds an optimistic reportAction for the parent report when a task is created
 * @param taskReportID - Report ID of the task
 * @param taskTitle - Title of the task
 * @param taskAssigneeAccountID - AccountID of the person assigned to the task
 * @param text - Text of the comment
 * @param parentReportID - Report ID of the parent report
 */
function buildOptimisticTaskCommentReportAction(taskReportID: string, taskTitle: string, taskAssigneeAccountID: number, text: string, parentReportID: string): OptimisticReportAction {
    const reportAction = buildOptimisticAddCommentReportAction(text);
    if (reportAction.reportAction.message) {
        reportAction.reportAction.message[0].taskReportID = taskReportID;
    }

    // These parameters are not saved on the reportAction, but are used to display the task in the UI
    // Added when we fetch the reportActions on a report
    reportAction.reportAction.originalMessage = {
        html: reportAction.reportAction.message?.[0].html,
        taskReportID: reportAction.reportAction.message?.[0].taskReportID,
    };
    reportAction.reportAction.childReportID = taskReportID;
    reportAction.reportAction.parentReportID = parentReportID;
    reportAction.reportAction.childType = CONST.REPORT.TYPE.TASK;
    reportAction.reportAction.childReportName = taskTitle;
    reportAction.reportAction.childManagerAccountID = taskAssigneeAccountID;
    reportAction.reportAction.childStatusNum = CONST.REPORT.STATUS.OPEN;
    reportAction.reportAction.childStateNum = CONST.REPORT.STATE_NUM.OPEN;

    return reportAction;
}

/**
 * Builds an optimistic IOU report with a randomly generated reportID
 *
 * @param payeeAccountID - AccountID of the person generating the IOU.
 * @param payerAccountID - AccountID of the other person participating in the IOU.
 * @param total - IOU amount in the smallest unit of the currency.
 * @param chatReportID - Report ID of the chat where the IOU is.
 * @param currency - IOU currency.
 * @param isSendingMoney - If we send money the IOU should be created as settled
 */

function buildOptimisticIOUReport(payeeAccountID: number, payerAccountID: number, total: number, chatReportID: string, currency: string, isSendingMoney = false): OptimisticIOUReport {
    const formattedTotal = CurrencyUtils.convertToDisplayString(total, currency);
    const personalDetails = getPersonalDetailsForAccountID(payerAccountID);
    const payerEmail = 'login' in personalDetails ? personalDetails.login : '';
    return {
        type: CONST.REPORT.TYPE.IOU,
        cachedTotal: formattedTotal,
        chatReportID,
        currency,
        managerID: payerAccountID,
        ownerAccountID: payeeAccountID,
        participantAccountIDs: [payeeAccountID, payerAccountID],
        reportID: generateReportID(),
        state: CONST.REPORT.STATE.SUBMITTED,
        stateNum: isSendingMoney ? CONST.REPORT.STATE_NUM.SUBMITTED : CONST.REPORT.STATE_NUM.PROCESSING,
        statusNum: isSendingMoney ? CONST.REPORT.STATUS.REIMBURSED : CONST.REPORT.STATE_NUM.PROCESSING,
        total,

        // We don't translate reportName because the server response is always in English
        reportName: `${payerEmail} owes ${formattedTotal}`,
        notificationPreference: CONST.REPORT.NOTIFICATION_PREFERENCE.HIDDEN,
        parentReportID: chatReportID,
        lastVisibleActionCreated: DateUtils.getDBTime(),
    };
}

/**
 * Builds an optimistic Expense report with a randomly generated reportID
 *
 * @param chatReportID - Report ID of the PolicyExpenseChat where the Expense Report is
 * @param policyID - The policy ID of the PolicyExpenseChat
 * @param payeeAccountID - AccountID of the employee (payee)
 * @param total - Amount in cents
 * @param currency
 */

function buildOptimisticExpenseReport(chatReportID: string, policyID: string, payeeAccountID: number, total: number, currency: string): OptimisticExpenseReport {
    // The amount for Expense reports are stored as negative value in the database
    const storedTotal = total * -1;
    const policyName = getPolicyName(allReports?.[`${ONYXKEYS.COLLECTION.REPORT}${chatReportID}`]);
    const formattedTotal = CurrencyUtils.convertToDisplayString(storedTotal, currency);
    const policy = getPolicy(policyID);

    // The expense report is always created with the policy's output currency
    const outputCurrency = policy?.outputCurrency ?? CONST.CURRENCY.USD;
    const isFree = policy?.type === CONST.POLICY.TYPE.FREE;

    // Define the state and status of the report based on whether the policy is free or paid
    const state = isFree ? CONST.REPORT.STATE.SUBMITTED : CONST.REPORT.STATE.OPEN;
    const stateNum = isFree ? CONST.REPORT.STATE_NUM.PROCESSING : CONST.REPORT.STATE_NUM.OPEN;
    const statusNum = isFree ? CONST.REPORT.STATUS.SUBMITTED : CONST.REPORT.STATUS.OPEN;

    return {
        reportID: generateReportID(),
        chatReportID,
        policyID,
        type: CONST.REPORT.TYPE.EXPENSE,
        ownerAccountID: payeeAccountID,
        currency: outputCurrency,

        // We don't translate reportName because the server response is always in English
        reportName: `${policyName} owes ${formattedTotal}`,
        state,
        stateNum,
        statusNum,
        total: storedTotal,
        notificationPreference: CONST.REPORT.NOTIFICATION_PREFERENCE.HIDDEN,
        parentReportID: chatReportID,
        lastVisibleActionCreated: DateUtils.getDBTime(),
    };
}

/**
 * @param iouReportID - the report ID of the IOU report the action belongs to
 * @param type - IOUReportAction type. Can be oneOf(create, decline, cancel, pay, split)
 * @param total - IOU total in cents
 * @param comment - IOU comment
 * @param currency - IOU currency
 * @param paymentType - IOU paymentMethodType. Can be oneOf(Elsewhere, Expensify)
 * @param isSettlingUp - Whether we are settling up an IOU
 */
function getIOUReportActionMessage(iouReportID: string, type: string, total: number, comment: string, currency: string, paymentType = '', isSettlingUp = false): [Message] {
    const report = getReport(iouReportID);
    const amount =
        type === CONST.IOU.REPORT_ACTION_TYPE.PAY
            ? CurrencyUtils.convertToDisplayString(getMoneyRequestReimbursableTotal(isNotEmptyObject(report) ? report : null), currency)
            : CurrencyUtils.convertToDisplayString(total, currency);

    let paymentMethodMessage;
    switch (paymentType) {
        case CONST.IOU.PAYMENT_TYPE.VBBA:
        case CONST.IOU.PAYMENT_TYPE.EXPENSIFY:
            paymentMethodMessage = ' with Expensify';
            break;
        default:
            paymentMethodMessage = ` elsewhere`;
            break;
    }

    let iouMessage;
    switch (type) {
        case CONST.REPORT.ACTIONS.TYPE.APPROVED:
            iouMessage = `approved ${amount}`;
            break;
        case CONST.REPORT.ACTIONS.TYPE.SUBMITTED:
            iouMessage = `submitted ${amount}`;
            break;
        case CONST.IOU.REPORT_ACTION_TYPE.CREATE:
            iouMessage = `requested ${amount}${comment && ` for ${comment}`}`;
            break;
        case CONST.IOU.REPORT_ACTION_TYPE.SPLIT:
            iouMessage = `split ${amount}${comment && ` for ${comment}`}`;
            break;
        case CONST.IOU.REPORT_ACTION_TYPE.DELETE:
            iouMessage = `deleted the ${amount} request${comment && ` for ${comment}`}`;
            break;
        case CONST.IOU.REPORT_ACTION_TYPE.PAY:
            iouMessage = isSettlingUp ? `paid ${amount}${paymentMethodMessage}` : `sent ${amount}${comment && ` for ${comment}`}${paymentMethodMessage}`;
            break;
        default:
            break;
    }

    return [
        {
            html: lodashEscape(iouMessage),
            text: iouMessage ?? '',
            isEdited: false,
            type: CONST.REPORT.MESSAGE.TYPE.COMMENT,
        },
    ];
}

/**
 * Builds an optimistic IOU reportAction object
 *
 * @param type - IOUReportAction type. Can be oneOf(create, delete, pay, split).
 * @param amount - IOU amount in cents.
 * @param currency
 * @param comment - User comment for the IOU.
 * @param participants - An array with participants details.
 * @param [transactionID] - Not required if the IOUReportAction type is 'pay'
 * @param [paymentType] - Only required if the IOUReportAction type is 'pay'. Can be oneOf(elsewhere, Expensify).
 * @param [iouReportID] - Only required if the IOUReportActions type is oneOf(decline, cancel, pay). Generates a randomID as default.
 * @param [isSettlingUp] - Whether we are settling up an IOU.
 * @param [isSendMoneyFlow] - Whether this is send money flow
 * @param [receipt]
 * @param [isOwnPolicyExpenseChat] - Whether this is an expense report create from the current user's policy expense chat
 */

function buildOptimisticIOUReportAction(
    type: ValueOf<typeof CONST.IOU.REPORT_ACTION_TYPE>,
    amount: number,
    currency: string,
    comment: string,
    participants: Participant[],
    transactionID: string,
    paymentType: DeepValueOf<typeof CONST.IOU.PAYMENT_TYPE>,
    iouReportID = '',
    isSettlingUp = false,
    isSendMoneyFlow = false,
    receipt: Receipt = {},
    isOwnPolicyExpenseChat = false,
    created = DateUtils.getDBTime(),
): OptimisticIOUReportAction {
    const IOUReportID = iouReportID || generateReportID();

    const originalMessage: IOUMessage = {
        amount,
        comment,
        currency,
        IOUTransactionID: transactionID,
        IOUReportID,
        type,
    };

    if (type === CONST.IOU.REPORT_ACTION_TYPE.PAY) {
        // In send money flow, we store amount, comment, currency in IOUDetails when type = pay
        if (isSendMoneyFlow) {
            const keys = ['amount', 'comment', 'currency'] as const;
            keys.forEach((key) => {
                delete originalMessage[key];
            });
            originalMessage.IOUDetails = {amount, comment, currency};
            originalMessage.paymentType = paymentType;
        } else {
            // In case of pay money request action, we dont store the comment
            // and there is no single transctionID to link the action to.
            delete originalMessage.IOUTransactionID;
            delete originalMessage.comment;
            originalMessage.paymentType = paymentType;
        }
    }

    // IOUs of type split only exist in group DMs and those don't have an iouReport so we need to delete the IOUReportID key
    if (type === CONST.IOU.REPORT_ACTION_TYPE.SPLIT) {
        delete originalMessage.IOUReportID;
        // Split bill made from a policy expense chat only have the payee's accountID as the participant because the payer could be any policy admin
        if (isOwnPolicyExpenseChat) {
            originalMessage.participantAccountIDs = currentUserAccountID ? [currentUserAccountID] : [];
        } else {
            originalMessage.participantAccountIDs = currentUserAccountID
                ? [currentUserAccountID, ...participants.map((participant) => participant.accountID)]
                : participants.map((participant) => participant.accountID);
        }
    }

    return {
        actionName: CONST.REPORT.ACTIONS.TYPE.IOU,
        actorAccountID: currentUserAccountID,
        automatic: false,
        avatar: currentUserPersonalDetails?.avatar ?? UserUtils.getDefaultAvatarURL(currentUserAccountID),
        isAttachment: false,
        originalMessage,
        message: getIOUReportActionMessage(iouReportID, type, amount, comment, currency, paymentType, isSettlingUp),
        person: [
            {
                style: 'strong',
                text: currentUserPersonalDetails?.displayName ?? currentUserEmail,
                type: 'TEXT',
            },
        ],
        reportActionID: NumberUtils.rand64(),
        shouldShow: true,
        created,
        pendingAction: CONST.RED_BRICK_ROAD_PENDING_ACTION.ADD,
        whisperedToAccountIDs: [CONST.IOU.RECEIPT_STATE.SCANREADY, CONST.IOU.RECEIPT_STATE.SCANNING].some((value) => value === receipt?.state) ? [currentUserAccountID ?? -1] : [],
    };
}

/**
 * Builds an optimistic APPROVED report action with a randomly generated reportActionID.
 */
function buildOptimisticApprovedReportAction(amount: number, currency: string, expenseReportID: string): OptimisticApprovedReportAction {
    const originalMessage = {
        amount,
        currency,
        expenseReportID,
    };

    return {
        actionName: CONST.REPORT.ACTIONS.TYPE.APPROVED,
        actorAccountID: currentUserAccountID,
        automatic: false,
        avatar: currentUserPersonalDetails?.avatar ?? UserUtils.getDefaultAvatarURL(currentUserAccountID),
        isAttachment: false,
        originalMessage,
        message: getIOUReportActionMessage(expenseReportID, CONST.REPORT.ACTIONS.TYPE.APPROVED, Math.abs(amount), '', currency),
        person: [
            {
                style: 'strong',
                text: currentUserPersonalDetails?.displayName ?? currentUserEmail,
                type: 'TEXT',
            },
        ],
        reportActionID: NumberUtils.rand64(),
        shouldShow: true,
        created: DateUtils.getDBTime(),
        pendingAction: CONST.RED_BRICK_ROAD_PENDING_ACTION.ADD,
    };
}

/**
 * Builds an optimistic MOVED report action with a randomly generated reportActionID.
 * This action is used when we move reports across workspaces.
 */
function buildOptimisticMovedReportAction(fromPolicyID: string, toPolicyID: string, newParentReportID: string, movedReportID: string, policyName: string): ReportAction {
    const originalMessage = {
        fromPolicyID,
        toPolicyID,
        newParentReportID,
        movedReportID,
    };

    const movedActionMessage = [
        {
            html: `moved the report to the <a href='${CONST.NEW_EXPENSIFY_URL}r/${newParentReportID}' target='_blank' rel='noreferrer noopener'>${policyName}</a> workspace`,
            text: `moved the report to the ${policyName} workspace`,
            type: CONST.REPORT.MESSAGE.TYPE.COMMENT,
        },
    ];

    return {
        actionName: CONST.REPORT.ACTIONS.TYPE.MOVED,
        actorAccountID: currentUserAccountID,
        automatic: false,
        avatar: currentUserPersonalDetails?.avatar ?? UserUtils.getDefaultAvatarURL(currentUserAccountID),
        isAttachment: false,
        originalMessage,
        message: movedActionMessage,
        person: [
            {
                style: 'strong',
                text: currentUserPersonalDetails?.displayName ?? currentUserEmail,
                type: 'TEXT',
            },
        ],
        reportActionID: NumberUtils.rand64(),
        shouldShow: true,
        created: DateUtils.getDBTime(),
        pendingAction: CONST.RED_BRICK_ROAD_PENDING_ACTION.ADD,
    };
}

/**
 * Builds an optimistic SUBMITTED report action with a randomly generated reportActionID.
 *
 */
function buildOptimisticSubmittedReportAction(amount: number, currency: string, expenseReportID: string): OptimisticSubmittedReportAction {
    const originalMessage = {
        amount,
        currency,
        expenseReportID,
    };

    return {
        actionName: CONST.REPORT.ACTIONS.TYPE.SUBMITTED,
        actorAccountID: currentUserAccountID,
        automatic: false,
        avatar: currentUserPersonalDetails?.avatar ?? UserUtils.getDefaultAvatar(currentUserAccountID),
        isAttachment: false,
        originalMessage,
        message: getIOUReportActionMessage(expenseReportID, CONST.REPORT.ACTIONS.TYPE.SUBMITTED, Math.abs(amount), '', currency),
        person: [
            {
                style: 'strong',
                text: currentUserPersonalDetails?.displayName ?? currentUserEmail,
                type: 'TEXT',
            },
        ],
        reportActionID: NumberUtils.rand64(),
        shouldShow: true,
        created: DateUtils.getDBTime(),
        pendingAction: CONST.RED_BRICK_ROAD_PENDING_ACTION.ADD,
    };
}

/**
 * Builds an optimistic report preview action with a randomly generated reportActionID.
 *
 * @param chatReport
 * @param iouReport
 * @param [comment] - User comment for the IOU.
 * @param [transaction] - optimistic first transaction of preview
 */
function buildOptimisticReportPreview(
    chatReport: OnyxEntry<Report>,
    iouReport: OnyxEntry<Report>,
    comment = '',
    transaction: OnyxEntry<Transaction> = null,
    childReportID?: string,
): OptimisticReportPreview {
    const hasReceipt = TransactionUtils.hasReceipt(transaction);
    const isReceiptBeingScanned = hasReceipt && TransactionUtils.isReceiptBeingScanned(transaction);
    const message = getReportPreviewMessage(iouReport);
    const created = DateUtils.getDBTime();
    return {
        reportActionID: NumberUtils.rand64(),
        reportID: chatReport?.reportID,
        actionName: CONST.REPORT.ACTIONS.TYPE.REPORTPREVIEW,
        pendingAction: CONST.RED_BRICK_ROAD_PENDING_ACTION.ADD,
        originalMessage: {
            linkedReportID: iouReport?.reportID,
        },
        message: [
            {
                html: message,
                text: message,
                isEdited: false,
                type: CONST.REPORT.MESSAGE.TYPE.COMMENT,
            },
        ],
        created,
        accountID: iouReport?.managerID ?? 0,
        // The preview is initially whispered if created with a receipt, so the actor is the current user as well
        actorAccountID: hasReceipt ? currentUserAccountID : iouReport?.managerID ?? 0,
        childMoneyRequestCount: 1,
        childLastMoneyRequestComment: comment,
        childRecentReceiptTransactionIDs: hasReceipt && isNotEmptyObject(transaction) ? {[transaction?.transactionID ?? '']: created} : undefined,
        childReportID,
        whisperedToAccountIDs: isReceiptBeingScanned ? [currentUserAccountID ?? -1] : [],
    };
}

/**
 * Builds an optimistic modified expense action with a randomly generated reportActionID.
 */
function buildOptimisticModifiedExpenseReportAction(
    transactionThread: OnyxEntry<Transaction>,
    oldTransaction: OnyxEntry<Transaction>,
    transactionChanges: ExpenseOriginalMessage,
    isFromExpenseReport: boolean,
): OptimisticModifiedExpenseReportAction {
    const originalMessage = getModifiedExpenseOriginalMessage(oldTransaction, transactionChanges, isFromExpenseReport);
    return {
        actionName: CONST.REPORT.ACTIONS.TYPE.MODIFIEDEXPENSE,
        actorAccountID: currentUserAccountID,
        automatic: false,
        avatar: currentUserPersonalDetails?.avatar ?? UserUtils.getDefaultAvatarURL(currentUserAccountID),
        created: DateUtils.getDBTime(),
        isAttachment: false,
        message: [
            {
                // Currently we are composing the message from the originalMessage and message is only used in OldDot and not in the App
                text: 'You',
                style: 'strong',
                type: CONST.REPORT.MESSAGE.TYPE.TEXT,
            },
        ],
        originalMessage,
        person: [
            {
                style: 'strong',
                text: currentUserPersonalDetails?.displayName ?? String(currentUserAccountID),
                type: 'TEXT',
            },
        ],
        pendingAction: CONST.RED_BRICK_ROAD_PENDING_ACTION.ADD,
        reportActionID: NumberUtils.rand64(),
        reportID: transactionThread?.reportID,
        shouldShow: true,
    };
}

/**
 * Updates a report preview action that exists for an IOU report.
 *
 * @param [comment] - User comment for the IOU.
 * @param [transaction] - optimistic newest transaction of a report preview
 *
 */
function updateReportPreview(
    iouReport: OnyxEntry<Report>,
    reportPreviewAction: OnyxEntry<ReportAction>,
    isPayRequest = false,
    comment = '',
    transaction: OnyxEntry<Transaction> = null,
): UpdateReportPreview {
    const hasReceipt = TransactionUtils.hasReceipt(transaction);
    const recentReceiptTransactions = reportPreviewAction?.childRecentReceiptTransactionIDs ?? {};
    const transactionsToKeep = TransactionUtils.getRecentTransactions(recentReceiptTransactions);
    const previousTransactionsArray = Object.entries(recentReceiptTransactions ?? {}).map(([key, value]) => (transactionsToKeep.includes(key) ? {[key]: value} : null));
    const previousTransactions: Record<string, string> = {};

    for (const obj of previousTransactionsArray) {
        for (const key in obj) {
            if (obj) {
                previousTransactions[key] = obj[key];
            }
        }
    }

    const message = getReportPreviewMessage(iouReport, reportPreviewAction);
    return {
        ...reportPreviewAction,
        created: DateUtils.getDBTime(),
        message: [
            {
                html: message,
                text: message,
                isEdited: false,
                type: CONST.REPORT.MESSAGE.TYPE.COMMENT,
            },
        ],
        childLastMoneyRequestComment: comment || reportPreviewAction?.childLastMoneyRequestComment,
        childMoneyRequestCount: (reportPreviewAction?.childMoneyRequestCount ?? 0) + (isPayRequest ? 0 : 1),
        childRecentReceiptTransactionIDs: hasReceipt
            ? {
                  ...(transaction && {[transaction.transactionID]: transaction?.created}),
                  ...previousTransactions,
              }
            : recentReceiptTransactions,
        // As soon as we add a transaction without a receipt to the report, it will have ready money requests,
        // so we remove the whisper
        whisperedToAccountIDs: hasReceipt ? reportPreviewAction?.whisperedToAccountIDs : [],
    };
}

function buildOptimisticTaskReportAction(taskReportID: string, actionName: OriginalMessageActionName, message = ''): OptimisticTaskReportAction {
    const originalMessage = {
        taskReportID,
        type: actionName,
        text: message,
    };
    return {
        actionName,
        actorAccountID: currentUserAccountID,
        automatic: false,
        avatar: currentUserPersonalDetails?.avatar ?? UserUtils.getDefaultAvatarURL(currentUserAccountID),
        isAttachment: false,
        originalMessage,
        message: [
            {
                text: message,
                taskReportID,
                type: CONST.REPORT.MESSAGE.TYPE.TEXT,
            },
        ],
        person: [
            {
                style: 'strong',
                text: currentUserPersonalDetails?.displayName ?? String(currentUserAccountID),
                type: 'TEXT',
            },
        ],
        reportActionID: NumberUtils.rand64(),
        shouldShow: true,
        created: DateUtils.getDBTime(),
        isFirstItem: false,
        pendingAction: CONST.RED_BRICK_ROAD_PENDING_ACTION.ADD,
    };
}

/**
 * Builds an optimistic chat report with a randomly generated reportID and as much information as we currently have
 */
function buildOptimisticChatReport(
    participantList: number[],
    reportName: string = CONST.REPORT.DEFAULT_REPORT_NAME,
    chatType: ValueOf<typeof CONST.REPORT.CHAT_TYPE> | undefined = undefined,
    policyID: string = CONST.POLICY.OWNER_EMAIL_FAKE,
    ownerAccountID: number = CONST.REPORT.OWNER_ACCOUNT_ID_FAKE,
    isOwnPolicyExpenseChat = false,
    oldPolicyName = '',
    visibility: ValueOf<typeof CONST.REPORT.VISIBILITY> | undefined = undefined,
    writeCapability: ValueOf<typeof CONST.REPORT.WRITE_CAPABILITIES> | undefined = undefined,
    notificationPreference: NotificationPreference = CONST.REPORT.NOTIFICATION_PREFERENCE.ALWAYS,
    parentReportActionID = '',
    parentReportID = '',
    welcomeMessage = '',
): OptimisticChatReport {
    const currentTime = DateUtils.getDBTime();
    const isNewlyCreatedWorkspaceChat = chatType === CONST.REPORT.CHAT_TYPE.POLICY_EXPENSE_CHAT && isOwnPolicyExpenseChat;
    return {
        type: CONST.REPORT.TYPE.CHAT,
        chatType,
        isOwnPolicyExpenseChat,
        isPinned: reportName === CONST.REPORT.WORKSPACE_CHAT_ROOMS.ADMINS || isNewlyCreatedWorkspaceChat,
        lastActorAccountID: 0,
        lastMessageTranslationKey: '',
        lastMessageHtml: '',
        lastMessageText: undefined,
        lastReadTime: currentTime,
        lastVisibleActionCreated: currentTime,
        notificationPreference,
        oldPolicyName,
        ownerAccountID: ownerAccountID || CONST.REPORT.OWNER_ACCOUNT_ID_FAKE,
        parentReportActionID,
        parentReportID,
        participantAccountIDs: participantList,
        policyID,
        reportID: generateReportID(),
        reportName,
        stateNum: 0,
        statusNum: 0,
        visibility,
        welcomeMessage,
        writeCapability,
    };
}

/**
 * Returns the necessary reportAction onyx data to indicate that the chat has been created optimistically
 * @param [created] - Action created time
 */
function buildOptimisticCreatedReportAction(emailCreatingAction: string, created = DateUtils.getDBTime()): OptimisticCreatedReportAction {
    return {
        reportActionID: NumberUtils.rand64(),
        actionName: CONST.REPORT.ACTIONS.TYPE.CREATED,
        pendingAction: CONST.RED_BRICK_ROAD_PENDING_ACTION.ADD,
        actorAccountID: currentUserAccountID,
        message: [
            {
                type: CONST.REPORT.MESSAGE.TYPE.TEXT,
                style: 'strong',
                text: emailCreatingAction,
            },
            {
                type: CONST.REPORT.MESSAGE.TYPE.TEXT,
                style: 'normal',
                text: ' created this report',
            },
        ],
        person: [
            {
                type: CONST.REPORT.MESSAGE.TYPE.TEXT,
                style: 'strong',
                text: allPersonalDetails?.[currentUserAccountID ?? '']?.displayName ?? currentUserEmail,
            },
        ],
        automatic: false,
        avatar: allPersonalDetails?.[currentUserAccountID ?? '']?.avatar ?? UserUtils.getDefaultAvatarURL(currentUserAccountID),
        created,
        shouldShow: true,
    };
}

/**
 * Returns the necessary reportAction onyx data to indicate that the transaction has been put on hold optimistically
 * @param [created] - Action created time
 */
function buildOptimisticHoldReportAction(created = DateUtils.getDBTime()) {
    return {
        reportActionID: NumberUtils.rand64(),
        actionName: CONST.REPORT.ACTIONS.TYPE.SUBMITTED,
        pendingAction: CONST.RED_BRICK_ROAD_PENDING_ACTION.ADD,
        actorAccountID: currentUserAccountID,
        message: [
            {
                type: CONST.REPORT.MESSAGE.TYPE.TEXT,
                style: 'normal',
                text: `held this request`,
            },
        ],
        person: [
            {
                type: CONST.REPORT.MESSAGE.TYPE.TEXT,
                style: 'normal',
                text: allPersonalDetails?.[currentUserAccountID ?? '']?.displayName ?? currentUserEmail,
            },
        ],
        automatic: true,
        avatar: allPersonalDetails?.[currentUserAccountID ?? '']?.avatar ?? UserUtils.getDefaultAvatarURL(currentUserAccountID),
        created,
        shouldShow: true,
    };
}

/**
 * Returns the necessary reportAction onyx data to indicate that the transaction has been removed from hold optimistically
 * @param [created] - Action created time
 */
function buildOptimisticUnHoldReportAction(created = DateUtils.getDBTime()) {
    return {
        reportActionID: NumberUtils.rand64(),
        actionName: CONST.REPORT.ACTIONS.TYPE.SUBMITTED,
        pendingAction: CONST.RED_BRICK_ROAD_PENDING_ACTION.ADD,
        actorAccountID: currentUserAccountID,
        message: [
            {
                type: CONST.REPORT.MESSAGE.TYPE.TEXT,
                style: 'normal',
                text: `unheld this request`,
            },
        ],
        person: [
            {
                type: CONST.REPORT.MESSAGE.TYPE.TEXT,
                style: 'normal',
                text: allPersonalDetails?.[currentUserAccountID ?? '']?.displayName ?? currentUserEmail,
            },
        ],
        automatic: true,
        avatar: allPersonalDetails?.[currentUserAccountID ?? '']?.avatar ?? UserUtils.getDefaultAvatarURL(currentUserAccountID),
        created,
        shouldShow: true,
    };
}

/**
 * Returns the necessary reportAction user comment user provided to put on hold optimistically
 * @param [created] - Action created time
 */
function buildOptimisticHoldReportActionComment(comment: string, created = DateUtils.getDBTime()) {
    return {
        accountID: currentUserAccountID,
        date: created,
        comment,
        reportActionID: NumberUtils.rand64(),
        actionName: CONST.REPORT.ACTIONS.TYPE.SUBMITTED,
        pendingAction: CONST.RED_BRICK_ROAD_PENDING_ACTION.ADD,
        actorAccountID: currentUserAccountID,
        message: [
            {
                type: CONST.REPORT.MESSAGE.TYPE.TEXT,
                style: 'normal',
                text: `${comment}`,
            },
        ],
        person: [
            {
                type: CONST.REPORT.MESSAGE.TYPE.TEXT,
                style: 'normal',
                text: allPersonalDetails?.[currentUserAccountID ?? '']?.displayName ?? currentUserEmail,
            },
        ],
        isFirstItem: true,
        automatic: true,
        avatar: allPersonalDetails?.[currentUserAccountID ?? '']?.avatar ?? UserUtils.getDefaultAvatarURL(currentUserAccountID),
        created,
        shouldShow: true,
    };
}

/**
 * Returns the necessary reportAction onyx data to indicate that a task report has been edited
 */
function buildOptimisticEditedTaskReportAction(emailEditingTask: string): OptimisticEditedTaskReportAction {
    return {
        reportActionID: NumberUtils.rand64(),
        actionName: CONST.REPORT.ACTIONS.TYPE.TASKEDITED,
        pendingAction: CONST.RED_BRICK_ROAD_PENDING_ACTION.ADD,
        actorAccountID: currentUserAccountID,
        message: [
            {
                type: CONST.REPORT.MESSAGE.TYPE.TEXT,
                style: 'strong',
                text: emailEditingTask,
            },
            {
                type: CONST.REPORT.MESSAGE.TYPE.TEXT,
                style: 'normal',
                text: ' edited this task',
            },
        ],
        person: [
            {
                type: CONST.REPORT.MESSAGE.TYPE.TEXT,
                style: 'strong',
                text: allPersonalDetails?.[currentUserAccountID ?? '']?.displayName ?? currentUserEmail,
            },
        ],
        automatic: false,
        avatar: allPersonalDetails?.[currentUserAccountID ?? '']?.avatar ?? UserUtils.getDefaultAvatarURL(currentUserAccountID),
        created: DateUtils.getDBTime(),
        shouldShow: false,
    };
}

/**
 * Returns the necessary reportAction onyx data to indicate that a chat has been archived
 *
 * @param reason - A reason why the chat has been archived
 */
function buildOptimisticClosedReportAction(emailClosingReport: string, policyName: string, reason: string = CONST.REPORT.ARCHIVE_REASON.DEFAULT): OptimisticClosedReportAction {
    return {
        actionName: CONST.REPORT.ACTIONS.TYPE.CLOSED,
        actorAccountID: currentUserAccountID,
        automatic: false,
        avatar: allPersonalDetails?.[currentUserAccountID ?? '']?.avatar ?? UserUtils.getDefaultAvatarURL(currentUserAccountID),
        created: DateUtils.getDBTime(),
        message: [
            {
                type: CONST.REPORT.MESSAGE.TYPE.TEXT,
                style: 'strong',
                text: emailClosingReport,
            },
            {
                type: CONST.REPORT.MESSAGE.TYPE.TEXT,
                style: 'normal',
                text: ' closed this report',
            },
        ],
        originalMessage: {
            policyName,
            reason,
        },
        pendingAction: CONST.RED_BRICK_ROAD_PENDING_ACTION.ADD,
        person: [
            {
                type: CONST.REPORT.MESSAGE.TYPE.TEXT,
                style: 'strong',
                text: allPersonalDetails?.[currentUserAccountID ?? '']?.displayName ?? currentUserEmail,
            },
        ],
        reportActionID: NumberUtils.rand64(),
        shouldShow: true,
    };
}

function buildOptimisticWorkspaceChats(policyID: string, policyName: string): OptimisticWorkspaceChats {
    const announceChatData = buildOptimisticChatReport(
        currentUserAccountID ? [currentUserAccountID] : [],
        CONST.REPORT.WORKSPACE_CHAT_ROOMS.ANNOUNCE,
        CONST.REPORT.CHAT_TYPE.POLICY_ANNOUNCE,
        policyID,
        CONST.POLICY.OWNER_ACCOUNT_ID_FAKE,
        false,
        policyName,
        undefined,
        undefined,

        // #announce contains all policy members so notifying always should be opt-in only.
        CONST.REPORT.NOTIFICATION_PREFERENCE.DAILY,
    );
    const announceChatReportID = announceChatData.reportID;
    const announceCreatedAction = buildOptimisticCreatedReportAction(CONST.POLICY.OWNER_EMAIL_FAKE);
    const announceReportActionData = {
        [announceCreatedAction.reportActionID]: announceCreatedAction,
    };

    const adminsChatData = buildOptimisticChatReport(
        [currentUserAccountID ?? -1],
        CONST.REPORT.WORKSPACE_CHAT_ROOMS.ADMINS,
        CONST.REPORT.CHAT_TYPE.POLICY_ADMINS,
        policyID,
        CONST.POLICY.OWNER_ACCOUNT_ID_FAKE,
        false,
        policyName,
    );
    const adminsChatReportID = adminsChatData.reportID;
    const adminsCreatedAction = buildOptimisticCreatedReportAction(CONST.POLICY.OWNER_EMAIL_FAKE);
    const adminsReportActionData = {
        [adminsCreatedAction.reportActionID]: adminsCreatedAction,
    };

    const expenseChatData = buildOptimisticChatReport([currentUserAccountID ?? -1], '', CONST.REPORT.CHAT_TYPE.POLICY_EXPENSE_CHAT, policyID, currentUserAccountID, true, policyName);
    const expenseChatReportID = expenseChatData.reportID;
    const expenseReportCreatedAction = buildOptimisticCreatedReportAction(currentUserEmail ?? '');
    const expenseReportActionData = {
        [expenseReportCreatedAction.reportActionID]: expenseReportCreatedAction,
    };

    return {
        announceChatReportID,
        announceChatData,
        announceReportActionData,
        announceCreatedReportActionID: announceCreatedAction.reportActionID,
        adminsChatReportID,
        adminsChatData,
        adminsReportActionData,
        adminsCreatedReportActionID: adminsCreatedAction.reportActionID,
        expenseChatReportID,
        expenseChatData,
        expenseReportActionData,
        expenseCreatedReportActionID: expenseReportCreatedAction.reportActionID,
    };
}

/**
 * Builds an optimistic Task Report with a randomly generated reportID
 *
 * @param ownerAccountID - Account ID of the person generating the Task.
 * @param assigneeAccountID - AccountID of the other person participating in the Task.
 * @param parentReportID - Report ID of the chat where the Task is.
 * @param title - Task title.
 * @param description - Task description.
 * @param policyID - PolicyID of the parent report
 */

function buildOptimisticTaskReport(
    ownerAccountID: number,
    assigneeAccountID = 0,
    parentReportID?: string,
    title?: string,
    description?: string,
    policyID: string = CONST.POLICY.OWNER_EMAIL_FAKE,
): OptimisticTaskReport {
    return {
        reportID: generateReportID(),
        reportName: title,
        description,
        ownerAccountID,
        participantAccountIDs: assigneeAccountID && assigneeAccountID !== ownerAccountID ? [assigneeAccountID] : [],
        managerID: assigneeAccountID,
        type: CONST.REPORT.TYPE.TASK,
        parentReportID,
        policyID,
        stateNum: CONST.REPORT.STATE_NUM.OPEN,
        statusNum: CONST.REPORT.STATUS.OPEN,
        notificationPreference: CONST.REPORT.NOTIFICATION_PREFERENCE.ALWAYS,
        lastVisibleActionCreated: DateUtils.getDBTime(),
    };
}

/**
 * A helper method to create transaction thread
 *
 * @param reportAction - the parent IOU report action from which to create the thread
 *
 * @param moneyRequestReportID - the reportID which the report action belong to
 */
function buildTransactionThread(reportAction: OnyxEntry<ReportAction>, moneyRequestReportID: string): OptimisticChatReport {
    const participantAccountIDs = [...new Set([currentUserAccountID, Number(reportAction?.actorAccountID)])].filter(Boolean) as number[];
    return buildOptimisticChatReport(
        participantAccountIDs,
        getTransactionReportName(reportAction),
        undefined,
        getReport(moneyRequestReportID)?.policyID ?? CONST.POLICY.OWNER_EMAIL_FAKE,
        CONST.POLICY.OWNER_ACCOUNT_ID_FAKE,
        false,
        '',
        undefined,
        undefined,
        CONST.REPORT.NOTIFICATION_PREFERENCE.HIDDEN,
        reportAction?.reportActionID,
        moneyRequestReportID,
    );
}

function isUnread(report: OnyxEntry<Report>): boolean {
    if (!report) {
        return false;
    }

    // lastVisibleActionCreated and lastReadTime are both datetime strings and can be compared directly
    const lastVisibleActionCreated = report.lastVisibleActionCreated ?? '';
    const lastReadTime = report.lastReadTime ?? '';
    return lastReadTime < lastVisibleActionCreated;
}

function isIOUOwnedByCurrentUser(report: OnyxEntry<Report>, allReportsDict: OnyxCollection<Report> = null): boolean {
    const allAvailableReports = allReportsDict ?? allReports;
    if (!report || !allAvailableReports) {
        return false;
    }

    let reportToLook = report;
    if (report.iouReportID) {
        const iouReport = allAvailableReports[`${ONYXKEYS.COLLECTION.REPORT}${report.iouReportID}`];
        if (iouReport) {
            reportToLook = iouReport;
        }
    }

    return reportToLook.ownerAccountID === currentUserAccountID;
}

/**
 * Assuming the passed in report is a default room, lets us know whether we can see it or not, based on permissions and
 * the various subsets of users we've allowed to use default rooms.
 */
function canSeeDefaultRoom(report: OnyxEntry<Report>, policies: OnyxCollection<Policy>, betas: OnyxEntry<Beta[]>): boolean {
    // Include archived rooms
    if (isArchivedRoom(report)) {
        return true;
    }

    // Include default rooms for free plan policies (domain rooms aren't included in here because they do not belong to a policy)
    if (getPolicyType(report, policies) === CONST.POLICY.TYPE.FREE) {
        return true;
    }

    // Include domain rooms with Partner Managers (Expensify accounts) in them for accounts that are on a domain with an Approved Accountant
    if (isDomainRoom(report) && doesDomainHaveApprovedAccountant && hasExpensifyEmails(report?.participantAccountIDs ?? [])) {
        return true;
    }

    // If the room has an assigned guide, it can be seen.
    if (hasExpensifyGuidesEmails(report?.participantAccountIDs ?? [])) {
        return true;
    }

    // Include any admins and announce rooms, since only non partner-managed domain rooms are on the beta now.
    if (isAdminRoom(report) || isAnnounceRoom(report)) {
        return true;
    }

    // For all other cases, just check that the user belongs to the default rooms beta
    return Permissions.canUseDefaultRooms(betas ?? []);
}

function canAccessReport(report: OnyxEntry<Report>, policies: OnyxCollection<Policy>, betas: OnyxEntry<Beta[]>): boolean {
    if (isThread(report) && ReportActionsUtils.isPendingRemove(ReportActionsUtils.getParentReportAction(report))) {
        return false;
    }

    // We hide default rooms (it's basically just domain rooms now) from people who aren't on the defaultRooms beta.
    if (isDefaultRoom(report) && !canSeeDefaultRoom(report, policies, betas)) {
        return false;
    }

    return true;
}
/**
 * Check if the report is the parent report of the currently viewed report or at least one child report has report action
 */
function shouldHideReport(report: OnyxEntry<Report>, currentReportId: string): boolean {
    const currentReport = getReport(currentReportId);
    const parentReport = getParentReport(isNotEmptyObject(currentReport) ? currentReport : null);
    const reportActions = ReportActionsUtils.getAllReportActions(report?.reportID ?? '');
    const isChildReportHasComment = Object.values(reportActions ?? {})?.some((reportAction) => (reportAction?.childVisibleActionCount ?? 0) > 0);
    return parentReport?.reportID !== report?.reportID && !isChildReportHasComment;
}

/**
 * Takes several pieces of data from Onyx and evaluates if a report should be shown in the option list (either when searching
 * for reports or the reports shown in the LHN).
 *
 * This logic is very specific and the order of the logic is very important. It should fail quickly in most cases and also
 * filter out the majority of reports before filtering out very specific minority of reports.
 */
function shouldReportBeInOptionList(report: OnyxEntry<Report>, currentReportId: string, isInGSDMode: boolean, betas: Beta[], policies: OnyxCollection<Policy>, excludeEmptyChats = false) {
    const isInDefaultMode = !isInGSDMode;
    // Exclude reports that have no data because there wouldn't be anything to show in the option item.
    // This can happen if data is currently loading from the server or a report is in various stages of being created.
    // This can also happen for anyone accessing a public room or archived room for which they don't have access to the underlying policy.
    if (
        !report?.reportID ||
        !report?.type ||
        report?.reportName === undefined ||
        // eslint-disable-next-line @typescript-eslint/prefer-nullish-coalescing
        report?.isHidden ||
        // eslint-disable-next-line @typescript-eslint/prefer-nullish-coalescing
        report?.participantAccountIDs?.includes(CONST.ACCOUNT_ID.NOTIFICATIONS) ||
        (report?.participantAccountIDs?.length === 0 &&
            !isChatThread(report) &&
            !isPublicRoom(report) &&
            !isUserCreatedPolicyRoom(report) &&
            !isArchivedRoom(report) &&
            !isMoneyRequestReport(report) &&
            !isTaskReport(report))
    ) {
        return false;
    }
    if (!canAccessReport(report, policies, betas)) {
        return false;
    }

    // Include the currently viewed report. If we excluded the currently viewed report, then there
    // would be no way to highlight it in the options list and it would be confusing to users because they lose
    // a sense of context.
    if (report.reportID === currentReportId) {
        return true;
    }

    // Include reports that are relevant to the user in any view mode. Criteria include having a draft or having a GBR showing.
    // eslint-disable-next-line @typescript-eslint/prefer-nullish-coalescing
    if (report.hasDraft || requiresAttentionFromCurrentUser(report)) {
        return true;
    }
    const lastVisibleMessage = ReportActionsUtils.getLastVisibleMessage(report.reportID);
    const isEmptyChat = !report.lastMessageText && !report.lastMessageTranslationKey && !lastVisibleMessage.lastMessageText && !lastVisibleMessage.lastMessageTranslationKey;
    const canHideReport = shouldHideReport(report, currentReportId);

    // Include reports if they are pinned
    if (report.isPinned) {
        return true;
    }

    // Hide only chat threads that haven't been commented on (other threads are actionable)
    if (isChatThread(report) && canHideReport && isEmptyChat) {
        return false;
    }

    // Include reports that have errors from trying to add a workspace
    // If we excluded it, then the red-brock-road pattern wouldn't work for the user to resolve the error
    if (report.errorFields?.addWorkspaceRoom) {
        return true;
    }

    // All unread chats (even archived ones) in GSD mode will be shown. This is because GSD mode is specifically for focusing the user on the most relevant chats, primarily, the unread ones
    if (isInGSDMode) {
        return isUnread(report);
    }

    // Archived reports should always be shown when in default (most recent) mode. This is because you should still be able to access and search for the chats to find them.
    if (isInDefaultMode && isArchivedRoom(report)) {
        return true;
    }

    // Hide chats between two users that haven't been commented on from the LNH
    if (excludeEmptyChats && isEmptyChat && isChatReport(report) && !isChatRoom(report) && !isPolicyExpenseChat(report) && canHideReport) {
        return false;
    }

    return true;
}

/**
 * Attempts to find a report in onyx with the provided list of participants. Does not include threads, task, money request, room, and policy expense chat.
 */
function getChatByParticipants(newParticipantList: number[]): OnyxEntry<Report> {
    const sortedNewParticipantList = newParticipantList.sort();
    return (
        Object.values(allReports ?? {}).find((report) => {
            // If the report has been deleted, or there are no participants (like an empty #admins room) then skip it
            if (
                !report ||
                report.participantAccountIDs?.length === 0 ||
                isChatThread(report) ||
                isTaskReport(report) ||
                isMoneyRequestReport(report) ||
                isChatRoom(report) ||
                isPolicyExpenseChat(report)
            ) {
                return false;
            }

            // Only return the chat if it has all the participants
            return lodashIsEqual(sortedNewParticipantList, report.participantAccountIDs?.sort());
        }) ?? null
    );
}

/**
 * Attempts to find a report in onyx with the provided list of participants in given policy
 */
function getChatByParticipantsAndPolicy(newParticipantList: number[], policyID: string): OnyxEntry<Report> {
    newParticipantList.sort();
    return (
        Object.values(allReports ?? {}).find((report) => {
            // If the report has been deleted, or there are no participants (like an empty #admins room) then skip it
            if (!report?.participantAccountIDs) {
                return false;
            }
            const sortedParticipanctsAccountIDs = report.parentReportActionIDs?.sort();
            // Only return the room if it has all the participants and is not a policy room
            return report.policyID === policyID && lodashIsEqual(newParticipantList, sortedParticipanctsAccountIDs);
        }) ?? null
    );
}

function getAllPolicyReports(policyID: string): Array<OnyxEntry<Report>> {
    return Object.values(allReports ?? {}).filter((report) => report?.policyID === policyID);
}

/**
 * Returns true if Chronos is one of the chat participants (1:1)
 */
function chatIncludesChronos(report: OnyxEntry<Report>): boolean {
    return Boolean(report?.participantAccountIDs?.includes(CONST.ACCOUNT_ID.CHRONOS));
}

/**
 * Can only flag if:
 *
 * - It was written by someone else and isn't a whisper
 * - It's a welcome message whisper
 * - It's an ADDCOMMENT that is not an attachment
 */
function canFlagReportAction(reportAction: OnyxEntry<ReportAction>, reportID: string | undefined): boolean {
    const report = getReport(reportID);
    const isCurrentUserAction = reportAction?.actorAccountID === currentUserAccountID;
    const isOriginalMessageHaveHtml =
        reportAction?.actionName === CONST.REPORT.ACTIONS.TYPE.ADDCOMMENT ||
        reportAction?.actionName === CONST.REPORT.ACTIONS.TYPE.RENAMED ||
        reportAction?.actionName === CONST.REPORT.ACTIONS.TYPE.CHRONOSOOOLIST;
    if (ReportActionsUtils.isWhisperAction(reportAction)) {
        // Allow flagging welcome message whispers as they can be set by any room creator
        if (report?.welcomeMessage && !isCurrentUserAction && isOriginalMessageHaveHtml && reportAction?.originalMessage?.html === report.welcomeMessage) {
            return true;
        }

        // Disallow flagging the rest of whisper as they are sent by us
        return false;
    }

    return Boolean(
        !isCurrentUserAction &&
            reportAction?.actionName === CONST.REPORT.ACTIONS.TYPE.ADDCOMMENT &&
            !ReportActionsUtils.isDeletedAction(reportAction) &&
            !ReportActionsUtils.isCreatedTaskReportAction(reportAction) &&
            isNotEmptyObject(report) &&
            report &&
            isAllowedToComment(report),
    );
}

/**
 * Whether flag comment page should show
 */
function shouldShowFlagComment(reportAction: OnyxEntry<ReportAction>, report: OnyxEntry<Report>): boolean {
    return (
        canFlagReportAction(reportAction, report?.reportID) &&
        !isArchivedRoom(report) &&
        !chatIncludesChronos(report) &&
        !isConciergeChatReport(report) &&
        reportAction?.actorAccountID !== CONST.ACCOUNT_ID.CONCIERGE
    );
}

/**
 * @param sortedAndFilteredReportActions - reportActions for the report, sorted newest to oldest, and filtered for only those that should be visible
 */
function getNewMarkerReportActionID(report: OnyxEntry<Report>, sortedAndFilteredReportActions: ReportAction[]): string {
    if (!isUnread(report)) {
        return '';
    }

    const newMarkerIndex = lodashFindLastIndex(sortedAndFilteredReportActions, (reportAction) => (reportAction.created ?? '') > (report?.lastReadTime ?? ''));

    return 'reportActionID' in sortedAndFilteredReportActions[newMarkerIndex] ? sortedAndFilteredReportActions[newMarkerIndex].reportActionID : '';
}

/**
 * Performs the markdown conversion, and replaces code points > 127 with C escape sequences
 * Used for compatibility with the backend auth validator for AddComment, and to account for MD in comments
 * @returns The comment's total length as seen from the backend
 */
function getCommentLength(textComment: string): number {
    return getParsedComment(textComment)
        .replace(/[^ -~]/g, '\\u????')
        .trim().length;
}

function getRouteFromLink(url: string | null): string {
    if (!url) {
        return '';
    }

    // Get the reportID from URL
    let route = url;
    const localWebAndroidRegEx = /^(https:\/\/([0-9]{1,3})\.([0-9]{1,3})\.([0-9]{1,3})\.([0-9]{1,3}))/;
    linkingConfig.prefixes.forEach((prefix) => {
        if (route.startsWith(prefix)) {
            route = route.replace(prefix, '');
        } else if (localWebAndroidRegEx.test(route)) {
            route = route.replace(localWebAndroidRegEx, '');
        } else {
            return;
        }

        // Remove the port if it's a localhost URL
        if (/^:\d+/.test(route)) {
            route = route.replace(/:\d+/, '');
        }

        // Remove the leading slash if exists
        if (route.startsWith('/')) {
            route = route.replace('/', '');
        }
    });
    return route;
}

function parseReportRouteParams(route: string): ReportRouteParams {
    let parsingRoute = route;
    if (parsingRoute.at(0) === '/') {
        // remove the first slash
        parsingRoute = parsingRoute.slice(1);
    }

    if (!parsingRoute.startsWith(Url.addTrailingForwardSlash(ROUTES.REPORT))) {
        return {reportID: '', isSubReportPageRoute: false};
    }

    const pathSegments = parsingRoute.split('/');

    const reportIDSegment = pathSegments[1];

    // Check for "undefined" or any other unwanted string values
    if (!reportIDSegment || reportIDSegment === 'undefined') {
        return {reportID: '', isSubReportPageRoute: false};
    }

    return {
        reportID: reportIDSegment,
        isSubReportPageRoute: pathSegments.length > 2,
    };
}

function getReportIDFromLink(url: string | null): string {
    const route = getRouteFromLink(url);
    const {reportID, isSubReportPageRoute} = parseReportRouteParams(route);
    if (isSubReportPageRoute) {
        // We allow the Sub-Report deep link routes (settings, details, etc.) to be handled by their respective component pages
        return '';
    }
    return reportID;
}

/**
 * Get the report policyID given a reportID
 */
function getReportPolicyID(reportID?: string): string | undefined {
    return getReport(reportID)?.policyID;
}

/**
 * Check if the chat report is linked to an iou that is waiting for the current user to add a credit bank account.
 */
function hasIOUWaitingOnCurrentUserBankAccount(chatReport: OnyxEntry<Report>): boolean {
    if (chatReport?.iouReportID) {
        const iouReport = allReports?.[`${ONYXKEYS.COLLECTION.REPORT}${chatReport?.iouReportID}`];
        if (iouReport?.isWaitingOnBankAccount && iouReport?.ownerAccountID === currentUserAccountID) {
            return true;
        }
    }

    return false;
}

/**
 * Users can request money:
 * - in policy expense chats only if they are in a role of a member in the chat (in other words, if it's their policy expense chat)
 * - in an open or submitted expense report tied to a policy expense chat the user owns
 *     - employee can request money in submitted expense report only if the policy has Instant Submit settings turned on
 * - in an IOU report, which is not settled yet
 * - in a 1:1 DM chat
 */
function canRequestMoney(report: OnyxEntry<Report>, policy: OnyxEntry<Policy>, otherParticipants: number[]): boolean {
    // User cannot request money in chat thread or in task report or in chat room
    if (isChatThread(report) || isTaskReport(report) || isChatRoom(report)) {
        return false;
    }

    // Users can only request money in DMs if they are a 1:1 DM
    if (isDM(report)) {
        return otherParticipants.length === 1;
    }

    // Prevent requesting money if pending IOU report waiting for their bank account already exists
    if (hasIOUWaitingOnCurrentUserBankAccount(report)) {
        return false;
    }

    // In case of expense reports, we have to look at the parent workspace chat to get the isOwnPolicyExpenseChat property
    let isOwnPolicyExpenseChat = report?.isOwnPolicyExpenseChat ?? false;
    if (isExpenseReport(report) && getParentReport(report)) {
        isOwnPolicyExpenseChat = Boolean(getParentReport(report)?.isOwnPolicyExpenseChat);
    }

    // In case there are no other participants than the current user and it's not user's own policy expense chat, they can't request money from such report
    if (otherParticipants.length === 0 && !isOwnPolicyExpenseChat) {
        return false;
    }

    // User can request money in any IOU report, unless paid, but user can only request money in an expense report
    // which is tied to their workspace chat.
    if (isMoneyRequestReport(report)) {
        const isOwnExpenseReport = isExpenseReport(report) && isOwnPolicyExpenseChat;
        if (isOwnExpenseReport && PolicyUtils.isPaidGroupPolicy(policy)) {
            return isDraftExpenseReport(report);
        }
        return (isOwnExpenseReport || isIOUReport(report)) && !isReportApproved(report) && !isSettled(report?.reportID);
    }

    // In case of policy expense chat, users can only request money from their own policy expense chat
    return !isPolicyExpenseChat(report) || isOwnPolicyExpenseChat;
}

/**
 * Helper method to define what money request options we want to show for particular method.
 * There are 3 money request options: Request, Split and Send:
 * - Request option should show for:
 *     - DMs
 *     - own policy expense chats
 *     - open and processing expense reports tied to own policy expense chat
 *     - unsettled IOU reports
 * - Send option should show for:
 *     - DMs
 * - Split options should show for:
 *     - chat/ policy rooms with more than 1 participants
 *     - groups chats with 3 and more participants
 *     - corporate workspace chats
 *
 * None of the options should show in chat threads or if there is some special Expensify account
 * as a participant of the report.
 */
function getMoneyRequestOptions(report: OnyxEntry<Report>, policy: OnyxEntry<Policy>, reportParticipants: number[]): Array<ValueOf<typeof CONST.IOU.TYPE>> {
    // In any thread or task report, we do not allow any new money requests yet
    if (isChatThread(report) || isTaskReport(report)) {
        return [];
    }

    // We don't allow IOU actions if an Expensify account is a participant of the report, unless the policy that the report is on is owned by an Expensify account
    const doParticipantsIncludeExpensifyAccounts = lodashIntersection(reportParticipants, CONST.EXPENSIFY_ACCOUNT_IDS).length > 0;
    const isPolicyOwnedByExpensifyAccounts = report?.policyID ? CONST.EXPENSIFY_ACCOUNT_IDS.includes(getPolicy(report?.policyID ?? '')?.ownerAccountID ?? 0) : false;
    if (doParticipantsIncludeExpensifyAccounts && !isPolicyOwnedByExpensifyAccounts) {
        return [];
    }

    const otherParticipants = reportParticipants.filter((accountID) => currentUserPersonalDetails?.accountID !== accountID);
    const hasSingleOtherParticipantInReport = otherParticipants.length === 1;
    const hasMultipleOtherParticipants = otherParticipants.length > 1;
    let options: Array<ValueOf<typeof CONST.IOU.TYPE>> = [];

    // User created policy rooms and default rooms like #admins or #announce will always have the Split Bill option
    // unless there are no other participants at all (e.g. #admins room for a policy with only 1 admin)
    // DM chats will have the Split Bill option only when there are at least 2 other people in the chat.
    // Your own workspace chats will have the split bill option.
    if ((isChatRoom(report) && otherParticipants.length > 0) || (isDM(report) && hasMultipleOtherParticipants) || (isPolicyExpenseChat(report) && report?.isOwnPolicyExpenseChat)) {
        options = [CONST.IOU.TYPE.SPLIT];
    }

    if (canRequestMoney(report, policy, otherParticipants)) {
        options = [...options, CONST.IOU.TYPE.REQUEST];
    }

    // Send money option should be visible only in 1:1 DMs
    if (isDM(report) && hasSingleOtherParticipantInReport) {
        options = [...options, CONST.IOU.TYPE.SEND];
    }

    return options;
}

/**
 * Allows a user to leave a policy room according to the following conditions of the visibility or chatType rNVP:
 * `public` - Anyone can leave (because anybody can join)
 * `public_announce` - Only non-policy members can leave (it's auto-shared with policy members)
 * `policy_admins` - Nobody can leave (it's auto-shared with all policy admins)
 * `policy_announce` - Nobody can leave (it's auto-shared with all policy members)
 * `policyExpenseChat` - Nobody can leave (it's auto-shared with all policy members)
 * `policy` - Anyone can leave (though only policy members can join)
 * `domain` - Nobody can leave (it's auto-shared with domain members)
 * `dm` - Nobody can leave (it's auto-shared with users)
 * `private` - Anybody can leave (though you can only be invited to join)
 */
function canLeaveRoom(report: OnyxEntry<Report>, isPolicyMember: boolean): boolean {
    if (!report?.visibility) {
        if (
            report?.chatType === CONST.REPORT.CHAT_TYPE.POLICY_ADMINS ||
            report?.chatType === CONST.REPORT.CHAT_TYPE.POLICY_ANNOUNCE ||
            report?.chatType === CONST.REPORT.CHAT_TYPE.POLICY_EXPENSE_CHAT ||
            report?.chatType === CONST.REPORT.CHAT_TYPE.DOMAIN_ALL ||
            !report?.chatType
        ) {
            // DM chats don't have a chatType
            return false;
        }
    } else if (isPublicAnnounceRoom(report) && isPolicyMember) {
        return false;
    }
    return true;
}

function isCurrentUserTheOnlyParticipant(participantAccountIDs?: number[]): boolean {
    return Boolean(participantAccountIDs?.length === 1 && participantAccountIDs?.[0] === currentUserAccountID);
}

/**
 * Returns display names for those that can see the whisper.
 * However, it returns "you" if the current user is the only one who can see it besides the person that sent it.
 */
function getWhisperDisplayNames(participantAccountIDs?: number[]): string | undefined {
    const isWhisperOnlyVisibleToCurrentUser = isCurrentUserTheOnlyParticipant(participantAccountIDs);

    // When the current user is the only participant, the display name needs to be "you" because that's the only person reading it
    if (isWhisperOnlyVisibleToCurrentUser) {
        return Localize.translateLocal('common.youAfterPreposition');
    }

    return participantAccountIDs?.map((accountID) => getDisplayNameForParticipant(accountID, !isWhisperOnlyVisibleToCurrentUser)).join(', ');
}

/**
 * Show subscript on workspace chats / threads and expense requests
 */
function shouldReportShowSubscript(report: OnyxEntry<Report>): boolean {
    if (isArchivedRoom(report) && !isWorkspaceThread(report)) {
        return false;
    }

    if (isPolicyExpenseChat(report) && !isChatThread(report) && !isTaskReport(report) && !report?.isOwnPolicyExpenseChat) {
        return true;
    }

    if (isPolicyExpenseChat(report) && !isThread(report) && !isTaskReport(report)) {
        return true;
    }

    if (isExpenseRequest(report)) {
        return true;
    }

    if (isWorkspaceTaskReport(report)) {
        return true;
    }

    if (isWorkspaceThread(report)) {
        return true;
    }

    return false;
}

/**
 * Return true if reports data exists
 */
function isReportDataReady(): boolean {
    return !isEmptyObject(allReports) && Object.keys(allReports ?? {}).some((key) => allReports?.[key]?.reportID);
}

/**
 * Return true if reportID from path is valid
 */
function isValidReportIDFromPath(reportIDFromPath: string): boolean {
    return !['', 'null', '0'].includes(reportIDFromPath);
}

/**
 * Return the errors we have when creating a chat or a workspace room
 */
function getAddWorkspaceRoomOrChatReportErrors(report: OnyxEntry<Report>): Record<string, string> | null | undefined {
    // We are either adding a workspace room, or we're creating a chat, it isn't possible for both of these to have errors for the same report at the same time, so
    // simply looking up the first truthy value will get the relevant property if it's set.
    return report?.errorFields?.addWorkspaceRoom ?? report?.errorFields?.createChat;
}

function canUserPerformWriteAction(report: OnyxEntry<Report>) {
    const reportErrors = getAddWorkspaceRoomOrChatReportErrors(report);
    return !isArchivedRoom(report) && isEmptyObject(reportErrors) && report && isAllowedToComment(report) && !isAnonymousUser;
}

/**
 * Returns ID of the original report from which the given reportAction is first created.
 */
function getOriginalReportID(reportID: string, reportAction: OnyxEntry<ReportAction>): string | undefined {
    const currentReportAction = ReportActionsUtils.getReportAction(reportID, reportAction?.reportActionID ?? '');
    return isThreadFirstChat(reportAction, reportID) && Object.keys(currentReportAction ?? {}).length === 0
        ? allReports?.[`${ONYXKEYS.COLLECTION.REPORT}${reportID}`]?.parentReportID
        : reportID;
}

/**
 * Return the pendingAction and the errors we have when creating a chat or a workspace room offline
 */
function getReportOfflinePendingActionAndErrors(report: OnyxEntry<Report>): ReportOfflinePendingActionAndErrors {
    // We are either adding a workspace room, or we're creating a chat, it isn't possible for both of these to be pending, or to have errors for the same report at the same time, so
    // simply looking up the first truthy value for each case will get the relevant property if it's set.
    const addWorkspaceRoomOrChatPendingAction = report?.pendingFields?.addWorkspaceRoom ?? report?.pendingFields?.createChat;
    const addWorkspaceRoomOrChatErrors = getAddWorkspaceRoomOrChatReportErrors(report);
    return {addWorkspaceRoomOrChatPendingAction, addWorkspaceRoomOrChatErrors};
}

function getPolicyExpenseChatReportIDByOwner(policyOwner: string): string | null {
    const policyWithOwner = Object.values(allPolicies ?? {}).find((policy) => policy?.owner === policyOwner);
    if (!policyWithOwner) {
        return null;
    }

    const expenseChat = Object.values(allReports ?? {}).find((report) => isPolicyExpenseChat(report) && report?.policyID === policyWithOwner.id);
    if (!expenseChat) {
        return null;
    }
    return expenseChat.reportID;
}

/**
 * Check if the report can create the request with type is iouType
 */
function canCreateRequest(report: OnyxEntry<Report>, policy: OnyxEntry<Policy>, iouType: (typeof CONST.IOU.TYPE)[keyof typeof CONST.IOU.TYPE]): boolean {
    const participantAccountIDs = report?.participantAccountIDs ?? [];
    if (!canUserPerformWriteAction(report)) {
        return false;
    }
    return getMoneyRequestOptions(report, policy, participantAccountIDs).includes(iouType);
}

function getWorkspaceChats(policyID: string, accountIDs: number[]): Array<OnyxEntry<Report>> {
    return Object.values(allReports ?? {}).filter((report) => isPolicyExpenseChat(report) && (report?.policyID ?? '') === policyID && accountIDs.includes(report?.ownerAccountID ?? -1));
}

/**
 * @param policy - the workspace the report is on, null if the user isn't a member of the workspace
 */
function shouldDisableRename(report: OnyxEntry<Report>, policy: OnyxEntry<Policy>): boolean {
    if (isDefaultRoom(report) || isArchivedRoom(report) || isThread(report) || isMoneyRequestReport(report) || isPolicyExpenseChat(report)) {
        return true;
    }

    // if the linked workspace is null, that means the person isn't a member of the workspace the report is in
    // which means this has to be a public room we want to disable renaming for
    if (!policy) {
        return true;
    }

    // If there is a linked workspace, that means the user is a member of the workspace the report is in.
    // Still, we only want policy owners and admins to be able to modify the name.
    return !Object.keys(loginList ?? {}).includes(policy.owner) && policy.role !== CONST.POLICY.ROLE.ADMIN;
}

/**
 * @param policy - the workspace the report is on, null if the user isn't a member of the workspace
 */
function canEditWriteCapability(report: OnyxEntry<Report>, policy: OnyxEntry<Policy>): boolean {
    return PolicyUtils.isPolicyAdmin(policy) && !isAdminRoom(report) && !isArchivedRoom(report) && !isThread(report);
}

/**
 * Returns the onyx data needed for the task assignee chat
 */
function getTaskAssigneeChatOnyxData(
    accountID: number,
    assigneeAccountID: number,
    taskReportID: string,
    assigneeChatReportID: string,
    parentReportID: string,
    title: string,
    assigneeChatReport: OnyxEntry<Report>,
): OnyxDataTaskAssigneeChat {
    // Set if we need to add a comment to the assignee chat notifying them that they have been assigned a task
    let optimisticAssigneeAddComment: OptimisticReportAction | undefined;
    // Set if this is a new chat that needs to be created for the assignee
    let optimisticChatCreatedReportAction: OptimisticCreatedReportAction | undefined;
    const currentTime = DateUtils.getDBTime();
    const optimisticData: OnyxUpdate[] = [];
    const successData: OnyxUpdate[] = [];
    const failureData: OnyxUpdate[] = [];

    // You're able to assign a task to someone you haven't chatted with before - so we need to optimistically create the chat and the chat reportActions
    // Only add the assignee chat report to onyx if we haven't already set it optimistically
    if (assigneeChatReport?.isOptimisticReport && assigneeChatReport.pendingFields?.createChat !== CONST.RED_BRICK_ROAD_PENDING_ACTION.ADD) {
        optimisticChatCreatedReportAction = buildOptimisticCreatedReportAction(assigneeChatReportID);
        optimisticData.push(
            {
                onyxMethod: Onyx.METHOD.MERGE,
                key: `${ONYXKEYS.COLLECTION.REPORT}${assigneeChatReportID}`,
                value: {
                    pendingFields: {
                        createChat: CONST.RED_BRICK_ROAD_PENDING_ACTION.ADD,
                    },
                    isHidden: false,
                },
            },
            {
                onyxMethod: Onyx.METHOD.MERGE,
                key: `${ONYXKEYS.COLLECTION.REPORT_ACTIONS}${assigneeChatReportID}`,
                value: {[optimisticChatCreatedReportAction.reportActionID]: optimisticChatCreatedReportAction as Partial<ReportAction>},
            },
        );

        successData.push({
            onyxMethod: Onyx.METHOD.MERGE,
            key: `${ONYXKEYS.COLLECTION.REPORT}${assigneeChatReportID}`,
            value: {
                pendingFields: {
                    createChat: null,
                },
                isOptimisticReport: false,
            },
        });

        failureData.push(
            {
                onyxMethod: Onyx.METHOD.SET,
                key: `${ONYXKEYS.COLLECTION.REPORT}${assigneeChatReportID}`,
                value: null,
            },
            {
                onyxMethod: Onyx.METHOD.MERGE,
                key: `${ONYXKEYS.COLLECTION.REPORT_ACTIONS}${assigneeChatReportID}`,
                value: {[optimisticChatCreatedReportAction.reportActionID]: {pendingAction: null}},
            },
            // If we failed, we want to remove the optimistic personal details as it was likely due to an invalid login
            {
                onyxMethod: Onyx.METHOD.MERGE,
                key: ONYXKEYS.PERSONAL_DETAILS_LIST,
                value: {
                    [assigneeAccountID]: null,
                },
            },
        );
    }

    // If you're choosing to share the task in the same DM as the assignee then we don't need to create another reportAction indicating that you've been assigned
    if (assigneeChatReportID !== parentReportID) {
        // eslint-disable-next-line @typescript-eslint/prefer-nullish-coalescing
        const displayname = allPersonalDetails?.[assigneeAccountID]?.displayName || allPersonalDetails?.[assigneeAccountID]?.login || '';
        optimisticAssigneeAddComment = buildOptimisticTaskCommentReportAction(taskReportID, title, assigneeAccountID, `assigned to ${displayname}`, parentReportID);
        const lastAssigneeCommentText = formatReportLastMessageText(optimisticAssigneeAddComment.reportAction.message?.[0].text ?? '');
        const optimisticAssigneeReport = {
            lastVisibleActionCreated: currentTime,
            lastMessageText: lastAssigneeCommentText,
            lastActorAccountID: accountID,
            lastReadTime: currentTime,
        };

        optimisticData.push(
            {
                onyxMethod: Onyx.METHOD.MERGE,
                key: `${ONYXKEYS.COLLECTION.REPORT_ACTIONS}${assigneeChatReportID}`,
                value: {[optimisticAssigneeAddComment.reportAction.reportActionID ?? '']: optimisticAssigneeAddComment.reportAction},
            },
            {
                onyxMethod: Onyx.METHOD.MERGE,
                key: `${ONYXKEYS.COLLECTION.REPORT}${assigneeChatReportID}`,
                value: optimisticAssigneeReport,
            },
        );
        failureData.push({
            onyxMethod: Onyx.METHOD.MERGE,
            key: `${ONYXKEYS.COLLECTION.REPORT_ACTIONS}${assigneeChatReportID}`,
            value: {[optimisticAssigneeAddComment.reportAction.reportActionID ?? '']: {pendingAction: null}},
        });
    }

    return {
        optimisticData,
        successData,
        failureData,
        optimisticAssigneeAddComment,
        optimisticChatCreatedReportAction,
    };
}

/**
 * Returns an array of the participants Ids of a report
 */
function getParticipantsIDs(report: OnyxEntry<Report>): number[] {
    if (!report) {
        return [];
    }

    const participants = report.participantAccountIDs ?? [];

    // Build participants list for IOU/expense reports
    if (isMoneyRequestReport(report)) {
        const onlyTruthyValues = [report.managerID, report.ownerAccountID, ...participants].filter(Boolean) as number[];
        const onlyUnique = [...new Set([...onlyTruthyValues])];
        return onlyUnique;
    }
    return participants;
}

/**
 * Return iou report action display message
 */
function getIOUReportActionDisplayMessage(reportAction: OnyxEntry<ReportAction>): string {
    if (reportAction?.actionName !== CONST.REPORT.ACTIONS.TYPE.IOU) {
        return '';
    }
    const originalMessage = reportAction.originalMessage;
    const {IOUReportID} = originalMessage;
    const iouReport = getReport(IOUReportID);
    let translationKey: TranslationPaths;
    if (originalMessage.type === CONST.IOU.REPORT_ACTION_TYPE.PAY) {
        // The `REPORT_ACTION_TYPE.PAY` action type is used for both fulfilling existing requests and sending money. To
        // differentiate between these two scenarios, we check if the `originalMessage` contains the `IOUDetails`
        // property. If it does, it indicates that this is a 'Send money' action.
        const {amount, currency} = originalMessage.IOUDetails ?? originalMessage;
        const formattedAmount = CurrencyUtils.convertToDisplayString(amount, currency) ?? '';
        const payerName = isExpenseReport(iouReport) ? getPolicyName(iouReport) : getDisplayNameForParticipant(iouReport?.managerID, true);

        switch (originalMessage.paymentType) {
            case CONST.IOU.PAYMENT_TYPE.ELSEWHERE:
                translationKey = 'iou.paidElsewhereWithAmount';
                break;
            case CONST.IOU.PAYMENT_TYPE.EXPENSIFY:
            case CONST.IOU.PAYMENT_TYPE.VBBA:
                translationKey = 'iou.paidWithExpensifyWithAmount';
                break;
            default:
                translationKey = 'iou.payerPaidAmount';
                break;
        }
        return Localize.translateLocal(translationKey, {amount: formattedAmount, payer: payerName ?? ''});
    }

    const transaction = TransactionUtils.getTransaction(originalMessage.IOUTransactionID ?? '');
    const transactionDetails = getTransactionDetails(isNotEmptyObject(transaction) ? transaction : null);
    const formattedAmount = CurrencyUtils.convertToDisplayString(transactionDetails?.amount ?? 0, transactionDetails?.currency);
    const isRequestSettled = isSettled(originalMessage.IOUReportID);
    const isApproved = isReportApproved(iouReport);
    if (isRequestSettled) {
        return Localize.translateLocal('iou.payerSettled', {
            amount: formattedAmount,
        });
    }
    if (isApproved) {
        return Localize.translateLocal('iou.approvedAmount', {
            amount: formattedAmount,
        });
    }
    translationKey = ReportActionsUtils.isSplitBillAction(reportAction) ? 'iou.didSplitAmount' : 'iou.requestedAmount';
    return Localize.translateLocal(translationKey, {
        formattedAmount,
        comment: transactionDetails?.comment ?? '',
    });
}

/**
 * Checks if a report is a group chat.
 *
 * A report is a group chat if it meets the following conditions:
 * - Not a chat thread.
 * - Not a task report.
 * - Not a money request / IOU report.
 * - Not an archived room.
 * - Not a public / admin / announce chat room (chat type doesn't match any of the specified types).
 * - More than 2 participants.
 *
 */
function isGroupChat(report: OnyxEntry<Report>): boolean {
    return Boolean(
        report &&
            !isChatThread(report) &&
            !isTaskReport(report) &&
            !isMoneyRequestReport(report) &&
            !isArchivedRoom(report) &&
            !Object.values(CONST.REPORT.CHAT_TYPE).some((chatType) => chatType === getChatType(report)) &&
            (report.participantAccountIDs?.length ?? 0) > 2,
    );
}

function shouldUseFullTitleToDisplay(report: OnyxEntry<Report>): boolean {
    return isMoneyRequestReport(report) || isPolicyExpenseChat(report) || isChatRoom(report) || isChatThread(report) || isTaskReport(report);
}

function getRoom(type: ValueOf<typeof CONST.REPORT.CHAT_TYPE>, policyID: string): OnyxEntry<Report> | undefined {
    const room = Object.values(allReports ?? {}).find((report) => report?.policyID === policyID && report?.chatType === type && !isThread(report));
    return room;
}

/**
 *  We only want policy owners and admins to be able to modify the welcome message, but not in thread chat.
 */
function shouldDisableWelcomeMessage(report: OnyxEntry<Report>, policy: OnyxEntry<Policy>): boolean {
    return isMoneyRequestReport(report) || isArchivedRoom(report) || !isChatRoom(report) || isChatThread(report) || !PolicyUtils.isPolicyAdmin(policy);
}
/**
 * Checks if report action has error when smart scanning
 */
function hasSmartscanError(reportActions: ReportAction[]) {
    return reportActions.some((action) => {
        if (!ReportActionsUtils.isSplitBillAction(action) && !ReportActionsUtils.isReportPreviewAction(action)) {
            return false;
        }
        const isReportPreviewError = ReportActionsUtils.isReportPreviewAction(action) && hasMissingSmartscanFields(ReportActionsUtils.getIOUReportIDFromReportActionPreview(action));
        const transactionID = (action.originalMessage as IOUMessage).IOUTransactionID ?? '0';
        const transaction = allTransactions?.[`${ONYXKEYS.COLLECTION.TRANSACTION}${transactionID}`] ?? {};
        const isSplitBillError = ReportActionsUtils.isSplitBillAction(action) && TransactionUtils.hasMissingSmartscanFields(transaction as Transaction);

        return isReportPreviewError || isSplitBillError;
    });
}

function shouldAutoFocusOnKeyPress(event: KeyboardEvent): boolean {
    if (event.key.length > 1) {
        return false;
    }

    // If a key is pressed in combination with Meta, Control or Alt do not focus
    if (event.ctrlKey || event.metaKey) {
        return false;
    }

    if (event.code === 'Space') {
        return false;
    }

    return true;
}

/**
 * Navigates to the appropriate screen based on the presence of a private note for the current user.
 */
function navigateToPrivateNotes(report: Report, session: Session) {
    if (isEmpty(report) || isEmpty(session) || !session.accountID) {
        return;
    }
    const currentUserPrivateNote = report.privateNotes?.[session.accountID]?.note ?? '';
    if (isEmpty(currentUserPrivateNote)) {
        Navigation.navigate(ROUTES.PRIVATE_NOTES_EDIT.getRoute(report.reportID, session.accountID));
        return;
    }
    Navigation.navigate(ROUTES.PRIVATE_NOTES_LIST.getRoute(report.reportID));
}

/**
<<<<<<< HEAD
 * Check if Report has any held expenses
 */
function hasHeldExpenses(iouReportID: string): boolean {
    const transactions = TransactionUtils.getAllReportTransactions(iouReportID);
    return transactions.some((transaction) => TransactionUtils.isOnHold(transaction));
}

/**
 * Return held and full amount formatted with used currency
 */
function getNonHeldAndFullAmount(iouReportID: string): string[] {
    const transactions = TransactionUtils.getAllReportTransactions(iouReportID);
    const usedCurrency = transactions[0].currency;

    let fullAmount = 0;
    const nonheldAmount = transactions.reduce((previousValue, transaction) => {
        fullAmount += transaction.amount * -1;
        if (!TransactionUtils.isOnHold(transaction)) {
            return previousValue + transaction.amount * -1;
        }
        return previousValue;
    }, 0);

    return [CurrencyUtils.convertToDisplayString(nonheldAmount, usedCurrency), CurrencyUtils.convertToDisplayString(fullAmount, usedCurrency)];
=======
 * Disable reply in thread action if:
 *
 * - The action is listed in the thread-disabled list
 * - The action is a split bill action
 * - The action is deleted and is not threaded
 * - The action is a whisper action and it's neither a report preview nor IOU action
 * - The action is the thread's first chat
 */
function shouldDisableThread(reportAction: ReportAction, reportID: string) {
    const isSplitBillAction = ReportActionsUtils.isSplitBillAction(reportAction);
    const isDeletedAction = ReportActionsUtils.isDeletedAction(reportAction);
    const isReportPreviewAction = ReportActionsUtils.isReportPreviewAction(reportAction);
    const isIOUAction = ReportActionsUtils.isMoneyRequestAction(reportAction);
    const isWhisperAction = ReportActionsUtils.isWhisperAction(reportAction);

    return (
        CONST.REPORT.ACTIONS.THREAD_DISABLED.some((action: string) => action === reportAction.actionName) ||
        isSplitBillAction ||
        (isDeletedAction && !reportAction.childVisibleActionCount) ||
        (isWhisperAction && !isReportPreviewAction && !isIOUAction) ||
        isThreadFirstChat(reportAction, reportID)
    );
>>>>>>> 939632e1
}

export {
    getReportParticipantsTitle,
    isReportMessageAttachment,
    findLastAccessedReport,
    canEditReportAction,
    canFlagReportAction,
    shouldShowFlagComment,
    isActionCreator,
    canDeleteReportAction,
    canLeaveRoom,
    sortReportsByLastRead,
    isDefaultRoom,
    isAdminRoom,
    isAdminsOnlyPostingRoom,
    isAnnounceRoom,
    isUserCreatedPolicyRoom,
    isChatRoom,
    getChatRoomSubtitle,
    getParentNavigationSubtitle,
    getPolicyName,
    getPolicyType,
    isArchivedRoom,
    isExpensifyOnlyParticipantInReport,
    canCreateTaskInReport,
    isPolicyExpenseChatAdmin,
    isPolicyAdmin,
    isPublicRoom,
    isPublicAnnounceRoom,
    isConciergeChatReport,
    isProcessingReport,
    isCurrentUserTheOnlyParticipant,
    hasAutomatedExpensifyAccountIDs,
    hasExpensifyGuidesEmails,
    requiresAttentionFromCurrentUser,
    isIOUOwnedByCurrentUser,
    getMoneyRequestReimbursableTotal,
    getMoneyRequestSpendBreakdown,
    canShowReportRecipientLocalTime,
    formatReportLastMessageText,
    chatIncludesConcierge,
    isPolicyExpenseChat,
    isControlPolicyExpenseChat,
    isControlPolicyExpenseReport,
    isGroupPolicyExpenseChat,
    isGroupPolicyExpenseReport,
    getIconsForParticipants,
    getIcons,
    getRoomWelcomeMessage,
    getDisplayNamesWithTooltips,
    getDisplayNamesStringFromTooltips,
    getReportName,
    getReport,
    getReportNotificationPreference,
    getReportIDFromLink,
    getReportPolicyID,
    getRouteFromLink,
    getDeletedParentActionMessageForChatReport,
    getLastVisibleMessage,
    navigateToDetailsPage,
    generateReportID,
    hasReportNameError,
    isUnread,
    isUnreadWithMention,
    buildOptimisticWorkspaceChats,
    buildOptimisticTaskReport,
    buildOptimisticChatReport,
    buildOptimisticClosedReportAction,
    buildOptimisticCreatedReportAction,
    buildOptimisticEditedTaskReportAction,
    buildOptimisticIOUReport,
    buildOptimisticApprovedReportAction,
    buildOptimisticMovedReportAction,
    buildOptimisticSubmittedReportAction,
    buildOptimisticExpenseReport,
    buildOptimisticIOUReportAction,
    buildOptimisticReportPreview,
    buildOptimisticModifiedExpenseReportAction,
    updateReportPreview,
    buildOptimisticTaskReportAction,
    buildOptimisticAddCommentReportAction,
    buildOptimisticTaskCommentReportAction,
    updateOptimisticParentReportAction,
    getOptimisticDataForParentReportAction,
    shouldReportBeInOptionList,
    getChatByParticipants,
    getChatByParticipantsAndPolicy,
    getAllPolicyReports,
    getIOUReportActionMessage,
    getDisplayNameForParticipant,
    getWorkspaceIcon,
    isOptimisticPersonalDetail,
    shouldDisableDetailPage,
    isChatReport,
    isCurrentUserSubmitter,
    isExpenseReport,
    isExpenseRequest,
    isIOUReport,
    isTaskReport,
    isOpenTaskReport,
    isCanceledTaskReport,
    isCompletedTaskReport,
    isReportManager,
    isReportApproved,
    isMoneyRequestReport,
    isMoneyRequest,
    chatIncludesChronos,
    getNewMarkerReportActionID,
    canSeeDefaultRoom,
    getDefaultWorkspaceAvatar,
    getDefaultWorkspaceAvatarTestID,
    getCommentLength,
    getParsedComment,
    getMoneyRequestOptions,
    canCreateRequest,
    hasIOUWaitingOnCurrentUserBankAccount,
    canRequestMoney,
    getWhisperDisplayNames,
    getWorkspaceAvatar,
    isThread,
    isChatThread,
    isThreadFirstChat,
    isChildReport,
    shouldReportShowSubscript,
    isReportDataReady,
    isValidReportIDFromPath,
    isSettled,
    isAllowedToComment,
    getBankAccountRoute,
    getParentReport,
    getRootParentReport,
    getReportPreviewMessage,
    canUserPerformWriteAction,
    getOriginalReportID,
    canAccessReport,
    getAddWorkspaceRoomOrChatReportErrors,
    getReportOfflinePendingActionAndErrors,
    isDM,
    getPolicy,
    getPolicyExpenseChatReportIDByOwner,
    getWorkspaceChats,
    shouldDisableRename,
    hasSingleParticipant,
    getReportRecipientAccountIDs,
    isOneOnOneChat,
    goBackToDetailsPage,
    getTransactionReportName,
    getTransactionDetails,
    getTaskAssigneeChatOnyxData,
    getParticipantsIDs,
    canEditMoneyRequest,
    canEditFieldOfMoneyRequest,
    buildTransactionThread,
    areAllRequestsBeingSmartScanned,
    getTransactionsWithReceipts,
    hasOnlyDistanceRequestTransactions,
    hasNonReimbursableTransactions,
    hasMissingSmartscanFields,
    getIOUReportActionDisplayMessage,
    isWaitingForAssigneeToCompleteTask,
    isGroupChat,
    isDraftExpenseReport,
    shouldUseFullTitleToDisplay,
    parseReportRouteParams,
    getReimbursementQueuedActionMessage,
    getReimbursementDeQueuedActionMessage,
    getPersonalDetailsForAccountID,
    getRoom,
    shouldDisableWelcomeMessage,
    navigateToPrivateNotes,
    canEditWriteCapability,
    hasHeldExpenses,
    getNonHeldAndFullAmount,
    hasSmartscanError,
    shouldAutoFocusOnKeyPress,
<<<<<<< HEAD
    buildOptimisticHoldReportAction,
    buildOptimisticHoldReportActionComment,
    buildOptimisticUnHoldReportAction,
=======
    shouldDisableThread,
>>>>>>> 939632e1
};

export type {ExpenseOriginalMessage, OptionData, OptimisticChatReport};<|MERGE_RESOLUTION|>--- conflicted
+++ resolved
@@ -4315,7 +4315,6 @@
 }
 
 /**
-<<<<<<< HEAD
  * Check if Report has any held expenses
  */
 function hasHeldExpenses(iouReportID: string): boolean {
@@ -4340,7 +4339,9 @@
     }, 0);
 
     return [CurrencyUtils.convertToDisplayString(nonheldAmount, usedCurrency), CurrencyUtils.convertToDisplayString(fullAmount, usedCurrency)];
-=======
+}
+
+/**
  * Disable reply in thread action if:
  *
  * - The action is listed in the thread-disabled list
@@ -4363,7 +4364,6 @@
         (isWhisperAction && !isReportPreviewAction && !isIOUAction) ||
         isThreadFirstChat(reportAction, reportID)
     );
->>>>>>> 939632e1
 }
 
 export {
@@ -4540,13 +4540,10 @@
     getNonHeldAndFullAmount,
     hasSmartscanError,
     shouldAutoFocusOnKeyPress,
-<<<<<<< HEAD
     buildOptimisticHoldReportAction,
     buildOptimisticHoldReportActionComment,
     buildOptimisticUnHoldReportAction,
-=======
     shouldDisableThread,
->>>>>>> 939632e1
 };
 
 export type {ExpenseOriginalMessage, OptionData, OptimisticChatReport};