import {format} from 'date-fns';
import {Str} from 'expensify-common';
import lodashEscape from 'lodash/escape';
import lodashFindLastIndex from 'lodash/findLastIndex';
import lodashIntersection from 'lodash/intersection';
import isEmpty from 'lodash/isEmpty';
import lodashIsEqual from 'lodash/isEqual';
import isNumber from 'lodash/isNumber';
import lodashMaxBy from 'lodash/maxBy';
import type {OnyxCollection, OnyxEntry, OnyxUpdate} from 'react-native-onyx';
import Onyx from 'react-native-onyx';
import type {SvgProps} from 'react-native-svg';
import type {OriginalMessageIOU, OriginalMessageModifiedExpense} from 'src/types/onyx/OriginalMessage';
import type {TupleToUnion, ValueOf} from 'type-fest';
import type {FileObject} from '@components/AttachmentModal';
import {FallbackAvatar, IntacctSquare, NetSuiteSquare, QBOSquare, XeroSquare} from '@components/Icon/Expensicons';
import * as defaultGroupAvatars from '@components/Icon/GroupDefaultAvatars';
import * as defaultWorkspaceAvatars from '@components/Icon/WorkspaceDefaultAvatars';
import type {MoneyRequestAmountInputProps} from '@components/MoneyRequestAmountInput';
import type {IOUAction, IOUType} from '@src/CONST';
import CONST from '@src/CONST';
import type {ParentNavigationSummaryParams} from '@src/languages/params';
import type {TranslationPaths} from '@src/languages/types';
import ONYXKEYS from '@src/ONYXKEYS';
import type {Route} from '@src/ROUTES';
import ROUTES from '@src/ROUTES';
import SCREENS from '@src/SCREENS';
import type {
    Beta,
    OnyxInputOrEntry,
    PersonalDetails,
    PersonalDetailsList,
    Policy,
    PolicyReportField,
    Report,
    ReportAction,
    ReportMetadata,
    ReportNameValuePairs,
    ReportViolationName,
    ReportViolations,
    Session,
    Task,
    Transaction,
    TransactionViolation,
    UserWallet,
} from '@src/types/onyx';
import type {Attendee, Participant} from '@src/types/onyx/IOU';
import type {SelectedParticipant} from '@src/types/onyx/NewGroupChatDraft';
import type {OriginalMessageExportedToIntegration} from '@src/types/onyx/OldDotAction';
import type Onboarding from '@src/types/onyx/Onboarding';
import type {ErrorFields, Errors, Icon, PendingAction} from '@src/types/onyx/OnyxCommon';
import type {OriginalMessageChangeLog, PaymentMethodType} from '@src/types/onyx/OriginalMessage';
import type {Status} from '@src/types/onyx/PersonalDetails';
import type {ConnectionName} from '@src/types/onyx/Policy';
import type {NotificationPreference, Participants, PendingChatMember, Participant as ReportParticipant} from '@src/types/onyx/Report';
import type {Message, OldDotReportAction, ReportActions} from '@src/types/onyx/ReportAction';
import type {Comment, TransactionChanges, WaypointCollection} from '@src/types/onyx/Transaction';
import {isEmptyObject} from '@src/types/utils/EmptyObject';
import type IconAsset from '@src/types/utils/IconAsset';
import * as IOU from './actions/IOU';
import * as PolicyActions from './actions/Policy/Policy';
import * as store from './actions/ReimbursementAccount/store';
import * as SessionUtils from './actions/Session';
import * as CurrencyUtils from './CurrencyUtils';
import DateUtils from './DateUtils';
import {hasValidDraftComment} from './DraftCommentUtils';
import * as ErrorUtils from './ErrorUtils';
import getAttachmentDetails from './fileDownload/getAttachmentDetails';
import isReportMessageAttachment from './isReportMessageAttachment';
import localeCompare from './LocaleCompare';
import * as LocalePhoneNumber from './LocalePhoneNumber';
import * as Localize from './Localize';
import Log from './Log';
import {isEmailPublicDomain} from './LoginUtils';
import ModifiedExpenseMessage from './ModifiedExpenseMessage';
import linkingConfig from './Navigation/linkingConfig';
import Navigation from './Navigation/Navigation';
import * as NumberUtils from './NumberUtils';
import Parser from './Parser';
import Permissions from './Permissions';
import * as PersonalDetailsUtils from './PersonalDetailsUtils';
import * as PhoneNumber from './PhoneNumber';
import * as PolicyUtils from './PolicyUtils';
import type {LastVisibleMessage} from './ReportActionsUtils';
import * as ReportActionsUtils from './ReportActionsUtils';
import * as ReportConnection from './ReportConnection';
import * as TransactionUtils from './TransactionUtils';
import * as Url from './Url';
import type {AvatarSource} from './UserUtils';
import * as UserUtils from './UserUtils';

type AvatarRange = 1 | 2 | 3 | 4 | 5 | 6 | 7 | 8 | 9 | 10 | 11 | 12 | 13 | 14 | 15 | 16 | 17 | 18;

type SpendBreakdown = {
    nonReimbursableSpend: number;
    reimbursableSpend: number;
    totalDisplaySpend: number;
};

type ParticipantDetails = [number, string, AvatarSource, AvatarSource];

type OptimisticAddCommentReportAction = Pick<
    ReportAction<typeof CONST.REPORT.ACTIONS.TYPE.ADD_COMMENT>,
    | 'reportActionID'
    | 'actionName'
    | 'actorAccountID'
    | 'person'
    | 'automatic'
    | 'avatar'
    | 'created'
    | 'message'
    | 'isFirstItem'
    | 'isAttachmentOnly'
    | 'isAttachmentWithText'
    | 'pendingAction'
    | 'shouldShow'
    | 'originalMessage'
    | 'childReportID'
    | 'parentReportID'
    | 'childType'
    | 'childReportName'
    | 'childManagerAccountID'
    | 'childStatusNum'
    | 'childStateNum'
    | 'errors'
    | 'childVisibleActionCount'
    | 'childCommenterCount'
    | 'childLastVisibleActionCreated'
    | 'childOldestFourAccountIDs'
    | 'delegateAccountID'
> & {isOptimisticAction: boolean};

type OptimisticReportAction = {
    commentText: string;
    reportAction: OptimisticAddCommentReportAction;
};

type UpdateOptimisticParentReportAction = {
    childVisibleActionCount: number;
    childCommenterCount: number;
    childLastVisibleActionCreated: string;
    childOldestFourAccountIDs: string | undefined;
};

type OptimisticExpenseReport = Pick<
    Report,
    | 'reportID'
    | 'chatReportID'
    | 'policyID'
    | 'type'
    | 'ownerAccountID'
    | 'managerID'
    | 'currency'
    | 'reportName'
    | 'stateNum'
    | 'statusNum'
    | 'total'
    | 'nonReimbursableTotal'
    | 'parentReportID'
    | 'lastVisibleActionCreated'
    | 'parentReportActionID'
    | 'participants'
    | 'fieldList'
>;

type OptimisticIOUReportAction = Pick<
    ReportAction,
    | 'actionName'
    | 'actorAccountID'
    | 'automatic'
    | 'avatar'
    | 'isAttachmentOnly'
    | 'originalMessage'
    | 'message'
    | 'person'
    | 'reportActionID'
    | 'shouldShow'
    | 'created'
    | 'pendingAction'
    | 'receipt'
    | 'childReportID'
    | 'childVisibleActionCount'
    | 'childCommenterCount'
    | 'delegateAccountID'
>;

type PartialReportAction = OnyxInputOrEntry<ReportAction> | Partial<ReportAction> | OptimisticIOUReportAction | OptimisticApprovedReportAction | OptimisticSubmittedReportAction | undefined;

type ReportRouteParams = {
    reportID: string;
    isSubReportPageRoute: boolean;
};

type ReportOfflinePendingActionAndErrors = {
    reportPendingAction: PendingAction | undefined;
    reportErrors: Errors | null | undefined;
};

type OptimisticApprovedReportAction = Pick<
    ReportAction<typeof CONST.REPORT.ACTIONS.TYPE.APPROVED>,
    | 'actionName'
    | 'actorAccountID'
    | 'automatic'
    | 'avatar'
    | 'isAttachmentOnly'
    | 'originalMessage'
    | 'message'
    | 'person'
    | 'reportActionID'
    | 'shouldShow'
    | 'created'
    | 'pendingAction'
    | 'delegateAccountID'
>;

type OptimisticUnapprovedReportAction = Pick<
    ReportAction<typeof CONST.REPORT.ACTIONS.TYPE.UNAPPROVED>,
    | 'actionName'
    | 'actorAccountID'
    | 'automatic'
    | 'avatar'
    | 'isAttachmentOnly'
    | 'originalMessage'
    | 'message'
    | 'person'
    | 'reportActionID'
    | 'shouldShow'
    | 'created'
    | 'pendingAction'
    | 'delegateAccountID'
>;

type OptimisticSubmittedReportAction = Pick<
    ReportAction<typeof CONST.REPORT.ACTIONS.TYPE.SUBMITTED>,
    | 'actionName'
    | 'actorAccountID'
    | 'adminAccountID'
    | 'automatic'
    | 'avatar'
    | 'isAttachmentOnly'
    | 'originalMessage'
    | 'message'
    | 'person'
    | 'reportActionID'
    | 'shouldShow'
    | 'created'
    | 'pendingAction'
    | 'delegateAccountID'
>;

type OptimisticHoldReportAction = Pick<
    ReportAction,
    'actionName' | 'actorAccountID' | 'automatic' | 'avatar' | 'isAttachmentOnly' | 'originalMessage' | 'message' | 'person' | 'reportActionID' | 'shouldShow' | 'created' | 'pendingAction'
>;

type OptimisticCancelPaymentReportAction = Pick<
    ReportAction,
    'actionName' | 'actorAccountID' | 'message' | 'originalMessage' | 'person' | 'reportActionID' | 'shouldShow' | 'created' | 'pendingAction'
>;

type OptimisticChangeFieldAction = Pick<
    OldDotReportAction & ReportAction,
    'actionName' | 'actorAccountID' | 'originalMessage' | 'person' | 'reportActionID' | 'created' | 'pendingAction' | 'message'
>;

type OptimisticEditedTaskReportAction = Pick<
    ReportAction,
    'reportActionID' | 'actionName' | 'pendingAction' | 'actorAccountID' | 'automatic' | 'avatar' | 'created' | 'shouldShow' | 'message' | 'person' | 'delegateAccountID'
>;

type OptimisticClosedReportAction = Pick<
    ReportAction<typeof CONST.REPORT.ACTIONS.TYPE.CLOSED>,
    'actionName' | 'actorAccountID' | 'automatic' | 'avatar' | 'created' | 'message' | 'originalMessage' | 'pendingAction' | 'person' | 'reportActionID' | 'shouldShow'
>;

type OptimisticCardAssignedReportAction = Pick<
    ReportAction<typeof CONST.REPORT.ACTIONS.TYPE.CARD_ASSIGNED>,
    'actionName' | 'actorAccountID' | 'automatic' | 'avatar' | 'created' | 'message' | 'originalMessage' | 'pendingAction' | 'person' | 'reportActionID' | 'shouldShow'
>;

type OptimisticDismissedViolationReportAction = Pick<
    ReportAction,
    'actionName' | 'actorAccountID' | 'avatar' | 'created' | 'message' | 'originalMessage' | 'person' | 'reportActionID' | 'shouldShow' | 'pendingAction'
>;

type OptimisticCreatedReportAction = Pick<
    ReportAction<typeof CONST.REPORT.ACTIONS.TYPE.CREATED>,
    'actorAccountID' | 'automatic' | 'avatar' | 'created' | 'message' | 'person' | 'reportActionID' | 'shouldShow' | 'pendingAction' | 'actionName' | 'delegateAccountID'
>;

type OptimisticRenamedReportAction = Pick<
    ReportAction<typeof CONST.REPORT.ACTIONS.TYPE.RENAMED>,
    'actorAccountID' | 'automatic' | 'avatar' | 'created' | 'message' | 'person' | 'reportActionID' | 'shouldShow' | 'pendingAction' | 'actionName' | 'originalMessage'
>;

type OptimisticRoomDescriptionUpdatedReportAction = Pick<
    ReportAction<typeof CONST.REPORT.ACTIONS.TYPE.ROOM_CHANGE_LOG.UPDATE_ROOM_DESCRIPTION>,
    'actorAccountID' | 'created' | 'message' | 'person' | 'reportActionID' | 'pendingAction' | 'actionName' | 'originalMessage'
>;

type OptimisticChatReport = Pick<
    Report,
    | 'type'
    | 'chatType'
    | 'chatReportID'
    | 'iouReportID'
    | 'isOwnPolicyExpenseChat'
    | 'isPinned'
    | 'lastActorAccountID'
    | 'lastMessageTranslationKey'
    | 'lastMessageHtml'
    | 'lastMessageText'
    | 'lastReadTime'
    | 'lastVisibleActionCreated'
    | 'oldPolicyName'
    | 'ownerAccountID'
    | 'pendingFields'
    | 'parentReportActionID'
    | 'parentReportID'
    | 'participants'
    | 'policyID'
    | 'reportID'
    | 'reportName'
    | 'stateNum'
    | 'statusNum'
    | 'visibility'
    | 'description'
    | 'writeCapability'
    | 'avatarUrl'
    | 'avatarFileName'
    | 'invoiceReceiver'
    | 'isHidden'
> & {
    isOptimisticReport: true;
};

type OptimisticExportIntegrationAction = OriginalMessageExportedToIntegration &
    Pick<
        ReportAction<typeof CONST.REPORT.ACTIONS.TYPE.EXPORTED_TO_INTEGRATION>,
        'reportActionID' | 'actorAccountID' | 'avatar' | 'created' | 'lastModified' | 'message' | 'person' | 'shouldShow' | 'pendingAction' | 'errors' | 'automatic'
    >;

type OptimisticTaskReportAction = Pick<
    ReportAction,
    | 'reportActionID'
    | 'actionName'
    | 'actorAccountID'
    | 'automatic'
    | 'avatar'
    | 'created'
    | 'isAttachmentOnly'
    | 'message'
    | 'originalMessage'
    | 'person'
    | 'pendingAction'
    | 'shouldShow'
    | 'isFirstItem'
    | 'previousMessage'
    | 'errors'
    | 'linkMetadata'
    | 'delegateAccountID'
>;

type AnnounceRoomOnyxData = {
    onyxOptimisticData: OnyxUpdate[];
    onyxSuccessData: OnyxUpdate[];
    onyxFailureData: OnyxUpdate[];
};

type OptimisticAnnounceChat = {
    announceChatReportID: string;
    announceChatReportActionID: string;
    announceChatData: AnnounceRoomOnyxData;
};

type OptimisticWorkspaceChats = {
    adminsChatReportID: string;
    adminsChatData: OptimisticChatReport;
    adminsReportActionData: Record<string, OptimisticCreatedReportAction>;
    adminsCreatedReportActionID: string;
    expenseChatReportID: string;
    expenseChatData: OptimisticChatReport;
    expenseReportActionData: Record<string, OptimisticCreatedReportAction>;
    expenseCreatedReportActionID: string;
};

type OptimisticModifiedExpenseReportAction = Pick<
    ReportAction<typeof CONST.REPORT.ACTIONS.TYPE.MODIFIED_EXPENSE>,
    | 'actionName'
    | 'actorAccountID'
    | 'automatic'
    | 'avatar'
    | 'created'
    | 'isAttachmentOnly'
    | 'message'
    | 'originalMessage'
    | 'person'
    | 'pendingAction'
    | 'reportActionID'
    | 'shouldShow'
    | 'delegateAccountID'
> & {reportID?: string};

type OptimisticTaskReport = Pick<
    Report,
    | 'reportID'
    | 'reportName'
    | 'description'
    | 'ownerAccountID'
    | 'participants'
    | 'managerID'
    | 'type'
    | 'parentReportID'
    | 'policyID'
    | 'stateNum'
    | 'statusNum'
    | 'parentReportActionID'
    | 'lastVisibleActionCreated'
    | 'hasParentAccess'
>;

type TransactionDetails = {
    created: string;
    amount: number;
    attendees: Attendee[];
    taxAmount?: number;
    taxCode?: string;
    currency: string;
    merchant: string;
    waypoints?: WaypointCollection | string;
    customUnitRateID?: string;
    comment: string;
    category: string;
    billable: boolean;
    tag: string;
    mccGroup?: ValueOf<typeof CONST.MCC_GROUPS>;
    cardID: number;
    originalAmount: number;
    originalCurrency: string;
};

type OptimisticIOUReport = Pick<
    Report,
    | 'cachedTotal'
    | 'type'
    | 'chatReportID'
    | 'currency'
    | 'managerID'
    | 'policyID'
    | 'ownerAccountID'
    | 'participants'
    | 'reportID'
    | 'stateNum'
    | 'statusNum'
    | 'total'
    | 'reportName'
    | 'parentReportID'
    | 'lastVisibleActionCreated'
    | 'fieldList'
    | 'parentReportActionID'
>;
type DisplayNameWithTooltips = Array<Pick<PersonalDetails, 'accountID' | 'pronouns' | 'displayName' | 'login' | 'avatar'>>;

type CustomIcon = {
    src: IconAsset;
    color?: string;
};

type OptionData = {
    text?: string;
    alternateText?: string;
    allReportErrors?: Errors;
    brickRoadIndicator?: ValueOf<typeof CONST.BRICK_ROAD_INDICATOR_STATUS> | '' | null;
    tooltipText?: string | null;
    alternateTextMaxLines?: number;
    boldStyle?: boolean;
    customIcon?: CustomIcon;
    subtitle?: string;
    login?: string;
    accountID?: number;
    pronouns?: string;
    status?: Status | null;
    phoneNumber?: string;
    isUnread?: boolean | null;
    isUnreadWithMention?: boolean | null;
    hasDraftComment?: boolean | null;
    keyForList?: string;
    searchText?: string;
    isIOUReportOwner?: boolean | null;
    shouldShowSubscript?: boolean | null;
    isPolicyExpenseChat?: boolean | null;
    isMoneyRequestReport?: boolean | null;
    isInvoiceReport?: boolean;
    isExpenseRequest?: boolean | null;
    isAllowedToComment?: boolean | null;
    isThread?: boolean | null;
    isTaskReport?: boolean | null;
    parentReportAction?: OnyxEntry<ReportAction>;
    displayNamesWithTooltips?: DisplayNameWithTooltips | null;
    isDefaultRoom?: boolean;
    isInvoiceRoom?: boolean;
    isExpenseReport?: boolean;
    isOptimisticPersonalDetail?: boolean;
    selected?: boolean;
    isOptimisticAccount?: boolean;
    isSelected?: boolean;
    descriptiveText?: string;
    notificationPreference?: NotificationPreference | null;
    isDisabled?: boolean | null;
    name?: string | null;
    isSelfDM?: boolean;
    isOneOnOneChat?: boolean;
    reportID?: string;
    enabled?: boolean;
    code?: string;
    transactionThreadReportID?: string | null;
    shouldShowAmountInput?: boolean;
    amountInputProps?: MoneyRequestAmountInputProps;
    tabIndex?: 0 | -1;
    isConciergeChat?: boolean;
    isBold?: boolean;
    lastIOUCreationDate?: string;
    isChatRoom?: boolean;
    participantsList?: PersonalDetails[];
    icons?: Icon[];
    iouReportAmount?: number;
} & Report;

type OnyxDataTaskAssigneeChat = {
    optimisticData: OnyxUpdate[];
    successData: OnyxUpdate[];
    failureData: OnyxUpdate[];
    optimisticAssigneeAddComment?: OptimisticReportAction;
    optimisticChatCreatedReportAction?: OptimisticCreatedReportAction;
};

type Ancestor = {
    report: Report;
    reportAction: ReportAction;
    shouldDisplayNewMarker: boolean;
};

type AncestorIDs = {
    reportIDs: string[];
    reportActionsIDs: string[];
};

type MissingPaymentMethod = 'bankAccount' | 'wallet';

type OutstandingChildRequest = {
    hasOutstandingChildRequest?: boolean;
};

type ParsingDetails = {
    shouldEscapeText?: boolean;
    reportID?: string;
    policyID?: string;
};

type NonHeldAndFullAmount = {
    nonHeldAmount: string;
    fullAmount: string;
    /**
     * nonHeldAmount is valid if not negative;
     * It can be negative if the unheld transaction comes from the current user
     */
    hasValidNonHeldAmount: boolean;
};

type Thread = {
    parentReportID: string;
    parentReportActionID: string;
} & Report;

let currentUserEmail: string | undefined;
let currentUserPrivateDomain: string | undefined;
let currentUserAccountID: number | undefined;
let isAnonymousUser = false;

// This cache is used to save parse result of report action html message into text
// to prevent unnecessary parsing when the report action is not changed/modified.
// Example case: when we need to get a report name of a thread which is dependent on a report action message.
const parsedReportActionMessageCache: Record<string, string> = {};

const defaultAvatarBuildingIconTestID = 'SvgDefaultAvatarBuilding Icon';
Onyx.connect({
    key: ONYXKEYS.SESSION,
    callback: (value) => {
        // When signed out, val is undefined
        if (!value) {
            return;
        }

        currentUserEmail = value.email;
        currentUserAccountID = value.accountID;
        isAnonymousUser = value.authTokenType === CONST.AUTH_TOKEN_TYPES.ANONYMOUS;
        currentUserPrivateDomain = isEmailPublicDomain(currentUserEmail ?? '') ? '' : Str.extractEmailDomain(currentUserEmail ?? '');
    },
});

let allPersonalDetails: OnyxEntry<PersonalDetailsList>;
let allPersonalDetailLogins: string[];
let currentUserPersonalDetails: OnyxEntry<PersonalDetails>;
Onyx.connect({
    key: ONYXKEYS.PERSONAL_DETAILS_LIST,
    callback: (value) => {
        currentUserPersonalDetails = value?.[currentUserAccountID ?? -1] ?? undefined;
        allPersonalDetails = value ?? {};
        allPersonalDetailLogins = Object.values(allPersonalDetails).map((personalDetail) => personalDetail?.login ?? '');
    },
});

let allReportsDraft: OnyxCollection<Report>;
Onyx.connect({
    key: ONYXKEYS.COLLECTION.REPORT_DRAFT,
    waitForCollectionCallback: true,
    callback: (value) => (allReportsDraft = value),
});

let allPolicies: OnyxCollection<Policy>;
Onyx.connect({
    key: ONYXKEYS.COLLECTION.POLICY,
    waitForCollectionCallback: true,
    callback: (value) => (allPolicies = value),
});

let allBetas: OnyxEntry<Beta[]>;
Onyx.connect({
    key: ONYXKEYS.BETAS,
    callback: (value) => (allBetas = value),
});

let allTransactions: OnyxCollection<Transaction> = {};
let reportsTransactions: Record<string, Transaction[]> = {};
Onyx.connect({
    key: ONYXKEYS.COLLECTION.TRANSACTION,
    waitForCollectionCallback: true,
    callback: (value) => {
        if (!value) {
            return;
        }
        allTransactions = Object.fromEntries(Object.entries(value).filter(([, transaction]) => transaction));

        reportsTransactions = Object.values(value).reduce<Record<string, Transaction[]>>((all, transaction) => {
            const reportsMap = all;
            if (!transaction) {
                return reportsMap;
            }

            if (!reportsMap[transaction.reportID]) {
                reportsMap[transaction.reportID] = [];
            }
            reportsMap[transaction.reportID].push(transaction);

            return all;
        }, {});
    },
});

let allReportActions: OnyxCollection<ReportActions>;
Onyx.connect({
    key: ONYXKEYS.COLLECTION.REPORT_ACTIONS,
    waitForCollectionCallback: true,
    callback: (actions) => {
        if (!actions) {
            return;
        }
        allReportActions = actions;
    },
});

let allReportMetadata: OnyxCollection<ReportMetadata>;
Onyx.connect({
    key: ONYXKEYS.COLLECTION.REPORT_METADATA,
    waitForCollectionCallback: true,
    callback: (value) => {
        if (!value) {
            return;
        }
        allReportMetadata = value;
    },
});

let allReportNameValuePair: OnyxCollection<ReportNameValuePairs>;
Onyx.connect({
    key: ONYXKEYS.COLLECTION.REPORT_NAME_VALUE_PAIRS,
    waitForCollectionCallback: true,
    callback: (value) => {
        if (!value) {
            return;
        }
        allReportNameValuePair = value;
    },
});

let allReportsViolations: OnyxCollection<ReportViolations>;
Onyx.connect({
    key: ONYXKEYS.COLLECTION.REPORT_VIOLATIONS,
    waitForCollectionCallback: true,
    callback: (value) => {
        if (!value) {
            return;
        }
        allReportsViolations = value;
    },
});

let onboarding: OnyxEntry<Onboarding | []>;
Onyx.connect({
    key: ONYXKEYS.NVP_ONBOARDING,
    callback: (value) => (onboarding = value),
});

let delegateEmail = '';
Onyx.connect({
    key: ONYXKEYS.ACCOUNT,
    callback: (value) => {
        delegateEmail = value?.delegatedAccess?.delegate ?? '';
    },
});

function getCurrentUserAvatar(): AvatarSource | undefined {
    return currentUserPersonalDetails?.avatar;
}

function getCurrentUserDisplayNameOrEmail(): string | undefined {
    return currentUserPersonalDetails?.displayName ?? currentUserEmail;
}

function getChatType(report: OnyxInputOrEntry<Report> | Participant): ValueOf<typeof CONST.REPORT.CHAT_TYPE> | undefined {
    return report?.chatType;
}

/**
 * Get the report or draft report given a reportID
 */
function getReportOrDraftReport(reportID: string | undefined): OnyxEntry<Report> {
    const allReports = ReportConnection.getAllReports();
    return allReports?.[`${ONYXKEYS.COLLECTION.REPORT}${reportID}`] ?? allReportsDraft?.[`${ONYXKEYS.COLLECTION.REPORT_DRAFT}${reportID}`];
}

/**
 * Check if a report is a draft report
 */
function isDraftReport(reportID: string | undefined): boolean {
    const draftReport = allReportsDraft?.[`${ONYXKEYS.COLLECTION.REPORT_DRAFT}${reportID}`];

    return !!draftReport;
}

/**
 * Returns the report
 */
function getReport(reportID: string): OnyxEntry<Report> {
    return ReportConnection.getAllReports()?.[`${ONYXKEYS.COLLECTION.REPORT}${reportID}`];
}

/**
 * Returns the report
 */
function getReportNameValuePairs(reportID?: string): OnyxEntry<ReportNameValuePairs> {
    return allReportNameValuePair?.[`${ONYXKEYS.COLLECTION.REPORT_NAME_VALUE_PAIRS}${reportID ?? -1}`];
}

/**
 * Returns the parentReport if the given report is a thread
 */
function getParentReport(report: OnyxEntry<Report>): OnyxEntry<Report> {
    if (!report?.parentReportID) {
        return undefined;
    }
    return ReportConnection.getAllReports()?.[`${ONYXKEYS.COLLECTION.REPORT}${report.parentReportID}`];
}

/**
 * Returns the root parentReport if the given report is nested.
 * Uses recursion to iterate any depth of nested reports.
 */
function getRootParentReport(report: OnyxEntry<Report>, visitedReportIDs: Set<string> = new Set<string>()): OnyxEntry<Report> {
    if (!report) {
        return undefined;
    }

    // Returns the current report as the root report, because it does not have a parentReportID
    if (!report?.parentReportID) {
        return report;
    }

    // Detect and prevent an infinite loop caused by a cycle in the ancestry. This should normally
    // never happen
    if (visitedReportIDs.has(report.reportID)) {
        Log.alert('Report ancestry cycle detected.', {reportID: report.reportID, ancestry: Array.from(visitedReportIDs)});
        return undefined;
    }
    visitedReportIDs.add(report.reportID);

    const parentReport = getReportOrDraftReport(report?.parentReportID);

    // Runs recursion to iterate a parent report
    return getRootParentReport(!isEmptyObject(parentReport) ? parentReport : undefined, visitedReportIDs);
}

/**
 * Returns the policy of the report
 */
function getPolicy(policyID: string | undefined): OnyxEntry<Policy> {
    if (!allPolicies || !policyID) {
        return undefined;
    }
    return allPolicies[`${ONYXKEYS.COLLECTION.POLICY}${policyID}`];
}

/**
 * Get the policy type from a given report
 * @param policies must have Onyxkey prefix (i.e 'policy_') for keys
 */
function getPolicyType(report: OnyxInputOrEntry<Report>, policies: OnyxCollection<Policy>): string {
    return policies?.[`${ONYXKEYS.COLLECTION.POLICY}${report?.policyID}`]?.type ?? '';
}

const unavailableTranslation = Localize.translateLocal('workspace.common.unavailable');
/**
 * Get the policy name from a given report
 */
function getPolicyName(report: OnyxInputOrEntry<Report>, returnEmptyIfNotFound = false, policy?: OnyxInputOrEntry<Policy>): string {
    const noPolicyFound = returnEmptyIfNotFound ? '' : unavailableTranslation;
    if (isEmptyObject(report) || (isEmptyObject(allPolicies) && !report?.policyName)) {
        return noPolicyFound;
    }

    const finalPolicy = policy ?? allPolicies?.[`${ONYXKEYS.COLLECTION.POLICY}${report?.policyID}`];

    const parentReport = getRootParentReport(report);

    // Rooms send back the policy name with the reportSummary,
    // since they can also be accessed by people who aren't in the workspace
    // eslint-disable-next-line @typescript-eslint/prefer-nullish-coalescing
    const policyName = finalPolicy?.name || report?.policyName || report?.oldPolicyName || parentReport?.oldPolicyName || noPolicyFound;

    return policyName;
}

/**
 * Returns the concatenated title for the PrimaryLogins of a report
 */
function getReportParticipantsTitle(accountIDs: number[]): string {
    // Somehow it's possible for the logins coming from report.participantAccountIDs to contain undefined values so we use .filter(Boolean) to remove them.
    return accountIDs.filter(Boolean).join(', ');
}

/**
 * Checks if a report is a chat report.
 */
function isChatReport(report: OnyxEntry<Report>): boolean {
    return report?.type === CONST.REPORT.TYPE.CHAT;
}

function isInvoiceReport(report: OnyxInputOrEntry<Report>): boolean {
    return report?.type === CONST.REPORT.TYPE.INVOICE;
}

/**
 * Checks if a report is an Expense report.
 */
function isExpenseReport(report: OnyxInputOrEntry<Report>): boolean {
    return report?.type === CONST.REPORT.TYPE.EXPENSE;
}

/**
 * Checks if a report is an IOU report using report or reportID
 */
function isIOUReport(reportOrID: OnyxInputOrEntry<Report> | string): boolean {
    const report = typeof reportOrID === 'string' ? ReportConnection.getAllReports()?.[`${ONYXKEYS.COLLECTION.REPORT}${reportOrID}`] ?? null : reportOrID;
    return report?.type === CONST.REPORT.TYPE.IOU;
}

/**
 * Checks if a report is an IOU report using report
 */
function isIOUReportUsingReport(report: OnyxEntry<Report>): report is Report {
    return report?.type === CONST.REPORT.TYPE.IOU;
}
/**
 * Checks if a report is a task report.
 */
function isTaskReport(report: OnyxInputOrEntry<Report>): boolean {
    return report?.type === CONST.REPORT.TYPE.TASK;
}

/**
 * Checks if a task has been cancelled
 * When a task is deleted, the parentReportAction is updated to have a isDeletedParentAction deleted flag
 * This is because when you delete a task, we still allow you to chat on the report itself
 * There's another situation where you don't have access to the parentReportAction (because it was created in a chat you don't have access to)
 * In this case, we have added the key to the report itself
 */
function isCanceledTaskReport(report: OnyxInputOrEntry<Report>, parentReportAction: OnyxInputOrEntry<ReportAction> = null): boolean {
    if (!isEmptyObject(parentReportAction) && (ReportActionsUtils.getReportActionMessage(parentReportAction)?.isDeletedParentAction ?? false)) {
        return true;
    }

    if (!isEmptyObject(report) && report?.isDeletedParentAction) {
        return true;
    }

    return false;
}

/**
 * Checks if a report is an open task report.
 *
 * @param parentReportAction - The parent report action of the report (Used to check if the task has been canceled)
 */
function isOpenTaskReport(report: OnyxInputOrEntry<Report>, parentReportAction: OnyxInputOrEntry<ReportAction> = null): boolean {
    return (
        isTaskReport(report) && !isCanceledTaskReport(report, parentReportAction) && report?.stateNum === CONST.REPORT.STATE_NUM.OPEN && report?.statusNum === CONST.REPORT.STATUS_NUM.OPEN
    );
}

/**
 * Checks if a report is a completed task report.
 */
function isCompletedTaskReport(report: OnyxEntry<Report>): boolean {
    return isTaskReport(report) && report?.stateNum === CONST.REPORT.STATE_NUM.APPROVED && report?.statusNum === CONST.REPORT.STATUS_NUM.APPROVED;
}

/**
 * Checks if the current user is the manager of the supplied report
 */
function isReportManager(report: OnyxEntry<Report>): boolean {
    return !!(report && report.managerID === currentUserAccountID);
}

/**
 * Checks if the supplied report has been approved
 */
function isReportApproved(reportOrID: OnyxInputOrEntry<Report> | string, parentReportAction: OnyxEntry<ReportAction> = undefined): boolean {
    const report = typeof reportOrID === 'string' ? ReportConnection.getAllReports()?.[`${ONYXKEYS.COLLECTION.REPORT}${reportOrID}`] ?? null : reportOrID;
    if (!report) {
        return parentReportAction?.childStateNum === CONST.REPORT.STATE_NUM.APPROVED && parentReportAction?.childStatusNum === CONST.REPORT.STATUS_NUM.APPROVED;
    }
    return report?.stateNum === CONST.REPORT.STATE_NUM.APPROVED && report?.statusNum === CONST.REPORT.STATUS_NUM.APPROVED;
}

/**
 * Checks if the supplied report has been manually reimbursed
 */
function isReportManuallyReimbursed(report: OnyxEntry<Report>): boolean {
    return report?.stateNum === CONST.REPORT.STATE_NUM.APPROVED && report?.statusNum === CONST.REPORT.STATUS_NUM.REIMBURSED;
}

/**
 * Checks if the supplied report is an expense report in Open state and status.
 */
function isOpenExpenseReport(report: OnyxInputOrEntry<Report>): boolean {
    return isExpenseReport(report) && report?.stateNum === CONST.REPORT.STATE_NUM.OPEN && report?.statusNum === CONST.REPORT.STATUS_NUM.OPEN;
}

/**
 * Checks if the supplied report has a member with the array passed in params.
 */
function hasParticipantInArray(report: OnyxEntry<Report>, memberAccountIDs: number[]) {
    if (!report?.participants) {
        return false;
    }

    const memberAccountIDsSet = new Set(memberAccountIDs);

    for (const accountID in report.participants) {
        if (memberAccountIDsSet.has(Number(accountID))) {
            return true;
        }
    }

    return false;
}

/**
 * Whether the Money Request report is settled
 */
function isSettled(reportID: string | undefined): boolean {
    const allReports = ReportConnection.getAllReports();
    if (!allReports || !reportID) {
        return false;
    }
    const report = allReports[`${ONYXKEYS.COLLECTION.REPORT}${reportID}`] ?? null;
    if (isEmptyObject(report) || report.isWaitingOnBankAccount) {
        return false;
    }

    // In case the payment is scheduled and we are waiting for the payee to set up their wallet,
    // consider the report as paid as well.
    if (report.isWaitingOnBankAccount && report.statusNum === CONST.REPORT.STATUS_NUM.APPROVED) {
        return true;
    }

    return report?.statusNum === CONST.REPORT.STATUS_NUM.REIMBURSED;
}

/**
 * Whether the current user is the submitter of the report
 */
function isCurrentUserSubmitter(reportID: string): boolean {
    const allReports = ReportConnection.getAllReports();
    if (!allReports) {
        return false;
    }
    const report = allReports[`${ONYXKEYS.COLLECTION.REPORT}${reportID}`];
    return !!(report && report.ownerAccountID === currentUserAccountID);
}

/**
 * Whether the provided report is an Admin room
 */
function isAdminRoom(report: OnyxEntry<Report>): boolean {
    return getChatType(report) === CONST.REPORT.CHAT_TYPE.POLICY_ADMINS;
}

/**
 * Whether the provided report is an Admin-only posting room
 */
function isAdminsOnlyPostingRoom(report: OnyxEntry<Report>): boolean {
    return report?.writeCapability === CONST.REPORT.WRITE_CAPABILITIES.ADMINS;
}

/**
 * Whether the provided report is a Announce room
 */
function isAnnounceRoom(report: OnyxEntry<Report>): boolean {
    return getChatType(report) === CONST.REPORT.CHAT_TYPE.POLICY_ANNOUNCE;
}

/**
 * Whether the provided report is a default room
 */
function isDefaultRoom(report: OnyxEntry<Report>): boolean {
    return CONST.DEFAULT_POLICY_ROOM_CHAT_TYPES.some((type) => type === getChatType(report));
}

/**
 * Whether the provided report is a Domain room
 */
function isDomainRoom(report: OnyxEntry<Report>): boolean {
    return getChatType(report) === CONST.REPORT.CHAT_TYPE.DOMAIN_ALL;
}

/**
 * Whether the provided report is a user created policy room
 */
function isUserCreatedPolicyRoom(report: OnyxEntry<Report>): boolean {
    return getChatType(report) === CONST.REPORT.CHAT_TYPE.POLICY_ROOM;
}

/**
 * Whether the provided report is a Policy Expense chat.
 */
function isPolicyExpenseChat(report: OnyxInputOrEntry<Report> | Participant): boolean {
    return getChatType(report) === CONST.REPORT.CHAT_TYPE.POLICY_EXPENSE_CHAT || (report?.isPolicyExpenseChat ?? false);
}

function isInvoiceRoom(report: OnyxEntry<Report>): boolean {
    return getChatType(report) === CONST.REPORT.CHAT_TYPE.INVOICE;
}

function isInvoiceRoomWithID(reportID?: string): boolean {
    // eslint-disable-next-line @typescript-eslint/prefer-nullish-coalescing
    const report = ReportConnection.getAllReports()?.[`${ONYXKEYS.COLLECTION.REPORT}${reportID || -1}`];
    return isInvoiceRoom(report);
}

/**
 * Checks if a report is a completed task report.
 */
function isTripRoom(report: OnyxEntry<Report>): boolean {
    return isChatReport(report) && getChatType(report) === CONST.REPORT.CHAT_TYPE.TRIP_ROOM;
}

function isIndividualInvoiceRoom(report: OnyxEntry<Report>): boolean {
    return isInvoiceRoom(report) && report?.invoiceReceiver?.type === CONST.REPORT.INVOICE_RECEIVER_TYPE.INDIVIDUAL;
}

function isCurrentUserInvoiceReceiver(report: OnyxEntry<Report>): boolean {
    if (report?.invoiceReceiver?.type === CONST.REPORT.INVOICE_RECEIVER_TYPE.INDIVIDUAL) {
        return currentUserAccountID === report.invoiceReceiver.accountID;
    }

    if (report?.invoiceReceiver?.type === CONST.REPORT.INVOICE_RECEIVER_TYPE.BUSINESS) {
        const policy = PolicyUtils.getPolicy(report.invoiceReceiver.policyID);
        return PolicyUtils.isPolicyAdmin(policy);
    }

    return false;
}

/**
 * Whether the provided report belongs to a Control policy and is an expense chat
 */
function isControlPolicyExpenseChat(report: OnyxEntry<Report>): boolean {
    return isPolicyExpenseChat(report) && getPolicyType(report, allPolicies) === CONST.POLICY.TYPE.CORPORATE;
}

/**
 * Whether the provided policyType is a Free, Collect or Control policy type
 */
function isGroupPolicy(policyType: string): boolean {
    return policyType === CONST.POLICY.TYPE.CORPORATE || policyType === CONST.POLICY.TYPE.TEAM;
}

/**
 * Whether the provided report belongs to a Free, Collect or Control policy
 */
function isReportInGroupPolicy(report: OnyxInputOrEntry<Report>, policy?: OnyxInputOrEntry<Policy>): boolean {
    const policyType = policy?.type ?? getPolicyType(report, allPolicies);
    return isGroupPolicy(policyType);
}

/**
 * Whether the provided report belongs to a Control or Collect policy
 */
function isPaidGroupPolicy(report: OnyxEntry<Report>): boolean {
    const policyType = getPolicyType(report, allPolicies);
    return policyType === CONST.POLICY.TYPE.CORPORATE || policyType === CONST.POLICY.TYPE.TEAM;
}

/**
 * Whether the provided report belongs to a Control or Collect policy and is an expense chat
 */
function isPaidGroupPolicyExpenseChat(report: OnyxEntry<Report>): boolean {
    return isPolicyExpenseChat(report) && isPaidGroupPolicy(report);
}

/**
 * Whether the provided report belongs to a Control policy and is an expense report
 */
function isControlPolicyExpenseReport(report: OnyxEntry<Report>): boolean {
    return isExpenseReport(report) && getPolicyType(report, allPolicies) === CONST.POLICY.TYPE.CORPORATE;
}

/**
 * Whether the provided report belongs to a Control or Collect policy and is an expense report
 */
function isPaidGroupPolicyExpenseReport(report: OnyxEntry<Report>): boolean {
    return isExpenseReport(report) && isPaidGroupPolicy(report);
}

/**
 * Checks if the supplied report is an invoice report in Open state and status.
 */
function isOpenInvoiceReport(report: OnyxEntry<Report>): boolean {
    return isInvoiceReport(report) && report?.statusNum === CONST.REPORT.STATUS_NUM.OPEN;
}

/**
 * Whether the provided report is a chat room
 */
function isChatRoom(report: OnyxEntry<Report>): boolean {
    return isUserCreatedPolicyRoom(report) || isDefaultRoom(report) || isInvoiceRoom(report) || isTripRoom(report);
}

/**
 * Whether the provided report is a public room
 */
function isPublicRoom(report: OnyxEntry<Report>): boolean {
    return report?.visibility === CONST.REPORT.VISIBILITY.PUBLIC || report?.visibility === CONST.REPORT.VISIBILITY.PUBLIC_ANNOUNCE;
}

/**
 * Whether the provided report is a public announce room
 */
function isPublicAnnounceRoom(report: OnyxEntry<Report>): boolean {
    return report?.visibility === CONST.REPORT.VISIBILITY.PUBLIC_ANNOUNCE;
}

/**
 * If the report is a policy expense, the route should be for adding bank account for that policy
 * else since the report is a personal IOU, the route should be for personal bank account.
 */
function getBankAccountRoute(report: OnyxEntry<Report>): Route {
    return isPolicyExpenseChat(report) ? ROUTES.BANK_ACCOUNT_WITH_STEP_TO_OPEN.getRoute('', report?.policyID) : ROUTES.SETTINGS_ADD_BANK_ACCOUNT;
}

/**
 * Check if personal detail of accountID is empty or optimistic data
 */
function isOptimisticPersonalDetail(accountID: number): boolean {
    return isEmptyObject(allPersonalDetails?.[accountID]) || !!allPersonalDetails?.[accountID]?.isOptimisticPersonalDetail;
}

/**
 * Checks if a report is a task report from a policy expense chat.
 */
function isWorkspaceTaskReport(report: OnyxEntry<Report>): boolean {
    if (!isTaskReport(report)) {
        return false;
    }
    const parentReport = ReportConnection.getAllReports()?.[`${ONYXKEYS.COLLECTION.REPORT}${report?.parentReportID}`];
    return isPolicyExpenseChat(parentReport);
}

/**
 * Returns true if report has a parent
 */
function isThread(report: OnyxInputOrEntry<Report>): report is Thread {
    return !!(report?.parentReportID && report?.parentReportActionID);
}

/**
 * Returns true if report is of type chat and has a parent and is therefore a Thread.
 */
function isChatThread(report: OnyxInputOrEntry<Report>): report is Thread {
    return isThread(report) && report?.type === CONST.REPORT.TYPE.CHAT;
}

function isDM(report: OnyxEntry<Report>): boolean {
    return isChatReport(report) && !getChatType(report) && !isThread(report);
}

function isSelfDM(report: OnyxInputOrEntry<Report>): boolean {
    return getChatType(report) === CONST.REPORT.CHAT_TYPE.SELF_DM;
}

function isGroupChat(report: OnyxEntry<Report> | Partial<Report>): boolean {
    return getChatType(report) === CONST.REPORT.CHAT_TYPE.GROUP;
}

/**
 * Only returns true if this is the Expensify DM report.
 */
function isSystemChat(report: OnyxEntry<Report>): boolean {
    return getChatType(report) === CONST.REPORT.CHAT_TYPE.SYSTEM;
}

function getDefaultNotificationPreferenceForReport(report: OnyxEntry<Report>): ValueOf<typeof CONST.REPORT.NOTIFICATION_PREFERENCE> {
    if (isAnnounceRoom(report)) {
        return CONST.REPORT.NOTIFICATION_PREFERENCE.ALWAYS;
    }
    if (isPublicRoom(report)) {
        return CONST.REPORT.NOTIFICATION_PREFERENCE.DAILY;
    }
    if (!getChatType(report) || isGroupChat(report)) {
        return CONST.REPORT.NOTIFICATION_PREFERENCE.ALWAYS;
    }
    if (isAdminRoom(report) || isPolicyExpenseChat(report) || isInvoiceRoom(report)) {
        return CONST.REPORT.NOTIFICATION_PREFERENCE.ALWAYS;
    }
    if (isSelfDM(report)) {
        return CONST.REPORT.NOTIFICATION_PREFERENCE.MUTE;
    }
    return CONST.REPORT.NOTIFICATION_PREFERENCE.DAILY;
}

/**
 * Get the notification preference given a report
 */
function getReportNotificationPreference(report: OnyxEntry<Report>, shouldDefaltToHidden = true): ValueOf<typeof CONST.REPORT.NOTIFICATION_PREFERENCE> {
    if (!shouldDefaltToHidden) {
        return report?.participants?.[currentUserAccountID ?? -1]?.notificationPreference ?? getDefaultNotificationPreferenceForReport(report);
    }
    return report?.participants?.[currentUserAccountID ?? -1]?.notificationPreference ?? CONST.REPORT.NOTIFICATION_PREFERENCE.HIDDEN;
}

const CONCIERGE_ACCOUNT_ID_STRING = CONST.ACCOUNT_ID.CONCIERGE.toString();
/**
 * Only returns true if this is our main 1:1 DM report with Concierge.
 */
function isConciergeChatReport(report: OnyxInputOrEntry<Report>): boolean {
    if (!report?.participants || isThread(report)) {
        return false;
    }

    const participantAccountIDs = new Set(Object.keys(report.participants));
    if (participantAccountIDs.size !== 2) {
        return false;
    }

    return participantAccountIDs.has(CONCIERGE_ACCOUNT_ID_STRING);
}

function findSelfDMReportID(): string | undefined {
    const allReports = ReportConnection.getAllReports();
    if (!allReports) {
        return;
    }

    const selfDMReport = Object.values(allReports).find((report) => isSelfDM(report) && !isThread(report));
    return selfDMReport?.reportID;
}

/**
 * Checks if the supplied report is from a policy or is an invoice report from a policy
 */
function isPolicyRelatedReport(report: OnyxEntry<Report>, policyID?: string) {
    return report?.policyID === policyID || !!(report?.invoiceReceiver && 'policyID' in report.invoiceReceiver && report.invoiceReceiver.policyID === policyID);
}

/**
 * Checks if the supplied report belongs to workspace based on the provided params. If the report's policyID is _FAKE_ or has no value, it means this report is a DM.
 * In this case report and workspace members must be compared to determine whether the report belongs to the workspace.
 */
function doesReportBelongToWorkspace(report: OnyxEntry<Report>, policyMemberAccountIDs: number[], policyID?: string) {
    return (
        isConciergeChatReport(report) ||
        (report?.policyID === CONST.POLICY.ID_FAKE || !report?.policyID ? hasParticipantInArray(report, policyMemberAccountIDs) : isPolicyRelatedReport(report, policyID))
    );
}

/**
 * Given an array of reports, return them filtered by a policyID and policyMemberAccountIDs.
 */
function filterReportsByPolicyIDAndMemberAccountIDs(reports: Array<OnyxEntry<Report>>, policyMemberAccountIDs: number[] = [], policyID?: string) {
    return reports.filter((report) => !!report && doesReportBelongToWorkspace(report, policyMemberAccountIDs, policyID));
}

/**
 * Returns true if report is still being processed
 */
function isProcessingReport(report: OnyxEntry<Report>): boolean {
    return report?.stateNum === CONST.REPORT.STATE_NUM.SUBMITTED && report?.statusNum === CONST.REPORT.STATUS_NUM.SUBMITTED;
}

function isAwaitingFirstLevelApproval(report: OnyxEntry<Report>): boolean {
    if (!report) {
        return false;
    }

    const submitsToAccountID = PolicyUtils.getSubmitToAccountID(getPolicy(report.policyID), report);

    return isProcessingReport(report) && submitsToAccountID === report.managerID;
}

/**
 * Check if the report is a single chat report that isn't a thread
 * and personal detail of participant is optimistic data
 */
function shouldDisableDetailPage(report: OnyxEntry<Report>): boolean {
    if (isChatRoom(report) || isPolicyExpenseChat(report) || isChatThread(report) || isTaskReport(report)) {
        return false;
    }
    if (isOneOnOneChat(report)) {
        const participantAccountIDs = Object.keys(report?.participants ?? {})
            .map(Number)
            .filter((accountID) => accountID !== currentUserAccountID);
        return isOptimisticPersonalDetail(participantAccountIDs.at(0) ?? -1);
    }
    return false;
}

/**
 * Returns true if this report has only one participant and it's an Expensify account.
 */
function isExpensifyOnlyParticipantInReport(report: OnyxEntry<Report>): boolean {
    const otherParticipants = Object.keys(report?.participants ?? {})
        .map(Number)
        .filter((accountID) => accountID !== currentUserAccountID);
    return otherParticipants.length === 1 && otherParticipants.some((accountID) => CONST.EXPENSIFY_ACCOUNT_IDS.includes(accountID));
}

/**
 * Returns whether a given report can have tasks created in it.
 * We only prevent the task option if it's a DM/group-DM and the other users are all special Expensify accounts
 *
 */
function canCreateTaskInReport(report: OnyxEntry<Report>): boolean {
    const otherParticipants = Object.keys(report?.participants ?? {})
        .map(Number)
        .filter((accountID) => accountID !== currentUserAccountID);
    const areExpensifyAccountsOnlyOtherParticipants = otherParticipants.length >= 1 && otherParticipants.every((accountID) => CONST.EXPENSIFY_ACCOUNT_IDS.includes(accountID));
    if (areExpensifyAccountsOnlyOtherParticipants && isDM(report)) {
        return false;
    }

    return true;
}

/**
 * Returns true if there are any guides accounts (team.expensify.com) in a list of accountIDs
 * by cross-referencing the accountIDs with personalDetails since guides that are participants
 * of the user's chats should have their personal details in Onyx.
 */
function hasExpensifyGuidesEmails(accountIDs: number[]): boolean {
    return accountIDs.some((accountID) => Str.extractEmailDomain(allPersonalDetails?.[accountID]?.login ?? '') === CONST.EMAIL.GUIDES_DOMAIN);
}

function getMostRecentlyVisitedReport(reports: Array<OnyxEntry<Report>>, reportMetadata: OnyxCollection<ReportMetadata>): OnyxEntry<Report> {
    const filteredReports = reports.filter((report) => {
        const shouldKeep = !isChatThread(report) || getReportNotificationPreference(report) !== CONST.REPORT.NOTIFICATION_PREFERENCE.HIDDEN;
        return shouldKeep && !!report?.reportID && !!(reportMetadata?.[`${ONYXKEYS.COLLECTION.REPORT_METADATA}${report.reportID}`]?.lastVisitTime ?? report?.lastReadTime);
    });
    return lodashMaxBy(filteredReports, (a) => new Date(reportMetadata?.[`${ONYXKEYS.COLLECTION.REPORT_METADATA}${a?.reportID}`]?.lastVisitTime ?? a?.lastReadTime ?? '').valueOf());
}

function findLastAccessedReport(ignoreDomainRooms: boolean, openOnAdminRoom = false, policyID?: string, excludeReportID?: string): OnyxEntry<Report> {
    // If it's the user's first time using New Expensify, then they could either have:
    //   - just a Concierge report, if so we'll return that
    //   - their Concierge report, and a separate report that must have deeplinked them to the app before they created their account.
    // If it's the latter, we'll use the deeplinked report over the Concierge report,
    // since the Concierge report would be incorrectly selected over the deep-linked report in the logic below.

    const policyMemberAccountIDs = PolicyUtils.getPolicyEmployeeListByIdWithoutCurrentUser(allPolicies, policyID, currentUserAccountID);

    const allReports = ReportConnection.getAllReports();
    let reportsValues = Object.values(allReports ?? {});

    if (!!policyID || policyMemberAccountIDs.length > 0) {
        reportsValues = filterReportsByPolicyIDAndMemberAccountIDs(reportsValues, policyMemberAccountIDs, policyID);
    }

    let adminReport: OnyxEntry<Report>;
    if (openOnAdminRoom) {
        adminReport = reportsValues.find((report) => {
            const chatType = getChatType(report);
            return chatType === CONST.REPORT.CHAT_TYPE.POLICY_ADMINS;
        });
    }

    // eslint-disable-next-line @typescript-eslint/prefer-nullish-coalescing
    const shouldFilter = excludeReportID || ignoreDomainRooms;
    if (shouldFilter) {
        reportsValues = reportsValues.filter((report) => {
            if (excludeReportID && report?.reportID === excludeReportID) {
                return false;
            }

            // We allow public announce rooms, admins, and announce rooms through since we bypass the default rooms beta for them.
            // Check where findLastAccessedReport is called in MainDrawerNavigator.js for more context.
            // Domain rooms are now the only type of default room that are on the defaultRooms beta.
            if (ignoreDomainRooms && isDomainRoom(report) && !hasExpensifyGuidesEmails(Object.keys(report?.participants ?? {}).map(Number))) {
                return false;
            }

            return true;
        });
    }

    // Filter out the system chat (Expensify chat) because the composer is disabled in it,
    // and it prompts the user to use the Concierge chat instead.
    reportsValues = reportsValues.filter((report) => !isSystemChat(report)) ?? [];

    // At least two reports remain: self DM and Concierge chat.
    // Return the most recently visited report. Get the last read report from the report metadata.
    const lastRead = getMostRecentlyVisitedReport(reportsValues, allReportMetadata);
    return adminReport ?? lastRead;
}

/**
 * Whether the provided report has expenses
 */
function hasExpenses(reportID?: string): boolean {
    return !!Object.values(allTransactions ?? {}).find((transaction) => `${transaction?.reportID}` === `${reportID}`);
}

/**
 * Whether the provided report is a closed expense report with no expenses
 */
function isClosedExpenseReportWithNoExpenses(report: OnyxEntry<Report>): boolean {
    return report?.statusNum === CONST.REPORT.STATUS_NUM.CLOSED && isExpenseReport(report) && !hasExpenses(report.reportID);
}

/**
 * Whether the provided report is an archived room
 */
// eslint-disable-next-line @typescript-eslint/no-unused-vars
function isArchivedRoom(report: OnyxInputOrEntry<Report>, reportNameValuePairs?: OnyxInputOrEntry<ReportNameValuePairs>): boolean {
    return !!report?.private_isArchived;
}

/**
 * Whether the report with the provided reportID is an archived room
 */
function isArchivedRoomWithID(reportID?: string) {
    // eslint-disable-next-line @typescript-eslint/prefer-nullish-coalescing
    const report = ReportConnection.getAllReports()?.[`${ONYXKEYS.COLLECTION.REPORT}${reportID || -1}`];
    return isArchivedRoom(report, getReportNameValuePairs(reportID));
}

/**
 * Whether the provided report is a closed report
 */
function isClosedReport(report: OnyxEntry<Report>): boolean {
    return report?.statusNum === CONST.REPORT.STATUS_NUM.CLOSED;
}

/**
 * Whether the provided report is the admin's room
 */
function isJoinRequestInAdminRoom(report: OnyxEntry<Report>): boolean {
    if (!report) {
        return false;
    }
    // If this policy isn't owned by Expensify,
    // Account manager/guide should not have the workspace join request pinned to their LHN,
    // since they are not a part of the company, and should not action it on their behalf.
    if (report.policyID) {
        const policy = getPolicy(report.policyID);
        if (!PolicyUtils.isExpensifyTeam(policy?.owner) && PolicyUtils.isExpensifyTeam(currentUserPersonalDetails?.login)) {
            return false;
        }
    }
    return ReportActionsUtils.isActionableJoinRequestPending(report.reportID);
}

/**
 * Checks if the user has auditor permission in the provided report
 */
function isAuditor(report: OnyxEntry<Report>): boolean {
    if (report?.policyID) {
        const policy = getPolicy(report.policyID);
        return PolicyUtils.isPolicyAuditor(policy);
    }

    if (Array.isArray(report?.permissions) && report?.permissions.length > 0) {
        return report?.permissions?.includes(CONST.REPORT.PERMISSIONS.AUDITOR);
    }

    return false;
}

/**
 * Checks if the user can write in the provided report
 */
function canWriteInReport(report: OnyxEntry<Report>): boolean {
    if (Array.isArray(report?.permissions) && report?.permissions.length > 0 && !report?.permissions?.includes(CONST.REPORT.PERMISSIONS.AUDITOR)) {
        return report?.permissions?.includes(CONST.REPORT.PERMISSIONS.WRITE);
    }

    return true;
}

/**
 * Checks if the current user is allowed to comment on the given report.
 */
function isAllowedToComment(report: OnyxEntry<Report>): boolean {
    if (isAuditor(report)) {
        return true;
    }

    if (!canWriteInReport(report)) {
        return false;
    }

    // Default to allowing all users to post
    const capability = report?.writeCapability ?? CONST.REPORT.WRITE_CAPABILITIES.ALL;

    if (capability === CONST.REPORT.WRITE_CAPABILITIES.ALL) {
        return true;
    }

    // If unauthenticated user opens public chat room using deeplink, they do not have policies available and they cannot comment
    if (!allPolicies) {
        return false;
    }

    // If we've made it here, commenting on this report is restricted.
    // If the user is an admin, allow them to post.
    const policy = allPolicies[`${ONYXKEYS.COLLECTION.POLICY}${report?.policyID}`];
    return policy?.role === CONST.POLICY.ROLE.ADMIN;
}

/**
 * Checks if the current user is the admin of the policy given the policy expense chat.
 */
function isPolicyExpenseChatAdmin(report: OnyxEntry<Report>, policies: OnyxCollection<Policy>): boolean {
    if (!isPolicyExpenseChat(report)) {
        return false;
    }

    const policyRole = policies?.[`${ONYXKEYS.COLLECTION.POLICY}${report?.policyID}`]?.role;

    return policyRole === CONST.POLICY.ROLE.ADMIN;
}

/**
 * Checks if the current user is the admin of the policy.
 */
function isPolicyAdmin(policyID: string, policies: OnyxCollection<Policy>): boolean {
    const policyRole = policies?.[`${ONYXKEYS.COLLECTION.POLICY}${policyID}`]?.role;

    return policyRole === CONST.POLICY.ROLE.ADMIN;
}

/**
 * Checks whether all the transactions linked to the IOU report are of the Distance Request type with pending routes
 */
function hasOnlyTransactionsWithPendingRoutes(iouReportID: string | undefined): boolean {
    const transactions = reportsTransactions[iouReportID ?? ''] ?? [];

    // Early return false in case not having any transaction
    if (!transactions || transactions.length === 0) {
        return false;
    }

    return transactions.every((transaction) => TransactionUtils.isFetchingWaypointsFromServer(transaction));
}

/**
 * If the report is a thread and has a chat type set, it is a workspace chat.
 */
function isWorkspaceThread(report: OnyxEntry<Report>): boolean {
    const chatType = getChatType(report);
    return isThread(report) && isChatReport(report) && CONST.WORKSPACE_ROOM_TYPES.some((type) => chatType === type);
}

/**
 * Returns true if reportAction is the first chat preview of a Thread
 */
function isThreadFirstChat(reportAction: OnyxInputOrEntry<ReportAction>, reportID: string): boolean {
    return reportAction?.childReportID?.toString() === reportID;
}

/**
 * Checks if a report is a child report.
 */
function isChildReport(report: OnyxEntry<Report>): boolean {
    return isThread(report) || isTaskReport(report);
}

/**
 * An Expense Request is a thread where the parent report is an Expense Report and
 * the parentReportAction is a transaction.
 */
function isExpenseRequest(report: OnyxInputOrEntry<Report>): report is Thread {
    if (isThread(report)) {
        const parentReportAction = allReportActions?.[`${ONYXKEYS.COLLECTION.REPORT_ACTIONS}${report.parentReportID}`]?.[report.parentReportActionID];
        const parentReport = ReportConnection.getAllReports()?.[`${ONYXKEYS.COLLECTION.REPORT}${report?.parentReportID}`];
        return isExpenseReport(parentReport) && !isEmptyObject(parentReportAction) && ReportActionsUtils.isTransactionThread(parentReportAction);
    }
    return false;
}

/**
 * An IOU Request is a thread where the parent report is an IOU Report and
 * the parentReportAction is a transaction.
 */
function isIOURequest(report: OnyxInputOrEntry<Report>): boolean {
    if (isThread(report)) {
        const parentReportAction = allReportActions?.[`${ONYXKEYS.COLLECTION.REPORT_ACTIONS}${report.parentReportID}`]?.[report.parentReportActionID];
        const parentReport = ReportConnection.getAllReports()?.[`${ONYXKEYS.COLLECTION.REPORT}${report?.parentReportID}`];
        return isIOUReport(parentReport) && !isEmptyObject(parentReportAction) && ReportActionsUtils.isTransactionThread(parentReportAction);
    }
    return false;
}

/**
 * A Track Expense Report is a thread where the parent the parentReportAction is a transaction, and
 * parentReportAction has type of track.
 */
function isTrackExpenseReport(report: OnyxInputOrEntry<Report>): boolean {
    if (isThread(report)) {
        const selfDMReportID = findSelfDMReportID();
        const parentReportAction = allReportActions?.[`${ONYXKEYS.COLLECTION.REPORT_ACTIONS}${report.parentReportID}`]?.[report.parentReportActionID];
        return !isEmptyObject(parentReportAction) && selfDMReportID === report.parentReportID && ReportActionsUtils.isTrackExpenseAction(parentReportAction);
    }
    return false;
}

/**
 * Checks if a report is an IOU or expense request.
 */
function isMoneyRequest(reportOrID: OnyxEntry<Report> | string): boolean {
    const report = typeof reportOrID === 'string' ? ReportConnection.getAllReports()?.[`${ONYXKEYS.COLLECTION.REPORT}${reportOrID}`] ?? null : reportOrID;
    return isIOURequest(report) || isExpenseRequest(report);
}

/**
 * Checks if a report is an IOU or expense report.
 */
function isMoneyRequestReport(reportOrID: OnyxInputOrEntry<Report> | string): boolean {
    const report = typeof reportOrID === 'string' ? ReportConnection.getAllReports()?.[`${ONYXKEYS.COLLECTION.REPORT}${reportOrID}`] ?? null : reportOrID;
    return isIOUReport(report) || isExpenseReport(report);
}

/**
 * Checks if a report contains only Non-Reimbursable transactions
 */
function hasOnlyNonReimbursableTransactions(iouReportID: string | undefined): boolean {
    if (!iouReportID) {
        return false;
    }

    const transactions = reportsTransactions[iouReportID ?? ''] ?? [];
    if (!transactions || transactions.length === 0) {
        return false;
    }

    return transactions.every((transaction) => !TransactionUtils.getReimbursable(transaction));
}

/**
 * Checks if a report has only one transaction associated with it
 */
function isOneTransactionReport(reportID: string): boolean {
    const reportActions = allReportActions?.[`${ONYXKEYS.COLLECTION.REPORT_ACTIONS}${reportID}`] ?? ([] as ReportAction[]);
    return ReportActionsUtils.getOneTransactionThreadReportID(reportID, reportActions) !== null;
}

/*
 * Whether the report contains only one expense and the expense should be paid later
 */
function isPayAtEndExpenseReport(reportID: string, transactions: Transaction[] | undefined): boolean {
    if ((!!transactions && transactions.length !== 1) || !isOneTransactionReport(reportID)) {
        return false;
    }

    return TransactionUtils.isPayAtEndExpense(transactions?.[0] ?? TransactionUtils.getAllReportTransactions(reportID).at(0));
}

/**
 * Checks if a report is a transaction thread associated with a report that has only one transaction
 */
function isOneTransactionThread(reportID: string, parentReportID: string, threadParentReportAction: OnyxEntry<ReportAction>): boolean {
    const parentReportActions = allReportActions?.[`${ONYXKEYS.COLLECTION.REPORT_ACTIONS}${parentReportID}`] ?? ([] as ReportAction[]);
    const transactionThreadReportID = ReportActionsUtils.getOneTransactionThreadReportID(parentReportID, parentReportActions);
    return reportID === transactionThreadReportID && !ReportActionsUtils.isSentMoneyReportAction(threadParentReportAction);
}

/**
 * Get displayed report ID, it will be parentReportID if the report is one transaction thread
 */
function getDisplayedReportID(reportID: string): string {
    const report = getReport(reportID);
    const parentReportID = report?.parentReportID ?? '';
    const parentReportAction = ReportActionsUtils.getReportAction(parentReportID, report?.parentReportActionID ?? '');
    return isOneTransactionThread(reportID, parentReportID, parentReportAction) ? parentReportID : reportID;
}

/**
 * Should return true only for personal 1:1 report
 *
 */
function isOneOnOneChat(report: OnyxEntry<Report>): boolean {
    const participants = report?.participants ?? {};
    const isCurrentUserParticipant = participants[currentUserAccountID ?? 0] ? 1 : 0;
    const participantAmount = Object.keys(participants).length - isCurrentUserParticipant;
    if (participantAmount !== 1) {
        return false;
    }
    return !isChatRoom(report) && !isExpenseRequest(report) && !isMoneyRequestReport(report) && !isPolicyExpenseChat(report) && !isTaskReport(report) && isDM(report) && !isIOUReport(report);
}

/**
 * Checks if the current user is a payer of the expense
 */

function isPayer(session: OnyxEntry<Session>, iouReport: OnyxEntry<Report>, onlyShowPayElsewhere = false) {
    const isApproved = isReportApproved(iouReport);
    const policy = allPolicies?.[`${ONYXKEYS.COLLECTION.POLICY}${iouReport?.policyID}`] ?? null;
    const policyType = policy?.type;
    const isAdmin = policyType !== CONST.POLICY.TYPE.PERSONAL && policy?.role === CONST.POLICY.ROLE.ADMIN;
    const isManager = iouReport?.managerID === session?.accountID;
    if (isPaidGroupPolicy(iouReport)) {
        if (policy?.reimbursementChoice === CONST.POLICY.REIMBURSEMENT_CHOICES.REIMBURSEMENT_YES) {
            const isReimburser = session?.email === policy?.achAccount?.reimburser;
            return (!policy?.achAccount?.reimburser || isReimburser) && (isApproved || isManager);
        }
        if (policy?.reimbursementChoice === CONST.POLICY.REIMBURSEMENT_CHOICES.REIMBURSEMENT_MANUAL || onlyShowPayElsewhere) {
            return isAdmin && (isApproved || isManager);
        }
        return false;
    }
    return isAdmin || (isMoneyRequestReport(iouReport) && isManager);
}

/**
 * Checks if the current user is the action's author
 */
function isActionCreator(reportAction: OnyxInputOrEntry<ReportAction> | Partial<ReportAction>): boolean {
    return reportAction?.actorAccountID === currentUserAccountID;
}

/**
 * Returns the notification preference of the action's child report if it exists.
 * Otherwise, calculates it based on the action's authorship.
 */
function getChildReportNotificationPreference(reportAction: OnyxInputOrEntry<ReportAction> | Partial<ReportAction>): NotificationPreference {
    const childReportNotificationPreference = reportAction?.childReportNotificationPreference ?? '';
    if (childReportNotificationPreference) {
        return childReportNotificationPreference;
    }

    return isActionCreator(reportAction) ? CONST.REPORT.NOTIFICATION_PREFERENCE.ALWAYS : CONST.REPORT.NOTIFICATION_PREFERENCE.HIDDEN;
}

function canAddOrDeleteTransactions(moneyRequestReport: OnyxEntry<Report>): boolean {
    if (!isMoneyRequestReport(moneyRequestReport) || isArchivedRoom(moneyRequestReport)) {
        return false;
    }

    const policy = getPolicy(moneyRequestReport?.policyID);
    if (PolicyUtils.isInstantSubmitEnabled(policy) && PolicyUtils.isSubmitAndClose(policy) && hasOnlyNonReimbursableTransactions(moneyRequestReport?.reportID)) {
        return false;
    }

    if (PolicyUtils.isInstantSubmitEnabled(policy) && PolicyUtils.isSubmitAndClose(policy) && !PolicyUtils.arePaymentsEnabled(policy)) {
        return false;
    }

    if (PolicyUtils.isInstantSubmitEnabled(policy) && isProcessingReport(moneyRequestReport)) {
        return isAwaitingFirstLevelApproval(moneyRequestReport);
    }

    if (isReportApproved(moneyRequestReport) || isSettled(moneyRequestReport?.reportID)) {
        return false;
    }

    return true;
}

/**
 * Checks whether the supplied report supports adding more transactions to it.
 * Return true if:
 * - report is a non-settled IOU
 * - report is a draft
 * - report is a processing expense report and its policy has Instant reporting frequency
 */
function canAddTransaction(moneyRequestReport: OnyxEntry<Report>): boolean {
    if (!isMoneyRequestReport(moneyRequestReport)) {
        return false;
    }

    if (isReportInGroupPolicy(moneyRequestReport) && isProcessingReport(moneyRequestReport) && !PolicyUtils.isInstantSubmitEnabled(getPolicy(moneyRequestReport?.policyID))) {
        return false;
    }

    return canAddOrDeleteTransactions(moneyRequestReport);
}

/**
 * Checks whether the supplied report supports deleting more transactions from it.
 * Return true if:
 * - report is a non-settled IOU
 * - report is a non-approved IOU
 */
function canDeleteTransaction(moneyRequestReport: OnyxEntry<Report>): boolean {
    return canAddOrDeleteTransactions(moneyRequestReport);
}

/**
 * Can only delete if the author is this user and the action is an ADD_COMMENT action or an IOU action in an unsettled report, or if the user is a
 * policy admin
 */
function canDeleteReportAction(reportAction: OnyxInputOrEntry<ReportAction>, reportID: string): boolean {
    const report = getReportOrDraftReport(reportID);

    const isActionOwner = reportAction?.actorAccountID === currentUserAccountID;
    const policy = allPolicies?.[`${ONYXKEYS.COLLECTION.POLICY}${report?.policyID}`] ?? null;

    if (ReportActionsUtils.isMoneyRequestAction(reportAction)) {
        // For now, users cannot delete split actions
        const isSplitAction = ReportActionsUtils.getOriginalMessage(reportAction)?.type === CONST.IOU.REPORT_ACTION_TYPE.SPLIT;

        if (isSplitAction) {
            return false;
        }

        const linkedReport = isThreadFirstChat(reportAction, reportID) ? getReportOrDraftReport(report?.parentReportID) : report;
        if (isActionOwner) {
            if (!isEmptyObject(linkedReport) && (isMoneyRequestReport(linkedReport) || isInvoiceReport(linkedReport))) {
                return canDeleteTransaction(linkedReport);
            }
            return true;
        }
    }

    if (
        reportAction?.actionName !== CONST.REPORT.ACTIONS.TYPE.ADD_COMMENT ||
        reportAction?.pendingAction === CONST.RED_BRICK_ROAD_PENDING_ACTION.DELETE ||
        ReportActionsUtils.isCreatedTaskReportAction(reportAction) ||
        reportAction?.actorAccountID === CONST.ACCOUNT_ID.CONCIERGE
    ) {
        return false;
    }

    const isAdmin = policy?.role === CONST.POLICY.ROLE.ADMIN && !isEmptyObject(report) && !isDM(report);

    return isActionOwner || isAdmin;
}

/**
 * Returns true if Concierge is one of the chat participants (1:1 as well as group chats)
 */
function chatIncludesConcierge(report: Partial<OnyxEntry<Report>>): boolean {
    const participantAccountIDs = Object.keys(report?.participants ?? {}).map(Number);
    return participantAccountIDs.includes(CONST.ACCOUNT_ID.CONCIERGE);
}

/**
 * Returns true if there is any automated expensify account `in accountIDs
 */
function hasAutomatedExpensifyAccountIDs(accountIDs: number[]): boolean {
    return accountIDs.some((accountID) => CONST.EXPENSIFY_ACCOUNT_IDS.includes(accountID));
}

function getReportRecipientAccountIDs(report: OnyxEntry<Report>, currentLoginAccountID: number): number[] {
    let finalReport: OnyxEntry<Report> = report;
    // In 1:1 chat threads, the participants will be the same as parent report. If a report is specifically a 1:1 chat thread then we will
    // get parent report and use its participants array.
    if (isThread(report) && !(isTaskReport(report) || isMoneyRequestReport(report))) {
        const parentReport = ReportConnection.getAllReports()?.[`${ONYXKEYS.COLLECTION.REPORT}${report?.parentReportID}`];
        if (isOneOnOneChat(parentReport)) {
            finalReport = parentReport;
        }
    }

    let finalParticipantAccountIDs: number[] = [];
    if (isTaskReport(report)) {
        // Task reports `managerID` will change when assignee is changed, in that case the old `managerID` is still present in `participants`
        // along with the new one. We only need the `managerID` as a participant here.
        finalParticipantAccountIDs = report?.managerID ? [report?.managerID] : [];
    } else {
        finalParticipantAccountIDs = Object.keys(finalReport?.participants ?? {}).map(Number);
    }

    const otherParticipantsWithoutExpensifyAccountIDs = finalParticipantAccountIDs.filter((accountID) => {
        if (accountID === currentLoginAccountID) {
            return false;
        }
        if (CONST.EXPENSIFY_ACCOUNT_IDS.includes(accountID)) {
            return false;
        }
        return true;
    });

    return otherParticipantsWithoutExpensifyAccountIDs;
}

/**
 * Whether the time row should be shown for a report.
 */
function canShowReportRecipientLocalTime(personalDetails: OnyxEntry<PersonalDetailsList>, report: OnyxEntry<Report>, accountID: number): boolean {
    const reportRecipientAccountIDs = getReportRecipientAccountIDs(report, accountID);
    const hasMultipleParticipants = reportRecipientAccountIDs.length > 1;
    const reportRecipient = personalDetails?.[reportRecipientAccountIDs[0]];
    const reportRecipientTimezone = reportRecipient?.timezone ?? CONST.DEFAULT_TIME_ZONE;
    const isReportParticipantValidated = reportRecipient?.validated ?? false;
    return !!(
        !hasMultipleParticipants &&
        !isChatRoom(report) &&
        !isPolicyExpenseChat(getRootParentReport(report)) &&
        reportRecipient &&
        reportRecipientTimezone?.selected &&
        isReportParticipantValidated
    );
}

/**
 * Shorten last message text to fixed length and trim spaces.
 */
function formatReportLastMessageText(lastMessageText: string, isModifiedExpenseMessage = false): string {
    if (isModifiedExpenseMessage) {
        return String(lastMessageText).trim().replace(CONST.REGEX.LINE_BREAK, '').trim();
    }

    return ReportActionsUtils.formatLastMessageText(lastMessageText);
}

/**
 * Helper method to return the default avatar associated with the given login
 */
function getDefaultWorkspaceAvatar(workspaceName?: string): React.FC<SvgProps> {
    if (!workspaceName) {
        return defaultWorkspaceAvatars.WorkspaceBuilding;
    }

    // Remove all chars not A-Z or 0-9 including underscore
    const alphaNumeric = workspaceName
        .normalize('NFD')
        .replace(/[^0-9a-z]/gi, '')
        .toUpperCase();

    const workspace = `Workspace${alphaNumeric[0]}` as keyof typeof defaultWorkspaceAvatars;
    const defaultWorkspaceAvatar = defaultWorkspaceAvatars[workspace];

    return !alphaNumeric ? defaultWorkspaceAvatars.WorkspaceBuilding : defaultWorkspaceAvatar;
}

/**
 * Helper method to return the default avatar testID associated with the given login
 */
function getDefaultWorkspaceAvatarTestID(workspaceName: string): string {
    if (!workspaceName) {
        return defaultAvatarBuildingIconTestID;
    }

    // Remove all chars not A-Z or 0-9 including underscore
    const alphaNumeric = workspaceName
        .normalize('NFD')
        .replace(/[^0-9a-z]/gi, '')
        .toLowerCase();

    return !alphaNumeric ? defaultAvatarBuildingIconTestID : `SvgDefaultAvatar_${alphaNumeric[0]} Icon`;
}

/**
 * Helper method to return the default avatar associated with the given reportID
 */
function getDefaultGroupAvatar(reportID?: string): IconAsset {
    if (!reportID) {
        return defaultGroupAvatars.Avatar1;
    }
    const reportIDHashBucket: AvatarRange = ((Number(reportID) % CONST.DEFAULT_GROUP_AVATAR_COUNT) + 1) as AvatarRange;
    return defaultGroupAvatars[`Avatar${reportIDHashBucket}`];
}

/**
 * Returns the appropriate icons for the given chat report using the stored personalDetails.
 * The Avatar sources can be URLs or Icon components according to the chat type.
 */
function getIconsForParticipants(participants: number[], personalDetails: OnyxInputOrEntry<PersonalDetailsList>): Icon[] {
    const participantDetails: ParticipantDetails[] = [];
    const participantsList = participants || [];

    for (const accountID of participantsList) {
        const avatarSource = personalDetails?.[accountID]?.avatar ?? FallbackAvatar;
        const displayNameLogin = personalDetails?.[accountID]?.displayName ? personalDetails?.[accountID]?.displayName : personalDetails?.[accountID]?.login;
        participantDetails.push([accountID, displayNameLogin ?? '', avatarSource, personalDetails?.[accountID]?.fallbackIcon ?? '']);
    }

    const sortedParticipantDetails = participantDetails.sort((first, second) => {
        // First sort by displayName/login
        const displayNameLoginOrder = localeCompare(first[1], second[1]);
        if (displayNameLoginOrder !== 0) {
            return displayNameLoginOrder;
        }

        // Then fallback on accountID as the final sorting criteria.
        // This will ensure that the order of avatars with same login/displayName
        // stay consistent across all users and devices
        return first[0] - second[0];
    });

    // Now that things are sorted, gather only the avatars (second element in the array) and return those
    const avatars: Icon[] = [];

    for (const sortedParticipantDetail of sortedParticipantDetails) {
        const userIcon = {
            id: sortedParticipantDetail[0],
            source: sortedParticipantDetail[2],
            type: CONST.ICON_TYPE_AVATAR,
            name: sortedParticipantDetail[1],
            fallbackIcon: sortedParticipantDetail[3],
        };
        avatars.push(userIcon);
    }

    return avatars;
}

/**
 * Cache the workspace icons
 */
const workSpaceIconsCache = new Map<string, {name: string; icon: Icon}>();

/**
 * Given a report, return the associated workspace icon.
 */
function getWorkspaceIcon(report: OnyxInputOrEntry<Report>, policy?: OnyxInputOrEntry<Policy>): Icon {
    const workspaceName = getPolicyName(report, false, policy);
    const cacheKey = report?.policyID ?? workspaceName;
    const iconFromCache = workSpaceIconsCache.get(cacheKey);
    // disabling to protect against empty strings
    // eslint-disable-next-line @typescript-eslint/prefer-nullish-coalescing
    const policyAvatarURL = allPolicies?.[`${ONYXKEYS.COLLECTION.POLICY}${report?.policyID}`]?.avatarURL || report?.policyAvatar;
    // eslint-disable-next-line @typescript-eslint/prefer-nullish-coalescing
    const policyExpenseChatAvatarSource = policyAvatarURL || getDefaultWorkspaceAvatar(workspaceName);

    const isSameAvatarURL = iconFromCache?.icon?.source === policyExpenseChatAvatarSource;
    const hasWorkSpaceNameChanged = iconFromCache?.name !== workspaceName;

    if (iconFromCache && (isSameAvatarURL || report?.policyAvatar === undefined) && !hasWorkSpaceNameChanged) {
        return iconFromCache.icon;
    }

    const workspaceIcon: Icon = {
        source: policyExpenseChatAvatarSource ?? '',
        type: CONST.ICON_TYPE_WORKSPACE,
        name: workspaceName,
        id: report?.policyID,
    };
    workSpaceIconsCache.set(cacheKey, {name: workspaceName, icon: workspaceIcon});
    return workspaceIcon;
}

/**
 * Gets the personal details for a login by looking in the ONYXKEYS.PERSONAL_DETAILS_LIST Onyx key (stored in the local variable, allPersonalDetails). If it doesn't exist in Onyx,
 * then a default object is constructed.
 */
function getPersonalDetailsForAccountID(accountID: number | undefined, personalDetailsData?: Partial<PersonalDetailsList>): Partial<PersonalDetails> {
    if (!accountID) {
        return {};
    }

    const defaultDetails = {
        isOptimisticPersonalDetail: true,
    };

    if (!personalDetailsData) {
        return allPersonalDetails?.[accountID] ?? defaultDetails;
    }

    return personalDetailsData?.[accountID] ?? defaultDetails;
}

/**
 * Returns the personal details or a default object if the personal details are not available.
 */
function getPersonalDetailsOrDefault(personalDetails: Partial<PersonalDetails> | undefined | null): Partial<PersonalDetails> {
    return personalDetails ?? {isOptimisticPersonalDetail: true};
}

const hiddenTranslation = Localize.translateLocal('common.hidden');

const phoneNumberCache: Record<string, string> = {};

/**
 * Get the displayName for a single report participant.
 */
function getDisplayNameForParticipant(
    accountID?: number,
    shouldUseShortForm = false,
    shouldFallbackToHidden = true,
    shouldAddCurrentUserPostfix = false,
    personalDetailsData?: Partial<PersonalDetailsList>,
): string {
    if (!accountID) {
        return '';
    }

    const personalDetails = getPersonalDetailsOrDefault(personalDetailsData?.[accountID] ?? allPersonalDetails?.[accountID]);
    if (!personalDetails) {
        return '';
    }

    const login = personalDetails.login ?? '';

    // Check if the phone number is already cached
    let formattedLogin = phoneNumberCache[login];
    if (!formattedLogin) {
        formattedLogin = LocalePhoneNumber.formatPhoneNumber(login);
        // Store the formatted phone number in the cache
        phoneNumberCache[login] = formattedLogin;
    }

    // This is to check if account is an invite/optimistically created one
    // and prevent from falling back to 'Hidden', so a correct value is shown
    // when searching for a new user
    if (personalDetails.isOptimisticPersonalDetail === true) {
        return formattedLogin;
    }

    // For selfDM, we display the user's displayName followed by '(you)' as a postfix
    const shouldAddPostfix = shouldAddCurrentUserPostfix && accountID === currentUserAccountID;

    const longName = PersonalDetailsUtils.getDisplayNameOrDefault(personalDetails, formattedLogin, shouldFallbackToHidden, shouldAddPostfix);

    // If the user's personal details (first name) should be hidden, make sure we return "hidden" instead of the short name
    if (shouldFallbackToHidden && longName === hiddenTranslation) {
        return longName;
    }

    const shortName = personalDetails.firstName ? personalDetails.firstName : longName;
    return shouldUseShortForm ? shortName : longName;
}

function getParticipantsAccountIDsForDisplay(report: OnyxEntry<Report>, shouldExcludeHidden = false, shouldExcludeDeleted = false, shouldForceExcludeCurrentUser = false): number[] {
    const reportParticipants = report?.participants ?? {};
    let participantsEntries = Object.entries(reportParticipants);

    // We should not show participants that have an optimistic entry with the same login in the personal details
    const nonOptimisticLoginMap: Record<string, boolean | undefined> = {};

    for (const entry of participantsEntries) {
        const [accountID] = entry;
        const personalDetail = allPersonalDetails?.[accountID];
        if (personalDetail?.login && !personalDetail.isOptimisticPersonalDetail) {
            nonOptimisticLoginMap[personalDetail.login] = true;
        }
    }

    participantsEntries = participantsEntries.filter(([accountID]) => {
        const personalDetail = allPersonalDetails?.[accountID];
        if (personalDetail?.login && personalDetail.isOptimisticPersonalDetail) {
            return !nonOptimisticLoginMap[personalDetail.login];
        }
        return true;
    });

    let participantsIds = participantsEntries.map(([accountID]) => Number(accountID));

    // For 1:1 chat, we don't want to include the current user as a participant in order to not mark 1:1 chats as having multiple participants
    // For system chat, we want to display Expensify as the only participant
    const shouldExcludeCurrentUser = isOneOnOneChat(report) || isSystemChat(report) || shouldForceExcludeCurrentUser;

    if (shouldExcludeCurrentUser || shouldExcludeHidden || shouldExcludeDeleted) {
        participantsIds = participantsIds.filter((accountID) => {
            if (shouldExcludeCurrentUser && accountID === currentUserAccountID) {
                return false;
            }

            if (shouldExcludeHidden && reportParticipants[accountID]?.notificationPreference === CONST.REPORT.NOTIFICATION_PREFERENCE.HIDDEN) {
                return false;
            }

            if (
                shouldExcludeDeleted &&
                report?.pendingChatMembers?.findLast((member) => Number(member.accountID) === accountID)?.pendingAction === CONST.RED_BRICK_ROAD_PENDING_ACTION.DELETE
            ) {
                return false;
            }

            return true;
        });
    }

    return participantsIds.filter((accountID) => isNumber(accountID));
}

function getParticipantsList(report: Report, personalDetails: OnyxEntry<PersonalDetailsList>, isRoomMembersList = false): number[] {
    const isReportGroupChat = isGroupChat(report);
    const isReportIOU = isIOUReport(report);
    const shouldExcludeHiddenParticipants = !isReportGroupChat && !isReportIOU;
    const chatParticipants = getParticipantsAccountIDsForDisplay(report, isRoomMembersList || shouldExcludeHiddenParticipants);

    return chatParticipants.filter((accountID) => {
        const details = personalDetails?.[accountID];

        if (!isRoomMembersList) {
            if (!details) {
                Log.hmmm(`[ReportParticipantsPage] no personal details found for Group chat member with accountID: ${accountID}`);
                return false;
            }
        } else {
            // When adding a new member to a room (whose personal detail does not exist in Onyx), an optimistic personal detail
            // is created. However, when the real personal detail is returned from the backend, a duplicate member may appear
            // briefly before the optimistic personal detail is deleted. To address this, we filter out the optimistically created
            // member here.
            const isDuplicateOptimisticDetail =
                details?.isOptimisticPersonalDetail && chatParticipants.some((accID) => accID !== accountID && details.login === personalDetails?.[accID]?.login);

            if (!details || isDuplicateOptimisticDetail) {
                Log.hmmm(`[RoomMembersPage] no personal details found for room member with accountID: ${accountID}`);
                return false;
            }
        }
        return true;
    });
}

function buildParticipantsFromAccountIDs(accountIDs: number[]): Participants {
    const finalParticipants: Participants = {};
    return accountIDs.reduce((participants, accountID) => {
        // eslint-disable-next-line no-param-reassign
        participants[accountID] = {notificationPreference: CONST.REPORT.NOTIFICATION_PREFERENCE.ALWAYS};
        return participants;
    }, finalParticipants);
}

/**
 * Returns the report name if the report is a group chat
 */
function getGroupChatName(participants?: SelectedParticipant[], shouldApplyLimit = false, report?: OnyxEntry<Report>): string | undefined {
    // If we have a report always try to get the name from the report.
    if (report?.reportName) {
        return report.reportName;
    }

    const pendingMemberAccountIDs = new Set(
        report?.pendingChatMembers?.filter((member) => member.pendingAction === CONST.RED_BRICK_ROAD_PENDING_ACTION.DELETE).map((member) => member.accountID),
    );
    let participantAccountIDs =
        participants?.map((participant) => participant.accountID) ??
        Object.keys(report?.participants ?? {})
            .map(Number)
            .filter((accountID) => !pendingMemberAccountIDs.has(accountID.toString()));
    if (shouldApplyLimit) {
        participantAccountIDs = participantAccountIDs.slice(0, 5);
    }
    const isMultipleParticipantReport = participantAccountIDs.length > 1;

    if (isMultipleParticipantReport) {
        return participantAccountIDs
            .map(
                (participantAccountID, index) =>
                    getDisplayNameForParticipant(participantAccountID, isMultipleParticipantReport) || LocalePhoneNumber.formatPhoneNumber(participants?.[index]?.login ?? ''),
            )
            .sort((first, second) => localeCompare(first ?? '', second ?? ''))
            .filter(Boolean)
            .join(', ');
    }

    return Localize.translateLocal('groupChat.defaultReportName', {displayName: getDisplayNameForParticipant(participantAccountIDs.at(0), false)});
}

function getParticipants(reportID: string) {
    const report = getReportOrDraftReport(reportID);
    if (!report) {
        return {};
    }

    return report.participants;
}

/**
 * Returns the appropriate icons for the given chat report using the stored personalDetails.
 * The Avatar sources can be URLs or Icon components according to the chat type.
 */
function getIcons(
    report: OnyxInputOrEntry<Report>,
    personalDetails: OnyxInputOrEntry<PersonalDetailsList>,
    defaultIcon: AvatarSource | null = null,
    defaultName = '',
    defaultAccountID = -1,
    policy?: OnyxInputOrEntry<Policy>,
    invoiceReceiverPolicy?: OnyxInputOrEntry<Policy>,
): Icon[] {
    if (isEmptyObject(report)) {
        const fallbackIcon: Icon = {
            source: defaultIcon ?? FallbackAvatar,
            type: CONST.ICON_TYPE_AVATAR,
            name: defaultName,
            id: defaultAccountID,
        };
        return [fallbackIcon];
    }
    if (isExpenseRequest(report)) {
        const parentReportAction = allReportActions?.[`${ONYXKEYS.COLLECTION.REPORT_ACTIONS}${report.parentReportID}`]?.[report.parentReportActionID];
        const workspaceIcon = getWorkspaceIcon(report, policy);
        const memberIcon = {
            source: personalDetails?.[parentReportAction?.actorAccountID ?? -1]?.avatar ?? FallbackAvatar,
            id: parentReportAction?.actorAccountID,
            type: CONST.ICON_TYPE_AVATAR,
            name: personalDetails?.[parentReportAction?.actorAccountID ?? -1]?.displayName ?? '',
            fallbackIcon: personalDetails?.[parentReportAction?.actorAccountID ?? -1]?.fallbackIcon,
        };

        return [memberIcon, workspaceIcon];
    }
    if (isChatThread(report)) {
        const parentReportAction = allReportActions?.[`${ONYXKEYS.COLLECTION.REPORT_ACTIONS}${report.parentReportID}`]?.[report.parentReportActionID];

        const actorAccountID = getReportActionActorAccountID(parentReportAction, report, report);
        const actorDisplayName = PersonalDetailsUtils.getDisplayNameOrDefault(allPersonalDetails?.[actorAccountID ?? -1], '', false);
        const actorIcon = {
            id: actorAccountID,
            source: personalDetails?.[actorAccountID ?? -1]?.avatar ?? FallbackAvatar,
            name: actorDisplayName,
            type: CONST.ICON_TYPE_AVATAR,
            fallbackIcon: personalDetails?.[parentReportAction?.actorAccountID ?? -1]?.fallbackIcon,
        };

        if (isWorkspaceThread(report)) {
            const workspaceIcon = getWorkspaceIcon(report, policy);
            return [actorIcon, workspaceIcon];
        }
        return [actorIcon];
    }
    if (isTaskReport(report)) {
        const ownerIcon = {
            id: report?.ownerAccountID,
            source: personalDetails?.[report?.ownerAccountID ?? -1]?.avatar ?? FallbackAvatar,
            type: CONST.ICON_TYPE_AVATAR,
            name: personalDetails?.[report?.ownerAccountID ?? -1]?.displayName ?? '',
            fallbackIcon: personalDetails?.[report?.ownerAccountID ?? -1]?.fallbackIcon,
        };

        if (isWorkspaceTaskReport(report)) {
            const workspaceIcon = getWorkspaceIcon(report, policy);
            return [ownerIcon, workspaceIcon];
        }

        return [ownerIcon];
    }
    if (isDomainRoom(report)) {
        // Get domain name after the #. Domain Rooms use our default workspace avatar pattern.
        const domainName = report?.reportName?.substring(1);
        const policyExpenseChatAvatarSource = getDefaultWorkspaceAvatar(domainName);
        const domainIcon: Icon = {
            source: policyExpenseChatAvatarSource,
            type: CONST.ICON_TYPE_WORKSPACE,
            name: domainName ?? '',
            id: report?.policyID,
        };
        return [domainIcon];
    }
    if (isAdminRoom(report) || isAnnounceRoom(report) || isChatRoom(report) || isArchivedRoom(report, getReportNameValuePairs(report?.reportID))) {
        const icons = [getWorkspaceIcon(report, policy)];

        if (isInvoiceRoom(report)) {
            if (report?.invoiceReceiver?.type === CONST.REPORT.INVOICE_RECEIVER_TYPE.INDIVIDUAL) {
                icons.push(...getIconsForParticipants([report?.invoiceReceiver.accountID], personalDetails));
            } else {
                const receiverPolicyID = report?.invoiceReceiver?.policyID;
                const receiverPolicy = invoiceReceiverPolicy ?? getPolicy(receiverPolicyID);
                if (!isEmptyObject(receiverPolicy)) {
                    icons.push({
                        source: receiverPolicy?.avatarURL ?? getDefaultWorkspaceAvatar(receiverPolicy.name),
                        type: CONST.ICON_TYPE_WORKSPACE,
                        name: receiverPolicy.name,
                        id: receiverPolicyID,
                    });
                }
            }
        }

        return icons;
    }
    if (isPolicyExpenseChat(report) || isExpenseReport(report)) {
        const workspaceIcon = getWorkspaceIcon(report, policy);
        const memberIcon = {
            source: personalDetails?.[report?.ownerAccountID ?? -1]?.avatar ?? FallbackAvatar,
            id: report?.ownerAccountID,
            type: CONST.ICON_TYPE_AVATAR,
            name: personalDetails?.[report?.ownerAccountID ?? -1]?.displayName ?? '',
            fallbackIcon: personalDetails?.[report?.ownerAccountID ?? -1]?.fallbackIcon,
        };
        return isExpenseReport(report) ? [memberIcon, workspaceIcon] : [workspaceIcon, memberIcon];
    }
    if (isIOUReport(report)) {
        const managerIcon = {
            source: personalDetails?.[report?.managerID ?? -1]?.avatar ?? FallbackAvatar,
            id: report?.managerID,
            type: CONST.ICON_TYPE_AVATAR,
            name: personalDetails?.[report?.managerID ?? -1]?.displayName ?? '',
            fallbackIcon: personalDetails?.[report?.managerID ?? -1]?.fallbackIcon,
        };
        const ownerIcon = {
            id: report?.ownerAccountID,
            source: personalDetails?.[report?.ownerAccountID ?? -1]?.avatar ?? FallbackAvatar,
            type: CONST.ICON_TYPE_AVATAR,
            name: personalDetails?.[report?.ownerAccountID ?? -1]?.displayName ?? '',
            fallbackIcon: personalDetails?.[report?.ownerAccountID ?? -1]?.fallbackIcon,
        };
        const isManager = currentUserAccountID === report?.managerID;

        // For one transaction IOUs, display a simplified report icon
        if (isOneTransactionReport(report?.reportID ?? '-1')) {
            return [ownerIcon];
        }

        return isManager ? [managerIcon, ownerIcon] : [ownerIcon, managerIcon];
    }

    if (isSelfDM(report)) {
        return getIconsForParticipants([currentUserAccountID ?? -1], personalDetails);
    }

    if (isSystemChat(report)) {
        return getIconsForParticipants([CONST.ACCOUNT_ID.NOTIFICATIONS ?? 0], personalDetails);
    }

    if (isGroupChat(report)) {
        const groupChatIcon = {
            // eslint-disable-next-line @typescript-eslint/prefer-nullish-coalescing
            source: report.avatarUrl || getDefaultGroupAvatar(report.reportID),
            id: -1,
            type: CONST.ICON_TYPE_AVATAR,
            name: getGroupChatName(undefined, true, report),
        };
        return [groupChatIcon];
    }

    if (isInvoiceReport(report)) {
        const invoiceRoomReport = getReportOrDraftReport(report.chatReportID);
        const icons = [getWorkspaceIcon(invoiceRoomReport, policy)];

        if (invoiceRoomReport?.invoiceReceiver?.type === CONST.REPORT.INVOICE_RECEIVER_TYPE.INDIVIDUAL) {
            icons.push(...getIconsForParticipants([invoiceRoomReport?.invoiceReceiver.accountID], personalDetails));

            return icons;
        }

        const receiverPolicyID = invoiceRoomReport?.invoiceReceiver?.policyID;
        const receiverPolicy = invoiceReceiverPolicy ?? getPolicy(receiverPolicyID);

        if (!isEmptyObject(receiverPolicy)) {
            icons.push({
                source: receiverPolicy?.avatarURL ?? getDefaultWorkspaceAvatar(receiverPolicy.name),
                type: CONST.ICON_TYPE_WORKSPACE,
                name: receiverPolicy.name,
                id: receiverPolicyID,
            });
        }

        return icons;
    }

    if (isOneOnOneChat(report)) {
        const otherParticipantsAccountIDs = Object.keys(report.participants ?? {})
            .map(Number)
            .filter((accountID) => accountID !== currentUserAccountID);
        return getIconsForParticipants(otherParticipantsAccountIDs, personalDetails);
    }

    const participantAccountIDs = Object.keys(report.participants ?? {}).map(Number);
    return getIconsForParticipants(participantAccountIDs, personalDetails);
}

function getDisplayNamesWithTooltips(
    personalDetailsList: PersonalDetails[] | PersonalDetailsList | OptionData[],
    shouldUseShortForm: boolean,
    shouldFallbackToHidden = true,
    shouldAddCurrentUserPostfix = false,
): DisplayNameWithTooltips {
    const personalDetailsListArray = Array.isArray(personalDetailsList) ? personalDetailsList : Object.values(personalDetailsList);

    return personalDetailsListArray
        .map((user) => {
            const accountID = Number(user?.accountID);
            // eslint-disable-next-line @typescript-eslint/prefer-nullish-coalescing
            const displayName = getDisplayNameForParticipant(accountID, shouldUseShortForm, shouldFallbackToHidden, shouldAddCurrentUserPostfix) || user?.login || '';
            const avatar = user && 'avatar' in user ? user.avatar : undefined;

            let pronouns = user?.pronouns ?? undefined;
            if (pronouns?.startsWith(CONST.PRONOUNS.PREFIX)) {
                const pronounTranslationKey = pronouns.replace(CONST.PRONOUNS.PREFIX, '');
                pronouns = Localize.translateLocal(`pronouns.${pronounTranslationKey}` as TranslationPaths);
            }

            return {
                displayName,
                avatar,
                login: user?.login ?? '',
                accountID,
                pronouns,
            };
        })
        .sort((first, second) => {
            // First sort by displayName/login
            const displayNameLoginOrder = localeCompare(first.displayName, second.displayName);
            if (displayNameLoginOrder !== 0) {
                return displayNameLoginOrder;
            }

            // Then fallback on accountID as the final sorting criteria.
            return first.accountID - second.accountID;
        });
}

/**
 * Returns the the display names of the given user accountIDs
 */
function getUserDetailTooltipText(accountID: number, fallbackUserDisplayName = ''): string {
    const displayNameForParticipant = getDisplayNameForParticipant(accountID);
    return displayNameForParticipant || fallbackUserDisplayName;
}

/**
 * For a deleted parent report action within a chat report,
 * let us return the appropriate display message
 *
 * @param reportAction - The deleted report action of a chat report for which we need to return message.
 */
function getDeletedParentActionMessageForChatReport(reportAction: OnyxEntry<ReportAction>): string {
    // By default, let us display [Deleted message]
    let deletedMessageText = Localize.translateLocal('parentReportAction.deletedMessage');
    if (ReportActionsUtils.isCreatedTaskReportAction(reportAction)) {
        // For canceled task report, let us display [Deleted task]
        deletedMessageText = Localize.translateLocal('parentReportAction.deletedTask');
    }
    return deletedMessageText;
}

/**
 * Returns the preview message for `REIMBURSEMENT_QUEUED` action
 */
function getReimbursementQueuedActionMessage(
    reportAction: OnyxEntry<ReportAction<typeof CONST.REPORT.ACTIONS.TYPE.REIMBURSEMENT_QUEUED>>,
    reportOrID: OnyxEntry<Report> | string,
    shouldUseShortDisplayName = true,
): string {
    const report = typeof reportOrID === 'string' ? ReportConnection.getAllReports()?.[`${ONYXKEYS.COLLECTION.REPORT}${reportOrID}`] : reportOrID;
    const submitterDisplayName = getDisplayNameForParticipant(report?.ownerAccountID, shouldUseShortDisplayName) ?? '';
    const originalMessage = ReportActionsUtils.getOriginalMessage(reportAction);
    let messageKey: TranslationPaths;
    if (originalMessage?.paymentType === CONST.IOU.PAYMENT_TYPE.EXPENSIFY) {
        messageKey = 'iou.waitingOnEnabledWallet';
    } else {
        messageKey = 'iou.waitingOnBankAccount';
    }

    return Localize.translateLocal(messageKey, {submitterDisplayName});
}

/**
 * Returns the preview message for `REIMBURSEMENT_DEQUEUED` action
 */
function getReimbursementDeQueuedActionMessage(
    reportAction: OnyxEntry<ReportAction<typeof CONST.REPORT.ACTIONS.TYPE.REIMBURSEMENT_DEQUEUED>>,
    reportOrID: OnyxEntry<Report> | string,
    isLHNPreview = false,
): string {
    const report = typeof reportOrID === 'string' ? ReportConnection.getAllReports()?.[`${ONYXKEYS.COLLECTION.REPORT}${reportOrID}`] : reportOrID;
    const originalMessage = ReportActionsUtils.getOriginalMessage(reportAction);
    const amount = originalMessage?.amount;
    const currency = originalMessage?.currency;
    const formattedAmount = CurrencyUtils.convertToDisplayString(amount, currency);
    if (originalMessage?.cancellationReason === CONST.REPORT.CANCEL_PAYMENT_REASONS.ADMIN) {
        const payerOrApproverName = report?.managerID === currentUserAccountID || !isLHNPreview ? '' : getDisplayNameForParticipant(report?.managerID, true);
        return Localize.translateLocal('iou.adminCanceledRequest', {manager: payerOrApproverName, amount: formattedAmount});
    }
    const submitterDisplayName = getDisplayNameForParticipant(report?.ownerAccountID, true) ?? '';
    return Localize.translateLocal('iou.canceledRequest', {submitterDisplayName, amount: formattedAmount});
}

/**
 * Builds an optimistic REIMBURSEMENT_DEQUEUED report action with a randomly generated reportActionID.
 *
 */
function buildOptimisticChangeFieldAction(reportField: PolicyReportField, previousReportField: PolicyReportField): OptimisticChangeFieldAction {
    return {
        actionName: CONST.REPORT.ACTIONS.TYPE.CHANGE_FIELD,
        actorAccountID: currentUserAccountID,
        message: [
            {
                type: 'TEXT',
                style: 'strong',
                text: 'You',
            },
            {
                type: 'TEXT',
                style: 'normal',
                text: ` modified field '${reportField.name}'.`,
            },
            {
                type: 'TEXT',
                style: 'normal',
                text: ` New value is '${reportField.value}'`,
            },
            {
                type: 'TEXT',
                style: 'normal',
                text: ` (previously '${previousReportField.value}').`,
            },
        ],
        originalMessage: {
            fieldName: reportField.name,
            newType: reportField.type,
            newValue: reportField.value,
            oldType: previousReportField.type,
            oldValue: previousReportField.value,
        },
        person: [
            {
                style: 'strong',
                text: getCurrentUserDisplayNameOrEmail(),
                type: 'TEXT',
            },
        ],
        reportActionID: NumberUtils.rand64(),
        created: DateUtils.getDBTime(),
        pendingAction: CONST.RED_BRICK_ROAD_PENDING_ACTION.ADD,
    };
}

/**
 * Builds an optimistic REIMBURSEMENT_DEQUEUED report action with a randomly generated reportActionID.
 *
 */
function buildOptimisticCancelPaymentReportAction(expenseReportID: string, amount: number, currency: string): OptimisticCancelPaymentReportAction {
    return {
        actionName: CONST.REPORT.ACTIONS.TYPE.REIMBURSEMENT_DEQUEUED,
        actorAccountID: currentUserAccountID,
        message: [
            {
                cancellationReason: CONST.REPORT.CANCEL_PAYMENT_REASONS.ADMIN,
                expenseReportID,
                type: CONST.REPORT.MESSAGE.TYPE.COMMENT,
                text: '',
                amount,
                currency,
            },
        ],
        originalMessage: {
            cancellationReason: CONST.REPORT.CANCEL_PAYMENT_REASONS.ADMIN,
            expenseReportID,
            amount,
            currency,
        },
        person: [
            {
                style: 'strong',
                text: getCurrentUserDisplayNameOrEmail(),
                type: 'TEXT',
            },
        ],
        reportActionID: NumberUtils.rand64(),
        shouldShow: true,
        created: DateUtils.getDBTime(),
        pendingAction: CONST.RED_BRICK_ROAD_PENDING_ACTION.ADD,
    };
}

/**
 * Returns the last visible message for a given report after considering the given optimistic actions
 *
 * @param reportID - the report for which last visible message has to be fetched
 * @param [actionsToMerge] - the optimistic merge actions that needs to be considered while fetching last visible message

 */
function getLastVisibleMessage(reportID: string | undefined, actionsToMerge: ReportActions = {}): LastVisibleMessage {
    const report = getReportOrDraftReport(reportID);
    const lastVisibleAction = ReportActionsUtils.getLastVisibleAction(reportID ?? '-1', actionsToMerge);

    // For Chat Report with deleted parent actions, let us fetch the correct message
    if (ReportActionsUtils.isDeletedParentAction(lastVisibleAction) && !isEmptyObject(report) && isChatReport(report)) {
        const lastMessageText = getDeletedParentActionMessageForChatReport(lastVisibleAction);
        return {
            lastMessageText,
        };
    }

    // Fetch the last visible message for report represented by reportID and based on actions to merge.
    return ReportActionsUtils.getLastVisibleMessage(reportID ?? '-1', actionsToMerge);
}

/**
 * Checks if a report is waiting for the manager to complete an action.
 * Example: the assignee of an open task report or the manager of a processing expense report.
 *
 * @param [parentReportAction] - The parent report action of the report (Used to check if the task has been canceled)
 */
function isWaitingForAssigneeToCompleteAction(report: OnyxEntry<Report>, parentReportAction: OnyxEntry<ReportAction>): boolean {
    if (report?.hasOutstandingChildTask) {
        return true;
    }

    if (!report?.hasParentAccess && isReportManager(report)) {
        if (isOpenTaskReport(report, parentReportAction)) {
            return true;
        }

        if (isProcessingReport(report) && isExpenseReport(report)) {
            return true;
        }
    }

    return false;
}

function isUnreadWithMention(reportOrOption: OnyxEntry<Report> | OptionData): boolean {
    if (!reportOrOption) {
        return false;
    }
    // lastMentionedTime and lastReadTime are both datetime strings and can be compared directly
    const lastMentionedTime = reportOrOption.lastMentionedTime ?? '';
    const lastReadTime = reportOrOption.lastReadTime ?? '';
    return !!('isUnreadWithMention' in reportOrOption && reportOrOption.isUnreadWithMention) || lastReadTime < lastMentionedTime;
}

type ReasonAndReportActionThatRequiresAttention = {
    reason: ValueOf<typeof CONST.REQUIRES_ATTENTION_REASONS>;
    reportAction?: OnyxEntry<ReportAction>;
};

function getReasonAndReportActionThatRequiresAttention(
    optionOrReport: OnyxEntry<Report> | OptionData,
    parentReportAction?: OnyxEntry<ReportAction>,
): ReasonAndReportActionThatRequiresAttention | null {
    if (!optionOrReport) {
        return null;
    }

    const reportActions = ReportActionsUtils.getAllReportActions(optionOrReport.reportID);

    if (isJoinRequestInAdminRoom(optionOrReport)) {
        return {
            reason: CONST.REQUIRES_ATTENTION_REASONS.HAS_JOIN_REQUEST,
            reportAction: ReportActionsUtils.getActionableJoinRequestPendingReportAction(optionOrReport.reportID),
        };
    }

    if (
        isArchivedRoom(optionOrReport, getReportNameValuePairs(optionOrReport?.reportID)) ||
        isArchivedRoom(getReportOrDraftReport(optionOrReport.parentReportID), getReportNameValuePairs(optionOrReport?.reportID))
    ) {
        return null;
    }

    if (isUnreadWithMention(optionOrReport)) {
        return {
            reason: CONST.REQUIRES_ATTENTION_REASONS.IS_UNREAD_WITH_MENTION,
        };
    }

    if (isWaitingForAssigneeToCompleteAction(optionOrReport, parentReportAction)) {
        return {
            reason: CONST.REQUIRES_ATTENTION_REASONS.IS_WAITING_FOR_ASSIGNEE_TO_COMPLETE_ACTION,
            reportAction: Object.values(reportActions).find((action) => action.childType === CONST.REPORT.TYPE.TASK),
        };
    }

    // Has a child report that is awaiting action (e.g. approve, pay, add bank account) from current user
    if (optionOrReport.hasOutstandingChildRequest) {
        return {
            reason: CONST.REQUIRES_ATTENTION_REASONS.HAS_CHILD_REPORT_AWAITING_ACTION,
            reportAction: IOU.getIOUReportActionToApproveOrPay(optionOrReport, optionOrReport.reportID),
        };
    }

    if (hasMissingInvoiceBankAccount(optionOrReport.reportID)) {
        return {
            reason: CONST.REQUIRES_ATTENTION_REASONS.HAS_MISSING_INVOICE_BANK_ACCOUNT,
        };
    }

    if (isInvoiceRoom(optionOrReport)) {
        const reportAction = Object.values(reportActions).find(
            (action) => action.actionName === CONST.REPORT.ACTIONS.TYPE.REPORT_PREVIEW && action.childReportID && hasMissingInvoiceBankAccount(action.childReportID),
        );

        return reportAction
            ? {
                  reason: CONST.REQUIRES_ATTENTION_REASONS.HAS_MISSING_INVOICE_BANK_ACCOUNT,
                  reportAction,
              }
            : null;
    }

    return null;
}

/**
 * Determines if the option requires action from the current user. This can happen when it:
 *  - is unread and the user was mentioned in one of the unread comments
 *  - is for an outstanding task waiting on the user
 *  - has an outstanding child expense that is waiting for an action from the current user (e.g. pay, approve, add bank account)
 *  - is either the system or concierge chat, the user free trial has ended and it didn't add a payment card yet
 *
 * @param option (report or optionItem)
 * @param parentReportAction (the report action the current report is a thread of)
 */
function requiresAttentionFromCurrentUser(optionOrReport: OnyxEntry<Report> | OptionData, parentReportAction?: OnyxEntry<ReportAction>) {
    return !!getReasonAndReportActionThatRequiresAttention(optionOrReport, parentReportAction);
}

/**
 * Returns number of transactions that are nonReimbursable
 *
 */
function hasNonReimbursableTransactions(iouReportID: string | undefined): boolean {
    const transactions = reportsTransactions[iouReportID ?? ''] ?? [];
    return transactions.filter((transaction) => transaction.reimbursable === false).length > 0;
}

function getMoneyRequestSpendBreakdown(report: OnyxInputOrEntry<Report>, allReportsDict?: OnyxCollection<Report>): SpendBreakdown {
    const allAvailableReports = allReportsDict ?? ReportConnection.getAllReports();
    let moneyRequestReport;
    if (isMoneyRequestReport(report) || isInvoiceReport(report)) {
        moneyRequestReport = report;
    }
    if (allAvailableReports && report?.iouReportID) {
        moneyRequestReport = allAvailableReports[`${ONYXKEYS.COLLECTION.REPORT}${report.iouReportID}`];
    }
    if (moneyRequestReport) {
        let nonReimbursableSpend = moneyRequestReport.nonReimbursableTotal ?? 0;
        let totalSpend = moneyRequestReport.total ?? 0;

        if (nonReimbursableSpend + totalSpend !== 0) {
            // There is a possibility that if the Expense report has a negative total.
            // This is because there are instances where you can get a credit back on your card,
            // or you enter a negative expense to “offset” future expenses
            nonReimbursableSpend = isExpenseReport(moneyRequestReport) ? nonReimbursableSpend * -1 : Math.abs(nonReimbursableSpend);
            totalSpend = isExpenseReport(moneyRequestReport) ? totalSpend * -1 : Math.abs(totalSpend);

            const totalDisplaySpend = totalSpend;
            const reimbursableSpend = totalDisplaySpend - nonReimbursableSpend;

            return {
                nonReimbursableSpend,
                reimbursableSpend,
                totalDisplaySpend,
            };
        }
    }
    return {
        nonReimbursableSpend: 0,
        reimbursableSpend: 0,
        totalDisplaySpend: 0,
    };
}

/**
 * Get the title for a policy expense chat which depends on the role of the policy member seeing this report
 */
function getPolicyExpenseChatName(report: OnyxEntry<Report>, policy?: OnyxEntry<Policy>): string | undefined {
    const ownerAccountID = report?.ownerAccountID;
    const personalDetails = allPersonalDetails?.[ownerAccountID ?? -1];
    const login = personalDetails ? personalDetails.login : null;
    // eslint-disable-next-line @typescript-eslint/prefer-nullish-coalescing
    const reportOwnerDisplayName = getDisplayNameForParticipant(ownerAccountID) || login || report?.reportName;

    // If the policy expense chat is owned by this user, use the name of the policy as the report name.
    if (report?.isOwnPolicyExpenseChat) {
        return getPolicyName(report, false, policy);
    }

    let policyExpenseChatRole = 'user';
    const policyItem = allPolicies?.[`${ONYXKEYS.COLLECTION.POLICY}${report?.policyID}`];
    if (policyItem) {
        policyExpenseChatRole = policyItem.role || 'user';
    }

    // If this user is not admin and this policy expense chat has been archived because of account merging, this must be an old workspace chat
    // of the account which was merged into the current user's account. Use the name of the policy as the name of the report.
    if (isArchivedRoom(report, getReportNameValuePairs(report?.reportID))) {
        const lastAction = ReportActionsUtils.getLastVisibleAction(report?.reportID ?? '-1');
        const archiveReason = ReportActionsUtils.isClosedAction(lastAction) ? ReportActionsUtils.getOriginalMessage(lastAction)?.reason : CONST.REPORT.ARCHIVE_REASON.DEFAULT;
        if (archiveReason === CONST.REPORT.ARCHIVE_REASON.ACCOUNT_MERGED && policyExpenseChatRole !== CONST.POLICY.ROLE.ADMIN) {
            return getPolicyName(report, false, policy);
        }
    }

    // If user can see this report and they are not its owner, they must be an admin and the report name should be the name of the policy member
    return reportOwnerDisplayName;
}

function getArchiveReason(reportActions: OnyxEntry<ReportActions>): ValueOf<typeof CONST.REPORT.ARCHIVE_REASON> | undefined {
    const lastClosedReportAction = ReportActionsUtils.getLastClosedReportAction(reportActions);

    if (!lastClosedReportAction) {
        return undefined;
    }

    return ReportActionsUtils.isClosedAction(lastClosedReportAction) ? ReportActionsUtils.getOriginalMessage(lastClosedReportAction)?.reason : CONST.REPORT.ARCHIVE_REASON.DEFAULT;
}

/**
 * Given a report field, check if the field is for the report title.
 */
function isReportFieldOfTypeTitle(reportField: OnyxEntry<PolicyReportField>): boolean {
    return reportField?.type === 'formula' && reportField?.fieldID === CONST.REPORT_FIELD_TITLE_FIELD_ID;
}

/**
 * Check if Report has any held expenses
 */
function isHoldCreator(transaction: OnyxEntry<Transaction>, reportID: string): boolean {
    const holdReportAction = ReportActionsUtils.getReportAction(reportID, `${transaction?.comment?.hold ?? ''}`);
    return isActionCreator(holdReportAction);
}

/**
 * Given a report field, check if the field can be edited or not.
 * For title fields, its considered disabled if `deletable` prop is `true` (https://github.com/Expensify/App/issues/35043#issuecomment-1911275433)
 * For non title fields, its considered disabled if:
 * 1. The user is not admin of the report
 * 2. Report is settled or it is closed
 */
function isReportFieldDisabled(report: OnyxEntry<Report>, reportField: OnyxEntry<PolicyReportField>, policy: OnyxEntry<Policy>): boolean {
    const isReportSettled = isSettled(report?.reportID);
    const isReportClosed = isClosedReport(report);
    const isTitleField = isReportFieldOfTypeTitle(reportField);
    const isAdmin = isPolicyAdmin(report?.policyID ?? '-1', {[`${ONYXKEYS.COLLECTION.POLICY}${policy?.id ?? '-1'}`]: policy});
    return isTitleField ? !reportField?.deletable : !isAdmin && (isReportSettled || isReportClosed);
}

/**
 * Given a set of report fields, return the field of type formula
 */
function getFormulaTypeReportField(reportFields: Record<string, PolicyReportField>) {
    return Object.values(reportFields).find((field) => field?.type === 'formula');
}

/**
 * Given a set of report fields, return the field that refers to title
 */
function getTitleReportField(reportFields: Record<string, PolicyReportField>) {
    return Object.values(reportFields).find((field) => isReportFieldOfTypeTitle(field));
}

/**
 * Get the key for a report field
 */
function getReportFieldKey(reportFieldId: string) {
    // We don't need to add `expensify_` prefix to the title field key, because backend stored title under a unique key `text_title`,
    // and all the other report field keys are stored under `expensify_FIELD_ID`.
    if (reportFieldId === CONST.REPORT_FIELD_TITLE_FIELD_ID) {
        return reportFieldId;
    }

    return `expensify_${reportFieldId}`;
}

/**
 * Get the report fields attached to the policy given policyID
 */
function getReportFieldsByPolicyID(policyID: string): Record<string, PolicyReportField> {
    const policyReportFields = Object.entries(allPolicies ?? {}).find(([key]) => key.replace(ONYXKEYS.COLLECTION.POLICY, '') === policyID);
    const fieldList = policyReportFields?.[1]?.fieldList;

    if (!policyReportFields || !fieldList) {
        return {};
    }

    return fieldList;
}

/**
 * Get the report fields that we should display a MoneyReportView gets opened
 */

function getAvailableReportFields(report: Report, policyReportFields: PolicyReportField[]): PolicyReportField[] {
    // Get the report fields that are attached to a report. These will persist even if a field is deleted from the policy.
    const reportFields = Object.values(report.fieldList ?? {});
    const reportIsSettled = isSettled(report.reportID);

    // If the report is settled, we don't want to show any new field that gets added to the policy.
    if (reportIsSettled) {
        return reportFields;
    }

    // If the report is unsettled, we want to merge the new fields that get added to the policy with the fields that
    // are attached to the report.
    const mergedFieldIds = Array.from(new Set([...policyReportFields.map(({fieldID}) => fieldID), ...reportFields.map(({fieldID}) => fieldID)]));

    const fields = mergedFieldIds.map((id) => {
        const field = report?.fieldList?.[getReportFieldKey(id)];

        if (field) {
            return field;
        }

        const policyReportField = policyReportFields.find(({fieldID}) => fieldID === id);

        if (policyReportField) {
            return policyReportField;
        }

        return null;
    });

    return fields.filter(Boolean) as PolicyReportField[];
}

/**
 * Get the title for an IOU or expense chat which will be showing the payer and the amount
 */
function getMoneyRequestReportName(report: OnyxEntry<Report>, policy?: OnyxEntry<Policy>, invoiceReceiverPolicy?: OnyxEntry<Policy>): string {
    const isReportSettled = isSettled(report?.reportID ?? '-1');
    const reportFields = isReportSettled ? report?.fieldList : getReportFieldsByPolicyID(report?.policyID ?? '-1');
    const titleReportField = getFormulaTypeReportField(reportFields ?? {});

    if (titleReportField && report?.reportName && isPaidGroupPolicyExpenseReport(report)) {
        return report.reportName;
    }

    const moneyRequestTotal = getMoneyRequestSpendBreakdown(report).totalDisplaySpend;
    const formattedAmount = CurrencyUtils.convertToDisplayString(moneyRequestTotal, report?.currency);

    let payerOrApproverName;
    if (isExpenseReport(report)) {
        payerOrApproverName = getPolicyName(report, false, policy);
    } else if (isInvoiceReport(report)) {
        const chatReport = getReportOrDraftReport(report?.chatReportID);
        payerOrApproverName = getInvoicePayerName(chatReport, invoiceReceiverPolicy);
    } else {
        payerOrApproverName = getDisplayNameForParticipant(report?.managerID) ?? '';
    }

    const payerPaidAmountMessage = Localize.translateLocal('iou.payerPaidAmount', {
        payer: payerOrApproverName,
        amount: formattedAmount,
    });

    if (isReportApproved(report)) {
        return Localize.translateLocal('iou.managerApprovedAmount', {
            manager: payerOrApproverName,
            amount: formattedAmount,
        });
    }

    if (report?.isWaitingOnBankAccount) {
        return `${payerPaidAmountMessage} ${CONST.DOT_SEPARATOR} ${Localize.translateLocal('iou.pending')}`;
    }

    if (!isSettled(report?.reportID) && hasNonReimbursableTransactions(report?.reportID)) {
        payerOrApproverName = getDisplayNameForParticipant(report?.ownerAccountID) ?? '';
        return Localize.translateLocal('iou.payerSpentAmount', {payer: payerOrApproverName, amount: formattedAmount});
    }

    if (isProcessingReport(report) || isOpenExpenseReport(report) || isOpenInvoiceReport(report) || moneyRequestTotal === 0) {
        return Localize.translateLocal('iou.payerOwesAmount', {payer: payerOrApproverName, amount: formattedAmount});
    }

    return payerPaidAmountMessage;
}

/**
 * Gets transaction created, amount, currency, comment, and waypoints (for distance expense)
 * into a flat object. Used for displaying transactions and sending them in API commands
 */

function getTransactionDetails(transaction: OnyxInputOrEntry<Transaction>, createdDateFormat: string = CONST.DATE.FNS_FORMAT_STRING): TransactionDetails | undefined {
    if (!transaction) {
        return;
    }
    const report = getReportOrDraftReport(transaction?.reportID);
    return {
        created: TransactionUtils.getFormattedCreated(transaction, createdDateFormat),
        amount: TransactionUtils.getAmount(transaction, !isEmptyObject(report) && isExpenseReport(report)),
        attendees: TransactionUtils.getAttendees(transaction),
        taxAmount: TransactionUtils.getTaxAmount(transaction, !isEmptyObject(report) && isExpenseReport(report)),
        taxCode: TransactionUtils.getTaxCode(transaction),
        currency: TransactionUtils.getCurrency(transaction),
        comment: TransactionUtils.getDescription(transaction),
        merchant: TransactionUtils.getMerchant(transaction),
        waypoints: TransactionUtils.getWaypoints(transaction),
        customUnitRateID: TransactionUtils.getRateID(transaction),
        category: TransactionUtils.getCategory(transaction),
        billable: TransactionUtils.getBillable(transaction),
        tag: TransactionUtils.getTag(transaction),
        mccGroup: TransactionUtils.getMCCGroup(transaction),
        cardID: TransactionUtils.getCardID(transaction),
        originalAmount: TransactionUtils.getOriginalAmount(transaction),
        originalCurrency: TransactionUtils.getOriginalCurrency(transaction),
    };
}

function getTransactionCommentObject(transaction: OnyxEntry<Transaction>): Comment {
    return {
        ...transaction?.comment,
        waypoints: TransactionUtils.getWaypoints(transaction),
    };
}

/**
 * Can only edit if:
 *
 * - in case of IOU report
 *    - the current user is the requestor and is not settled yet
 * - in case of expense report
 *    - the current user is the requestor and is not settled yet
 *    - the current user is the manager of the report
 *    - or the current user is an admin on the policy the expense report is tied to
 *
 *    This is used in conjunction with canEditRestrictedField to control editing of specific fields like amount, currency, created, receipt, and distance.
 *    On its own, it only controls allowing/disallowing navigating to the editing pages or showing/hiding the 'Edit' icon on report actions
 */
function canEditMoneyRequest(reportAction: OnyxInputOrEntry<ReportAction<typeof CONST.REPORT.ACTIONS.TYPE.IOU>>, linkedTransaction?: OnyxEntry<Transaction>): boolean {
    const isDeleted = ReportActionsUtils.isDeletedAction(reportAction);

    if (isDeleted) {
        return false;
    }

    const allowedReportActionType: Array<ValueOf<typeof CONST.IOU.REPORT_ACTION_TYPE>> = [CONST.IOU.REPORT_ACTION_TYPE.TRACK, CONST.IOU.REPORT_ACTION_TYPE.CREATE];
    const originalMessage = ReportActionsUtils.getOriginalMessage(reportAction);
    const actionType = originalMessage?.type;

    if (!actionType || !allowedReportActionType.includes(actionType)) {
        return false;
    }

    const transaction = linkedTransaction ?? getLinkedTransaction(reportAction ?? undefined);

    // In case the transaction is failed to be created, we should disable editing the money request
    if (!transaction?.transactionID || (transaction?.pendingAction === CONST.RED_BRICK_ROAD_PENDING_ACTION.ADD && !isEmptyObject(transaction.errors))) {
        return false;
    }

    const moneyRequestReportID = originalMessage?.IOUReportID ?? -1;

    if (!moneyRequestReportID) {
        return actionType === CONST.IOU.REPORT_ACTION_TYPE.TRACK;
    }

    const moneyRequestReport = getReportOrDraftReport(String(moneyRequestReportID));
    const isRequestor = currentUserAccountID === reportAction?.actorAccountID;

    const isSubmitted = isProcessingReport(moneyRequestReport);
    if (isIOUReport(moneyRequestReport)) {
        return isSubmitted && isRequestor;
    }

    const policy = getPolicy(moneyRequestReport?.policyID ?? '-1');
    const isAdmin = policy?.role === CONST.POLICY.ROLE.ADMIN;
    const isManager = currentUserAccountID === moneyRequestReport?.managerID;

    if (isInvoiceReport(moneyRequestReport) && isManager) {
        return false;
    }

    // Admin & managers can always edit coding fields such as tag, category, billable, etc. As long as the report has a state higher than OPEN.
    if ((isAdmin || isManager) && !isOpenExpenseReport(moneyRequestReport)) {
        return true;
    }

    if (policy?.type === CONST.POLICY.TYPE.CORPORATE && moneyRequestReport && isSubmitted && isCurrentUserSubmitter(moneyRequestReport.reportID)) {
        const isForwarded = PolicyUtils.getSubmitToAccountID(policy, moneyRequestReport) !== moneyRequestReport.managerID;
        return !isForwarded;
    }

    return !isReportApproved(moneyRequestReport) && !isSettled(moneyRequestReport?.reportID) && !isClosedReport(moneyRequestReport) && isRequestor;
}

/**
 * Checks if the current user can edit the provided property of an expense
 *
 */
function canEditFieldOfMoneyRequest(reportAction: OnyxInputOrEntry<ReportAction>, fieldToEdit: ValueOf<typeof CONST.EDIT_REQUEST_FIELD>): boolean {
    // A list of fields that cannot be edited by anyone, once an expense has been settled
    const restrictedFields: string[] = [
        CONST.EDIT_REQUEST_FIELD.AMOUNT,
        CONST.EDIT_REQUEST_FIELD.CURRENCY,
        CONST.EDIT_REQUEST_FIELD.MERCHANT,
        CONST.EDIT_REQUEST_FIELD.DATE,
        CONST.EDIT_REQUEST_FIELD.RECEIPT,
        CONST.EDIT_REQUEST_FIELD.DISTANCE,
        CONST.EDIT_REQUEST_FIELD.DISTANCE_RATE,
    ];

    if (!ReportActionsUtils.isMoneyRequestAction(reportAction) || !canEditMoneyRequest(reportAction)) {
        return false;
    }

    // If we're editing fields such as category, tag, description, etc. the check above should be enough for handling the permission
    if (!restrictedFields.includes(fieldToEdit)) {
        return true;
    }

    const iouMessage = ReportActionsUtils.getOriginalMessage(reportAction);
    const moneyRequestReport = ReportConnection.getAllReports()?.[`${ONYXKEYS.COLLECTION.REPORT}${iouMessage?.IOUReportID}`] ?? ({} as Report);
    const transaction = allTransactions?.[`${ONYXKEYS.COLLECTION.TRANSACTION}${iouMessage?.IOUTransactionID}`] ?? ({} as Transaction);

    if (isSettled(String(moneyRequestReport.reportID)) || isReportApproved(String(moneyRequestReport.reportID))) {
        return false;
    }

    if (
        (fieldToEdit === CONST.EDIT_REQUEST_FIELD.AMOUNT || fieldToEdit === CONST.EDIT_REQUEST_FIELD.CURRENCY || fieldToEdit === CONST.EDIT_REQUEST_FIELD.DATE) &&
        TransactionUtils.isCardTransaction(transaction)
    ) {
        return false;
    }

    const policy = getPolicy(moneyRequestReport?.policyID);
    const isAdmin = isExpenseReport(moneyRequestReport) && policy?.role === CONST.POLICY.ROLE.ADMIN;
    const isManager = isExpenseReport(moneyRequestReport) && currentUserAccountID === moneyRequestReport?.managerID;

    if ((fieldToEdit === CONST.EDIT_REQUEST_FIELD.AMOUNT || fieldToEdit === CONST.EDIT_REQUEST_FIELD.CURRENCY) && TransactionUtils.isDistanceRequest(transaction)) {
        return isAdmin || isManager;
    }

    if (fieldToEdit === CONST.EDIT_REQUEST_FIELD.RECEIPT) {
        const isRequestor = currentUserAccountID === reportAction?.actorAccountID;
        return (
            !isInvoiceReport(moneyRequestReport) &&
            !TransactionUtils.isReceiptBeingScanned(transaction) &&
            !TransactionUtils.isDistanceRequest(transaction) &&
            (isAdmin || isManager || isRequestor)
        );
    }

    if (fieldToEdit === CONST.EDIT_REQUEST_FIELD.DISTANCE_RATE) {
        // The distance rate can be modified only on the distance expense reports
        return isExpenseReport(moneyRequestReport) && TransactionUtils.isDistanceRequest(transaction);
    }

    return true;
}

/**
 * Can only edit if:
 *
 * - It was written by the current user
 * - It's an ADD_COMMENT that is not an attachment
 * - It's an expense where conditions for editability are defined in canEditMoneyRequest method
 * - It's not pending deletion
 */
function canEditReportAction(reportAction: OnyxInputOrEntry<ReportAction>): boolean {
    const isCommentOrIOU = reportAction?.actionName === CONST.REPORT.ACTIONS.TYPE.ADD_COMMENT || reportAction?.actionName === CONST.REPORT.ACTIONS.TYPE.IOU;
    const message = reportAction ? ReportActionsUtils.getReportActionMessage(reportAction) : undefined;

    return !!(
        reportAction?.actorAccountID === currentUserAccountID &&
        isCommentOrIOU &&
        (!ReportActionsUtils.isMoneyRequestAction(reportAction) || canEditMoneyRequest(reportAction)) && // Returns true for non-IOU actions
        !isReportMessageAttachment(message) &&
        ((!reportAction.isAttachmentWithText && !reportAction.isAttachmentOnly) || !reportAction.isOptimisticAction) &&
        !ReportActionsUtils.isDeletedAction(reportAction) &&
        !ReportActionsUtils.isCreatedTaskReportAction(reportAction) &&
        reportAction?.pendingAction !== CONST.RED_BRICK_ROAD_PENDING_ACTION.DELETE
    );
}

function canHoldUnholdReportAction(reportAction: OnyxInputOrEntry<ReportAction>): {canHoldRequest: boolean; canUnholdRequest: boolean} {
    if (!ReportActionsUtils.isMoneyRequestAction(reportAction)) {
        return {canHoldRequest: false, canUnholdRequest: false};
    }

    const moneyRequestReportID = ReportActionsUtils.getOriginalMessage(reportAction)?.IOUReportID ?? 0;
    const moneyRequestReport = getReportOrDraftReport(String(moneyRequestReportID));

    if (!moneyRequestReportID || !moneyRequestReport) {
        return {canHoldRequest: false, canUnholdRequest: false};
    }

    if (isInvoiceReport(moneyRequestReport)) {
        return {
            canHoldRequest: false,
            canUnholdRequest: false,
        };
    }

    const isRequestSettled = isSettled(moneyRequestReport?.reportID);
    const isApproved = isReportApproved(moneyRequestReport);
    const transactionID = moneyRequestReport ? ReportActionsUtils.getOriginalMessage(reportAction)?.IOUTransactionID : 0;
    const transaction = allTransactions?.[`${ONYXKEYS.COLLECTION.TRANSACTION}${transactionID}`] ?? ({} as Transaction);

    const parentReportAction = isThread(moneyRequestReport)
        ? allReportActions?.[`${ONYXKEYS.COLLECTION.REPORT_ACTIONS}${moneyRequestReport.parentReportID}`]?.[moneyRequestReport.parentReportActionID]
        : undefined;

    const isRequestIOU = isIOUReport(moneyRequestReport);
    const isHoldActionCreator = isHoldCreator(transaction, reportAction.childReportID ?? '-1');

    const isTrackExpenseMoneyReport = isTrackExpenseReport(moneyRequestReport);
    const isActionOwner =
        typeof parentReportAction?.actorAccountID === 'number' &&
        typeof currentUserPersonalDetails?.accountID === 'number' &&
        parentReportAction.actorAccountID === currentUserPersonalDetails?.accountID;
    const isApprover = isMoneyRequestReport(moneyRequestReport) && moneyRequestReport?.managerID !== null && currentUserPersonalDetails?.accountID === moneyRequestReport?.managerID;
    const isAdmin = isPolicyAdmin(moneyRequestReport.policyID ?? '-1', allPolicies);
    const isOnHold = TransactionUtils.isOnHold(transaction);
    const isScanning = TransactionUtils.hasReceipt(transaction) && TransactionUtils.isReceiptBeingScanned(transaction);
    const isClosed = isClosedReport(moneyRequestReport);

    const canModifyStatus = !isTrackExpenseMoneyReport && (isAdmin || isActionOwner || isApprover);
    const canModifyUnholdStatus = !isTrackExpenseMoneyReport && (isAdmin || (isActionOwner && isHoldActionCreator) || isApprover);
    const isDeletedParentAction = isEmptyObject(parentReportAction) || ReportActionsUtils.isDeletedAction(parentReportAction);

    const canHoldOrUnholdRequest = !isRequestSettled && !isApproved && !isDeletedParentAction && !isClosed;
    const canHoldRequest = canHoldOrUnholdRequest && !isOnHold && (isRequestIOU || canModifyStatus) && !isScanning && !!transaction?.reimbursable;
    const canUnholdRequest =
        !!(canHoldOrUnholdRequest && isOnHold && !TransactionUtils.isDuplicate(transaction.transactionID, true) && (isRequestIOU ? isHoldActionCreator : canModifyUnholdStatus)) &&
        !!transaction?.reimbursable;

    return {canHoldRequest, canUnholdRequest};
}

const changeMoneyRequestHoldStatus = (reportAction: OnyxEntry<ReportAction>, backTo?: string, searchHash?: number): void => {
    if (!ReportActionsUtils.isMoneyRequestAction(reportAction)) {
        return;
    }
    const moneyRequestReportID = ReportActionsUtils.getOriginalMessage(reportAction)?.IOUReportID ?? 0;

    const moneyRequestReport = getReportOrDraftReport(String(moneyRequestReportID));
    if (!moneyRequestReportID || !moneyRequestReport) {
        return;
    }

    const transactionID = ReportActionsUtils.getOriginalMessage(reportAction)?.IOUTransactionID ?? '';
    const transaction = allTransactions?.[`${ONYXKEYS.COLLECTION.TRANSACTION}${transactionID}`] ?? ({} as Transaction);
    const isOnHold = TransactionUtils.isOnHold(transaction);
    const policy = allPolicies?.[`${ONYXKEYS.COLLECTION.POLICY}${moneyRequestReport.policyID}`] ?? null;

    if (isOnHold) {
        IOU.unholdRequest(transactionID, reportAction.childReportID ?? '', searchHash);
    } else {
        const activeRoute = encodeURIComponent(Navigation.getActiveRouteWithoutParams());
        Navigation.navigate(
            // eslint-disable-next-line @typescript-eslint/prefer-nullish-coalescing
            ROUTES.MONEY_REQUEST_HOLD_REASON.getRoute(policy?.type ?? CONST.POLICY.TYPE.PERSONAL, transactionID, reportAction.childReportID ?? '', backTo || activeRoute, searchHash),
        );
    }
};

/**
 * Gets all transactions on an IOU report with a receipt
 */
function getTransactionsWithReceipts(iouReportID: string | undefined): Transaction[] {
    const transactions = reportsTransactions[iouReportID ?? ''] ?? [];
    return transactions.filter((transaction) => TransactionUtils.hasReceipt(transaction));
}

/**
 * For report previews, we display a "Receipt scan in progress" indicator
 * instead of the report total only when we have no report total ready to show. This is the case when
 * all requests are receipts that are being SmartScanned. As soon as we have a non-receipt request,
 * or as soon as one receipt request is done scanning, we have at least one
 * "ready" expense, and we remove this indicator to show the partial report total.
 */
function areAllRequestsBeingSmartScanned(iouReportID: string, reportPreviewAction: OnyxEntry<ReportAction>): boolean {
    const transactionsWithReceipts = getTransactionsWithReceipts(iouReportID);
    // If we have more requests than requests with receipts, we have some manual requests
    if (ReportActionsUtils.getNumberOfMoneyRequests(reportPreviewAction) > transactionsWithReceipts.length) {
        return false;
    }
    return transactionsWithReceipts.every((transaction) => TransactionUtils.isReceiptBeingScanned(transaction));
}

/**
 * Get the transactions related to a report preview with receipts
 * Get the details linked to the IOU reportAction
 *
 * NOTE: This method is only meant to be used inside this action file. Do not export and use it elsewhere. Use withOnyx or Onyx.connect() instead.
 */
function getLinkedTransaction(reportAction: OnyxEntry<ReportAction | OptimisticIOUReportAction>): OnyxEntry<Transaction> {
    let transactionID = '';

    if (ReportActionsUtils.isMoneyRequestAction(reportAction)) {
        transactionID = ReportActionsUtils.getOriginalMessage(reportAction)?.IOUTransactionID ?? '-1';
    }

    return allTransactions?.[`${ONYXKEYS.COLLECTION.TRANSACTION}${transactionID}`];
}

/**
 * Check if any of the transactions in the report has required missing fields
 */
function hasMissingSmartscanFields(iouReportID: string): boolean {
    const reportTransactions = reportsTransactions[iouReportID] ?? [];

    return reportTransactions.some(TransactionUtils.hasMissingSmartscanFields);
}

/**
 * Get report action which is missing smartscan fields
 */
function getReportActionWithMissingSmartscanFields(iouReportID: string): ReportAction | undefined {
    const reportActions = Object.values(ReportActionsUtils.getAllReportActions(iouReportID));
    return reportActions.find((action) => {
        if (!ReportActionsUtils.isMoneyRequestAction(action)) {
            return false;
        }
        const transaction = getLinkedTransaction(action);
        if (isEmptyObject(transaction)) {
            return false;
        }
        if (!ReportActionsUtils.wasActionTakenByCurrentUser(action)) {
            return false;
        }
        return TransactionUtils.hasMissingSmartscanFields(transaction);
    });
}

/**
 * Check if iouReportID has required missing fields
 */
function shouldShowRBRForMissingSmartscanFields(iouReportID: string): boolean {
    return !!getReportActionWithMissingSmartscanFields(iouReportID);
}

/**
 * Given a parent IOU report action get report name for the LHN.
 */
function getTransactionReportName(reportAction: OnyxEntry<ReportAction | OptimisticIOUReportAction>): string {
    if (ReportActionsUtils.isReversedTransaction(reportAction)) {
        return Localize.translateLocal('parentReportAction.reversedTransaction');
    }

    if (ReportActionsUtils.isDeletedAction(reportAction)) {
        return Localize.translateLocal('parentReportAction.deletedExpense');
    }

    const transaction = getLinkedTransaction(reportAction);

    if (isEmptyObject(transaction)) {
        // Transaction data might be empty on app's first load, if so we fallback to Expense/Track Expense
        return ReportActionsUtils.isTrackExpenseAction(reportAction) ? Localize.translateLocal('iou.trackExpense') : Localize.translateLocal('iou.expense');
    }

    if (TransactionUtils.hasReceipt(transaction) && TransactionUtils.isReceiptBeingScanned(transaction)) {
        return Localize.translateLocal('iou.receiptScanning');
    }

    if (TransactionUtils.hasMissingSmartscanFields(transaction)) {
        return Localize.translateLocal('iou.receiptMissingDetails');
    }

    if (TransactionUtils.isFetchingWaypointsFromServer(transaction) && TransactionUtils.getMerchant(transaction) === Localize.translateLocal('iou.fieldPending')) {
        return Localize.translateLocal('iou.fieldPending');
    }

    if (ReportActionsUtils.isSentMoneyReportAction(reportAction)) {
        return getIOUReportActionDisplayMessage(reportAction as ReportAction, transaction);
    }

    const report = getReportOrDraftReport(transaction?.reportID);
    const amount = TransactionUtils.getAmount(transaction, !isEmptyObject(report) && isExpenseReport(report)) ?? 0;
    const formattedAmount = CurrencyUtils.convertToDisplayString(amount, TransactionUtils.getCurrency(transaction)) ?? '';
    const comment = TransactionUtils.getMerchantOrDescription(transaction);
    if (ReportActionsUtils.isTrackExpenseAction(reportAction)) {
        return Localize.translateLocal('iou.threadTrackReportName', {formattedAmount, comment});
    }
    return Localize.translateLocal('iou.threadExpenseReportName', {formattedAmount, comment});
}

/**
 * Get expense message for an IOU report
 *
 * @param [iouReportAction] This is always an IOU action. When necessary, report preview actions will be unwrapped and the child iou report action is passed here (the original report preview
 *     action will be passed as `originalReportAction` in this case).
 * @param [originalReportAction] This can be either a report preview action or the IOU action. This will be the original report preview action in cases where `iouReportAction` was unwrapped
 *     from a report preview action. Otherwise, it will be the same as `iouReportAction`.
 */
function getReportPreviewMessage(
    reportOrID: OnyxInputOrEntry<Report> | string,
    iouReportAction: OnyxInputOrEntry<ReportAction> = null,
    shouldConsiderScanningReceiptOrPendingRoute = false,
    isPreviewMessageForParentChatReport = false,
    policy?: OnyxInputOrEntry<Policy>,
    isForListPreview = false,
    originalReportAction: OnyxInputOrEntry<ReportAction> = iouReportAction,
): string {
    const report = typeof reportOrID === 'string' ? ReportConnection.getAllReports()?.[`${ONYXKEYS.COLLECTION.REPORT}${reportOrID}`] : reportOrID;
    const reportActionMessage = ReportActionsUtils.getReportActionHtml(iouReportAction);

    if (isEmptyObject(report) || !report?.reportID) {
        // The iouReport is not found locally after SignIn because the OpenApp API won't return iouReports if they're settled
        // As a temporary solution until we know how to solve this the best, we just use the message that returned from BE
        return reportActionMessage;
    }

    if (!isEmptyObject(iouReportAction) && !isIOUReport(report) && iouReportAction && ReportActionsUtils.isSplitBillAction(iouReportAction)) {
        // This covers group chats where the last action is a split expense action
        const linkedTransaction = getLinkedTransaction(iouReportAction);
        if (isEmptyObject(linkedTransaction)) {
            return reportActionMessage;
        }

        if (!isEmptyObject(linkedTransaction)) {
            if (TransactionUtils.isReceiptBeingScanned(linkedTransaction)) {
                return Localize.translateLocal('iou.receiptScanning');
            }

            if (TransactionUtils.hasMissingSmartscanFields(linkedTransaction)) {
                return Localize.translateLocal('iou.receiptMissingDetails');
            }

            const amount = TransactionUtils.getAmount(linkedTransaction, !isEmptyObject(report) && isExpenseReport(report)) ?? 0;
            const formattedAmount = CurrencyUtils.convertToDisplayString(amount, TransactionUtils.getCurrency(linkedTransaction)) ?? '';
            return Localize.translateLocal('iou.didSplitAmount', {formattedAmount, comment: TransactionUtils.getMerchantOrDescription(linkedTransaction)});
        }
    }

    if (!isEmptyObject(iouReportAction) && !isIOUReport(report) && iouReportAction && ReportActionsUtils.isTrackExpenseAction(iouReportAction)) {
        // This covers group chats where the last action is a track expense action
        const linkedTransaction = getLinkedTransaction(iouReportAction);
        if (isEmptyObject(linkedTransaction)) {
            return reportActionMessage;
        }

        if (!isEmptyObject(linkedTransaction)) {
            if (TransactionUtils.isReceiptBeingScanned(linkedTransaction)) {
                return Localize.translateLocal('iou.receiptScanning');
            }

            if (TransactionUtils.hasMissingSmartscanFields(linkedTransaction)) {
                return Localize.translateLocal('iou.receiptMissingDetails');
            }

            const amount = TransactionUtils.getAmount(linkedTransaction, !isEmptyObject(report) && isExpenseReport(report)) ?? 0;
            const formattedAmount = CurrencyUtils.convertToDisplayString(amount, TransactionUtils.getCurrency(linkedTransaction)) ?? '';
            return Localize.translateLocal('iou.trackedAmount', {formattedAmount, comment: TransactionUtils.getMerchantOrDescription(linkedTransaction)});
        }
    }

    const containsNonReimbursable = hasNonReimbursableTransactions(report.reportID);
    const totalAmount = getMoneyRequestSpendBreakdown(report).totalDisplaySpend;

    const policyName = getPolicyName(report, false, policy);
    const payerName = isExpenseReport(report) ? policyName : getDisplayNameForParticipant(report.managerID, !isPreviewMessageForParentChatReport);

    const formattedAmount = CurrencyUtils.convertToDisplayString(totalAmount, report.currency);

    if (isReportApproved(report) && isPaidGroupPolicy(report)) {
        return Localize.translateLocal('iou.managerApprovedAmount', {
            manager: payerName ?? '',
            amount: formattedAmount,
        });
    }

    let linkedTransaction;
    if (!isEmptyObject(iouReportAction) && shouldConsiderScanningReceiptOrPendingRoute && iouReportAction && ReportActionsUtils.isMoneyRequestAction(iouReportAction)) {
        linkedTransaction = getLinkedTransaction(iouReportAction);
    }

    if (!isEmptyObject(linkedTransaction) && TransactionUtils.hasReceipt(linkedTransaction) && TransactionUtils.isReceiptBeingScanned(linkedTransaction)) {
        return Localize.translateLocal('iou.receiptScanning');
    }

    if (!isEmptyObject(linkedTransaction) && TransactionUtils.isFetchingWaypointsFromServer(linkedTransaction) && !TransactionUtils.getAmount(linkedTransaction)) {
        return Localize.translateLocal('iou.fieldPending');
    }

    const originalMessage = !isEmptyObject(iouReportAction) && ReportActionsUtils.isMoneyRequestAction(iouReportAction) ? ReportActionsUtils.getOriginalMessage(iouReportAction) : undefined;

    // Show Paid preview message if it's settled or if the amount is paid & stuck at receivers end for only chat reports.
    if (isSettled(report.reportID) || (report.isWaitingOnBankAccount && isPreviewMessageForParentChatReport)) {
        // A settled report preview message can come in three formats "paid ... elsewhere" or "paid ... with Expensify"
        let translatePhraseKey: TranslationPaths = 'iou.paidElsewhereWithAmount';
        if (isPreviewMessageForParentChatReport) {
            translatePhraseKey = 'iou.payerPaidAmount';
        } else if (
            [CONST.IOU.PAYMENT_TYPE.VBBA, CONST.IOU.PAYMENT_TYPE.EXPENSIFY].some((paymentType) => paymentType === originalMessage?.paymentType) ||
            !!reportActionMessage.match(/ (with Expensify|using Expensify)$/) ||
            report.isWaitingOnBankAccount
        ) {
            translatePhraseKey = 'iou.paidWithExpensifyWithAmount';
            if (originalMessage?.automaticAction) {
                translatePhraseKey = 'iou.automaticallyPaidWithExpensify';
            }
        }

        let actualPayerName = report.managerID === currentUserAccountID ? '' : getDisplayNameForParticipant(report.managerID, true);
        actualPayerName = actualPayerName && isForListPreview && !isPreviewMessageForParentChatReport ? `${actualPayerName}:` : actualPayerName;
        const payerDisplayName = isPreviewMessageForParentChatReport ? payerName : actualPayerName;

        return Localize.translateLocal(translatePhraseKey, {amount: formattedAmount, payer: payerDisplayName ?? ''});
    }

    if (report.isWaitingOnBankAccount) {
        const submitterDisplayName = getDisplayNameForParticipant(report.ownerAccountID ?? -1, true) ?? '';
        return Localize.translateLocal('iou.waitingOnBankAccount', {submitterDisplayName});
    }

    const lastActorID = iouReportAction?.actorAccountID;
    let amount = originalMessage?.amount;
    let currency = originalMessage?.currency ? originalMessage?.currency : report.currency;

    if (!isEmptyObject(linkedTransaction)) {
        amount = TransactionUtils.getAmount(linkedTransaction, isExpenseReport(report));
        currency = TransactionUtils.getCurrency(linkedTransaction);
    }

    if (isEmptyObject(linkedTransaction) && !isEmptyObject(iouReportAction)) {
        linkedTransaction = getLinkedTransaction(iouReportAction);
    }

    let comment = !isEmptyObject(linkedTransaction) ? TransactionUtils.getMerchantOrDescription(linkedTransaction) : undefined;
    if (!isEmptyObject(originalReportAction) && ReportActionsUtils.isReportPreviewAction(originalReportAction) && ReportActionsUtils.getNumberOfMoneyRequests(originalReportAction) !== 1) {
        comment = undefined;
    }

    // if we have the amount in the originalMessage and lastActorID, we can use that to display the preview message for the latest expense
    if (amount !== undefined && lastActorID && !isPreviewMessageForParentChatReport) {
        const amountToDisplay = CurrencyUtils.convertToDisplayString(Math.abs(amount), currency);

        // We only want to show the actor name in the preview if it's not the current user who took the action
        const requestorName = lastActorID && lastActorID !== currentUserAccountID ? getDisplayNameForParticipant(lastActorID, !isPreviewMessageForParentChatReport) : '';
        return `${requestorName ? `${requestorName}: ` : ''}${Localize.translateLocal('iou.submittedAmount', {formattedAmount: amountToDisplay, comment})}`;
    }

    if (containsNonReimbursable) {
        return Localize.translateLocal('iou.payerSpentAmount', {payer: getDisplayNameForParticipant(report.ownerAccountID) ?? '', amount: formattedAmount});
    }

    return Localize.translateLocal('iou.payerOwesAmount', {payer: payerName ?? '', amount: formattedAmount, comment});
}

/**
 * Given the updates user made to the expense, compose the originalMessage
 * object of the modified expense action.
 *
 * At the moment, we only allow changing one transaction field at a time.
 */
function getModifiedExpenseOriginalMessage(
    oldTransaction: OnyxInputOrEntry<Transaction>,
    transactionChanges: TransactionChanges,
    isFromExpenseReport: boolean,
    policy: OnyxInputOrEntry<Policy>,
    updatedTransaction?: OnyxInputOrEntry<Transaction>,
): OriginalMessageModifiedExpense {
    const originalMessage: OriginalMessageModifiedExpense = {};
    // Remark: Comment field is the only one which has new/old prefixes for the keys (newComment/ oldComment),
    // all others have old/- pattern such as oldCreated/created
    if ('comment' in transactionChanges) {
        originalMessage.oldComment = TransactionUtils.getDescription(oldTransaction);
        originalMessage.newComment = transactionChanges?.comment;
    }
    if ('created' in transactionChanges) {
        originalMessage.oldCreated = TransactionUtils.getFormattedCreated(oldTransaction);
        originalMessage.created = transactionChanges?.created;
    }
    if ('merchant' in transactionChanges) {
        originalMessage.oldMerchant = TransactionUtils.getMerchant(oldTransaction);
        originalMessage.merchant = transactionChanges?.merchant;
    }
    if ('attendees' in transactionChanges) {
        [originalMessage.oldAttendees, originalMessage.attendees] = TransactionUtils.getFormattedAttendees(transactionChanges?.attendees, TransactionUtils.getAttendees(oldTransaction));
    }

    // The amount is always a combination of the currency and the number value so when one changes we need to store both
    // to match how we handle the modified expense action in oldDot
    const didAmountOrCurrencyChange = 'amount' in transactionChanges || 'currency' in transactionChanges;
    if (didAmountOrCurrencyChange) {
        originalMessage.oldAmount = TransactionUtils.getAmount(oldTransaction, isFromExpenseReport);
        originalMessage.amount = transactionChanges?.amount ?? transactionChanges.oldAmount;
        originalMessage.oldCurrency = TransactionUtils.getCurrency(oldTransaction);
        originalMessage.currency = transactionChanges?.currency ?? transactionChanges.oldCurrency;
    }

    if ('category' in transactionChanges) {
        originalMessage.oldCategory = TransactionUtils.getCategory(oldTransaction);
        originalMessage.category = transactionChanges?.category;
    }

    if ('tag' in transactionChanges) {
        originalMessage.oldTag = TransactionUtils.getTag(oldTransaction);
        originalMessage.tag = transactionChanges?.tag;
    }

    // We only want to display a tax rate update system message when tax rate is updated by user.
    // Tax rate can change as a result of currency update. In such cases, we want to skip displaying a system message, as discussed.
    const didTaxCodeChange = 'taxCode' in transactionChanges;
    if (didTaxCodeChange && !didAmountOrCurrencyChange) {
        originalMessage.oldTaxRate = policy?.taxRates?.taxes[TransactionUtils.getTaxCode(oldTransaction)]?.value;
        originalMessage.taxRate = transactionChanges?.taxCode && policy?.taxRates?.taxes[transactionChanges?.taxCode]?.value;
    }

    // We only want to display a tax amount update system message when tax amount is updated by user.
    // Tax amount can change as a result of amount, currency or tax rate update. In such cases, we want to skip displaying a system message, as discussed.
    if ('taxAmount' in transactionChanges && !(didAmountOrCurrencyChange || didTaxCodeChange)) {
        originalMessage.oldTaxAmount = TransactionUtils.getTaxAmount(oldTransaction, isFromExpenseReport);
        originalMessage.taxAmount = transactionChanges?.taxAmount;
        originalMessage.currency = TransactionUtils.getCurrency(oldTransaction);
    }

    if ('billable' in transactionChanges) {
        const oldBillable = TransactionUtils.getBillable(oldTransaction);
        originalMessage.oldBillable = oldBillable ? Localize.translateLocal('common.billable').toLowerCase() : Localize.translateLocal('common.nonBillable').toLowerCase();
        originalMessage.billable = transactionChanges?.billable ? Localize.translateLocal('common.billable').toLowerCase() : Localize.translateLocal('common.nonBillable').toLowerCase();
    }

    if ('customUnitRateID' in transactionChanges && updatedTransaction?.comment?.customUnit?.customUnitRateID) {
        originalMessage.oldAmount = TransactionUtils.getAmount(oldTransaction, isFromExpenseReport);
        originalMessage.oldCurrency = TransactionUtils.getCurrency(oldTransaction);
        originalMessage.oldMerchant = TransactionUtils.getMerchant(oldTransaction);

        // For the originalMessage, we should use the non-negative amount, similar to what TransactionUtils.getAmount does for oldAmount
        originalMessage.amount = Math.abs(updatedTransaction.modifiedAmount ?? 0);
        originalMessage.currency = updatedTransaction.modifiedCurrency ?? CONST.CURRENCY.USD;
        originalMessage.merchant = updatedTransaction.modifiedMerchant;
    }

    return originalMessage;
}

/**
 * Check if original message is an object and can be used as a ChangeLog type
 * @param originalMessage
 */
function isChangeLogObject(originalMessage?: OriginalMessageChangeLog): OriginalMessageChangeLog | undefined {
    if (originalMessage && typeof originalMessage === 'object') {
        return originalMessage;
    }
    return undefined;
}

/**
 * Build invited usernames for admin chat threads
 * @param parentReportAction
 * @param parentReportActionMessage
 */
function getAdminRoomInvitedParticipants(parentReportAction: OnyxEntry<ReportAction>, parentReportActionMessage: string) {
    if (isEmptyObject(parentReportAction)) {
        return parentReportActionMessage || Localize.translateLocal('parentReportAction.deletedMessage');
    }
    if (!ReportActionsUtils.getOriginalMessage(parentReportAction)) {
        return parentReportActionMessage || Localize.translateLocal('parentReportAction.deletedMessage');
    }
    if (!ReportActionsUtils.isPolicyChangeLogAction(parentReportAction) || !ReportActionsUtils.isRoomChangeLogAction(parentReportAction)) {
        return parentReportActionMessage || Localize.translateLocal('parentReportAction.deletedMessage');
    }

    const originalMessage = isChangeLogObject(ReportActionsUtils.getOriginalMessage(parentReportAction));
    const participantAccountIDs = originalMessage?.targetAccountIDs ?? [];

    const participants = participantAccountIDs.map((id: number) => {
        const name = getDisplayNameForParticipant(id);
        if (name && name?.length > 0) {
            return name;
        }
        return Localize.translateLocal('common.hidden');
    });
    const users = participants.length > 1 ? participants.join(` ${Localize.translateLocal('common.and')} `) : participants.at(0);
    if (!users) {
        return parentReportActionMessage;
    }
    const actionType = parentReportAction.actionName;
    const isInviteAction = actionType === CONST.REPORT.ACTIONS.TYPE.ROOM_CHANGE_LOG.INVITE_TO_ROOM || actionType === CONST.REPORT.ACTIONS.TYPE.POLICY_CHANGE_LOG.INVITE_TO_ROOM;

    const verbKey = isInviteAction ? 'workspace.invite.invited' : 'workspace.invite.removed';
    const prepositionKey = isInviteAction ? 'workspace.invite.to' : 'workspace.invite.from';

    const verb = Localize.translateLocal(verbKey);
    const preposition = Localize.translateLocal(prepositionKey);

    const roomName = originalMessage?.roomName ?? '';

    return roomName ? `${verb} ${users} ${preposition} ${roomName}` : `${verb} ${users}`;
}

/**
 * Get the invoice payer name based on its type:
 * - Individual - a receiver display name.
 * - Policy - a receiver policy name.
 */
function getInvoicePayerName(report: OnyxEntry<Report>, invoiceReceiverPolicy?: OnyxEntry<Policy>): string {
    const invoiceReceiver = report?.invoiceReceiver;
    const isIndividual = invoiceReceiver?.type === CONST.REPORT.INVOICE_RECEIVER_TYPE.INDIVIDUAL;

    if (isIndividual) {
        return PersonalDetailsUtils.getDisplayNameOrDefault(allPersonalDetails?.[invoiceReceiver.accountID]);
    }

    return getPolicyName(report, false, invoiceReceiverPolicy ?? allPolicies?.[`${ONYXKEYS.COLLECTION.POLICY}${invoiceReceiver?.policyID}`]);
}

/**
 * Parse html of reportAction into text
 */
function parseReportActionHtmlToText(reportAction: OnyxEntry<ReportAction>, reportID: string, childReportID?: string): string {
    if (!reportAction) {
        return '';
    }
    const key = `${reportID}_${reportAction.reportActionID}_${reportAction.lastModified}`;
    const cachedText = parsedReportActionMessageCache[key];
    if (cachedText !== undefined) {
        return cachedText;
    }

    const {html, text} = ReportActionsUtils.getReportActionMessage(reportAction) ?? {};

    if (!html) {
        return text ?? '';
    }

    const mentionReportRegex = /<mention-report reportID="(\d+)" *\/>/gi;
    const matches = html.matchAll(mentionReportRegex);

    const reportIDToName: Record<string, string> = {};
    for (const match of matches) {
        if (match[1] !== childReportID) {
            // eslint-disable-next-line @typescript-eslint/no-use-before-define
            reportIDToName[match[1]] = getReportName(getReportOrDraftReport(match[1])) ?? '';
        }
    }

    const mentionUserRegex = /<mention-user accountID="(\d+)" *\/>/gi;
    const accountIDToName: Record<string, string> = {};
    const accountIDs = Array.from(html.matchAll(mentionUserRegex), (mention) => Number(mention[1]));
    const logins = PersonalDetailsUtils.getLoginsByAccountIDs(accountIDs);
    accountIDs.forEach((id, index) => (accountIDToName[id] = logins.at(index) ?? ''));

    const textMessage = Str.removeSMSDomain(Parser.htmlToText(html, {reportIDToName, accountIDToName}));
    parsedReportActionMessageCache[key] = textMessage;

    return textMessage;
}

/**
 * Get the report action message for a report action.
 */
function getReportActionMessage(reportAction: OnyxEntry<ReportAction>, reportID?: string, childReportID?: string) {
    if (isEmptyObject(reportAction)) {
        return '';
    }
    if (reportAction.actionName === CONST.REPORT.ACTIONS.TYPE.HOLD) {
        return Localize.translateLocal('iou.heldExpense');
    }

    if (reportAction.actionName === CONST.REPORT.ACTIONS.TYPE.EXPORTED_TO_INTEGRATION) {
        return ReportActionsUtils.getExportIntegrationLastMessageText(reportAction);
    }

    if (reportAction.actionName === CONST.REPORT.ACTIONS.TYPE.UNHOLD) {
        return Localize.translateLocal('iou.unheldExpense');
    }
    if (ReportActionsUtils.isApprovedOrSubmittedReportAction(reportAction)) {
        return ReportActionsUtils.getReportActionMessageText(reportAction);
    }
    if (ReportActionsUtils.isReimbursementQueuedAction(reportAction)) {
        return getReimbursementQueuedActionMessage(reportAction, getReportOrDraftReport(reportID), false);
    }

    return parseReportActionHtmlToText(reportAction, reportID ?? '', childReportID);
}

/**
 * Get the title for an invoice room.
 */
function getInvoicesChatName(report: OnyxEntry<Report>, receiverPolicy: OnyxEntry<Policy>): string {
    const invoiceReceiver = report?.invoiceReceiver;
    const isIndividual = invoiceReceiver?.type === CONST.REPORT.INVOICE_RECEIVER_TYPE.INDIVIDUAL;
    const invoiceReceiverAccountID = isIndividual ? invoiceReceiver.accountID : -1;
    const invoiceReceiverPolicyID = isIndividual ? '' : invoiceReceiver?.policyID ?? '-1';
    const invoiceReceiverPolicy = receiverPolicy ?? getPolicy(invoiceReceiverPolicyID);
    const isCurrentUserReceiver = (isIndividual && invoiceReceiverAccountID === currentUserAccountID) || (!isIndividual && PolicyUtils.isPolicyAdmin(invoiceReceiverPolicy));

    if (isCurrentUserReceiver) {
        return getPolicyName(report);
    }

    if (isIndividual) {
        return PersonalDetailsUtils.getDisplayNameOrDefault(allPersonalDetails?.[invoiceReceiverAccountID]);
    }

    return getPolicyName(report, false, invoiceReceiverPolicy);
}

const reportNameCache = new Map<string, {lastVisibleActionCreated: string; reportName: string}>();

/**
 * Get a cache key for the report name.
 */
const getCacheKey = (report: OnyxEntry<Report>): string => `${report?.reportID}-${report?.lastVisibleActionCreated}-${report?.reportName}`;

/**
 * Get the title for a report.
 */
function getReportName(
    report: OnyxEntry<Report>,
    policy?: OnyxEntry<Policy>,
    parentReportActionParam?: OnyxInputOrEntry<ReportAction>,
    personalDetails?: Partial<PersonalDetailsList>,
    invoiceReceiverPolicy?: OnyxEntry<Policy>,
): string {
    const reportID = report?.reportID;
    const cacheKey = getCacheKey(report);

    if (reportID) {
        const reportNameFromCache = reportNameCache.get(cacheKey);

        if (reportNameFromCache?.reportName && reportNameFromCache.reportName === report?.reportName && reportNameFromCache.reportName !== CONST.REPORT.DEFAULT_REPORT_NAME) {
            return reportNameFromCache.reportName;
        }
    }

    let formattedName: string | undefined;
    let parentReportAction: OnyxEntry<ReportAction>;
    if (parentReportActionParam) {
        parentReportAction = parentReportActionParam;
    } else {
        parentReportAction = isThread(report) ? allReportActions?.[`${ONYXKEYS.COLLECTION.REPORT_ACTIONS}${report.parentReportID}`]?.[report.parentReportActionID] : undefined;
    }
    const parentReportActionMessage = ReportActionsUtils.getReportActionMessage(parentReportAction);

    if (
        ReportActionsUtils.isActionOfType(parentReportAction, CONST.REPORT.ACTIONS.TYPE.SUBMITTED) ||
        ReportActionsUtils.isActionOfType(parentReportAction, CONST.REPORT.ACTIONS.TYPE.SUBMITTED_AND_CLOSED)
    ) {
        const {harvesting} = ReportActionsUtils.getOriginalMessage(parentReportAction) ?? {};
        if (harvesting) {
            return Parser.htmlToText(getReportAutomaticallySubmittedMessage(parentReportAction));
        }
        return getIOUSubmittedMessage(parentReportAction);
    }
    if (ReportActionsUtils.isActionOfType(parentReportAction, CONST.REPORT.ACTIONS.TYPE.FORWARDED)) {
        const {automaticAction} = ReportActionsUtils.getOriginalMessage(parentReportAction) ?? {};
        if (automaticAction) {
            return Parser.htmlToText(getReportAutomaticallyForwardedMessage(parentReportAction, reportID));
        }
        return getIOUForwardedMessage(parentReportAction, report);
    }
    if (parentReportAction?.actionName === CONST.REPORT.ACTIONS.TYPE.REJECTED) {
        return getRejectedReportMessage();
    }
    if (ReportActionsUtils.isActionOfType(parentReportAction, CONST.REPORT.ACTIONS.TYPE.APPROVED)) {
        const {automaticAction} = ReportActionsUtils.getOriginalMessage(parentReportAction) ?? {};
        if (automaticAction) {
            return Parser.htmlToText(getReportAutomaticallyApprovedMessage(parentReportAction));
        }
        return getIOUApprovedMessage(parentReportAction);
    }
    if (ReportActionsUtils.isUnapprovedAction(parentReportAction)) {
        return getIOUUnapprovedMessage(parentReportAction);
    }

    if (isChatThread(report)) {
        if (!isEmptyObject(parentReportAction) && ReportActionsUtils.isTransactionThread(parentReportAction)) {
            formattedName = getTransactionReportName(parentReportAction);
            if (isArchivedRoom(report, getReportNameValuePairs(report?.reportID))) {
                formattedName += ` (${Localize.translateLocal('common.archived')})`;
            }
            return formatReportLastMessageText(formattedName);
        }

        if (!isEmptyObject(parentReportAction) && ReportActionsUtils.isOldDotReportAction(parentReportAction)) {
            return ReportActionsUtils.getMessageOfOldDotReportAction(parentReportAction);
        }

        if (parentReportActionMessage?.isDeletedParentAction) {
            return Localize.translateLocal('parentReportAction.deletedMessage');
        }

        const isAttachment = ReportActionsUtils.isReportActionAttachment(!isEmptyObject(parentReportAction) ? parentReportAction : undefined);
        const reportActionMessage = getReportActionMessage(parentReportAction, report?.parentReportID, report?.reportID ?? '').replace(/(\n+|\r\n|\n|\r)/gm, ' ');
        if (isAttachment && reportActionMessage) {
            return `[${Localize.translateLocal('common.attachment')}]`;
        }
        if (
            parentReportActionMessage?.moderationDecision?.decision === CONST.MODERATION.MODERATOR_DECISION_PENDING_HIDE ||
            parentReportActionMessage?.moderationDecision?.decision === CONST.MODERATION.MODERATOR_DECISION_HIDDEN ||
            parentReportActionMessage?.moderationDecision?.decision === CONST.MODERATION.MODERATOR_DECISION_PENDING_REMOVE
        ) {
            return Localize.translateLocal('parentReportAction.hiddenMessage');
        }
        if (isAdminRoom(report) || isUserCreatedPolicyRoom(report)) {
            return getAdminRoomInvitedParticipants(parentReportAction, reportActionMessage);
        }
        if (reportActionMessage && isArchivedRoom(report, getReportNameValuePairs(report?.reportID))) {
            return `${reportActionMessage} (${Localize.translateLocal('common.archived')})`;
        }
        if (!isEmptyObject(parentReportAction) && ReportActionsUtils.isModifiedExpenseAction(parentReportAction)) {
            const modifiedMessage = ModifiedExpenseMessage.getForReportAction(report?.reportID, parentReportAction);
            return formatReportLastMessageText(modifiedMessage);
        }
        if (isTripRoom(report)) {
            return report?.reportName ?? '';
        }

        if (ReportActionsUtils.isCardIssuedAction(parentReportAction)) {
            return ReportActionsUtils.getCardIssuedMessage(parentReportAction);
        }
        return reportActionMessage;
    }

    if (isClosedExpenseReportWithNoExpenses(report)) {
        return Localize.translateLocal('parentReportAction.deletedReport');
    }

    if (isTaskReport(report) && isCanceledTaskReport(report, parentReportAction)) {
        return Localize.translateLocal('parentReportAction.deletedTask');
    }

    if (isGroupChat(report)) {
        return getGroupChatName(undefined, true, report) ?? '';
    }

    if (isChatRoom(report) || isTaskReport(report)) {
        formattedName = report?.reportName;
    }

    if (isPolicyExpenseChat(report)) {
        formattedName = getPolicyExpenseChatName(report, policy);
    }

    if (isMoneyRequestReport(report)) {
        formattedName = getMoneyRequestReportName(report, policy);
    }

    if (isInvoiceReport(report)) {
        formattedName = getMoneyRequestReportName(report, policy, invoiceReceiverPolicy);
    }

    if (isInvoiceRoom(report)) {
        formattedName = getInvoicesChatName(report, invoiceReceiverPolicy);
    }

    if (isArchivedRoom(report, getReportNameValuePairs(report?.reportID))) {
        formattedName += ` (${Localize.translateLocal('common.archived')})`;
    }

    if (isSelfDM(report)) {
        formattedName = getDisplayNameForParticipant(currentUserAccountID, undefined, undefined, true, personalDetails);
    }

    if (formattedName) {
        if (reportID) {
            reportNameCache.set(cacheKey, {lastVisibleActionCreated: report?.lastVisibleActionCreated ?? '', reportName: formattedName});
        }

        return formatReportLastMessageText(formattedName);
    }

    // Not a room or PolicyExpenseChat, generate title from first 5 other participants
    const participantsWithoutCurrentUser: number[] = [];
    Object.keys(report?.participants ?? {}).forEach((accountID) => {
        const accID = Number(accountID);
        if (accID !== currentUserAccountID && participantsWithoutCurrentUser.length < 5) {
            participantsWithoutCurrentUser.push(accID);
        }
    });
    const isMultipleParticipantReport = participantsWithoutCurrentUser.length > 1;
    const participantNames = participantsWithoutCurrentUser.map((accountID) => getDisplayNameForParticipant(accountID, isMultipleParticipantReport, true, false, personalDetails)).join(', ');
    formattedName = participantNames;

    if (reportID) {
        reportNameCache.set(cacheKey, {lastVisibleActionCreated: report?.lastVisibleActionCreated ?? '', reportName: formattedName});
    }

    return formattedName;
}

/**
 * Get the payee name given a report.
 */
function getPayeeName(report: OnyxEntry<Report>): string | undefined {
    if (isEmptyObject(report)) {
        return undefined;
    }

    const participantsWithoutCurrentUser = Object.keys(report?.participants ?? {})
        .map(Number)
        .filter((accountID) => accountID !== currentUserAccountID);

    if (participantsWithoutCurrentUser.length === 0) {
        return undefined;
    }
    return getDisplayNameForParticipant(participantsWithoutCurrentUser.at(0), true);
}

/**
 * Get either the policyName or domainName the chat is tied to
 */
function getChatRoomSubtitle(report: OnyxEntry<Report>): string | undefined {
    if (isChatThread(report)) {
        return '';
    }
    if (isSelfDM(report)) {
        return Localize.translateLocal('reportActionsView.yourSpace');
    }
    if (isInvoiceRoom(report)) {
        return Localize.translateLocal('workspace.common.invoices');
    }
    if (!isDefaultRoom(report) && !isUserCreatedPolicyRoom(report) && !isPolicyExpenseChat(report)) {
        return '';
    }
    if (getChatType(report) === CONST.REPORT.CHAT_TYPE.DOMAIN_ALL) {
        // The domainAll rooms are just #domainName, so we ignore the prefix '#' to get the domainName
        return report?.reportName?.substring(1) ?? '';
    }
    if ((isPolicyExpenseChat(report) && !!report?.isOwnPolicyExpenseChat) || isExpenseReport(report)) {
        return Localize.translateLocal('workspace.common.workspace');
    }
    if (isArchivedRoom(report, getReportNameValuePairs(report?.reportID))) {
        return report?.oldPolicyName ?? '';
    }
    return getPolicyName(report);
}

/**
 * Get pending members for reports
 */
function getPendingChatMembers(accountIDs: number[], previousPendingChatMembers: PendingChatMember[], pendingAction: PendingAction): PendingChatMember[] {
    const pendingChatMembers = accountIDs.map((accountID) => ({accountID: accountID.toString(), pendingAction}));
    return [...previousPendingChatMembers, ...pendingChatMembers];
}

/**
 * Gets the parent navigation subtitle for the report
 */
function getParentNavigationSubtitle(report: OnyxEntry<Report>, invoiceReceiverPolicy?: OnyxEntry<Policy>): ParentNavigationSummaryParams {
    const parentReport = getParentReport(report);
    if (isEmptyObject(parentReport)) {
        return {};
    }

    if (isInvoiceReport(report) || isInvoiceRoom(parentReport)) {
        let reportName = `${getPolicyName(parentReport)} & ${getInvoicePayerName(parentReport, invoiceReceiverPolicy)}`;

        if (isArchivedRoom(parentReport, getReportNameValuePairs(parentReport?.reportID))) {
            reportName += ` (${Localize.translateLocal('common.archived')})`;
        }

        return {
            reportName,
        };
    }

    return {
        reportName: getReportName(parentReport),
        workspaceName: getPolicyName(parentReport, true),
    };
}

/**
 * Navigate to the details page of a given report
 */
function navigateToDetailsPage(report: OnyxEntry<Report>, backTo?: string) {
    const isSelfDMReport = isSelfDM(report);
    const isOneOnOneChatReport = isOneOnOneChat(report);
    const participantAccountID = getParticipantsAccountIDsForDisplay(report);

    if (isSelfDMReport || isOneOnOneChatReport) {
        Navigation.navigate(ROUTES.PROFILE.getRoute(participantAccountID.at(0), backTo));
        return;
    }

    if (report?.reportID) {
        Navigation.navigate(ROUTES.REPORT_WITH_ID_DETAILS.getRoute(report?.reportID, backTo));
    }
}

/**
 * Go back to the details page of a given report
 */
function goBackToDetailsPage(report: OnyxEntry<Report>, backTo?: string) {
    const isOneOnOneChatReport = isOneOnOneChat(report);
    const participantAccountID = getParticipantsAccountIDsForDisplay(report);

    if (isOneOnOneChatReport) {
        Navigation.goBack(ROUTES.PROFILE.getRoute(participantAccountID.at(0), backTo));
        return;
    }

    Navigation.goBack(ROUTES.REPORT_SETTINGS.getRoute(report?.reportID ?? '-1', backTo));
}

function navigateBackAfterDeleteTransaction(backRoute: Route | undefined, isFromRHP?: boolean) {
    if (!backRoute) {
        return;
    }
    const topmostCentralPaneRoute = Navigation.getTopMostCentralPaneRouteFromRootState();
    if (topmostCentralPaneRoute?.name === SCREENS.SEARCH.CENTRAL_PANE) {
        Navigation.dismissModal();
        return;
    }
    if (isFromRHP) {
        Navigation.dismissModal();
    }
    Navigation.isNavigationReady().then(() => {
        Navigation.goBack(backRoute);
    });
}

/**
 * Go back to the previous page from the edit private page of a given report
 */
function goBackFromPrivateNotes(report: OnyxEntry<Report>, accountID?: number, backTo?: string) {
    if (isEmpty(report) || !accountID) {
        return;
    }
    const currentUserPrivateNote = report.privateNotes?.[accountID]?.note ?? '';
    if (isEmpty(currentUserPrivateNote)) {
        const participantAccountIDs = getParticipantsAccountIDsForDisplay(report);

        if (isOneOnOneChat(report)) {
            Navigation.goBack(ROUTES.PROFILE.getRoute(participantAccountIDs.at(0), backTo));
            return;
        }

        if (report?.reportID) {
            Navigation.goBack(ROUTES.REPORT_WITH_ID_DETAILS.getRoute(report?.reportID, backTo));
            return;
        }
    }
    Navigation.goBack(ROUTES.PRIVATE_NOTES_LIST.getRoute(report.reportID, backTo));
}

/**
 * Generate a random reportID up to 53 bits aka 9,007,199,254,740,991 (Number.MAX_SAFE_INTEGER).
 * There were approximately 98,000,000 reports with sequential IDs generated before we started using this approach, those make up roughly one billionth of the space for these numbers,
 * so we live with the 1 in a billion chance of a collision with an older ID until we can switch to 64-bit IDs.
 *
 * In a test of 500M reports (28 years of reports at our current max rate) we got 20-40 collisions meaning that
 * this is more than random enough for our needs.
 */
function generateReportID(): string {
    return (Math.floor(Math.random() * 2 ** 21) * 2 ** 32 + Math.floor(Math.random() * 2 ** 32)).toString();
}

function hasReportNameError(report: OnyxEntry<Report>): boolean {
    return !isEmptyObject(report?.errorFields?.reportName);
}

/**
 * Adds a domain to a short mention, converting it into a full mention with email or SMS domain.
 * @param mention The user mention to be converted.
 * @returns The converted mention as a full mention string or undefined if conversion is not applicable.
 */
function addDomainToShortMention(mention: string): string | undefined {
    if (!Str.isValidEmail(mention) && currentUserPrivateDomain) {
        const mentionWithEmailDomain = `${mention}@${currentUserPrivateDomain}`;
        if (allPersonalDetailLogins.includes(mentionWithEmailDomain)) {
            return mentionWithEmailDomain;
        }
    }
    if (Str.isValidE164Phone(mention)) {
        const mentionWithSmsDomain = PhoneNumber.addSMSDomainIfPhoneNumber(mention);
        if (allPersonalDetailLogins.includes(mentionWithSmsDomain)) {
            return mentionWithSmsDomain;
        }
    }
    return undefined;
}

/**
 * Replaces all valid short mention found in a text to a full mention
 *
 * Example:
 * "Hello \@example -> Hello \@example\@expensify.com"
 */
function completeShortMention(text: string): string {
    return text.replace(CONST.REGEX.SHORT_MENTION, (match) => {
        if (!Str.isValidMention(match)) {
            return match;
        }
        const mention = match.substring(1);
        const mentionWithDomain = addDomainToShortMention(mention);
        return mentionWithDomain ? `@${mentionWithDomain}` : match;
    });
}

/**
 * For comments shorter than or equal to 10k chars, convert the comment from MD into HTML because that's how it is stored in the database
 * For longer comments, skip parsing, but still escape the text, and display plaintext for performance reasons. It takes over 40s to parse a 100k long string!!
 */
function getParsedComment(text: string, parsingDetails?: ParsingDetails): string {
    let isGroupPolicyReport = false;
    if (parsingDetails?.reportID) {
        const currentReport = getReportOrDraftReport(parsingDetails?.reportID);
        isGroupPolicyReport = isReportInGroupPolicy(currentReport);
    }

    if (parsingDetails?.policyID) {
        const policyType = getPolicy(parsingDetails?.policyID)?.type;
        if (policyType) {
            isGroupPolicyReport = isGroupPolicy(policyType);
        }
    }

    const textWithMention = completeShortMention(text);

    return text.length <= CONST.MAX_MARKUP_LENGTH
        ? Parser.replace(textWithMention, {shouldEscapeText: parsingDetails?.shouldEscapeText, disabledRules: isGroupPolicyReport ? [] : ['reportMentions']})
        : lodashEscape(text);
}

function getUploadingAttachmentHtml(file?: FileObject): string {
    if (!file || typeof file.uri !== 'string') {
        return '';
    }

    const dataAttributes = [
        `${CONST.ATTACHMENT_OPTIMISTIC_SOURCE_ATTRIBUTE}="${file.uri}"`,
        `${CONST.ATTACHMENT_SOURCE_ATTRIBUTE}="${file.uri}"`,
        `${CONST.ATTACHMENT_ORIGINAL_FILENAME_ATTRIBUTE}="${file.name}"`,
        'width' in file && `${CONST.ATTACHMENT_THUMBNAIL_WIDTH_ATTRIBUTE}="${file.width}"`,
        'height' in file && `${CONST.ATTACHMENT_THUMBNAIL_HEIGHT_ATTRIBUTE}="${file.height}"`,
    ]
        .filter((x) => !!x)
        .join(' ');

    // file.type is a known mime type like image/png, image/jpeg, video/mp4 etc.
    if (file.type?.startsWith('image')) {
        return `<img src="${file.uri}" alt="${file.name}" ${dataAttributes} />`;
    }
    if (file.type?.startsWith('video')) {
        return `<video src="${file.uri}" ${dataAttributes}>${file.name}</video>`;
    }

    // For all other types, we present a generic download link
    return `<a href="${file.uri}" ${dataAttributes}>${file.name}</a>`;
}

function getReportDescription(report: OnyxEntry<Report>): string {
    if (!report?.description) {
        return '';
    }
    try {
        const reportDescription = report?.description;
        const objectDescription = JSON.parse(reportDescription) as {html: string};
        return objectDescription.html ?? reportDescription ?? '';
    } catch (error) {
        return report?.description ?? '';
    }
}

function getPolicyDescriptionText(policy: OnyxEntry<Policy>): string {
    if (!policy?.description) {
        return '';
    }

    return Parser.htmlToText(policy.description);
}

function buildOptimisticAddCommentReportAction(
    text?: string,
    file?: FileObject,
    actorAccountID?: number,
    createdOffset = 0,
    shouldEscapeText?: boolean,
    reportID?: string,
): OptimisticReportAction {
    const commentText = getParsedComment(text ?? '', {shouldEscapeText, reportID});
    const attachmentHtml = getUploadingAttachmentHtml(file);

    const htmlForNewComment = `${commentText}${commentText && attachmentHtml ? '<br /><br />' : ''}${attachmentHtml}`;
    const textForNewComment = Parser.htmlToText(htmlForNewComment);

    const isAttachmentOnly = file && !text;
    const isAttachmentWithText = !!text && file !== undefined;
    const accountID = actorAccountID ?? currentUserAccountID ?? -1;
    const delegateAccountDetails = PersonalDetailsUtils.getPersonalDetailByEmail(delegateEmail);

    // Remove HTML from text when applying optimistic offline comment
    return {
        commentText,
        reportAction: {
            reportActionID: NumberUtils.rand64(),
            actionName: CONST.REPORT.ACTIONS.TYPE.ADD_COMMENT,
            actorAccountID: accountID,
            person: [
                {
                    style: 'strong',
                    text: allPersonalDetails?.[accountID]?.displayName ?? currentUserEmail,
                    type: 'TEXT',
                },
            ],
            automatic: false,
            avatar: allPersonalDetails?.[accountID]?.avatar,
            created: DateUtils.getDBTimeWithSkew(Date.now() + createdOffset),
            message: [
                {
                    translationKey: isAttachmentOnly ? CONST.TRANSLATION_KEYS.ATTACHMENT : '',
                    type: CONST.REPORT.MESSAGE.TYPE.COMMENT,
                    html: htmlForNewComment,
                    text: textForNewComment,
                },
            ],
            originalMessage: {
                html: htmlForNewComment,
                whisperedTo: [],
            },
            isFirstItem: false,
            isAttachmentOnly,
            isAttachmentWithText,
            pendingAction: CONST.RED_BRICK_ROAD_PENDING_ACTION.ADD,
            shouldShow: true,
            isOptimisticAction: true,
            delegateAccountID: delegateAccountDetails?.accountID,
        },
    };
}

/**
 * update optimistic parent reportAction when a comment is added or remove in the child report
 * @param parentReportAction - Parent report action of the child report
 * @param lastVisibleActionCreated - Last visible action created of the child report
 * @param type - The type of action in the child report
 */

function updateOptimisticParentReportAction(parentReportAction: OnyxEntry<ReportAction>, lastVisibleActionCreated: string, type: string): UpdateOptimisticParentReportAction {
    let childVisibleActionCount = parentReportAction?.childVisibleActionCount ?? 0;
    let childCommenterCount = parentReportAction?.childCommenterCount ?? 0;
    let childOldestFourAccountIDs = parentReportAction?.childOldestFourAccountIDs;

    if (type === CONST.RED_BRICK_ROAD_PENDING_ACTION.ADD) {
        childVisibleActionCount += 1;
        const oldestFourAccountIDs = childOldestFourAccountIDs ? childOldestFourAccountIDs.split(',') : [];
        if (oldestFourAccountIDs.length < 4) {
            const index = oldestFourAccountIDs.findIndex((accountID) => accountID === currentUserAccountID?.toString());
            if (index === -1) {
                childCommenterCount += 1;
                oldestFourAccountIDs.push(currentUserAccountID?.toString() ?? '');
            }
        }
        childOldestFourAccountIDs = oldestFourAccountIDs.join(',');
    } else if (type === CONST.RED_BRICK_ROAD_PENDING_ACTION.DELETE) {
        if (childVisibleActionCount > 0) {
            childVisibleActionCount -= 1;
        }

        if (childVisibleActionCount === 0) {
            childCommenterCount = 0;
            childOldestFourAccountIDs = '';
        }
    }

    return {
        childVisibleActionCount,
        childCommenterCount,
        childLastVisibleActionCreated: lastVisibleActionCreated,
        childOldestFourAccountIDs,
    };
}

/**
 * Builds an optimistic reportAction for the parent report when a task is created
 * @param taskReportID - Report ID of the task
 * @param taskTitle - Title of the task
 * @param taskAssigneeAccountID - AccountID of the person assigned to the task
 * @param text - Text of the comment
 * @param parentReportID - Report ID of the parent report
 * @param createdOffset - The offset for task's created time that created via a loop
 */
function buildOptimisticTaskCommentReportAction(
    taskReportID: string,
    taskTitle: string,
    taskAssigneeAccountID: number,
    text: string,
    parentReportID: string,
    actorAccountID?: number,
    createdOffset = 0,
): OptimisticReportAction {
    const reportAction = buildOptimisticAddCommentReportAction(text, undefined, undefined, createdOffset, undefined, taskReportID);
    if (Array.isArray(reportAction.reportAction.message)) {
        const message = reportAction.reportAction.message.at(0);
        if (message) {
            message.taskReportID = taskReportID;
        }
    } else if (!Array.isArray(reportAction.reportAction.message) && reportAction.reportAction.message) {
        reportAction.reportAction.message.taskReportID = taskReportID;
    }

    // These parameters are not saved on the reportAction, but are used to display the task in the UI
    // Added when we fetch the reportActions on a report
    // eslint-disable-next-line
    reportAction.reportAction.originalMessage = {
        html: ReportActionsUtils.getReportActionHtml(reportAction.reportAction),
        taskReportID: ReportActionsUtils.getReportActionMessage(reportAction.reportAction)?.taskReportID,
        whisperedTo: [],
    };
    reportAction.reportAction.childReportID = taskReportID;
    reportAction.reportAction.parentReportID = parentReportID;
    reportAction.reportAction.childType = CONST.REPORT.TYPE.TASK;
    reportAction.reportAction.childReportName = taskTitle;
    reportAction.reportAction.childManagerAccountID = taskAssigneeAccountID;
    reportAction.reportAction.childStatusNum = CONST.REPORT.STATUS_NUM.OPEN;
    reportAction.reportAction.childStateNum = CONST.REPORT.STATE_NUM.OPEN;

    if (actorAccountID) {
        reportAction.reportAction.actorAccountID = actorAccountID;
    }

    return reportAction;
}

/**
 * Builds an optimistic IOU report with a randomly generated reportID
 *
 * @param payeeAccountID - AccountID of the person generating the IOU.
 * @param payerAccountID - AccountID of the other person participating in the IOU.
 * @param total - IOU amount in the smallest unit of the currency.
 * @param chatReportID - Report ID of the chat where the IOU is.
 * @param currency - IOU currency.
 * @param isSendingMoney - If we pay someone the IOU should be created as settled
 * @param parentReportActionID - The parent report action ID of the IOU report
 */

function buildOptimisticIOUReport(
    payeeAccountID: number,
    payerAccountID: number,
    total: number,
    chatReportID: string,
    currency: string,
    isSendingMoney = false,
    parentReportActionID?: string,
): OptimisticIOUReport {
    const formattedTotal = CurrencyUtils.convertToDisplayString(total, currency);
    const personalDetails = getPersonalDetailsForAccountID(payerAccountID);
    const payerEmail = 'login' in personalDetails ? personalDetails.login : '';
    const policyID = getReport(chatReportID)?.policyID ?? '-1';
    const policy = getPolicy(policyID);

    const participants: Participants = {
        [payeeAccountID]: {notificationPreference: CONST.REPORT.NOTIFICATION_PREFERENCE.HIDDEN},
        [payerAccountID]: {notificationPreference: CONST.REPORT.NOTIFICATION_PREFERENCE.HIDDEN},
    };

    return {
        type: CONST.REPORT.TYPE.IOU,
        cachedTotal: formattedTotal,
        chatReportID,
        currency,
        managerID: payerAccountID,
        ownerAccountID: payeeAccountID,
        participants,
        reportID: generateReportID(),
        stateNum: isSendingMoney ? CONST.REPORT.STATE_NUM.APPROVED : CONST.REPORT.STATE_NUM.SUBMITTED,
        statusNum: isSendingMoney ? CONST.REPORT.STATUS_NUM.REIMBURSED : CONST.REPORT.STATE_NUM.SUBMITTED,
        total,

        // We don't translate reportName because the server response is always in English
        reportName: `${payerEmail} owes ${formattedTotal}`,
        parentReportID: chatReportID,
        lastVisibleActionCreated: DateUtils.getDBTime(),
        fieldList: policy?.fieldList,
        parentReportActionID,
    };
}

function getHumanReadableStatus(statusNum: number): string {
    const status = Object.keys(CONST.REPORT.STATUS_NUM).find((key) => CONST.REPORT.STATUS_NUM[key as keyof typeof CONST.REPORT.STATUS_NUM] === statusNum);
    return status ? `${status.charAt(0)}${status.slice(1).toLowerCase()}` : '';
}

/**
 * Populates the report field formula with the values from the report and policy.
 * Currently, this only supports optimistic expense reports.
 * Each formula field is either replaced with a value, or removed.
 * If after all replacements the formula is empty, the original formula is returned.
 * See {@link https://help.expensify.com/articles/expensify-classic/insights-and-custom-reporting/Custom-Templates}
 */
function populateOptimisticReportFormula(formula: string, report: OptimisticExpenseReport, policy: OnyxEntry<Policy>): string {
    const createdDate = report.lastVisibleActionCreated ? new Date(report.lastVisibleActionCreated) : undefined;
    const result = formula
        // We don't translate because the server response is always in English
        .replaceAll('{report:type}', 'Expense Report')
        .replaceAll('{report:startdate}', createdDate ? format(createdDate, CONST.DATE.FNS_FORMAT_STRING) : '')
        .replaceAll('{report:total}', report.total !== undefined ? CurrencyUtils.convertToDisplayString(Math.abs(report.total), report.currency).toString() : '')
        .replaceAll('{report:currency}', report.currency ?? '')
        .replaceAll('{report:policyname}', policy?.name ?? '')
        .replaceAll('{report:created}', createdDate ? format(createdDate, CONST.DATE.FNS_DATE_TIME_FORMAT_STRING) : '')
        .replaceAll('{report:created:yyyy-MM-dd}', createdDate ? format(createdDate, CONST.DATE.FNS_FORMAT_STRING) : '')
        .replaceAll('{report:status}', report.statusNum !== undefined ? getHumanReadableStatus(report.statusNum) : '')
        .replaceAll('{user:email}', currentUserEmail ?? '')
        .replaceAll('{user:email|frontPart}', (currentUserEmail ? currentUserEmail.split('@').at(0) : '') ?? '')
        .replaceAll(/\{report:(.+)}/g, '');

    return result.trim().length ? result : formula;
}

/** Builds an optimistic invoice report with a randomly generated reportID */
function buildOptimisticInvoiceReport(chatReportID: string, policyID: string, receiverAccountID: number, receiverName: string, total: number, currency: string): OptimisticExpenseReport {
    const formattedTotal = CurrencyUtils.convertToDisplayString(total, currency);

    return {
        reportID: generateReportID(),
        chatReportID,
        policyID,
        type: CONST.REPORT.TYPE.INVOICE,
        ownerAccountID: currentUserAccountID,
        managerID: receiverAccountID,
        currency,
        // We don’t translate reportName because the server response is always in English
        reportName: `${receiverName} owes ${formattedTotal}`,
        stateNum: CONST.REPORT.STATE_NUM.SUBMITTED,
        statusNum: CONST.REPORT.STATUS_NUM.OPEN,
        total,
        participants: {
            [currentUserAccountID ?? -1]: {
                notificationPreference: CONST.REPORT.NOTIFICATION_PREFERENCE.HIDDEN,
            },
            [receiverAccountID]: {
                notificationPreference: CONST.REPORT.NOTIFICATION_PREFERENCE.HIDDEN,
            },
        },
        parentReportID: chatReportID,
        lastVisibleActionCreated: DateUtils.getDBTime(),
    };
}

/**
 * Returns the stateNum and statusNum for an expense report based on the policy settings
 * @param policy
 */
function getExpenseReportStateAndStatus(policy: OnyxEntry<Policy>) {
    const isInstantSubmitEnabled = PolicyUtils.isInstantSubmitEnabled(policy);
    const isSubmitAndClose = PolicyUtils.isSubmitAndClose(policy);
    const arePaymentsDisabled = policy?.reimbursementChoice === CONST.POLICY.REIMBURSEMENT_CHOICES.REIMBURSEMENT_NO;

    if (isInstantSubmitEnabled && arePaymentsDisabled && isSubmitAndClose) {
        return {
            stateNum: CONST.REPORT.STATE_NUM.APPROVED,
            statusNum: CONST.REPORT.STATUS_NUM.CLOSED,
        };
    }

    if (isInstantSubmitEnabled) {
        return {
            stateNum: CONST.REPORT.STATE_NUM.SUBMITTED,
            statusNum: CONST.REPORT.STATUS_NUM.SUBMITTED,
        };
    }

    return {
        stateNum: CONST.REPORT.STATE_NUM.OPEN,
        statusNum: CONST.REPORT.STATUS_NUM.OPEN,
    };
}

/**
 * Builds an optimistic Expense report with a randomly generated reportID
 *
 * @param chatReportID - Report ID of the PolicyExpenseChat where the Expense Report is
 * @param policyID - The policy ID of the PolicyExpenseChat
 * @param payeeAccountID - AccountID of the employee (payee)
 * @param total - Amount in cents
 * @param currency
 * @param reimbursable – Whether the expense is reimbursable
 * @param parentReportActionID – The parent ReportActionID of the PolicyExpenseChat
 */
function buildOptimisticExpenseReport(
    chatReportID: string,
    policyID: string,
    payeeAccountID: number,
    total: number,
    currency: string,
    reimbursable = true,
    parentReportActionID?: string,
): OptimisticExpenseReport {
    // The amount for Expense reports are stored as negative value in the database
    const storedTotal = total * -1;
    const policyName = getPolicyName(ReportConnection.getAllReports()?.[`${ONYXKEYS.COLLECTION.REPORT}${chatReportID}`]);
    const formattedTotal = CurrencyUtils.convertToDisplayString(storedTotal, currency);
    const policy = getPolicy(policyID);

    const {stateNum, statusNum} = getExpenseReportStateAndStatus(policy);

    const expenseReport: OptimisticExpenseReport = {
        reportID: generateReportID(),
        chatReportID,
        policyID,
        type: CONST.REPORT.TYPE.EXPENSE,
        ownerAccountID: payeeAccountID,
        currency,
        // We don't translate reportName because the server response is always in English
        reportName: `${policyName} owes ${formattedTotal}`,
        stateNum,
        statusNum,
        total: storedTotal,
        nonReimbursableTotal: reimbursable ? 0 : storedTotal,
        participants: {
            [payeeAccountID]: {
                notificationPreference: CONST.REPORT.NOTIFICATION_PREFERENCE.HIDDEN,
            },
        },
        parentReportID: chatReportID,
        lastVisibleActionCreated: DateUtils.getDBTime(),
        parentReportActionID,
    };

    // Get the approver/manager for this report to properly display the optimistic data
    const submitToAccountID = PolicyUtils.getSubmitToAccountID(policy, expenseReport);
    if (submitToAccountID) {
        expenseReport.managerID = submitToAccountID;
    }

    const titleReportField = getTitleReportField(getReportFieldsByPolicyID(policyID) ?? {});
    if (!!titleReportField && isPaidGroupPolicyExpenseReport(expenseReport)) {
        expenseReport.reportName = populateOptimisticReportFormula(titleReportField.defaultValue, expenseReport, policy);
    }

    expenseReport.fieldList = policy?.fieldList;

    return expenseReport;
}

function getFormattedAmount(reportAction: ReportAction) {
    if (
        !ReportActionsUtils.isSubmittedAction(reportAction) &&
        !ReportActionsUtils.isForwardedAction(reportAction) &&
        !ReportActionsUtils.isApprovedAction(reportAction) &&
        !ReportActionsUtils.isUnapprovedAction(reportAction) &&
        !ReportActionsUtils.isSubmittedAndClosedAction(reportAction)
    ) {
        return '';
    }
    const originalMessage = ReportActionsUtils.getOriginalMessage(reportAction);
    const formattedAmount = CurrencyUtils.convertToDisplayString(Math.abs(originalMessage?.amount ?? 0), originalMessage?.currency);
    return formattedAmount;
}

function getReportAutomaticallySubmittedMessage(
    reportAction: ReportAction<typeof CONST.REPORT.ACTIONS.TYPE.SUBMITTED> | ReportAction<typeof CONST.REPORT.ACTIONS.TYPE.SUBMITTED_AND_CLOSED>,
) {
    return Localize.translateLocal('iou.automaticallySubmittedAmount', {formattedAmount: getFormattedAmount(reportAction)});
}

function getIOUSubmittedMessage(reportAction: ReportAction<typeof CONST.REPORT.ACTIONS.TYPE.SUBMITTED> | ReportAction<typeof CONST.REPORT.ACTIONS.TYPE.SUBMITTED_AND_CLOSED>) {
    return Localize.translateLocal('iou.submittedAmount', {formattedAmount: getFormattedAmount(reportAction)});
}

function getReportAutomaticallyApprovedMessage(reportAction: ReportAction<typeof CONST.REPORT.ACTIONS.TYPE.APPROVED>) {
    return Localize.translateLocal('iou.automaticallyApprovedAmount', {amount: getFormattedAmount(reportAction)});
}

function getIOUUnapprovedMessage(reportAction: ReportAction<typeof CONST.REPORT.ACTIONS.TYPE.UNAPPROVED>) {
    return Localize.translateLocal('iou.unapprovedAmount', {amount: getFormattedAmount(reportAction)});
}

function getIOUApprovedMessage(reportAction: ReportAction<typeof CONST.REPORT.ACTIONS.TYPE.APPROVED>) {
    return Localize.translateLocal('iou.approvedAmount', {amount: getFormattedAmount(reportAction)});
}

/**
 * We pass the reportID as older FORWARDED actions do not have the amount & currency stored in the message
 * so we retrieve the amount from the report instead
 */
function getReportAutomaticallyForwardedMessage(reportAction: ReportAction<typeof CONST.REPORT.ACTIONS.TYPE.FORWARDED>, reportOrID: OnyxInputOrEntry<Report> | string) {
    const expenseReport = typeof reportOrID === 'string' ? getReport(reportOrID) : reportOrID;
    const originalMessage = ReportActionsUtils.getOriginalMessage(reportAction) as OriginalMessageIOU;
    let formattedAmount;

    // Older FORWARDED action might not have the amount stored in the original message, we'll fallback to getting the amount from the report instead.
    if (originalMessage?.amount) {
        formattedAmount = getFormattedAmount(reportAction);
    } else {
        formattedAmount = CurrencyUtils.convertToDisplayString(getMoneyRequestSpendBreakdown(expenseReport).totalDisplaySpend, expenseReport?.currency);
    }

    return Localize.translateLocal('iou.automaticallyForwardedAmount', {amount: formattedAmount});
}

/**
 * We pass the reportID as older FORWARDED actions do not have the amount & currency stored in the message
 * so we retrieve the amount from the report instead
 */
function getIOUForwardedMessage(reportAction: ReportAction<typeof CONST.REPORT.ACTIONS.TYPE.FORWARDED>, reportOrID: OnyxInputOrEntry<Report> | string) {
    const expenseReport = typeof reportOrID === 'string' ? getReport(reportOrID) : reportOrID;
    const originalMessage = ReportActionsUtils.getOriginalMessage(reportAction) as OriginalMessageIOU;
    let formattedAmount;

    // Older FORWARDED action might not have the amount stored in the original message, we'll fallback to getting the amount from the report instead.
    if (originalMessage?.amount) {
        formattedAmount = getFormattedAmount(reportAction);
    } else {
        formattedAmount = CurrencyUtils.convertToDisplayString(getMoneyRequestSpendBreakdown(expenseReport).totalDisplaySpend, expenseReport?.currency);
    }

    return Localize.translateLocal('iou.forwardedAmount', {amount: formattedAmount});
}

function getRejectedReportMessage() {
    return Localize.translateLocal('iou.rejectedThisReport');
}

function getWorkspaceNameUpdatedMessage(action: ReportAction) {
    const {oldName, newName} = ReportActionsUtils.getOriginalMessage(action as ReportAction<typeof CONST.REPORT.ACTIONS.TYPE.POLICY_CHANGE_LOG.UPDATE_NAME>) ?? {};
    const message = oldName && newName ? Localize.translateLocal('workspaceActions.renamedWorkspaceNameAction', {oldName, newName}) : ReportActionsUtils.getReportActionText(action);
    return message;
}

/**
 * @param iouReportID - the report ID of the IOU report the action belongs to
 * @param type - IOUReportAction type. Can be oneOf(create, decline, cancel, pay, split)
 * @param total - IOU total in cents
 * @param comment - IOU comment
 * @param currency - IOU currency
 * @param paymentType - IOU paymentMethodType. Can be oneOf(Elsewhere, Expensify)
 * @param isSettlingUp - Whether we are settling up an IOU
 */
function getIOUReportActionMessage(iouReportID: string, type: string, total: number, comment: string, currency: string, paymentType = '', isSettlingUp = false): Message[] {
    const report = getReportOrDraftReport(iouReportID);
    const amount =
        type === CONST.IOU.REPORT_ACTION_TYPE.PAY && !isEmptyObject(report)
            ? CurrencyUtils.convertToDisplayString(getMoneyRequestSpendBreakdown(report).totalDisplaySpend, currency)
            : CurrencyUtils.convertToDisplayString(total, currency);

    let paymentMethodMessage;
    switch (paymentType) {
        case CONST.IOU.PAYMENT_TYPE.VBBA:
        case CONST.IOU.PAYMENT_TYPE.EXPENSIFY:
            paymentMethodMessage = ' with Expensify';
            break;
        default:
            paymentMethodMessage = ` elsewhere`;
            break;
    }

    let iouMessage;
    switch (type) {
        case CONST.REPORT.ACTIONS.TYPE.APPROVED:
            iouMessage = `approved ${amount}`;
            break;
        case CONST.REPORT.ACTIONS.TYPE.FORWARDED:
            iouMessage = Localize.translateLocal('iou.forwardedAmount', {amount});
            break;
        case CONST.REPORT.ACTIONS.TYPE.UNAPPROVED:
            iouMessage = `unapproved ${amount}`;
            break;
        case CONST.IOU.REPORT_ACTION_TYPE.CREATE:
            iouMessage = `submitted ${amount}${comment && ` for ${comment}`}`;
            break;
        case CONST.IOU.REPORT_ACTION_TYPE.TRACK:
            iouMessage = `tracking ${amount}${comment && ` for ${comment}`}`;
            break;
        case CONST.IOU.REPORT_ACTION_TYPE.SPLIT:
            iouMessage = `split ${amount}${comment && ` for ${comment}`}`;
            break;
        case CONST.IOU.REPORT_ACTION_TYPE.DELETE:
            iouMessage = `deleted the ${amount} expense${comment && ` for ${comment}`}`;
            break;
        case CONST.IOU.REPORT_ACTION_TYPE.PAY:
            iouMessage = isSettlingUp ? `paid ${amount}${paymentMethodMessage}` : `sent ${amount}${comment && ` for ${comment}`}${paymentMethodMessage}`;
            break;
        case CONST.REPORT.ACTIONS.TYPE.SUBMITTED:
            iouMessage = Localize.translateLocal('iou.submittedAmount', {formattedAmount: amount});
            break;
        default:
            break;
    }

    return [
        {
            html: lodashEscape(iouMessage),
            text: iouMessage ?? '',
            isEdited: false,
            type: CONST.REPORT.MESSAGE.TYPE.COMMENT,
        },
    ];
}

/**
 * Builds an optimistic IOU reportAction object
 *
 * @param type - IOUReportAction type. Can be oneOf(create, delete, pay, split).
 * @param amount - IOU amount in cents.
 * @param currency
 * @param comment - User comment for the IOU.
 * @param participants - An array with participants details.
 * @param [transactionID] - Not required if the IOUReportAction type is 'pay'
 * @param [paymentType] - Only required if the IOUReportAction type is 'pay'. Can be oneOf(elsewhere, Expensify).
 * @param [iouReportID] - Only required if the IOUReportActions type is oneOf(decline, cancel, pay). Generates a randomID as default.
 * @param [isSettlingUp] - Whether we are settling up an IOU.
 * @param [isSendMoneyFlow] - Whether this is pay someone flow
 * @param [receipt]
 * @param [isOwnPolicyExpenseChat] - Whether this is an expense report create from the current user's policy expense chat
 */
function buildOptimisticIOUReportAction(
    type: ValueOf<typeof CONST.IOU.REPORT_ACTION_TYPE>,
    amount: number,
    currency: string,
    comment: string,
    participants: Participant[],
    transactionID: string,
    paymentType?: PaymentMethodType,
    iouReportID = '',
    isSettlingUp = false,
    isSendMoneyFlow = false,
    isOwnPolicyExpenseChat = false,
    created = DateUtils.getDBTime(),
    linkedExpenseReportAction?: OnyxEntry<ReportAction>,
): OptimisticIOUReportAction {
    const IOUReportID = iouReportID || generateReportID();

    const originalMessage: ReportAction<typeof CONST.REPORT.ACTIONS.TYPE.IOU>['originalMessage'] = {
        amount,
        comment,
        currency,
        IOUTransactionID: transactionID,
        IOUReportID,
        type,
    };

    const delegateAccountDetails = PersonalDetailsUtils.getPersonalDetailByEmail(delegateEmail);

    if (type === CONST.IOU.REPORT_ACTION_TYPE.PAY) {
        // In pay someone flow, we store amount, comment, currency in IOUDetails when type = pay
        if (isSendMoneyFlow) {
            const keys = ['amount', 'comment', 'currency'] as const;
            keys.forEach((key) => {
                delete originalMessage[key];
            });
            originalMessage.IOUDetails = {amount, comment, currency};
            originalMessage.paymentType = paymentType;
        } else {
            // In case of pay someone action, we dont store the comment
            // and there is no single transctionID to link the action to.
            delete originalMessage.IOUTransactionID;
            delete originalMessage.comment;
            originalMessage.paymentType = paymentType;
        }
    }

    // IOUs of type split only exist in group DMs and those don't have an iouReport so we need to delete the IOUReportID key
    if (type === CONST.IOU.REPORT_ACTION_TYPE.SPLIT) {
        delete originalMessage.IOUReportID;
        // Split expense made from a policy expense chat only have the payee's accountID as the participant because the payer could be any policy admin
        if (isOwnPolicyExpenseChat) {
            originalMessage.participantAccountIDs = currentUserAccountID ? [currentUserAccountID] : [];
        } else {
            originalMessage.participantAccountIDs = currentUserAccountID
                ? [currentUserAccountID, ...participants.map((participant) => participant.accountID ?? -1)]
                : participants.map((participant) => participant.accountID ?? -1);
        }
    }

    return {
        ...linkedExpenseReportAction,
        actionName: CONST.REPORT.ACTIONS.TYPE.IOU,
        actorAccountID: currentUserAccountID,
        automatic: false,
        avatar: getCurrentUserAvatar(),
        isAttachmentOnly: false,
        originalMessage,
        message: getIOUReportActionMessage(iouReportID, type, amount, comment, currency, paymentType, isSettlingUp),
        person: [
            {
                style: 'strong',
                text: getCurrentUserDisplayNameOrEmail(),
                type: 'TEXT',
            },
        ],
        reportActionID: NumberUtils.rand64(),
        shouldShow: true,
        created,
        pendingAction: CONST.RED_BRICK_ROAD_PENDING_ACTION.ADD,
        delegateAccountID: delegateAccountDetails?.accountID,
    };
}

/**
 * Builds an optimistic APPROVED report action with a randomly generated reportActionID.
 */
function buildOptimisticApprovedReportAction(amount: number, currency: string, expenseReportID: string): OptimisticApprovedReportAction {
    const originalMessage = {
        amount,
        currency,
        expenseReportID,
    };
    const delegateAccountDetails = PersonalDetailsUtils.getPersonalDetailByEmail(delegateEmail);

    return {
        actionName: CONST.REPORT.ACTIONS.TYPE.APPROVED,
        actorAccountID: currentUserAccountID,
        automatic: false,
        avatar: getCurrentUserAvatar(),
        isAttachmentOnly: false,
        originalMessage,
        message: getIOUReportActionMessage(expenseReportID, CONST.REPORT.ACTIONS.TYPE.APPROVED, Math.abs(amount), '', currency),
        person: [
            {
                style: 'strong',
                text: getCurrentUserDisplayNameOrEmail(),
                type: 'TEXT',
            },
        ],
        reportActionID: NumberUtils.rand64(),
        shouldShow: true,
        created: DateUtils.getDBTime(),
        pendingAction: CONST.RED_BRICK_ROAD_PENDING_ACTION.ADD,
        delegateAccountID: delegateAccountDetails?.accountID,
    };
}

/**
 * Builds an optimistic APPROVED report action with a randomly generated reportActionID.
 */
function buildOptimisticUnapprovedReportAction(amount: number, currency: string, expenseReportID: string): OptimisticUnapprovedReportAction {
    const delegateAccountDetails = PersonalDetailsUtils.getPersonalDetailByEmail(delegateEmail);
    return {
        actionName: CONST.REPORT.ACTIONS.TYPE.UNAPPROVED,
        actorAccountID: currentUserAccountID,
        automatic: false,
        avatar: getCurrentUserAvatar(),
        isAttachmentOnly: false,
        originalMessage: {
            amount,
            currency,
            expenseReportID,
        },
        message: getIOUReportActionMessage(expenseReportID, CONST.REPORT.ACTIONS.TYPE.UNAPPROVED, Math.abs(amount), '', currency),
        person: [
            {
                style: 'strong',
                text: getCurrentUserDisplayNameOrEmail(),
                type: 'TEXT',
            },
        ],
        reportActionID: NumberUtils.rand64(),
        shouldShow: true,
        created: DateUtils.getDBTime(),
        pendingAction: CONST.RED_BRICK_ROAD_PENDING_ACTION.ADD,
        delegateAccountID: delegateAccountDetails?.accountID,
    };
}

/**
 * Builds an optimistic MOVED report action with a randomly generated reportActionID.
 * This action is used when we move reports across workspaces.
 */
function buildOptimisticMovedReportAction(fromPolicyID: string, toPolicyID: string, newParentReportID: string, movedReportID: string, policyName: string): ReportAction {
    const originalMessage = {
        fromPolicyID,
        toPolicyID,
        newParentReportID,
        movedReportID,
    };

    const movedActionMessage = [
        {
            html: `moved the report to the <a href='${CONST.NEW_EXPENSIFY_URL}r/${newParentReportID}' target='_blank' rel='noreferrer noopener'>${policyName}</a> workspace`,
            text: `moved the report to the ${policyName} workspace`,
            type: CONST.REPORT.MESSAGE.TYPE.COMMENT,
        },
    ];

    return {
        actionName: CONST.REPORT.ACTIONS.TYPE.MOVED,
        actorAccountID: currentUserAccountID,
        automatic: false,
        avatar: getCurrentUserAvatar(),
        isAttachmentOnly: false,
        originalMessage,
        message: movedActionMessage,
        person: [
            {
                style: 'strong',
                text: getCurrentUserDisplayNameOrEmail(),
                type: 'TEXT',
            },
        ],
        reportActionID: NumberUtils.rand64(),
        shouldShow: true,
        created: DateUtils.getDBTime(),
        pendingAction: CONST.RED_BRICK_ROAD_PENDING_ACTION.ADD,
    };
}

/**
 * Builds an optimistic SUBMITTED report action with a randomly generated reportActionID.
 *
 */
function buildOptimisticSubmittedReportAction(amount: number, currency: string, expenseReportID: string, adminAccountID: number | undefined): OptimisticSubmittedReportAction {
    const originalMessage = {
        amount,
        currency,
        expenseReportID,
    };

    const delegateAccountDetails = PersonalDetailsUtils.getPersonalDetailByEmail(delegateEmail);

    return {
        actionName: CONST.REPORT.ACTIONS.TYPE.SUBMITTED,
        actorAccountID: currentUserAccountID,
        adminAccountID,
        automatic: false,
        avatar: getCurrentUserAvatar(),
        isAttachmentOnly: false,
        originalMessage,
        message: getIOUReportActionMessage(expenseReportID, CONST.REPORT.ACTIONS.TYPE.SUBMITTED, Math.abs(amount), '', currency),
        person: [
            {
                style: 'strong',
                text: getCurrentUserDisplayNameOrEmail(),
                type: 'TEXT',
            },
        ],
        reportActionID: NumberUtils.rand64(),
        shouldShow: true,
        created: DateUtils.getDBTime(),
        pendingAction: CONST.RED_BRICK_ROAD_PENDING_ACTION.ADD,
        delegateAccountID: delegateAccountDetails?.accountID,
    };
}

/**
 * Builds an optimistic report preview action with a randomly generated reportActionID.
 *
 * @param chatReport
 * @param iouReport
 * @param [comment] - User comment for the IOU.
 * @param [transaction] - optimistic first transaction of preview
 * @param reportActionID
 */
function buildOptimisticReportPreview(
    chatReport: OnyxInputOrEntry<Report>,
    iouReport: Report,
    comment = '',
    transaction: OnyxInputOrEntry<Transaction> = null,
    childReportID?: string,
    reportActionID?: string,
): ReportAction<typeof CONST.REPORT.ACTIONS.TYPE.REPORT_PREVIEW> {
    const hasReceipt = TransactionUtils.hasReceipt(transaction);
    const message = getReportPreviewMessage(iouReport);
    const created = DateUtils.getDBTime();
    const reportActorAccountID = (isInvoiceReport(iouReport) ? iouReport?.ownerAccountID : iouReport?.managerID) ?? -1;
    return {
        reportActionID: reportActionID ?? NumberUtils.rand64(),
        reportID: chatReport?.reportID,
        actionName: CONST.REPORT.ACTIONS.TYPE.REPORT_PREVIEW,
        pendingAction: CONST.RED_BRICK_ROAD_PENDING_ACTION.ADD,
        originalMessage: {
            linkedReportID: iouReport?.reportID,
        },
        message: [
            {
                html: message,
                text: message,
                isEdited: false,
                type: CONST.REPORT.MESSAGE.TYPE.COMMENT,
            },
        ],
        created,
        accountID: iouReport?.managerID ?? -1,
        // The preview is initially whispered if created with a receipt, so the actor is the current user as well
        actorAccountID: hasReceipt ? currentUserAccountID : reportActorAccountID,
        childReportID: childReportID ?? iouReport?.reportID,
        childMoneyRequestCount: 1,
        childLastMoneyRequestComment: comment,
        childRecentReceiptTransactionIDs: hasReceipt && !isEmptyObject(transaction) ? {[transaction?.transactionID ?? '-1']: created} : undefined,
    };
}

/**
 * Builds an optimistic ACTIONABLETRACKEXPENSEWHISPER action with a randomly generated reportActionID.
 */
function buildOptimisticActionableTrackExpenseWhisper(iouAction: OptimisticIOUReportAction, transactionID: string): ReportAction {
    const currentTime = DateUtils.getDBTime();
    const targetEmail = CONST.EMAIL.CONCIERGE;
    const actorAccountID = PersonalDetailsUtils.getAccountIDsByLogins([targetEmail]).at(0);
    const reportActionID = NumberUtils.rand64();
    return {
        actionName: CONST.REPORT.ACTIONS.TYPE.ACTIONABLE_TRACK_EXPENSE_WHISPER,
        actorAccountID,
        avatar: UserUtils.getDefaultAvatarURL(actorAccountID),
        created: DateUtils.addMillisecondsFromDateTime(currentTime, 1),
        lastModified: DateUtils.addMillisecondsFromDateTime(currentTime, 1),
        message: [
            {
                html: CONST.ACTIONABLE_TRACK_EXPENSE_WHISPER_MESSAGE,
                text: CONST.ACTIONABLE_TRACK_EXPENSE_WHISPER_MESSAGE,
                whisperedTo: [],
                type: CONST.REPORT.MESSAGE.TYPE.COMMENT,
            },
        ],
        originalMessage: {
            lastModified: DateUtils.addMillisecondsFromDateTime(currentTime, 1),
            transactionID,
        },
        person: [
            {
                text: CONST.DISPLAY_NAME.EXPENSIFY_CONCIERGE,
                type: 'TEXT',
            },
        ],
        reportActionID,
        shouldShow: true,
        pendingAction: CONST.RED_BRICK_ROAD_PENDING_ACTION.ADD,
    };
}

/**
 * Builds an optimistic modified expense action with a randomly generated reportActionID.
 */
function buildOptimisticModifiedExpenseReportAction(
    transactionThread: OnyxInputOrEntry<Report>,
    oldTransaction: OnyxInputOrEntry<Transaction>,
    transactionChanges: TransactionChanges,
    isFromExpenseReport: boolean,
    policy: OnyxInputOrEntry<Policy>,
    updatedTransaction?: OnyxInputOrEntry<Transaction>,
): OptimisticModifiedExpenseReportAction {
    const originalMessage = getModifiedExpenseOriginalMessage(oldTransaction, transactionChanges, isFromExpenseReport, policy, updatedTransaction);
    const delegateAccountDetails = PersonalDetailsUtils.getPersonalDetailByEmail(delegateEmail);

    return {
        actionName: CONST.REPORT.ACTIONS.TYPE.MODIFIED_EXPENSE,
        actorAccountID: currentUserAccountID,
        automatic: false,
        avatar: getCurrentUserAvatar(),
        created: DateUtils.getDBTime(),
        isAttachmentOnly: false,
        message: [
            {
                // Currently we are composing the message from the originalMessage and message is only used in OldDot and not in the App
                text: 'You',
                style: 'strong',
                type: CONST.REPORT.MESSAGE.TYPE.TEXT,
            },
        ],
        originalMessage,
        person: [
            {
                style: 'strong',
                text: currentUserPersonalDetails?.displayName ?? String(currentUserAccountID),
                type: 'TEXT',
            },
        ],
        pendingAction: CONST.RED_BRICK_ROAD_PENDING_ACTION.ADD,
        reportActionID: NumberUtils.rand64(),
        reportID: transactionThread?.reportID,
        shouldShow: true,
        delegateAccountID: delegateAccountDetails?.accountID,
    };
}

/**
 * Builds an optimistic modified expense action for a tracked expense move with a randomly generated reportActionID.
 * @param transactionThreadID - The reportID of the transaction thread
 * @param movedToReportID - The reportID of the report the transaction is moved to
 */
function buildOptimisticMovedTrackedExpenseModifiedReportAction(transactionThreadID: string, movedToReportID: string): OptimisticModifiedExpenseReportAction {
    const delegateAccountDetails = PersonalDetailsUtils.getPersonalDetailByEmail(delegateEmail);

    return {
        actionName: CONST.REPORT.ACTIONS.TYPE.MODIFIED_EXPENSE,
        actorAccountID: currentUserAccountID,
        automatic: false,
        avatar: getCurrentUserAvatar(),
        created: DateUtils.getDBTime(),
        isAttachmentOnly: false,
        message: [
            {
                // Currently we are composing the message from the originalMessage and message is only used in OldDot and not in the App
                text: 'You',
                style: 'strong',
                type: CONST.REPORT.MESSAGE.TYPE.TEXT,
            },
        ],
        originalMessage: {
            movedToReportID,
        },
        person: [
            {
                style: 'strong',
                text: currentUserPersonalDetails?.displayName ?? String(currentUserAccountID),
                type: 'TEXT',
            },
        ],
        pendingAction: CONST.RED_BRICK_ROAD_PENDING_ACTION.ADD,
        reportActionID: NumberUtils.rand64(),
        reportID: transactionThreadID,
        shouldShow: true,
        delegateAccountID: delegateAccountDetails?.accountID,
    };
}

/**
 * Updates a report preview action that exists for an IOU report.
 *
 * @param [comment] - User comment for the IOU.
 * @param [transaction] - optimistic newest transaction of a report preview
 *
 */
function updateReportPreview(
    iouReport: OnyxEntry<Report>,
    reportPreviewAction: ReportAction<typeof CONST.REPORT.ACTIONS.TYPE.REPORT_PREVIEW>,
    isPayRequest = false,
    comment = '',
    transaction?: OnyxEntry<Transaction>,
): ReportAction<typeof CONST.REPORT.ACTIONS.TYPE.REPORT_PREVIEW> {
    const hasReceipt = TransactionUtils.hasReceipt(transaction);
    const recentReceiptTransactions = reportPreviewAction?.childRecentReceiptTransactionIDs ?? {};
    const transactionsToKeep = TransactionUtils.getRecentTransactions(recentReceiptTransactions);
    const previousTransactionsArray = Object.entries(recentReceiptTransactions ?? {}).map(([key, value]) => (transactionsToKeep.includes(key) ? {[key]: value} : null));
    const previousTransactions: Record<string, string> = {};

    for (const obj of previousTransactionsArray) {
        for (const key in obj) {
            if (obj) {
                previousTransactions[key] = obj[key];
            }
        }
    }

    const message = getReportPreviewMessage(iouReport, reportPreviewAction);
    const originalMessage = ReportActionsUtils.getOriginalMessage(reportPreviewAction);
    return {
        ...reportPreviewAction,
        message: [
            {
                html: message,
                text: message,
                isEdited: false,
                type: CONST.REPORT.MESSAGE.TYPE.COMMENT,
            },
        ],
        childLastMoneyRequestComment: comment || reportPreviewAction?.childLastMoneyRequestComment,
        childMoneyRequestCount: (reportPreviewAction?.childMoneyRequestCount ?? 0) + (isPayRequest ? 0 : 1),
        childRecentReceiptTransactionIDs: hasReceipt
            ? {
                  ...(transaction && {[transaction.transactionID]: transaction?.created}),
                  ...previousTransactions,
              }
            : recentReceiptTransactions,
        // As soon as we add a transaction without a receipt to the report, it will have ready expenses,
        // so we remove the whisper
        originalMessage: {
            ...(originalMessage ?? {}),
            whisperedTo: hasReceipt ? originalMessage?.whisperedTo : [],
            linkedReportID: originalMessage?.linkedReportID ?? '0',
        },
    };
}

function buildOptimisticTaskReportAction(
    taskReportID: string,
    actionName: typeof CONST.REPORT.ACTIONS.TYPE.TASK_COMPLETED | typeof CONST.REPORT.ACTIONS.TYPE.TASK_REOPENED | typeof CONST.REPORT.ACTIONS.TYPE.TASK_CANCELLED,
    message = '',
    actorAccountID = currentUserAccountID,
    createdOffset = 0,
): OptimisticTaskReportAction {
    const originalMessage = {
        taskReportID,
        type: actionName,
        text: message,
        html: message,
        whisperedTo: [],
    };
    const delegateAccountDetails = PersonalDetailsUtils.getPersonalDetailByEmail(delegateEmail);

    return {
        actionName,
        actorAccountID,
        automatic: false,
        avatar: getCurrentUserAvatar(),
        isAttachmentOnly: false,
        originalMessage,
        message: [
            {
                text: message,
                taskReportID,
                type: CONST.REPORT.MESSAGE.TYPE.TEXT,
            },
        ],
        person: [
            {
                style: 'strong',
                text: currentUserPersonalDetails?.displayName ?? String(currentUserAccountID),
                type: 'TEXT',
            },
        ],
        reportActionID: NumberUtils.rand64(),
        shouldShow: true,
        created: DateUtils.getDBTimeWithSkew(Date.now() + createdOffset),
        isFirstItem: false,
        pendingAction: CONST.RED_BRICK_ROAD_PENDING_ACTION.ADD,
        delegateAccountID: delegateAccountDetails?.accountID,
    };
}

function isWorkspaceChat(chatType: string) {
    return chatType === CONST.REPORT.CHAT_TYPE.POLICY_ADMINS || chatType === CONST.REPORT.CHAT_TYPE.POLICY_ANNOUNCE || chatType === CONST.REPORT.CHAT_TYPE.POLICY_EXPENSE_CHAT;
}

/**
 * Builds an optimistic chat report with a randomly generated reportID and as much information as we currently have
 */
function buildOptimisticChatReport(
    participantList: number[],
    reportName: string = CONST.REPORT.DEFAULT_REPORT_NAME,
    chatType?: ValueOf<typeof CONST.REPORT.CHAT_TYPE>,
    policyID: string = CONST.POLICY.OWNER_EMAIL_FAKE,
    ownerAccountID: number = CONST.REPORT.OWNER_ACCOUNT_ID_FAKE,
    isOwnPolicyExpenseChat = false,
    oldPolicyName = '',
    visibility?: ValueOf<typeof CONST.REPORT.VISIBILITY>,
    writeCapability?: ValueOf<typeof CONST.REPORT.WRITE_CAPABILITIES>,
    notificationPreference: NotificationPreference = CONST.REPORT.NOTIFICATION_PREFERENCE.ALWAYS,
    parentReportActionID = '',
    parentReportID = '',
    description = '',
    avatarUrl = '',
    avatarFileName = '',
    optimisticReportID = '',
): OptimisticChatReport {
    const isWorkspaceChatType = chatType && isWorkspaceChat(chatType);
    const participants = participantList.reduce((reportParticipants: Participants, accountID: number) => {
        const participant: ReportParticipant = {
            notificationPreference,
            ...(!isWorkspaceChatType && {role: accountID === currentUserAccountID ? CONST.REPORT.ROLE.ADMIN : CONST.REPORT.ROLE.MEMBER}),
        };
        // eslint-disable-next-line no-param-reassign
        reportParticipants[accountID] = participant;
        return reportParticipants;
    }, {} as Participants);
    const currentTime = DateUtils.getDBTime();
    const isNewlyCreatedWorkspaceChat = chatType === CONST.REPORT.CHAT_TYPE.POLICY_EXPENSE_CHAT && isOwnPolicyExpenseChat;
    const optimisticChatReport: OptimisticChatReport = {
        isOptimisticReport: true,
        type: CONST.REPORT.TYPE.CHAT,
        chatType,
        isOwnPolicyExpenseChat,
        isPinned: isNewlyCreatedWorkspaceChat,
        lastActorAccountID: 0,
        lastMessageTranslationKey: '',
        lastMessageHtml: '',
        lastMessageText: undefined,
        lastReadTime: currentTime,
        lastVisibleActionCreated: currentTime,
        oldPolicyName,
        ownerAccountID: ownerAccountID || CONST.REPORT.OWNER_ACCOUNT_ID_FAKE,
        parentReportActionID,
        parentReportID,
        participants,
        policyID,
        reportID: optimisticReportID || generateReportID(),
        reportName,
        stateNum: 0,
        statusNum: 0,
        visibility,
        description,
        writeCapability,
        avatarUrl,
        avatarFileName,
    };

    if (chatType === CONST.REPORT.CHAT_TYPE.INVOICE) {
        // TODO: update to support workspace as an invoice receiver when workspace-to-workspace invoice room implemented
        optimisticChatReport.invoiceReceiver = {
            type: 'individual',
            accountID: participantList.at(0) ?? -1,
        };
    }

    return optimisticChatReport;
}

function buildOptimisticGroupChatReport(
    participantAccountIDs: number[],
    reportName: string,
    avatarUri: string,
    avatarFilename: string,
    optimisticReportID?: string,
    notificationPreference?: NotificationPreference,
) {
    return buildOptimisticChatReport(
        participantAccountIDs,
        reportName,
        CONST.REPORT.CHAT_TYPE.GROUP,
        undefined,
        undefined,
        undefined,
        undefined,
        undefined,
        undefined,
        notificationPreference,
        undefined,
        undefined,
        undefined,
        avatarUri,
        avatarFilename,
        optimisticReportID,
    );
}

/**
 * Returns the necessary reportAction onyx data to indicate that the chat has been created optimistically
 * @param [created] - Action created time
 */
function buildOptimisticCreatedReportAction(emailCreatingAction: string, created = DateUtils.getDBTime()): OptimisticCreatedReportAction {
    return {
        reportActionID: NumberUtils.rand64(),
        actionName: CONST.REPORT.ACTIONS.TYPE.CREATED,
        pendingAction: CONST.RED_BRICK_ROAD_PENDING_ACTION.ADD,
        actorAccountID: currentUserAccountID,
        message: [
            {
                type: CONST.REPORT.MESSAGE.TYPE.TEXT,
                style: 'strong',
                text: emailCreatingAction,
            },
            {
                type: CONST.REPORT.MESSAGE.TYPE.TEXT,
                style: 'normal',
                text: ' created this report',
            },
        ],
        person: [
            {
                type: CONST.REPORT.MESSAGE.TYPE.TEXT,
                style: 'strong',
                text: getCurrentUserDisplayNameOrEmail(),
            },
        ],
        automatic: false,
        avatar: getCurrentUserAvatar(),
        created,
        shouldShow: true,
    };
}

/**
 * Returns the necessary reportAction onyx data to indicate that the room has been renamed
 */
function buildOptimisticRenamedRoomReportAction(newName: string, oldName: string): OptimisticRenamedReportAction {
    const now = DateUtils.getDBTime();
    return {
        reportActionID: NumberUtils.rand64(),
        actionName: CONST.REPORT.ACTIONS.TYPE.RENAMED,
        pendingAction: CONST.RED_BRICK_ROAD_PENDING_ACTION.ADD,
        actorAccountID: currentUserAccountID,
        message: [
            {
                type: CONST.REPORT.MESSAGE.TYPE.TEXT,
                style: 'strong',
                text: 'You',
            },
            {
                type: CONST.REPORT.MESSAGE.TYPE.TEXT,
                style: 'normal',
                text: ` renamed this report. New title is '${newName}' (previously '${oldName}').`,
            },
        ],
        person: [
            {
                type: CONST.REPORT.MESSAGE.TYPE.TEXT,
                style: 'strong',
                text: getCurrentUserDisplayNameOrEmail(),
            },
        ],
        originalMessage: {
            oldName,
            newName,
            html: `Room renamed to ${newName}`,
            lastModified: now,
        },
        automatic: false,
        avatar: getCurrentUserAvatar(),
        created: now,
        shouldShow: true,
    };
}

/**
 * Returns the necessary reportAction onyx data to indicate that the room description has been updated
 */
function buildOptimisticRoomDescriptionUpdatedReportAction(description: string): OptimisticRoomDescriptionUpdatedReportAction {
    const now = DateUtils.getDBTime();
    return {
        reportActionID: NumberUtils.rand64(),
        actionName: CONST.REPORT.ACTIONS.TYPE.ROOM_CHANGE_LOG.UPDATE_ROOM_DESCRIPTION,
        pendingAction: CONST.RED_BRICK_ROAD_PENDING_ACTION.ADD,
        actorAccountID: currentUserAccountID,
        message: [
            {
                type: CONST.REPORT.MESSAGE.TYPE.COMMENT,
                text: description ? `set the room description to: ${Parser.htmlToText(description)}` : 'cleared the room description',
                html: description ? `<muted-text>set the room description to: ${description}</muted-text>` : '<muted-text>cleared the room description</muted-text>',
            },
        ],
        person: [
            {
                type: CONST.REPORT.MESSAGE.TYPE.TEXT,
                style: 'strong',
                text: getCurrentUserDisplayNameOrEmail(),
            },
        ],
        originalMessage: {
            description,
            lastModified: now,
        },
        created: now,
    };
}

/**
 * Returns the necessary reportAction onyx data to indicate that the transaction has been put on hold optimistically
 * @param [created] - Action created time
 */
function buildOptimisticHoldReportAction(created = DateUtils.getDBTime()): OptimisticHoldReportAction {
    return {
        reportActionID: NumberUtils.rand64(),
        actionName: CONST.REPORT.ACTIONS.TYPE.HOLD,
        pendingAction: CONST.RED_BRICK_ROAD_PENDING_ACTION.ADD,
        actorAccountID: currentUserAccountID,
        message: [
            {
                type: CONST.REPORT.MESSAGE.TYPE.TEXT,
                style: 'normal',
                text: Localize.translateLocal('iou.heldExpense'),
            },
        ],
        person: [
            {
                type: CONST.REPORT.MESSAGE.TYPE.TEXT,
                style: 'strong',
                text: getCurrentUserDisplayNameOrEmail(),
            },
        ],
        automatic: false,
        avatar: getCurrentUserAvatar(),
        created,
        shouldShow: true,
    };
}

/**
 * Returns the necessary reportAction onyx data to indicate that the transaction has been put on hold optimistically
 * @param [created] - Action created time
 */
function buildOptimisticHoldReportActionComment(comment: string, created = DateUtils.getDBTime()): OptimisticHoldReportAction {
    return {
        reportActionID: NumberUtils.rand64(),
        actionName: CONST.REPORT.ACTIONS.TYPE.ADD_COMMENT,
        pendingAction: CONST.RED_BRICK_ROAD_PENDING_ACTION.ADD,
        actorAccountID: currentUserAccountID,
        message: [
            {
                type: CONST.REPORT.MESSAGE.TYPE.COMMENT,
                text: comment,
                html: comment, // as discussed on https://github.com/Expensify/App/pull/39452 we will not support HTML for now
            },
        ],
        person: [
            {
                type: CONST.REPORT.MESSAGE.TYPE.TEXT,
                style: 'strong',
                text: getCurrentUserDisplayNameOrEmail(),
            },
        ],
        automatic: false,
        avatar: getCurrentUserAvatar(),
        created,
        shouldShow: true,
    };
}

/**
 * Returns the necessary reportAction onyx data to indicate that the transaction has been removed from hold optimistically
 * @param [created] - Action created time
 */
function buildOptimisticUnHoldReportAction(created = DateUtils.getDBTime()): OptimisticHoldReportAction {
    return {
        reportActionID: NumberUtils.rand64(),
        actionName: CONST.REPORT.ACTIONS.TYPE.UNHOLD,
        pendingAction: CONST.RED_BRICK_ROAD_PENDING_ACTION.ADD,
        actorAccountID: currentUserAccountID,
        message: [
            {
                type: CONST.REPORT.MESSAGE.TYPE.TEXT,
                style: 'normal',
                text: Localize.translateLocal('iou.unheldExpense'),
            },
        ],
        person: [
            {
                type: CONST.REPORT.MESSAGE.TYPE.TEXT,
                style: 'normal',
                text: getCurrentUserDisplayNameOrEmail(),
            },
        ],
        automatic: false,
        avatar: getCurrentUserAvatar(),
        created,
        shouldShow: true,
    };
}

function buildOptimisticEditedTaskFieldReportAction({title, description}: Task): OptimisticEditedTaskReportAction {
    // We do not modify title & description in one request, so we need to create a different optimistic action for each field modification
    let field = '';
    let value = '';
    if (title !== undefined) {
        field = 'task title';
        value = title;
    } else if (description !== undefined) {
        field = 'description';
        value = description;
    }

    let changelog = 'edited this task';
    if (field && value) {
        changelog = `updated the ${field} to ${value}`;
    } else if (field) {
        changelog = `removed the ${field}`;
    }
    const delegateAccountDetails = PersonalDetailsUtils.getPersonalDetailByEmail(delegateEmail);

    return {
        reportActionID: NumberUtils.rand64(),
        actionName: CONST.REPORT.ACTIONS.TYPE.TASK_EDITED,
        pendingAction: CONST.RED_BRICK_ROAD_PENDING_ACTION.ADD,
        actorAccountID: currentUserAccountID,
        message: [
            {
                type: CONST.REPORT.MESSAGE.TYPE.COMMENT,
                text: changelog,
                html: description ? getParsedComment(changelog) : changelog,
            },
        ],
        person: [
            {
                type: CONST.REPORT.MESSAGE.TYPE.TEXT,
                style: 'strong',
                text: getCurrentUserDisplayNameOrEmail(),
            },
        ],
        automatic: false,
        avatar: getCurrentUserAvatar(),
        created: DateUtils.getDBTime(),
        shouldShow: false,
        delegateAccountID: delegateAccountDetails?.accountID,
    };
}

function buildOptimisticCardAssignedReportAction(assigneeAccountID: number): OptimisticCardAssignedReportAction {
    return {
        actionName: CONST.REPORT.ACTIONS.TYPE.CARD_ASSIGNED,
        actorAccountID: currentUserAccountID,
        avatar: getCurrentUserAvatar(),
        created: DateUtils.getDBTime(),
        originalMessage: {assigneeAccountID, cardID: -1},
        message: [{type: CONST.REPORT.MESSAGE.TYPE.COMMENT, text: '', html: ''}],
        pendingAction: CONST.RED_BRICK_ROAD_PENDING_ACTION.ADD,
        person: [
            {
                type: CONST.REPORT.MESSAGE.TYPE.TEXT,
                style: 'strong',
                text: getCurrentUserDisplayNameOrEmail(),
            },
        ],
        reportActionID: NumberUtils.rand64(),
        shouldShow: true,
    };
}

function buildOptimisticChangedTaskAssigneeReportAction(assigneeAccountID: number): OptimisticEditedTaskReportAction {
    const delegateAccountDetails = PersonalDetailsUtils.getPersonalDetailByEmail(delegateEmail);

    return {
        reportActionID: NumberUtils.rand64(),
        actionName: CONST.REPORT.ACTIONS.TYPE.TASK_EDITED,
        pendingAction: CONST.RED_BRICK_ROAD_PENDING_ACTION.ADD,
        actorAccountID: currentUserAccountID,
        message: [
            {
                type: CONST.REPORT.MESSAGE.TYPE.COMMENT,
                text: `assigned to ${getDisplayNameForParticipant(assigneeAccountID)}`,
                html: `assigned to <mention-user accountID="${assigneeAccountID}"/>`,
            },
        ],
        person: [
            {
                type: CONST.REPORT.MESSAGE.TYPE.TEXT,
                style: 'strong',
                text: getCurrentUserDisplayNameOrEmail(),
            },
        ],
        automatic: false,
        avatar: getCurrentUserAvatar(),
        created: DateUtils.getDBTime(),
        shouldShow: false,
        delegateAccountID: delegateAccountDetails?.accountID,
    };
}

/**
 * Returns the necessary reportAction onyx data to indicate that a chat has been archived
 *
 * @param reason - A reason why the chat has been archived
 */
function buildOptimisticClosedReportAction(
    emailClosingReport: string,
    policyName: string,
    reason: ValueOf<typeof CONST.REPORT.ARCHIVE_REASON> = CONST.REPORT.ARCHIVE_REASON.DEFAULT,
): OptimisticClosedReportAction {
    return {
        actionName: CONST.REPORT.ACTIONS.TYPE.CLOSED,
        actorAccountID: currentUserAccountID,
        automatic: false,
        avatar: getCurrentUserAvatar(),
        created: DateUtils.getDBTime(),
        message: [
            {
                type: CONST.REPORT.MESSAGE.TYPE.TEXT,
                style: 'strong',
                text: emailClosingReport,
            },
            {
                type: CONST.REPORT.MESSAGE.TYPE.TEXT,
                style: 'normal',
                text: ' closed this report',
            },
        ],
        originalMessage: {
            policyName,
            reason,
        },
        pendingAction: CONST.RED_BRICK_ROAD_PENDING_ACTION.ADD,
        person: [
            {
                type: CONST.REPORT.MESSAGE.TYPE.TEXT,
                style: 'strong',
                text: getCurrentUserDisplayNameOrEmail(),
            },
        ],
        reportActionID: NumberUtils.rand64(),
        shouldShow: true,
    };
}

/**
 * Returns an optimistic Dismissed Violation Report Action. Use the originalMessage customize this to the type of
 * violation being dismissed.
 */
function buildOptimisticDismissedViolationReportAction(
    originalMessage: ReportAction<typeof CONST.REPORT.ACTIONS.TYPE.DISMISSED_VIOLATION>['originalMessage'],
): OptimisticDismissedViolationReportAction {
    return {
        actionName: CONST.REPORT.ACTIONS.TYPE.DISMISSED_VIOLATION,
        actorAccountID: currentUserAccountID,
        avatar: getCurrentUserAvatar(),
        created: DateUtils.getDBTime(),
        message: [
            {
                type: CONST.REPORT.MESSAGE.TYPE.TEXT,
                style: 'normal',
                text: ReportActionsUtils.getDismissedViolationMessageText(originalMessage),
            },
        ],
        originalMessage,
        pendingAction: CONST.RED_BRICK_ROAD_PENDING_ACTION.ADD,
        person: [
            {
                type: CONST.REPORT.MESSAGE.TYPE.TEXT,
                style: 'strong',
                text: getCurrentUserDisplayNameOrEmail(),
            },
        ],
        reportActionID: NumberUtils.rand64(),
        shouldShow: true,
    };
}

function buildOptimisticAnnounceChat(policyID: string, accountIDs: number[]): OptimisticAnnounceChat {
    const announceReport = getRoom(CONST.REPORT.CHAT_TYPE.POLICY_ANNOUNCE, policyID);
    const policy = getPolicy(policyID);
    const announceRoomOnyxData: AnnounceRoomOnyxData = {
        onyxOptimisticData: [],
        onyxSuccessData: [],
        onyxFailureData: [],
    };

    // Do not create #announce room if the room already exists or if there are less than 3 participants in workspace
    if (accountIDs.length < 3 || announceReport) {
        return {
            announceChatReportID: '',
            announceChatReportActionID: '',
            announceChatData: announceRoomOnyxData,
        };
    }

    const announceChatData = buildOptimisticChatReport(
        accountIDs,
        CONST.REPORT.WORKSPACE_CHAT_ROOMS.ANNOUNCE,
        CONST.REPORT.CHAT_TYPE.POLICY_ANNOUNCE,
        policyID,
        CONST.POLICY.OWNER_ACCOUNT_ID_FAKE,
        false,
        policy?.name,
        undefined,
        CONST.REPORT.WRITE_CAPABILITIES.ADMINS,
        CONST.REPORT.NOTIFICATION_PREFERENCE.ALWAYS,
    );
    const announceCreatedAction = buildOptimisticCreatedReportAction(CONST.POLICY.OWNER_EMAIL_FAKE);
    announceRoomOnyxData.onyxOptimisticData.push(
        {
            onyxMethod: Onyx.METHOD.SET,
            key: `${ONYXKEYS.COLLECTION.REPORT}${announceChatData.reportID}`,
            value: {
                pendingFields: {
                    addWorkspaceRoom: CONST.RED_BRICK_ROAD_PENDING_ACTION.ADD,
                },
                ...announceChatData,
            },
        },
        {
            onyxMethod: Onyx.METHOD.SET,
            key: `${ONYXKEYS.COLLECTION.REPORT_DRAFT}${announceChatData.reportID}`,
            value: null,
        },
        {
            onyxMethod: Onyx.METHOD.SET,
            key: `${ONYXKEYS.COLLECTION.REPORT_ACTIONS}${announceChatData.reportID}`,
            value: {
                [announceCreatedAction.reportActionID]: announceCreatedAction,
            },
        },
    );
    announceRoomOnyxData.onyxSuccessData.push(
        {
            onyxMethod: Onyx.METHOD.MERGE,
            key: `${ONYXKEYS.COLLECTION.REPORT}${announceChatData.reportID}`,
            value: {
                pendingFields: {
                    addWorkspaceRoom: null,
                },
                pendingAction: null,
                isOptimisticReport: false,
            },
        },
        {
            onyxMethod: Onyx.METHOD.MERGE,
            key: `${ONYXKEYS.COLLECTION.REPORT_ACTIONS}${announceChatData.reportID}`,
            value: {
                [announceCreatedAction.reportActionID]: {
                    pendingAction: null,
                },
            },
        },
    );
    announceRoomOnyxData.onyxFailureData.push(
        {
            onyxMethod: Onyx.METHOD.MERGE,
            key: `${ONYXKEYS.COLLECTION.REPORT}${announceChatData.reportID}`,
            value: {
                pendingFields: {
                    addWorkspaceRoom: null,
                },
                pendingAction: null,
                isOptimisticReport: false,
            },
        },
        {
            onyxMethod: Onyx.METHOD.MERGE,
            key: `${ONYXKEYS.COLLECTION.REPORT_ACTIONS}${announceChatData.reportID}`,
            value: {
                [announceCreatedAction.reportActionID]: {
                    pendingAction: null,
                },
            },
        },
    );
    return {
        announceChatReportID: announceChatData.reportID,
        announceChatReportActionID: announceCreatedAction.reportActionID,
        announceChatData: announceRoomOnyxData,
    };
}

function buildOptimisticWorkspaceChats(policyID: string, policyName: string, expenseReportId?: string): OptimisticWorkspaceChats {
    const pendingChatMembers = getPendingChatMembers(currentUserAccountID ? [currentUserAccountID] : [], [], CONST.RED_BRICK_ROAD_PENDING_ACTION.ADD);
    const adminsChatData = {
        ...buildOptimisticChatReport(
            [currentUserAccountID ?? -1],
            CONST.REPORT.WORKSPACE_CHAT_ROOMS.ADMINS,
            CONST.REPORT.CHAT_TYPE.POLICY_ADMINS,
            policyID,
            CONST.POLICY.OWNER_ACCOUNT_ID_FAKE,
            false,
            policyName,
        ),
        pendingChatMembers,
    };
    const adminsChatReportID = adminsChatData.reportID;
    const adminsCreatedAction = buildOptimisticCreatedReportAction(CONST.POLICY.OWNER_EMAIL_FAKE);
    const adminsReportActionData = {
        [adminsCreatedAction.reportActionID]: adminsCreatedAction,
    };

    const expenseChatData = buildOptimisticChatReport(
        [currentUserAccountID ?? -1],
        '',
        CONST.REPORT.CHAT_TYPE.POLICY_EXPENSE_CHAT,
        policyID,
        currentUserAccountID,
        true,
        policyName,
        undefined,
        undefined,
        undefined,
        undefined,
        undefined,
        undefined,
        undefined,
        undefined,
        expenseReportId,
    );
    const expenseChatReportID = expenseChatData.reportID;
    const expenseReportCreatedAction = buildOptimisticCreatedReportAction(currentUserEmail ?? '');
    const expenseReportActionData = {
        [expenseReportCreatedAction.reportActionID]: expenseReportCreatedAction,
    };

    return {
        adminsChatReportID,
        adminsChatData,
        adminsReportActionData,
        adminsCreatedReportActionID: adminsCreatedAction.reportActionID,
        expenseChatReportID,
        expenseChatData,
        expenseReportActionData,
        expenseCreatedReportActionID: expenseReportCreatedAction.reportActionID,
    };
}

/**
 * Builds an optimistic Task Report with a randomly generated reportID
 *
 * @param ownerAccountID - Account ID of the person generating the Task.
 * @param assigneeAccountID - AccountID of the other person participating in the Task.
 * @param parentReportID - Report ID of the chat where the Task is.
 * @param title - Task title.
 * @param description - Task description.
 * @param policyID - PolicyID of the parent report
 */

function buildOptimisticTaskReport(
    ownerAccountID: number,
    assigneeAccountID = 0,
    parentReportID?: string,
    title?: string,
    description?: string,
    policyID: string = CONST.POLICY.OWNER_EMAIL_FAKE,
    notificationPreference: NotificationPreference = CONST.REPORT.NOTIFICATION_PREFERENCE.HIDDEN,
): OptimisticTaskReport {
    const participants: Participants = {
        [ownerAccountID]: {
            notificationPreference,
        },
    };

    if (assigneeAccountID) {
        participants[assigneeAccountID] = {notificationPreference};
    }

    return {
        reportID: generateReportID(),
        reportName: title,
        description: getParsedComment(description ?? ''),
        ownerAccountID,
        participants,
        managerID: assigneeAccountID,
        type: CONST.REPORT.TYPE.TASK,
        parentReportID,
        policyID,
        stateNum: CONST.REPORT.STATE_NUM.OPEN,
        statusNum: CONST.REPORT.STATUS_NUM.OPEN,
        lastVisibleActionCreated: DateUtils.getDBTime(),
        hasParentAccess: true,
    };
}

/**
 * Builds an optimistic EXPORTED_TO_INTEGRATION report action
 *
 * @param integration - The connectionName of the integration
 * @param markedManually - Whether the integration was marked as manually exported
 */
function buildOptimisticExportIntegrationAction(integration: ConnectionName, markedManually = false): OptimisticExportIntegrationAction {
    const label = CONST.POLICY.CONNECTIONS.NAME_USER_FRIENDLY[integration];
    return {
        reportActionID: NumberUtils.rand64(),
        actionName: CONST.REPORT.ACTIONS.TYPE.EXPORTED_TO_INTEGRATION,
        pendingAction: CONST.RED_BRICK_ROAD_PENDING_ACTION.ADD,
        actorAccountID: currentUserAccountID,
        message: [],
        person: [
            {
                type: CONST.REPORT.MESSAGE.TYPE.TEXT,
                style: 'strong',
                text: getCurrentUserDisplayNameOrEmail(),
            },
        ],
        automatic: false,
        avatar: getCurrentUserAvatar(),
        created: DateUtils.getDBTime(),
        shouldShow: true,
        originalMessage: {
            label,
            lastModified: DateUtils.getDBTime(),
            markedManually,
            inProgress: true,
        },
    };
}

/**
 * A helper method to create transaction thread
 *
 * @param reportAction - the parent IOU report action from which to create the thread
 * @param moneyRequestReport - the report which the report action belongs to
 */
function buildTransactionThread(
    reportAction: OnyxEntry<ReportAction | OptimisticIOUReportAction>,
    moneyRequestReport: OnyxEntry<Report>,
    existingTransactionThreadReportID?: string,
): OptimisticChatReport {
    const participantAccountIDs = [...new Set([currentUserAccountID, Number(reportAction?.actorAccountID)])].filter(Boolean) as number[];
    const existingTransactionThreadReport = getReportOrDraftReport(existingTransactionThreadReportID);

    if (existingTransactionThreadReportID && existingTransactionThreadReport) {
        return {
            ...existingTransactionThreadReport,
            isOptimisticReport: true,
            parentReportActionID: reportAction?.reportActionID,
            parentReportID: moneyRequestReport?.reportID,
            reportName: getTransactionReportName(reportAction),
            policyID: moneyRequestReport?.policyID,
        };
    }

    return buildOptimisticChatReport(
        participantAccountIDs,
        getTransactionReportName(reportAction),
        undefined,
        moneyRequestReport?.policyID ?? '-1',
        CONST.POLICY.OWNER_ACCOUNT_ID_FAKE,
        false,
        '',
        undefined,
        undefined,
        CONST.REPORT.NOTIFICATION_PREFERENCE.HIDDEN,
        reportAction?.reportActionID,
        moneyRequestReport?.reportID,
    );
}

/**
 * Build optimistic expense entities:
 *
 * 1. CREATED action for the chatReport
 * 2. CREATED action for the iouReport
 * 3. IOU action for the iouReport linked to the transaction thread via `childReportID`
 * 4. Transaction Thread linked to the IOU action via `parentReportActionID`
 * 5. CREATED action for the Transaction Thread
 */
function buildOptimisticMoneyRequestEntities(
    iouReport: Report,
    type: ValueOf<typeof CONST.IOU.REPORT_ACTION_TYPE>,
    amount: number,
    currency: string,
    comment: string,
    payeeEmail: string,
    participants: Participant[],
    transactionID: string,
    paymentType?: PaymentMethodType,
    isSettlingUp = false,
    isSendMoneyFlow = false,
    isOwnPolicyExpenseChat = false,
    isPersonalTrackingExpense?: boolean,
    existingTransactionThreadReportID?: string,
    linkedTrackedExpenseReportAction?: ReportAction,
): [OptimisticCreatedReportAction, OptimisticCreatedReportAction, OptimisticIOUReportAction, OptimisticChatReport, OptimisticCreatedReportAction | null] {
    const createdActionForChat = buildOptimisticCreatedReportAction(payeeEmail);

    // The `CREATED` action must be optimistically generated before the IOU action so that it won't appear after the IOU action in the chat.
    const iouActionCreationTime = DateUtils.getDBTime();
    const createdActionForIOUReport = buildOptimisticCreatedReportAction(payeeEmail, DateUtils.subtractMillisecondsFromDateTime(iouActionCreationTime, 1));

    const iouAction = buildOptimisticIOUReportAction(
        type,
        amount,
        currency,
        comment,
        participants,
        transactionID,
        paymentType,
        isPersonalTrackingExpense ? '0' : iouReport.reportID,
        isSettlingUp,
        isSendMoneyFlow,
        isOwnPolicyExpenseChat,
        iouActionCreationTime,
        linkedTrackedExpenseReportAction,
    );

    // Create optimistic transactionThread and the `CREATED` action for it, if existingTransactionThreadReportID is undefined
    const transactionThread = buildTransactionThread(iouAction, iouReport, existingTransactionThreadReportID);
    const createdActionForTransactionThread = existingTransactionThreadReportID ? null : buildOptimisticCreatedReportAction(payeeEmail);

    // The IOU action and the transactionThread are co-dependent as parent-child, so we need to link them together
    iouAction.childReportID = existingTransactionThreadReportID ?? transactionThread.reportID;

    return [createdActionForChat, createdActionForIOUReport, iouAction, transactionThread, createdActionForTransactionThread];
}

// Check if the report is empty, meaning it has no visible messages (i.e. only a "created" report action).
function isEmptyReport(report: OnyxEntry<Report>): boolean {
    if (!report) {
        return true;
    }

    if (report.lastMessageText ?? report.lastMessageTranslationKey) {
        return false;
    }

    const lastVisibleMessage = getLastVisibleMessage(report.reportID);
    return !lastVisibleMessage.lastMessageText && !lastVisibleMessage.lastMessageTranslationKey;
}

function isUnread(report: OnyxEntry<Report>): boolean {
    if (!report) {
        return false;
    }

    if (isEmptyReport(report)) {
        return false;
    }
    // lastVisibleActionCreated and lastReadTime are both datetime strings and can be compared directly
    const lastVisibleActionCreated = report.lastVisibleActionCreated ?? '';
    const lastReadTime = report.lastReadTime ?? '';
    const lastMentionedTime = report.lastMentionedTime ?? '';

    // If the user was mentioned and the comment got deleted the lastMentionedTime will be more recent than the lastVisibleActionCreated
    return lastReadTime < lastVisibleActionCreated || lastReadTime < lastMentionedTime;
}

function isIOUOwnedByCurrentUser(report: OnyxEntry<Report>, allReportsDict?: OnyxCollection<Report>): boolean {
    const allAvailableReports = allReportsDict ?? ReportConnection.getAllReports();
    if (!report || !allAvailableReports) {
        return false;
    }

    let reportToLook = report;
    if (report.iouReportID) {
        const iouReport = allAvailableReports[`${ONYXKEYS.COLLECTION.REPORT}${report.iouReportID}`];
        if (iouReport) {
            reportToLook = iouReport;
        }
    }

    return reportToLook.ownerAccountID === currentUserAccountID;
}

/**
 * Assuming the passed in report is a default room, lets us know whether we can see it or not, based on permissions and
 * the various subsets of users we've allowed to use default rooms.
 */
function canSeeDefaultRoom(report: OnyxEntry<Report>, policies: OnyxCollection<Policy>, betas: OnyxEntry<Beta[]>): boolean {
    // Include archived rooms
    if (isArchivedRoom(report, getReportNameValuePairs(report?.reportID))) {
        return true;
    }

    // If the room has an assigned guide, it can be seen.
    if (hasExpensifyGuidesEmails(Object.keys(report?.participants ?? {}).map(Number))) {
        return true;
    }

    // Include any admins and announce rooms, since only non partner-managed domain rooms are on the beta now.
    if (isAdminRoom(report) || isAnnounceRoom(report)) {
        return true;
    }

    // For all other cases, just check that the user belongs to the default rooms beta
    return Permissions.canUseDefaultRooms(betas ?? []);
}

function canAccessReport(report: OnyxEntry<Report>, policies: OnyxCollection<Policy>, betas: OnyxEntry<Beta[]>): boolean {
    // We hide default rooms (it's basically just domain rooms now) from people who aren't on the defaultRooms beta.
    if (isDefaultRoom(report) && !canSeeDefaultRoom(report, policies, betas)) {
        return false;
    }

    if (report?.errorFields?.notFound) {
        return false;
    }

    return true;
}

// eslint-disable-next-line rulesdir/no-negated-variables
function isReportNotFound(report: OnyxEntry<Report>): boolean {
    return !!report?.errorFields?.notFound;
}

/**
 * Check if the report is the parent report of the currently viewed report or at least one child report has report action
 */
function shouldHideReport(report: OnyxEntry<Report>, currentReportId: string): boolean {
    const currentReport = getReportOrDraftReport(currentReportId);
    const parentReport = getParentReport(!isEmptyObject(currentReport) ? currentReport : undefined);
    const reportActions = allReportActions?.[`${ONYXKEYS.COLLECTION.REPORT_ACTIONS}${report?.reportID}`] ?? {};
    const isChildReportHasComment = Object.values(reportActions ?? {})?.some((reportAction) => (reportAction?.childVisibleActionCount ?? 0) > 0);
    return parentReport?.reportID !== report?.reportID && !isChildReportHasComment;
}

/**
 * Should we display a RBR on the LHN on this report due to violations?
 */
function shouldDisplayViolationsRBRInLHN(report: OnyxEntry<Report>, transactionViolations: OnyxCollection<TransactionViolation[]>): boolean {
    // We only show the RBR in the highest level, which is the workspace chat
    if (!report || !isPolicyExpenseChat(report)) {
        return false;
    }

    // We only show the RBR to the submitter
    if (!isCurrentUserSubmitter(report.reportID ?? '')) {
        return false;
    }

    // Get all potential reports, which are the ones that are:
    // - Owned by the same user
    // - Are either open or submitted
    // - Belong to the same workspace
    // And if any have a violation, then it should have a RBR
    const allReports = Object.values(ReportConnection.getAllReports() ?? {}) as Report[];
    const potentialReports = allReports.filter((r) => r.ownerAccountID === currentUserAccountID && (r.stateNum ?? 0) <= 1 && r.policyID === report.policyID);
    return potentialReports.some(
        (potentialReport) => hasViolations(potentialReport.reportID, transactionViolations) || hasWarningTypeViolations(potentialReport.reportID, transactionViolations),
    );
}

/**
 * Checks to see if a report contains a violation
 */
function hasViolations(reportID: string, transactionViolations: OnyxCollection<TransactionViolation[]>, shouldShowInReview?: boolean): boolean {
    const transactions = reportsTransactions[reportID] ?? [];
    return transactions.some((transaction) => TransactionUtils.hasViolation(transaction.transactionID, transactionViolations, shouldShowInReview));
}

/**
 * Checks to see if a report contains a violation of type `warning`
 */
function hasWarningTypeViolations(reportID: string, transactionViolations: OnyxCollection<TransactionViolation[]>, shouldShowInReview?: boolean): boolean {
    const transactions = reportsTransactions[reportID] ?? [];
    return transactions.some((transaction) => TransactionUtils.hasWarningTypeViolation(transaction.transactionID, transactionViolations, shouldShowInReview));
}

/**
 * Checks to see if a report contains a violation of type `notice`
 */
function hasNoticeTypeViolations(reportID: string, transactionViolations: OnyxCollection<TransactionViolation[]>, shouldShowInReview?: boolean): boolean {
    const transactions = reportsTransactions[reportID] ?? [];
    return transactions.some((transaction) => TransactionUtils.hasNoticeTypeViolation(transaction.transactionID, transactionViolations, shouldShowInReview));
}

function hasReportViolations(reportID: string) {
    const reportViolations = allReportsViolations?.[`${ONYXKEYS.COLLECTION.REPORT_VIOLATIONS}${reportID}`];
    return Object.values(reportViolations ?? {}).some((violations) => !isEmptyObject(violations));
}

/**
 * Checks if #admins room chan be shown
 * We show #admin rooms when a) More than one admin exists or b) There exists policy audit log for review.
 */
function shouldAdminsRoomBeVisible(report: OnyxEntry<Report>): boolean {
    const accountIDs = Object.entries(report?.participants ?? {}).map(([accountID]) => Number(accountID));
    const adminAccounts = PersonalDetailsUtils.getLoginsByAccountIDs(accountIDs).filter((login) => !PolicyUtils.isExpensifyTeam(login));
    const lastVisibleAction = ReportActionsUtils.getLastVisibleAction(report?.reportID ?? '');
    if ((lastVisibleAction ? ReportActionsUtils.isCreatedAction(lastVisibleAction) : report?.lastActionType === CONST.REPORT.ACTIONS.TYPE.CREATED) && adminAccounts.length <= 1) {
        return false;
    }
    return true;
}

type ReportErrorsAndReportActionThatRequiresAttention = {
    errors: ErrorFields;
    reportAction?: OnyxEntry<ReportAction>;
};

function getAllReportActionsErrorsAndReportActionThatRequiresAttention(report: OnyxEntry<Report>, reportActions: OnyxEntry<ReportActions>): ReportErrorsAndReportActionThatRequiresAttention {
    const reportActionsArray = Object.values(reportActions ?? {}).filter((action) => !ReportActionsUtils.isDeletedAction(action));
    const reportActionErrors: ErrorFields = {};
    let reportAction: OnyxEntry<ReportAction>;

    for (const action of reportActionsArray) {
        if (action && !isEmptyObject(action.errors)) {
            Object.assign(reportActionErrors, action.errors);

            if (!reportAction) {
                reportAction = action;
            }
        }
    }
    const parentReportAction: OnyxEntry<ReportAction> =
        !report?.parentReportID || !report?.parentReportActionID
            ? undefined
            : allReportActions?.[`${ONYXKEYS.COLLECTION.REPORT_ACTIONS}${report.parentReportID ?? '-1'}`]?.[report.parentReportActionID ?? '-1'];

    if (ReportActionsUtils.wasActionTakenByCurrentUser(parentReportAction) && ReportActionsUtils.isTransactionThread(parentReportAction)) {
        const transactionID = ReportActionsUtils.isMoneyRequestAction(parentReportAction) ? ReportActionsUtils.getOriginalMessage(parentReportAction)?.IOUTransactionID : null;
        const transaction = allTransactions?.[`${ONYXKEYS.COLLECTION.TRANSACTION}${transactionID}`];
        if (TransactionUtils.hasMissingSmartscanFields(transaction ?? null) && !isSettled(transaction?.reportID)) {
            reportActionErrors.smartscan = ErrorUtils.getMicroSecondOnyxErrorWithTranslationKey('iou.error.genericSmartscanFailureMessage');
            reportAction = undefined;
        }
    } else if ((isIOUReport(report) || isExpenseReport(report)) && report?.ownerAccountID === currentUserAccountID) {
        if (shouldShowRBRForMissingSmartscanFields(report?.reportID ?? '-1') && !isSettled(report?.reportID)) {
            reportActionErrors.smartscan = ErrorUtils.getMicroSecondOnyxErrorWithTranslationKey('iou.error.genericSmartscanFailureMessage');
            reportAction = getReportActionWithMissingSmartscanFields(report?.reportID ?? '-1');
        }
    } else if (hasSmartscanError(reportActionsArray)) {
        reportActionErrors.smartscan = ErrorUtils.getMicroSecondOnyxErrorWithTranslationKey('iou.error.genericSmartscanFailureMessage');
        reportAction = getReportActionWithSmartscanError(reportActionsArray);
    }

    return {
        errors: reportActionErrors,
        reportAction,
    };
}

/**
 * Get an object of error messages keyed by microtime by combining all error objects related to the report.
 */
function getAllReportErrors(report: OnyxEntry<Report>, reportActions: OnyxEntry<ReportActions>): Errors {
    const reportErrors = report?.errors ?? {};
    const reportErrorFields = report?.errorFields ?? {};
    const {errors: reportActionErrors} = getAllReportActionsErrorsAndReportActionThatRequiresAttention(report, reportActions);

    // All error objects related to the report. Each object in the sources contains error messages keyed by microtime
    const errorSources = {
        reportErrors,
        ...reportErrorFields,
        ...reportActionErrors,
    };

    // Combine all error messages keyed by microtime into one object
    const errorSourcesArray = Object.values(errorSources ?? {});
    const allReportErrors = {};

    for (const errors of errorSourcesArray) {
        if (!isEmptyObject(errors)) {
            Object.assign(allReportErrors, errors);
        }
    }
    return allReportErrors;
}

function hasReportErrorsOtherThanFailedReceipt(report: Report, doesReportHaveViolations: boolean, transactionViolations: OnyxCollection<TransactionViolation[]>) {
    const reportActions = allReportActions?.[`${ONYXKEYS.COLLECTION.REPORT_ACTIONS}${report.reportID}`] ?? {};
    const allReportErrors = getAllReportErrors(report, reportActions) ?? {};
    const transactionReportActions = ReportActionsUtils.getAllReportActions(report.reportID);
    const oneTransactionThreadReportID = ReportActionsUtils.getOneTransactionThreadReportID(report.reportID, transactionReportActions, undefined);
    let doesTransactionThreadReportHasViolations = false;
    if (oneTransactionThreadReportID) {
        const transactionReport = getReport(oneTransactionThreadReportID);
        doesTransactionThreadReportHasViolations = !!transactionReport && shouldDisplayViolationsRBRInLHN(transactionReport, transactionViolations);
    }
    return (
        doesTransactionThreadReportHasViolations ||
        doesReportHaveViolations ||
        Object.values(allReportErrors).some((error) => error?.[0] !== Localize.translateLocal('iou.error.genericSmartscanFailureMessage'))
    );
}

type ShouldReportBeInOptionListParams = {
    report: OnyxEntry<Report>;
    currentReportId: string;
    isInFocusMode: boolean;
    betas: OnyxEntry<Beta[]>;
    policies: OnyxCollection<Policy>;
    excludeEmptyChats: boolean;
    doesReportHaveViolations: boolean;
    includeSelfDM?: boolean;
    login?: string;
    includeDomainEmail?: boolean;
};

function reasonForReportToBeInOptionList({
    report,
    currentReportId,
    isInFocusMode,
    betas,
    policies,
    excludeEmptyChats,
    doesReportHaveViolations,
    includeSelfDM = false,
    login,
    includeDomainEmail = false,
}: ShouldReportBeInOptionListParams): ValueOf<typeof CONST.REPORT_IN_LHN_REASONS> | null {
    const isInDefaultMode = !isInFocusMode;
    // Exclude reports that have no data because there wouldn't be anything to show in the option item.
    // This can happen if data is currently loading from the server or a report is in various stages of being created.
    // This can also happen for anyone accessing a public room or archived room for which they don't have access to the underlying policy.
    // Optionally exclude reports that do not belong to currently active workspace

    const parentReportAction = isThread(report) ? allReportActions?.[`${ONYXKEYS.COLLECTION.REPORT_ACTIONS}${report.parentReportID}`]?.[report.parentReportActionID] : undefined;

    if (
        !report?.reportID ||
        !report?.type ||
        report?.reportName === undefined ||
        // eslint-disable-next-line @typescript-eslint/prefer-nullish-coalescing
        report?.isHidden ||
        (!report?.participants &&
            // We omit sending back participants for chat rooms when searching for reports since they aren't needed to display the results and can get very large.
            // So we allow showing rooms with no participants–in any other circumstances we should never have these reports with no participants in Onyx.
            !isChatRoom(report) &&
            !isChatThread(report) &&
            !isArchivedRoom(report, getReportNameValuePairs(report?.reportID)) &&
            !isMoneyRequestReport(report) &&
            !isTaskReport(report) &&
            !isSelfDM(report) &&
            !isSystemChat(report) &&
            !isGroupChat(report))
    ) {
        return null;
    }

    // We used to use the system DM for A/B testing onboarding tasks, but now only create them in the Concierge chat. We
    // still need to allow existing users who have tasks in the system DM to see them, but otherwise we don't need to
    // show that chat
    if (report?.participants?.[CONST.ACCOUNT_ID.NOTIFICATIONS] && isEmptyReport(report)) {
        return null;
    }

    if (!canAccessReport(report, policies, betas)) {
        return null;
    }

    // If this is a transaction thread associated with a report that only has one transaction, omit it
    if (isOneTransactionThread(report.reportID, report.parentReportID ?? '-1', parentReportAction)) {
        return null;
    }

    if ((Object.values(CONST.REPORT.UNSUPPORTED_TYPE) as string[]).includes(report?.type ?? '')) {
        return null;
    }

    // Include the currently viewed report. If we excluded the currently viewed report, then there
    // would be no way to highlight it in the options list and it would be confusing to users because they lose
    // a sense of context.
    if (report.reportID === currentReportId) {
        return CONST.REPORT_IN_LHN_REASONS.IS_FOCUSED;
    }

    // Retrieve the draft comment for the report and convert it to a boolean
    const hasDraftComment = hasValidDraftComment(report.reportID);

    // Include reports that are relevant to the user in any view mode. Criteria include having a draft or having a GBR showing.
    // eslint-disable-next-line @typescript-eslint/prefer-nullish-coalescing
    if (hasDraftComment) {
        return CONST.REPORT_IN_LHN_REASONS.HAS_DRAFT_COMMENT;
    }

    if (requiresAttentionFromCurrentUser(report)) {
        return CONST.REPORT_IN_LHN_REASONS.HAS_GBR;
    }

    const isEmptyChat = isEmptyReport(report);
    const canHideReport = shouldHideReport(report, currentReportId);

    // Include reports if they are pinned
    if (report.isPinned) {
        return CONST.REPORT_IN_LHN_REASONS.PINNED_BY_USER;
    }

    const reportIsSettled = report.statusNum === CONST.REPORT.STATUS_NUM.REIMBURSED;

    // Always show IOU reports with violations unless they are reimbursed
    if (isExpenseRequest(report) && doesReportHaveViolations && !reportIsSettled) {
        return CONST.REPORT_IN_LHN_REASONS.HAS_IOU_VIOLATIONS;
    }

    // Hide only chat threads that haven't been commented on (other threads are actionable)
    if (isChatThread(report) && canHideReport && isEmptyChat) {
        return null;
    }

    // Show #admins room only when it has some value to the user.
    if (isAdminRoom(report) && !shouldAdminsRoomBeVisible(report)) {
        return null;
    }

    // Include reports that have errors from trying to add a workspace
    // If we excluded it, then the red-brock-road pattern wouldn't work for the user to resolve the error
    if (report.errorFields?.addWorkspaceRoom) {
        return CONST.REPORT_IN_LHN_REASONS.HAS_ADD_WORKSPACE_ROOM_ERRORS;
    }

    // All unread chats (even archived ones) in GSD mode will be shown. This is because GSD mode is specifically for focusing the user on the most relevant chats, primarily, the unread ones
    if (isInFocusMode) {
        return isUnread(report) && getReportNotificationPreference(report) !== CONST.REPORT.NOTIFICATION_PREFERENCE.MUTE ? CONST.REPORT_IN_LHN_REASONS.IS_UNREAD : null;
    }

    // Archived reports should always be shown when in default (most recent) mode. This is because you should still be able to access and search for the chats to find them.
    if (isInDefaultMode && isArchivedRoom(report, getReportNameValuePairs(report?.reportID))) {
        return CONST.REPORT_IN_LHN_REASONS.IS_ARCHIVED;
    }

    // Hide chats between two users that haven't been commented on from the LNH
    if (excludeEmptyChats && isEmptyChat && isChatReport(report) && !isChatRoom(report) && !isPolicyExpenseChat(report) && !isSystemChat(report) && !isGroupChat(report) && canHideReport) {
        return null;
    }

    if (isSelfDM(report)) {
        return includeSelfDM ? CONST.REPORT_IN_LHN_REASONS.IS_SELF_DM : null;
    }

    if (Str.isDomainEmail(login ?? '') && !includeDomainEmail) {
        return null;
    }

    // Hide chat threads where the parent message is pending removal
    if (
        !isEmptyObject(parentReportAction) &&
        ReportActionsUtils.isPendingRemove(parentReportAction) &&
        ReportActionsUtils.isThreadParentMessage(parentReportAction, report?.reportID ?? '')
    ) {
        return null;
    }

    return CONST.REPORT_IN_LHN_REASONS.DEFAULT;
}

/**
 * Takes several pieces of data from Onyx and evaluates if a report should be shown in the option list (either when searching
 * for reports or the reports shown in the LHN).
 *
 * This logic is very specific and the order of the logic is very important. It should fail quickly in most cases and also
 * filter out the majority of reports before filtering out very specific minority of reports.
 */
function shouldReportBeInOptionList(params: ShouldReportBeInOptionListParams) {
    return reasonForReportToBeInOptionList(params) !== null;
}

/**
 * Returns the system report from the list of reports.
 */
function getSystemChat(): OnyxEntry<Report> {
    const allReports = ReportConnection.getAllReports();
    if (!allReports) {
        return undefined;
    }

    return Object.values(allReports ?? {}).find((report) => report?.chatType === CONST.REPORT.CHAT_TYPE.SYSTEM);
}

/**
 * Attempts to find a report in onyx with the provided list of participants. Does not include threads, task, expense, room, and policy expense chat.
 */
function getChatByParticipants(newParticipantList: number[], reports: OnyxCollection<Report> = ReportConnection.getAllReports(), shouldIncludeGroupChats = false): OnyxEntry<Report> {
    const sortedNewParticipantList = newParticipantList.sort();
    return Object.values(reports ?? {}).find((report) => {
        const participantAccountIDs = Object.keys(report?.participants ?? {});

        // Skip if it's not a 1:1 chat
        if (!shouldIncludeGroupChats && !isOneOnOneChat(report) && !isSystemChat(report)) {
            return false;
        }

        // If we are looking for a group chat, then skip non-group chat report
        if (shouldIncludeGroupChats && !isGroupChat(report)) {
            return false;
        }

        const sortedParticipantsAccountIDs = participantAccountIDs.map(Number).sort();

        // Only return the chat if it has all the participants
        return lodashIsEqual(sortedNewParticipantList, sortedParticipantsAccountIDs);
    });
}

/**
 * Attempts to find an invoice chat report in onyx with the provided policyID and receiverID.
 */
function getInvoiceChatByParticipants(policyID: string, receiverID: string | number, reports: OnyxCollection<Report> = ReportConnection.getAllReports()): OnyxEntry<Report> {
    return Object.values(reports ?? {}).find((report) => {
        if (!report || !isInvoiceRoom(report) || isArchivedRoom(report)) {
            return false;
        }

        const isSameReceiver =
            report.invoiceReceiver &&
            (('accountID' in report.invoiceReceiver && report.invoiceReceiver.accountID === receiverID) ||
                ('policyID' in report.invoiceReceiver && report.invoiceReceiver.policyID === receiverID));

        return report.policyID === policyID && isSameReceiver;
    });
}

/**
 * Attempts to find a policy expense report in onyx that is owned by ownerAccountID in a given policy
 */
function getPolicyExpenseChat(ownerAccountID: number, policyID: string): OnyxEntry<Report> {
    return Object.values(ReportConnection.getAllReports() ?? {}).find((report: OnyxEntry<Report>) => {
        // If the report has been deleted, then skip it
        if (!report) {
            return false;
        }

        return report.policyID === policyID && isPolicyExpenseChat(report) && report.ownerAccountID === ownerAccountID;
    });
}

function getAllPolicyReports(policyID: string): Array<OnyxEntry<Report>> {
    return Object.values(ReportConnection.getAllReports() ?? {}).filter((report) => report?.policyID === policyID);
}

/**
 * Returns true if Chronos is one of the chat participants (1:1)
 */
function chatIncludesChronos(report: OnyxInputOrEntry<Report>): boolean {
    const participantAccountIDs = Object.keys(report?.participants ?? {}).map(Number);
    return participantAccountIDs.includes(CONST.ACCOUNT_ID.CHRONOS);
}

function chatIncludesChronosWithID(reportID?: string): boolean {
    // eslint-disable-next-line @typescript-eslint/prefer-nullish-coalescing
    const report = ReportConnection.getAllReports()?.[`${ONYXKEYS.COLLECTION.REPORT}${reportID || -1}`];
    return chatIncludesChronos(report);
}

/**
 * Can only flag if:
 *
 * - It was written by someone else and isn't a whisper
 * - It's a welcome message whisper
 * - It's an ADD_COMMENT that is not an attachment
 */
function canFlagReportAction(reportAction: OnyxInputOrEntry<ReportAction>, reportID: string | undefined): boolean {
    let report = getReportOrDraftReport(reportID);

    // If the childReportID exists in reportAction and is equal to the reportID,
    // the report action being evaluated is the parent report action in a thread, and we should get the parent report to evaluate instead.
    if (reportAction?.childReportID?.toString() === reportID?.toString()) {
        report = getReportOrDraftReport(report?.parentReportID);
    }
    const isCurrentUserAction = reportAction?.actorAccountID === currentUserAccountID;
    if (ReportActionsUtils.isWhisperAction(reportAction)) {
        // Allow flagging whispers that are sent by other users
        if (!isCurrentUserAction && reportAction?.actorAccountID !== CONST.ACCOUNT_ID.CONCIERGE) {
            return true;
        }

        // Disallow flagging the rest of whisper as they are sent by us
        return false;
    }

    return !!(
        !isCurrentUserAction &&
        reportAction?.actionName === CONST.REPORT.ACTIONS.TYPE.ADD_COMMENT &&
        !ReportActionsUtils.isDeletedAction(reportAction) &&
        !ReportActionsUtils.isCreatedTaskReportAction(reportAction) &&
        !isEmptyObject(report) &&
        report &&
        isAllowedToComment(report)
    );
}

/**
 * Whether flag comment page should show
 */
function shouldShowFlagComment(reportAction: OnyxInputOrEntry<ReportAction>, report: OnyxInputOrEntry<Report>): boolean {
    return (
        canFlagReportAction(reportAction, report?.reportID) &&
        !isArchivedRoom(report, getReportNameValuePairs(report?.reportID)) &&
        !chatIncludesChronos(report) &&
        !isConciergeChatReport(report) &&
        reportAction?.actorAccountID !== CONST.ACCOUNT_ID.CONCIERGE
    );
}

/**
 * @param sortedAndFilteredReportActions - reportActions for the report, sorted newest to oldest, and filtered for only those that should be visible
 */
function getNewMarkerReportActionID(report: OnyxEntry<Report>, sortedAndFilteredReportActions: ReportAction[]): string {
    if (!isUnread(report)) {
        return '';
    }

    const newMarkerIndex = lodashFindLastIndex(sortedAndFilteredReportActions, (reportAction) => (reportAction.created ?? '') > (report?.lastReadTime ?? ''));

    return newMarkerIndex !== -1 && 'reportActionID' in (sortedAndFilteredReportActions?.at(newMarkerIndex) ?? {})
        ? sortedAndFilteredReportActions.at(newMarkerIndex)?.reportActionID ?? ''
        : '';
}

/**
 * Performs the markdown conversion, and replaces code points > 127 with C escape sequences
 * Used for compatibility with the backend auth validator for AddComment, and to account for MD in comments
 * @returns The comment's total length as seen from the backend
 */
function getCommentLength(textComment: string, parsingDetails?: ParsingDetails): number {
    return getParsedComment(textComment, parsingDetails)
        .replace(/[^ -~]/g, '\\u????')
        .trim().length;
}

function getRouteFromLink(url: string | null): string {
    if (!url) {
        return '';
    }

    // Get the reportID from URL
    let route = url;
    const localWebAndroidRegEx = /^(https:\/\/([0-9]{1,3})\.([0-9]{1,3})\.([0-9]{1,3})\.([0-9]{1,3}))/;
    linkingConfig.prefixes.forEach((prefix) => {
        if (route.startsWith(prefix)) {
            route = route.replace(prefix, '');
        } else if (localWebAndroidRegEx.test(route)) {
            route = route.replace(localWebAndroidRegEx, '');
        } else {
            return;
        }

        // Remove the port if it's a localhost URL
        if (/^:\d+/.test(route)) {
            route = route.replace(/:\d+/, '');
        }

        // Remove the leading slash if exists
        if (route.startsWith('/')) {
            route = route.replace('/', '');
        }
    });
    return route;
}

function parseReportRouteParams(route: string): ReportRouteParams {
    let parsingRoute = route;
    if (parsingRoute.at(0) === '/') {
        // remove the first slash
        parsingRoute = parsingRoute.slice(1);
    }

    if (!parsingRoute.startsWith(Url.addTrailingForwardSlash(ROUTES.REPORT))) {
        return {reportID: '', isSubReportPageRoute: false};
    }

    const pathSegments = parsingRoute.split('/');

    const reportIDSegment = pathSegments.at(1);
    const hasRouteReportActionID = !Number.isNaN(Number(reportIDSegment));

    // Check for "undefined" or any other unwanted string values
    if (!reportIDSegment || reportIDSegment === 'undefined') {
        return {reportID: '', isSubReportPageRoute: false};
    }

    return {
        reportID: reportIDSegment,
        isSubReportPageRoute: pathSegments.length > 2 && !hasRouteReportActionID,
    };
}

function getReportIDFromLink(url: string | null): string {
    const route = getRouteFromLink(url);
    const {reportID, isSubReportPageRoute} = parseReportRouteParams(route);
    if (isSubReportPageRoute) {
        // We allow the Sub-Report deep link routes (settings, details, etc.) to be handled by their respective component pages
        return '';
    }
    return reportID;
}

/**
 * Check if the chat report is linked to an iou that is waiting for the current user to add a credit bank account.
 */
function hasIOUWaitingOnCurrentUserBankAccount(chatReport: OnyxInputOrEntry<Report>): boolean {
    if (chatReport?.iouReportID) {
        const iouReport = ReportConnection.getAllReports()?.[`${ONYXKEYS.COLLECTION.REPORT}${chatReport?.iouReportID}`];
        if (iouReport?.isWaitingOnBankAccount && iouReport?.ownerAccountID === currentUserAccountID) {
            return true;
        }
    }

    return false;
}

/**
 * Users can submit an expense:
 * - in policy expense chats only if they are in a role of a member in the chat (in other words, if it's their policy expense chat)
 * - in an open or submitted expense report tied to a policy expense chat the user owns
 *     - employee can submit expenses in a submitted expense report only if the policy has Instant Submit settings turned on
 * - in an IOU report, which is not settled yet
 * - in a 1:1 DM chat
 */
function canRequestMoney(report: OnyxEntry<Report>, policy: OnyxEntry<Policy>, otherParticipants: number[]): boolean {
    // User cannot submit expenses in a chat thread, task report or in a chat room
    if (isChatThread(report) || isTaskReport(report) || isChatRoom(report) || isSelfDM(report) || isGroupChat(report)) {
        return false;
    }

    // Users can only submit expenses in DMs if they are a 1:1 DM
    if (isDM(report)) {
        return otherParticipants.length === 1;
    }

    // Prevent requesting money if pending IOU report waiting for their bank account already exists
    if (hasIOUWaitingOnCurrentUserBankAccount(report)) {
        return false;
    }

    let isOwnPolicyExpenseChat = report?.isOwnPolicyExpenseChat ?? false;
    if (isExpenseReport(report) && getParentReport(report)) {
        isOwnPolicyExpenseChat = !!getParentReport(report)?.isOwnPolicyExpenseChat;
    }

    // In case there are no other participants than the current user and it's not user's own policy expense chat, they can't submit expenses from such report
    if (otherParticipants.length === 0 && !isOwnPolicyExpenseChat) {
        return false;
    }

    // Current user must be a manager or owner of this IOU
    if (isIOUReport(report) && currentUserAccountID !== report?.managerID && currentUserAccountID !== report?.ownerAccountID) {
        return false;
    }

    // User can submit expenses in any IOU report, unless paid, but the user can only submit expenses in an expense report
    // which is tied to their workspace chat.
    if (isMoneyRequestReport(report)) {
        const canAddTransactions = canAddTransaction(report);
        return isReportInGroupPolicy(report) ? isOwnPolicyExpenseChat && canAddTransactions : canAddTransactions;
    }

    // In the case of policy expense chat, users can only submit expenses from their own policy expense chat
    return !isPolicyExpenseChat(report) || isOwnPolicyExpenseChat;
}

function isGroupChatAdmin(report: OnyxEntry<Report>, accountID: number) {
    if (!report?.participants) {
        return false;
    }

    const reportParticipants = report.participants ?? {};
    const participant = reportParticipants[accountID];
    return participant?.role === CONST.REPORT.ROLE.ADMIN;
}

/**
 * Helper method to define what expense options we want to show for particular method.
 * There are 4 expense options: Submit, Split, Pay and Track expense:
 * - Submit option should show for:
 *     - DMs
 *     - own policy expense chats
 *     - open and processing expense reports tied to own policy expense chat
 *     - unsettled IOU reports
 * - Pay option should show for:
 *     - DMs
 * - Split options should show for:
 *     - DMs
 *     - chat/policy rooms with more than 1 participant
 *     - groups chats with 2 and more participants
 *     - corporate workspace chats
 * - Track expense option should show for:
 *    - Self DMs
 *    - own policy expense chats
 *    - open and processing expense reports tied to own policy expense chat
 * - Send invoice option should show for:
 *    - invoice rooms if the user is an admin of the sender workspace
 * None of the options should show in chat threads or if there is some special Expensify account
 * as a participant of the report.
 */
function getMoneyRequestOptions(report: OnyxEntry<Report>, policy: OnyxEntry<Policy>, reportParticipants: number[], filterDeprecatedTypes = false): IOUType[] {
    // In any thread or task report, we do not allow any new expenses yet
    if (isChatThread(report) || isTaskReport(report) || isInvoiceReport(report) || isSystemChat(report)) {
        return [];
    }

    if (isInvoiceRoom(report)) {
        if (PolicyUtils.canSendInvoiceFromWorkspace(policy?.id) && isPolicyAdmin(report?.policyID ?? '-1', allPolicies)) {
            return [CONST.IOU.TYPE.INVOICE];
        }
        return [];
    }

    // We don't allow IOU actions if an Expensify account is a participant of the report, unless the policy that the report is on is owned by an Expensify account
    const doParticipantsIncludeExpensifyAccounts = lodashIntersection(reportParticipants, CONST.EXPENSIFY_ACCOUNT_IDS).length > 0;
    const isPolicyOwnedByExpensifyAccounts = report?.policyID ? CONST.EXPENSIFY_ACCOUNT_IDS.includes(getPolicy(report?.policyID ?? '-1')?.ownerAccountID ?? -1) : false;
    if (doParticipantsIncludeExpensifyAccounts && !isPolicyOwnedByExpensifyAccounts) {
        return [];
    }

    const otherParticipants = reportParticipants.filter((accountID) => currentUserPersonalDetails?.accountID !== accountID);
    const hasSingleParticipantInReport = otherParticipants.length === 1;
    let options: IOUType[] = [];

    if (isSelfDM(report)) {
        options = [CONST.IOU.TYPE.TRACK];
    }

    // User created policy rooms and default rooms like #admins or #announce will always have the Split Expense option
    // unless there are no other participants at all (e.g. #admins room for a policy with only 1 admin)
    // DM chats will have the Split Expense option.
    // Your own workspace chats will have the split expense option.
    if (
        (isChatRoom(report) && !isAnnounceRoom(report) && otherParticipants.length > 0) ||
        (isDM(report) && otherParticipants.length > 0) ||
        (isGroupChat(report) && otherParticipants.length > 0) ||
        (isPolicyExpenseChat(report) && report?.isOwnPolicyExpenseChat)
    ) {
        options = [CONST.IOU.TYPE.SPLIT];
    }

    if (canRequestMoney(report, policy, otherParticipants)) {
        options = [...options, CONST.IOU.TYPE.SUBMIT];
        if (!filterDeprecatedTypes) {
            options = [...options, CONST.IOU.TYPE.REQUEST];
        }

        // If the user can request money from the workspace report, they can also track expenses
        if (isPolicyExpenseChat(report) || isExpenseReport(report)) {
            options = [...options, CONST.IOU.TYPE.TRACK];
        }
    }

    // Pay someone option should be visible only in 1:1 DMs
    if (isDM(report) && hasSingleParticipantInReport) {
        options = [...options, CONST.IOU.TYPE.PAY];
        if (!filterDeprecatedTypes) {
            options = [...options, CONST.IOU.TYPE.SEND];
        }
    }

    return options;
}

/**
 * This is a temporary function to help with the smooth transition with the oldDot.
 * This function will be removed once the transition occurs in oldDot to new links.
 */
// eslint-disable-next-line @typescript-eslint/naming-convention
function temporary_getMoneyRequestOptions(
    report: OnyxEntry<Report>,
    policy: OnyxEntry<Policy>,
    reportParticipants: number[],
): Array<Exclude<IOUType, typeof CONST.IOU.TYPE.REQUEST | typeof CONST.IOU.TYPE.SEND | typeof CONST.IOU.TYPE.CREATE>> {
    return getMoneyRequestOptions(report, policy, reportParticipants, true) as Array<
        Exclude<IOUType, typeof CONST.IOU.TYPE.REQUEST | typeof CONST.IOU.TYPE.SEND | typeof CONST.IOU.TYPE.CREATE>
    >;
}

/**
 * Invoice sender, invoice receiver and auto-invited admins cannot leave
 */
function canLeaveInvoiceRoom(report: OnyxEntry<Report>): boolean {
    if (!report || !report?.invoiceReceiver) {
        return false;
    }

    if (report?.statusNum === CONST.REPORT.STATUS_NUM.CLOSED) {
        return false;
    }

    const isSenderPolicyAdmin = getPolicy(report.policyID)?.role === CONST.POLICY.ROLE.ADMIN;

    if (isSenderPolicyAdmin) {
        return false;
    }

    if (report.invoiceReceiver.type === CONST.REPORT.INVOICE_RECEIVER_TYPE.INDIVIDUAL) {
        return report?.invoiceReceiver?.accountID !== currentUserAccountID;
    }

    const isReceiverPolicyAdmin = getPolicy(report.invoiceReceiver.policyID)?.role === CONST.POLICY.ROLE.ADMIN;

    if (isReceiverPolicyAdmin) {
        return false;
    }

    return true;
}

/**
 * Allows a user to leave a policy room according to the following conditions of the visibility or chatType rNVP:
 * `public` - Anyone can leave (because anybody can join)
 * `public_announce` - Only non-policy members can leave (it's auto-shared with policy members)
 * `policy_admins` - Nobody can leave (it's auto-shared with all policy admins)
 * `policy_announce` - Nobody can leave (it's auto-shared with all policy members)
 * `policyExpenseChat` - Nobody can leave (it's auto-shared with all policy members)
 * `policy` - Anyone can leave (though only policy members can join)
 * `domain` - Nobody can leave (it's auto-shared with domain members)
 * `dm` - Nobody can leave (it's auto-shared with users)
 * `private` - Anybody can leave (though you can only be invited to join)
 * `invoice` - Invoice sender, invoice receiver and auto-invited admins cannot leave
 */
function canLeaveRoom(report: OnyxEntry<Report>, isPolicyEmployee: boolean): boolean {
    if (isInvoiceRoom(report)) {
        if (isArchivedRoom(report, getReportNameValuePairs(report?.reportID))) {
            return false;
        }

        const invoiceReport = getReportOrDraftReport(report?.iouReportID ?? '-1');

        if (invoiceReport?.ownerAccountID === currentUserAccountID) {
            return false;
        }

        if (invoiceReport?.managerID === currentUserAccountID) {
            return false;
        }

        const isSenderPolicyAdmin = getPolicy(report?.policyID)?.role === CONST.POLICY.ROLE.ADMIN;

        if (isSenderPolicyAdmin) {
            return false;
        }

        const isReceiverPolicyAdmin =
            report?.invoiceReceiver?.type === CONST.REPORT.INVOICE_RECEIVER_TYPE.BUSINESS ? getPolicy(report?.invoiceReceiver?.policyID)?.role === CONST.POLICY.ROLE.ADMIN : false;

        if (isReceiverPolicyAdmin) {
            return false;
        }

        return true;
    }

    if (!report?.visibility) {
        if (
            report?.chatType === CONST.REPORT.CHAT_TYPE.POLICY_ADMINS ||
            report?.chatType === CONST.REPORT.CHAT_TYPE.POLICY_ANNOUNCE ||
            report?.chatType === CONST.REPORT.CHAT_TYPE.POLICY_EXPENSE_CHAT ||
            report?.chatType === CONST.REPORT.CHAT_TYPE.DOMAIN_ALL ||
            report?.chatType === CONST.REPORT.CHAT_TYPE.SELF_DM ||
            !report?.chatType
        ) {
            // DM chats don't have a chatType
            return false;
        }
    } else if (isPublicAnnounceRoom(report) && isPolicyEmployee) {
        return false;
    }
    return true;
}

function isCurrentUserTheOnlyParticipant(participantAccountIDs?: number[]): boolean {
    return !!(participantAccountIDs?.length === 1 && participantAccountIDs?.at(0) === currentUserAccountID);
}

/**
 * Returns display names for those that can see the whisper.
 * However, it returns "you" if the current user is the only one who can see it besides the person that sent it.
 */
function getWhisperDisplayNames(participantAccountIDs?: number[]): string | undefined {
    const isWhisperOnlyVisibleToCurrentUser = isCurrentUserTheOnlyParticipant(participantAccountIDs);

    // When the current user is the only participant, the display name needs to be "you" because that's the only person reading it
    if (isWhisperOnlyVisibleToCurrentUser) {
        return Localize.translateLocal('common.youAfterPreposition');
    }

    return participantAccountIDs?.map((accountID) => getDisplayNameForParticipant(accountID, !isWhisperOnlyVisibleToCurrentUser)).join(', ');
}

/**
 * Show subscript on workspace chats / threads and expense requests
 */
function shouldReportShowSubscript(report: OnyxEntry<Report>): boolean {
    if (isArchivedRoom(report, getReportNameValuePairs(report?.reportID)) && !isWorkspaceThread(report)) {
        return false;
    }

    if (isPolicyExpenseChat(report) && !isChatThread(report) && !isTaskReport(report) && !report?.isOwnPolicyExpenseChat) {
        return true;
    }

    if (isPolicyExpenseChat(report) && !isThread(report) && !isTaskReport(report)) {
        return true;
    }

    if (isExpenseRequest(report)) {
        return true;
    }

    if (isExpenseReport(report) && isOneTransactionReport(report?.reportID ?? '-1')) {
        return true;
    }

    if (isWorkspaceTaskReport(report)) {
        return true;
    }

    if (isWorkspaceThread(report)) {
        return true;
    }

    if (isInvoiceRoom(report) || isInvoiceReport(report)) {
        return true;
    }

    return false;
}

/**
 * Return true if reports data exists
 */
function isReportDataReady(): boolean {
    const allReports = ReportConnection.getAllReports();
    return !isEmptyObject(allReports) && Object.keys(allReports ?? {}).some((key) => allReports?.[key]?.reportID);
}

/**
 * Return true if reportID from path is valid
 */
function isValidReportIDFromPath(reportIDFromPath: string): boolean {
    return !['', 'null', '0', '-1'].includes(reportIDFromPath);
}

/**
 * Return the errors we have when creating a chat or a workspace room
 */
function getAddWorkspaceRoomOrChatReportErrors(report: OnyxEntry<Report>): Errors | null | undefined {
    // We are either adding a workspace room, or we're creating a chat, it isn't possible for both of these to have errors for the same report at the same time, so
    // simply looking up the first truthy value will get the relevant property if it's set.
    return report?.errorFields?.addWorkspaceRoom ?? report?.errorFields?.createChat;
}

/**
 * Return true if the expense report is marked for deletion.
 */
function isMoneyRequestReportPendingDeletion(reportOrID: OnyxEntry<Report> | string): boolean {
    const report = typeof reportOrID === 'string' ? ReportConnection.getAllReports()?.[`${ONYXKEYS.COLLECTION.REPORT}${reportOrID}`] : reportOrID;
    if (!isMoneyRequestReport(report)) {
        return false;
    }

    const parentReportAction = ReportActionsUtils.getReportAction(report?.parentReportID ?? '-1', report?.parentReportActionID ?? '-1');
    return parentReportAction?.pendingAction === CONST.RED_BRICK_ROAD_PENDING_ACTION.DELETE;
}

function canUserPerformWriteAction(report: OnyxEntry<Report>) {
    const reportErrors = getAddWorkspaceRoomOrChatReportErrors(report);

    // If the expense report is marked for deletion, let us prevent any further write action.
    if (isMoneyRequestReportPendingDeletion(report)) {
        return false;
    }

    const reportNameValuePairs = getReportNameValuePairs(report?.reportID);
    return !isArchivedRoom(report, reportNameValuePairs) && isEmptyObject(reportErrors) && report && isAllowedToComment(report) && !isAnonymousUser && canWriteInReport(report);
}

/**
 * Returns ID of the original report from which the given reportAction is first created.
 */
function getOriginalReportID(reportID: string, reportAction: OnyxInputOrEntry<ReportAction>): string | undefined {
    const reportActions = allReportActions?.[`${ONYXKEYS.COLLECTION.REPORT_ACTIONS}${reportID}`];
    const currentReportAction = reportActions?.[reportAction?.reportActionID ?? '-1'] ?? null;
    const transactionThreadReportID = ReportActionsUtils.getOneTransactionThreadReportID(reportID, reportActions ?? ([] as ReportAction[]));
    if (Object.keys(currentReportAction ?? {}).length === 0) {
        return isThreadFirstChat(reportAction, reportID)
            ? ReportConnection.getAllReports()?.[`${ONYXKEYS.COLLECTION.REPORT}${reportID}`]?.parentReportID
            : transactionThreadReportID ?? reportID;
    }
    return reportID;
}

/**
 * Return the pendingAction and the errors resulting from either
 *
 * - creating a workspace room
 * - starting a chat
 * - paying the expense
 *
 * while being offline
 */
function getReportOfflinePendingActionAndErrors(report: OnyxEntry<Report>): ReportOfflinePendingActionAndErrors {
    // It shouldn't be possible for all of these actions to be pending (or to have errors) for the same report at the same time, so just take the first that exists
    const reportPendingAction = report?.pendingFields?.addWorkspaceRoom ?? report?.pendingFields?.createChat ?? report?.pendingFields?.reimbursed;

    const reportErrors = getAddWorkspaceRoomOrChatReportErrors(report);
    return {reportPendingAction, reportErrors};
}

/**
 * Check if the report can create the expense with type is iouType
 */
function canCreateRequest(report: OnyxEntry<Report>, policy: OnyxEntry<Policy>, iouType: ValueOf<typeof CONST.IOU.TYPE>): boolean {
    const participantAccountIDs = Object.keys(report?.participants ?? {}).map(Number);

    if (!canUserPerformWriteAction(report)) {
        return false;
    }

    const requestOptions = getMoneyRequestOptions(report, policy, participantAccountIDs);
    if (Permissions.canUseCombinedTrackSubmit()) {
        requestOptions.push(CONST.IOU.TYPE.CREATE);
    }

    return requestOptions.includes(iouType);
}

function getWorkspaceChats(policyID: string, accountIDs: number[], allReports: OnyxCollection<Report> = ReportConnection.getAllReports()): Array<OnyxEntry<Report>> {
    return Object.values(allReports ?? {}).filter((report) => isPolicyExpenseChat(report) && (report?.policyID ?? '-1') === policyID && accountIDs.includes(report?.ownerAccountID ?? -1));
}

/**
 * Gets all reports that relate to the policy
 *
 * @param policyID - the workspace ID to get all associated reports
 */
function getAllWorkspaceReports(policyID: string): Array<OnyxEntry<Report>> {
    const allReports = ReportConnection.getAllReports();
    return Object.values(allReports ?? {}).filter((report) => (report?.policyID ?? '-1') === policyID);
}

/**
 * @param policy - the workspace the report is on, null if the user isn't a member of the workspace
 */
function shouldDisableRename(report: OnyxEntry<Report>): boolean {
    if (
        isDefaultRoom(report) ||
        isArchivedRoom(report, getReportNameValuePairs(report?.reportID)) ||
        isPublicRoom(report) ||
        isThread(report) ||
        isMoneyRequest(report) ||
        isMoneyRequestReport(report) ||
        isPolicyExpenseChat(report) ||
        isInvoiceRoom(report) ||
        isInvoiceReport(report) ||
        isSystemChat(report)
    ) {
        return true;
    }

    if (isGroupChat(report)) {
        return false;
    }

    if (isDeprecatedGroupDM(report) || isTaskReport(report)) {
        return true;
    }

    return false;
}

/**
 * @param policy - the workspace the report is on, null if the user isn't a member of the workspace
 */
function canEditWriteCapability(report: OnyxEntry<Report>, policy: OnyxEntry<Policy>): boolean {
    return PolicyUtils.isPolicyAdmin(policy) && !isAdminRoom(report) && !isArchivedRoom(report, getReportNameValuePairs(report?.reportID)) && !isThread(report) && !isInvoiceRoom(report);
}

/**
 * @param policy - the workspace the report is on, null if the user isn't a member of the workspace
 */
function canEditRoomVisibility(report: OnyxEntry<Report>, policy: OnyxEntry<Policy>): boolean {
    return PolicyUtils.isPolicyAdmin(policy) && !isArchivedRoom(report, getReportNameValuePairs(report?.reportID));
}

/**
 * Returns the onyx data needed for the task assignee chat
 */
function getTaskAssigneeChatOnyxData(
    accountID: number,
    assigneeAccountID: number,
    taskReportID: string,
    assigneeChatReportID: string,
    parentReportID: string,
    title: string,
    assigneeChatReport: OnyxEntry<Report>,
): OnyxDataTaskAssigneeChat {
    // Set if we need to add a comment to the assignee chat notifying them that they have been assigned a task
    let optimisticAssigneeAddComment: OptimisticReportAction | undefined;
    // Set if this is a new chat that needs to be created for the assignee
    let optimisticChatCreatedReportAction: OptimisticCreatedReportAction | undefined;
    const currentTime = DateUtils.getDBTime();
    const optimisticData: OnyxUpdate[] = [];
    const successData: OnyxUpdate[] = [];
    const failureData: OnyxUpdate[] = [];

    // You're able to assign a task to someone you haven't chatted with before - so we need to optimistically create the chat and the chat reportActions
    // Only add the assignee chat report to onyx if we haven't already set it optimistically
    if (assigneeChatReport?.isOptimisticReport && assigneeChatReport.pendingFields?.createChat !== CONST.RED_BRICK_ROAD_PENDING_ACTION.ADD) {
        optimisticChatCreatedReportAction = buildOptimisticCreatedReportAction(assigneeChatReportID);
        optimisticData.push(
            {
                onyxMethod: Onyx.METHOD.MERGE,
                key: `${ONYXKEYS.COLLECTION.REPORT}${assigneeChatReportID}`,
                value: {
                    pendingFields: {
                        createChat: CONST.RED_BRICK_ROAD_PENDING_ACTION.ADD,
                    },
                    isHidden: false,
                },
            },
            {
                onyxMethod: Onyx.METHOD.MERGE,
                key: `${ONYXKEYS.COLLECTION.REPORT_ACTIONS}${assigneeChatReportID}`,
                value: {[optimisticChatCreatedReportAction.reportActionID]: optimisticChatCreatedReportAction as Partial<ReportAction>},
            },
        );

        successData.push({
            onyxMethod: Onyx.METHOD.MERGE,
            key: `${ONYXKEYS.COLLECTION.REPORT}${assigneeChatReportID}`,
            value: {
                pendingFields: {
                    createChat: null,
                },
                isOptimisticReport: false,
                // BE will send a different participant. We clear the optimistic one to avoid duplicated entries
                participants: {[assigneeAccountID]: null},
            },
        });

        failureData.push(
            {
                onyxMethod: Onyx.METHOD.SET,
                key: `${ONYXKEYS.COLLECTION.REPORT}${assigneeChatReportID}`,
                value: null,
            },
            {
                onyxMethod: Onyx.METHOD.MERGE,
                key: `${ONYXKEYS.COLLECTION.REPORT_ACTIONS}${assigneeChatReportID}`,
                value: {[optimisticChatCreatedReportAction.reportActionID]: {pendingAction: null}},
            },
            // If we failed, we want to remove the optimistic personal details as it was likely due to an invalid login
            {
                onyxMethod: Onyx.METHOD.MERGE,
                key: ONYXKEYS.PERSONAL_DETAILS_LIST,
                value: {
                    [assigneeAccountID]: null,
                },
            },
        );
    }

    // If you're choosing to share the task in the same DM as the assignee then we don't need to create another reportAction indicating that you've been assigned
    if (assigneeChatReportID !== parentReportID) {
        // eslint-disable-next-line @typescript-eslint/prefer-nullish-coalescing
        const displayname = allPersonalDetails?.[assigneeAccountID]?.displayName || allPersonalDetails?.[assigneeAccountID]?.login || '';
        optimisticAssigneeAddComment = buildOptimisticTaskCommentReportAction(taskReportID, title, assigneeAccountID, `assigned to ${displayname}`, parentReportID);
        const lastAssigneeCommentText = formatReportLastMessageText(ReportActionsUtils.getReportActionText(optimisticAssigneeAddComment.reportAction as ReportAction));
        const optimisticAssigneeReport = {
            lastVisibleActionCreated: currentTime,
            lastMessageText: lastAssigneeCommentText,
            lastActorAccountID: accountID,
            lastReadTime: currentTime,
        };

        optimisticData.push(
            {
                onyxMethod: Onyx.METHOD.MERGE,
                key: `${ONYXKEYS.COLLECTION.REPORT_ACTIONS}${assigneeChatReportID}`,
                value: {[optimisticAssigneeAddComment.reportAction.reportActionID ?? '-1']: optimisticAssigneeAddComment.reportAction as ReportAction},
            },
            {
                onyxMethod: Onyx.METHOD.MERGE,
                key: `${ONYXKEYS.COLLECTION.REPORT}${assigneeChatReportID}`,
                value: optimisticAssigneeReport,
            },
        );
        successData.push({
            onyxMethod: Onyx.METHOD.MERGE,
            key: `${ONYXKEYS.COLLECTION.REPORT_ACTIONS}${assigneeChatReportID}`,
            value: {[optimisticAssigneeAddComment.reportAction.reportActionID ?? '-1']: {isOptimisticAction: null}},
        });
        failureData.push({
            onyxMethod: Onyx.METHOD.MERGE,
            key: `${ONYXKEYS.COLLECTION.REPORT_ACTIONS}${assigneeChatReportID}`,
            value: {[optimisticAssigneeAddComment.reportAction.reportActionID ?? '-1']: {pendingAction: null}},
        });
    }

    return {
        optimisticData,
        successData,
        failureData,
        optimisticAssigneeAddComment,
        optimisticChatCreatedReportAction,
    };
}

/**
 * Return iou report action display message
 */
function getIOUReportActionDisplayMessage(reportAction: OnyxEntry<ReportAction>, transaction?: OnyxEntry<Transaction>): string {
    if (!ReportActionsUtils.isMoneyRequestAction(reportAction)) {
        return '';
    }
    const originalMessage = ReportActionsUtils.getOriginalMessage(reportAction);
    const {IOUReportID, automaticAction} = originalMessage ?? {};
    const iouReport = getReportOrDraftReport(IOUReportID);
    let translationKey: TranslationPaths;
    if (originalMessage?.type === CONST.IOU.REPORT_ACTION_TYPE.PAY) {
        // The `REPORT_ACTION_TYPE.PAY` action type is used for both fulfilling existing requests and sending money. To
        // differentiate between these two scenarios, we check if the `originalMessage` contains the `IOUDetails`
        // property. If it does, it indicates that this is a 'Pay someone' action.
        const {amount, currency} = originalMessage?.IOUDetails ?? originalMessage ?? {};
        const formattedAmount = CurrencyUtils.convertToDisplayString(Math.abs(amount), currency) ?? '';

        switch (originalMessage.paymentType) {
            case CONST.IOU.PAYMENT_TYPE.ELSEWHERE:
                translationKey = hasMissingInvoiceBankAccount(IOUReportID ?? '-1') ? 'iou.payerSettledWithMissingBankAccount' : 'iou.paidElsewhereWithAmount';
                break;
            case CONST.IOU.PAYMENT_TYPE.EXPENSIFY:
            case CONST.IOU.PAYMENT_TYPE.VBBA:
                translationKey = 'iou.paidWithExpensifyWithAmount';
                if (automaticAction) {
                    translationKey = 'iou.automaticallyPaidWithExpensify';
                }
                break;
            default:
                translationKey = 'iou.payerPaidAmount';
                break;
        }
        return Localize.translateLocal(translationKey, {amount: formattedAmount, payer: ''});
    }

    const amount = TransactionUtils.getAmount(transaction, !isEmptyObject(iouReport) && isExpenseReport(iouReport)) ?? 0;
    const formattedAmount = CurrencyUtils.convertToDisplayString(amount, TransactionUtils.getCurrency(transaction)) ?? '';
    const isRequestSettled = isSettled(IOUReportID);
    const isApproved = isReportApproved(iouReport);
    if (isRequestSettled) {
        return Localize.translateLocal('iou.payerSettled', {
            amount: formattedAmount,
        });
    }
    if (isApproved) {
        return Localize.translateLocal('iou.approvedAmount', {
            amount: formattedAmount,
        });
    }
    if (ReportActionsUtils.isSplitBillAction(reportAction)) {
        translationKey = 'iou.didSplitAmount';
    } else if (ReportActionsUtils.isTrackExpenseAction(reportAction)) {
        translationKey = 'iou.trackedAmount';
    } else {
        translationKey = 'iou.submittedAmount';
    }
    return Localize.translateLocal(translationKey, {
        formattedAmount,
        comment: TransactionUtils.getMerchantOrDescription(transaction),
    });
}

/**
 * Checks if a report is a group chat.
 *
 * A report is a group chat if it meets the following conditions:
 * - Not a chat thread.
 * - Not a task report.
 * - Not an expense / IOU report.
 * - Not an archived room.
 * - Not a public / admin / announce chat room (chat type doesn't match any of the specified types).
 * - More than 2 participants.
 *
 */
function isDeprecatedGroupDM(report: OnyxEntry<Report>): boolean {
    return !!(
        report &&
        !isChatThread(report) &&
        !isTaskReport(report) &&
        !isInvoiceReport(report) &&
        !isMoneyRequestReport(report) &&
        !isArchivedRoom(report, getReportNameValuePairs(report?.reportID)) &&
        !Object.values(CONST.REPORT.CHAT_TYPE).some((chatType) => chatType === getChatType(report)) &&
        Object.keys(report.participants ?? {})
            .map(Number)
            .filter((accountID) => accountID !== currentUserAccountID).length > 1
    );
}

/**
 * A "root" group chat is the top level group chat and does not refer to any threads off of a Group Chat
 */
function isRootGroupChat(report: OnyxEntry<Report>): boolean {
    return !isChatThread(report) && (isGroupChat(report) || isDeprecatedGroupDM(report));
}

/**
 * Assume any report without a reportID is unusable.
 */
function isValidReport(report?: OnyxEntry<Report>): boolean {
    return !!report?.reportID;
}

/**
 * Check to see if we are a participant of this report.
 */
function isReportParticipant(accountID: number, report: OnyxEntry<Report>): boolean {
    if (!accountID) {
        return false;
    }

    const possibleAccountIDs = Object.keys(report?.participants ?? {}).map(Number);
    if (report?.ownerAccountID) {
        possibleAccountIDs.push(report?.ownerAccountID);
    }
    if (report?.managerID) {
        possibleAccountIDs.push(report?.managerID);
    }
    return possibleAccountIDs.includes(accountID);
}

/**
 * Check to see if the current user has access to view the report.
 */
function canCurrentUserOpenReport(report: OnyxEntry<Report>): boolean {
    return (isReportParticipant(currentUserAccountID ?? 0, report) || isPublicRoom(report)) && canAccessReport(report, allPolicies, allBetas);
}

function shouldUseFullTitleToDisplay(report: OnyxEntry<Report>): boolean {
    return (
        isMoneyRequestReport(report) || isPolicyExpenseChat(report) || isChatRoom(report) || isChatThread(report) || isTaskReport(report) || isGroupChat(report) || isInvoiceReport(report)
    );
}

function getRoom(type: ValueOf<typeof CONST.REPORT.CHAT_TYPE>, policyID: string): OnyxEntry<Report> {
    const room = Object.values(ReportConnection.getAllReports() ?? {}).find((report) => report?.policyID === policyID && report?.chatType === type && !isThread(report));
    return room;
}

/**
 *  We only want policy members who are members of the report to be able to modify the report description, but not in thread chat.
 */
function canEditReportDescription(report: OnyxEntry<Report>, policy: OnyxEntry<Policy>): boolean {
    return (
        !isMoneyRequestReport(report) &&
        !isArchivedRoom(report, getReportNameValuePairs(report?.reportID)) &&
        isChatRoom(report) &&
        !isChatThread(report) &&
        !isEmpty(policy) &&
        hasParticipantInArray(report, [currentUserAccountID ?? 0]) &&
        !isAuditor(report)
    );
}

function canEditPolicyDescription(policy: OnyxEntry<Policy>): boolean {
    return PolicyUtils.isPolicyAdmin(policy);
}

function getReportActionWithSmartscanError(reportActions: ReportAction[]): ReportAction | undefined {
    return reportActions.find((action) => {
        const isReportPreview = ReportActionsUtils.isReportPreviewAction(action);
        const isSplitReportAction = ReportActionsUtils.isSplitBillAction(action);
        if (!isSplitReportAction && !isReportPreview) {
            return false;
        }
        const IOUReportID = ReportActionsUtils.getIOUReportIDFromReportActionPreview(action);
        const isReportPreviewError = isReportPreview && shouldShowRBRForMissingSmartscanFields(IOUReportID) && !isSettled(IOUReportID);
        if (isReportPreviewError) {
            return true;
        }

        const transactionID = ReportActionsUtils.isMoneyRequestAction(action) ? ReportActionsUtils.getOriginalMessage(action)?.IOUTransactionID ?? '-1' : '-1';
        const transaction = allTransactions?.[`${ONYXKEYS.COLLECTION.TRANSACTION}${transactionID}`] ?? {};
        const isSplitBillError = isSplitReportAction && TransactionUtils.hasMissingSmartscanFields(transaction as Transaction);

        return isSplitBillError;
    });
}

/**
 * Checks if report action has error when smart scanning
 */
function hasSmartscanError(reportActions: ReportAction[]): boolean {
    return !!getReportActionWithSmartscanError(reportActions);
}

function shouldAutoFocusOnKeyPress(event: KeyboardEvent): boolean {
    if (event.key.length > 1) {
        return false;
    }

    // If a key is pressed in combination with Meta, Control or Alt do not focus
    if (event.ctrlKey || event.metaKey) {
        return false;
    }

    if (event.code === 'Space') {
        return false;
    }

    return true;
}

/**
 * Navigates to the appropriate screen based on the presence of a private note for the current user.
 */
function navigateToPrivateNotes(report: OnyxEntry<Report>, session: OnyxEntry<Session>, backTo?: string) {
    if (isEmpty(report) || isEmpty(session) || !session.accountID) {
        return;
    }
    const currentUserPrivateNote = report.privateNotes?.[session.accountID]?.note ?? '';
    if (isEmpty(currentUserPrivateNote)) {
        Navigation.navigate(ROUTES.PRIVATE_NOTES_EDIT.getRoute(report.reportID, session.accountID, backTo));
        return;
    }
    Navigation.navigate(ROUTES.PRIVATE_NOTES_LIST.getRoute(report.reportID, backTo));
}

/**
 * Get all held transactions of a iouReport
 */
function getAllHeldTransactions(iouReportID?: string): Transaction[] {
    const transactions = reportsTransactions[iouReportID ?? ''] ?? [];
    return transactions.filter((transaction) => TransactionUtils.isOnHold(transaction));
}

/**
 * Check if Report has any held expenses
 */
function hasHeldExpenses(iouReportID?: string): boolean {
    const transactions = reportsTransactions[iouReportID ?? ''] ?? [];
    return transactions.some((transaction) => TransactionUtils.isOnHold(transaction));
}

/**
 * Check if all expenses in the Report are on hold
 */
function hasOnlyHeldExpenses(iouReportID: string): boolean {
    const reportTransactions = reportsTransactions[iouReportID ?? ''] ?? [];
    return reportTransactions.length > 0 && !reportTransactions.some((transaction) => !TransactionUtils.isOnHold(transaction));
}

/**
 * Checks if thread replies should be displayed
 */
function shouldDisplayThreadReplies(reportAction: OnyxInputOrEntry<ReportAction>, reportID: string): boolean {
    const hasReplies = (reportAction?.childVisibleActionCount ?? 0) > 0;
    return hasReplies && !!reportAction?.childCommenterCount && !isThreadFirstChat(reportAction, reportID);
}

/**
 * Check if money report has any transactions updated optimistically
 */
function hasUpdatedTotal(report: OnyxInputOrEntry<Report>, policy: OnyxInputOrEntry<Policy>): boolean {
    if (!report) {
        return true;
    }

    const allReportTransactions = reportsTransactions[report.reportID] ?? [];

    const hasPendingTransaction = allReportTransactions.some((transaction) => !!transaction.pendingAction);
    const hasTransactionWithDifferentCurrency = allReportTransactions.some((transaction) => transaction.currency !== report.currency);
    const hasDifferentWorkspaceCurrency = report.pendingFields?.createChat && isExpenseReport(report) && report.currency !== policy?.outputCurrency;
    const hasOptimisticHeldExpense = hasHeldExpenses(report.reportID) && report?.unheldTotal === undefined;

    return !(hasPendingTransaction && (hasTransactionWithDifferentCurrency || hasDifferentWorkspaceCurrency)) && !hasOptimisticHeldExpense;
}

/**
 * Return held and full amount formatted with used currency
 */
function getNonHeldAndFullAmount(iouReport: OnyxEntry<Report>, policy: OnyxEntry<Policy>): NonHeldAndFullAmount {
    const reportTransactions = reportsTransactions[iouReport?.reportID ?? ''] ?? [];
    const hasPendingTransaction = reportTransactions.some((transaction) => !!transaction.pendingAction);

    // if the report is an expense report, the total amount should be negated
    const coefficient = isExpenseReport(iouReport) ? -1 : 1;

    if (hasUpdatedTotal(iouReport, policy) && hasPendingTransaction) {
        const unheldTotal = reportTransactions.reduce((currentVal, transaction) => currentVal + (!TransactionUtils.isOnHold(transaction) ? transaction.amount : 0), 0);

        return {
            nonHeldAmount: CurrencyUtils.convertToDisplayString(unheldTotal * coefficient, iouReport?.currency),
            fullAmount: CurrencyUtils.convertToDisplayString((iouReport?.total ?? 0) * coefficient, iouReport?.currency),
            hasValidNonHeldAmount: unheldTotal * coefficient >= 0,
        };
    }

    return {
        nonHeldAmount: CurrencyUtils.convertToDisplayString((iouReport?.unheldTotal ?? 0) * coefficient, iouReport?.currency),
        fullAmount: CurrencyUtils.convertToDisplayString((iouReport?.total ?? 0) * coefficient, iouReport?.currency),
        hasValidNonHeldAmount: (iouReport?.unheldTotal ?? 0) * coefficient >= 0,
    };
}

/**
 * Disable reply in thread action if:
 *
 * - The action is listed in the thread-disabled list
 * - The action is a split expense action
 * - The action is deleted and is not threaded
 * - The report is archived and the action is not threaded
 * - The action is a whisper action and it's neither a report preview nor IOU action
 * - The action is the thread's first chat
 */
function shouldDisableThread(reportAction: OnyxInputOrEntry<ReportAction>, reportID: string): boolean {
    const isSplitBillAction = ReportActionsUtils.isSplitBillAction(reportAction);
    const isDeletedAction = ReportActionsUtils.isDeletedAction(reportAction);
    const isReportPreviewAction = ReportActionsUtils.isReportPreviewAction(reportAction);
    const isIOUAction = ReportActionsUtils.isMoneyRequestAction(reportAction);
    const isWhisperAction = ReportActionsUtils.isWhisperAction(reportAction) || ReportActionsUtils.isActionableTrackExpense(reportAction);
    const isArchivedReport = isArchivedRoom(getReportOrDraftReport(reportID), getReportNameValuePairs(reportID));
    const isActionDisabled = CONST.REPORT.ACTIONS.THREAD_DISABLED.some((action: string) => action === reportAction?.actionName);

    return (
        isActionDisabled ||
        isSplitBillAction ||
        (isDeletedAction && !reportAction?.childVisibleActionCount) ||
        (isArchivedReport && !reportAction?.childVisibleActionCount) ||
        (isWhisperAction && !isReportPreviewAction && !isIOUAction) ||
        isThreadFirstChat(reportAction, reportID)
    );
}

function getAllAncestorReportActions(report: Report | null | undefined, currentUpdatedReport?: OnyxEntry<Report>): Ancestor[] {
    if (!report) {
        return [];
    }
    const allAncestors: Ancestor[] = [];
    let parentReportID = report.parentReportID;
    let parentReportActionID = report.parentReportActionID;

    while (parentReportID) {
        const parentReport = currentUpdatedReport && currentUpdatedReport.reportID === parentReportID ? currentUpdatedReport : getReportOrDraftReport(parentReportID);
        const parentReportAction = ReportActionsUtils.getReportAction(parentReportID, parentReportActionID ?? '-1');

        if (
            !parentReport ||
            !parentReportAction ||
            (ReportActionsUtils.isTransactionThread(parentReportAction) && !ReportActionsUtils.isSentMoneyReportAction(parentReportAction)) ||
            ReportActionsUtils.isReportPreviewAction(parentReportAction)
        ) {
            break;
        }

        const isParentReportActionUnread = ReportActionsUtils.isCurrentActionUnread(parentReport, parentReportAction);
        allAncestors.push({
            report: parentReport,
            reportAction: parentReportAction,
            shouldDisplayNewMarker: isParentReportActionUnread,
        });

        parentReportID = parentReport?.parentReportID;
        parentReportActionID = parentReport?.parentReportActionID;
    }

    return allAncestors.reverse();
}

function getAllAncestorReportActionIDs(report: Report | null | undefined, includeTransactionThread = false): AncestorIDs {
    if (!report) {
        return {
            reportIDs: [],
            reportActionsIDs: [],
        };
    }

    const allAncestorIDs: AncestorIDs = {
        reportIDs: [],
        reportActionsIDs: [],
    };
    let parentReportID = report.parentReportID;
    let parentReportActionID = report.parentReportActionID;

    while (parentReportID) {
        const parentReport = getReportOrDraftReport(parentReportID);
        const parentReportAction = ReportActionsUtils.getReportAction(parentReportID, parentReportActionID ?? '-1');

        if (
            !parentReportAction ||
            (!includeTransactionThread &&
                ((ReportActionsUtils.isTransactionThread(parentReportAction) && !ReportActionsUtils.isSentMoneyReportAction(parentReportAction)) ||
                    ReportActionsUtils.isReportPreviewAction(parentReportAction)))
        ) {
            break;
        }

        allAncestorIDs.reportIDs.push(parentReportID ?? '-1');
        allAncestorIDs.reportActionsIDs.push(parentReportActionID ?? '-1');

        if (!parentReport) {
            break;
        }

        parentReportID = parentReport?.parentReportID;
        parentReportActionID = parentReport?.parentReportActionID;
    }

    return allAncestorIDs;
}

/**
 * Get optimistic data of parent report action
 * @param reportID The reportID of the report that is updated
 * @param lastVisibleActionCreated Last visible action created of the child report
 * @param type The type of action in the child report
 */
function getOptimisticDataForParentReportAction(reportID: string, lastVisibleActionCreated: string, type: string): Array<OnyxUpdate | null> {
    const report = getReportOrDraftReport(reportID);

    if (!report || isEmptyObject(report)) {
        return [];
    }

    const ancestors = getAllAncestorReportActionIDs(report, true);
    const totalAncestor = ancestors.reportIDs.length;

    return Array.from(Array(totalAncestor), (_, index) => {
        const ancestorReport = getReportOrDraftReport(ancestors.reportIDs.at(index));

        if (!ancestorReport || isEmptyObject(ancestorReport)) {
            return null;
        }

        const ancestorReportAction = ReportActionsUtils.getReportAction(ancestorReport.reportID, ancestors.reportActionsIDs.at(index) ?? '');

        if (!ancestorReportAction || isEmptyObject(ancestorReportAction)) {
            return null;
        }

        return {
            onyxMethod: Onyx.METHOD.MERGE,
            key: `${ONYXKEYS.COLLECTION.REPORT_ACTIONS}${ancestorReport.reportID}`,
            value: {
                [ancestorReportAction?.reportActionID ?? '-1']: updateOptimisticParentReportAction(ancestorReportAction, lastVisibleActionCreated, type),
            },
        };
    });
}

<<<<<<< HEAD
function getQuickActionDetails(
    quickActionReport: Report,
    personalDetails: PersonalDetailsList | undefined,
    policyChatForActivePolicy: Report | undefined,
    reportNameValuePairs: ReportNameValuePairs,
): {quickActionAvatars: Icon[]; hideQABSubtitle: boolean} {
    const isValidQuickActionReport = !(isEmptyObject(quickActionReport) || isArchivedRoom(quickActionReport, reportNameValuePairs));
    let hideQABSubtitle = false;
    let quickActionAvatars: Icon[] = [];
    if (isValidQuickActionReport) {
        const avatars = getIcons(quickActionReport, personalDetails);
        quickActionAvatars = avatars.length <= 1 || isPolicyExpenseChat(quickActionReport) ? avatars : avatars.filter((avatar) => avatar.id !== currentUserAccountID);
    } else {
        hideQABSubtitle = true;
    }
    if (!isEmptyObject(policyChatForActivePolicy)) {
        quickActionAvatars = getIcons(policyChatForActivePolicy, personalDetails);
    }
    return {
        quickActionAvatars,
        hideQABSubtitle,
    };
}

function canBeAutoReimbursed(report: OnyxInputOrEntry<Report>, policy: OnyxInputOrEntry<Policy> | SearchPolicy): boolean {
=======
function canBeAutoReimbursed(report: OnyxInputOrEntry<Report>, policy: OnyxInputOrEntry<Policy>): boolean {
>>>>>>> 99da1ac8
    if (isEmptyObject(policy)) {
        return false;
    }
    type CurrencyType = TupleToUnion<typeof CONST.DIRECT_REIMBURSEMENT_CURRENCIES>;
    const reimbursableTotal = getMoneyRequestSpendBreakdown(report).totalDisplaySpend;
    const autoReimbursementLimit = policy?.autoReimbursement?.limit ?? policy?.autoReimbursementLimit ?? 0;
    const isAutoReimbursable =
        isReportInGroupPolicy(report) &&
        policy.reimbursementChoice === CONST.POLICY.REIMBURSEMENT_CHOICES.REIMBURSEMENT_YES &&
        autoReimbursementLimit >= reimbursableTotal &&
        reimbursableTotal > 0 &&
        CONST.DIRECT_REIMBURSEMENT_CURRENCIES.includes(report?.currency as CurrencyType);
    return isAutoReimbursable;
}

/** Check if the current user is an owner of the report */
function isReportOwner(report: OnyxInputOrEntry<Report>): boolean {
    return report?.ownerAccountID === currentUserPersonalDetails?.accountID;
}

function isAllowedToApproveExpenseReport(report: OnyxEntry<Report>, approverAccountID?: number): boolean {
    const policy = getPolicy(report?.policyID);
    const isOwner = (approverAccountID ?? currentUserAccountID) === report?.ownerAccountID;
    return !(policy?.preventSelfApproval && isOwner);
}

function isAllowedToSubmitDraftExpenseReport(report: OnyxEntry<Report>): boolean {
    const policy = getPolicy(report?.policyID);
    const submitToAccountID = PolicyUtils.getSubmitToAccountID(policy, report);

    return isAllowedToApproveExpenseReport(report, submitToAccountID);
}

/**
 * What missing payment method does this report action indicate, if any?
 */
function getIndicatedMissingPaymentMethod(userWallet: OnyxEntry<UserWallet>, reportId: string, reportAction: ReportAction): MissingPaymentMethod | undefined {
    const isSubmitterOfUnsettledReport = isCurrentUserSubmitter(reportId) && !isSettled(reportId);
    if (!isSubmitterOfUnsettledReport || !ReportActionsUtils.isReimbursementQueuedAction(reportAction)) {
        return undefined;
    }
    const paymentType = ReportActionsUtils.getOriginalMessage(reportAction)?.paymentType;
    if (paymentType === CONST.IOU.PAYMENT_TYPE.EXPENSIFY) {
        return isEmpty(userWallet) || userWallet.tierName === CONST.WALLET.TIER_NAME.SILVER ? 'wallet' : undefined;
    }

    return !store.hasCreditBankAccount() ? 'bankAccount' : undefined;
}

/**
 * Checks if report chat contains missing payment method
 */
function hasMissingPaymentMethod(userWallet: OnyxEntry<UserWallet>, iouReportID: string): boolean {
    const reportActions = allReportActions?.[`${ONYXKEYS.COLLECTION.REPORT_ACTIONS}${iouReportID}`] ?? {};
    return Object.values(reportActions)
        .filter(Boolean)
        .some((action) => getIndicatedMissingPaymentMethod(userWallet, iouReportID, action) !== undefined);
}

/**
 * Used from expense actions to decide if we need to build an optimistic expense report.
 * Create a new report if:
 * - we don't have an iouReport set in the chatReport
 * - we have one, but it's waiting on the payee adding a bank account
 * - we have one, but we can't add more transactions to it due to: report is approved or settled, or report is processing and policy isn't on Instant submit reporting frequency
 */
function shouldCreateNewMoneyRequestReport(existingIOUReport: OnyxInputOrEntry<Report> | undefined, chatReport: OnyxInputOrEntry<Report>): boolean {
    return !existingIOUReport || hasIOUWaitingOnCurrentUserBankAccount(chatReport) || !canAddTransaction(existingIOUReport);
}

function getTripTransactions(tripRoomReportID: string | undefined, reportFieldToCompare: 'parentReportID' | 'reportID' = 'parentReportID'): Transaction[] {
    const tripTransactionReportIDs = Object.values(ReportConnection.getAllReports() ?? {})
        .filter((report) => report && report?.[reportFieldToCompare] === tripRoomReportID)
        .map((report) => report?.reportID);
    return tripTransactionReportIDs.flatMap((reportID) => reportsTransactions[reportID ?? ''] ?? []);
}

function getTripIDFromTransactionParentReport(transactionParentReport: OnyxEntry<Report> | undefined | null): string | undefined {
    return getReportOrDraftReport(transactionParentReport?.parentReportID)?.tripData?.tripID;
}

/**
 * Checks if report contains actions with errors
 */
function hasActionsWithErrors(reportID: string): boolean {
    const reportActions = allReportActions?.[`${ONYXKEYS.COLLECTION.REPORT_ACTIONS}${reportID}`] ?? {};
    return Object.values(reportActions)
        .filter(Boolean)
        .some((action) => !isEmptyObject(action.errors));
}

function isNonAdminOrOwnerOfPolicyExpenseChat(report: OnyxInputOrEntry<Report>, policy: OnyxInputOrEntry<Policy>): boolean {
    return isPolicyExpenseChat(report) && !(PolicyUtils.isPolicyAdmin(policy) || PolicyUtils.isPolicyOwner(policy, currentUserAccountID ?? -1) || isReportOwner(report));
}

function isAdminOwnerApproverOrReportOwner(report: OnyxEntry<Report>, policy: OnyxEntry<Policy>): boolean {
    const isApprover = isMoneyRequestReport(report) && report?.managerID !== null && currentUserPersonalDetails?.accountID === report?.managerID;

    return PolicyUtils.isPolicyAdmin(policy) || PolicyUtils.isPolicyOwner(policy, currentUserAccountID ?? -1) || isReportOwner(report) || isApprover;
}

/**
 * Whether the user can join a report
 */
function canJoinChat(report: OnyxEntry<Report>, parentReportAction: OnyxInputOrEntry<ReportAction>, policy: OnyxInputOrEntry<Policy>): boolean {
    // We disabled thread functions for whisper action
    // So we should not show join option for existing thread on whisper message that has already been left, or manually leave it
    if (ReportActionsUtils.isWhisperAction(parentReportAction)) {
        return false;
    }

    // If the notification preference of the chat is not hidden that means we have already joined the chat
    if (getReportNotificationPreference(report) !== CONST.REPORT.NOTIFICATION_PREFERENCE.HIDDEN) {
        return false;
    }

    const isExpenseChat = isMoneyRequestReport(report) || isMoneyRequest(report) || isInvoiceReport(report) || isTrackExpenseReport(report);
    // Anyone viewing these chat types is already a participant and therefore cannot join
    if (isRootGroupChat(report) || isSelfDM(report) || isInvoiceRoom(report) || isSystemChat(report) || isExpenseChat) {
        return false;
    }

    // The user who is a member of the workspace has already joined the public announce room.
    if (isPublicAnnounceRoom(report) && !isEmptyObject(policy)) {
        return false;
    }

    return isChatThread(report) || isUserCreatedPolicyRoom(report) || isNonAdminOrOwnerOfPolicyExpenseChat(report, policy);
}

/**
 * Whether the user can leave a report
 */
function canLeaveChat(report: OnyxEntry<Report>, policy: OnyxEntry<Policy>): boolean {
    if (isRootGroupChat(report)) {
        return true;
    }

    if (isPolicyExpenseChat(report) && !report?.isOwnPolicyExpenseChat && !PolicyUtils.isPolicyAdmin(policy)) {
        return true;
    }

    if (isPublicRoom(report) && SessionUtils.isAnonymousUser()) {
        return false;
    }

    if (getReportNotificationPreference(report) === CONST.REPORT.NOTIFICATION_PREFERENCE.HIDDEN) {
        return false;
    }

    // Anyone viewing these chat types is already a participant and therefore cannot leave
    if (isSelfDM(report)) {
        return false;
    }

    // The user who is a member of the workspace cannot leave the public announce room.
    if (isPublicAnnounceRoom(report) && !isEmptyObject(policy)) {
        return false;
    }

    if (isInvoiceRoom(report)) {
        return canLeaveInvoiceRoom(report);
    }

    return (isChatThread(report) && !!getReportNotificationPreference(report)) || isUserCreatedPolicyRoom(report) || isNonAdminOrOwnerOfPolicyExpenseChat(report, policy);
}

function getReportActionActorAccountID(
    reportAction: OnyxInputOrEntry<ReportAction>,
    iouReport: OnyxInputOrEntry<Report> | undefined,
    report: OnyxInputOrEntry<Report> | undefined,
): number | undefined {
    switch (reportAction?.actionName) {
        case CONST.REPORT.ACTIONS.TYPE.REPORT_PREVIEW: {
            const ownerAccountID = iouReport?.ownerAccountID ?? reportAction?.childOwnerAccountID;
            const actorAccountID = iouReport?.managerID ?? reportAction?.childManagerAccountID;
            return isPolicyExpenseChat(report) ? ownerAccountID : actorAccountID;
        }

        case CONST.REPORT.ACTIONS.TYPE.SUBMITTED:
            return reportAction?.adminAccountID ?? reportAction?.actorAccountID;

        default:
            return reportAction?.actorAccountID;
    }
}
function createDraftWorkspaceAndNavigateToConfirmationScreen(transactionID: string, actionName: IOUAction): void {
    const isCategorizing = actionName === CONST.IOU.ACTION.CATEGORIZE;
    const {expenseChatReportID, policyID, policyName} = PolicyActions.createDraftWorkspace();
    IOU.setMoneyRequestParticipants(transactionID, [
        {
            selected: true,
            accountID: 0,
            isPolicyExpenseChat: true,
            reportID: expenseChatReportID,
            policyID,
            searchText: policyName,
        },
    ]);
    if (isCategorizing) {
        Navigation.navigate(ROUTES.MONEY_REQUEST_STEP_CATEGORY.getRoute(actionName, CONST.IOU.TYPE.SUBMIT, transactionID, expenseChatReportID));
    } else {
        Navigation.navigate(ROUTES.MONEY_REQUEST_STEP_CONFIRMATION.getRoute(actionName, CONST.IOU.TYPE.SUBMIT, transactionID, expenseChatReportID, true));
    }
}

function createDraftTransactionAndNavigateToParticipantSelector(transactionID: string, reportID: string, actionName: IOUAction, reportActionID: string): void {
    const transaction = allTransactions?.[`${ONYXKEYS.COLLECTION.TRANSACTION}${transactionID}`] ?? ({} as Transaction);
    const reportActions = allReportActions?.[`${ONYXKEYS.COLLECTION.REPORT_ACTIONS}${reportID}`] ?? ([] as ReportAction[]);

    if (!transaction || !reportActions) {
        return;
    }

    const linkedTrackedExpenseReportAction = Object.values(reportActions)
        .filter(Boolean)
        .find((action) => ReportActionsUtils.isMoneyRequestAction(action) && ReportActionsUtils.getOriginalMessage(action)?.IOUTransactionID === transactionID);

    const {created, amount, currency, merchant, mccGroup} = getTransactionDetails(transaction) ?? {};
    const comment = getTransactionCommentObject(transaction);

    IOU.createDraftTransaction({
        ...transaction,
        actionableWhisperReportActionID: reportActionID,
        linkedTrackedExpenseReportAction,
        linkedTrackedExpenseReportID: reportID,
        created,
        modifiedCreated: undefined,
        modifiedAmount: undefined,
        modifiedCurrency: undefined,
        amount,
        currency,
        comment,
        merchant,
        modifiedMerchant: '',
        mccGroup,
    } as Transaction);

    const filteredPolicies = Object.values(allPolicies ?? {}).filter(
        (policy) => policy && policy.type !== CONST.POLICY.TYPE.PERSONAL && policy.pendingAction !== CONST.RED_BRICK_ROAD_PENDING_ACTION.DELETE,
    );

    if (actionName === CONST.IOU.ACTION.SUBMIT || (allPolicies && filteredPolicies.length > 0)) {
        Navigation.navigate(ROUTES.MONEY_REQUEST_STEP_PARTICIPANTS.getRoute(CONST.IOU.TYPE.SUBMIT, transactionID, reportID, undefined, actionName));
        return;
    }

    return createDraftWorkspaceAndNavigateToConfirmationScreen(transactionID, actionName);
}

/**
 * @returns the object to update `report.hasOutstandingChildRequest`
 */
function getOutstandingChildRequest(iouReport: OnyxInputOrEntry<Report>): OutstandingChildRequest {
    if (!iouReport || isEmptyObject(iouReport)) {
        return {};
    }

    if (!isExpenseReport(iouReport)) {
        const {reimbursableSpend} = getMoneyRequestSpendBreakdown(iouReport);
        return {
            hasOutstandingChildRequest: iouReport.managerID === currentUserAccountID && reimbursableSpend !== 0,
        };
    }

    const policy = getPolicy(iouReport.policyID);
    const shouldBeManuallySubmitted = PolicyUtils.isPaidGroupPolicy(policy) && !policy?.harvesting?.enabled;
    if (shouldBeManuallySubmitted) {
        return {
            hasOutstandingChildRequest: true,
        };
    }

    // We don't need to update hasOutstandingChildRequest in this case
    return {};
}

function canReportBeMentionedWithinPolicy(report: OnyxEntry<Report>, policyID: string): boolean {
    if (report?.policyID !== policyID) {
        return false;
    }

    return isChatRoom(report) && !isInvoiceRoom(report) && !isThread(report);
}

function shouldShowMerchantColumn(transactions: Transaction[]) {
    const allReports = ReportConnection.getAllReports();
    return transactions.some((transaction) => isExpenseReport(allReports?.[transaction.reportID] ?? null));
}

/**
 * Whether a given report is used for onboarding tasks. In the past, it could be either the Concierge chat or the system
 * DM, and we saved the report ID in the user's `onboarding` NVP. As a fallback for users who don't have the NVP, we now
 * only use the Concierge chat.
 */
function isChatUsedForOnboarding(optionOrReport: OnyxEntry<Report> | OptionData): boolean {
    // onboarding can be an array or an empty object for old accounts and accounts created from olddot
    if (onboarding && !Array.isArray(onboarding) && !isEmptyObject(onboarding) && onboarding.chatReportID) {
        return onboarding.chatReportID === optionOrReport?.reportID;
    }

    return (optionOrReport as OptionData)?.isConciergeChat ?? isConciergeChatReport(optionOrReport);
}

/**
 * Get the report used for the user's onboarding process. For most users it is the Concierge chat, however in the past
 * we also used the system DM for A/B tests.
 */
function getChatUsedForOnboarding(): OnyxEntry<Report> {
    return Object.values(ReportConnection.getAllReports() ?? {}).find(isChatUsedForOnboarding);
}

/**
 * Checks if given field has any violations and returns name of the first encountered one
 */
function getFieldViolation(violations: OnyxEntry<ReportViolations>, reportField: PolicyReportField): ReportViolationName | undefined {
    if (!violations || !reportField) {
        return undefined;
    }

    return Object.values(CONST.REPORT_VIOLATIONS).find((violation) => !!violations[violation] && violations[violation][reportField.fieldID]);
}

/**
 * Returns translation for given field violation
 */
function getFieldViolationTranslation(reportField: PolicyReportField, violation?: ReportViolationName): string {
    if (!violation) {
        return '';
    }

    switch (violation) {
        case 'fieldRequired':
            return Localize.translateLocal('reportViolations.fieldRequired', {fieldName: reportField.name});
        default:
            return '';
    }
}

/**
 * Returns all violations for report
 */
function getReportViolations(reportID: string): ReportViolations | undefined {
    if (!allReportsViolations) {
        return undefined;
    }

    return allReportsViolations[`${ONYXKEYS.COLLECTION.REPORT_VIOLATIONS}${reportID}`];
}

function findPolicyExpenseChatByPolicyID(policyID: string): OnyxEntry<Report> {
    return Object.values(ReportConnection.getAllReports() ?? {}).find((report) => isPolicyExpenseChat(report) && report?.policyID === policyID);
}

/**
 * A function to get the report last message. This is usually used to restore the report message preview in LHN after report actions change.
 * @param reportID
 * @param actionsToMerge
 * @returns containing the calculated message preview data of the report
 */
function getReportLastMessage(reportID: string, actionsToMerge?: ReportActions) {
    let result: Partial<Report> = {
        lastMessageTranslationKey: '',
        lastMessageText: '',
        lastVisibleActionCreated: '',
    };

    const {lastMessageText = '', lastMessageTranslationKey = ''} = getLastVisibleMessage(reportID, actionsToMerge);

    if (lastMessageText || lastMessageTranslationKey) {
        const lastVisibleAction = ReportActionsUtils.getLastVisibleAction(reportID, actionsToMerge);
        const lastVisibleActionCreated = lastVisibleAction?.created;
        const lastActorAccountID = lastVisibleAction?.actorAccountID;
        result = {
            lastMessageTranslationKey,
            lastMessageText,
            lastVisibleActionCreated,
            lastActorAccountID,
        };
    }

    return result;
}

function getSourceIDFromReportAction(reportAction: OnyxEntry<ReportAction>): string {
    const message = Array.isArray(reportAction?.message) ? reportAction?.message?.at(-1) ?? null : reportAction?.message ?? null;
    const html = message?.html ?? '';
    const {sourceURL} = getAttachmentDetails(html);
    const sourceID = (sourceURL?.match(CONST.REGEX.ATTACHMENT_ID) ?? [])[1];
    return sourceID;
}

function getIntegrationIcon(connectionName?: ConnectionName) {
    if (connectionName === CONST.POLICY.CONNECTIONS.NAME.XERO) {
        return XeroSquare;
    }
    if (connectionName === CONST.POLICY.CONNECTIONS.NAME.QBO) {
        return QBOSquare;
    }
    if (connectionName === CONST.POLICY.CONNECTIONS.NAME.NETSUITE) {
        return NetSuiteSquare;
    }
    if (connectionName === CONST.POLICY.CONNECTIONS.NAME.SAGE_INTACCT) {
        return IntacctSquare;
    }

    return undefined;
}

function canBeExported(report: OnyxEntry<Report>) {
    if (!report?.statusNum) {
        return false;
    }
    const isCorrectState = [CONST.REPORT.STATUS_NUM.APPROVED, CONST.REPORT.STATUS_NUM.CLOSED, CONST.REPORT.STATUS_NUM.REIMBURSED].some((status) => status === report.statusNum);
    return isExpenseReport(report) && isCorrectState;
}

function isExported(reportActions: OnyxEntry<ReportActions>) {
    if (!reportActions) {
        return false;
    }
    return Object.values(reportActions).some((action) => ReportActionsUtils.isExportIntegrationAction(action));
}

function getApprovalChain(policy: OnyxEntry<Policy>, expenseReport: OnyxEntry<Report>): string[] {
    const approvalChain: string[] = [];
    const reportTotal = expenseReport?.total ?? 0;

    // If the policy is not on advanced approval mode, we should not use the approval chain even if it exists.
    if (!PolicyUtils.isControlOnAdvancedApprovalMode(policy)) {
        return approvalChain;
    }

    let nextApproverEmail = PolicyUtils.getSubmitToEmail(policy, expenseReport);

    while (nextApproverEmail && !approvalChain.includes(nextApproverEmail)) {
        approvalChain.push(nextApproverEmail);
        nextApproverEmail = PolicyUtils.getForwardsToAccount(policy, nextApproverEmail, reportTotal);
    }
    return approvalChain;
}

/**
 * Checks if the user has missing bank account for the invoice room.
 */
function hasMissingInvoiceBankAccount(iouReportID: string): boolean {
    const invoiceReport = getReport(iouReportID);

    if (!isInvoiceReport(invoiceReport)) {
        return false;
    }

    return invoiceReport?.ownerAccountID === currentUserAccountID && !getPolicy(invoiceReport?.policyID)?.invoice?.bankAccount?.transferBankAccountID && isSettled(iouReportID);
}

function isExpenseReportWithoutParentAccess(report: OnyxEntry<Report>) {
    return isExpenseReport(report) && report?.hasParentAccess === false;
}

function hasInvoiceReports() {
    const allReports = Object.values(ReportConnection.getAllReports() ?? {});
    return allReports.some((report) => isInvoiceReport(report));
}

export {
    addDomainToShortMention,
    completeShortMention,
    areAllRequestsBeingSmartScanned,
    buildOptimisticAddCommentReportAction,
    buildOptimisticApprovedReportAction,
    buildOptimisticUnapprovedReportAction,
    buildOptimisticCancelPaymentReportAction,
    buildOptimisticChangedTaskAssigneeReportAction,
    buildOptimisticChatReport,
    buildOptimisticClosedReportAction,
    buildOptimisticCreatedReportAction,
    buildOptimisticDismissedViolationReportAction,
    buildOptimisticEditedTaskFieldReportAction,
    buildOptimisticExpenseReport,
    buildOptimisticGroupChatReport,
    buildOptimisticHoldReportAction,
    buildOptimisticHoldReportActionComment,
    buildOptimisticIOUReport,
    buildOptimisticIOUReportAction,
    buildOptimisticModifiedExpenseReportAction,
    buildOptimisticMoneyRequestEntities,
    buildOptimisticMovedReportAction,
    buildOptimisticMovedTrackedExpenseModifiedReportAction,
    buildOptimisticRenamedRoomReportAction,
    buildOptimisticRoomDescriptionUpdatedReportAction,
    buildOptimisticReportPreview,
    buildOptimisticActionableTrackExpenseWhisper,
    buildOptimisticSubmittedReportAction,
    buildOptimisticTaskCommentReportAction,
    buildOptimisticTaskReport,
    buildOptimisticTaskReportAction,
    buildOptimisticUnHoldReportAction,
    buildOptimisticAnnounceChat,
    buildOptimisticWorkspaceChats,
    buildOptimisticCardAssignedReportAction,
    buildParticipantsFromAccountIDs,
    buildTransactionThread,
    canAccessReport,
    isReportNotFound,
    canAddTransaction,
    canDeleteTransaction,
    canBeAutoReimbursed,
    canCreateRequest,
    canCreateTaskInReport,
    canCurrentUserOpenReport,
    canDeleteReportAction,
    canHoldUnholdReportAction,
    canEditFieldOfMoneyRequest,
    canEditMoneyRequest,
    canEditPolicyDescription,
    canEditReportAction,
    canEditReportDescription,
    canEditRoomVisibility,
    canEditWriteCapability,
    canFlagReportAction,
    isNonAdminOrOwnerOfPolicyExpenseChat,
    canLeaveRoom,
    canJoinChat,
    canLeaveChat,
    canReportBeMentionedWithinPolicy,
    canRequestMoney,
    canSeeDefaultRoom,
    canShowReportRecipientLocalTime,
    canUserPerformWriteAction,
    chatIncludesChronos,
    chatIncludesChronosWithID,
    chatIncludesConcierge,
    createDraftTransactionAndNavigateToParticipantSelector,
    doesReportBelongToWorkspace,
    findLastAccessedReport,
    findSelfDMReportID,
    formatReportLastMessageText,
    generateReportID,
    getAddWorkspaceRoomOrChatReportErrors,
    getAllAncestorReportActionIDs,
    getAllAncestorReportActions,
    getAllHeldTransactions,
    getAllPolicyReports,
    getAllWorkspaceReports,
    getAvailableReportFields,
    getBankAccountRoute,
    getChatByParticipants,
    getChatRoomSubtitle,
    getChildReportNotificationPreference,
    getCommentLength,
    getDefaultGroupAvatar,
    getDefaultWorkspaceAvatar,
    getDefaultWorkspaceAvatarTestID,
    getDeletedParentActionMessageForChatReport,
    getDisplayNameForParticipant,
    getDisplayNamesWithTooltips,
    getGroupChatName,
    getIOUReportActionDisplayMessage,
    getIOUReportActionMessage,
    getReportAutomaticallyApprovedMessage,
    getIOUUnapprovedMessage,
    getIOUApprovedMessage,
    getReportAutomaticallyForwardedMessage,
    getIOUForwardedMessage,
    getRejectedReportMessage,
    getWorkspaceNameUpdatedMessage,
    getReportAutomaticallySubmittedMessage,
    getIOUSubmittedMessage,
    getIcons,
    getIconsForParticipants,
    getIndicatedMissingPaymentMethod,
    getLastVisibleMessage,
    getMoneyRequestOptions,
    getMoneyRequestSpendBreakdown,
    getNewMarkerReportActionID,
    getNonHeldAndFullAmount,
    getOptimisticDataForParentReportAction,
    getOriginalReportID,
    getOutstandingChildRequest,
    getParentNavigationSubtitle,
    getParsedComment,
    getParticipantsAccountIDsForDisplay,
    getParticipantsList,
    getParticipants,
    getPendingChatMembers,
    getPersonalDetailsForAccountID,
    getPolicyDescriptionText,
    getPolicyExpenseChat,
    getPolicyName,
    getPolicyType,
    getReimbursementDeQueuedActionMessage,
    getReimbursementQueuedActionMessage,
    getReportActionActorAccountID,
    getReportDescription,
    getReportFieldKey,
    getReportIDFromLink,
    getReportName,
    getReportNotificationPreference,
    getReportOfflinePendingActionAndErrors,
    getReportParticipantsTitle,
    getReportPreviewMessage,
    getReportRecipientAccountIDs,
    getReportOrDraftReport,
    getRoom,
    getRootParentReport,
    getRouteFromLink,
    getSystemChat,
    getTaskAssigneeChatOnyxData,
    getTransactionDetails,
    getTransactionReportName,
    getDisplayedReportID,
    getTransactionsWithReceipts,
    getUserDetailTooltipText,
    getWhisperDisplayNames,
    getWorkspaceChats,
    getWorkspaceIcon,
    goBackToDetailsPage,
    goBackFromPrivateNotes,
    getInvoicePayerName,
    getInvoicesChatName,
    getPayeeName,
    getQuickActionDetails,
    hasActionsWithErrors,
    hasAutomatedExpensifyAccountIDs,
    hasExpensifyGuidesEmails,
    hasHeldExpenses,
    hasIOUWaitingOnCurrentUserBankAccount,
    hasMissingPaymentMethod,
    hasMissingSmartscanFields,
    hasNonReimbursableTransactions,
    hasOnlyHeldExpenses,
    hasOnlyTransactionsWithPendingRoutes,
    hasReportNameError,
    getReportActionWithSmartscanError,
    hasSmartscanError,
    hasUpdatedTotal,
    hasViolations,
    hasWarningTypeViolations,
    hasNoticeTypeViolations,
    isActionCreator,
    isAdminRoom,
    isAdminsOnlyPostingRoom,
    isAllowedToApproveExpenseReport,
    isAllowedToComment,
    isAllowedToSubmitDraftExpenseReport,
    isAnnounceRoom,
    isArchivedRoom,
    isArchivedRoomWithID,
    isClosedReport,
    isCanceledTaskReport,
    isChatReport,
    isChatRoom,
    isTripRoom,
    isChatThread,
    isChildReport,
    isClosedExpenseReportWithNoExpenses,
    isCompletedTaskReport,
    isConciergeChatReport,
    isControlPolicyExpenseChat,
    isControlPolicyExpenseReport,
    isCurrentUserSubmitter,
    isCurrentUserTheOnlyParticipant,
    isDM,
    isDefaultRoom,
    isDeprecatedGroupDM,
    isEmptyReport,
    isRootGroupChat,
    isExpenseReport,
    isExpenseReportWithoutParentAccess,
    isExpenseRequest,
    isExpensifyOnlyParticipantInReport,
    isGroupChat,
    isGroupChatAdmin,
    isGroupPolicy,
    isReportInGroupPolicy,
    isHoldCreator,
    isIOUOwnedByCurrentUser,
    isIOUReport,
    isIOUReportUsingReport,
    isJoinRequestInAdminRoom,
    isDomainRoom,
    isMoneyRequest,
    isMoneyRequestReport,
    isMoneyRequestReportPendingDeletion,
    isOneOnOneChat,
    isOneTransactionThread,
    isOpenExpenseReport,
    isOpenTaskReport,
    isOptimisticPersonalDetail,
    isPaidGroupPolicy,
    isPaidGroupPolicyExpenseChat,
    isPaidGroupPolicyExpenseReport,
    isPayer,
    isPolicyAdmin,
    isPolicyExpenseChat,
    isPolicyExpenseChatAdmin,
    isProcessingReport,
    isAwaitingFirstLevelApproval,
    isPublicAnnounceRoom,
    isPublicRoom,
    isReportApproved,
    isReportManuallyReimbursed,
    isReportDataReady,
    isReportFieldDisabled,
    isReportFieldOfTypeTitle,
    isReportManager,
    isReportMessageAttachment,
    isReportOwner,
    isReportParticipant,
    isSelfDM,
    isSettled,
    isSystemChat,
    isTaskReport,
    isThread,
    isThreadFirstChat,
    isTrackExpenseReport,
    isUnread,
    isUnreadWithMention,
    isUserCreatedPolicyRoom,
    isValidReport,
    isValidReportIDFromPath,
    isWaitingForAssigneeToCompleteAction,
    isInvoiceRoom,
    isInvoiceRoomWithID,
    isInvoiceReport,
    isOpenInvoiceReport,
    getDefaultNotificationPreferenceForReport,
    canWriteInReport,
    navigateToDetailsPage,
    navigateToPrivateNotes,
    navigateBackAfterDeleteTransaction,
    parseReportRouteParams,
    parseReportActionHtmlToText,
    requiresAttentionFromCurrentUser,
    shouldAutoFocusOnKeyPress,
    shouldCreateNewMoneyRequestReport,
    shouldDisableDetailPage,
    shouldDisableRename,
    shouldDisableThread,
    shouldDisplayThreadReplies,
    shouldDisplayViolationsRBRInLHN,
    shouldReportBeInOptionList,
    shouldReportShowSubscript,
    shouldShowFlagComment,
    getReportActionWithMissingSmartscanFields,
    shouldShowRBRForMissingSmartscanFields,
    shouldUseFullTitleToDisplay,
    updateOptimisticParentReportAction,
    updateReportPreview,
    temporary_getMoneyRequestOptions,
    getTripTransactions,
    getTripIDFromTransactionParentReport,
    buildOptimisticInvoiceReport,
    getInvoiceChatByParticipants,
    shouldShowMerchantColumn,
    isCurrentUserInvoiceReceiver,
    isDraftReport,
    changeMoneyRequestHoldStatus,
    isAdminOwnerApproverOrReportOwner,
    createDraftWorkspaceAndNavigateToConfirmationScreen,
    isChatUsedForOnboarding,
    buildOptimisticExportIntegrationAction,
    getChatUsedForOnboarding,
    getFieldViolationTranslation,
    getFieldViolation,
    getReportViolations,
    findPolicyExpenseChatByPolicyID,
    getIntegrationIcon,
    canBeExported,
    isExported,
    hasOnlyNonReimbursableTransactions,
    getReportLastMessage,
    getMostRecentlyVisitedReport,
    getSourceIDFromReportAction,
    getReport,
    getReportNameValuePairs,
    hasReportViolations,
    isPayAtEndExpenseReport,
    getArchiveReason,
    getApprovalChain,
    isIndividualInvoiceRoom,
    isAuditor,
    hasMissingInvoiceBankAccount,
    reasonForReportToBeInOptionList,
    getReasonAndReportActionThatRequiresAttention,
    buildOptimisticChangeFieldAction,
    isPolicyRelatedReport,
    hasReportErrorsOtherThanFailedReceipt,
    getAllReportErrors,
    getAllReportActionsErrorsAndReportActionThatRequiresAttention,
    hasInvoiceReports,
};

export type {
    Ancestor,
    DisplayNameWithTooltips,
    OptimisticAddCommentReportAction,
    OptimisticChatReport,
    OptimisticClosedReportAction,
    OptimisticCreatedReportAction,
    OptimisticIOUReportAction,
    OptimisticTaskReportAction,
    OptionData,
    TransactionDetails,
    PartialReportAction,
    ParsingDetails,
};<|MERGE_RESOLUTION|>--- conflicted
+++ resolved
@@ -7943,7 +7943,6 @@
     });
 }
 
-<<<<<<< HEAD
 function getQuickActionDetails(
     quickActionReport: Report,
     personalDetails: PersonalDetailsList | undefined,
@@ -7968,10 +7967,7 @@
     };
 }
 
-function canBeAutoReimbursed(report: OnyxInputOrEntry<Report>, policy: OnyxInputOrEntry<Policy> | SearchPolicy): boolean {
-=======
 function canBeAutoReimbursed(report: OnyxInputOrEntry<Report>, policy: OnyxInputOrEntry<Policy>): boolean {
->>>>>>> 99da1ac8
     if (isEmptyObject(policy)) {
         return false;
     }
